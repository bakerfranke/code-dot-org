--- conflicted
+++ resolved
@@ -120,7 +120,6 @@
     });
   });
 
-<<<<<<< HEAD
   describe(`analogRead(pin, callback)`, () => {
     it('forwards the call to firmata', () => {
       return board.connect().then(() => {
@@ -129,14 +128,16 @@
         const arg2 = () => {};
         board.analogRead(pin, arg2);
         expect(analogReadSpy).to.have.been.calledWith(pin, arg2);
-=======
+      });
+    });
+  });
+
   describe(`createLed(pin)`, () => {
     it('makes an LED controller', () => {
       return board.connect().then(() => {
         const pin = 13;
         const newLed = board.createLed(pin);
         expect(newLed).to.be.an.instanceOf(ExternalLed);
->>>>>>> 05ca43d7
       });
     });
   });
