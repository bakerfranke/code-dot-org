import {assert} from '../util/configuredChai';
var testUtils = require('./../util/testUtils');

import instructions, {
  toggleInstructionsCollapsed,
  setInstructionsRenderedHeight,
  setInstructionsMaxHeightAvailable,
  setInstructionsMaxHeightNeeded,
  determineInstructionsConstants
} from '@cdo/apps/redux/instructions';

const ENGLISH_LOCALE = 'en_us';

describe('instructions', () => {
  testUtils.setExternalGlobals();

describe('instructions reducer', () => {
  var reducer = instructions;


  it('starts out uncollapsed', () => {
    var state = reducer(undefined, {});
    assert.strictEqual(state.collapsed, false);
  });

  it('toggles collapsed', () => {
    var initialState, newState;

    // start collapsed
    initialState = {
      collapsed: false,
      longInstructions: 'foo'
    };
    newState = reducer(initialState, toggleInstructionsCollapsed());
    assert.strictEqual(newState.collapsed, true);

    // start uncollapsed
    initialState = {
      collapsed: true,
      longInstructions: 'foo'
    };
    newState = reducer(initialState, toggleInstructionsCollapsed());
    assert.strictEqual(newState.collapsed, false);
  });

  it('will collapse even if no long instructions', () => {
    var initialState, newState;

    // start collapsed
    initialState = {
      collapsed: false,
      shortInstructions: 'short',
      longInstructions: undefined
    };
    newState = reducer(initialState, toggleInstructionsCollapsed());
    assert.strictEqual(newState.collapsed, true);
  });

  it('setInstructionsRenderedHeight updates rendered and expanded height if not collapsed', () => {
    var initialState, newState;
    initialState = {
      collapsed: false,
      renderedHeight: 0,
      expandedHeight: 0
    };
    newState = reducer(initialState, setInstructionsRenderedHeight(200));
    assert.deepEqual(newState, {
      collapsed: false,
      renderedHeight: 200,
      expandedHeight: 200
    });
  });

  it('setInstructionsRenderedHeight updates only rendered height if collapsed', () => {
    var initialState, newState;
    initialState = {
      collapsed: true,
      renderedHeight: 0,
      expandedHeight: 0
    };
    newState = reducer(initialState, setInstructionsRenderedHeight(200));
    assert.deepEqual(newState, {
      collapsed: true,
      renderedHeight: 200,
      expandedHeight: 0
    });
  });


  it('setInstructionsMaxHeightNeeded sets maxNeededHeight', () => {
    var initialState, newState;
    initialState = {
      maxNeededHeight: 0
    };
    newState = reducer(initialState, setInstructionsMaxHeightNeeded(200));
    assert.deepEqual(newState, {
      maxNeededHeight: 200,
    });
  });

  it('setInstructionsMaxHeightAvailable updates maxAvailableHeight', () => {
    var initialState, newState;
    initialState = {
      maxAvailableHeight: Infinity,
      renderedHeight: 0,
      expandedHeight: 0
    };
    newState = reducer(initialState, setInstructionsMaxHeightAvailable(300));
    assert.deepEqual(newState, {
      maxAvailableHeight: 300,
      renderedHeight: 0,
      expandedHeight: 0
    });
  });

  it('setInstructionsMaxHeightAvailable adjusts rendered/expanded height if necessary', () => {
    var initialState, newState;
    initialState = {
      maxAvailableHeight: Infinity,
      renderedHeight: 400,
      expandedHeight: 400
    };
    newState = reducer(initialState, setInstructionsMaxHeightAvailable(300));
    assert.deepEqual(newState, {
      maxAvailableHeight: 300,
      renderedHeight: 300,
      expandedHeight: 300
    });
  });
});


describe('determineInstructionsConstants', () => {
  describe('CSP mode', () => {
    const noInstructionsWhenCollapsed = true;
    const hasInlineImages = false;
    const showInstructionsInTopPane = true;
    const hasContainedLevels = false;
    const overlayVisible = false;

    it('sets longInstructions to markdownInstructions regardless of locale', () => {
      const locales = ['fr-fr', ENGLISH_LOCALE, undefined];
      const results = locales.map(locale => determineInstructionsConstants({
        level: {
          instructions: 'non-markdown',
          markdownInstructions: 'markdown',
        },
        skin: {},
        locale,
        noInstructionsWhenCollapsed,
        hasInlineImages,
        showInstructionsInTopPane,
        hasContainedLevels,
        overlayVisible,
      }));

      results.forEach(result => {
        assert.equal(result.longInstructions, 'markdown');
      });
    });

    it('sets longInstructions to be non-markdown instructions if no markdownInstructions given', () => {
      const result = determineInstructionsConstants({
        level: {
          instructions: 'non-markdown',
          markdownInstructions: undefined,
        },
        skin: {},
        ENGLISH_LOCALE,
        noInstructionsWhenCollapsed,
        hasInlineImages,
        showInstructionsInTopPane,
        hasContainedLevels,
        overlayVisible
      });

      assert.equal(result.longInstructions, 'non-markdown');
    });

    it('never sets shortInstructions', () => {
      // only given non-markdown
      const result = determineInstructionsConstants({
        level: {
          instructions: 'non-markdown',
          markdownInstructions: undefined,
        },
        skin: {},
        ENGLISH_LOCALE,
        noInstructionsWhenCollapsed,
        hasInlineImages,
        showInstructionsInTopPane,
        hasContainedLevels,
        overlayVisible
      });

      assert.equal(result.shortInstructions, undefined);

      // only given markdown
      const result2 = determineInstructionsConstants({
        level: {
          instructions: undefined,
          markdownInstructions: 'markdown',
        },
        skin: {},
        ENGLISH_LOCALE,
        noInstructionsWhenCollapsed,
        hasInlineImages,
        showInstructionsInTopPane,
        hasContainedLevels,
        overlayVisible
      });

      assert.equal(result2.shortInstructions, undefined);

      // given both
      const result3 = determineInstructionsConstants({
        level: {
          instructions: 'non-markdown',
          markdownInstructions: 'markdown',
        },
        skin: {},
        ENGLISH_LOCALE,
        noInstructionsWhenCollapsed,
        hasInlineImages,
        showInstructionsInTopPane,
        hasContainedLevels,
        overlayVisible
      });

      assert.equal(result3.shortInstructions, undefined);
    });
  });

  describe('CSF mode', () => {
    const noInstructionsWhenCollapsed = false;
    const hasInlineImages = false;
    const showInstructionsInTopPane = true;
    const hasContainedLevels = false;
    const overlayVisible = false;

    it('sets long and short instructions for english locale', () => {
      // en_us and undefined should both be treated as english
      ['en_us', undefined].forEach(locale => {
        const result = determineInstructionsConstants({
          level: {
            instructions: 'non-markdown',
            markdownInstructions: 'markdown',
          },
          skin: {},
          locale,
          noInstructionsWhenCollapsed,
          hasInlineImages,
          showInstructionsInTopPane,
          hasContainedLevels
        });
        assert.deepEqual(result, {
          noInstructionsWhenCollapsed,
          hasInlineImages,
          shortInstructions: 'non-markdown',
          shortInstructions2: undefined,
          longInstructions: 'markdown',
          hasContainedLevels,
          overlayVisible,
          teacherMarkdown: undefined,
          levelVideos: undefined,
<<<<<<< HEAD
=======
          mapReference: undefined,
          referenceLinks: undefined,
          app: undefined,
          scriptName: undefined,
          stagePosition: undefined,
          levelPosition: undefined,
          serverLevelId: undefined,
          scriptId: undefined
>>>>>>> 37c09c7e
        });
      });
    });

    it('does not set long instructions if non-english locale', () => {
      const result = determineInstructionsConstants({
        level: {
          instructions: 'non-markdown',
          markdownInstructions: 'markdown',
        },
        skin: {},
        locale: 'fr-fr',
        noInstructionsWhenCollapsed,
        hasInlineImages,
        showInstructionsInTopPane,
        hasContainedLevels,
        overlayVisible
      });
      assert.deepEqual(result, {
        noInstructionsWhenCollapsed,
        hasInlineImages,
        shortInstructions: 'non-markdown',
        shortInstructions2: undefined,
        longInstructions: undefined,
        hasContainedLevels,
        overlayVisible,
        teacherMarkdown: undefined,
        levelVideos: undefined,
<<<<<<< HEAD
=======
        mapReference: undefined,
        referenceLinks: undefined,
        app: undefined,
        scriptName: undefined,
        stagePosition: undefined,
        levelPosition: undefined,
        serverLevelId: undefined,
        scriptId: undefined
>>>>>>> 37c09c7e
      });
    });

    it('does not set long instructions if identical to short-instructions, and ' +
        'showInstructionsInTopPane is true', () => {
      const result = determineInstructionsConstants({
        level: {
          instructions: 'non-markdown',
          markdownInstructions: 'non-markdown',
        },
        skin: {},
        ENGLISH_LOCALE,
        noInstructionsWhenCollapsed,
        hasInlineImages,
        showInstructionsInTopPane,
        hasContainedLevels,
        overlayVisible
      });
      assert.deepEqual(result, {
        noInstructionsWhenCollapsed,
        hasInlineImages,
        shortInstructions: 'non-markdown',
        shortInstructions2: undefined,
        longInstructions: undefined,
        hasContainedLevels,
        overlayVisible,
        teacherMarkdown: undefined,
        levelVideos: undefined,
<<<<<<< HEAD
=======
        mapReference: undefined,
        referenceLinks: undefined,
        app: undefined,
        scriptName: undefined,
        stagePosition: undefined,
        levelPosition: undefined,
        serverLevelId: undefined,
        scriptId: undefined
>>>>>>> 37c09c7e
      });
    });

    it('sets long instructions if we have an inputOutputTable', () => {
      const inputOutputTable =  [[15, 5], [20, 10]];
      const result = determineInstructionsConstants({
        level: {
          instructions: 'non-markdown',
          markdownInstructions: undefined,
          inputOutputTable
        },
        skin: {},
        ENGLISH_LOCALE,
        noInstructionsWhenCollapsed,
        hasInlineImages,
        showInstructionsInTopPane,
        hasContainedLevels,
        overlayVisible
      });
      assert.equal(result.longInstructions, 'non-markdown');

      const result2 = determineInstructionsConstants({
        level: {
          instructions: 'non-markdown',
          markdownInstructions: 'markdown',
          inputOutputTable
        },
        skin: {},
        ENGLISH_LOCALE,
        noInstructionsWhenCollapsed,
        hasInlineImages,
        showInstructionsInTopPane,
        hasContainedLevels,
        overlayVisible
      });
      assert.equal(result2.longInstructions, 'markdown');
    });

    it('substitutes images in instructions', () => {
      const result = determineInstructionsConstants({
        level: {
          instructions: 'Instructions with [image1]',
          instructions2: 'Instructions with [image2]',
          markdownInstructions: undefined
        },
        skin: {
          instructions2ImageSubstitutions: {
            image1: '/image1.png',
            image2: '/image2.png'
          }
        },
        ENGLISH_LOCALE,
        noInstructionsWhenCollapsed,
        hasInlineImages,
        showInstructionsInTopPane,
        overlayVisible
      });

      assert(/image1\.png/.test(result.shortInstructions), 'image 1 is replaced');
      assert(/image2\.png/.test(result.shortInstructions2), 'image 2 is replaced');
    });

    it('instructions outputs levelVideos data when it is associated with the given level', () => {
      const result = determineInstructionsConstants({
        level: {
          levelVideos: ["notEmpty"],
        },
        skin: {},
        ENGLISH_LOCALE,
        noInstructionsWhenCollapsed,
        hasInlineImages,
        showInstructionsInTopPane,
        overlayVisible
      });

      assert.deepEqual(result, {
        noInstructionsWhenCollapsed: false,
        hasInlineImages: false,
        overlayVisible: false,
        shortInstructions: undefined,
        shortInstructions2: undefined,
        longInstructions: undefined,
        teacherMarkdown: undefined,
        hasContainedLevels: undefined,
        levelVideos: ["notEmpty"],
<<<<<<< HEAD
=======
        mapReference: undefined,
        referenceLinks: undefined,
        app: undefined,
        scriptName: undefined,
        stagePosition: undefined,
        levelPosition: undefined,
        serverLevelId: undefined,
        scriptId: undefined
      });
    });

    it('instructions outputs mapReference data when it is associated with the given level', () => {
      const result = determineInstructionsConstants({
        level: {
          mapReference: '/test/abc.html',
        },
        skin: {},
        ENGLISH_LOCALE,
        noInstructionsWhenCollapsed,
        hasInlineImages,
        showInstructionsInTopPane,
        overlayVisible
      });

      assert.deepEqual(result, {
        noInstructionsWhenCollapsed: false,
        hasInlineImages: false,
        overlayVisible: false,
        shortInstructions: undefined,
        shortInstructions2: undefined,
        longInstructions: undefined,
        teacherMarkdown: undefined,
        hasContainedLevels: undefined,
        levelVideos: undefined,
        mapReference: '/test/abc.html',
        referenceLinks: undefined,
        app: undefined,
        scriptName: undefined,
        stagePosition: undefined,
        levelPosition: undefined,
        serverLevelId: undefined,
        scriptId: undefined
      });
    });

    it('instructions outputs referenceLinks data when it is associated with the given level', () => {
      const result = determineInstructionsConstants({
        level: {
          referenceLinks: ['/test/alpha.html', '/test/beta.html'],
        },
        skin: {},
        ENGLISH_LOCALE,
        noInstructionsWhenCollapsed,
        hasInlineImages,
        showInstructionsInTopPane,
        overlayVisible
      });

      assert.deepEqual(result, {
        noInstructionsWhenCollapsed: false,
        hasInlineImages: false,
        overlayVisible: false,
        shortInstructions: undefined,
        shortInstructions2: undefined,
        longInstructions: undefined,
        teacherMarkdown: undefined,
        hasContainedLevels: undefined,
        levelVideos: undefined,
        mapReference: undefined,
        referenceLinks: ['/test/alpha.html', '/test/beta.html'],
        app: undefined,
        scriptName: undefined,
        stagePosition: undefined,
        levelPosition: undefined,
        serverLevelId: undefined,
        scriptId: undefined
>>>>>>> 37c09c7e
      });
    });
  });
});

});<|MERGE_RESOLUTION|>--- conflicted
+++ resolved
@@ -263,17 +263,8 @@
           overlayVisible,
           teacherMarkdown: undefined,
           levelVideos: undefined,
-<<<<<<< HEAD
-=======
           mapReference: undefined,
-          referenceLinks: undefined,
-          app: undefined,
-          scriptName: undefined,
-          stagePosition: undefined,
-          levelPosition: undefined,
-          serverLevelId: undefined,
-          scriptId: undefined
->>>>>>> 37c09c7e
+          referenceLinks: undefined
         });
       });
     });
@@ -302,17 +293,8 @@
         overlayVisible,
         teacherMarkdown: undefined,
         levelVideos: undefined,
-<<<<<<< HEAD
-=======
         mapReference: undefined,
-        referenceLinks: undefined,
-        app: undefined,
-        scriptName: undefined,
-        stagePosition: undefined,
-        levelPosition: undefined,
-        serverLevelId: undefined,
-        scriptId: undefined
->>>>>>> 37c09c7e
+        referenceLinks: undefined
       });
     });
 
@@ -341,17 +323,8 @@
         overlayVisible,
         teacherMarkdown: undefined,
         levelVideos: undefined,
-<<<<<<< HEAD
-=======
         mapReference: undefined,
-        referenceLinks: undefined,
-        app: undefined,
-        scriptName: undefined,
-        stagePosition: undefined,
-        levelPosition: undefined,
-        serverLevelId: undefined,
-        scriptId: undefined
->>>>>>> 37c09c7e
+        referenceLinks: undefined
       });
     });
 
@@ -437,16 +410,8 @@
         teacherMarkdown: undefined,
         hasContainedLevels: undefined,
         levelVideos: ["notEmpty"],
-<<<<<<< HEAD
-=======
         mapReference: undefined,
-        referenceLinks: undefined,
-        app: undefined,
-        scriptName: undefined,
-        stagePosition: undefined,
-        levelPosition: undefined,
-        serverLevelId: undefined,
-        scriptId: undefined
+        referenceLinks: undefined
       });
     });
 
@@ -474,13 +439,7 @@
         hasContainedLevels: undefined,
         levelVideos: undefined,
         mapReference: '/test/abc.html',
-        referenceLinks: undefined,
-        app: undefined,
-        scriptName: undefined,
-        stagePosition: undefined,
-        levelPosition: undefined,
-        serverLevelId: undefined,
-        scriptId: undefined
+        referenceLinks: undefined
       });
     });
 
@@ -508,17 +467,9 @@
         hasContainedLevels: undefined,
         levelVideos: undefined,
         mapReference: undefined,
-        referenceLinks: ['/test/alpha.html', '/test/beta.html'],
-        app: undefined,
-        scriptName: undefined,
-        stagePosition: undefined,
-        levelPosition: undefined,
-        serverLevelId: undefined,
-        scriptId: undefined
->>>>>>> 37c09c7e
+        referenceLinks: ['/test/alpha.html', '/test/beta.html']
       });
     });
   });
 });
-
 });