import React from 'react';
import {shallow} from 'enzyme';
import {expect} from '../../../util/configuredChai';
<<<<<<< HEAD
import {
  throwOnConsoleErrors,
  throwOnConsoleWarnings
} from '../../../util/testUtils';
=======
import { allowConsoleErrors } from '../../../util/testUtils';
>>>>>>> 8968e968
const gamelabMsg = require('@cdo/gamelab/locale');
const moduleUnderTest = require('@cdo/apps/gamelab/AnimationPicker/AnimationPickerBody');
const AnimationPickerBody = moduleUnderTest.default;
const WarningLabel = moduleUnderTest.WarningLabel;

const emptyFunction = function () {};

describe('AnimationPickerBody', function () {
<<<<<<< HEAD
  throwOnConsoleErrors();
  throwOnConsoleWarnings();

  const defaultProps = {
    onDrawYourOwnClick: emptyFunction,
    onPickLibraryAnimation: emptyFunction,
    onUploadClick: emptyFunction,
    playAnimations: false
  };
=======
  allowConsoleErrors();

  describe('upload warning', function () {
    function shallowRenderWithProps(props) {
      // Provide default props, with the passed ones overriding them
      props = Object.assign({}, {
        onDrawYourOwnClick: emptyFunction,
        onPickLibraryAnimation: emptyFunction,
        onUploadClick: emptyFunction
      }, props);
      return shallow(<AnimationPickerBody {...props}/>);
    }
>>>>>>> 8968e968

  describe('upload warning', function () {
    it('shows an upload warning if the user is under 13', function () {
      const body = shallow(
        <AnimationPickerBody
          {...defaultProps}
          is13Plus={false}
        />
      );
      const warnings = body.find(WarningLabel);
      expect(warnings).to.have.length(1);
      expect(warnings.children().text()).to.equal(gamelabMsg.animationPicker_warning());
    });

    it('shows an upload warning if the user age is not known', function () {
      const body = shallow(
        <AnimationPickerBody
          {...defaultProps}
          is13Plus={undefined}
        />
      );
      const warnings = body.find(WarningLabel);
      expect(warnings).to.have.length(1);
      expect(warnings.children().text()).to.equal(gamelabMsg.animationPicker_warning());
    });

    it('does not show an upload warning if the user is 13 or older', function () {
      const body = shallow(
        <AnimationPickerBody
          {...defaultProps}
          is13Plus={true}
        />
      );
      const warnings = body.find(WarningLabel);
      expect(warnings).not.to.exist;
    });
  });
});<|MERGE_RESOLUTION|>--- conflicted
+++ resolved
@@ -1,14 +1,7 @@
 import React from 'react';
 import {shallow} from 'enzyme';
 import {expect} from '../../../util/configuredChai';
-<<<<<<< HEAD
-import {
-  throwOnConsoleErrors,
-  throwOnConsoleWarnings
-} from '../../../util/testUtils';
-=======
-import { allowConsoleErrors } from '../../../util/testUtils';
->>>>>>> 8968e968
+import {throwOnConsoleWarnings} from '../../../util/testUtils';
 const gamelabMsg = require('@cdo/gamelab/locale');
 const moduleUnderTest = require('@cdo/apps/gamelab/AnimationPicker/AnimationPickerBody');
 const AnimationPickerBody = moduleUnderTest.default;
@@ -17,8 +10,6 @@
 const emptyFunction = function () {};
 
 describe('AnimationPickerBody', function () {
-<<<<<<< HEAD
-  throwOnConsoleErrors();
   throwOnConsoleWarnings();
 
   const defaultProps = {
@@ -27,20 +18,6 @@
     onUploadClick: emptyFunction,
     playAnimations: false
   };
-=======
-  allowConsoleErrors();
-
-  describe('upload warning', function () {
-    function shallowRenderWithProps(props) {
-      // Provide default props, with the passed ones overriding them
-      props = Object.assign({}, {
-        onDrawYourOwnClick: emptyFunction,
-        onPickLibraryAnimation: emptyFunction,
-        onUploadClick: emptyFunction
-      }, props);
-      return shallow(<AnimationPickerBody {...props}/>);
-    }
->>>>>>> 8968e968
 
   describe('upload warning', function () {
     it('shows an upload warning if the user is under 13', function () {
