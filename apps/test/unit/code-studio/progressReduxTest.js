--- conflicted
+++ resolved
@@ -39,12 +39,7 @@
     position: 1,
     name: 'Computational Thinking',
     title: 'Stage 1: Computational Thinking',
-<<<<<<< HEAD
-    flex_category: null,
-    lesson_group: null,
-=======
     lesson_group_display_name: null,
->>>>>>> 86eac4b5
     lockable: false,
     levels: [
       {
@@ -100,12 +95,7 @@
     position: 2,
     name: 'Maze',
     title: 'Stage 2: Maze',
-<<<<<<< HEAD
-    flex_category: null,
-    lesson_group: null,
-=======
     lesson_group_display_name: null,
->>>>>>> 86eac4b5
     lockable: false,
     levels: [
       {
