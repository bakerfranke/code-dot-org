--- conflicted
+++ resolved
@@ -31,11 +31,7 @@
     const actualFields = PrincipalApprovalComponent.getDynamicallyRequiredFields({
       doYouApprove: 'Yes',
       course: 'Computer Science Discoveries',
-<<<<<<< HEAD
-      replaceCourse: 'Yes, it will replace an existing computer science course'
-=======
       replaceCourse: TextFields.yesReplaceExistingCourse
->>>>>>> d8848841
     }).sort();
     expect(actualFields).to.deep.equal(expectedFields);
   });
@@ -45,11 +41,7 @@
     const actualFields = PrincipalApprovalComponent.getDynamicallyRequiredFields({
       doYouApprove: 'Yes',
       course: 'Computer Science Principles',
-<<<<<<< HEAD
-      replaceCourse: 'Yes, it will replace an existing computer science course'
-=======
       replaceCourse: TextFields.yesReplaceExistingCourse
->>>>>>> d8848841
     }).sort();
     expect(actualFields).to.deep.equal(expectedFields);
   });
