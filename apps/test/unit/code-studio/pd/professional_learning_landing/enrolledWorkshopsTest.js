import React from 'react';
import {shallow} from 'enzyme';
import {EnrolledWorkshopsTable} from '@cdo/apps/code-studio/pd/professional_learning_landing/enrolledWorkshops';
import {expect} from 'chai';
<<<<<<< HEAD
import {
  throwOnConsoleErrors,
  throwOnConsoleWarnings
} from '../../../../util/testUtils';

describe("Tests for the upcoming workshops page", () => {
  throwOnConsoleErrors();
  throwOnConsoleWarnings();
=======
import { allowConsoleErrors } from '../../../../util/testUtils';

describe("Tests for the upcoming workshops page", () => {
  allowConsoleErrors();
>>>>>>> 8968e968

  const workshops = [
    {
      id: 1,
      sessions: [],
      location_name: 'My house',
      location_address: '123 Fake Street',
      on_map: false,
      funded: false,
      workshop_type: 'workshopType',
      course: 'course',
      subject: 'subject',
      enrolled_teacher_count: 10,
      capacity: 15,
      facilitators: [],
      organizer: {name: 'organizer_name', email: 'organizer_email'},
      enrollment_code: 'code1',
      state: 'Not Started'
    },
    {
      id: 2,
      sessions: [],
      location_name: 'My house',
      location_address: '123 Fake Street',
      on_map: false,
      funded: false,
      workshop_type: 'workshopType',
      course: 'course',
      subject: 'subject',
      enrolled_teacher_count: 10,
      capacity: 15,
      facilitators: [],
      organizer: {name: 'organizer_name', email: 'organizer_email'},
      enrollment_code: 'code2',
      state: 'In Progress'
    },
    {
      id: 3,
      sessions: [],
      location_name: 'My house',
      location_address: '123 Fake Street',
      on_map: false,
      funded: false,
      workshop_type: 'workshopType',
      course: 'course',
      subject: 'subject',
      enrolled_teacher_count: 10,
      capacity: 15,
      facilitators: [],
      organizer: {name: 'organizer_name', email: 'organizer_email'},
      enrollment_code: 'code3',
      state: 'Ended'
    }
  ];

  it("Clicking cancel enrollment cancels the enrollment", () => {
    const enrolledWorkshopsTable = shallow(
      <EnrolledWorkshopsTable
        workshops={workshops}
      />
    );

    // We expect there to be a table with 3 rows in the body, two of which have two buttons
    expect(enrolledWorkshopsTable.find('tbody tr')).to.have.length(3);
    expect(enrolledWorkshopsTable.find('tbody tr Button')).to.have.length(5);
    expect(enrolledWorkshopsTable.state('showCancelModal')).to.be.false;
    expect(enrolledWorkshopsTable.state('enrollmentCodeToCancel')).to.equal(undefined);

    // Pushing the button should bring up the modal
    enrolledWorkshopsTable.find('tbody tr Button').first().simulate('click');
    expect(enrolledWorkshopsTable.state('showCancelModal')).to.be.true;
    expect(enrolledWorkshopsTable.state('enrollmentCodeToCancel')).to.equal('code1');
  });
});<|MERGE_RESOLUTION|>--- conflicted
+++ resolved
@@ -2,21 +2,10 @@
 import {shallow} from 'enzyme';
 import {EnrolledWorkshopsTable} from '@cdo/apps/code-studio/pd/professional_learning_landing/enrolledWorkshops';
 import {expect} from 'chai';
-<<<<<<< HEAD
-import {
-  throwOnConsoleErrors,
-  throwOnConsoleWarnings
-} from '../../../../util/testUtils';
+import {throwOnConsoleWarnings} from '../../../../util/testUtils';
 
 describe("Tests for the upcoming workshops page", () => {
-  throwOnConsoleErrors();
   throwOnConsoleWarnings();
-=======
-import { allowConsoleErrors } from '../../../../util/testUtils';
-
-describe("Tests for the upcoming workshops page", () => {
-  allowConsoleErrors();
->>>>>>> 8968e968
 
   const workshops = [
     {
