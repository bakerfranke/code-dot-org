--- conflicted
+++ resolved
@@ -24,10 +24,6 @@
         accountEmail: 'accountEmail',
         alternateEmail: 'alternateEmail',
         program: 'program',
-<<<<<<< HEAD
-        planOnTeachering: ['Yes'],
-=======
->>>>>>> 05abbd19
         abilityToMeetRequirements: '10',
         committed: 'Yes',
         taughtInPast: 'No'
@@ -62,13 +58,8 @@
     });
 
     it("Does not supply value for teacher applications with no notes", () => {
-<<<<<<< HEAD
-      const facilitatorDetailView = mountDetailView('Teacher', {notes: ''});
-      expect(facilitatorDetailView.state().notes).to.eql('');
-=======
       const teacherDetailView = mountDetailView('Teacher', {notes: ''});
       expect(teacherDetailView.state().notes).to.eql('');
->>>>>>> 05abbd19
     });
   });
 
