import {expect} from '../../../../../util/reconfiguredChai';
import {mount} from 'enzyme';
import React from 'react';
import sinon from 'sinon';
import {SessionAttendance} from '@cdo/apps/code-studio/pd/workshop_dashboard/attendance/session_attendance';
import Spinner from '@cdo/apps/code-studio/pd/components/spinner';
import {COURSE_CSF} from '@cdo/apps/code-studio/pd/workshop_dashboard/workshopConstants';
import Permission from '@cdo/apps/code-studio/pd/workshop_dashboard/permission';

const FAKE_WORKSHOP_ID = 11;
const FAKE_SESSION_ID = 22;
const FAKE_COURSE_NAME = 'Computer Science Postulates';
const DEFAULT_PROPS = {
  permission: new Permission(),
  workshopId: FAKE_WORKSHOP_ID,
  course: FAKE_COURSE_NAME,
  sessionId: FAKE_SESSION_ID,
  isReadOnly: false,
  onSaving: () => {},
  onSaved: () => {},
  accountRequiredForAttendance: false,
  enrollmentCount: 25
};
const FAKE_API_RESPONSE = {
  session: {
    id: FAKE_SESSION_ID,
    start: '2017-10-07T09:00:00.000Z',
    end: '2017-10-07T17:00:00.000Z',
    code: null,
    'show_link?': false,
    attendance_count: 17
  },
  attendance: [
    {
      first_name: 'Ada',
      last_name: 'Lovelace',
      email: 'ada@example.com',
      enrollment_id: 47564,
      user_id: 101,
      verified_teacher_account: true,
      attended: true
    },
    {
      first_name: 'Adele',
      last_name: 'Goldberg',
      email: 'adele@example.com',
      enrollment_id: 47567,
      user_id: 102,
      verified_teacher_account: true,
      attended: true
    },
    {
      first_name: 'Grace',
      last_name: 'Hopper',
      email: 'grace@example.com',
      enrollment_id: 47570,
      user_id: 103,
      verified_teacher_account: true,
      attended: true
    }
  ]
};

describe('SessionAttendance', () => {
  let server;

  beforeEach(() => {
    server = sinon.createFakeServer();
    server.respondWith(
      'GET',
      `/api/v1/pd/workshops/${FAKE_WORKSHOP_ID}/attendance/${FAKE_SESSION_ID}`,
      [
        200,
        {'Content-Type': 'application/json'},
        JSON.stringify(FAKE_API_RESPONSE)
      ]
    );
  });

  afterEach(() => {
    server.restore();
  });

  it('renders', () => {
    const wrapper = mount(<SessionAttendance {...DEFAULT_PROPS} />);

    // Displays a spinner at first while it waits for the server to provide
    // attendance data.
    expect(wrapper.containsMatchingElement(<Spinner />)).to.be.ok;
    expect(server.requests).to.have.length(1);

    // After the server responds
    server.respond();
    // Has expected columns:
    expect(
      wrapper.containsMatchingElement(
        <thead>
          <tr>
            <th>First Name</th>
            <th>Last Name</th>
            <th>Email</th>
            <th>Verified Teacher Account</th>
            <th>Present</th>
          </tr>
        </thead>
      )
    ).to.be.ok;

    // Has three rows:
    expect(wrapper.find('tbody tr')).to.have.length(3);

    wrapper.unmount();
  });

<<<<<<< HEAD
  it('includes "Puzzles Completed" and "Attended" columns if course is CSF', () => {
=======
  it('includes "Attended" column if course is CSF', () => {
>>>>>>> 9c09ff83
    const wrapper = mount(
      <SessionAttendance {...DEFAULT_PROPS} course={COURSE_CSF} />
    );

    // After the server responds
    server.respond();
    // Has expected columns:
    expect(
      wrapper.containsMatchingElement(
        <thead>
          <tr>
            <th>First Name</th>
            <th>Last Name</th>
            <th>Email</th>
            <th>Verified Teacher Account</th>
            <th>Attended</th>
          </tr>
        </thead>
      )
    ).to.be.ok;

    wrapper.unmount();
  });
});<|MERGE_RESOLUTION|>--- conflicted
+++ resolved
@@ -112,11 +112,7 @@
     wrapper.unmount();
   });
 
-<<<<<<< HEAD
-  it('includes "Puzzles Completed" and "Attended" columns if course is CSF', () => {
-=======
   it('includes "Attended" column if course is CSF', () => {
->>>>>>> 9c09ff83
     const wrapper = mount(
       <SessionAttendance {...DEFAULT_PROPS} course={COURSE_CSF} />
     );
