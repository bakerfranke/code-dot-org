<<<<<<< HEAD
describe('SectionsPage', () => {
  // TODO: Add meaningful tests for this component?
=======
import { assert } from '../../../util/configuredChai';
import { throwOnConsoleErrors, throwOnConsoleWarnings } from '../../../util/testUtils';
import React from 'react';
import { shallow } from 'enzyme';
import sinon from 'sinon';
import { UnconnectedSectionsPage as SectionsPage }
  from '@cdo/apps/templates/teacherDashboard/SectionsPage';
import experiments, {SECTION_FLOW_2017} from '@cdo/apps/util/experiments';

const defaultProps = {
  validScripts: [],
  numSections: 3,
  classrooms: null,
  studioUrl: '',
  newSection: () => {},
  setSections: () => {},
  setValidAssignments: () => {},
  loadClassroomList: () => {},
  importClassroomStarted: () => {},
  beginEditingNewSection: () => {},
  beginEditingSection: () => {},
};

describe('SectionsPage', () => {
  throwOnConsoleErrors();
  throwOnConsoleWarnings();

  let xhr;
  let requests = [];

  // Intercept all XHR requests, storing the last one
  beforeEach(() => {
    xhr = sinon.useFakeXMLHttpRequest();
    xhr.onCreate = req => {
      requests.push(req);
    };
  });

  afterEach(() => {
    requests = [];
    xhr.restore();
  });

  const options = {
    lifecycleExperimental: true
  };

  it('queries sections on load', () => {
    shallow(
      <SectionsPage
        {...defaultProps}
      />, options
    );
    assert(requests.some(request => request.url === '/dashboardapi/sections/'));
  });

  it('queries for courses', () => {
    shallow(
      <SectionsPage
        {...defaultProps}
      />, options
    );

    assert.equal(requests.length, 2);
    assert.equal(requests[0].url, '/dashboardapi/courses');
  });

  it('sets sectionsLoaded only after sections and courses are loaded', () => {
    const wrapper = shallow(
      <SectionsPage
        {...defaultProps}
      />, options
    );
    assert.equal(wrapper.state('sectionsLoaded'), false);
    requests[0].respond(200, {}, '[]');
    assert.equal(wrapper.state('sectionsLoaded'), false);
    requests[1].respond(200, {}, '[]');
    assert.equal(wrapper.state('sectionsLoaded'), true);
  });

  it('calls setValidAssignments after sections and courses are loaded', () => {
    const setValidAssignments = sinon.spy();
    shallow(
      <SectionsPage
        {...defaultProps}
        setValidAssignments={setValidAssignments}
      />, options
    );

    // respond to courses
    requests[0].respond(200, {}, '[]');
    assert(setValidAssignments.notCalled);

    // respond to sections
    requests[1].respond(200, {}, '[]');
    assert(setValidAssignments.called);
  });

  it('provides default course id when creating new section', () => {
    const newSectionFunction = sinon.spy();
    const wrapper = shallow(
      <SectionsPage
        {...defaultProps}
        defaultCourseId={30}
        defaultScriptId={112}
        newSection={newSectionFunction}
      />, options
    );
    requests[0].respond(200, {}, '[]');
    requests[1].respond(200, {}, '[]');
    assert.equal(wrapper.state('sectionsLoaded'), true);

    const newSectionButton = wrapper.find('Button').first();
    newSectionButton.simulate('click');
    assert.deepEqual(newSectionFunction.firstCall.args, [30]);
  });

  describe('with sections flow experiment', () => {
    before(() => experiments.setEnabled(SECTION_FLOW_2017, true));
    after(() => experiments.setEnabled(SECTION_FLOW_2017, true));

    it('provides default courseId and scriptId when creating new section', () => {
      const newSectionFunction = sinon.spy();
      const wrapper = shallow(
        <SectionsPage
          {...defaultProps}
          defaultCourseId={30}
          defaultScriptId={112}
          beginEditingNewSection={newSectionFunction}
        />, options
      );
      requests[0].respond(200, {}, '[]');
      requests[1].respond(200, {}, '[]');
      assert.equal(wrapper.state('sectionsLoaded'), true);

      const newSectionButton = wrapper.find('Button').first();
      newSectionButton.simulate('click');
      assert.deepEqual(newSectionFunction.firstCall.args, [30, 112]);
    });
  });
>>>>>>> fcf55136
});<|MERGE_RESOLUTION|>--- conflicted
+++ resolved
@@ -1,104 +1,29 @@
-<<<<<<< HEAD
-describe('SectionsPage', () => {
-  // TODO: Add meaningful tests for this component?
-=======
-import { assert } from '../../../util/configuredChai';
-import { throwOnConsoleErrors, throwOnConsoleWarnings } from '../../../util/testUtils';
 import React from 'react';
 import { shallow } from 'enzyme';
 import sinon from 'sinon';
+import { assert } from '../../../util/configuredChai';
+import { throwOnConsoleErrors, throwOnConsoleWarnings }
+  from '../../../util/testUtils';
 import { UnconnectedSectionsPage as SectionsPage }
   from '@cdo/apps/templates/teacherDashboard/SectionsPage';
 import experiments, {SECTION_FLOW_2017} from '@cdo/apps/util/experiments';
 
 const defaultProps = {
-  validScripts: [],
   numSections: 3,
   classrooms: null,
   studioUrl: '',
+  asyncLoadComplete: true,
   newSection: () => {},
-  setSections: () => {},
-  setValidAssignments: () => {},
   loadClassroomList: () => {},
   importClassroomStarted: () => {},
   beginEditingNewSection: () => {},
   beginEditingSection: () => {},
+  asyncLoadSectionData: () => {},
 };
 
 describe('SectionsPage', () => {
   throwOnConsoleErrors();
   throwOnConsoleWarnings();
-
-  let xhr;
-  let requests = [];
-
-  // Intercept all XHR requests, storing the last one
-  beforeEach(() => {
-    xhr = sinon.useFakeXMLHttpRequest();
-    xhr.onCreate = req => {
-      requests.push(req);
-    };
-  });
-
-  afterEach(() => {
-    requests = [];
-    xhr.restore();
-  });
-
-  const options = {
-    lifecycleExperimental: true
-  };
-
-  it('queries sections on load', () => {
-    shallow(
-      <SectionsPage
-        {...defaultProps}
-      />, options
-    );
-    assert(requests.some(request => request.url === '/dashboardapi/sections/'));
-  });
-
-  it('queries for courses', () => {
-    shallow(
-      <SectionsPage
-        {...defaultProps}
-      />, options
-    );
-
-    assert.equal(requests.length, 2);
-    assert.equal(requests[0].url, '/dashboardapi/courses');
-  });
-
-  it('sets sectionsLoaded only after sections and courses are loaded', () => {
-    const wrapper = shallow(
-      <SectionsPage
-        {...defaultProps}
-      />, options
-    );
-    assert.equal(wrapper.state('sectionsLoaded'), false);
-    requests[0].respond(200, {}, '[]');
-    assert.equal(wrapper.state('sectionsLoaded'), false);
-    requests[1].respond(200, {}, '[]');
-    assert.equal(wrapper.state('sectionsLoaded'), true);
-  });
-
-  it('calls setValidAssignments after sections and courses are loaded', () => {
-    const setValidAssignments = sinon.spy();
-    shallow(
-      <SectionsPage
-        {...defaultProps}
-        setValidAssignments={setValidAssignments}
-      />, options
-    );
-
-    // respond to courses
-    requests[0].respond(200, {}, '[]');
-    assert(setValidAssignments.notCalled);
-
-    // respond to sections
-    requests[1].respond(200, {}, '[]');
-    assert(setValidAssignments.called);
-  });
 
   it('provides default course id when creating new section', () => {
     const newSectionFunction = sinon.spy();
@@ -108,11 +33,8 @@
         defaultCourseId={30}
         defaultScriptId={112}
         newSection={newSectionFunction}
-      />, options
+      />
     );
-    requests[0].respond(200, {}, '[]');
-    requests[1].respond(200, {}, '[]');
-    assert.equal(wrapper.state('sectionsLoaded'), true);
 
     const newSectionButton = wrapper.find('Button').first();
     newSectionButton.simulate('click');
@@ -131,16 +53,12 @@
           defaultCourseId={30}
           defaultScriptId={112}
           beginEditingNewSection={newSectionFunction}
-        />, options
+        />
       );
-      requests[0].respond(200, {}, '[]');
-      requests[1].respond(200, {}, '[]');
-      assert.equal(wrapper.state('sectionsLoaded'), true);
 
       const newSectionButton = wrapper.find('Button').first();
       newSectionButton.simulate('click');
       assert.deepEqual(newSectionFunction.firstCall.args, [30, 112]);
     });
   });
->>>>>>> fcf55136
 });