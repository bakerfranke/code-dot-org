import sinon from 'sinon';
import { assert, expect } from '../../../util/configuredChai';
import {stubRedux, restoreRedux, registerReducers, getStore} from '@cdo/apps/redux';
// Use wildcard import so that we can stub
import * as teacherSectionsRedux from '@cdo/apps/templates/teacherDashboard/teacherSectionsRedux';
const reducer = teacherSectionsRedux.default;
const {
  USER_EDITABLE_SECTION_PROPS,
  PENDING_NEW_SECTION_ID,
  __testInterface__,
  setStudioUrl,
  setOAuthProvider,
  setValidLoginTypes,
  setValidGrades,
  setValidAssignments,
  setDefaultAssignment,
  setSections,
  updateSection,
  newSection,
  removeSection,
  beginEditingNewSection,
  beginEditingSection,
  editSectionProperties,
  cancelEditingSection,
  finishEditingSection,
  asyncLoadSectionData,
  assignmentId,
  assignmentNames,
  assignmentPaths,
  sectionFromServerSection,
  isAddingSection,
  isEditingSection,
<<<<<<< HEAD
} = teacherSectionsRedux;
=======
  beginImportRosterFlow,
  cancelImportRosterFlow,
  importRoster,
  isRosterDialogOpen,
} from '@cdo/apps/templates/teacherDashboard/teacherSectionsRedux';
import { OAuthSectionTypes } from '@cdo/apps/templates/teacherDashboard/shapes';

const {
  IMPORT_ROSTER_FLOW_BEGIN,
  IMPORT_ROSTER_FLOW_LIST_LOADED,
} = __testInterface__;
>>>>>>> 115b62e2

const sections = [
  {
    id: 11,
    location: "/v2/sections/11",
    name: "brent_section",
    login_type: "picture",
    grade: "2",
    code: "PMTKVH",
    stage_extras: false,
    pairing_allowed: true,
    script: null,
    course_id: 29,
    studentCount: 10,
  },
  {
    id: 12,
    location: "/v2/sections/12",
    name: "section2",
    login_type: "picture",
    grade: "11",
    code: "DWGMFX",
    stage_extras: false,
    pairing_allowed: true,
    script: {
      id: 36,
      name: 'course3'
    },
    course_id: null,
    studentCount: 1,
  },
  {
    id: 307,
    location: "/v2/sections/307",
    name: "plc",
    login_type: "email",
    grade: "10",
    code: "WGYXTR",
    stage_extras: true,
    pairing_allowed: false,
    script: {
      id: 112,
      name: 'csp1'
    },
    course_id: 29,
    studentCount: 0,
  }
];

const validCourses = [
  {
    id: 29,
    name: "CS Discoveries",
    script_name: "csd",
    category: "Full Courses",
    position: 1,
    category_priority: 0,
  },
  {
    id: 30,
    name: "CS Principles",
    script_name: "csp",
    category: "Full Courses",
    position: 0,
    category_priority: 0,
    script_ids: [112, 113],
  }];

  const validScripts = [
  {
    id: 1,
    name: "Accelerated Course",
    script_name: "20-hour",
    category: "CS Fundamentals International",
    position: 0,
    category_priority: 3,
  },
  {
    id: 2,
    name: "Hour of Code *",
    script_name: "Hour of Code",
    category: "Hour of Code",
    position: 1,
    category_priority: 2,
  },
  {
    id: 3,
    name: "edit-code *",
    script_name: "edit-code",
    category: "other",
    position: null,
    category_priority: 15,
  },
  {
    id: 4,
    name: "events *",
    script_name: "events",
    category: "other",
    position: null,
    category_priority: 15,
  },
  {
    id: 112,
    name: "Unit 1: The Internet",
    script_name: "csp1",
    category: "'16-'17 CS Principles",
    position: 0,
    category_priority: 7,
  },
  {
    id: 113,
    name: "Unit 2: Digital Information",
    script_name: "csp2",
    category: "'16-'17 CS Principles",
    position: 1,
    category_priority: 7,
  }
];

describe('teacherSectionsRedux', () => {
  const initialState = reducer(undefined, {});
  let store;

  beforeEach(() => {
    stubRedux();
    registerReducers({teacherSections: reducer});
    store = getStore();
  });

  afterEach(() => {
    restoreRedux();
  });

  const getState = () => store.getState();

  describe('setStudioUrl', () => {
    it('sets our url', () => {
      const action = setStudioUrl('//test-studio.code.org');
      const nextState = reducer(initialState, action);
      assert.equal(nextState.studioUrl, '//test-studio.code.org');
    });
  });

  describe('setOAuthProvider', () => {
    it('sets oauth provider', () => {
      const action = setOAuthProvider('clever');
      const nextState = reducer(initialState, action);
      assert.equal(nextState.provider, 'clever');
    });
  });

  describe('setValidLoginTypes', () => {
    it('sets a list of valid login types', () => {
      const action = setValidLoginTypes(['email', 'password', 'picture']);
      const nextState = reducer(initialState, action);
      assert.deepEqual(nextState.validLoginTypes, ['email', 'password', 'picture']);
    });
  });

  describe('setValidGrades', () => {
    it('sets a list of valid grades', () => {
      const action = setValidGrades(['K', '1', '2']);
      const nextState = reducer(initialState, action);
      assert.deepEqual(nextState.validGrades, ['K', '1', '2']);
    });
  });

  describe('setValidAssignments', () => {
    const startState = reducer(initialState, setStudioUrl('//test-studio.code.org'));
    const action = setValidAssignments(validCourses, validScripts);
    const nextState = reducer(startState, action);

    it('combines validCourse and scripts into an object keyed by assignId', () => {
      assert.equal(Object.keys(nextState.validAssignments).length,
        validCourses.length + validScripts.length);
    });

    it('adds courseId/scriptId/assignId to courses', () => {
      const assignId = assignmentId(validCourses[0].id, null);
      assert.strictEqual(nextState.validAssignments[assignId].courseId, 29);
      assert.strictEqual(nextState.validAssignments[assignId].scriptId, null);
      assert.strictEqual(nextState.validAssignments[assignId].assignId, assignId);
    });

    it('adds courseId/scriptId/assignId to scripts', () => {
      const assignId = assignmentId(null, validScripts[0].id);
      assert.strictEqual(nextState.validAssignments[assignId].courseId, null);
      assert.strictEqual(nextState.validAssignments[assignId].scriptId, 1);
      assert.strictEqual(nextState.validAssignments[assignId].assignId, assignId);
    });

    it('adds path to courses', () => {
      const assignId = assignmentId(validCourses[0].id, null);
      assert.strictEqual(nextState.validAssignments[assignId].path,
        '//test-studio.code.org/courses/csd');
    });

    it('adds path to scripts', () => {
      const assignId = assignmentId(null, validScripts[0].id);
      assert.strictEqual(nextState.validAssignments[assignId].path,
        '//test-studio.code.org/s/20-hour');
    });

    it('adds scriptAssignIds for a course', () => {
      const assignId = assignmentId(validCourses[1].id, null);
      assert.deepEqual(nextState.validAssignments[assignId].scriptAssignIds,
        [assignmentId(null, 112), assignmentId(null, 113)]);
    });

    it('adds primaryAssignmentId for a course', () => {
      const primaryIds = nextState.primaryAssignmentIds;
      validCourses.forEach(course => {
        assert(primaryIds.includes(assignmentId(course.id, null)));
      });
    });

    it('adds primaryAssignmentId for a script that is not in a course', () => {
      const primaryIds = nextState.primaryAssignmentIds;
      const courselessScript = validScripts[0];
      assert(!primaryIds.includes(courselessScript.id));
    });

    it('does not add primaryAssignmentId for a script that is in a course', () => {
      const primaryIds = nextState.primaryAssignmentIds;
      const scriptInCourse = validScripts[4];
      assert(!primaryIds.includes(scriptInCourse.id));
    });
  });

  describe('setDefaultAssignment', () => {
    afterEach(() => {
      if (teacherSectionsRedux.getQueryString_.restore) {
        teacherSectionsRedux.getQueryString_.restore();
      }
    });

    it('sets defaultCourseId if courseId query param exists', () => {
      sinon.stub(teacherSectionsRedux, 'getQueryString_').callsFake(() => 'courseId=30');

      const action = setDefaultAssignment();
      assert.strictEqual(action.courseId, 30);
      assert.strictEqual(action.scriptId, undefined);

      const state = reducer(initialState, action);
      assert.strictEqual(state.defaultCourseId, 30);
      assert.strictEqual(state.defaultScriptId, undefined);
    });

    it('sets defaultScriptId if courseId query param exists', () => {
      sinon.stub(teacherSectionsRedux, 'getQueryString_').callsFake(() => 'scriptId=8');

      const action = setDefaultAssignment();
      assert.strictEqual(action.courseId, undefined);
      assert.strictEqual(action.scriptId, 8);

      const state = reducer(initialState, action);
      assert.strictEqual(state.defaultCourseId, undefined);
      assert.strictEqual(state.defaultScriptId, 8);
    });

    it('sets both if courseId and scriptId query params exist', () => {
      sinon.stub(teacherSectionsRedux, 'getQueryString_').callsFake(() => 'courseId=30&scriptId=112');

      const action = setDefaultAssignment();
      assert.strictEqual(action.courseId, 30);
      assert.strictEqual(action.scriptId, 112);

      const state = reducer(initialState, action);
      assert.strictEqual(state.defaultCourseId, 30);
      assert.strictEqual(state.defaultScriptId, 112);
    });
  });

  describe('setSections', () => {
    const stateWithUrl = reducer(initialState, setStudioUrl('//test-studio.code.org'));
    const startState = reducer(stateWithUrl, setValidAssignments(validCourses, validScripts));

    it('adds an id for each section', () => {
      const action = setSections(sections);
      const nextState = reducer(startState, action);
      assert.deepEqual(nextState.sectionIds, [11, 12, 307]);
    });

    it('groups our sections by id', () => {
      const action = setSections(sections);
      const nextState = reducer(startState, action);
      assert.deepEqual(Object.keys(nextState.sections), ['11', '12', '307']);
      assert.strictEqual(nextState.sections[11].id, 11);
      assert.strictEqual(nextState.sections[12].id, 12);
      assert.strictEqual(nextState.sections[307].id, 307);
    });

    it('empties the store when reset param is set', () => {
      const action = setSections([{
        id: 308,
        location: "/v2/sections/308",
        name: "added_section",
        login_type: "email",
        grade: "2",
        code: "ZVTKVH",
        stage_extras: false,
        pairing_allowed: true,
        script: null,
        course_id: 29,
        studentCount: 0,
      }], true);

      const state = reducer(startState, setSections(sections));
      assert.deepEqual(Object.keys(state.sections), ['11', '12', '307']);
      assert.deepEqual(state.sectionIds, [11, 12, 307]);

      const finalState = reducer(state, action);
      assert.deepEqual(finalState.sectionIds, [308]);
      assert.deepEqual(Object.keys(finalState.sections), ['308']);
    });
  });

  describe('updateSection', () => {
    // create a state that has our sections set, and valid courses/scripts
    const stateWithUrl = reducer(initialState, setStudioUrl('//test-studio.code.org'));
    const stateWithAssigns = reducer(stateWithUrl, setValidAssignments(validCourses, validScripts));
    const stateWithSections = reducer(stateWithAssigns, setSections(sections));

    const updatedSection = {
      ...sections[0],
      // change login type from picture to word
      login_type: 'word'
    };

    const newServerSection = {
      id: 21,
      location: "/v2/sections/21",
      name: "brent_section",
      login_type: "picture",
      grade: "2",
      code: "ABCDEF",
      stage_extras: false,
      pairing_allowed: true,
      script: null,
      course_id: 29,
      studentCount: 10,
    };

    it('does not change our list of section ids when updating a persisted section', () => {
      const action = updateSection(sections[0].id, updatedSection);
      const state = reducer(stateWithSections, action);
      assert.strictEqual(state.sectionIds, stateWithSections.sectionIds);
    });

    it('modifies the given section id', () => {
      const sectionId = sections[0].id;
      const action = updateSection(sectionId, updatedSection);
      const state = reducer(stateWithSections, action);

      assert.strictEqual(stateWithSections.sections[sectionId].loginType, 'picture');
      assert.strictEqual(state.sections[sectionId].loginType, 'word');

      // Other fields should remain unchanged
      Object.keys(stateWithSections.sections[sectionId]).forEach(field => {
        if (field !== 'loginType') {
          assert.strictEqual(state.sections[sectionId][field],
            stateWithSections.sections[sectionId][field]);
        }
      });
    });

    it('does not modify other section ids', () => {
      const action = updateSection(sections[0].id, updatedSection);
      const state = reducer(stateWithSections, action);
      const otherSectionId = sections[1].id;

      assert.strictEqual(state.sections[otherSectionId],
        stateWithSections.sections[otherSectionId]);
    });

    it('replaces the sectionId of a non-persisted section', () => {
      const stateWithNewSection = reducer(stateWithSections, newSection());
      assert.deepEqual(stateWithNewSection.sectionIds, [-1, 11, 12 ,307]);

      const action = updateSection(-1, newServerSection);
      const state = reducer(stateWithNewSection, action);
      assert.deepEqual(state.sectionIds, [21, 11, 12 ,307]);
    });

    it(`adds the sectionId of a non-persisted section if it wasn't in the list`, () => {
      assert.deepEqual(stateWithSections.sectionIds, [11, 12 ,307]);

      const action = updateSection(-1, newServerSection);
      const state = reducer(stateWithSections, action);
      assert.deepEqual(state.sectionIds, [21, 11, 12 ,307]);
    });

    it('replaces the section of a non-persisted section', () => {
      const stateWithNewSection = reducer(stateWithSections, newSection());

      const action = updateSection(-1, newServerSection);
      const state = reducer(stateWithNewSection, action);
      assert.strictEqual(state.sections[-1], undefined);
      assert.strictEqual(state.sections[21].id, 21);
    });

    it(`adds the section of a non-persisted section if it wasn't in the list`, () => {
      const action = updateSection(-1, newServerSection);
      const state = reducer(stateWithSections, action);
      assert.strictEqual(state.sections[-1], undefined);
      assert.strictEqual(state.sections[21].id, 21);
    });
  });

  describe('newSection', () => {
    it('creates a new section', () => {
      const action = newSection();
      const state = reducer(initialState, action);

      assert.strictEqual(state.sectionIds[0], -1);
      assert(state.sections[-1]);
    });

    it('initializes new section without a courseId assigned', () => {
      const action = newSection();
      const state = reducer(initialState, action);
      assert.deepEqual(state.sections[-1], {
        id: -1,
        name: '',
        loginType: 'word',
        grade: '',
        providerManaged: false,
        stageExtras: false,
        pairingAllowed: true,
        studentCount: 0,
        code: '',
        courseId: null,
        scriptId: null
      });
    });

    it('initializes a new section with a courseId assigned', () => {
      const action = newSection(29);
      const stateWithAssigns = reducer(initialState, setValidAssignments(validCourses, validScripts));
      const state = reducer(stateWithAssigns, action);
      assert.deepEqual(state.sections[-1], {
        id: -1,
        name: '',
        loginType: 'word',
        grade: '',
        providerManaged: false,
        stageExtras: false,
        pairingAllowed: true,
        studentCount: 0,
        code: '',
        courseId: 29,
        scriptId: null
      });
    });

    it('updates our nextTempId', () => {
      const action = newSection();
      const state = reducer(initialState, action);
      assert.strictEqual(state.nextTempId, -2);
    });
  });

  describe('removeSection', () => {
    const startState = reducer(initialState, newSection());
    const stateWithSections = reducer(initialState, setSections(sections));

    it('removes sectionId for non-persisted section', () => {
      const action = removeSection(-1);
      const state = reducer(startState, action);
      assert.equal(state.sectionIds.includes(-1), false);
    });

    it('removes non-persisted section', () => {
      const action = removeSection(-1);
      const state = reducer(startState, action);
      assert.strictEqual(state.sections[-1], undefined);
    });

    it('removes sectionid for a persisted section', () => {
      const sectionId = sections[0].id;
      const action = removeSection(sectionId);
      const state = reducer(stateWithSections, action);
      assert.equal(state.sectionIds.includes(sectionId), false);
    });

    it('removes a persisted section', () => {
      const sectionId = sections[0].id;
      const action = removeSection(sectionId);
      const state = reducer(stateWithSections, action);
      assert.strictEqual(state.sections[sectionId], undefined);
    });

    it('doesnt let you remove a non-existent section',  () => {
      assert.throws(() => {
        reducer(stateWithSections, removeSection(1234));
      });
    });
  });

  describe('beginEditingNewSection', () => {
    it('populates sectionBeingEdited', () => {
      assert.isNull(initialState.sectionBeingEdited);
      const state = reducer(initialState, beginEditingNewSection());
      assert.deepEqual(state.sectionBeingEdited, {
        id: PENDING_NEW_SECTION_ID,
        name: '',
        loginType: undefined,
        grade: '',
        providerManaged: false,
        stageExtras: false,
        pairingAllowed: true,
        studentCount: 0,
        code: '',
        courseId: null,
        scriptId: null
      });
    });
  });

  describe('beginEditingSection', () => {
    it('populates sectionBeingEdited', () => {
      const stateWithSections = reducer(initialState, setSections(sections));
      assert.isNull(stateWithSections.sectionBeingEdited);
      const state = reducer(stateWithSections, beginEditingSection(12));
      assert.deepEqual(state.sectionBeingEdited, {
        id: 12,
        name: "section2",
        loginType: "picture",
        grade: "11",
        providerManaged: false,
        code: "DWGMFX",
        stageExtras: false,
        pairingAllowed: true,
        scriptId: 36,
        courseId: null,
        studentCount: 1,
      });
    });
  });

  describe('editSectionProperties', () => {
    let editingNewSectionState;

    before(() => {
      editingNewSectionState = reducer(initialState, beginEditingNewSection());
    });

    it('throws if not currently editing a section', () => {
      expect(() => {
        reducer(initialState, editSectionProperties({name: 'New Name'}));
      }).to.throw();
    });

    // Enumerate user-editable section properties
    USER_EDITABLE_SECTION_PROPS.forEach(editableProp => {
      it(`allows editing ${editableProp}`, () => {
        const state = reducer(
          editingNewSectionState,
          editSectionProperties({[editableProp]: 'newValue'})
        );
        expect(state.sectionBeingEdited[editableProp]).to.equal('newValue');
      });
    });

    // Check some uneditable section properties
    [
      'id',
      'studentCount',
      'code',
      'providerManaged',
    ].forEach(uneditableProp => {
      it(`does not allow editing ${uneditableProp}`, () => {
        expect(() => reducer(
          editingNewSectionState,
          editSectionProperties({[uneditableProp]: 'newValue'})
        )).to.throw();
      });
    });

    it('can edit multiple props at once', () => {
      const state = reducer(
        editingNewSectionState,
        editSectionProperties({
          name: 'newName',
          courseId: 61,
        })
      );
      expect(state.sectionBeingEdited.name).to.equal('newName');
      expect(state.sectionBeingEdited.courseId).to.equal(61);
    });

    it('when editing multiple props, throws if any are uneditable', () => {
      expect(() => reducer(
        editingNewSectionState,
        editSectionProperties({
          name: 'newName',
          courseId: 61,
          providerManaged: false, // Uneditable!
        })
      )).to.throw();
    });
  });

  describe('cancelEditingSection', () => {
    it('clears sectionBeingEdited', () => {
      const initialState = reducer(initialState, beginEditingNewSection());
      assert.isNotNull(initialState.sectionBeingEdited);
      const state = reducer(initialState, cancelEditingSection());
      assert.isNull(state.sectionBeingEdited);
    });
  });

  describe('finishEditingSection', () => {
    let server;

    // Fake server responses to reuse in our tests
    const newSectionDefaults = {
      id: 13,
      name: 'New Section',
      login_type: 'email',
      grade: undefined,
      providerManaged: false,
      stage_extras: false,
      pairing_allowed: true,
      student_count: 0,
      code: 'BCDFGH',
      course_id: null,
      script_id: null,
    };

    function successResponse(customProps = {}) {
      const editingSectionId = state().sectionBeingEdited.id;
      const existingSection = sections.find(s => s.id === editingSectionId);
      return [
        200,
        {"Content-Type": "application/json"},
        JSON.stringify({
          ...(existingSection || newSectionDefaults),
          id: existingSection ? editingSectionId : 13,
          ...customProps,
        })
      ];
    }

    const failureResponse = [500, {}, ''];

    function state() {
      return getState().teacherSections;
    }

    beforeEach(function () {
      // Stub server responses
      server = sinon.fakeServer.create();

      // Test with a real redux store, not just the reducer, because this
      // action depends on the redux-thunk extension.
      store.dispatch(setSections(sections));
    });

    afterEach(function () {
      server.restore();
    });

    it('immediately makes saveInProgress true', () => {
      store.dispatch(beginEditingNewSection());
      expect(state().saveInProgress).to.be.false;

      store.dispatch(finishEditingSection());
      expect(state().saveInProgress).to.be.true;
    });

    it('makes saveInProgress false after the server responds with success', () => {
      store.dispatch(beginEditingNewSection());
      server.respondWith('POST', '/v2/sections', successResponse());

      store.dispatch(finishEditingSection());
      expect(state().saveInProgress).to.be.true;

      server.respond();
      expect(state().saveInProgress).to.be.false;
    });

    it('makes saveInProgress false after the server responds with failure', () => {
      store.dispatch(beginEditingNewSection());
      server.respondWith('POST', '/v2/sections', failureResponse);

      store.dispatch(finishEditingSection()).catch(() => {});
      expect(state().saveInProgress).to.be.true;

      server.respond();
      expect(state().saveInProgress).to.be.false;
    });

    it('resolves a returned promise when the server responds with success', () => {
      store.dispatch(beginEditingNewSection());
      server.respondWith('POST', '/v2/sections', successResponse());

      const promise = store.dispatch(finishEditingSection());
      server.respond();
      return expect(promise).to.be.fulfilled;
    });

    it('rejects a returned promise when the server responds with failure', () => {
      store.dispatch(beginEditingNewSection());
      server.respondWith('POST', '/v2/sections', failureResponse);

      const promise = store.dispatch(finishEditingSection());
      server.respond();
      return expect(promise).to.be.rejected;
    });

    it('clears sectionBeingEdited after the server responds with success', () => {
      store.dispatch(beginEditingNewSection());
      server.respondWith('POST', '/v2/sections', successResponse());

      store.dispatch(finishEditingSection());
      expect(state().sectionBeingEdited).not.to.be.null;

      server.respond();
      expect(state().sectionBeingEdited).to.be.null;
    });

    it('keeps sectionBeingEdited after the server responds with failure', () => {
      store.dispatch(beginEditingNewSection());
      const originalSectionBeingEdited = state().sectionBeingEdited;
      expect(originalSectionBeingEdited).not.to.be.null;
      server.respondWith('POST', '/v2/sections', failureResponse);

      store.dispatch(finishEditingSection()).catch(() => {});
      expect(state().sectionBeingEdited).to.equal(originalSectionBeingEdited);

      server.respond();
      expect(state().sectionBeingEdited).to.equal(originalSectionBeingEdited);
    });

    it('adds a new section to the sections map on success', () => {
      const originalSections = state().sections;
      store.dispatch(beginEditingNewSection());
      store.dispatch(editSectionProperties({
        name: 'Aquarius PM Block 2',
        loginType: 'picture',
        grade: '3',
      }));
      server.respondWith('POST', '/v2/sections', successResponse({
        name: 'Aquarius PM Block 2',
        login_type: 'picture',
        grade: '3',
      }));

      store.dispatch(finishEditingSection());
      expect(state().sections).to.equal(originalSections);

      server.respond();
      expect(state().sections).to.deep.equal({
        ...originalSections,
        [13]: {
          id: 13,
          name: 'Aquarius PM Block 2',
          loginType: 'picture',
          grade: '3',
          providerManaged: false,
          stageExtras: false,
          pairingAllowed: true,
          studentCount: undefined,
          code: 'BCDFGH',
          courseId: null,
          scriptId: null,
        }
      });
    });

    it('updates an edited section in the section map on success', () => {
      const sectionId = 12;
      store.dispatch(beginEditingSection(sectionId));
      store.dispatch(editSectionProperties({grade: 'K'}));

      // Set up matching server response
      server.respondWith('POST', `/v2/sections/${sectionId}/update`,
        successResponse({grade: 'K'}));

      store.dispatch(finishEditingSection());
      expect(state().sectionBeingEdited).to.have.property('grade', 'K');
      expect(state().sections[sectionId]).to.have.property('grade', '11');

      server.respond();
      expect(state().sectionBeingEdited).to.be.null;
      expect(state().sections[sectionId]).to.have.property('grade', 'K');
    });

    it('does not modify sections map on failure', () => {
      store.dispatch(beginEditingNewSection());
      server.respondWith('POST', '/v2/sections', failureResponse);
      const originalSections = state().sections;

      store.dispatch(finishEditingSection()).catch(() => {});
      server.respond();
      expect(state().sections).to.equal(originalSections);
    });
  });

  describe('asyncLoadSectionData', () => {
    let server;

    function successResponse(response = []) {
      return [
        200,
        {"Content-Type": "application/json"},
        JSON.stringify(response)
      ];
    }

    const failureResponse = [500, {}, 'CustomErrorBody'];

    function state() {
      return getState().teacherSections;
    }

    beforeEach(function () {
      // Stub server responses
      server = sinon.fakeServer.create();
    });

    afterEach(function () {
      server.restore();
    });

    it('immediately sets asyncLoadComplete to false', () => {
      store.dispatch(asyncLoadSectionData());
      expect(state().asyncLoadComplete).to.be.false;
    });

    it('sets asyncLoadComplete to true after success responses', () => {
      const promise = store.dispatch(asyncLoadSectionData());

      expect(server.requests).to.have.length(3);
      server.respondWith('GET', '/dashboardapi/sections', successResponse());
      server.respondWith('GET', '/dashboardapi/courses', successResponse());
      server.respondWith('GET', '/v2/sections/valid_scripts', successResponse());
      server.respond();

      return promise.then(() => {
        expect(state().asyncLoadComplete).to.be.true;
      });
    });

    it('sets asyncLoadComplete to true after first failure response', () => {
      console.error.reset(); // Already stubbed in tests
      const promise = store.dispatch(asyncLoadSectionData());

      server.respondWith('GET', '/dashboardapi/sections', failureResponse);
      server.respond();

      return promise.then(() => {
        expect(state().asyncLoadComplete).to.be.true;
        expect(console.error).to.have.been.calledOnce;
        expect(console.error.getCall(0).args[0])
          .to.include('url: /dashboardapi/sections')
          .and
          .to.include('status: 500')
          .and
          .to.include('statusText: Internal Server Error')
          .and
          .to.include('responseText: CustomErrorBody');
      });
    });

    it('sets sections from server response', () => {
      const promise = store.dispatch(asyncLoadSectionData());
      expect(state().sections).to.deep.equal({});

      expect(server.requests).to.have.length(3);
      server.respondWith('GET', '/dashboardapi/sections', successResponse(sections));
      server.respondWith('GET', '/dashboardapi/courses', successResponse());
      server.respondWith('GET', '/v2/sections/valid_scripts', successResponse());
      server.respond();

      return promise.then(() => {
        expect(Object.keys(state().sections)).to.have.length(sections.length);
      });
    });

    it('sets validAssignments from server responses', () => {
      const promise = store.dispatch(asyncLoadSectionData());
      expect(state().validAssignments).to.deep.equal({});

      expect(server.requests).to.have.length(3);
      server.respondWith('GET', '/dashboardapi/sections', successResponse());
      server.respondWith('GET', '/dashboardapi/courses', successResponse(validCourses));
      server.respondWith('GET', '/v2/sections/valid_scripts', successResponse(validScripts));
      server.respond();

      return promise.then(() => {
        expect(Object.keys(state().validAssignments)).to.have.length(
          validCourses.length + validScripts.length
        );
      });
    });
  });

  describe('sectionFromServerSection', () => {
    const serverSection = {
      id: 11,
      location: "/v2/sections/11",
      name: "brent_section",
      login_type: "picture",
      grade: "2",
      code: "PMTKVH",
      stage_extras: false,
      pairing_allowed: true,
      script: null,
      course_id: 29,
      studentCount: 10,
    };

    it('transfers some fields directly, mapping from snake_case to camelCase', () => {
      const section = sectionFromServerSection(serverSection);
      assert.strictEqual(section.id, serverSection.id);
      assert.strictEqual(section.name, serverSection.name);
      assert.strictEqual(section.login_type, serverSection.loginType);
      assert.strictEqual(section.grade, serverSection.grade);
      assert.strictEqual(section.code, serverSection.code);
      assert.strictEqual(section.stage_extras, serverSection.stageExtras);
      assert.strictEqual(section.pairing_allowed, serverSection.pairingAllowed);
      assert.strictEqual(section.course_id, serverSection.courseId);
    });

    it('maps from a script object to a script_id', () => {
      const sectionWithoutScript = sectionFromServerSection(serverSection);
      assert.strictEqual(sectionWithoutScript.scriptId, null);

      const sectionWithScript = sectionFromServerSection({
        ...serverSection,
        script: {
          id: 1,
          name: 'Accelerated Course'
        }
      });
      assert.strictEqual(sectionWithScript.scriptId, 1);
    });

    it('sets student count', () => {
      const section = sectionFromServerSection(serverSection);
      assert.equal(section.studentCount, 10);
    });
  });

  describe('assignmentNames/assignmentPaths', () => {
    const stateWithUrl = reducer(initialState, setStudioUrl('//test-studio.code.org'));
    const stateWithAssigns = reducer(stateWithUrl, setValidAssignments(validCourses, validScripts));
    const stateWithSections = reducer(stateWithAssigns, setSections(sections));
    const stateWithNewSection = reducer(stateWithSections, newSection());

    const unassignedSection = stateWithNewSection.sections["-1"];
    const assignedSection = stateWithNewSection.sections["11"];
    const assignedSectionWithUnit = stateWithNewSection.sections["307"];

    it('assignmentNames returns the name if the section is assigned a course/script', () => {
      const names = assignmentNames(stateWithNewSection.validAssignments, assignedSection);
      assert.deepEqual(names, ['CS Discoveries']);
    });

    it('assignmentNames returns the names of course and script if assigned both', () => {
      const names = assignmentNames(stateWithNewSection.validAssignments, assignedSectionWithUnit);
      assert.deepEqual(names, ['CS Discoveries', 'Unit 1: The Internet']);
    });

    it('assignmentName returns empty array if unassigned', () => {
      const names = assignmentNames(stateWithNewSection.validAssignments, unassignedSection);
      assert.deepEqual(names, []);
    });

    it('assignmentPaths returns the path if the section is assigned a course/script', () => {
      const paths = assignmentPaths(stateWithNewSection.validAssignments, assignedSection);
      assert.deepEqual(paths, ['//test-studio.code.org/courses/csd']);
    });

    it('assignmentPaths returns the paths of course and script if assigned both', () => {
      const paths = assignmentPaths(stateWithNewSection.validAssignments, assignedSectionWithUnit);
      assert.deepEqual(paths, ['//test-studio.code.org/courses/csd', '//test-studio.code.org/s/csp1']);
    });

    it('assignmentPaths returns empty array if unassigned', () => {
      const paths = assignmentPaths(stateWithNewSection, unassignedSection);
      assert.deepEqual(paths, []);
    });
  });

  describe('isAddingSection', () => {
    it('is false in initial state', () => {
      assert.isFalse(isAddingSection(initialState));
    });

    it('is true when creating a new section', () => {
      const state = reducer(initialState, beginEditingNewSection());
      assert(isAddingSection(state));
    });

    it('is false when editing an existing section', () => {
      const stateWithSections = reducer(initialState, setSections(sections));
      const state = reducer(stateWithSections, beginEditingSection(12));
      assert.isFalse(isAddingSection(state));
    });

    it('is false after editing is cancelled', () => {
      const initialState = reducer(initialState, beginEditingNewSection());
      const state = reducer(initialState, cancelEditingSection());
      assert.isFalse(isAddingSection(state));
    });
  });

  describe('isEditingSection', () => {
    it('is false in initial state', () => {
      assert.isFalse(isEditingSection(initialState));
    });

    it('is false when creating a new section', () => {
      const state = reducer(initialState, beginEditingNewSection());
      assert.isFalse(isEditingSection(state));
    });

    it('is true when editing an existing section', () => {
      const stateWithSections = reducer(initialState, setSections(sections));
      const state = reducer(stateWithSections, beginEditingSection(12));
      assert(isEditingSection(state));
    });

    it('is false after editing is cancelled', () => {
      const initialState = reducer(initialState, beginEditingNewSection());
      const state = reducer(initialState, cancelEditingSection());
      assert.isFalse(isEditingSection(state));
    });
  });

  describe('the beginImportRosterFlow action', () => {
    let server;
    beforeEach(() => {
      server = sinon.fakeServer.create();
      // set up some default success responses
      server.respondWith(
        'GET', '/dashboardapi/google_classrooms',
        successResponse()
      );
      server.respondWith(
        'GET', '/dashboardapi/clever_classrooms',
        successResponse()
      );
    });
    afterEach(() => server.restore());

    const successResponse = (body = {}) => [
      200,
      {"Content-Type": "application/json"},
      JSON.stringify(body)
    ];

    const failureResponse = [500, {}, 'test-failure-body'];

    const withGoogle = () => store.dispatch(setOAuthProvider(OAuthSectionTypes.google_classroom));
    const withClever = () => store.dispatch(setOAuthProvider(OAuthSectionTypes.clever));

    it('throws if no oauth provider has been set', () => {
      return expect(store.dispatch(beginImportRosterFlow()))
        .to.be.rejected;
    });

    it('does nothing if the roster dialog was already open', () => {
      withGoogle();
      store.dispatch({type: IMPORT_ROSTER_FLOW_BEGIN});
      expect(isRosterDialogOpen(getState())).to.be.true;
      const promise = store.dispatch(beginImportRosterFlow());
      expect(isRosterDialogOpen(getState())).to.be.true;
      expect(server.requests).to.have.length(0);
      return expect(promise).to.be.fulfilled;
    });

    it('opens the roster dialog if it was closed', () => {
      withGoogle();
      expect(isRosterDialogOpen(getState())).to.be.false;
      const promise = store.dispatch(beginImportRosterFlow());
      expect(isRosterDialogOpen(getState())).to.be.true;
      server.respond();
      return expect(promise).to.be.fulfilled;
    });

    it('requests one api for Google Classroom', () => {
      withGoogle();
      const promise = store.dispatch(beginImportRosterFlow());
      expect(server.requests).to.have.length(1);
      expect(server.requests[0].method).to.equal('GET');
      expect(server.requests[0].url).to.equal('/dashboardapi/google_classrooms');
      server.respond();
      return expect(promise).to.be.fulfilled;
    });

    it('requests a different api for Clever', () => {
      withClever();
      const promise = store.dispatch(beginImportRosterFlow());
      expect(server.requests).to.have.length(1);
      expect(server.requests[0].method).to.equal('GET');
      expect(server.requests[0].url).to.equal('/dashboardapi/clever_classrooms');
      server.respond();
      return expect(promise).to.be.fulfilled;
    });

    it('sets the classroom list on success', () => {
      withGoogle();
      server.respondWith(
        'GET', '/dashboardapi/google_classrooms',
        successResponse({courses: [1, 2, 3]})
      );
      expect(getState().teacherSections.classrooms).to.be.null;
      expect(getState().teacherSections.loadError).to.be.null;

      const promise = store.dispatch(beginImportRosterFlow());
      expect(getState().teacherSections.classrooms).to.be.null;
      expect(getState().teacherSections.loadError).to.be.null;

      server.respond();
      expect(getState().teacherSections.classrooms).to.deep.equal(
        [1, 2, 3]
      );
      expect(getState().teacherSections.loadError).to.be.null;
      return expect(promise).to.be.fulfilled;
    });

    it('sets the loadError on failure', () => {
      withGoogle();
      server.respondWith(
        'GET', '/dashboardapi/google_classrooms',
        failureResponse
      );
      expect(getState().teacherSections.classrooms).to.be.null;
      expect(getState().teacherSections.loadError).to.be.null;

      const promise = store.dispatch(beginImportRosterFlow());
      expect(getState().teacherSections.classrooms).to.be.null;
      expect(getState().teacherSections.loadError).to.be.null;

      server.respond();
      expect(getState().teacherSections.classrooms).to.be.null;
      expect(getState().teacherSections.loadError).to.deep.equal({
        status: 500,
        message: 'Unknown error.',
      });
      return expect(promise).to.be.rejected;
    });
  });

  describe('the cancelImportRosterFlow action', () => {
    it('closes the roster dialog if it was open', () => {
      store.dispatch({type: IMPORT_ROSTER_FLOW_BEGIN});
      expect(isRosterDialogOpen(getState())).to.be.true;
      store.dispatch(cancelImportRosterFlow());
      expect(isRosterDialogOpen(getState())).to.be.false;
    });

    it('clears the classroom list', () => {
      store.dispatch({type: IMPORT_ROSTER_FLOW_LIST_LOADED, classrooms: [1, 2, 3]});
      expect(getState().teacherSections.classrooms).to.deep.equal([1, 2, 3]);
      store.dispatch(cancelImportRosterFlow());
      expect(getState().teacherSections.classrooms).to.be.null;
    });
  });

  describe('the importRoster action', () => {
    let server;
    const TEST_COURSE_ID = 'test-course-id';

    beforeEach(() => {
      server = sinon.fakeServer.create();
      // We have chained server requests separated by promises in these
      // tests, so have the fake server respond immediately becaue it's
      // difficult to trigger the fake responses at the right times.
      server.respondImmediately = true;
      // set up some default success responses
      server.respondWith('GET', `/dashboardapi/import_google_classroom?courseId=${TEST_COURSE_ID}`, successResponse({}));
      server.respondWith('GET', `/dashboardapi/import_clever_classroom?courseId=${TEST_COURSE_ID}`, successResponse({}));
      server.respondWith('GET', '/dashboardapi/sections', successResponse([]));
      server.respondWith('GET', '/dashboardapi/courses', successResponse([]));
      server.respondWith('GET', '/v2/sections/valid_scripts', successResponse([]));
    });
    afterEach(() => server.restore());

    const successResponse = (body = {}) => [
      200,
      {"Content-Type": "application/json"},
      JSON.stringify(body)
    ];

    const withGoogle = () => store.dispatch(setOAuthProvider(OAuthSectionTypes.google_classroom));
    const withClever = () => store.dispatch(setOAuthProvider(OAuthSectionTypes.clever));

    it('immediately clears the classroom list', () => {
      withGoogle();
      store.dispatch({type: IMPORT_ROSTER_FLOW_LIST_LOADED, classrooms: [1, 2, 3]});
      expect(getState().teacherSections.classrooms).to.deep.equal([1, 2, 3]);

      const promise = store.dispatch(importRoster(TEST_COURSE_ID));
      expect(getState().teacherSections.classrooms).to.be.null;

      return expect(promise).to.be.fulfilled;
    });

    it('uses one api for Google Classroom', () => {
      withGoogle();
      const promise = store.dispatch(importRoster(TEST_COURSE_ID));

      expect(server.requests).to.have.length(1);
      expect(server.requests[0].method).to.equal('GET');
      expect(server.requests[0].url)
        .to.equal('/dashboardapi/import_google_classroom?courseId=test-course-id');

      return expect(promise).to.be.fulfilled;
    });

    it('uses a different api for Clever', () => {
      withClever();
      const promise = store.dispatch(importRoster(TEST_COURSE_ID));

      expect(server.requests).to.have.length(1);
      expect(server.requests[0].method).to.equal('GET');
      expect(server.requests[0].url)
        .to.equal('/dashboardapi/import_clever_classroom?courseId=test-course-id');

      return expect(promise).to.be.fulfilled;
    });

    it('closes the dialog on success', () => {
      withClever();
      store.dispatch({type: IMPORT_ROSTER_FLOW_BEGIN});
      expect(isRosterDialogOpen(getState())).to.be.true;

      const promise = store.dispatch(importRoster(TEST_COURSE_ID));
      expect(isRosterDialogOpen(getState())).to.be.true;

      return expect(promise).to.be.fulfilled.then(() => {
        expect(isRosterDialogOpen(getState())).to.be.false;
      });
    });

    it('reloads the section data on success', () => {
      // Set up custom server sections response
      server.respondWith('GET', '/dashboardapi/sections', successResponse(sections));

      withClever();
      store.dispatch({type: IMPORT_ROSTER_FLOW_BEGIN});
      expect(getState().teacherSections.sections).to.deep.equal({});

      const promise = store.dispatch(importRoster(TEST_COURSE_ID));
      return expect(promise).to.be.fulfilled.then(() => {
        expect(server.requests).to.have.length(4);
        expect(server.requests[1].method).to.equal('GET');
        expect(server.requests[1].url).to.equal('/dashboardapi/sections');
        expect(server.requests[2].method).to.equal('GET');
        expect(server.requests[2].url).to.equal('/dashboardapi/courses');
        expect(server.requests[3].method).to.equal('GET');
        expect(server.requests[3].url).to.equal('/v2/sections/valid_scripts');
        expect(Object.keys(getState().teacherSections.sections))
          .to.have.length(sections.length);
      });
    });

    it('starts editing the new section on success', () => {
      // Set up custom section import response
      server.respondWith('GET', `/dashboardapi/import_google_classroom?courseId=${TEST_COURSE_ID}`, successResponse({
        id: 1111,
      }));
      // Set up custom section load response to simulate the new section
      server.respondWith('GET', '/dashboardapi/sections', successResponse([
        ...sections,
        {id: 1111}
      ]));

      withGoogle();
      store.dispatch({type: IMPORT_ROSTER_FLOW_BEGIN});
      expect(getState().teacherSections.sectionBeingEdited).to.be.null;

      const promise = store.dispatch(importRoster(TEST_COURSE_ID));
      return expect(promise).to.be.fulfilled.then(() => {
        expect(getState().teacherSections.sectionBeingEdited).not.to.be.null;
        expect(getState().teacherSections.sectionBeingEdited.id).to.equal(1111);
      });
    });
  });
});<|MERGE_RESOLUTION|>--- conflicted
+++ resolved
@@ -30,21 +30,17 @@
   sectionFromServerSection,
   isAddingSection,
   isEditingSection,
-<<<<<<< HEAD
-} = teacherSectionsRedux;
-=======
   beginImportRosterFlow,
   cancelImportRosterFlow,
   importRoster,
   isRosterDialogOpen,
-} from '@cdo/apps/templates/teacherDashboard/teacherSectionsRedux';
+} = teacherSectionsRedux;
 import { OAuthSectionTypes } from '@cdo/apps/templates/teacherDashboard/shapes';
 
 const {
   IMPORT_ROSTER_FLOW_BEGIN,
   IMPORT_ROSTER_FLOW_LIST_LOADED,
 } = __testInterface__;
->>>>>>> 115b62e2
 
 const sections = [
   {
