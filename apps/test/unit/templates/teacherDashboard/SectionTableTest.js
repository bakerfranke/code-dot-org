--- conflicted
+++ resolved
@@ -123,35 +123,26 @@
       assert.equal(div.prop('data-tip'), 'This section is managed by google. Add students there, then re-sync this section.');
     });
 
-<<<<<<< HEAD
-  it('loginInfoFormatter has a link to the sign in cards for picture login type', () => {
-    const rowData = sectionSet[0];
-    const loginCol = shallow(loginInfoFormatter(null, {rowData}));
-    const link = loginCol.prop('href');
-    assert.equal(link, pegasus('/teacher-dashboard#/sections/1/print_signin_card'));
-  });
+    it('loginInfoFormatter has a link to the sign in cards for picture login type', () => {
+      const rowData = sectionRowData[0];
+      const loginCol = shallow(loginInfoFormatter(null, {rowData}));
+      const link = loginCol.prop('href');
+      assert.equal(link, pegasus('/teacher-dashboard#/sections/1/print_signin_card'));
+    });
 
-  it('loginInfoFormatter has a link to the sign in cards for third party login', () => {
-    const rowData = sectionSet[1];
-    const loginCol = shallow(loginInfoFormatter(null, {rowData}));
-    const link = loginCol.prop('href');
-    assert.include(link, pegasus('/teacher-dashboard#/sections/2/print_signin_card'));
-  });
+    it('loginInfoFormatter has a link to the sign in cards for third party login', () => {
+      const rowData = sectionRowData[1];
+      const loginCol = shallow(loginInfoFormatter(null, {rowData}));
+      const link = loginCol.prop('href');
+      assert.include(link, pegasus('/teacher-dashboard#/sections/2/print_signin_card'));
+    });
 
-  it('gradeFormatter has grade text', () => {
-    const rowData = sectionSet[0];
-    const gradeCol = shallow(gradeFormatter(null, {rowData}));
-    const text = gradeCol.find('div').at(0).text();
-    assert.equal('5', text);
-  });
-=======
     it('gradeFormatter has grade text', () => {
       const rowData = sectionRowData[0];
       const gradeCol = shallow(gradeFormatter(null, {rowData}));
       const text = gradeCol.find('div').at(0).text();
       assert.equal('5', text);
     });
->>>>>>> 97ccc379
 
     it('courseLinkFormatter provides links to course information and section information', () => {
       const rowData = sectionRowData[0];
