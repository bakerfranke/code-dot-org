import { assert } from '../../../util/configuredChai';
import sectionProgress, {
  setSection,
  setValidScripts,
  setCurrentView,
  ViewType,
  setScriptId,
  addScriptData,
  addStudentLevelProgress,
<<<<<<< HEAD
  setLessonOfInterest
=======
  startLoadingProgress,
  finishLoadingProgress,
>>>>>>> cb524187
} from '@cdo/apps/templates/sectionProgress/sectionProgressRedux';

const fakeSectionData = {
  id: 123,
  students: [
    {
      id: 1,
      name: 'studentb'
    },
    {
      id: 2,
      name: 'studenta'
    }
  ],
  script: {
    id: 300,
    name: 'csp2',
  }
};

const sortedFakeSectionData = {
  id: 123,
  students: [
    {
      id: 2,
      name: 'studenta'
    },
    {
      id: 1,
      name: 'studentb'
    },
  ],
  script: {
    id: 300,
    name: 'csp2',
  }
};

const fakeValidScripts = [
  {
    category: 'category1',
    category_priority: 1,
    id: 456,
    name: 'Script Name',
    position: 23
  },
  {
    category: 'category1',
    category_priority: 1,
    id: 300,
    name: 'csp2',
    position: 23
  }
];

const fakeScriptData789 = {
  id: 789,
  stages: [
    {id: 1, levels: []},
    {id: 2, levels: []},
  ],
};

const fakeScriptData456 = {
  id: 456,
  stages: [
    {id: 3, levels: []},
    {id: 4, levels: []},
  ],
};

const fakeStudentProgress = {
  1: {242: 1001, 243: 1000},
  2: {242: 1000, 243: 1000},
};

const lessonOfInterest = 16;

describe('sectionProgressRedux', () => {
  const initialState = sectionProgress(undefined, {});

  describe('setScriptId', () => {
    it('sets the script id', () => {
      const action = setScriptId(130);
      const nextState = sectionProgress(initialState, action);
      assert.deepEqual(nextState.scriptId, 130);
    });
  });

  describe('setSection', () => {
    it('sets the section data and assigned scriptId', () => {
      const action = setSection(fakeSectionData);
      const nextState = sectionProgress(initialState, action);
      assert.deepEqual(nextState.section, sortedFakeSectionData);
      assert.deepEqual(nextState.scriptId, 300);
    });

    it('sets the section data with no default scriptId', () => {
      const sectionDataWithNoScript = {
        ...fakeSectionData,
        script: null,
      };
      const action = setSection(sectionDataWithNoScript);
      const nextState = sectionProgress(initialState, action);
      assert.deepEqual(nextState.section, {...sortedFakeSectionData, script: null});
      assert.deepEqual(nextState.scriptId, null);
    });
  });

  describe('isLoadingProgress', () => {
    it('startLoadingProgress sets isLoadingProgress to true', () => {
      const nextState = sectionProgress(initialState, startLoadingProgress());
      assert.deepEqual(nextState.isLoadingProgress, true);
    });

    it('finishLoadingProgress sets isLoadingProgress to false', () => {
      const nextState = sectionProgress({isLoadingProgress: true}, finishLoadingProgress());
      assert.deepEqual(nextState.isLoadingProgress, false);
    });
  });

  describe('setValidScripts', () => {
    it('sets the script data and defaults scriptId', () => {
      const action = setValidScripts(fakeValidScripts);
      const nextState = sectionProgress(initialState, action);
      assert.deepEqual(nextState.validScripts, fakeValidScripts);
      assert.deepEqual(nextState.scriptId, fakeValidScripts[0].id);
    });

    it('sets the script data and does not override already assigned scriptId', () => {
      const action = setValidScripts(fakeValidScripts);
      const nextState = sectionProgress({
        ...initialState,
        scriptId: 100
      }, action);
      assert.deepEqual(nextState.validScripts, fakeValidScripts);
      assert.deepEqual(nextState.scriptId, 100);
    });
  });

  describe('setCurrentView', () => {
    it('sets the current view to summary', () => {
      const action = setCurrentView(ViewType.SUMMARY);
      const nextState = sectionProgress(initialState, action);
      assert.deepEqual(nextState.currentView, ViewType.SUMMARY);
    });

    it('sets the current view to detail', () => {
      const action = setCurrentView(ViewType.DETAIL);
      const nextState = sectionProgress(initialState, action);
      assert.deepEqual(nextState.currentView, ViewType.DETAIL);
    });
  });

  describe('addScriptData', () => {
    it('adds multiple scriptData info', () => {
      const action = addScriptData(456, fakeScriptData456);
      const nextState = sectionProgress(initialState, action);
      assert.deepEqual(nextState.scriptDataByScript[456], fakeScriptData456);

      const action2 = addScriptData(789, fakeScriptData789);
      const nextState2 = sectionProgress(nextState, action2);
      assert.deepEqual(nextState2.scriptDataByScript[456], fakeScriptData456);
      assert.deepEqual(nextState2.scriptDataByScript[789], fakeScriptData789);
    });
  });

  describe('setLessonOfInterest', () => {
    it('sets the lesson of interest', () => {
      const action = setLessonOfInterest(lessonOfInterest);
      const nextState = sectionProgress(initialState, action);
      assert.deepEqual(nextState.lessonOfInterest, lessonOfInterest);
    });
  });

  describe('addStudentLevelProgress', () => {
    it('adds multiple scriptData info', () => {
      const action = addStudentLevelProgress(130, fakeStudentProgress);
      const nextState = sectionProgress(initialState, action);
      assert.deepEqual(nextState.studentLevelProgressByScript[130], fakeStudentProgress);

      const action2 = addStudentLevelProgress(132, {
        ...fakeStudentProgress,
        3: {},
      });
      const nextState2 = sectionProgress(nextState, action2);
      assert.deepEqual(nextState2.studentLevelProgressByScript[130], fakeStudentProgress);
      assert.deepEqual(nextState2.studentLevelProgressByScript[132], {
        ...fakeStudentProgress,
        3: {},
      });
    });
  });
});<|MERGE_RESOLUTION|>--- conflicted
+++ resolved
@@ -7,12 +7,9 @@
   setScriptId,
   addScriptData,
   addStudentLevelProgress,
-<<<<<<< HEAD
-  setLessonOfInterest
-=======
+  setLessonOfInterest,
   startLoadingProgress,
   finishLoadingProgress,
->>>>>>> cb524187
 } from '@cdo/apps/templates/sectionProgress/sectionProgressRedux';
 
 const fakeSectionData = {
