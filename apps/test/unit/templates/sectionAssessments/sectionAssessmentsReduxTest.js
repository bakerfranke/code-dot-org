--- conflicted
+++ resolved
@@ -902,8 +902,8 @@
               numMultipleChoice: 10,
               numMultipleChoiceCorrect: 4,
               isSubmitted: true,
-<<<<<<< HEAD
-              submissionTimeStamp: "2018-06-12 04:53:36 UTC"
+              submissionTimeStamp: "2018-06-12 04:53:36 UTC",
+              url: "code.org",
             },
             {
               id: 99,
@@ -911,11 +911,6 @@
               isSubmitted: false,
               submissionTimeStamp: "Not started"
             },
-=======
-              submissionTimeStamp: "2018-06-12 04:53:36 UTC",
-              url: "code.org",
-            }
->>>>>>> 397f54fe
           ]
         );
       });
