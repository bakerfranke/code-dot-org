--- conflicted
+++ resolved
@@ -2,29 +2,15 @@
 import sinon from 'sinon';
 import { shallow } from 'enzyme';
 import {expect} from '../../util/configuredChai';
-<<<<<<< HEAD
-import {
-  throwOnConsoleErrors,
-  throwOnConsoleWarnings
-} from '../../util/testUtils';
-=======
-import { allowConsoleErrors } from '../../util/testUtils';
-
->>>>>>> 8968e968
+import {throwOnConsoleWarnings} from '../../util/testUtils';
 import {ImportProjectDialog} from '@cdo/apps/applab/ImportProjectDialog';
 import {
   sources as sourcesApi,
   channels as channelsApi,
 } from '@cdo/apps/clientApi';
 
-
 describe("Applab ImportProjectDialog component", function () {
-<<<<<<< HEAD
-  throwOnConsoleErrors();
   throwOnConsoleWarnings();
-=======
-  allowConsoleErrors();
->>>>>>> 8968e968
 
   var form, urlInput, nextButton;
 
