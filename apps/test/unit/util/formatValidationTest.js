--- conflicted
+++ resolved
@@ -1,12 +1,8 @@
 import {
   isEmail,
-<<<<<<< HEAD
-  isZipCode
-=======
   isZipCode,
   isInt,
   isPercent
->>>>>>> 4ba7ef4e
 } from '@cdo/apps/util/formatValidation';
 import {expect} from 'chai';
 
@@ -55,8 +51,6 @@
       });
     });
   });
-<<<<<<< HEAD
-=======
 
   describe("isInt", () => {
     it("Accepts valid numbers as integers", () => {
@@ -107,5 +101,4 @@
       });
     });
   });
->>>>>>> 4ba7ef4e
 });