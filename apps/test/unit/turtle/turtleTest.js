--- conflicted
+++ resolved
@@ -90,8 +90,6 @@
     });
   });
 
-<<<<<<< HEAD
-=======
   describe('Accepts a third argument parameter', () => {
     it('draws a sticker when size is null', () => {
       let artist = new Artist();
@@ -111,7 +109,6 @@
     });
   });
 
->>>>>>> 8289266c
   describe('jumpTo', () => {
     let artist;
     beforeEach(() => {
