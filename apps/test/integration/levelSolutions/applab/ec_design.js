--- conflicted
+++ resolved
@@ -148,11 +148,7 @@
 
         var assetUrl = '/blockly/media/skins/studio/small_static_avatar.png';
         var encodedAssetUrl = assetUrl;
-<<<<<<< HEAD
         var imageInput = $('.imagePickerInput')[0];
-=======
-        var imageInput = $('#propertyRowContainer input').last()[0];
->>>>>>> eba2cc79
 
         var buttonElement = $('#design_button1')[0];
 
@@ -184,17 +180,11 @@
         assertPropertyRowValue(0, 'id', 'button1', assert);
         assertPropertyRowValue(4, 'x position (px)', 10, assert);
 
-<<<<<<< HEAD
-        var assetUrl = 'https://studio.code.org/blockly/media/skins/studio/small_static_avatar.png';
-        var encodedAssetUrl = '/media?u=https%3A%2F%2Fstudio.code.org%2Fblockly%2Fmedia%2Fskins%2Fstudio%2Fsmall_static_avatar.png';
-        var imageInput = $('.imagePickerInput')[0];
-=======
         var assetUrl =
           'https://studio.code.org/blockly/media/skins/studio/small_static_avatar.png';
         var encodedAssetUrl =
           '/media?u=https%3A%2F%2Fstudio.code.org%2Fblockly%2Fmedia%2Fskins%2Fstudio%2Fsmall_static_avatar.png';
-        var imageInput = $('#propertyRowContainer input').last()[0];
->>>>>>> eba2cc79
+        var imageInput = $('.imagePickerInput')[0];
 
         var buttonElement = $('#design_button1')[0];
 
@@ -231,14 +221,9 @@
 
         // take advantage of the fact that we expose the filesystem via localhost
         var assetUrl = 'flappy (1).png';
-<<<<<<< HEAD
-        var encodedAssetUrl = '/base/test/integration/assets/applab-channel-id/flappy%20(1).png';
-        var imageInput = $('.imagePickerInput')[0];
-=======
         var encodedAssetUrl =
           '/base/test/integration/assets/applab-channel-id/flappy%20(1).png';
-        var imageInput = $('#propertyRowContainer input').last()[0];
->>>>>>> eba2cc79
+        var imageInput = $('.imagePickerInput')[0];
 
         var buttonElement = $('#design_button1')[0];
         var originalButtonWidth = buttonElement.style.width;
