--- conflicted
+++ resolved
@@ -9,14 +9,10 @@
 import FilterHeader from './filterHeader';
 import FilterSet from './filterSet';
 import TutorialSet from './tutorialSet';
-<<<<<<< HEAD
-import { mobileCheck } from './util';
+
+import { TutorialsSortBy, mobileCheck } from './util';
 import { getResponsiveContainerWidth, isResponsiveCategoryInactive, getResponsiveValue } from './responsive';
 import i18n from './locale';
-=======
-import { TutorialsSortBy, mobileCheck } from './util';
-import { getResponsiveContainerWidth, isResponsiveCategoryInactive } from './responsive';
->>>>>>> 8e20c402
 import _ from 'lodash';
 
 
@@ -306,23 +302,14 @@
         <div style={{clear: "both"}}/>
 
         {this.shouldShowFilters() && (
-<<<<<<< HEAD
           <div style={{float: "left", width: getResponsiveValue({xs: 100, md: 20})}}>
             <FilterSet
               filterGroups={this.props.filterGroups}
-              onUserInput={this.handleUserInput}
+              onUserInput={this.handleUserInputFilter}
               selection={this.state.filters}
               roboticsButton={this.props.roboticsButton}
             />
           </div>
-=======
-          <FilterSet
-            filterGroups={this.props.filterGroups}
-            onUserInput={this.handleUserInputFilter}
-            selection={this.state.filters}
-            roboticsButton={this.props.roboticsButton}
-          />
->>>>>>> 8e20c402
         )}
 
         <div style={{float: 'left', width: getResponsiveValue({xs: 100, md: 80})}}>
