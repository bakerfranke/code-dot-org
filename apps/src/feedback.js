/* global trackEvent, appOptions */

// NOTE: These must be kept in sync with activity_hint.rb in dashboard.
var HINT_REQUEST_PLACEMENT = {
  NONE: 0,  // This value must not be changed.
  LEFT: 1,  // Hint request button is on left.
  RIGHT: 2  // Hint request button is on right.
};

/**
 * Bag of utility functions related to building and displaying feedback
 * to students.
 * @class
 * @param {StudioApp} studioApp A studioApp instance used to pull
 *   configuration and perform operations.
 */
var FeedbackUtils = function (studioApp) {
  this.studioApp_ = studioApp;
};
module.exports = FeedbackUtils;

// Globals used in this file:
//   Blockly

var trophy = require('./templates/trophy.html.ejs');
var utils = require('./utils');
var _ = utils.getLodash();
var codegen = require('./codegen');
var msg = require('./locale');
var dom = require('./dom');
var xml = require('./xml');
var FeedbackBlocks = require('./feedbackBlocks');
var constants = require('./constants');
var TestResults = constants.TestResults;
var KeyCodes = constants.KeyCodes;
var puzzleRatingUtils = require('./puzzleRatingUtils');
var DialogButtons = require('./templates/DialogButtons.jsx');
var CodeWritten = require('./templates/feedback/CodeWritten.jsx');
var GeneratedCode = require('./templates/feedback/GeneratedCode.jsx');

/**
 * @typedef {Object} TestableBlock
 * @property {string|function} test - A test whether the block is
 *           present, either:
 *           - A string, in which case the string is searched for in
 *             the generated code.
 *           - A single-argument function is called on each user-added
 *             block individually.  If any call returns true, the block
 *             is deemed present.  "User-added" blocks are ones that are
 *             neither disabled or undeletable.
 * @property {string} type - The type of block to be produced for
 *           display to the user if the test failed.
 * @property {Object} [titles] - A dictionary, where, for each
 *           KEY-VALUE pair, this is added to the block definition:
 *           <title name="KEY">VALUE</title>.
 * @property {Object} [value] - A dictionary, where, for each
 *           KEY-VALUE pair, this is added to the block definition:
 *           <value name="KEY">VALUE</value>
 * @property {string} [extra] - A string that should be blacked
 *           between the "block" start and end tags.
 */

/**
 * @param {Object} options
 * @param {!TestableBlock[]} requiredBlocks The blocks that are required to be used in
 *   the solution to this level.
 * @param {number} maxRequiredBlocksToFlag The number of required blocks to
 *   give hints about at any one time.  Set this to Infinity to show all.
 * @param {!TestableBlock[]} recommendedBlocks The blocks that are recommended to be used in
 *   the solution to this level.
 * @param {number} maxRecommendedBlocksToFlag The number of recommended blocks to
 *   give hints about at any one time.  Set this to Infinity to show all.
 */
FeedbackUtils.prototype.displayFeedback = function(options, requiredBlocks,
    maxRequiredBlocksToFlag, recommendedBlocks, maxRecommendedBlocksToFlag) {

  options.level = options.level || {};
  options.numTrophies = this.numTrophiesEarned_(options);

  // Tracking event for level newly completed
  if (options.response && options.response.new_level_completed) {
    trackEvent('Puzzle', 'Completed', options.response.level_path, options.response.level_attempts);
  }

  var hadShareFailure = (options.response && options.response.share_failure);
  // options.response.level_source is the url that we are sharing; can't
  // share without it
  var canShare = options.response && options.response.level_source;
  var showingSharing = options.showingSharing && !hadShareFailure && canShare;

  var canContinue = this.canContinueToNextLevel(options.feedbackType);
  var displayShowCode = this.studioApp_.enableShowCode && this.studioApp_.enableShowLinesCount && canContinue && !showingSharing;
  var feedback = document.createElement('div');
  var sharingDiv = (canContinue && showingSharing) ? this.createSharingDiv(options) : null;
  var showCode = displayShowCode ? this.getShowCodeElement_(options) : null;
  var shareFailureDiv = hadShareFailure ? this.getShareFailure_(options) : null;
  if (hadShareFailure) {
    trackEvent('Share', 'Failure', options.response.share_failure.type);
  }
  var feedbackBlocks;
  if (this.studioApp_.isUsingBlockly()) {
    feedbackBlocks = new FeedbackBlocks(
        options,
        this.getMissingBlocks_(requiredBlocks, maxRequiredBlocksToFlag),
        this.getMissingBlocks_(recommendedBlocks, maxRecommendedBlocksToFlag),
        this.studioApp_);
  }
  // feedbackMessage must be initialized after feedbackBlocks
  // because FeedbackBlocks can mutate options.response.hint.
  var feedbackMessage = this.getFeedbackMessage_(options);

  if (feedbackMessage) {
    feedback.appendChild(feedbackMessage);
  }
  if (options.numTrophies) {
    // Tracking event for new trophy earned
    if (options.numTrophies > 0) {
      for (var i = 0; i < options.numTrophies; i++) {
        var concept_name = options.response.trophy_updates[i][0];
        var trophy_name = options.response.trophy_updates[i][1];
        trackEvent('Trophy', concept_name, trophy_name);
      }
    }
    var trophies = this.getTrophiesElement_(options);
    feedback.appendChild(trophies);
  }
  if (feedbackBlocks && feedbackBlocks.div) {
    if (feedbackMessage && this.useSpecialFeedbackDesign_(options)) {
      // put the blocks iframe inside the feedbackMessage for this special case:
      feedbackMessage.appendChild(feedbackBlocks.div);
    } else {
      feedback.appendChild(feedbackBlocks.div);
    }
  }
  if (sharingDiv) {
    feedback.appendChild(sharingDiv);
  }
  if (showingSharing) {
    var shareCodeSpacer = document.createElement('div');
    shareCodeSpacer.className = "share-code-spacer";
    feedback.appendChild(shareCodeSpacer);
  }
  if (shareFailureDiv) {
    feedback.appendChild(shareFailureDiv);
  }
  if (showCode) {
    feedback.appendChild(showCode);
  }
  if (options.level.isK1) {
    feedback.className += " k1";
  }
  if (options.appDiv) {
    feedback.appendChild(options.appDiv);
  }

  feedback.className += canContinue ? " win-feedback" : " failure-feedback";

  var finalLevel = (options.response &&
    (options.response.message === "no more levels"));

  feedback.appendChild(
    this.getFeedbackButtons_({
      feedbackType: options.feedbackType,
      tryAgainText: options.tryAgainText,
      keepPlayingText: options.keepPlayingText,
      continueText: options.continueText,
      showPreviousButton: options.level.showPreviousLevelButton,
      isK1: options.level.isK1,
      freePlay: options.level.freePlay,
      finalLevel: finalLevel
    })
  );

  var againButton = feedback.querySelector('#again-button');
  var hintRequestButton = feedback.querySelector('#hint-request-button');
  var previousLevelButton = feedback.querySelector('#back-button');
  var continueButton = feedback.querySelector('#continue-button');

  var hasNeitherBackButton = !againButton && !previousLevelButton;
  var onlyContinue = continueButton && (hasNeitherBackButton || options.defaultToContinue);

  // get the topmost missing recommended block, if it exists, to be
  // added to the queue of contextual hints. If the user views the block
  // in the dialog, mark it as seen and add it to the list as such.
  var missingRecommendedBlockHints = this.getMissingBlocks_(recommendedBlocks, 1)
    .blocksToDisplay
    .map(function (block) {
      block.alreadySeen = false;
      return block;
    });
  var markContextualHintsAsSeen = function () {
    missingRecommendedBlockHints.filter(function (hint) {
      return feedbackBlocks && feedbackBlocks.xml && feedbackBlocks.xml.indexOf(hint.blockDisplayXML) > -1;
    }).forEach(function (hint) {
      hint.alreadySeen = true;
    });
  };

  var onHidden = onlyContinue ? options.onContinue : function () {
    this.studioApp_.displayMissingBlockHints(missingRecommendedBlockHints);
  }.bind(this);

  var icon;
  if (!options.hideIcon) {
    icon = canContinue ? this.studioApp_.winIcon : this.studioApp_.failureIcon;
  }
  var defaultBtnSelector = onlyContinue ? '#continue-button' : '#again-button';

  var feedbackDialog = this.createModalDialog({
    Dialog: options.Dialog,
    contentDiv: feedback,
    icon: icon,
    defaultBtnSelector: defaultBtnSelector,
    onHidden: onHidden,
    id: 'feedback-dialog'
  });

  // Update the background color if it is set to be in special design.
  if (this.useSpecialFeedbackDesign_(options)) {
    if (options.response.design == "white_background") {
      document.getElementById('feedback-dialog')
          .className += " white-background";
      document.getElementById('feedback-content')
          .className += " light-yellow-background";
    }
  }

  if (againButton) {
    dom.addClickTouchEvent(againButton, function () {
      feedbackDialog.hide();
    });
  }

  if (previousLevelButton) {
    dom.addClickTouchEvent(previousLevelButton, function () {
      feedbackDialog.hide();
      options.backToPreviousLevel();
    });
  }

  // If there is a hint request button, hide the hint that would ordinarily
  // be shown (including any feedback blocks), and add code to restore the
  // hint if the button gets pressed.
  if (hintRequestButton) {

    var alreadySeen = options.response &&
        options.response.hint_view_requests &&
        options.response.hint_view_requests.some(function (request) {
          var requestMatchesFeedback = request.feedback_type === options.feedbackType;
          if (feedbackBlocks && feedbackBlocks.xml) {
            requestMatchesFeedback = requestMatchesFeedback && request.feedback_xml === feedbackBlocks.xml;
          }
          return requestMatchesFeedback;
        });

    if (alreadySeen) {
      // Remove "Show hint" button.  Making it invisible isn't enough,
      // because it will still take up space.
      hintRequestButton.parentNode.removeChild(hintRequestButton);

      // mark the corresponding block hint as seen
      markContextualHintsAsSeen();
    } else {

      // Generate a generic feedback message to display when we show the
      // feedback block
      var genericFeedback = this.getFeedbackMessage_({
        message: msg.tryBlocksBelowFeedback()
      });

      // If there are feedback blocks, temporarily hide them.
      if (feedbackBlocks && feedbackBlocks.div) {
        feedbackBlocks.hide();
      }

      // If the user requests the hint...
      dom.addClickTouchEvent(hintRequestButton, function () {
        // mark the corresponding block hint as seen
        markContextualHintsAsSeen();

        // Swap out the specific feedback message with a generic one.
        var parentNode = feedbackMessage.parentNode;
        parentNode.replaceChild(genericFeedback, feedbackMessage);

        // Remove "Show hint" button.  Making it invisible isn't enough,
        // because it will still take up space.
        hintRequestButton.parentNode.removeChild(hintRequestButton);

        // Restore feedback blocks, if present.
        if (feedbackBlocks && feedbackBlocks.div) {
          feedbackBlocks.show();
        }

        // Report hint request to server.
        if (options.response.hint_view_request_url) {
          $.ajax({
            url: options.response.hint_view_request_url,
            type: 'POST',
            data: {
              script_id: options.response.script_id,
              level_id: options.response.level_id,
              feedback_type: options.feedbackType,
              feedback_xml: feedbackBlocks ? feedbackBlocks.xml : undefined
            }
          });
        }
      });
    }

  }

  if (continueButton) {

    if (options.response && options.response.puzzle_ratings_enabled) {
      feedback.appendChild(puzzleRatingUtils.buildPuzzleRatingButtons());
    }

    dom.addClickTouchEvent(continueButton, function () {
      feedbackDialog.hide();

      if (options.response && options.response.puzzle_ratings_enabled) {
        puzzleRatingUtils.cachePuzzleRating(feedback, {
          script_id: options.response.script_id,
          level_id: options.response.level_id
        });
      }

      // onContinue will fire already if there was only a continue button
      if (!onlyContinue) {
        options.onContinue();
      }
    });
  }

  // set up the Save To Gallery button if necessary
  var saveToGalleryButton = feedback.querySelector('#save-to-gallery-button');
  if (saveToGalleryButton && options.response && options.response.save_to_gallery_url) {
    dom.addClickTouchEvent(saveToGalleryButton, function () {
      $.post(options.response.save_to_gallery_url,
             function() { $('#save-to-gallery-button').prop('disabled', true).text("Saved!"); });
    });
  }

  function createHiddenPrintWindow(src) {
    var iframe = $('<iframe id="print_frame" style="display: none"></iframe>'); // Created a hidden iframe with just the desired image as its contents
    iframe.appendTo("body");
    iframe[0].contentWindow.document.write("<img src='" + src + "'/>");
    iframe[0].contentWindow.document.write("<script>if (document.execCommand('print', false, null)) {  } else { window.print();  } </script>");
    $("#print_frame").remove(); // Remove the iframe when the print dialogue has been launched
  }

  var printButton = feedback.querySelector('#print-button');
  if (printButton) {
    dom.addClickTouchEvent(printButton, function () {
      createHiddenPrintWindow(options.feedbackImage);
    });
  }

  feedbackDialog.show({
    backdrop: (options.app === 'flappy' ? 'static' : true)
  });

  if (feedbackBlocks && feedbackBlocks.div) {
    feedbackBlocks.render();
  }
};

/**
 * Counts the number of blocks used.  Blocks are only counted if they are
 * not disabled, are deletable.
 * @return {number} Number of blocks used.
 */
FeedbackUtils.prototype.getNumBlocksUsed = function () {
  var i;
  if (this.studioApp_.editCode) {
    var codeLines = 0;
    // quick and dirty method to count non-blank lines that don't start with //
    var lines = this.getGeneratedCodeString_().split("\n");
    for (i = 0; i < lines.length; i++) {
      if ((lines[i].length > 1) && (lines[i][0] != '/' || lines[i][1] != '/')) {
        codeLines++;
      }
    }
    return codeLines;
  }
  return this.getUserBlocks_().length;
};

/**
 * Counts the total number of blocks. Blocks are only counted if they are
 * not disabled.
 * @return {number} Total number of blocks.
 */
FeedbackUtils.prototype.getNumCountableBlocks = function () {
  var i;
  if (this.studioApp_.editCode) {
    var codeLines = 0;
    // quick and dirty method to count non-blank lines that don't start with //
    var lines = this.getGeneratedCodeString_().split("\n");
    for (i = 0; i < lines.length; i++) {
      if ((lines[i].length > 1) && (lines[i][0] != '/' || lines[i][1] != '/')) {
        codeLines++;
      }
    }
    return codeLines;
  }
  return this.getCountableBlocks_().length;
};

/**
 *
 */
FeedbackUtils.prototype.getFeedbackButtons_ = function (options) {
  var buttons = document.createElement('div');
  buttons.id = 'feedbackButtons';

  var tryAgainText = '';
  if (options.feedbackType !== TestResults.ALL_PASS) {
    tryAgainText = utils.valueOr(options.tryAgainText, msg.tryAgain());
  }
  if (options.keepPlayingText) {
    tryAgainText = options.keepPlayingText;
  }

  ReactDOM.render(React.createElement(DialogButtons, {
    previousLevel:
      !this.canContinueToNextLevel(options.feedbackType) &&
      options.showPreviousButton,
    tryAgain: tryAgainText,
    continueText: options.continueText || (options.finalLevel ? msg.finish() : msg.continue()),
    nextLevel: this.canContinueToNextLevel(options.feedbackType),
    shouldPromptForHint: this.shouldPromptForHint(options.feedbackType),
    isK1: options.isK1,
    assetUrl: this.studioApp_.assetUrl,
    freePlay: options.freePlay
  }), buttons);

  return buttons;
};

/**
 *
 */
FeedbackUtils.prototype.getShareFailure_ = function (options) {
  var shareFailure = options.response.share_failure;
  var shareFailureDiv = document.createElement('div');
  shareFailureDiv.innerHTML = require('./templates/shareFailure.html.ejs')({
    shareFailure: shareFailure
  });
  return shareFailureDiv;
};

/**
 *
 */
FeedbackUtils.prototype.useSpecialFeedbackDesign_ = function (options) {
 return options.response &&
        options.response.design &&
        options.response.hint;
};

// This returns a document element with the appropriate feedback message.
// The message will be one of the following, from highest to lowest precedence:
// 0. Failure override message specified on level (options.level.failureMessageOverride)
// 1. Message passed in by caller (options.message).
// 2. Message from dashboard database (options.response.hint).
// 3. Header message due to dashboard text check fail (options.response.share_failure).
// 4. Level-specific message (e.g., options.level.emptyBlocksErrorMsg) for
//    specific result type (e.g., TestResults.EMPTY_BLOCK_FAIL).
// 5. System-wide message (e.g., msg.emptyBlocksErrorMsg()) for specific
//    result type (e.g., TestResults.EMPTY_BLOCK_FAIL).
FeedbackUtils.prototype.getFeedbackMessage_ = function (options) {
  var feedback = document.createElement('p');
  feedback.className = 'congrats';
  var message;

  // If a message was explicitly passed in, use that.
  if (options.feedbackType !== TestResults.ALL_PASS &&
      options.level && options.level.failureMessageOverride) {
    message = options.level.failureMessageOverride;
  } else if (options.message) {
    message = options.message;
  } else if (options.response && options.response.share_failure) {
    message = msg.shareFailure();
  } else if (options.response && options.response.hint) {
    // Otherwise, if there's a dashboard database hint, use that.
    message = options.response.hint;
  } else {
    // Otherwise, the message will depend on the test result.
    switch (options.feedbackType) {
      case TestResults.RUNTIME_ERROR_FAIL:
        message = msg.runtimeErrorMsg({ lineNumber: options.executionError.lineNumber });
        break;
      case TestResults.SYNTAX_ERROR_FAIL:
        message = msg.syntaxErrorMsg({ lineNumber: options.executionError.lineNumber });
        break;
      case TestResults.EMPTY_BLOCK_FAIL:
        message = options.level.emptyBlocksErrorMsg ||
            msg.emptyBlocksErrorMsg();
        break;
      case TestResults.EMPTY_FUNCTION_BLOCK_FAIL:
        if (options.level.emptyFunctionBlocksErrorMsg) {
          message = options.level.emptyFunctionBlocksErrorMsg;
        } else if (Blockly.useContractEditor || Blockly.useModalFunctionEditor) {
          message = msg.errorEmptyFunctionBlockModal();
        } else {
          message = msg.emptyFunctionBlocksErrorMsg();
        }
        break;
      case TestResults.TOO_FEW_BLOCKS_FAIL:
        // This should be replaced by the LEVEL_INCOMPLETE_FAIL case, but some
        // levels still override tooFewBlocksMsg.
        message = options.level.tooFewBlocksMsg ||
            options.level.levelIncompleteError ||
            msg.levelIncompleteError();
        break;
      case TestResults.LEVEL_INCOMPLETE_FAIL:
        message = options.level.levelIncompleteError ||
            msg.levelIncompleteError();
        break;
      case TestResults.APP_SPECIFIC_FAIL:
        message = options.level.appSpecificFailError;
        break;
      case TestResults.UNUSED_PARAM:
        message = msg.errorUnusedParam();
        break;
      case TestResults.UNUSED_FUNCTION:
        message = msg.errorUnusedFunction();
        break;
      case TestResults.PARAM_INPUT_UNATTACHED:
        message = msg.errorParamInputUnattached();
        break;
      case TestResults.INCOMPLETE_BLOCK_IN_FUNCTION:
        message = msg.errorIncompleteBlockInFunction();
        break;
      case TestResults.QUESTION_MARKS_IN_NUMBER_FIELD:
        message = msg.errorQuestionMarksInNumberField();
        break;
      case TestResults.TOO_MANY_BLOCKS_FAIL:
          // Allow apps to override the "too many blocks" failure message
          // Passed as a msg function to allow the parameters to be passed in.
        var messageFunction = (options.appStrings && options.appStrings.tooManyBlocksFailMsgFunction) ||
            msg.numBlocksNeeded;
        message = messageFunction({
          numBlocks: this.studioApp_.IDEAL_BLOCK_NUM,
          puzzleNumber: options.level.puzzle_number || 0
        });
        break;
      case TestResults.APP_SPECIFIC_ACCEPTABLE_FAIL:
        message = options.level.appSpecificAcceptableFailError;
        break;
      case TestResults.EDIT_BLOCKS:
        message = options.level.edit_blocks_success;
        break;
      case TestResults.MISSING_BLOCK_UNFINISHED:
        /* fallthrough */
      case TestResults.MISSING_BLOCK_FINISHED:
        message = options.level.missingRequiredBlocksErrorMsg ||
            msg.missingRequiredBlocksErrorMsg();
        break;
      case TestResults.MISSING_RECOMMENDED_BLOCK_UNFINISHED:
        message = msg.missingRecommendedBlocksErrorMsg();
        break;
      case TestResults.MISSING_RECOMMENDED_BLOCK_FINISHED:
        var numEnabledBlocks = this.getNumCountableBlocks();
        if (this.studioApp_.IDEAL_BLOCK_NUM && numEnabledBlocks > this.studioApp_.IDEAL_BLOCK_NUM) {
          message = msg.numBlocksNeeded({
            numBlocks: this.studioApp_.IDEAL_BLOCK_NUM,
            puzzleNumber: options.level.puzzle_number || 0
          });
        } else {
          message = msg.completedWithoutRecommendedBlock({
            puzzleNumber: options.level.puzzle_number || 0
          });
        }
        break;
      case TestResults.NESTED_FOR_SAME_VARIABLE:
        message = msg.nestedForSameVariable();
        break;

      // Success.
      case TestResults.ALL_PASS:
      case TestResults.FREE_PLAY:
      case TestResults.PASS_WITH_EXTRA_TOP_BLOCKS:
        var finalLevel = (options.response &&
          (options.response.message === "no more levels"));
        var stageCompleted = null;
        if (options.response && options.response.stage_changing) {
          stageCompleted = options.response.stage_changing.previous.name;
        }
        var msgParams = {
          numTrophies: options.numTrophies,
          stageNumber: 0, // TODO: remove once localized strings have been fixed
          stageName: stageCompleted,
          puzzleNumber: options.level.puzzle_number || 0
        };
        if (options.feedbackType === TestResults.FREE_PLAY && !options.level.disableSharing) {
          var reinfFeedbackMsg = (options.appStrings &&
              options.appStrings.reinfFeedbackMsg) || '';

          if (options.level.disableFinalStageMessage) {
            message = reinfFeedbackMsg;
          } else {
            message = finalLevel ? (msg.finalStage(msgParams) + ' ') : '';
            message = message + reinfFeedbackMsg;
          }
        } else if (options.numTrophies > 0) {
          message = finalLevel ? msg.finalStageTrophies(msgParams) :
                                 stageCompleted ?
                                    msg.nextStageTrophies(msgParams) :
                                    msg.nextLevelTrophies(msgParams);
        } else {
          var nextLevelMsg = (options.appStrings && options.appStrings.nextLevelMsg) ||
              msg.nextLevel(msgParams);
          message = finalLevel ? msg.finalStage(msgParams) :
                                 stageCompleted ?
                                     msg.nextStage(msgParams) :
                                     nextLevelMsg;
        }
        break;
    }
  }

  $(feedback).text(message);

  // Update the feedback box design, if the hint message came from server.
  if (this.useSpecialFeedbackDesign_(options)) {
    // Setup a new div
    var feedbackDiv = document.createElement('div');
    feedbackDiv.className = 'feedback-callout';
    feedbackDiv.id = 'feedback-content';

    // Insert an image
    var imageDiv = document.createElement('img');
    imageDiv.className = "hint-image";
    imageDiv.src = this.studioApp_.assetUrl(
      'media/lightbulb_for_' + options.response.design + '.png');
    feedbackDiv.appendChild(imageDiv);
    // Add new text
    var hintHeader = document.createElement('p');
    $(hintHeader).text(msg.hintHeader());
    feedbackDiv.appendChild(hintHeader);
    hintHeader.className = 'hint-header';
    // Append the original text
    feedbackDiv.appendChild(feedback);
    return feedbackDiv;
  }
  return feedback;
};

/**
 *
 */
FeedbackUtils.prototype.createSharingDiv = function (options) {
  // TODO: this bypasses the config encapsulation to ensure we have the most up-to-date value.
  if (this.studioApp_.disableSocialShare || window.appOptions.disableSocialShare) {
    // Clear out our urls so that we don't display any of our social share links
    options.twitterUrl = undefined;
    options.facebookUrl = undefined;
    options.sendToPhone = false;
  } else {

    // set up the twitter share url
    var twitterUrl = "https://twitter.com/intent/tweet?url=" +
      options.response.level_source;

    if (options.twitter && options.twitter.text !== undefined) {
      twitterUrl += "&text=" + encodeURI(options.twitter.text);
    } else {
      twitterUrl += "&text=" + encodeURI(msg.defaultTwitterText() + " @codeorg");
    }

    if (options.twitter && options.twitter.hashtag !== undefined) {
      twitterUrl += "&hashtags=" + options.twitter.hashtag;
    } else {
      twitterUrl += "&hashtags=" + 'HourOfCode';
    }

    if (options.twitter && options.twitter.related !== undefined) {
      twitterUrl += "&related=" + options.twitter.related;
    } else {
      twitterUrl += "&related=codeorg";
    }

    options.twitterUrl = twitterUrl;

    // set up the facebook share url
    var facebookUrl = "https://www.facebook.com/sharer/sharer.php?u=" +
                      options.response.level_source;
    options.facebookUrl = facebookUrl;
  }

  options.assetUrl = this.studioApp_.assetUrl;

  var sharingDiv = document.createElement('div');
  sharingDiv.setAttribute('id', 'sharing');
  sharingDiv.innerHTML = require('./templates/sharing.html.ejs')({
    options: options
  });

  // Note: We have a dependency on dashboard here. This dependency has always
  // been here (we used to mysteriously just always bubble clicks on body to
  // a.popup-window if it existed), but it is now more explicit
  if (window.dashboard && window.dashboard.popupWindow) {
    $(sharingDiv).find('a.popup-window').click(window.dashboard.popupWindow);
  }

  var sharingInput = sharingDiv.querySelector('#sharing-input');
  if (sharingInput) {
    dom.addClickTouchEvent(sharingInput, function () {
      sharingInput.focus();
      sharingInput.select();
      sharingInput.setSelectionRange(0, 9999);
    });
  }

  //  SMS-to-phone feature
  var sharingPhone = sharingDiv.querySelector('#sharing-phone');
  if (sharingPhone && options.sendToPhone) {
    dom.addClickTouchEvent(sharingPhone, function () {
      var sendToPhone = sharingDiv.querySelector('#send-to-phone');
      if ($(sendToPhone).is(':hidden')) {
        $(sendToPhone).show();
        var phone = $(sharingDiv.querySelector("#phone"));
        var submitted = false;
        var submitButton = sharingDiv.querySelector('#phone-submit');
        submitButton.disabled = true;
        phone.mask('(000) 000-0000', {
            onComplete:function(){
              if (!submitted) {
                submitButton.disabled = false;
              }
            },
            onChange: function () {
              submitButton.disabled = true;
            }
          }
        );
        phone.focus();
        dom.addClickTouchEvent(submitButton, function () {
          var phone = $(sharingDiv.querySelector("#phone"));
          var params = jQuery.param({
            level_source: options.response.level_source_id,
            phone: phone.val()
          });
          $(submitButton).val("Sending..");
          phone.prop('readonly', true);
          submitButton.disabled = true;
          submitted = true;
          jQuery.post(options.response.phone_share_url, params)
            .done(function (response) {
              $(submitButton).text("Sent!");
              trackEvent("SendToPhone", "success");
            })
            .fail(function (xhr) {
              $(submitButton).text("Error!");
              trackEvent("SendToPhone", "error");
            });
        });
      } else { // not hidden, hide
        $(sendToPhone).hide();
      }
    });
  }

  return sharingDiv;
};

/**
 *
 */
FeedbackUtils.prototype.numTrophiesEarned_ = function (options) {
  if (options.response && options.response.trophy_updates) {
    return options.response.trophy_updates.length;
  } else {
    return 0;
  }
};

/**
 *
 */
FeedbackUtils.prototype.getTrophiesElement_ = function (options) {
  var html = "";
  for (var i = 0; i < options.numTrophies; i++) {
    html += trophy({
      img_url: options.response.trophy_updates[i][2],
      concept_name: options.response.trophy_updates[i][0]
    });
  }
  var trophies = document.createElement('div');
  trophies.innerHTML = html;
  return trophies;
};

/**
 *
 */
FeedbackUtils.prototype.getShowCodeElement_ = function (options) {
  var showCodeDiv = document.createElement('div');
  showCodeDiv.setAttribute('id', 'show-code');

  var numLinesWritten = this.getNumBlocksUsed();
  var shouldShowTotalLines =
    (options.response &&
      options.response.total_lines &&
      (options.response.total_lines !== numLinesWritten));
  var totalNumLinesWritten = shouldShowTotalLines ? options.response.total_lines : 0;

  var generatedCodeProperties = this.getGeneratedCodeProperties_({
    generatedCodeDescription: options.appStrings && options.appStrings.generatedCodeDescription
  });

  ReactDOM.render(<CodeWritten numLinesWritten={numLinesWritten} totalNumLinesWritten={totalNumLinesWritten}>
    <GeneratedCode message={generatedCodeProperties.message} code={generatedCodeProperties.code}/>
  </CodeWritten>, showCodeDiv);

  // If the jQuery details polyfill is available, use it on the
  // newly-created details element. If the details polyfill is not
  // available - either because it failed to load or was removed - then
  // the browser-specified details functionality will be applied.
  if ($.fn.details) {
    $(showCodeDiv).find('details').details();
  }

  return showCodeDiv;
};

/**
 * Determines whether the user can proceed to the next level, based on the level feedback
 * @param {number} feedbackType A constant property of TestResults,
 *     typically produced by StudioApp.getTestResults().
 */
FeedbackUtils.prototype.canContinueToNextLevel = function (feedbackType) {
  return (feedbackType === TestResults.ALL_PASS ||
    feedbackType === TestResults.PASS_WITH_EXTRA_TOP_BLOCKS ||
    feedbackType === TestResults.TOO_MANY_BLOCKS_FAIL ||
    feedbackType === TestResults.APP_SPECIFIC_ACCEPTABLE_FAIL ||
    feedbackType === TestResults.MISSING_RECOMMENDED_BLOCK_FINISHED ||
    feedbackType === TestResults.FREE_PLAY);
};

/**
 * Determines whether we should prompt the user to show the given
 * feedback, rather than showing it to them automatically. Currently
 * only used for missing block feedback; may expand in the future
 * @param {number} feedbackType A constant property of TestResults,
 *     typically produced by StudioApp.getTestResults().
 */
FeedbackUtils.prototype.shouldPromptForHint = function (feedbackType) {
  return (feedbackType === TestResults.MISSING_BLOCK_UNFINISHED ||
    feedbackType === TestResults.MISSING_BLOCK_FINISHED ||
    feedbackType === TestResults.MISSING_RECOMMENDED_BLOCK_FINISHED ||
    feedbackType === TestResults.MISSING_RECOMMENDED_BLOCK_UNFINISHED);
};

/**
 * Retrieve a string containing the user's generated Javascript code.
 */
FeedbackUtils.prototype.getGeneratedCodeString_ = function () {
  if (this.studioApp_.editCode) {
    return this.studioApp_.editor ? this.studioApp_.editor.getValue() : '';
  } else {
    return codegen.workspaceCode(Blockly);
  }
};

/**
 * Generates a "show code" React component with a description of what
 * code is.
 * @param {Object} [options] - optional
 * @param {string} [options.generatedCodeDescription] - optional
 *        description of code to put in place instead of the default
 * @returns {React}
 * @private
 */
FeedbackUtils.prototype.getGeneratedCodeProperties_ = function (options) {
  options = options || {};

  var codeInfoMsgParams = {
    berkeleyLink: "<a href='http://bjc.berkeley.edu/' target='_blank'>Berkeley</a>",
    harvardLink: "<a href='https://cs50.harvard.edu/' target='_blank'>Harvard</a>"
  };

  var message = this.getGeneratedCodeDescription(codeInfoMsgParams,
      options.generatedCodeDescription);
  var code = this.studioApp_.polishGeneratedCodeString(this.getGeneratedCodeString_());

  return {
    message: message,
    code: code
  };
};

/**
 * Generates explanation of what code is.
 * @param {Object} codeInfoMsgParams - params for generatedCodeInfo msg function
 * @param {String} [generatedCodeDescription] - optional description to use
 *        instead of the default
 * @returns {string}
 */
FeedbackUtils.prototype.getGeneratedCodeDescription = function (codeInfoMsgParams, generatedCodeDescription) {
  if (this.studioApp_.editCode) {
    return '';
  }

  if (generatedCodeDescription) {
    return generatedCodeDescription;
  }

  return msg.generatedCodeInfo(codeInfoMsgParams);
};

/**
 * Display the 'Show Code' modal dialog.
 * @param {Dialog} Dialog
 * @param {Object} [appStrings] - optional app strings to override
 * @param {string} [appStrings.generatedCodeDescription] - string
 *        to display instead of the usual show code description
 */
FeedbackUtils.prototype.showGeneratedCode = function (Dialog, appStrings) {
  var codeDiv = document.createElement('div');

  var generatedCodeProperties = this.getGeneratedCodeProperties_({
    generatedCodeDescription: appStrings && appStrings.generatedCodeDescription
  });

  ReactDOM.render(<div>
    <GeneratedCode message={generatedCodeProperties.message} code={generatedCodeProperties.code}/>
    <DialogButtons ok={true} />
  </div>, codeDiv);

  var dialog = this.createModalDialog({
    Dialog: Dialog,
    contentDiv: codeDiv,
    icon: this.studioApp_.icon,
    defaultBtnSelector: '#ok-button'
  });

  var okayButton = codeDiv.querySelector('#ok-button');
  if (okayButton) {
    dom.addClickTouchEvent(okayButton, function () {
      dialog.hide();
    });
  }

  dialog.show();
};

/**
 * Display the "Clear Puzzle" confirmation dialog.  Takes a parameter to hide
 * the icon.  Calls `callback` if the user confirms they want to clear the puzzle.
 */
FeedbackUtils.prototype.showClearPuzzleConfirmation = function (Dialog, hideIcon, callback) {
  this.showSimpleDialog(Dialog, {
    headerText: msg.clearPuzzleConfirmHeader(),
    bodyText: msg.clearPuzzleConfirm(),
    confirmText: msg.clearPuzzle(),
    cancelText: msg.dialogCancel(),
    onConfirm: callback,
    onCancel: null,
    hideIcon: hideIcon
  });
};

/**
 * @callback onConfirmCallback
 */

/**
 * @callback onCancelCallback
 * @param {string} [text] Textbox value if prompting, otherwise omitted
 */

/**
 * Shows a simple dialog that has a header, body, continue button, and cancel
 * button
 * @param {object} options Configurable options.
 * @param {string} [options.headerText] Text for header portion
 * @param {string} [options.bodyText] Text for body portion
 * @param {boolean} [options.prompt=false] Whether to prompt for a string value
 * @param {string} [options.promptPrefill] If prompting, textbox prefill value
 * @param {string} options.cancelText Text for cancel button
 * @param {string} options.confirmText Text for confirm button
 * @param {boolean} [options.hideIcon=false] Whether to hide the icon
 * @param {onConfirmCallback} [options.onConfirm] Function to be called after clicking confirm
 * @param {onCancelCallback} [options.onCancel] Function to be called after clicking cancel
 */
FeedbackUtils.prototype.showSimpleDialog = function (Dialog, options) {
  var textBoxStyle = {
    'margin-bottom': '10px'
  };
  var contentDiv = ReactDOM.render(
    <div>
      {options.headerText && <p class="dialog-title">{options.headerText}</p>}
      {options.bodyText && <p>{options.bodyText}</p>}
      {options.prompt && <input
          style={textBoxStyle}
          value={options.promptPrefill} />}
      <DialogButtons
          confirmText={options.confirmText}
          cancelText={options.cancelText}
          cancelButtonClass={options.cancelButtonClass} />
    </div>,
    document.createElement('div'));

  var dialog = this.createModalDialog({
    Dialog: Dialog,
    contentDiv: contentDiv,
    icon: options.hideIcon ? null : this.studioApp_.icon,
    defaultBtnSelector: '#again-button'
  });

  var cancelButton = contentDiv.querySelector('#again-button');
  var textBox = contentDiv.querySelector('input');
  if (cancelButton) {
    dom.addClickTouchEvent(cancelButton, function () {
      if (options.onCancel) {
        if (textBox) {
          options.onCancel(textBox.value);
        } else {
          options.onCancel();
        }
      }
      dialog.hide();
    });
  }

  var confirmButton = contentDiv.querySelector('#confirm-button');
  if (confirmButton) {
    dom.addClickTouchEvent(confirmButton, function () {
      if (options.onConfirm) {
        options.onConfirm();
      }
      dialog.hide();
    });
  }

  dialog.show();
  if (textBox) {
    textBox.focus();
    textBox.select();
  }
};

/**
 *
 */
FeedbackUtils.prototype.showToggleBlocksError = function (Dialog) {
  var contentDiv = document.createElement('div');
  contentDiv.innerHTML = msg.toggleBlocksErrorMsg();

  var buttons = document.createElement('div');
  ReactDOM.render(React.createElement(DialogButtons, {
    ok: true
  }), buttons);
  contentDiv.appendChild(buttons);

  var dialog = this.createModalDialog({
    Dialog: Dialog,
    contentDiv: contentDiv,
    icon: this.studioApp_.icon,
    defaultBtnSelector: '#ok-button'
  });

  var okayButton = buttons.querySelector('#ok-button');
  if (okayButton) {
    dom.addClickTouchEvent(okayButton, function () {
      dialog.hide();
    });
  }

  dialog.show();
};

/**
 * Get an empty container block, if any are present.
 * @return {Blockly.Block} an empty container block, or null if none exist.
 */
<<<<<<< HEAD
FeedbackUtils.prototype.getEmptyContainerBlock_ = function() {
  var blocks = Blockly.mainBlockSpace.getAllUsedBlocks();
=======
FeedbackUtils.prototype.getEmptyContainerBlock_ = function () {
  var blocks = Blockly.mainBlockSpace.getAllBlocks();
>>>>>>> 4f030966
  return Blockly.findEmptyContainerBlock(blocks);
};

/**
 * Check for empty container blocks, and return an appropriate failure
 * code if any are found.
 * @return {TestResults} ALL_PASS if no empty blocks are present, or
 *   EMPTY_BLOCK_FAIL or EMPTY_FUNCTION_BLOCK_FAIL if empty blocks
 *   are found.
 */
FeedbackUtils.prototype.checkForEmptyContainerBlockFailure_ = function () {
  var emptyBlock = this.getEmptyContainerBlock_();
  if (!emptyBlock) {
    return TestResults.ALL_PASS;
  }

  var type = emptyBlock.type;
  if (type === 'procedures_defnoreturn' || type === 'procedures_defreturn') {
    return TestResults.EMPTY_FUNCTION_BLOCK_FAIL;
  }

  // Block is assumed to be "if" or "repeat" if we reach here.
  // This is where to add checks if you want a different TestResult
  // for "controls_for_counter" blocks, for example.
  return TestResults.EMPTY_BLOCK_FAIL;
};

/**
 * Throws errors with descriptive messages when example call or result blocks
 * don't exist or have unfilled functional inputs.
 * @param {Blockly.Block} callBlock
 * @param {Blockly.Block} resultBlock
 */
FeedbackUtils.prototype.throwOnInvalidExampleBlocks = function (callBlock,
    resultBlock) {
  if (!callBlock) {
    throw new Error('Invalid Call Block');
  }

  if (!resultBlock) {
    throw new Error('Invalid Result Block');
  }

  if (resultBlock.hasUnfilledFunctionalInput()) {
    throw new Error('Result has unfilled inputs');
  }

  if (callBlock.hasUnfilledFunctionalInput()) {
    throw new Error('Call has unfilled inputs');
  }
};

/**
 * Check whether the user code has all the given blocks
 * @param {!TestableBlock[]} blocks
 * @return {boolean} true if all blocks are present, false otherwise.
 */
FeedbackUtils.prototype.hasAllBlocks_ = function (blocks) {
  // It's okay (maybe faster) to pass 1 for maxBlocksToFlag, since in the end
  // we want to check that there are zero blocks missing.
  var maxBlocksToFlag = 1;
  return this.getMissingBlocks_(blocks, maxBlocksToFlag).blocksToDisplay.length === 0;
};

/**
 * Get blocks that the user intends in the program. These are the blocks
 * that are used when checking for required and recommended blocks and
 * when determining lines of code written.
 * @return {Array<Object>} The blocks.
 */
<<<<<<< HEAD
FeedbackUtils.prototype.getUserBlocks_ = function() {
  var allBlocks = Blockly.mainBlockSpace.getAllUsedBlocks();
  var blocks = allBlocks.filter(function(block) {
=======
FeedbackUtils.prototype.getUserBlocks_ = function () {
  var allBlocks = Blockly.mainBlockSpace.getAllBlocks();
  var blocks = allBlocks.filter(function (block) {
>>>>>>> 4f030966
    var blockValid = !block.disabled && block.type !== 'when_run';
    // If Blockly is in readOnly mode, then all blocks are uneditable
    // so this filter would be useless. Ignore uneditable blocks only if
    // Blockly is in edit mode.
    if (!Blockly.mainBlockSpace.isReadOnly()) {
      blockValid = blockValid && block.isEditable();
    }
    return blockValid;
  });
  return blocks;
};

/**
 * Get countable blocks in the program, namely any that are not disabled.
 * These are used when determined the number of blocks relative to the ideal
 * block count.
 * @return {Array<Object>} The blocks.
 */
<<<<<<< HEAD
FeedbackUtils.prototype.getCountableBlocks_ = function() {
  var allBlocks = Blockly.mainBlockSpace.getAllUsedBlocks();
  var blocks = allBlocks.filter(function(block) {
=======
FeedbackUtils.prototype.getCountableBlocks_ = function () {
  var allBlocks = Blockly.mainBlockSpace.getAllBlocks();
  var blocks = allBlocks.filter(function (block) {
>>>>>>> 4f030966
    return !block.disabled;
  });
  return blocks;
};

/**
 * Check to see if the user's code contains the given blocks for a level.
 * @param {!TestableBlock[]} blocks
 * @param {number} maxBlocksToFlag The maximum number of blocks to
 *   return. We most often only care about a single block at a time
 * @return {{blocksToDisplay:!Array, message:?string}} 'missingBlocks' is an
 *   array of array of strings where each array of strings is a set of blocks
 *   that at least one of them should be used. Each block is represented as the
 *   prefix of an id in the corresponding template.soy. 'message' is an
 *   optional message to override the default error text.
 */
FeedbackUtils.prototype.getMissingBlocks_ = function (blocks, maxBlocksToFlag) {
  var missingBlocks = [];
  var customMessage = null;
  var code = null; // JavaScript code, which is initialized lazily.
  if (blocks && blocks.length) {
    var userBlocks = this.getUserBlocks_();
    // For each list of blocks
    // Keep track of the number of the missing block lists. It should not be
    // bigger than the maxBlocksToFlag param.
    var missingBlockNum = 0;
    for (var i = 0; i < blocks.length &&
        missingBlockNum < maxBlocksToFlag; i++) {
      var block = blocks[i];
      // For each of the test
      // If at least one of the tests succeeded, we consider the block
      // is used
      var usedBlock = false;
      for (var testId = 0; testId < block.length; testId++) {
        var test = block[testId].test;
        if (typeof test === 'string') {
          code = code || Blockly.Generator.blockSpaceToCode('JavaScript');
          if (code.indexOf(test) !== -1) {
            // Succeeded, moving to the next list of tests
            usedBlock = true;
            break;
          }
        } else if (typeof test === 'function') {
          if (userBlocks.some(test)) {
            // Succeeded, moving to the next list of tests
            usedBlock = true;
            break;
          } else {
            customMessage = block[testId].message || customMessage;
          }
        } else {
          throw new Error('Bad test: ' + test);
        }
      }
      if (!usedBlock) {
        missingBlockNum++;
        missingBlocks = missingBlocks.concat(blocks[i][0]);
      }
    }
  }
  return {
    blocksToDisplay: missingBlocks,
    message: customMessage
  };
};

/**
 * Do we have any floating blocks not attached to an event block or function block?
 */
FeedbackUtils.prototype.hasExtraTopBlocks = function () {
  if (this.studioApp_.editCode) {
    return false;
  }
  var topBlocks = Blockly.mainBlockSpace.getTopBlocks();
  for (var i = 0; i < topBlocks.length; i++) {
    // ignore disabled top blocks. we have a level turtle:2_7 that depends on
    // having disabled top level blocks
    if (topBlocks[i].disabled) {
      continue;
    }
    // Ignore top blocks which are functional definitions.
    if (topBlocks[i].type === 'functional_definition') {
      continue;
    }
    // None of our top level blocks should have a previous or output connection
    // (they should only have a next)
    if (topBlocks[i].previousConnection || topBlocks[i].outputConnection) {
      return true;
    }
  }
  return false;
};

/**
 * Runs the tests and returns results.
 * @param {boolean} levelComplete Did the user successfully complete the level?
 * @param {!TestableBlock[]} requiredBlocks The blocks that are required
 *   to be used in the solution to this level.
 * @param {!TestableBlock[]} recommendedBlocks The blocks that are
 *   recommended to be used in the solution to this level.
 * @param {boolean} shouldCheckForEmptyBlocks Whether empty blocks should cause
 *   a test fail result.
 * @param {Object} options
 * @return {number} The appropriate property of TestResults.
 */
FeedbackUtils.prototype.getTestResults = function(levelComplete, requiredBlocks,
    recommendedBlocks, shouldCheckForEmptyBlocks, options) {
  options = options || {};
  if (this.studioApp_.editCode) {
    if (levelComplete) {
      return this.studioApp_.TestResults.ALL_PASS;
    } else if (options.executionError && options.executionError.err instanceof SyntaxError) {
      return this.studioApp_.TestResults.SYNTAX_ERROR_FAIL;
    } else if (options.executionError) {
      return this.studioApp_.TestResults.RUNTIME_ERROR_FAIL;
    } else {
      return this.studioApp_.TestResults.TOO_FEW_BLOCKS_FAIL;
    }
  }
  if (shouldCheckForEmptyBlocks) {
    var emptyBlockFailure = this.checkForEmptyContainerBlockFailure_();
    if (emptyBlockFailure !== TestResults.ALL_PASS) {
      return emptyBlockFailure;
    }
  }
  if (this.studioApp_.hasDuplicateVariablesInForLoops()) {
    return TestResults.NESTED_FOR_SAME_VARIABLE;
  }
  if (Blockly.useContractEditor || Blockly.useModalFunctionEditor) {
    if (this.hasUnusedParam_()) {
      return TestResults.UNUSED_PARAM;
    }
    if (this.hasUnusedFunction_()) {
      return TestResults.UNUSED_FUNCTION;
    }
    if (this.hasParamInputUnattached_()) {
      return TestResults.PARAM_INPUT_UNATTACHED;
    }
    if (this.hasIncompleteBlockInFunction_()) {
      return TestResults.INCOMPLETE_BLOCK_IN_FUNCTION;
    }
  }
  if (this.hasQuestionMarksInNumberField()) {
    return TestResults.QUESTION_MARKS_IN_NUMBER_FIELD;
  }
  if (!this.hasAllBlocks_(requiredBlocks)) {
    return levelComplete ?
        TestResults.MISSING_BLOCK_FINISHED :
        TestResults.MISSING_BLOCK_UNFINISHED;
  }
  if (!this.hasAllBlocks_(recommendedBlocks)) {
    return levelComplete ?
        TestResults.MISSING_RECOMMENDED_BLOCK_FINISHED :
        TestResults.MISSING_RECOMMENDED_BLOCK_UNFINISHED;
  }
  var numEnabledBlocks = this.getNumCountableBlocks();
  if (!levelComplete) {
    if (this.studioApp_.IDEAL_BLOCK_NUM &&
        this.studioApp_.IDEAL_BLOCK_NUM !== Infinity &&
        numEnabledBlocks < this.studioApp_.IDEAL_BLOCK_NUM) {
      return TestResults.TOO_FEW_BLOCKS_FAIL;
    }
    return TestResults.LEVEL_INCOMPLETE_FAIL;
  }
  if (this.studioApp_.IDEAL_BLOCK_NUM &&
      numEnabledBlocks > this.studioApp_.IDEAL_BLOCK_NUM) {
    return TestResults.TOO_MANY_BLOCKS_FAIL;
  } else if (this.hasExtraTopBlocks()) {
    return TestResults.PASS_WITH_EXTRA_TOP_BLOCKS;
  } else {
    return TestResults.ALL_PASS;
  }
};

/**
 * Show a modal dialog without an icon.
 * @param {Object} options
 * @param {Dialog} options.Dialog
 * @param {string} options.icon
 * @param {HTMLElement} options.contentDiv
 * @param {string} options.defaultBtnSelector
 * @param {boolean} options.markdownMode
 * @param {boolean} options.scrollContent
 * @param {boolean} options.scrollableSelector
 * @param {function} options.onHidden
 * @param {string} options.id
 * @param {HTMLElement} options.header
 */
FeedbackUtils.prototype.createModalDialog = function (options) {
  var modalBody = document.createElement('div');
  if (options.icon) {
    var imageDiv;
    imageDiv = document.createElement('img');
    imageDiv.className = "modal-image";
    imageDiv.src = options.icon;
    modalBody.appendChild(imageDiv);
  } else {
    options.contentDiv.className += ' no-modal-icon';
  }

  if (options.markdownMode) {
    modalBody.className += ' markdown';
  }

  options.contentDiv.className += ' modal-content';
  modalBody.appendChild(options.contentDiv);

  var btn = options.contentDiv.querySelector(options.defaultBtnSelector);
  var keydownHandler = function (e) {
    if (e.keyCode == KeyCodes.ENTER || e.keyCode == KeyCodes.SPACE) {
      // Simulate a 'click':
      var event = new MouseEvent('click', {
        view: window,
        bubbles: true,
        cancelable: true
      });
      btn.dispatchEvent(event);

      e.stopPropagation();
      e.preventDefault();
    }
  };

  var scrollableSelector = options.scrollableSelector || '.modal-content';
  var elementToScroll = options.scrollContent ? scrollableSelector : null;
  return new options.Dialog({
    body: modalBody,
    onHidden: options.onHidden,
    onKeydown: btn ? keydownHandler : undefined,
    autoResizeScrollableElement: elementToScroll,
    id: options.id,
    header: options.header
  });
};

/**
 * Check for '???' instead of a value in block fields.
 */
FeedbackUtils.prototype.hasQuestionMarksInNumberField = function () {
<<<<<<< HEAD
  return Blockly.mainBlockSpace.getAllUsedBlocks().some(function(block) {
    return block.getTitles().some(function(title) {
=======
  return Blockly.mainBlockSpace.getAllBlocks().some(function (block) {
    return block.getTitles().some(function (title) {
>>>>>>> 4f030966
      return title.value_ === '???' || title.text_ === '???';
    });
  });
};

/**
 * Ensure that all procedure definitions actually use the parameters they define
 * inside the procedure.
 */
FeedbackUtils.prototype.hasUnusedParam_ = function () {
  var self = this;
<<<<<<< HEAD
  return Blockly.mainBlockSpace.getAllUsedBlocks().some(function(userBlock) {
=======
  return Blockly.mainBlockSpace.getAllBlocks().some(function (userBlock) {
>>>>>>> 4f030966
    var params = userBlock.parameterNames_;
    // Only search procedure definitions
    return params && params.some(function (paramName) {
      // Unused param if there's no parameters_get descendant with the same name
      return !self.hasMatchingDescendant_(userBlock, function (block) {
        return (block.type === 'parameters_get' ||
            block.type === 'functional_parameters_get' ||
            block.type === 'variables_get') &&
            block.getTitleValue('VAR') === paramName;
      });
    });
  });
};

/**
 * Ensure that all procedure calls have each parameter input connected.
 */
FeedbackUtils.prototype.hasParamInputUnattached_ = function () {
<<<<<<< HEAD
  return Blockly.mainBlockSpace.getAllUsedBlocks().some(function(userBlock) {
=======
  return Blockly.mainBlockSpace.getAllBlocks().some(function (userBlock) {
>>>>>>> 4f030966
    // Only check procedure_call* blocks
    if (!/^procedures_call/.test(userBlock.type)) {
      return false;
    }
    return userBlock.inputList.filter(function (input) {
      return (/^ARG/.test(input.name));
    }).some(function (argInput) {
      // Unattached param input if any ARG* connection target is null
      return !argInput.connection.targetConnection;
    });
  });
};

/**
 * Ensure that all user-declared procedures have associated call blocks.
 */
FeedbackUtils.prototype.hasUnusedFunction_ = function () {
  var userDefs = [];
  var callBlocks = {};
  Blockly.mainBlockSpace.getAllUsedBlocks().forEach(function (block) {
    var name = block.getTitleValue('NAME');
    if (/^procedures_def/.test(block.type) && block.userCreated) {
      userDefs.push(name);
    } else if (/^procedures_call/.test(block.type)) {
      callBlocks[name] = true;
    }
  });
  // Unused function if some user def doesn't have a matching call
  return userDefs.some(function (name) {
    return !callBlocks[name];
  });
};

/**
 * Ensure there are no incomplete blocks inside any function definitions.
 */
FeedbackUtils.prototype.hasIncompleteBlockInFunction_ = function () {
  var self = this;
<<<<<<< HEAD
  return Blockly.mainBlockSpace.getAllUsedBlocks().some(function(userBlock) {
=======
  return Blockly.mainBlockSpace.getAllBlocks().some(function (userBlock) {
>>>>>>> 4f030966
    // Only search procedure definitions
    if (!userBlock.parameterNames_) {
      return false;
    }
    return self.hasMatchingDescendant_(userBlock, function (block) {
      // Incomplete block if any input connection target is null
      return block.inputList.some(function (input) {
        return input.type === Blockly.INPUT_VALUE &&
            !input.connection.targetConnection;
      });
    });
  });
};

/**
 * Returns true if any descendant (inclusive) of the given node matches the
 * given filter.
 */
FeedbackUtils.prototype.hasMatchingDescendant_ = function (node, filter) {
  if (filter(node)) {
    return true;
  }
  var self = this;
  return node.childBlocks_.some(function (child) {
    return self.hasMatchingDescendant_(child, filter);
  });
};<|MERGE_RESOLUTION|>--- conflicted
+++ resolved
@@ -1077,13 +1077,8 @@
  * Get an empty container block, if any are present.
  * @return {Blockly.Block} an empty container block, or null if none exist.
  */
-<<<<<<< HEAD
-FeedbackUtils.prototype.getEmptyContainerBlock_ = function() {
+FeedbackUtils.prototype.getEmptyContainerBlock_ = function () {
   var blocks = Blockly.mainBlockSpace.getAllUsedBlocks();
-=======
-FeedbackUtils.prototype.getEmptyContainerBlock_ = function () {
-  var blocks = Blockly.mainBlockSpace.getAllBlocks();
->>>>>>> 4f030966
   return Blockly.findEmptyContainerBlock(blocks);
 };
 
@@ -1154,15 +1149,9 @@
  * when determining lines of code written.
  * @return {Array<Object>} The blocks.
  */
-<<<<<<< HEAD
-FeedbackUtils.prototype.getUserBlocks_ = function() {
+FeedbackUtils.prototype.getUserBlocks_ = function () {
   var allBlocks = Blockly.mainBlockSpace.getAllUsedBlocks();
-  var blocks = allBlocks.filter(function(block) {
-=======
-FeedbackUtils.prototype.getUserBlocks_ = function () {
-  var allBlocks = Blockly.mainBlockSpace.getAllBlocks();
   var blocks = allBlocks.filter(function (block) {
->>>>>>> 4f030966
     var blockValid = !block.disabled && block.type !== 'when_run';
     // If Blockly is in readOnly mode, then all blocks are uneditable
     // so this filter would be useless. Ignore uneditable blocks only if
@@ -1181,15 +1170,9 @@
  * block count.
  * @return {Array<Object>} The blocks.
  */
-<<<<<<< HEAD
-FeedbackUtils.prototype.getCountableBlocks_ = function() {
+FeedbackUtils.prototype.getCountableBlocks_ = function () {
   var allBlocks = Blockly.mainBlockSpace.getAllUsedBlocks();
-  var blocks = allBlocks.filter(function(block) {
-=======
-FeedbackUtils.prototype.getCountableBlocks_ = function () {
-  var allBlocks = Blockly.mainBlockSpace.getAllBlocks();
   var blocks = allBlocks.filter(function (block) {
->>>>>>> 4f030966
     return !block.disabled;
   });
   return blocks;
@@ -1429,13 +1412,8 @@
  * Check for '???' instead of a value in block fields.
  */
 FeedbackUtils.prototype.hasQuestionMarksInNumberField = function () {
-<<<<<<< HEAD
-  return Blockly.mainBlockSpace.getAllUsedBlocks().some(function(block) {
-    return block.getTitles().some(function(title) {
-=======
-  return Blockly.mainBlockSpace.getAllBlocks().some(function (block) {
+  return Blockly.mainBlockSpace.getAllUsedBlocks().some(function (block) {
     return block.getTitles().some(function (title) {
->>>>>>> 4f030966
       return title.value_ === '???' || title.text_ === '???';
     });
   });
@@ -1447,11 +1425,7 @@
  */
 FeedbackUtils.prototype.hasUnusedParam_ = function () {
   var self = this;
-<<<<<<< HEAD
-  return Blockly.mainBlockSpace.getAllUsedBlocks().some(function(userBlock) {
-=======
-  return Blockly.mainBlockSpace.getAllBlocks().some(function (userBlock) {
->>>>>>> 4f030966
+  return Blockly.mainBlockSpace.getAllUsedBlocks().some(function (userBlock) {
     var params = userBlock.parameterNames_;
     // Only search procedure definitions
     return params && params.some(function (paramName) {
@@ -1470,11 +1444,7 @@
  * Ensure that all procedure calls have each parameter input connected.
  */
 FeedbackUtils.prototype.hasParamInputUnattached_ = function () {
-<<<<<<< HEAD
-  return Blockly.mainBlockSpace.getAllUsedBlocks().some(function(userBlock) {
-=======
-  return Blockly.mainBlockSpace.getAllBlocks().some(function (userBlock) {
->>>>>>> 4f030966
+  return Blockly.mainBlockSpace.getAllUsedBlocks().some(function (userBlock) {
     // Only check procedure_call* blocks
     if (!/^procedures_call/.test(userBlock.type)) {
       return false;
@@ -1513,11 +1483,7 @@
  */
 FeedbackUtils.prototype.hasIncompleteBlockInFunction_ = function () {
   var self = this;
-<<<<<<< HEAD
-  return Blockly.mainBlockSpace.getAllUsedBlocks().some(function(userBlock) {
-=======
-  return Blockly.mainBlockSpace.getAllBlocks().some(function (userBlock) {
->>>>>>> 4f030966
+  return Blockly.mainBlockSpace.getAllUsedBlocks().some(function (userBlock) {
     // Only search procedure definitions
     if (!userBlock.parameterNames_) {
       return false;
