--- conflicted
+++ resolved
@@ -1206,15 +1206,8 @@
  * @return {Array<Object>} The blocks.
  */
 FeedbackUtils.prototype.getCountableBlocks_ = function () {
-<<<<<<< HEAD
   var allBlocks = Blockly.mainBlockSpace.getAllUsedBlocks();
-  var blocks = allBlocks.filter(function (block) {
-    return !block.disabled;
-  });
-=======
-  var allBlocks = Blockly.mainBlockSpace.getAllBlocks();
   var blocks = allBlocks.filter(FeedbackUtils.blockShouldBeCounted_);
->>>>>>> fdfe01a1
   return blocks;
 };
 
