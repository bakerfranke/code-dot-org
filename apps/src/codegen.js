--- conflicted
+++ resolved
@@ -41,20 +41,14 @@
     ctor.prototype = Function.prototype;
     return new ctor().apply(null, args);
   } else {
-<<<<<<< HEAD
-    const interpreter = new PatchedInterpreter(`(function () { ${code} })()`, (interpreter, scope) => {
-      marshalNativeToInterpreterObject(interpreter, globals, 5, scope);
-    });
-    interpreter.run();
-    return interpreter;
-=======
-    new Interpreter(
+    const interpreter = new Interpreter(
       `(function () { ${code} })()`,
       (interpreter, scope) => {
         marshalNativeToInterpreterObject(interpreter, globals, 5, scope);
       }
-    ).run();
->>>>>>> b7f6876d
+    );
+    interpreter.run();
+    return interpreter;
   }
 }
 
