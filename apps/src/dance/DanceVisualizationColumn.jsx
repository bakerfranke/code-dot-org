import React, {PropTypes} from 'react';
import GameButtons from '../templates/GameButtons';
import ArrowButtons from '../templates/ArrowButtons';
import BelowVisualization from '../templates/BelowVisualization';
import * as gameLabConstants from './constants';
import ProtectedVisualizationDiv from '../templates/ProtectedVisualizationDiv';
import Radium from "radium";
import {connect} from "react-redux";
import i18n from '@cdo/locale';

const GAME_WIDTH = gameLabConstants.GAME_WIDTH;
const GAME_HEIGHT = gameLabConstants.GAME_HEIGHT;

const styles = {
  selectStyle: {
    width: '100%',
  }
};

const SongSelector = Radium(class extends React.Component {
  static propTypes = {
    setSong: PropTypes.func.isRequired,
<<<<<<< HEAD
    selectedSong: PropTypes.string,
    songData: PropTypes.objectOf(PropTypes.object).isRequired,
=======
    selectedSong: PropTypes.string.isRequired,
    songManifest: PropTypes.arrayOf(PropTypes.object).isRequired,
    hasChannel: PropTypes.bool.isRequired,
    filterOff: PropTypes.bool.isRequired
  };

  state = {
    songsData: [],
>>>>>>> a573248a
  };

  changeSong = (event) => {
    const songId = event.target.value;
    this.props.setSong(songId);
  };

<<<<<<< HEAD
=======
  loadSong(song) {
    //Load song
    let options = {id: song};
    options['mp3'] = this.state.songsData[options.id].url;
    Sounds.getSingleton().register(options);

    this.props.retrieveMetadata(song);

    if (this.props.hasChannel) {
      //Save song to project
      project.saveSelectedSong(song);
    }
  }

  componentDidMount() {
    this.parseSongOptions(this.props.songManifest);
  }

  parseSongOptions(songManifest) {
    let songs = {};
    if (songManifest) {
      songManifest.forEach((song) => {
        if ((this.state.filterOff && song.pg13) || !song.pg13) {
          songs[song.id] = {title: song.text, url: song.url};
        }
      });
    }
    this.setState({songsData: songs}, () => {
      this.loadSong(this.props.selectedSong);
    });
  }

>>>>>>> a573248a
  render() {
    return (
      <div>
        <label><b>{i18n.selectSong()}</b></label>
        <select id="song_selector" style={styles.selectStyle} onChange={this.changeSong} value={this.props.selectedSong}>
          {Object.keys(this.props.songData).map((option, i) => (
            <option key={i} value={option}>{this.props.songData[option].title}</option>
          ))}
        </select>
      </div>
    );
  }
});

class DanceVisualizationColumn extends React.Component {
  static propTypes = {
    showFinishButton: PropTypes.bool.isRequired,
    setSong: PropTypes.func.isRequired,
    selectedSong: PropTypes.string,
    isShareView: PropTypes.bool.isRequired,
<<<<<<< HEAD
    songData: PropTypes.objectOf(PropTypes.object).isRequired,
=======
    songManifest: PropTypes.arrayOf(PropTypes.object).isRequired,
    hasChannel: PropTypes.bool.isRequired,
    userType: PropTypes.string.isRequired
>>>>>>> a573248a
  };

  render() {
    const divDanceStyle = {
      touchAction: 'none',
      width: GAME_WIDTH,
      height: GAME_HEIGHT,
      backgroundColor: '#fff',
      position: 'relative',
      overflow: 'hidden',
    };
    return (
      <span>
        {!this.props.isShareView &&
          <SongSelector
            setSong={this.props.setSong}
            selectedSong={this.props.selectedSong}
<<<<<<< HEAD
            songData={this.props.songData}
=======
            songManifest={this.props.songManifest}
            hasChannel={this.props.hasChannel}
            filterOff={this.props.userType === 'teacher' || this.props.userType === 'student'}
>>>>>>> a573248a
          />
        }
        <ProtectedVisualizationDiv>
          <div
            id="divDance"
            style={divDanceStyle}
          />
        </ProtectedVisualizationDiv>
        <GameButtons showFinishButton={this.props.showFinishButton}>
          <ArrowButtons />
        </GameButtons>
        <BelowVisualization />
      </span>
    );
  }
}

export default connect(state => ({
  isShareView: state.pageConstants.isShareView,
<<<<<<< HEAD
  songData: state.songs.songData,
  selectedSong: state.songs.selectedSong,
=======
  songManifest: state.pageConstants.songManifest,
  selectedSong: state.selectedSong,
  userType: state.progress.userType
}), dispatch => ({
  setSong: song => dispatch(danceRedux.setSong(song))
>>>>>>> a573248a
}))(DanceVisualizationColumn);<|MERGE_RESOLUTION|>--- conflicted
+++ resolved
@@ -20,19 +20,9 @@
 const SongSelector = Radium(class extends React.Component {
   static propTypes = {
     setSong: PropTypes.func.isRequired,
-<<<<<<< HEAD
     selectedSong: PropTypes.string,
     songData: PropTypes.objectOf(PropTypes.object).isRequired,
-=======
-    selectedSong: PropTypes.string.isRequired,
-    songManifest: PropTypes.arrayOf(PropTypes.object).isRequired,
-    hasChannel: PropTypes.bool.isRequired,
     filterOff: PropTypes.bool.isRequired
-  };
-
-  state = {
-    songsData: [],
->>>>>>> a573248a
   };
 
   changeSong = (event) => {
@@ -40,41 +30,6 @@
     this.props.setSong(songId);
   };
 
-<<<<<<< HEAD
-=======
-  loadSong(song) {
-    //Load song
-    let options = {id: song};
-    options['mp3'] = this.state.songsData[options.id].url;
-    Sounds.getSingleton().register(options);
-
-    this.props.retrieveMetadata(song);
-
-    if (this.props.hasChannel) {
-      //Save song to project
-      project.saveSelectedSong(song);
-    }
-  }
-
-  componentDidMount() {
-    this.parseSongOptions(this.props.songManifest);
-  }
-
-  parseSongOptions(songManifest) {
-    let songs = {};
-    if (songManifest) {
-      songManifest.forEach((song) => {
-        if ((this.state.filterOff && song.pg13) || !song.pg13) {
-          songs[song.id] = {title: song.text, url: song.url};
-        }
-      });
-    }
-    this.setState({songsData: songs}, () => {
-      this.loadSong(this.props.selectedSong);
-    });
-  }
-
->>>>>>> a573248a
   render() {
     return (
       <div>
@@ -95,13 +50,8 @@
     setSong: PropTypes.func.isRequired,
     selectedSong: PropTypes.string,
     isShareView: PropTypes.bool.isRequired,
-<<<<<<< HEAD
     songData: PropTypes.objectOf(PropTypes.object).isRequired,
-=======
-    songManifest: PropTypes.arrayOf(PropTypes.object).isRequired,
-    hasChannel: PropTypes.bool.isRequired,
     userType: PropTypes.string.isRequired
->>>>>>> a573248a
   };
 
   render() {
@@ -119,13 +69,8 @@
           <SongSelector
             setSong={this.props.setSong}
             selectedSong={this.props.selectedSong}
-<<<<<<< HEAD
             songData={this.props.songData}
-=======
-            songManifest={this.props.songManifest}
-            hasChannel={this.props.hasChannel}
             filterOff={this.props.userType === 'teacher' || this.props.userType === 'student'}
->>>>>>> a573248a
           />
         }
         <ProtectedVisualizationDiv>
@@ -145,14 +90,7 @@
 
 export default connect(state => ({
   isShareView: state.pageConstants.isShareView,
-<<<<<<< HEAD
   songData: state.songs.songData,
   selectedSong: state.songs.selectedSong,
-=======
-  songManifest: state.pageConstants.songManifest,
-  selectedSong: state.selectedSong,
   userType: state.progress.userType
-}), dispatch => ({
-  setSong: song => dispatch(danceRedux.setSong(song))
->>>>>>> a573248a
 }))(DanceVisualizationColumn);