--- conflicted
+++ resolved
@@ -100,37 +100,19 @@
       position: 'relative',
       overflow: 'hidden',
     };
-
-<<<<<<< HEAD
-    return (
-      <div>
-        {sessionStorage.getItem('anon_over13') === null &&
-          <AgeDialog
-            turnOffFilter={this.turnFilterOff.bind(this)}
-=======
-    // userType - 'teacher', assumed age > 13. 'student', age > 13.
-    //            'student_y', age < 13. 'unknown', signed out users
-    const signedInOver13 = this.props.userType === 'teacher' || this.props.userType === 'student';
-    const teacherOverride = queryString.parse(window.location.search).songfilter === 'on';
-    const signedOutAge = sessionStorage.getItem('anon_over13') ? sessionStorage.getItem('anon_over13') : false;
-    const filterOff = (signedInOver13 || signedOutAge) && !teacherOverride;
     const enableSongSelection = !this.props.levelIsRunning && !this.props.levelRunIsStarting;
 
     return (
-      <span>
-        {!this.props.isShareView &&
-          <SongSelector
-            enableSongSelection={enableSongSelection}
-            setSong={this.props.setSong}
-            selectedSong={this.props.selectedSong}
-            songData={this.props.songData}
-            filterOff={filterOff}
->>>>>>> 48501aaf
+      <div>
+        {(sessionStorage.getItem('anon_over13') === null && !this.props.isShareView) &&
+          <AgeDialog
+            turnOffFilter={this.turnFilterOff.bind(this)}
           />
         }
         <span>
           {!this.props.isShareView &&
             <SongSelector
+              enableSongSelection={enableSongSelection}
               setSong={this.props.setSong}
               selectedSong={this.props.selectedSong}
               songData={this.props.songData}
