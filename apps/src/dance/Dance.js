--- conflicted
+++ resolved
@@ -126,10 +126,7 @@
   ReactDOM.render((
     <Provider store={getStore()}>
       <div>
-<<<<<<< HEAD
-=======
         <SignInOrAgeDialog danceStyle={true}/>
->>>>>>> 6b3828df
         <AppView
           visualizationColumn={
             <DanceVisualizationColumn
