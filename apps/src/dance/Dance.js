import React from 'react';
import ReactDOM from 'react-dom';
import {Provider} from 'react-redux';
import AppView from '../templates/AppView';
import {getStore} from "../redux";
import CustomMarshalingInterpreter from '../lib/tools/jsinterpreter/CustomMarshalingInterpreter';
import {commands as audioCommands} from '../lib/util/audioApi';
var dom = require('../dom');
import DanceVisualizationColumn from './DanceVisualizationColumn';
import Sounds from '../Sounds';
import {TestResults} from '../constants';
import {DanceParty} from '@code-dot-org/dance-party';
import {reducers, setSong} from './redux';
import trackEvent from '../util/trackEvent';
import {SignInState} from '../code-studio/progressRedux';
import logToCloud from '../logToCloud';

import {saveReplayLog} from '../code-studio/components/shareDialogRedux';

const ButtonState = {
  UP: 0,
  DOWN: 1,
};

const ArrowIds = {
  LEFT: 'leftButton',
  UP: 'upButton',
  RIGHT: 'rightButton',
  DOWN: 'downButton',
};

/**
 * An instantiable GameLab class
 * @constructor
 * @implements LogTarget
 */
var Dance = function () {
  this.skin = null;
  this.level = null;
  this.btnState = {};

  /** @type {StudioApp} */
  this.studioApp_ = null;
};

module.exports = Dance;

/**
 * Inject the studioApp singleton.
 */
Dance.prototype.injectStudioApp = function (studioApp) {
  this.studioApp_ = studioApp;
  this.studioApp_.reset = this.reset.bind(this);
  this.studioApp_.runButtonClick = this.runButtonClick.bind(this);

  this.studioApp_.setCheckForEmptyBlocks(true);
};

/**
 * Initialize Blockly and this GameLab instance.  Called on page load.
 * @param {!AppOptionsConfig} config
 * @param {!GameLabLevel} config.level
 */
Dance.prototype.init = async function (config) {
  if (!this.studioApp_) {
    throw new Error("GameLab requires a StudioApp");
  }

  this.level = config.level;
  this.skin = config.skin;
  this.share = config.share;
  this.danceReadyPromise = new Promise(resolve => {
    this.danceReadyPromiseResolve = resolve;
  });

  this.studioApp_.labUserId = config.labUserId;

  this.level.softButtons = this.level.softButtons || {};

  config.afterClearPuzzle = function () {
    this.studioApp_.resetButtonClick();
  }.bind(this);

  config.enableShowCode = true;
  config.enableShowLinesCount = false;
  config.noHowItWorks = true;

  const onMount = () => {
    config.loadAudio = this.loadAudio_.bind(this);
    config.afterInject = this.afterInject_.bind(this);
    config.valueTypeTabShapeMap = {[Blockly.BlockValueType.SPRITE]: 'angle'};

    this.studioApp_.init(config);

    const finishButton = document.getElementById('finishButton');
    if (finishButton) {
      dom.addClickTouchEvent(finishButton, () => this.onPuzzleComplete(true));
    }
  };

  const showFinishButton = this.level.freePlay || (!this.level.isProjectLevel && !this.level.validationCode);

  const songManifest = await getSongManifest(config.useRestrictedSongs);

  this.studioApp_.setPageConstants(config, {
    channelId: config.channel,
    isProjectLevel: !!config.level.isProjectLevel,
    songManifest,
  });

  // Pre-register all audio preloads with our Sounds API, which will load
  // them into memory so they can play immediately:
  $("link[as=fetch][rel=preload]").each((i, { href }) => {
    const soundConfig = { id: href };
    soundConfig[Sounds.getExtensionFromUrl(href)] = href;
    Sounds.getSingleton().register(soundConfig);
  });

  const selectedSong = getSelectedSong(songManifest, config);
  getStore().dispatch(setSong(selectedSong));

  this.updateSongMetadata(getStore().getState().selectedSong);

  ReactDOM.render((
    <Provider store={getStore()}>
      <AppView
        visualizationColumn={
          <DanceVisualizationColumn
            showFinishButton={showFinishButton}
            retrieveMetadata={this.updateSongMetadata.bind(this)}
          />
        }
        onMount={onMount}
      />
    </Provider>
  ), document.getElementById(config.containerId));
};

function getSelectedSong(songManifest, config) {
  // The selectedSong and defaultSong might not be present in the songManifest
  // in development mode, so just select the first song in the list instead.
  const songs = songManifest.map(song => song.id);
  const {selectedSong, defaultSong, isProjectLevel, freePlay} = config.level;
  if ((isProjectLevel || freePlay) && selectedSong && songs.includes(selectedSong)) {
    return selectedSong;
  } else if (defaultSong && songs.includes(defaultSong)) {
    return defaultSong;
  } else if (songManifest[0]) {
    return songManifest[0].id;
  }
}

async function getSongManifest(useRestrictedSongs) {
  const manifestFilename = useRestrictedSongs ? 'songManifest.json' : 'testManifest.json';
  const songManifestPromise = fetch(`/api/v1/sound-library/hoc_song_meta/${manifestFilename}`)
    .then(response => response.json());
  const promises = [songManifestPromise];

  // We must obtain signed cookies before accessing restricted content.
  if (useRestrictedSongs) {
    const signedCookiesPromise = fetch('/dashboardapi/sign_cookies');
    promises.push(signedCookiesPromise);
  }

  const result = await Promise.all(promises);
  const songManifest = result[0].songs;

  const songPathPrefix = useRestrictedSongs ?
    '/restricted/' : 'https://curriculum.code.org/media/uploads/';

  return songManifest.map(song => ({
    ...song,
    url: `${songPathPrefix}${song.url}.mp3`,
  }));
}

Dance.prototype.loadAudio_ = function () {
  this.studioApp_.loadAudio(this.skin.winSound, 'win');
  this.studioApp_.loadAudio(this.skin.startSound, 'start');
  this.studioApp_.loadAudio(this.skin.failureSound, 'failure');
};

const KeyCodes = {
  LEFT_ARROW: 37,
  UP_ARROW: 38,
  RIGHT_ARROW: 39,
  DOWN_ARROW: 40,
};

function keyCodeFromArrow(idBtn) {
  switch (idBtn) {
    case ArrowIds.LEFT:
      return KeyCodes.LEFT_ARROW;
    case ArrowIds.RIGHT:
      return KeyCodes.RIGHT_ARROW;
    case ArrowIds.UP:
      return KeyCodes.UP_ARROW;
    case ArrowIds.DOWN:
      return KeyCodes.DOWN_ARROW;
  }
}

Dance.prototype.onArrowButtonDown = function (buttonId, e) {
  // Store the most recent event type per-button
  this.btnState[buttonId] = ButtonState.DOWN;
  e.preventDefault();  // Stop normal events so we see mouseup later.

  this.nativeAPI.onKeyDown(keyCodeFromArrow(buttonId));
};

Dance.prototype.onArrowButtonUp = function (buttonId, e) {
  // Store the most recent event type per-button
  this.btnState[buttonId] = ButtonState.UP;

  this.nativeAPI.onKeyUp(keyCodeFromArrow(buttonId));
};

Dance.prototype.onMouseUp = function (e) {
  // Reset all arrow buttons on "global mouse up" - this handles the case where
  // the mouse moved off the arrow button and was released somewhere else

  if (e.touches && e.touches.length > 0) {
    return;
  }

  for (const buttonId in this.btnState) {
    if (this.btnState[buttonId] === ButtonState.DOWN) {
      this.onArrowButtonUp(buttonId, e);
    }
  }
};

/**
 * Code called after the blockly div + blockly core is injected into the document
 */
Dance.prototype.afterInject_ = function () {

  // Connect up arrow button event handlers
  for (const btn in ArrowIds) {
    dom.addMouseUpTouchEvent(document.getElementById(ArrowIds[btn]),
        this.onArrowButtonUp.bind(this, ArrowIds[btn]));
    dom.addMouseDownTouchEvent(document.getElementById(ArrowIds[btn]),
        this.onArrowButtonDown.bind(this, ArrowIds[btn]));
  }
  // Can't use dom.addMouseUpTouchEvent() because it will preventDefault on
  // all touchend events on the page, breaking click events...
  document.addEventListener('mouseup', this.onMouseUp.bind(this), false);
  const mouseUpTouchEventName = dom.getTouchEventName('mouseup');
  if (mouseUpTouchEventName) {
    document.body.addEventListener(mouseUpTouchEventName, this.onMouseUp.bind(this));
  }

  if (this.studioApp_.isUsingBlockly()) {
    // Add to reserved word list: API, validation variables.
    Blockly.JavaScript.addReservedWords([
      'code',
      'validationState',
      'validationResult',
      'validationProps',
      'levelSuccess',
      'levelFailure',
    ].join(','));
  }

  this.nativeAPI = new DanceParty({
    onPuzzleComplete: this.onPuzzleComplete.bind(this),
    playSound: audioCommands.playSound,
    recordReplayLog: this.shouldShowSharing(),
    onHandleEvents: this.onHandleEvents.bind(this),
    onInit: () => {
      this.danceReadyPromiseResolve();
      // Log this so we can learn about how long it is taking for DanceParty to
      // load of all of its assets in the wild (will use the timeSinceLoad attribute)
      logToCloud.addPageAction(logToCloud.PageAction.DancePartyOnInit, {
        share: this.share
      }, 1 / 20);
    },
    spriteConfig: new Function('World', this.level.customHelperLibrary),
    container: 'divDance',
  });
};

/**
 * Reset Dance to its initial state.
 */
Dance.prototype.reset = function () {
  Sounds.getSingleton().stopAllAudio();

  this.nativeAPI.reset();

  var softButtonCount = 0;
  for (var i = 0; i < this.level.softButtons.length; i++) {
    document.getElementById(this.level.softButtons[i]).style.display = 'inline';
    softButtonCount++;
  }
  if (softButtonCount) {
    $('#soft-buttons').removeClass('soft-buttons-none').addClass('soft-buttons-' + softButtonCount);
  }
};

Dance.prototype.onPuzzleComplete = function (result, message) {
  // Stop everything on screen.
  this.reset();

  if (result === true) {
    this.testResults = TestResults.ALL_PASS;
    this.message = message;
  } else if (result === false) {
    this.testResults = TestResults.APP_SPECIFIC_FAIL;
    this.message = message;
  } else {
    this.testResults = TestResults.FREE_PLAY;
  }

  // If we know they succeeded, mark `levelComplete` true.
  const levelComplete = result;

  // We're using blockly, report the program as xml.
  var xml = Blockly.Xml.blockSpaceToDom(Blockly.mainBlockSpace);
  let program = encodeURIComponent(Blockly.Xml.domToText(xml));

  if (this.testResults >= TestResults.FREE_PLAY) {
    this.studioApp_.playAudio('win');
  } else {
    this.studioApp_.playAudio('failure');
  }

  const sendReport = () => {
    this.studioApp_.report({
      app: 'dance',
      level: this.level.id,
      result: levelComplete,
      testResult: this.testResults,
      program: program,
      onComplete: this.onReportComplete.bind(this),
    });
  };

  sendReport();
};

/**
 * Function to be called when the service report call is complete
 * @param {MilestoneResponse} response - JSON response (if available)
 */
Dance.prototype.onReportComplete = function (response) {
  this.response = response;
  this.studioApp_.onReportComplete(response);
  this.displayFeedback_();
};

/**
 * Click the run button.  Start the program.
 */
Dance.prototype.runButtonClick = async function () {
  await this.danceReadyPromise;

  //Log song count in Dance Lab
  trackEvent('HoC_Song', 'Play', getStore().getState().selectedSong);

  this.studioApp_.toggleRunReset('reset');
  Blockly.mainBlockSpace.traceOn(true);
  this.studioApp_.attempts++;
  this.execute();

  // Enable the Finish button if is present:
  const shareCell = document.getElementById('share-cell');
  if (shareCell && !this.level.validationCode) {
    shareCell.className = 'share-cell-enabled';

    // Adding completion button changes layout.  Force a resize.
    this.studioApp_.onResize();
  }
};

Dance.prototype.execute = async function () {
  this.testResults = TestResults.NO_TESTS_RUN;
  this.response = null;

  if (this.studioApp_.hasUnwantedExtraTopBlocks() || this.studioApp_.hasDuplicateVariablesInForLoops()) {
    // Immediately check answer, which will fail and report top level blocks.
    this.onPuzzleComplete();
    return;
  }

  this.initInterpreter();

  this.hooks.find(v => v.name === 'runUserSetup').func();
  const timestamps = this.hooks.find(v => v.name === 'getCueList').func();
  this.nativeAPI.addCues(timestamps);

  const validationCallback = new Function('World', 'nativeAPI', 'sprites', this.level.validationCode);
  this.nativeAPI.registerValidation(validationCallback);

  const songData = await this.songMetadataPromise;
  this.nativeAPI.play(songData);
};

Dance.prototype.initInterpreter = function () {
  const nativeAPI = this.nativeAPI;
  const sprites = [];

  const api = {
    setBackground: color => {
      nativeAPI.setBackground(color.toString());
    },
    setBackgroundEffect: effect => {
      nativeAPI.setBackgroundEffect(effect.toString());
    },
    setForegroundEffect: effect => {
      nativeAPI.setForegroundEffect(effect.toString());
    },
    makeNewDanceSprite: (costume, name, location) => {
      return Number(sprites.push(nativeAPI.makeNewDanceSprite(costume, name, location)) - 1);
    },
    makeNewDanceSpriteGroup: (n, costume, layout) => {
      nativeAPI.makeNewDanceSpriteGroup(n, costume, layout);
    },
    getCurrentDance: (spriteIndex) => {
      return nativeAPI.getCurrentDance(sprites[spriteIndex]);
    },
    changeMoveLR: (spriteIndex, move, dir) => {
      nativeAPI.changeMoveLR(sprites[spriteIndex], move, dir);
    },
    doMoveLR: (spriteIndex, move, dir) => {
      nativeAPI.doMoveLR(sprites[spriteIndex], move, dir);
    },
    changeMoveEachLR: (group, move, dir) => {
      nativeAPI.changeMoveEachLR(group, move, dir);
    },
    doMoveEachLR: (group, move, dir) => {
      nativeAPI.doMoveEachLR(group, move, dir);
    },
    layoutSprites: (group, format) => {
      nativeAPI.layoutSprites(group, format);
    },
    setTint: (spriteIndex, val) => {
      nativeAPI.setTint(sprites[spriteIndex], val);
    },
    setProp: (spriteIndex, property, val) => {
      nativeAPI.setProp(sprites[spriteIndex], property, val);
    },
    setPropEach: (group, property, val) => {
      nativeAPI.setPropEach(group, property, val);
    },
    setPropRandom: (spriteIndex, property) => {
      nativeAPI.setPropRandom(sprites[spriteIndex], property);
    },
    getProp: (spriteIndex, property, val) => {
      return nativeAPI.setProp(sprites[spriteIndex], property, val);
    },
    changePropBy: (spriteIndex, property, val) => {
      nativeAPI.changePropBy(sprites[spriteIndex], property, val);
    },
    jumpTo: (spriteIndex, location) => {
      nativeAPI.jumpTo(sprites[spriteIndex], location);
    },
    setDanceSpeed: (spriteIndex, speed) => {
      nativeAPI.setDanceSpeed(sprites[spriteIndex], speed);
    },
    getEnergy: range => {
      return Number(nativeAPI.getEnergy(range));
    },
    getTime: unit => {
      return Number(nativeAPI.getTime(unit));
    },
    startMapping: (spriteIndex, property, val) => {
      return nativeAPI.startMapping(sprites[spriteIndex], property, val);
    },
    stopMapping: (spriteIndex, property, val) => {
      return nativeAPI.stopMapping(sprites[spriteIndex], property, val);
    },
    changeColorBy: (input, method, amount) => {
      return nativeAPI.changeColorBy(input, method, amount);
    },
    mixColors: (color1, color2) => {
      return nativeAPI.mixColors(color1, color2);
    },
    randomColor: () => {
      return nativeAPI.randomColor();
    },
    getCurrentTime: () => {
      return nativeAPI.getCurrentTime();
    },
  };

  let code = require('!!raw-loader!@code-dot-org/dance-party/src/p5.dance.interpreted');
  code += this.studioApp_.getCode();

  const events = {
    runUserSetup: {code: 'runUserSetup();'},
    runUserEvents: {code: 'runUserEvents(events);', args: ['events']},
    getCueList: {code: 'return getCueList();'},
  };

  this.hooks = CustomMarshalingInterpreter.evalWithEvents(api, events, code).hooks;
};

Dance.prototype.shouldShowSharing = function () {
  return !!this.level.freePlay;
};

<<<<<<< HEAD
/**
 * This is called while this.p5 is in the preload phase.
 */
Dance.prototype.onP5Preload = function () {
  const recordReplayLog = this.shouldShowSharing();
  this.nativeAPI = new DanceParty(this.p5, {
    onPuzzleComplete: this.onPuzzleComplete.bind(this),
    playSound: audioCommands.playSound,
    recordReplayLog
  });
  this.updateSongMetadata(getStore().getState().selectedSong);
  const spriteConfig = new Function('World', this.level.customHelperLibrary);
  this.nativeAPI.init(spriteConfig);
  this.nativeAPI.preload();
  if (recordReplayLog) {
    getStore().dispatch(saveReplayLog(this.nativeAPI.getReplayLog()));
  }
};

=======
>>>>>>> 33fe848f
Dance.prototype.updateSongMetadata = function (id) {
  this.songMetadataPromise = this.loadSongMetadata(id);
};

Dance.prototype.loadSongMetadata = async function (id) {
  let songDataPath = '/api/v1/sound-library/hoc_song_meta';
  const response = await fetch(`${songDataPath}/${id}.json`);
  return await response.json();
};

/**
 * This is called while DanceParty is in a draw() call.
 */
Dance.prototype.onHandleEvents = function (currentFrameEvents) {
  this.hooks.find(v => v.name === 'runUserEvents').func(currentFrameEvents);
};

/**
 * App specific displayFeedback function that calls into
 * this.studioApp_.displayFeedback when appropriate
 */
Dance.prototype.displayFeedback_ = function () {
  const isSignedIn = getStore().getState().progress.signInState === SignInState.SignedIn;
  this.studioApp_.displayFeedback({
    feedbackType: this.testResults,
    message: this.message,
    response: this.response,
    level: this.level,
    showingSharing: this.shouldShowSharing(),
    saveToProjectGallery: true,
    disableSaveToGallery: !isSignedIn,
    appStrings: {
      reinfFeedbackMsg: 'TODO: localized feedback message.',
    },
  });
};

Dance.prototype.getAppReducers = function () {
  return reducers;
};<|MERGE_RESOLUTION|>--- conflicted
+++ resolved
@@ -262,10 +262,11 @@
     ].join(','));
   }
 
+  const recordReplayLog = this.shouldShowSharing();
   this.nativeAPI = new DanceParty({
     onPuzzleComplete: this.onPuzzleComplete.bind(this),
     playSound: audioCommands.playSound,
-    recordReplayLog: this.shouldShowSharing(),
+    recordReplayLog,
     onHandleEvents: this.onHandleEvents.bind(this),
     onInit: () => {
       this.danceReadyPromiseResolve();
@@ -278,6 +279,9 @@
     spriteConfig: new Function('World', this.level.customHelperLibrary),
     container: 'divDance',
   });
+  if (recordReplayLog) {
+    getStore().dispatch(saveReplayLog(this.nativeAPI.getReplayLog()));
+  }
 };
 
 /**
@@ -500,28 +504,6 @@
   return !!this.level.freePlay;
 };
 
-<<<<<<< HEAD
-/**
- * This is called while this.p5 is in the preload phase.
- */
-Dance.prototype.onP5Preload = function () {
-  const recordReplayLog = this.shouldShowSharing();
-  this.nativeAPI = new DanceParty(this.p5, {
-    onPuzzleComplete: this.onPuzzleComplete.bind(this),
-    playSound: audioCommands.playSound,
-    recordReplayLog
-  });
-  this.updateSongMetadata(getStore().getState().selectedSong);
-  const spriteConfig = new Function('World', this.level.customHelperLibrary);
-  this.nativeAPI.init(spriteConfig);
-  this.nativeAPI.preload();
-  if (recordReplayLog) {
-    getStore().dispatch(saveReplayLog(this.nativeAPI.getReplayLog()));
-  }
-};
-
-=======
->>>>>>> 33fe848f
 Dance.prototype.updateSongMetadata = function (id) {
   this.songMetadataPromise = this.loadSongMetadata(id);
 };
