import React from 'react';
import ReactDOM from 'react-dom';
import {Provider} from 'react-redux';
import AppView from '../templates/AppView';
import {getStore} from "../redux";
import CustomMarshalingInterpreter from '../lib/tools/jsinterpreter/CustomMarshalingInterpreter';
import {commands as audioCommands} from '../lib/util/audioApi';
var dom = require('../dom');
import DanceVisualizationColumn from './DanceVisualizationColumn';
import Sounds from '../Sounds';
import {TestResults} from '../constants';
import {DanceParty} from '@code-dot-org/dance-party';
import {reducers, setSong} from './redux';
import trackEvent from '../util/trackEvent';
import {SignInState} from '../code-studio/progressRedux';
import logToCloud from '../logToCloud';

import {saveReplayLog} from '../code-studio/components/shareDialogRedux';

const ButtonState = {
  UP: 0,
  DOWN: 1,
};

const ArrowIds = {
  LEFT: 'leftButton',
  UP: 'upButton',
  RIGHT: 'rightButton',
  DOWN: 'downButton',
};

/**
 * An instantiable GameLab class
 * @constructor
 * @implements LogTarget
 */
var Dance = function () {
  this.skin = null;
  this.level = null;
  this.btnState = {};

  /** @type {StudioApp} */
  this.studioApp_ = null;
};

module.exports = Dance;

/**
 * Inject the studioApp singleton.
 */
Dance.prototype.injectStudioApp = function (studioApp) {
  this.studioApp_ = studioApp;
  this.studioApp_.reset = this.reset.bind(this);
  this.studioApp_.runButtonClick = this.runButtonClick.bind(this);

  this.studioApp_.setCheckForEmptyBlocks(true);
};

/**
 * Initialize Blockly and this GameLab instance.  Called on page load.
 * @param {!AppOptionsConfig} config
 * @param {!GameLabLevel} config.level
 */
Dance.prototype.init = async function (config) {
  if (!this.studioApp_) {
    throw new Error("GameLab requires a StudioApp");
  }

  this.level = config.level;
  this.skin = config.skin;
  this.share = config.share;
  this.danceReadyPromise = new Promise(resolve => {
    this.danceReadyPromiseResolve = resolve;
  });

  this.studioApp_.labUserId = config.labUserId;

  this.level.softButtons = this.level.softButtons || {};

  config.afterClearPuzzle = function () {
    this.studioApp_.resetButtonClick();
  }.bind(this);

  config.enableShowCode = true;
  config.enableShowLinesCount = false;
  config.noHowItWorks = true;

  const onMount = () => {
    config.loadAudio = this.loadAudio_.bind(this);
    config.afterInject = this.afterInject_.bind(this);
    config.valueTypeTabShapeMap = {[Blockly.BlockValueType.SPRITE]: 'angle'};

    this.studioApp_.init(config);

    const finishButton = document.getElementById('finishButton');
    if (finishButton) {
      dom.addClickTouchEvent(finishButton, () => this.onPuzzleComplete(true));
    }
  };

  const showFinishButton = this.level.freePlay || (!this.level.isProjectLevel && !this.level.validationCode);

  const songManifest = await getSongManifest(config.useRestrictedSongs);

  this.studioApp_.setPageConstants(config, {
    channelId: config.channel,
    isProjectLevel: !!config.level.isProjectLevel,
    songManifest,
  });

  // Pre-register all audio preloads with our Sounds API, which will load
  // them into memory so they can play immediately:
  $("link[as=fetch][rel=preload]").each((i, { href }) => {
    const soundConfig = { id: href };
    soundConfig[Sounds.getExtensionFromUrl(href)] = href;
    Sounds.getSingleton().register(soundConfig);
  });

  const selectedSong = getSelectedSong(songManifest, config);
  getStore().dispatch(setSong(selectedSong));

  this.updateSongMetadata(getStore().getState().selectedSong);

  ReactDOM.render((
    <Provider store={getStore()}>
      <AppView
        visualizationColumn={
          <DanceVisualizationColumn
            showFinishButton={showFinishButton}
            retrieveMetadata={this.updateSongMetadata.bind(this)}
          />
        }
        onMount={onMount}
      />
    </Provider>
  ), document.getElementById(config.containerId));
};

function getSelectedSong(songManifest, config) {
  // The selectedSong and defaultSong might not be present in the songManifest
  // in development mode, so just select the first song in the list instead.
  const songs = songManifest.map(song => song.id);
  const {selectedSong, defaultSong, isProjectLevel, freePlay} = config.level;
  if ((isProjectLevel || freePlay) && selectedSong && songs.includes(selectedSong)) {
    return selectedSong;
  } else if (defaultSong && songs.includes(defaultSong)) {
    return defaultSong;
  } else if (songManifest[0]) {
    return songManifest[0].id;
  }
}

async function getSongManifest(useRestrictedSongs) {
  const manifestFilename = useRestrictedSongs ? 'songManifest.json' : 'testManifest.json';
  const songManifestPromise = fetch(`/api/v1/sound-library/hoc_song_meta/${manifestFilename}`)
    .then(response => response.json());
  const promises = [songManifestPromise];

  // We must obtain signed cookies before accessing restricted content.
  if (useRestrictedSongs) {
    const signedCookiesPromise = fetch('/dashboardapi/sign_cookies', {credentials: 'same-origin'});
    promises.push(signedCookiesPromise);
  }

  const result = await Promise.all(promises);
  const songManifest = result[0].songs;

  const songPathPrefix = useRestrictedSongs ?
    '/restricted/' : 'https://curriculum.code.org/media/uploads/';

  return songManifest.map(song => ({
    ...song,
    url: `${songPathPrefix}${song.url}.mp3`,
  }));
}

Dance.prototype.loadAudio_ = function () {
  this.studioApp_.loadAudio(this.skin.winSound, 'win');
  this.studioApp_.loadAudio(this.skin.startSound, 'start');
  this.studioApp_.loadAudio(this.skin.failureSound, 'failure');
};

const KeyCodes = {
  LEFT_ARROW: 37,
  UP_ARROW: 38,
  RIGHT_ARROW: 39,
  DOWN_ARROW: 40,
};

function keyCodeFromArrow(idBtn) {
  switch (idBtn) {
    case ArrowIds.LEFT:
      return KeyCodes.LEFT_ARROW;
    case ArrowIds.RIGHT:
      return KeyCodes.RIGHT_ARROW;
    case ArrowIds.UP:
      return KeyCodes.UP_ARROW;
    case ArrowIds.DOWN:
      return KeyCodes.DOWN_ARROW;
  }
}

Dance.prototype.onArrowButtonDown = function (buttonId, e) {
  // Store the most recent event type per-button
  this.btnState[buttonId] = ButtonState.DOWN;
  e.preventDefault();  // Stop normal events so we see mouseup later.

  this.nativeAPI.onKeyDown(keyCodeFromArrow(buttonId));
};

Dance.prototype.onArrowButtonUp = function (buttonId, e) {
  // Store the most recent event type per-button
  this.btnState[buttonId] = ButtonState.UP;

  this.nativeAPI.onKeyUp(keyCodeFromArrow(buttonId));
};

Dance.prototype.onMouseUp = function (e) {
  // Reset all arrow buttons on "global mouse up" - this handles the case where
  // the mouse moved off the arrow button and was released somewhere else

  if (e.touches && e.touches.length > 0) {
    return;
  }

  for (const buttonId in this.btnState) {
    if (this.btnState[buttonId] === ButtonState.DOWN) {
      this.onArrowButtonUp(buttonId, e);
    }
  }
};

/**
 * Code called after the blockly div + blockly core is injected into the document
 */
Dance.prototype.afterInject_ = function () {

  // Connect up arrow button event handlers
  for (const btn in ArrowIds) {
    dom.addMouseUpTouchEvent(document.getElementById(ArrowIds[btn]),
        this.onArrowButtonUp.bind(this, ArrowIds[btn]));
    dom.addMouseDownTouchEvent(document.getElementById(ArrowIds[btn]),
        this.onArrowButtonDown.bind(this, ArrowIds[btn]));
  }
  // Can't use dom.addMouseUpTouchEvent() because it will preventDefault on
  // all touchend events on the page, breaking click events...
  document.addEventListener('mouseup', this.onMouseUp.bind(this), false);
  const mouseUpTouchEventName = dom.getTouchEventName('mouseup');
  if (mouseUpTouchEventName) {
    document.body.addEventListener(mouseUpTouchEventName, this.onMouseUp.bind(this));
  }

  if (this.studioApp_.isUsingBlockly()) {
    // Add to reserved word list: API, validation variables.
    Blockly.JavaScript.addReservedWords([
      'code',
      'validationState',
      'validationResult',
      'validationProps',
      'levelSuccess',
      'levelFailure',
    ].join(','));
  }

  const recordReplayLog = this.shouldShowSharing();
  this.nativeAPI = new DanceParty({
    onPuzzleComplete: this.onPuzzleComplete.bind(this),
    playSound: audioCommands.playSound,
    recordReplayLog,
    onHandleEvents: this.onHandleEvents.bind(this),
    onInit: () => {
      this.danceReadyPromiseResolve();
      // Log this so we can learn about how long it is taking for DanceParty to
      // load of all of its assets in the wild (will use the timeSinceLoad attribute)
      logToCloud.addPageAction(logToCloud.PageAction.DancePartyOnInit, {
        share: this.share
      }, 1 / 20);
    },
    spriteConfig: new Function('World', this.level.customHelperLibrary),
    container: 'divDance',
  });
  if (recordReplayLog) {
    getStore().dispatch(saveReplayLog(this.nativeAPI.getReplayLog()));
  }
};

/**
 * Reset Dance to its initial state.
 */
Dance.prototype.reset = function () {
  Sounds.getSingleton().stopAllAudio();

  this.nativeAPI.reset();

  var softButtonCount = 0;
  for (var i = 0; i < this.level.softButtons.length; i++) {
    document.getElementById(this.level.softButtons[i]).style.display = 'inline';
    softButtonCount++;
  }
  if (softButtonCount) {
    $('#soft-buttons').removeClass('soft-buttons-none').addClass('soft-buttons-' + softButtonCount);
  }
};

Dance.prototype.onPuzzleComplete = function (result, message) {
  // Stop everything on screen.
  this.reset();

  if (result === true) {
    this.testResults = TestResults.ALL_PASS;
    this.message = message;
  } else if (result === false) {
    this.testResults = TestResults.APP_SPECIFIC_FAIL;
    this.message = message;
  } else {
    this.testResults = TestResults.FREE_PLAY;
  }

  // If we know they succeeded, mark `levelComplete` true.
  const levelComplete = result;

  // We're using blockly, report the program as xml.
  var xml = Blockly.Xml.blockSpaceToDom(Blockly.mainBlockSpace);
  let program = encodeURIComponent(Blockly.Xml.domToText(xml));

  if (this.testResults >= TestResults.FREE_PLAY) {
    this.studioApp_.playAudio('win');
  } else {
    this.studioApp_.playAudio('failure');
  }

  const sendReport = () => {
    this.studioApp_.report({
      app: 'dance',
      level: this.level.id,
      result: levelComplete,
      testResult: this.testResults,
      program: program,
      onComplete: this.onReportComplete.bind(this),
    });
  };

  sendReport();
};

/**
 * Function to be called when the service report call is complete
 * @param {MilestoneResponse} response - JSON response (if available)
 */
Dance.prototype.onReportComplete = function (response) {
  this.response = response;
  this.studioApp_.onReportComplete(response);
  this.displayFeedback_();
};

/**
 * Click the run button.  Start the program.
 */
Dance.prototype.runButtonClick = async function () {
  await this.danceReadyPromise;

  //Log song count in Dance Lab
  trackEvent('HoC_Song', 'Play', getStore().getState().selectedSong);

  this.studioApp_.toggleRunReset('reset');
  Blockly.mainBlockSpace.traceOn(true);
  this.studioApp_.attempts++;
  this.execute();

  // Enable the Finish button if is present:
  const shareCell = document.getElementById('share-cell');
  if (shareCell && !this.level.validationCode) {
    shareCell.className = 'share-cell-enabled';

    // Adding completion button changes layout.  Force a resize.
    this.studioApp_.onResize();
  }
};

Dance.prototype.execute = async function () {
  this.testResults = TestResults.NO_TESTS_RUN;
  this.response = null;

  if (this.studioApp_.hasUnwantedExtraTopBlocks() || this.studioApp_.hasDuplicateVariablesInForLoops()) {
    // Immediately check answer, which will fail and report top level blocks.
    this.onPuzzleComplete();
    return;
  }

  this.initInterpreter();

  this.hooks.find(v => v.name === 'runUserSetup').func();
  const timestamps = this.hooks.find(v => v.name === 'getCueList').func();
  this.nativeAPI.addCues(timestamps);

  const validationCallback = new Function('World', 'nativeAPI', 'sprites', this.level.validationCode);
  this.nativeAPI.registerValidation(validationCallback);

  const songData = await this.songMetadataPromise;
  this.nativeAPI.play(songData);
};

Dance.prototype.initInterpreter = function () {
  const nativeAPI = this.nativeAPI;
  const sprites = [];

  const api = {
    setBackground: color => {
      nativeAPI.setBackground(color.toString());
    },
    setBackgroundEffect: effect => {
      nativeAPI.setBackgroundEffect(effect.toString());
    },
    setForegroundEffect: effect => {
      nativeAPI.setForegroundEffect(effect.toString());
    },
    makeNewDanceSprite: (costume, name, location) => {
      return Number(sprites.push(nativeAPI.makeNewDanceSprite(costume, name, location)) - 1);
    },
    makeNewDanceSpriteGroup: (n, costume, layout) => {
      nativeAPI.makeNewDanceSpriteGroup(n, costume, layout);
    },
    getCurrentDance: (spriteIndex) => {
      return nativeAPI.getCurrentDance(sprites[spriteIndex]);
    },
    changeMoveLR: (spriteIndex, move, dir) => {
      nativeAPI.changeMoveLR(sprites[spriteIndex], move, dir);
    },
    doMoveLR: (spriteIndex, move, dir) => {
      nativeAPI.doMoveLR(sprites[spriteIndex], move, dir);
    },
    changeMoveEachLR: (group, move, dir) => {
      nativeAPI.changeMoveEachLR(group, move, dir);
    },
    doMoveEachLR: (group, move, dir) => {
      nativeAPI.doMoveEachLR(group, move, dir);
    },
    layoutSprites: (group, format) => {
      nativeAPI.layoutSprites(group, format);
    },
    setTint: (spriteIndex, val) => {
      nativeAPI.setTint(sprites[spriteIndex], val);
    },
    setProp: (spriteIndex, property, val) => {
      nativeAPI.setProp(sprites[spriteIndex], property, val);
    },
    setPropEach: (group, property, val) => {
      nativeAPI.setPropEach(group, property, val);
    },
    setPropRandom: (spriteIndex, property) => {
      nativeAPI.setPropRandom(sprites[spriteIndex], property);
    },
    getProp: (spriteIndex, property, val) => {
      return nativeAPI.setProp(sprites[spriteIndex], property, val);
    },
    changePropBy: (spriteIndex, property, val) => {
      nativeAPI.changePropBy(sprites[spriteIndex], property, val);
    },
    jumpTo: (spriteIndex, location) => {
      nativeAPI.jumpTo(sprites[spriteIndex], location);
    },
    setDanceSpeed: (spriteIndex, speed) => {
      nativeAPI.setDanceSpeed(sprites[spriteIndex], speed);
    },
    getEnergy: range => {
      return Number(nativeAPI.getEnergy(range));
    },
    getTime: unit => {
      return Number(nativeAPI.getTime(unit));
    },
    startMapping: (spriteIndex, property, val) => {
      return nativeAPI.startMapping(sprites[spriteIndex], property, val);
    },
    stopMapping: (spriteIndex, property, val) => {
      return nativeAPI.stopMapping(sprites[spriteIndex], property, val);
    },
    changeColorBy: (input, method, amount) => {
      return nativeAPI.changeColorBy(input, method, amount);
    },
    mixColors: (color1, color2) => {
      return nativeAPI.mixColors(color1, color2);
    },
    randomColor: () => {
      return nativeAPI.randomColor();
    },
    getCurrentTime: () => {
      return nativeAPI.getCurrentTime();
    },
  };

  let code = require('!!raw-loader!@code-dot-org/dance-party/src/p5.dance.interpreted');
  code += this.studioApp_.getCode();

  const events = {
    runUserSetup: {code: 'runUserSetup();'},
    runUserEvents: {code: 'runUserEvents(events);', args: ['events']},
    getCueList: {code: 'return getCueList();'},
  };

  this.hooks = CustomMarshalingInterpreter.evalWithEvents(api, events, code).hooks;
};

<<<<<<< HEAD
/**
 * This is called while this.p5 is in the preload phase.
 */
Dance.prototype.onP5Preload = function () {
  let options = {id: getStore().getState().selectedSong};
  options['mp3'] = songs_data[options.id].url;
  Sounds.getSingleton().register(options);
  const getSelectedSong = () => getStore().getState().selectedSong;

  this.nativeAPI = new DanceParty(
    this.p5,
    getSelectedSong,
    audioCommands.playSound,
    this.onPuzzleComplete.bind(this),
    () => {this.studioApp_.toggleRunReset('run');}
  );
  const spriteConfig = new Function('World', this.level.customHelperLibrary);
  this.nativeAPI.init(spriteConfig);
  this.nativeAPI.preload();
=======
Dance.prototype.shouldShowSharing = function () {
  return !!this.level.freePlay;
>>>>>>> 57aa2c4e
};

Dance.prototype.updateSongMetadata = function (id) {
  this.songMetadataPromise = this.loadSongMetadata(id);
};

Dance.prototype.loadSongMetadata = async function (id) {
  let songDataPath = '/api/v1/sound-library/hoc_song_meta';
  const response = await fetch(`${songDataPath}/${id}.json`);
  return await response.json();
};

/**
 * This is called while DanceParty is in a draw() call.
 */
Dance.prototype.onHandleEvents = function (currentFrameEvents) {
  this.hooks.find(v => v.name === 'runUserEvents').func(currentFrameEvents);
};

/**
 * App specific displayFeedback function that calls into
 * this.studioApp_.displayFeedback when appropriate
 */
Dance.prototype.displayFeedback_ = function () {
  const isSignedIn = getStore().getState().progress.signInState === SignInState.SignedIn;
  this.studioApp_.displayFeedback({
    feedbackType: this.testResults,
    message: this.message,
    response: this.response,
    level: this.level,
    showingSharing: this.shouldShowSharing(),
    saveToProjectGallery: true,
    disableSaveToGallery: !isSignedIn,
    appStrings: {
      reinfFeedbackMsg: 'TODO: localized feedback message.',
    },
  });
};

Dance.prototype.getAppReducers = function () {
  return reducers;
};<|MERGE_RESOLUTION|>--- conflicted
+++ resolved
@@ -500,30 +500,8 @@
   this.hooks = CustomMarshalingInterpreter.evalWithEvents(api, events, code).hooks;
 };
 
-<<<<<<< HEAD
-/**
- * This is called while this.p5 is in the preload phase.
- */
-Dance.prototype.onP5Preload = function () {
-  let options = {id: getStore().getState().selectedSong};
-  options['mp3'] = songs_data[options.id].url;
-  Sounds.getSingleton().register(options);
-  const getSelectedSong = () => getStore().getState().selectedSong;
-
-  this.nativeAPI = new DanceParty(
-    this.p5,
-    getSelectedSong,
-    audioCommands.playSound,
-    this.onPuzzleComplete.bind(this),
-    () => {this.studioApp_.toggleRunReset('run');}
-  );
-  const spriteConfig = new Function('World', this.level.customHelperLibrary);
-  this.nativeAPI.init(spriteConfig);
-  this.nativeAPI.preload();
-=======
 Dance.prototype.shouldShowSharing = function () {
   return !!this.level.freePlay;
->>>>>>> 57aa2c4e
 };
 
 Dance.prototype.updateSongMetadata = function (id) {
