import React from 'react';
import ReactDOM from 'react-dom';
import {Provider} from 'react-redux';
import AppView from '../templates/AppView';
import {getStore} from "../redux";
import CustomMarshalingInterpreter from '../lib/tools/jsinterpreter/CustomMarshalingInterpreter';
import {commands as audioCommands} from '../lib/util/audioApi';
var dom = require('../dom');
import DanceVisualizationColumn from './DanceVisualizationColumn';
import Sounds from '../Sounds';
import {TestResults} from '../constants';
import {DanceParty} from '@code-dot-org/dance-party';
import danceMsg from './locale';
import {reducers, setSelectedSong, setSongData} from './redux';
import trackEvent from '../util/trackEvent';
import {SignInState} from '../code-studio/progressRedux';
import logToCloud from '../logToCloud';

import {saveReplayLog} from '../code-studio/components/shareDialogRedux';
<<<<<<< HEAD
import SignInOrAgeDialog from "../templates/SignInOrAgeDialog";
=======
import project from "../code-studio/initApp/project";
import {
  getSongManifest,
  getSelectedSong,
  loadSong,
  loadSongMetadata,
  parseSongOptions,
} from './songs';
>>>>>>> 3dc5b514

const ButtonState = {
  UP: 0,
  DOWN: 1,
};

const ArrowIds = {
  LEFT: 'leftButton',
  UP: 'upButton',
  RIGHT: 'rightButton',
  DOWN: 'downButton',
};

/**
 * An instantiable GameLab class
 * @constructor
 * @implements LogTarget
 */
var Dance = function () {
  this.skin = null;
  this.level = null;
  this.btnState = {};

  /** @type {StudioApp} */
  this.studioApp_ = null;
};

module.exports = Dance;

/**
 * Inject the studioApp singleton.
 */
Dance.prototype.injectStudioApp = function (studioApp) {
  this.studioApp_ = studioApp;
  this.studioApp_.reset = this.reset.bind(this);
  this.studioApp_.runButtonClick = this.runButtonClick.bind(this);

  this.studioApp_.setCheckForEmptyBlocks(true);
};

/**
 * Initialize Blockly and this GameLab instance.  Called on page load.
 * @param {!AppOptionsConfig} config
 * @param {!GameLabLevel} config.level
 */
Dance.prototype.init = function (config) {
  if (!this.studioApp_) {
    throw new Error("GameLab requires a StudioApp");
  }

  this.level = config.level;
  this.skin = config.skin;
  this.share = config.share;
  this.danceReadyPromise = new Promise(resolve => {
    this.danceReadyPromiseResolve = resolve;
  });

  this.studioApp_.labUserId = config.labUserId;

  this.level.softButtons = this.level.softButtons || {};

  config.afterClearPuzzle = function () {
    this.studioApp_.resetButtonClick();
  }.bind(this);

  config.enableShowCode = true;
  config.enableShowLinesCount = false;
  config.noHowItWorks = true;

  const onMount = () => {
    config.loadAudio = this.loadAudio_.bind(this);
    config.afterInject = this.afterInject_.bind(this);
    config.valueTypeTabShapeMap = {[Blockly.BlockValueType.SPRITE]: 'angle'};

    this.studioApp_.init(config);

    const finishButton = document.getElementById('finishButton');
    if (finishButton) {
      dom.addClickTouchEvent(finishButton, () => this.onPuzzleComplete(true));
    }
  };

  const showFinishButton = this.level.freePlay || (!this.level.isProjectLevel && !this.level.validationCode);

  this.studioApp_.setPageConstants(config, {
    channelId: config.channel,
    isProjectLevel: !!config.level.isProjectLevel,
  });

  this.initSongsPromise = this.initSongs(config);

  ReactDOM.render((
    <Provider store={getStore()}>
<<<<<<< HEAD
      <div>
        <SignInOrAgeDialog useDancePartyStyle={true}/>
        <AppView
          visualizationColumn={
            <DanceVisualizationColumn
              showFinishButton={showFinishButton}
              retrieveMetadata={this.updateSongMetadata.bind(this)}
            />
          }
          onMount={onMount}
        />
      </div>
=======
      <AppView
        visualizationColumn={
          <DanceVisualizationColumn
            showFinishButton={showFinishButton}
            setSong={this.setSongCallback.bind(this)}
          />
        }
        onMount={onMount}
      />
>>>>>>> 3dc5b514
    </Provider>
  ), document.getElementById(config.containerId));
};

Dance.prototype.initSongs = async function (config) {
  const songManifest = await getSongManifest(config.useRestrictedSongs);
  const songData = parseSongOptions(songManifest);
  const selectedSong = getSelectedSong(songManifest, config);

  // Set selectedSong first, so we don't initially show the wrong song.
  getStore().dispatch(setSelectedSong(selectedSong));
  getStore().dispatch(setSongData(songData));

  loadSong(selectedSong, songData);
  this.updateSongMetadata(selectedSong);
};

Dance.prototype.setSongCallback = function (songId) {
  getStore().dispatch(setSelectedSong(songId));

  const songData = getStore().getState().songs.songData;
  loadSong(songId, songData);

  this.updateSongMetadata(songId);

  const hasChannel = !!getStore().getState().pageConstants.channelId;
  if (hasChannel) {
    project.saveSelectedSong(songId);
  }
};

Dance.prototype.loadAudio_ = function () {
  this.studioApp_.loadAudio(this.skin.winSound, 'win');
  this.studioApp_.loadAudio(this.skin.startSound, 'start');
  this.studioApp_.loadAudio(this.skin.failureSound, 'failure');
};

const KeyCodes = {
  LEFT_ARROW: 37,
  UP_ARROW: 38,
  RIGHT_ARROW: 39,
  DOWN_ARROW: 40,
};

function keyCodeFromArrow(idBtn) {
  switch (idBtn) {
    case ArrowIds.LEFT:
      return KeyCodes.LEFT_ARROW;
    case ArrowIds.RIGHT:
      return KeyCodes.RIGHT_ARROW;
    case ArrowIds.UP:
      return KeyCodes.UP_ARROW;
    case ArrowIds.DOWN:
      return KeyCodes.DOWN_ARROW;
  }
}

Dance.prototype.onArrowButtonDown = function (buttonId, e) {
  // Store the most recent event type per-button
  this.btnState[buttonId] = ButtonState.DOWN;
  e.preventDefault();  // Stop normal events so we see mouseup later.

  this.nativeAPI.onKeyDown(keyCodeFromArrow(buttonId));
};

Dance.prototype.onArrowButtonUp = function (buttonId, e) {
  // Store the most recent event type per-button
  this.btnState[buttonId] = ButtonState.UP;

  this.nativeAPI.onKeyUp(keyCodeFromArrow(buttonId));
};

Dance.prototype.onMouseUp = function (e) {
  // Reset all arrow buttons on "global mouse up" - this handles the case where
  // the mouse moved off the arrow button and was released somewhere else

  if (e.touches && e.touches.length > 0) {
    return;
  }

  for (const buttonId in this.btnState) {
    if (this.btnState[buttonId] === ButtonState.DOWN) {
      this.onArrowButtonUp(buttonId, e);
    }
  }
};

/**
 * Code called after the blockly div + blockly core is injected into the document
 */
Dance.prototype.afterInject_ = function () {

  // Connect up arrow button event handlers
  for (const btn in ArrowIds) {
    dom.addMouseUpTouchEvent(document.getElementById(ArrowIds[btn]),
        this.onArrowButtonUp.bind(this, ArrowIds[btn]));
    dom.addMouseDownTouchEvent(document.getElementById(ArrowIds[btn]),
        this.onArrowButtonDown.bind(this, ArrowIds[btn]));
  }
  // Can't use dom.addMouseUpTouchEvent() because it will preventDefault on
  // all touchend events on the page, breaking click events...
  document.addEventListener('mouseup', this.onMouseUp.bind(this), false);
  const mouseUpTouchEventName = dom.getTouchEventName('mouseup');
  if (mouseUpTouchEventName) {
    document.body.addEventListener(mouseUpTouchEventName, this.onMouseUp.bind(this));
  }

  if (this.studioApp_.isUsingBlockly()) {
    // Add to reserved word list: API, validation variables.
    Blockly.JavaScript.addReservedWords([
      'code',
      'validationState',
      'validationResult',
      'validationProps',
      'levelSuccess',
      'levelFailure',
    ].join(','));
  }

  const recordReplayLog = this.shouldShowSharing();
  this.nativeAPI = new DanceParty({
    onPuzzleComplete: this.onPuzzleComplete.bind(this),
    playSound: audioCommands.playSound,
    recordReplayLog,
    showMeasureLabel: !this.share,
    onHandleEvents: this.onHandleEvents.bind(this),
    onInit: () => {
      this.danceReadyPromiseResolve();
      // Log this so we can learn about how long it is taking for DanceParty to
      // load of all of its assets in the wild (will use the timeSinceLoad attribute)
      const logSampleRate = 1;
      logToCloud.addPageAction(logToCloud.PageAction.DancePartyOnInit, {
        logSampleRate,
        share: this.share
      }, logSampleRate);
    },
    spriteConfig: new Function('World', this.level.customHelperLibrary),
    container: 'divDance',
  });
  /** Expose for testing **/
  window.__DanceTestInterface = this.nativeAPI.getTestInterface();

  if (recordReplayLog) {
    getStore().dispatch(saveReplayLog(this.nativeAPI.getReplayLog()));
  }
};

/**
 * Reset Dance to its initial state.
 */
Dance.prototype.reset = function () {
  Sounds.getSingleton().stopAllAudio();

  this.nativeAPI.reset();

  var softButtonCount = 0;
  for (var i = 0; i < this.level.softButtons.length; i++) {
    document.getElementById(this.level.softButtons[i]).style.display = 'inline';
    softButtonCount++;
  }
  if (softButtonCount) {
    $('#soft-buttons').removeClass('soft-buttons-none').addClass('soft-buttons-' + softButtonCount);
  }
};

Dance.prototype.onPuzzleComplete = function (result, message) {
  // Stop everything on screen.
  this.reset();

  const danceMessage = message ? danceMsg[message]() : '';

  if (result === true) {
    this.testResults = TestResults.ALL_PASS;
    this.message = danceMessage;
  } else if (result === false) {
    this.testResults = TestResults.APP_SPECIFIC_FAIL;
    this.message = danceMessage;
  } else {
    this.testResults = TestResults.FREE_PLAY;
  }

  // If we know they succeeded, mark `levelComplete` true.
  const levelComplete = result;

  // We're using blockly, report the program as xml.
  var xml = Blockly.Xml.blockSpaceToDom(Blockly.mainBlockSpace);
  let program = encodeURIComponent(Blockly.Xml.domToText(xml));

  if (this.testResults >= TestResults.FREE_PLAY) {
    this.studioApp_.playAudio('win');
  } else {
    this.studioApp_.playAudio('failure');
  }

  const sendReport = () => {
    this.studioApp_.report({
      app: 'dance',
      level: this.level.id,
      result: levelComplete,
      testResult: this.testResults,
      program: program,
      onComplete: this.onReportComplete.bind(this),
    });
  };

  sendReport();
};

/**
 * Function to be called when the service report call is complete
 * @param {MilestoneResponse} response - JSON response (if available)
 */
Dance.prototype.onReportComplete = function (response) {
  this.response = response;
  this.studioApp_.onReportComplete(response);
  this.displayFeedback_();
};

/**
 * Click the run button.  Start the program.
 */
Dance.prototype.runButtonClick = async function () {
  // Block re-entrancy since starting a run is async
  // (not strictly needed since we disable the run button,
  // but better to be safe)
  if (this.runIsStarting) {
    return;
  }
  // Disable the run button now to give some visual feedback
  // that the button was pressed. toggleRunReset() will
  // eventually execute down below, but there are some long-running
  // tasks that need to complete first
  const runButton = document.getElementById('runButton');
  runButton.disabled = true;
  this.runIsStarting = true;
  await this.danceReadyPromise;

  //Log song count in Dance Lab
  trackEvent('HoC_Song', 'Play', getStore().getState().songs.selectedSong);

  Blockly.mainBlockSpace.traceOn(true);
  this.studioApp_.attempts++;
  await this.execute();

  this.studioApp_.toggleRunReset('reset');
  // Safe to allow normal run/reset behavior now
  this.runIsStarting = false;

  // Enable the Finish button if is present:
  const shareCell = document.getElementById('share-cell');
  if (shareCell && !this.level.validationCode) {
    shareCell.className = 'share-cell-enabled';

    // Adding completion button changes layout.  Force a resize.
    this.studioApp_.onResize();
  }
};

Dance.prototype.execute = async function () {
  this.testResults = TestResults.NO_TESTS_RUN;
  this.response = null;

  if (this.studioApp_.hasUnwantedExtraTopBlocks() || this.studioApp_.hasDuplicateVariablesInForLoops()) {
    // Immediately check answer, which will fail and report top level blocks.
    this.onPuzzleComplete();
    return;
  }

  this.initInterpreter();

  this.hooks.find(v => v.name === 'runUserSetup').func();
  const timestamps = this.hooks.find(v => v.name === 'getCueList').func();
  this.nativeAPI.addCues(timestamps);

  const validationCallback = new Function('World', 'nativeAPI', 'sprites', this.level.validationCode);
  this.nativeAPI.registerValidation(validationCallback);

  // songMetadataPromise will resolve immediately if the request which populates
  // it has not yet been initiated. Therefore we must first wait for song init
  // to complete before awaiting songMetadataPromise.
  await this.initSongsPromise;

  const songMetadata = await this.songMetadataPromise;
  return new Promise(resolve => {
    this.nativeAPI.play(songMetadata, () => {
      resolve();
    });
  });
};

Dance.prototype.initInterpreter = function () {
  const nativeAPI = this.nativeAPI;
  const sprites = [];

  const api = {
    setBackground: color => {
      nativeAPI.setBackground(color.toString());
    },
    setBackgroundEffect: effect => {
      nativeAPI.setBackgroundEffect(effect.toString());
    },
    setForegroundEffect: effect => {
      nativeAPI.setForegroundEffect(effect.toString());
    },
    makeNewDanceSprite: (costume, name, location) => {
      return Number(sprites.push(nativeAPI.makeNewDanceSprite(costume, name, location)) - 1);
    },
    makeNewDanceSpriteGroup: (n, costume, layout) => {
      nativeAPI.makeNewDanceSpriteGroup(n, costume, layout);
    },
    getCurrentDance: (spriteIndex) => {
      return nativeAPI.getCurrentDance(sprites[spriteIndex]);
    },
    changeMoveLR: (spriteIndex, move, dir) => {
      nativeAPI.changeMoveLR(sprites[spriteIndex], move, dir);
    },
    doMoveLR: (spriteIndex, move, dir) => {
      nativeAPI.doMoveLR(sprites[spriteIndex], move, dir);
    },
    changeMoveEachLR: (group, move, dir) => {
      nativeAPI.changeMoveEachLR(group, move, dir);
    },
    doMoveEachLR: (group, move, dir) => {
      nativeAPI.doMoveEachLR(group, move, dir);
    },
    layoutSprites: (group, format) => {
      nativeAPI.layoutSprites(group, format);
    },
    setTint: (spriteIndex, val) => {
      nativeAPI.setTint(sprites[spriteIndex], val);
    },
    setTintEach: (group, val) => {
      nativeAPI.setTintEach(group, val);
    },
    setVisible: (spriteIndex, val) => {
      nativeAPI.setVisible(sprites[spriteIndex], val);
    },
    setVisibleEach: (group, val) => {
      nativeAPI.setVisibleEach(group, val);
    },
    setProp: (spriteIndex, property, val) => {
      nativeAPI.setProp(sprites[spriteIndex], property, val);
    },
    setPropEach: (group, property, val) => {
      nativeAPI.setPropEach(group, property, val);
    },
    setPropRandom: (spriteIndex, property) => {
      nativeAPI.setPropRandom(sprites[spriteIndex], property);
    },
    getProp: (spriteIndex, property, val) => {
      return nativeAPI.setProp(sprites[spriteIndex], property, val);
    },
    changePropBy: (spriteIndex, property, val) => {
      nativeAPI.changePropBy(sprites[spriteIndex], property, val);
    },
    jumpTo: (spriteIndex, location) => {
      nativeAPI.jumpTo(sprites[spriteIndex], location);
    },
    setDanceSpeed: (spriteIndex, speed) => {
      nativeAPI.setDanceSpeed(sprites[spriteIndex], speed);
    },
    getEnergy: range => {
      return Number(nativeAPI.getEnergy(range));
    },
    getTime: unit => {
      return Number(nativeAPI.getTime(unit));
    },
    startMapping: (spriteIndex, property, val) => {
      return nativeAPI.startMapping(sprites[spriteIndex], property, val);
    },
    stopMapping: (spriteIndex, property, val) => {
      return nativeAPI.stopMapping(sprites[spriteIndex], property, val);
    },
    changeColorBy: (input, method, amount) => {
      return nativeAPI.changeColorBy(input, method, amount);
    },
    mixColors: (color1, color2) => {
      return nativeAPI.mixColors(color1, color2);
    },
    randomColor: () => {
      return nativeAPI.randomColor();
    },
    getCurrentTime: () => {
      return nativeAPI.getCurrentTime();
    },
  };

  let code = require('!!raw-loader!@code-dot-org/dance-party/src/p5.dance.interpreted');
  code += this.studioApp_.getCode();

  const events = {
    runUserSetup: {code: 'runUserSetup();'},
    runUserEvents: {code: 'runUserEvents(events);', args: ['events']},
    getCueList: {code: 'return getCueList();'},
  };

  this.hooks = CustomMarshalingInterpreter.evalWithEvents(api, events, code).hooks;
};

Dance.prototype.shouldShowSharing = function () {
  return !!this.level.freePlay;
};

Dance.prototype.updateSongMetadata = function (id) {
  this.songMetadataPromise = loadSongMetadata(id);
};

/**
 * This is called while DanceParty is in a draw() call.
 */
Dance.prototype.onHandleEvents = function (currentFrameEvents) {
  this.hooks.find(v => v.name === 'runUserEvents').func(currentFrameEvents);
};

/**
 * App specific displayFeedback function that calls into
 * this.studioApp_.displayFeedback when appropriate
 */
Dance.prototype.displayFeedback_ = function () {
  const isSignedIn = getStore().getState().progress.signInState === SignInState.SignedIn;
  this.studioApp_.displayFeedback({
    feedbackType: this.testResults,
    message: this.message,
    response: this.response,
    level: this.level,
    showingSharing: this.shouldShowSharing(),
    saveToProjectGallery: true,
    disableSaveToGallery: !isSignedIn,
    appStrings: {
      reinfFeedbackMsg: 'TODO: localized feedback message.',
    },
  });
};

Dance.prototype.getAppReducers = function () {
  return reducers;
};<|MERGE_RESOLUTION|>--- conflicted
+++ resolved
@@ -17,9 +17,7 @@
 import logToCloud from '../logToCloud';
 
 import {saveReplayLog} from '../code-studio/components/shareDialogRedux';
-<<<<<<< HEAD
 import SignInOrAgeDialog from "../templates/SignInOrAgeDialog";
-=======
 import project from "../code-studio/initApp/project";
 import {
   getSongManifest,
@@ -28,7 +26,6 @@
   loadSongMetadata,
   parseSongOptions,
 } from './songs';
->>>>>>> 3dc5b514
 
 const ButtonState = {
   UP: 0,
@@ -122,30 +119,18 @@
 
   ReactDOM.render((
     <Provider store={getStore()}>
-<<<<<<< HEAD
       <div>
         <SignInOrAgeDialog useDancePartyStyle={true}/>
         <AppView
           visualizationColumn={
             <DanceVisualizationColumn
               showFinishButton={showFinishButton}
-              retrieveMetadata={this.updateSongMetadata.bind(this)}
+              setSong={this.setSongCallback.bind(this)}
             />
           }
           onMount={onMount}
         />
       </div>
-=======
-      <AppView
-        visualizationColumn={
-          <DanceVisualizationColumn
-            showFinishButton={showFinishButton}
-            setSong={this.setSongCallback.bind(this)}
-          />
-        }
-        onMount={onMount}
-      />
->>>>>>> 3dc5b514
     </Provider>
   ), document.getElementById(config.containerId));
 };
