--- conflicted
+++ resolved
@@ -123,20 +123,14 @@
   // Load song
   Dance.song.load(song_meta.url);
 
-<<<<<<< HEAD
   // Retrieves JSON metadata for songs
   // TODO: only load song data when necessary and don't hardcode the dev songs
   METADATA['macklemore90'] = loadSongMetadata('macklemore90');
   METADATA['hammer'] = loadSongMetadata('hammer');
   METADATA['peas'] = loadSongMetadata('peas');
 
-  // Load spritesheets
-  for (var i = 0; i < SPRITE_NAMES.length; i++) {
-    var this_sprite = SPRITE_NAMES[i];
-=======
   // Load spritesheet JSON files
   SPRITE_NAMES.forEach(this_sprite => {
->>>>>>> fa2264ea
     ANIMATIONS[this_sprite] = [];
     MOVE_NAMES.forEach(({ name, mirror }, moveIndex) => {
       const baseUrl = `${img_base}${this_sprite}_${name}`;
