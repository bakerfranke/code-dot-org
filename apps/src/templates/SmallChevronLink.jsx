--- conflicted
+++ resolved
@@ -1,12 +1,8 @@
 import PropTypes from 'prop-types';
 import React, {Component} from 'react';
 import FontAwesome from './FontAwesome';
-<<<<<<< HEAD
 import color from '../util/color';
-=======
-import color from "../util/color";
 import {makeEnum} from '@cdo/apps/utils';
->>>>>>> 74cc9159
 
 const styles = {
   link: {
@@ -43,23 +39,13 @@
   static propTypes = {
     linkText: PropTypes.string.isRequired,
     link: PropTypes.string.isRequired,
-<<<<<<< HEAD
-    isRtl: PropTypes.bool.isRequired
-  };
-
-  render() {
-    const {link, linkText, isRtl} = this.props;
-
-    const icon = isRtl ? 'chevron-left' : 'chevron-right';
-=======
     isRtl: PropTypes.bool.isRequired,
-    chevronSide: PropTypes.oneOf(Object.values(ChevronSide)),
+    chevronSide: PropTypes.oneOf(Object.values(ChevronSide))
   };
 
   renderChevron = () => {
     const {isRtl} = this.props;
-    const icon = isRtl ? "chevron-left" : "chevron-right";
->>>>>>> 74cc9159
+    const icon = isRtl ? 'chevron-left' : 'chevron-right';
 
     return (
       <FontAwesome
@@ -75,23 +61,10 @@
     return (
       <div style={styles.linkBox}>
         <a href={link} style={styles.link}>
-<<<<<<< HEAD
+          {chevronSide === ChevronSide.left && this.renderChevron()}
           <h3 style={styles.link}>{linkText}</h3>
-          <FontAwesome
-            icon={icon}
-            style={isRtl ? styles.chevronRtl : styles.chevron}
-          />
-=======
-          {chevronSide === ChevronSide.left &&
-            this.renderChevron()
-          }
-          <h3 style={styles.link}>
-            {linkText}
-          </h3>
           {(!chevronSide || chevronSide === ChevronSide.right) &&
-            this.renderChevron()
-          }
->>>>>>> 74cc9159
+            this.renderChevron()}
         </a>
       </div>
     );
