--- conflicted
+++ resolved
@@ -107,14 +107,9 @@
       return (
         <div>
           <BaseDialog
-<<<<<<< HEAD
             isOpen={!!this.state && this.state.open}
             handleClose={() => this.setState({open: false})}
-=======
-              isOpen={!!this.state && this.state.open}
-              handleClose={() => this.setState({open: false})}
-              {...this.props}
->>>>>>> bdd72f7c
+            {...this.props}
           >
             <div style={{border: '1px solid black'}}>
               The contents of the dialog go inside this box! woo
