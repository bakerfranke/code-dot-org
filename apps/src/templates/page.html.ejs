--- conflicted
+++ resolved
@@ -8,29 +8,6 @@
     <p><%= msg.rotateText() %><br><%= msg.orientationLock() %></p>
   </div>
 </div>
-
-<<<<<<< HEAD
-<% var instructions = function() { -%>
-  <div id="bubble" class="clearfix">
-    <table id="prompt-table">
-      <tr>
-        <td id="prompt-icon-cell">
-          <img id="prompt-icon"/>
-        </td>
-        <td id="prompt-cell">
-          <p id="prompt">
-          </p>
-        </td>
-      </tr>
-    </table>
-    <div id="ani-gif-preview-wrapper">
-      <div id="ani-gif-preview">
-        <img id="play-button" src="<%= assetUrl('media/play-circle.png') %>"/>
-      </div>
-    </div>
-  </div>
-<% }; -%>
-
 
 <% var gameButtons = function() { -%>
   <div id="gameButtons">
@@ -51,8 +28,6 @@
   </div>
 <% }; -%>
 
-=======
->>>>>>> 336201d8
 <div id="visualizationColumn">
   <div id="visualization">
     <%- data.visualization %>
@@ -60,27 +35,7 @@
 
   <div id="belowVisualization">
 
-<<<<<<< HEAD
     <% gameButtons() %>
-    <% instructions() %>
-    
-=======
-    <div id="gameButtons">
-      <button id="runButton" class="launch blocklyLaunch <%= hideRunButton ? 'invisible' : ''%>">
-        <div><%= msg.runProgram() %></div>
-        <img src="<%= assetUrl('media/1x1.gif') %>" class="run26"/>
-      </button>
-      <button id="resetButton" class="launch blocklyLaunch" style="display: none">
-        <div><%= msg.resetProgram() %></div>
-        <img src="<%= assetUrl('media/1x1.gif') %>" class="reset26"/>
-      </button>
-      <% if (data.controls) { %>
-      <%- data.controls %>
-      <% } %>
-      <% if (data.extraControlRows) { %>
-      <%- data.extraControlRows %>
-      <% } %>
-    </div>
     <div id="bubble" class="clearfix">
       <table id="prompt-table">
         <tr>
@@ -116,7 +71,6 @@
       </div>
     </div>
 
->>>>>>> 336201d8
     <% if (data.hasDesignMode) { %>
       <div id="designModeButtons" style="display:none;">
         <button id="codeModeButton" class="share">
