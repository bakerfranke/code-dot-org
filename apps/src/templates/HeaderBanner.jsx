--- conflicted
+++ resolved
@@ -92,12 +92,8 @@
     subHeadingText: PropTypes.string,
     description: PropTypes.string,
     children: PropTypes.node,
-<<<<<<< HEAD
-    short: PropTypes.bool
-=======
     short: PropTypes.bool,
     responsive: React.PropTypes.instanceOf(Responsive)
->>>>>>> a4df5b8b
   },
 
   render() {
