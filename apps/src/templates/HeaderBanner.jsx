--- conflicted
+++ resolved
@@ -86,20 +86,12 @@
 
 const HeaderBanner = React.createClass({
   propTypes: {
-<<<<<<< HEAD
-    headingText: React.PropTypes.string,
-    subHeadingText: React.PropTypes.string,
-    description: React.PropTypes.string,
-    children: React.PropTypes.node,
-    short: React.PropTypes.bool,
-    responsive: React.PropTypes.instanceOf(Responsive)
-=======
     headingText: PropTypes.string,
     subHeadingText: PropTypes.string,
     description: PropTypes.string,
     children: PropTypes.node,
-    short: PropTypes.bool
->>>>>>> c759d127
+    short: PropTypes.bool,
+    responsive: React.PropTypes.instanceOf(Responsive)
   },
 
   render() {
