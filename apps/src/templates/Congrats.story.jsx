import React from 'react';
import Congrats from './Congrats';

export default storybook => {
  return storybook
    .storiesOf('Congrats', module)
    .addStoryTable([
      {
        name: 'Congrats - Applab',
        description: `Congrats component if Applab tutorial completed`,
        story: () => (
          <Congrats
            completedTutorialType="applab"
            isRtl={false}
          />
        )
      },
      {
        name: 'Congrats - pre-2017 Minecraft',
        description: `Congrats component if either pre-2017 Minecraft tutorial completed`,
        story: () => (
          <Congrats
<<<<<<< HEAD
            completedTutorialType="oldMinecraft"
            isRtl={false}
=======
            completedTutorialType="pre2017Minecraft"
>>>>>>> 997ff4ad
          />
        )
      },
      {
        name: 'Congrats - 2017 Minecraft',
        description: `Congrats component if 2017 Minecraft tutorial completed`,
        story: () => (
          <Congrats
<<<<<<< HEAD
            completedTutorialType="newMinecraft"
            isRtl={false}
=======
            completedTutorialType="2017Minecraft"
>>>>>>> 997ff4ad
          />
        )
      },
      {
        name: 'Congrats - other',
        description: `Congrats component if any other Code.org tutorial completed`,
        story: () => (
          <Congrats
            completedTutorialType="other"
            isRtl={false}
          />
        )
      },
    ]);
};<|MERGE_RESOLUTION|>--- conflicted
+++ resolved
@@ -20,12 +20,8 @@
         description: `Congrats component if either pre-2017 Minecraft tutorial completed`,
         story: () => (
           <Congrats
-<<<<<<< HEAD
-            completedTutorialType="oldMinecraft"
+            completedTutorialType="pre2017Minecraft"
             isRtl={false}
-=======
-            completedTutorialType="pre2017Minecraft"
->>>>>>> 997ff4ad
           />
         )
       },
@@ -34,12 +30,8 @@
         description: `Congrats component if 2017 Minecraft tutorial completed`,
         story: () => (
           <Congrats
-<<<<<<< HEAD
-            completedTutorialType="newMinecraft"
+            completedTutorialType="2017Minecraft"
             isRtl={false}
-=======
-            completedTutorialType="2017Minecraft"
->>>>>>> 997ff4ad
           />
         )
       },
