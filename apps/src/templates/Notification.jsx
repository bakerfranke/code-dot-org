import React, { PropTypes, Component } from 'react';
import Radium from 'radium';
import color from "@cdo/apps/util/color";
import FontAwesome from '@cdo/apps/templates/FontAwesome';
import Button from "./Button";
import styleConstants from '../styleConstants';
import trackEvent from '../util/trackEvent';

const NotificationType = {
  information: 'information',
  success: 'success',
  failure: 'failure',
  warning: 'warning',
  course: 'course',
  bullhorn: 'bullhorn'
};

const styles = {
  main: {
    borderWidth: 1,
    borderStyle: 'solid',
    minHeight: 72,
    width: styleConstants['content-width'],
    backgroundColor: color.white,
    marginBottom: 20,
    display: 'flex',
    flexFlow: 'wrap',
  },
  notice: {
    fontFamily: '"Gotham 4r", sans-serif',
    fontSize: 18,
    fontWeight: 'bold',
    letterSpacing: -0.2,
    marginTop: 16,
    backgroundColor: color.white,
  },
  details: {
    fontFamily: '"Gotham 4r", sans-serif',
    fontSize: 14,
    lineHeight: 1.5,
    paddingTop: 6,
    paddingBottom: 6,
    color: color.charcoal,
  },
  wordBox: {
    // flex priority
    flex: 1,
    marginLeft: 25,
    marginRight: 25
  },
  dismiss: {
    color: color.lighter_gray,
    marginTop: 5,
    marginRight: 10,
    marginLeft: 10,
    cursor: 'pointer',
  },
  iconBox: {
    width: 72,
    height: 72,
    backgroundColor: color.lightest_gray,
    textAlign: 'center'
  },
  icon: {
    color: 'rgba(255,255,255, .8)',
    fontSize: 38,
    lineHeight: 2
  },
  button: {
    marginLeft: 25,
    marginRight: 25,
    marginTop: 18,
    marginBottom: 18,
  },
  colors: {
    [NotificationType.information]: {
      borderColor: color.teal,
      color: color.teal,
      backgroundColor: color.teal
    },
    [NotificationType.success]: {
      borderColor: color.level_perfect,
      color: color.level_perfect,
      backgroundColor: color.level_perfect
    },
    [NotificationType.failure]: {
      borderColor: color.red,
      color: color.red,
      backgroundColor: color.red
    },
    [NotificationType.warning]: {
      borderColor: color.mustardyellow,
      color: color.charcoal,
      backgroundColor: color.mustardyellow
    },
    [NotificationType.course]: {
      borderColor: color.border_gray,
      color: color.teal,
      backgroundColor: color.teal
    },
    [NotificationType.bullhorn]: {
      borderColor: color.teal,
      color: color.teal,
      backgroundColor: color.teal
    }
  },
  clear: {
    clear: 'both'
  }
};

class Notification extends Component {
  static propTypes = {
    type: PropTypes.oneOf(Object.keys(NotificationType)).isRequired,
    notice: PropTypes.string.isRequired,
    details: PropTypes.string.isRequired,
    buttonText: PropTypes.string,
    buttonLink: PropTypes.string,
    dismissible: PropTypes.bool.isRequired,
    newWindow: PropTypes.bool,
    analyticId: PropTypes.string,
<<<<<<< HEAD
    isRtl: PropTypes.bool.isRequired
  },
=======
    isRtl: PropTypes.bool.isRequired,
    onButtonClick: PropTypes.func,
    buttonClassName: PropTypes.string,
>>>>>>> a4df5b8b

    // Can be specified to override default width
    width: PropTypes.oneOfType([PropTypes.number, PropTypes.string]),
  };

  state = {open: true};

  toggleContent() {
    this.setState({open: !this.state.open});
  }

  onAnnouncementClick() {
    if (this.props.analyticId) {
      trackEvent('teacher_announcement','click', this.props.analyticId);
    }
    if (this.props.onButtonClick) {
      this.props.onButtonClick();
    }
  }

  render() {
    const { notice, details, type, buttonText, buttonLink, dismissible, newWindow, isRtl, width, buttonClassName } = this.props;

    const icons = {
      information: 'info-circle',
      success: 'check-circle',
      failure: 'exclamation-triangle',
      warning: 'exclamation-triangle',
      bullhorn: 'bullhorn'
    };

    const mainStyle = {
      ...styles.main,
      direction: isRtl ? 'rtl' : 'ltr',
      width: width || styles.main.width
    };

    if (!this.state.open) {
      return null;
    }
    return (
      <div>
        <div style={[styles.colors[type], mainStyle]}>
          {type !== NotificationType.course && (
            <div style={[styles.iconBox, styles.colors[type]]}>
              <FontAwesome icon={icons[type]} style={styles.icon}/>
            </div>
          )}
          <div style={styles.wordBox}>
            <div style={[styles.colors[type], styles.notice]}>
              {notice}
            </div>
            <div style={styles.details}>
              {details}
            </div>
          </div>
          {buttonText && (
            <Button
              href={buttonLink}
              color={Button.ButtonColor.gray}
              text={buttonText}
              style={styles.button}
              target={newWindow ? "_blank" : null}
              onClick={this.onAnnouncementClick.bind(this)}
              className={buttonClassName}
            />
          )}
          {dismissible && (
            <div style={styles.dismiss}>
              <FontAwesome
                icon="times"
                onClick={this.toggleContent.bind(this)}
              />
            </div>
          )}
        </div>
        <div style={styles.clear}/>
      </div>
    );
  }
}

Notification.NotificationType = NotificationType;

export default Radium(Notification);<|MERGE_RESOLUTION|>--- conflicted
+++ resolved
@@ -119,14 +119,9 @@
     dismissible: PropTypes.bool.isRequired,
     newWindow: PropTypes.bool,
     analyticId: PropTypes.string,
-<<<<<<< HEAD
-    isRtl: PropTypes.bool.isRequired
-  },
-=======
     isRtl: PropTypes.bool.isRequired,
     onButtonClick: PropTypes.func,
     buttonClassName: PropTypes.string,
->>>>>>> a4df5b8b
 
     // Can be specified to override default width
     width: PropTypes.oneOfType([PropTypes.number, PropTypes.string]),
