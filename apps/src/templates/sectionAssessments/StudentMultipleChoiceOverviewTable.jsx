--- conflicted
+++ resolved
@@ -95,7 +95,6 @@
 
     if (submissionStatus === 'Completed') {
       return (
-<<<<<<< HEAD
         <div style={styles.main}>
           <div style={styles.text}>
             {submissionTimeStamp}
@@ -103,11 +102,6 @@
           <div style={styles.icon}>
             <FontAwesome id="checkmark" icon="check-circle"/>
           </div>
-=======
-        <div>
-          {submissionTimeStamp}
-          <FontAwesome id="checkmark" icon="check-circle"/>
->>>>>>> c72fd3a1
         </div>
       );
     } else {
