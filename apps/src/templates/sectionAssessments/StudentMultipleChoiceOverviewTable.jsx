--- conflicted
+++ resolved
@@ -124,16 +124,12 @@
           transforms: [sortable],
         },
         cell: {
-<<<<<<< HEAD
           props: {
             style: {
               ...tableLayoutStyles.cell,
               ...styles.studentNameColumn,
             },
           }
-=======
-          props: {style: tableLayoutStyles.cell},
->>>>>>> 37502f2c
         }
       },
       {
