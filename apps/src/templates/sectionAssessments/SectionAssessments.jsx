import React, {Component, PropTypes} from 'react';
import { setScriptId, validScriptPropType } from '@cdo/apps/redux/scriptSelectionRedux';
import {
  asyncLoadAssessments,
  getCurrentScriptAssessmentList,
  setAssessmentId,
  isCurrentAssessmentSurvey,
  countSubmissionsForCurrentAssessment,
<<<<<<< HEAD
=======
  getExportableData,
>>>>>>> 64c94ad0
} from '@cdo/apps/templates/sectionAssessments/sectionAssessmentsRedux';
import {connect} from 'react-redux';
import {h3Style} from "../../lib/ui/Headings";
import i18n from '@cdo/locale';
import ScriptSelector from '@cdo/apps/templates/sectionProgress/ScriptSelector';
import MCAssessmentsOverviewContainer from './MCAssessmentsOverviewContainer';
import MultipleChoiceByStudentContainer from './MultipleChoiceByStudentContainer';
import StudentsMCSummaryContainer from './StudentsMCSummaryContainer';
import FreeResponsesAssessmentsContainer from './FreeResponsesAssessmentsContainer';
import FreeResponseBySurveyQuestionContainer from './FreeResponseBySurveyQuestionContainer';
import MCSurveyOverviewContainer from './MCSurveyOverviewContainer';
import AssessmentSelector from './AssessmentSelector';
import FontAwesome from '@cdo/apps/templates/FontAwesome';
import {CSVLink} from 'react-csv';

const CSV_ASSESSMENT_HEADERS = [
  {label: i18n.name(), key: 'studentName'},
  {label: i18n.stage(), key: 'stage'},
  {label: i18n.timeStamp, key: 'timestamp'},
  {label: i18n.question(), key: 'question'},
  {label: i18n.response(), key: 'response'},
  {label: i18n.correct(), key: 'correct'},
];

const CSV_SURVEY_HEADERS = [
  {label: i18n.stage(), key: 'stage'},
  {label: i18n.question(), key: 'questionNumber'},
  {label: i18n.questionText(), key: 'questionText'},
  {label: i18n.response(), key: 'answer'},
  {label: i18n.count(), key: 'numberAnswered'},
];

const styles = {
  header: {
    marginBottom: 0
  },
  tableContent: {
    marginTop: 10
  },
};

class SectionAssessments extends Component {
  static propTypes = {
    // provided by redux
    sectionId: PropTypes.number.isRequired,
    isLoading: PropTypes.bool.isRequired,
    validScripts: PropTypes.arrayOf(validScriptPropType).isRequired,
    assessmentList: PropTypes.array.isRequired,
    scriptId: PropTypes.number,
    assessmentId: PropTypes.number,
    setScriptId: PropTypes.func.isRequired,
    setAssessmentId: PropTypes.func.isRequired,
    asyncLoadAssessments: PropTypes.func.isRequired,
    multipleChoiceSurveyResults: PropTypes.array,
    isCurrentAssessmentSurvey: PropTypes.bool,
    totalStudentSubmissions: PropTypes.number,
<<<<<<< HEAD
=======
    exportableData: PropTypes.array,
>>>>>>> 64c94ad0
  };

  onChangeScript = scriptId => {
    const {setScriptId, asyncLoadAssessments, sectionId} = this.props;
    asyncLoadAssessments(sectionId, scriptId);
    setScriptId(scriptId);
  };

  render() {
    const {validScripts, scriptId, assessmentList, assessmentId,
<<<<<<< HEAD
      isLoading, isCurrentAssessmentSurvey, totalStudentSubmissions} = this.props;
=======
      isLoading, isCurrentAssessmentSurvey, totalStudentSubmissions, exportableData} = this.props;
>>>>>>> 64c94ad0

    return (
      <div>
        <div>
          <div style={{...h3Style, ...styles.header}}>
            {i18n.selectACourse()}
          </div>
          <ScriptSelector
            validScripts={validScripts}
            scriptId={scriptId}
            onChange={this.onChangeScript}
          />
          {!isLoading &&
            <div>
              <div style={{...h3Style, ...styles.header}}>
                {i18n.selectAssessment()}
              </div>
              <AssessmentSelector
                assessmentList={assessmentList}
                assessmentId={assessmentId}
                onChange={this.props.setAssessmentId}
              />
            </div>
          }
        </div>
        {!isLoading &&
          <div style={styles.tableContent}>
            {/* Assessments */}
            {!isCurrentAssessmentSurvey &&
              <div>
                {totalStudentSubmissions > 0 &&
                  <div>
<<<<<<< HEAD
=======
                    <CSVLink
                      filename="assessments.csv"
                      data={exportableData}
                      headers={CSV_ASSESSMENT_HEADERS}
                    >
                      <div>{i18n.downloadAssessmentCSV()}</div>
                    </CSVLink>
>>>>>>> 64c94ad0
                    <MCAssessmentsOverviewContainer />
                    <StudentsMCSummaryContainer />
                    <MultipleChoiceByStudentContainer />
                    <FreeResponsesAssessmentsContainer />
                  </div>
                }
                {totalStudentSubmissions <= 0 &&
                  <h3>{i18n.emptyAssessmentSubmissions()}</h3>
                }
              </div>
            }
            {/* Surveys */}
            {isCurrentAssessmentSurvey &&
              <div>
                {totalStudentSubmissions > 0 &&
                  <div>
<<<<<<< HEAD
=======
                    <CSVLink
                      filename="surveys.csv"
                      data={exportableData}
                      headers={CSV_SURVEY_HEADERS}
                    >
                      <div>{i18n.downloadAssessmentCSV()}</div>
                    </CSVLink>
>>>>>>> 64c94ad0
                    <MCSurveyOverviewContainer />
                    <FreeResponseBySurveyQuestionContainer />
                  </div>
                }
                {totalStudentSubmissions <=0 &&
                  <h3>{i18n.emptySurveyOverviewTable()}</h3>
                }
              </div>
            }
          </div>
        }
        {isLoading &&
          <FontAwesome icon="spinner" className="fa-pulse fa-3x"/>
        }
      </div>
    );
  }
}

export const UnconnectedSectionAssessments = SectionAssessments;

export default connect(state => ({
  sectionId: state.sectionData.section.id,
  isLoading: !!state.sectionAssessments.isLoading,
  validScripts: state.scriptSelection.validScripts,
  assessmentList: getCurrentScriptAssessmentList(state),
  scriptId: state.scriptSelection.scriptId,
  assessmentId: state.sectionAssessments.assessmentId,
  isCurrentAssessmentSurvey: isCurrentAssessmentSurvey(state),
  totalStudentSubmissions: countSubmissionsForCurrentAssessment(state),
<<<<<<< HEAD
=======
  exportableData: getExportableData(state),
>>>>>>> 64c94ad0
}), dispatch => ({
  setScriptId(scriptId) {
    dispatch(setScriptId(scriptId));
  },
  asyncLoadAssessments(sectionId, scriptId) {
    return dispatch(asyncLoadAssessments(sectionId, scriptId));
  },
  setAssessmentId(assessmentId) {
    dispatch(setAssessmentId(assessmentId));
  },
}))(SectionAssessments);<|MERGE_RESOLUTION|>--- conflicted
+++ resolved
@@ -6,10 +6,7 @@
   setAssessmentId,
   isCurrentAssessmentSurvey,
   countSubmissionsForCurrentAssessment,
-<<<<<<< HEAD
-=======
   getExportableData,
->>>>>>> 64c94ad0
 } from '@cdo/apps/templates/sectionAssessments/sectionAssessmentsRedux';
 import {connect} from 'react-redux';
 import {h3Style} from "../../lib/ui/Headings";
@@ -66,10 +63,7 @@
     multipleChoiceSurveyResults: PropTypes.array,
     isCurrentAssessmentSurvey: PropTypes.bool,
     totalStudentSubmissions: PropTypes.number,
-<<<<<<< HEAD
-=======
     exportableData: PropTypes.array,
->>>>>>> 64c94ad0
   };
 
   onChangeScript = scriptId => {
@@ -80,11 +74,7 @@
 
   render() {
     const {validScripts, scriptId, assessmentList, assessmentId,
-<<<<<<< HEAD
-      isLoading, isCurrentAssessmentSurvey, totalStudentSubmissions} = this.props;
-=======
       isLoading, isCurrentAssessmentSurvey, totalStudentSubmissions, exportableData} = this.props;
->>>>>>> 64c94ad0
 
     return (
       <div>
@@ -117,8 +107,6 @@
               <div>
                 {totalStudentSubmissions > 0 &&
                   <div>
-<<<<<<< HEAD
-=======
                     <CSVLink
                       filename="assessments.csv"
                       data={exportableData}
@@ -126,7 +114,6 @@
                     >
                       <div>{i18n.downloadAssessmentCSV()}</div>
                     </CSVLink>
->>>>>>> 64c94ad0
                     <MCAssessmentsOverviewContainer />
                     <StudentsMCSummaryContainer />
                     <MultipleChoiceByStudentContainer />
@@ -143,8 +130,6 @@
               <div>
                 {totalStudentSubmissions > 0 &&
                   <div>
-<<<<<<< HEAD
-=======
                     <CSVLink
                       filename="surveys.csv"
                       data={exportableData}
@@ -152,7 +137,6 @@
                     >
                       <div>{i18n.downloadAssessmentCSV()}</div>
                     </CSVLink>
->>>>>>> 64c94ad0
                     <MCSurveyOverviewContainer />
                     <FreeResponseBySurveyQuestionContainer />
                   </div>
@@ -183,10 +167,7 @@
   assessmentId: state.sectionAssessments.assessmentId,
   isCurrentAssessmentSurvey: isCurrentAssessmentSurvey(state),
   totalStudentSubmissions: countSubmissionsForCurrentAssessment(state),
-<<<<<<< HEAD
-=======
   exportableData: getExportableData(state),
->>>>>>> 64c94ad0
 }), dispatch => ({
   setScriptId(scriptId) {
     dispatch(setScriptId(scriptId));
