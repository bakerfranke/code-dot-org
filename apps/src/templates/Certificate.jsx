/* global dashboard */

import React, { PropTypes, Component } from 'react';
import { connect } from 'react-redux';
import $ from 'jquery';
import i18n from '@cdo/locale';
import color from '../util/color';
import queryString from 'query-string';
import SocialShare from './SocialShare';
import LargeChevronLink from './LargeChevronLink';
import { ResponsiveSize } from '@cdo/apps/code-studio/responsiveRedux';

const styles = {
  heading: {
    width: '100%',
  },
  container: {
    marginBottom: 50,
    float: 'left'
  },
  mobileHeading: {
    fontSize: 24,
    lineHeight: 1.5,
  },
  desktopHalf: {
    width: '50%',
    float: 'left',
  },
  mobileFull: {
    width: '100%',
    float: 'left',
  },
  nameInput: {
    height: 32,
    margin: 0,
  },
  submit: {
    background: color.orange,
    color: color.white,
  },
};

const blankCertificates = {
  hourOfCode: require('@cdo/static/hour_of_code_certificate.jpg'),
  mc: require('@cdo/static/MC_Hour_Of_Code_Certificate.png'),
  minecraft: require('@cdo/static/MC_Hour_Of_Code_Certificate.png'),
  hero: require('@cdo/static/MC_Hour_Of_Code_Certificate_Hero.png'),
};

class Certificate extends Component {
  constructor() {
    super();
    this.state = {
      personalized: false,
    };
  }

  static propTypes = {
    tutorial: PropTypes.string,
    certificateId: PropTypes.string,
<<<<<<< HEAD
    responsive: PropTypes.instanceOf(Responsive).isRequired,
=======
>>>>>>> 1be74665
    randomDonorTwitter: PropTypes.string,
    responsiveSize: PropTypes.oneOf(['lg', 'md', 'sm', 'xs']).isRequired,
  };

  personalizeCertificate(session) {
    $.ajax({
      url: '/v2/certificate',
      type: "post",
      dataType: "json",
      data: {
        session_s: session,
        name_s: this.nameInput.value,
      }
    }).done(response => {
      if (response.certificate_sent) {
        this.setState({personalized: true});
      }
    });
  }

  render() {
<<<<<<< HEAD
    const {responsive, tutorial, certificateId, randomDonorTwitter} = this.props;
=======
    const {responsiveSize, tutorial, certificateId, randomDonorTwitter} = this.props;
>>>>>>> 1be74665
    const certificate = certificateId || 'blank';
    const personalizedCertificate = `${dashboard.CODE_ORG_URL}/api/hour/certificate/${certificate}.jpg`;
    const blankCertificate = blankCertificates[tutorial] || blankCertificates.hourOfCode;
    const imgSrc = this.state.personalized ? personalizedCertificate : blankCertificate;
    const certificateLink = `https:${dashboard.CODE_ORG_URL}/certificates/${certificate}`;
    const desktop = (responsiveSize === ResponsiveSize.lg) || (responsiveSize === ResponsiveSize.md);
    const headingStyle = desktop ? styles.heading : styles.mobileHeading;
    const certificateStyle = desktop ? styles.desktopHalf : styles.mobileFull;

    const facebook = queryString.stringify({
      u: certificateLink,
    });

    const twitter = queryString.stringify({
      url: certificateLink,
      related: 'codeorg',
      text: randomDonorTwitter ?
        i18n.justDidHourOfCodeDonor({donor_twitter: randomDonorTwitter}) :
        i18n.justDidHourOfCode(),
    });

    const isMinecraft = /mc|minecraft|hero/.test(tutorial);

    let print = `${dashboard.CODE_ORG_URL}/printcertificate/${certificate}`;
    if (isMinecraft && !this.state.personalized) {
      // Correct the minecraft print url for non-personalized certificates.
      print = `${dashboard.CODE_ORG_URL}/printcertificate?s=${tutorial}`;
    }

    return (
      <div style={styles.container}>
        <h1 style={headingStyle}>
          {i18n.congratsCertificateHeading()}
        </h1>
        {tutorial && (
          <LargeChevronLink
            link={`/s/${tutorial}`}
            linkText={i18n.backToActivity()}
          />
        )}
        <div style={certificateStyle}>
          <a href={certificateLink}>
            <img src={imgSrc} />
          </a>
        </div>
        <div style={certificateStyle}>
          {tutorial && !this.state.personalized && (
            <div>
              <h2>{i18n.congratsCertificatePersonalize()}</h2>
              <input
                type="text"
                style={styles.nameInput}
                placeholder={i18n.yourName()}
                ref={input => this.nameInput = input}
              />
              <button
                style={styles.submit}
                onClick={this.personalizeCertificate.bind(this, certificate)}
              >
                {i18n.submit()}
              </button>
            </div>
          )}
          {tutorial && this.state.personalized && (
            <div>
              <h2>{i18n.congratsCertificateThanks()}</h2>
              <p>{i18n.congratsCertificateContinue()}</p>
            </div>
          )}
          <h2>{i18n.congratsCertificateShare()}</h2>
          <SocialShare
            facebook={facebook}
            twitter={twitter}
            print={print}
          />
        </div>
      </div>
    );
  }
}

export default connect(state => ({
  responsiveSize: state.responsive.responsiveSize,
}))(Certificate);<|MERGE_RESOLUTION|>--- conflicted
+++ resolved
@@ -58,10 +58,6 @@
   static propTypes = {
     tutorial: PropTypes.string,
     certificateId: PropTypes.string,
-<<<<<<< HEAD
-    responsive: PropTypes.instanceOf(Responsive).isRequired,
-=======
->>>>>>> 1be74665
     randomDonorTwitter: PropTypes.string,
     responsiveSize: PropTypes.oneOf(['lg', 'md', 'sm', 'xs']).isRequired,
   };
@@ -83,11 +79,7 @@
   }
 
   render() {
-<<<<<<< HEAD
-    const {responsive, tutorial, certificateId, randomDonorTwitter} = this.props;
-=======
     const {responsiveSize, tutorial, certificateId, randomDonorTwitter} = this.props;
->>>>>>> 1be74665
     const certificate = certificateId || 'blank';
     const personalizedCertificate = `${dashboard.CODE_ORG_URL}/api/hour/certificate/${certificate}.jpg`;
     const blankCertificate = blankCertificates[tutorial] || blankCertificates.hourOfCode;
