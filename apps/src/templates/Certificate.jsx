--- conflicted
+++ resolved
@@ -3,14 +3,10 @@
 import React, { PropTypes, Component } from 'react';
 import $ from 'jquery';
 import i18n from '@cdo/locale';
-<<<<<<< HEAD
 import color from '../util/color';
 import queryString from 'query-string';
 import SocialShare from './SocialShare';
-=======
-import { tutorialTypes } from './tutorialTypes.js';
 import LargeChevronLink from './LargeChevronLink';
->>>>>>> f6fffd42
 
 const styles = {
   heading: {
@@ -47,12 +43,8 @@
   }
 
   static propTypes = {
-<<<<<<< HEAD
     type: PropTypes.oneOf(['hourOfCode', 'minecraft']).isRequired,
-=======
-    completedTutorialType: PropTypes.oneOf(tutorialTypes).isRequired,
     isRtl: PropTypes.bool.isRequired,
->>>>>>> f6fffd42
   };
 
   personalizeCertificate(session) {
@@ -72,13 +64,9 @@
   }
 
   render() {
-<<<<<<< HEAD
     const blankCertificate = blankCertificates[this.props.type];
     const certificate = queryString.parse(window.location.search)['i'].replace(/[^a-z0-9_]/, '');
     const imgSrc = this.state.personalized ? `${dashboard.CODE_ORG_URL}/api/hour/certificate/${certificate}.jpg` : blankCertificate;
-=======
-    const { completedTutorialType, isRtl, } = this.props;
->>>>>>> f6fffd42
 
     const facebook = queryString.stringify({
       u: `https:${dashboard.CODE_ORG_URL}/certificates/${certificate}`,
@@ -97,7 +85,11 @@
         <h1 style={styles.heading}>
           {i18n.congratsCertificateHeading()}
         </h1>
-<<<<<<< HEAD
+        <LargeChevronLink
+          link={document.referrer}
+          linkText={i18n.backToActivity()}
+          isRtl={this.props.isRtl}
+        />
         <div style={styles.personalize}>
           {this.state.personalized ?
             <div>
@@ -127,13 +119,6 @@
             print={print}
           />
         </div>
-=======
-        <LargeChevronLink
-          link={document.referrer}
-          linkText={i18n.backToActivity()}
-          isRtl={isRtl}
-        />
->>>>>>> f6fffd42
         <div style={styles.image}>
           <img src={imgSrc}/>
         </div>
