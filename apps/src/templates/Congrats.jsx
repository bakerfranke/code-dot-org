--- conflicted
+++ resolved
@@ -5,10 +5,7 @@
 import Certificate from './Certificate';
 import StudentsBeyondHoc from './StudentsBeyondHoc';
 import TeachersBeyondHoc from './TeachersBeyondHoc';
-<<<<<<< HEAD
 import { connect } from 'react-redux';
-=======
->>>>>>> 9c478c3e
 
 const styles = {
   container: {
@@ -88,46 +85,29 @@
     };
 
     return (
-<<<<<<< HEAD
-      <div style={contentStyle}>
-        <Certificate
-          tutorial={tutorial}
-          certificateId={certificateId}
-          isRtl={isRtl}
-          responsive={this.responsive}
-          randomDonorTwitter={randomDonorTwitter}
-        />
-        {userType === "teacher" && isEnglish && (
-          <TeachersBeyondHoc
-=======
         <div style={contentStyle}>
           <Certificate
             tutorial={tutorial}
             certificateId={certificateId}
             isRtl={isRtl}
->>>>>>> 9c478c3e
+            responsive={this.responsive}
+            randomDonorTwitter={randomDonorTwitter}
+          />
+          {userType === "teacher" && isEnglish && (
+            <TeachersBeyondHoc
+              responsive={this.responsive}
+              isRtl={isRtl}
+            />
+          )}
+          <StudentsBeyondHoc
+            completedTutorialType={tutorialType}
+            MCShareLink={MCShareLink}
             responsive={this.responsive}
             isRtl={isRtl}
+            userType={userType}
+            userAge={userAge}
+            isEnglish={isEnglish}
           />
-        )}
-        <StudentsBeyondHoc
-          completedTutorialType={tutorialType}
-          MCShareLink={MCShareLink}
-          responsive={this.responsive}
-          isRtl={isRtl}
-          userType={userType}
-          userAge={userAge}
-          isEnglish={isEnglish}
-        />
-        {userType === "signedOut" && isEnglish && (
-          <TeachersBeyondHoc
-            responsive={this.responsive}
-            isRtl={isRtl}
-          />
-<<<<<<< HEAD
-        )}
-      </div>
-=======
           {userType === "signedOut" && isEnglish && (
             <TeachersBeyondHoc
               responsive={this.responsive}
@@ -135,7 +115,6 @@
             />
           )}
         </div>
->>>>>>> 9c478c3e
     );
   }
 }
