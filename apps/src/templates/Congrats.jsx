import React, { PropTypes, Component } from 'react';
import Certificate from './Certificate';
import StudentsBeyondHoc from './StudentsBeyondHoc';
import TeachersBeyondHoc from './TeachersBeyondHoc';
import styleConstants from '../styleConstants';

const styles = {
  container: {
    width: '100%',
<<<<<<< HEAD
=======
    maxWidth: styleConstants['content-width'],
>>>>>>> 4c2cdf25
    marginLeft: 'auto',
    marginRight: 'auto',
    maxWidth: 970,
  },
};

export default class Congrats extends Component {
  static propTypes = {
    certificateId: PropTypes.string,
    tutorial: PropTypes.string,
    MCShareLink: PropTypes.string,
    userType: PropTypes.oneOf(["signedOut", "teacher", "student"]).isRequired,
    userAge: PropTypes.number,
    isEnglish: PropTypes.bool.isRequired,
    randomDonorTwitter: PropTypes.string,
  };

  render() {
    const {
      tutorial,
      certificateId,
      MCShareLink,
      userType,
      userAge,
      isEnglish,
      randomDonorTwitter
    } = this.props;

    const tutorialType = {
      'applab-intro': 'applab',
      hero: '2017Minecraft',
      minecraft: 'pre2017Minecraft',
      mc: 'pre2017Minecraft',
    }[tutorial] || 'other';

    return (
        <div style={styles.container}>
          <Certificate
            tutorial={tutorial}
            certificateId={certificateId}
            randomDonorTwitter={randomDonorTwitter}
          />
          {userType === "teacher" && isEnglish && (
            <TeachersBeyondHoc/>
          )}
          <StudentsBeyondHoc
            completedTutorialType={tutorialType}
            MCShareLink={MCShareLink}
            userType={userType}
            userAge={userAge}
            isEnglish={isEnglish}
          />
          {userType === "signedOut" && isEnglish && (
            <TeachersBeyondHoc/>
          )}
        </div>
    );
  }
}<|MERGE_RESOLUTION|>--- conflicted
+++ resolved
@@ -7,13 +7,9 @@
 const styles = {
   container: {
     width: '100%',
-<<<<<<< HEAD
-=======
     maxWidth: styleConstants['content-width'],
->>>>>>> 4c2cdf25
     marginLeft: 'auto',
     marginRight: 'auto',
-    maxWidth: 970,
   },
 };
 
