--- conflicted
+++ resolved
@@ -75,12 +75,8 @@
       <Provider store={store}>
         <div style={contentStyle}>
           <Certificate
-<<<<<<< HEAD
             type={isMinecraft ? "minecraft" : "hourOfCode"}
-=======
-            completedTutorialType={completedTutorialType}
             isRtl={isRtl}
->>>>>>> f6fffd42
           />
           {userType === "teacher" && isEnglish && (
             <TeachersBeyondHoc
