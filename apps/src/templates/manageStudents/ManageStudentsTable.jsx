--- conflicted
+++ resolved
@@ -7,17 +7,10 @@
 import {SectionLoginType} from '@cdo/apps/util/sharedConstants';
 import i18n from "@cdo/locale";
 import {tableLayoutStyles, sortableOptions} from "../tables/tableConstants";
-<<<<<<< HEAD
-import QuickActionsCell from "../tables/QuickActionsCell";
-import PopUpMenu, {MenuBreak} from "@cdo/apps/lib/ui/PopUpMenu";
-import color from "../../util/color";
-import FontAwesome from '../FontAwesome';
-=======
 import ManageStudentsNameCell from './ManageStudentsNameCell';
 import ManageStudentsAgeCell from './ManageStudentsAgeCell';
 import ManageStudentsGenderCell from './ManageStudentsGenderCell';
 import ManageStudentsActionsCell from './ManageStudentsActionsCell';
->>>>>>> 05abbd19
 
 export const studentSectionDataPropType = PropTypes.shape({
   id: PropTypes.number.isRequired,
@@ -39,12 +32,6 @@
   GENDER: 2,
   PASSWORD: 3,
   ACTIONS: 4,
-};
-
-const styles = {
-  xIcon: {
-    paddingRight: 5,
-  }
 };
 
 // Cell formatters.
@@ -105,28 +92,10 @@
 
 const actionsFormatter = function (actions, {rowData}) {
   return (
-<<<<<<< HEAD
-    <QuickActionsCell>
-      <PopUpMenu.Item
-        onClick={() => {}}
-      >
-        {"Edit"}
-      </PopUpMenu.Item>
-      <MenuBreak/>
-      <PopUpMenu.Item
-        onClick={()=>{}}
-        color={color.red}
-      >
-        <FontAwesome icon=" fa-times-circle" style={styles.xIcon}/>
-        {"Remove student"}
-      </PopUpMenu.Item>
-    </QuickActionsCell>
-=======
     <ManageStudentsActionsCell
       id={rowData.id}
       isEditing={false}
     />
->>>>>>> 05abbd19
   );
 };
 
