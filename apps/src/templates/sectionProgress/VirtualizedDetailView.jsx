--- conflicted
+++ resolved
@@ -140,12 +140,8 @@
     // Calculate height based on the number of rows
     const tableHeightFromRowCount = ROW_HEIGHT * rowCount;
     // Use a 'maxHeight' of 680 for when there are many rows
-<<<<<<< HEAD
-    const tableHeight = Math.min(tableHeightFromRowCount, 680);
     const lessonNumbers =  Array(scriptData.stages.length).fill().map((e,i)=>i+1);
-=======
     const tableHeight = Math.min(tableHeightFromRowCount, MAX_TABLE_SIZE);
->>>>>>> 3fc7b427
 
     return (
       <div>
@@ -162,11 +158,7 @@
           enableFixedRowScroll
           rowHeight={ROW_HEIGHT}
           height={tableHeight}
-<<<<<<< HEAD
           scrollToColumn={this.state.lessonOfInterest}
-          rowHeight={40}
-=======
->>>>>>> 3fc7b427
           rowCount={rowCount}
           style={progressStyles.multigrid}
           styleBottomLeftGrid={progressStyles.bottomLeft}
