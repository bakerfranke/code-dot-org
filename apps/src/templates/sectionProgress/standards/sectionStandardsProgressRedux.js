import {
  unpluggedLessonList,
  lessonCompletedByStandard
} from './standardsTestHelpers';

const ADD_STANDARDS_DATA = 'sectionStandardsProgress/ADD_STANDARDS_DATA';
const SET_TEACHER_COMMENT_FOR_REPORT =
  'sectionStandardsProgress/SET_TEACHER_COMMENT_FOR_REPORT';

// Action creators
export const addStandardsData = standardsData => {
  return {type: ADD_STANDARDS_DATA, standardsData: standardsData};
};
export const setTeacherCommentForReport = teacherComment => ({
  type: SET_TEACHER_COMMENT_FOR_REPORT,
  teacherComment
});

// Initial State
const initialState = {
  standardsData: [],
  teacherComment: null
};

export default function sectionStandardsProgress(state = initialState, action) {
  if (action.type === ADD_STANDARDS_DATA) {
    return {
      ...state,
      standardsData: action.standardsData
    };
  }
  if (action.type === SET_TEACHER_COMMENT_FOR_REPORT) {
    return {
      ...state,
      teacherComment: action.teacherComment
    };
  }
  return state;
}

export function getUnpluggedLessonsForScript(script) {
  return unpluggedLessonList;
}

export function getLessonsCompletedByStandardForScript(script) {
  return lessonCompletedByStandard;
}

<<<<<<< HEAD
export function getNumberLessonsCompleted(script) {
  return 5;
}

export function getNumberLessonsInCourse(script) {
  return 10;
}
=======
export const lessonsByStandard = state => {
  let lessonsByStandardId = {};
  if (
    state.sectionProgress.scriptDataByScript &&
    state.scriptSelection.scriptId &&
    state.sectionProgress.scriptDataByScript[state.scriptSelection.scriptId] &&
    state.sectionStandardsProgress.standardsData
  ) {
    const standards = state.sectionStandardsProgress.standardsData;

    const stages =
      state.sectionProgress.scriptDataByScript[state.scriptSelection.scriptId]
        .stages;

    const numStudents =
      state.teacherSections.sections[state.teacherSections.selectedSectionId]
        .studentCount;

    standards.forEach(standard => {
      let lessons = [];
      stages.forEach(stage => {
        if (standard.lesson_ids.includes(stage.id)) {
          let lessonDetails = {};
          lessonDetails['name'] = stage.name;
          lessonDetails['lessonNumber'] = stage.relative_position;
          lessonDetails['numStudents'] = numStudents;
          lessonDetails['url'] = stage.lesson_plan_html_url;
          lessons.push(lessonDetails);
        }
      });
      lessonsByStandardId[standard.id] = lessons;
    });
  }
  return lessonsByStandardId;
};
>>>>>>> e0911415

export function getStandardsCoveredForScript(scriptId) {
  return (dispatch, getState) => {
    $.ajax({
      method: 'GET',
      dataType: 'json',
      url: `/dashboardapi/script_standards/${scriptId}`
    }).then(data => {
      const standardsData = data;
      dispatch(addStandardsData(standardsData));
    });
  };
}<|MERGE_RESOLUTION|>--- conflicted
+++ resolved
@@ -46,7 +46,6 @@
   return lessonCompletedByStandard;
 }
 
-<<<<<<< HEAD
 export function getNumberLessonsCompleted(script) {
   return 5;
 }
@@ -54,7 +53,7 @@
 export function getNumberLessonsInCourse(script) {
   return 10;
 }
-=======
+
 export const lessonsByStandard = state => {
   let lessonsByStandardId = {};
   if (
@@ -90,7 +89,6 @@
   }
   return lessonsByStandardId;
 };
->>>>>>> e0911415
 
 export function getStandardsCoveredForScript(scriptId) {
   return (dispatch, getState) => {
