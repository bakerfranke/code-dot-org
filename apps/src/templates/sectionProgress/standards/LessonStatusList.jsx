--- conflicted
+++ resolved
@@ -107,16 +107,11 @@
     id: PropTypes.number,
     name: PropTypes.string,
     number: PropTypes.number,
-<<<<<<< HEAD
-    url: PropTypes.string
+    url: PropTypes.string,
+    completed: PropTypes.bool
   }),
   sectionId: PropTypes.number,
   scriptId: PropTypes.number
-=======
-    url: PropTypes.string,
-    completed: PropTypes.bool
-  })
->>>>>>> c0492f47
 };
 
 export const UnconnectedLessonStatusList = LessonStatusList;
