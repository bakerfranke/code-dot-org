import PropTypes from 'prop-types';
import React, {Component} from 'react';
import * as Table from 'reactabular-table';
import {tableLayoutStyles} from '@cdo/apps/templates/tables/tableConstants';
import i18n from '@cdo/locale';
import StandardDescriptionCell from './StandardDescriptionCell';
import {connect} from 'react-redux';
import {lessonsByStandard} from '@cdo/apps/templates/sectionProgress/standards/sectionStandardsProgressRedux';

export const COLUMNS = {
  STANDARD_CATEGORY: 0,
  STANDARD_NUMBER: 1,
  STANDARD_DESCRIPTION: 2,
  LESSONS_COMPLETED: 3
};

const styles = {
  mainColumnHeader: {
    width: 80,
    textAlign: 'center'
  },
  descriptionColumnHeader: {
    textAlign: 'center'
  },
  mainColumnCell: {
    width: 80,
    textAlign: 'center'
  },
  descriptionCell: {
    maxWidth: 470
  }
};

class StandardsProgressTable extends Component {
  static propTypes = {
    standards: PropTypes.array,
<<<<<<< HEAD
    lessonsCompletedByStandard: PropTypes.object,
    style: PropTypes.object
=======
    lessonsByStandard: PropTypes.object
>>>>>>> e0911415
  };

  standardCategoryCellFormatter = (standard, {rowData, rowIndex}) => {
    return <div>{standard}</div>;
  };

  standardNumberCellFormatter = (standard, {rowData, rowIndex}) => {
    return <div>{standard}</div>;
  };

  lessonsCompletedColumnFormatter = (lesson, {rowData, columnIndex}) => {
    return <div id={rowData.id}>{rowData.numCompleted}</div>;
  };

  standardDescriptionColumnFormatter = (standard, {rowData, rowIndex}) => {
    return (
      <StandardDescriptionCell
        id={rowData.id}
        description={rowData.description}
        lessonsForStandardStatus={rowData.lessonsForStandardStatus}
      />
    );
  };

  getColumns = () => {
    let dataColumns = [
      {
        property: 'concept',
        header: {
          label: i18n.standardConcept(),
          props: {
            style: {
              ...tableLayoutStyles.headerCell,
              ...styles.mainColumnHeader
            }
          }
        },
        cell: {
          formatters: [this.standardCategoryCellFormatter],
          props: {
            style: {
              ...tableLayoutStyles.cell,
              ...styles.mainColumnCell
            }
          }
        }
      },
      {
        property: 'organization_id',
        header: {
          label: i18n.standardIdentifier(),
          props: {
            style: {
              ...tableLayoutStyles.headerCell,
              ...styles.mainColumnHeader
            }
          }
        },
        cell: {
          formatters: [this.standardNumberCellFormatter],
          props: {
            style: {
              ...tableLayoutStyles.cell,
              ...styles.mainColumnCell
            }
          }
        }
      },
      {
        property: 'description',
        header: {
          label: i18n.description(),
          props: {
            style: {
              ...tableLayoutStyles.headerCell,
              ...styles.descriptionColumnHeader
            }
          }
        },
        cell: {
          formatters: [this.standardDescriptionColumnFormatter],
          props: {
            style: {
              ...tableLayoutStyles.cell,
              ...styles.descriptionCell
            }
          }
        }
      },
      {
        property: 'numCompleted',
        header: {
          label: i18n.lessonsCompleted(),
          props: {
            style: {
              ...tableLayoutStyles.headerCell,
              ...styles.mainColumnHeader
            }
          }
        },
        cell: {
          formatters: [this.lessonsCompletedColumnFormatter],
          props: {
            style: {
              ...tableLayoutStyles.cell,
              ...styles.mainColumnCell
            }
          }
        }
      }
    ];
    return dataColumns;
  };

  getNumLessonsCompleted = (standard, index) => {
    let count = 0;
    if (this.props.lessonsByStandard[standard.id]) {
      this.props.lessonsByStandard[standard.id].forEach(lesson => {
        if (lesson.completed) {
          count++;
        }
      });
    }
    return count;
  };

  render() {
    const columns = this.getColumns();
    const standards = this.props.standards || [];
    const rowData = standards.map((standard, index) => {
      return {
        ...standard,
        numCompleted: this.getNumLessonsCompleted(standard, index),
        lessonsForStandardStatus: this.props.lessonsByStandard[standard.id]
          ? this.props.lessonsByStandard[standard.id]
          : []
      };
    });

    return (
      <Table.Provider
        columns={columns}
        style={{...tableLayoutStyles.table, ...this.props.style}}
      >
        <Table.Header />
        <Table.Body rows={rowData} rowKey="id" />
      </Table.Provider>
    );
  }
}

export const UnconnectedStandardsProgressTable = StandardsProgressTable;

export default connect(state => ({
  lessonsByStandard: lessonsByStandard(state),
  standards: state.sectionStandardsProgress.standardsData
}))(StandardsProgressTable);<|MERGE_RESOLUTION|>--- conflicted
+++ resolved
@@ -33,13 +33,10 @@
 
 class StandardsProgressTable extends Component {
   static propTypes = {
+    style: PropTypes.object,
+    //redux
     standards: PropTypes.array,
-<<<<<<< HEAD
-    lessonsCompletedByStandard: PropTypes.object,
-    style: PropTypes.object
-=======
     lessonsByStandard: PropTypes.object
->>>>>>> e0911415
   };
 
   standardCategoryCellFormatter = (standard, {rowData, rowIndex}) => {
