--- conflicted
+++ resolved
@@ -1,10 +1,7 @@
 import PropTypes from 'prop-types';
 import React, {Component} from 'react';
-<<<<<<< HEAD
 import StandardsIntroDialog from './StandardsIntroDialog';
-=======
 import StandardsLegend from './StandardsLegend';
->>>>>>> 334b5fb1
 
 export default class StandardsView extends Component {
   static propTypes = {
@@ -15,13 +12,9 @@
   render() {
     return (
       <div>
-<<<<<<< HEAD
         <StandardsIntroDialog isOpen={this.props.showStandardsIntroDialog} />
         <p>Coming soon...</p>
-=======
-        <p>Coming soon...</p>
         <StandardsLegend />
->>>>>>> 334b5fb1
       </div>
     );
   }
