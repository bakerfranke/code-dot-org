import PropTypes from 'prop-types';
import React, {Component} from 'react';
import StandardsIntroDialog from './StandardsIntroDialog';
<<<<<<< HEAD
import StandardsProgressTable from './StandardsProgressTable';
import {fakeStandards, lessonCompletedByStandard} from './standardsTestHelpers';
=======
import StandardsLegend from './StandardsLegend';
>>>>>>> aa8651af

export default class StandardsView extends Component {
  static propTypes = {
    showStandardsIntroDialog: PropTypes.bool
  };

  render() {
    return (
      <div>
        <StandardsIntroDialog isOpen={this.props.showStandardsIntroDialog} />
<<<<<<< HEAD
        <StandardsProgressTable
          standards={fakeStandards}
          lessonsCompletedByStandard={lessonCompletedByStandard}
        />
=======
        <p>Coming soon...</p>
        <StandardsLegend />
>>>>>>> aa8651af
      </div>
    );
  }
}<|MERGE_RESOLUTION|>--- conflicted
+++ resolved
@@ -1,12 +1,9 @@
 import PropTypes from 'prop-types';
 import React, {Component} from 'react';
 import StandardsIntroDialog from './StandardsIntroDialog';
-<<<<<<< HEAD
 import StandardsProgressTable from './StandardsProgressTable';
 import {fakeStandards, lessonCompletedByStandard} from './standardsTestHelpers';
-=======
 import StandardsLegend from './StandardsLegend';
->>>>>>> aa8651af
 
 export default class StandardsView extends Component {
   static propTypes = {
@@ -17,15 +14,11 @@
     return (
       <div>
         <StandardsIntroDialog isOpen={this.props.showStandardsIntroDialog} />
-<<<<<<< HEAD
         <StandardsProgressTable
           standards={fakeStandards}
           lessonsCompletedByStandard={lessonCompletedByStandard}
         />
-=======
-        <p>Coming soon...</p>
         <StandardsLegend />
->>>>>>> aa8651af
       </div>
     );
   }
