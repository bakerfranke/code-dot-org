--- conflicted
+++ resolved
@@ -5,49 +5,10 @@
 import i18n from '@cdo/locale';
 
 const styles = {
-<<<<<<< HEAD
-  legendBox: {
-    borderWidth: 1,
-    float: 'left',
-    display: 'inline-block',
-    marginTop: 20,
-    boxSizing: 'content-box'
-  },
-  progressBox: {
-    float: 'left',
-    width: 130,
-    borderColor: color.lightest_gray,
-    borderWidth: 2,
-    borderBottomStyle: 'solid',
-    borderRightStyle: 'solid'
-  },
-  leftBorder: {
-    borderColor: color.lightest_gray,
-    borderWidth: 2,
-    borderLeftStyle: 'solid'
-  },
-  heading: {
-    fontSize: 18,
-    fontWeight: 'bold',
-    color: color.charcoal,
-    float: 'left',
-    paddingTop: 10,
-    paddingBottom: 10,
-    textAlign: 'center'
-  },
-  label: {
-    fontSize: 14,
-    fontWeight: 900,
-    color: color.charcoal
-  },
-  parenthetical: {
-    fontSize: 10,
-    color: color.charcoal
-=======
   header: {
     fontWeight: 'bold',
     color: color.charcoal,
-    textAlign: 'center',
+    textAlign: 'center'
   },
   th: {
     backgroundColor: color.lightest_gray,
@@ -56,20 +17,14 @@
     fontFamily: '"Gotham 4r", sans-serif',
     fontSize: 14,
     textAlign: 'center',
-    padding: 15,
->>>>>>> 4ebeeb05
+    padding: 15
   },
   td: {
     border: `1px solid ${color.lightest_gray}`,
-    padding: 15,
+    padding: 15
   },
-<<<<<<< HEAD
-  boxContainer: {
-    padding: '15px 50px'
-=======
   boxStyle: {
-    margin: '0 auto',
->>>>>>> 4ebeeb05
+    margin: '0 auto'
   }
 };
 
@@ -80,79 +35,6 @@
 
   render() {
     const {showCSFProgressBox} = this.props;
-<<<<<<< HEAD
-    const headingStyle = {
-      ...styles.heading,
-      width: showCSFProgressBox ? '48%' : '100%'
-    };
-
-    return (
-      <div style={styles.legendBox}>
-        <div>
-          <div style={headingStyle}>{i18n.lessonStatus()}</div>
-          {showCSFProgressBox && (
-            <div style={headingStyle}>{i18n.completionStatus()}</div>
-          )}
-        </div>
-        <div style={styles.progressBox}>
-          <div style={styles.labelBox}>
-            <div>{i18n.notStarted()}</div>
-          </div>
-          <div style={{...styles.boxContainer, ...styles.leftBorder}}>
-            <ProgressBox
-              started={false}
-              incomplete={20}
-              imperfect={0}
-              perfect={0}
-            />
-          </div>
-        </div>
-        <div style={styles.progressBox}>
-          <div style={styles.labelBox}>
-            <div>{i18n.inProgress()}</div>
-          </div>
-          <div style={styles.boxContainer}>
-            <ProgressBox
-              started={true}
-              incomplete={20}
-              imperfect={0}
-              perfect={0}
-            />
-          </div>
-        </div>
-        <div style={styles.progressBox}>
-          <div style={styles.labelBox}>
-            <div>{i18n.completed()}</div>
-            {showCSFProgressBox && (
-              <div style={styles.parenthetical}>({i18n.perfect()})</div>
-            )}
-          </div>
-          <div style={styles.boxContainer}>
-            <ProgressBox
-              started={true}
-              incomplete={0}
-              imperfect={0}
-              perfect={20}
-            />
-          </div>
-        </div>
-        {showCSFProgressBox && (
-          <div style={styles.progressBox}>
-            <div style={styles.labelBox}>
-              <div>{i18n.completed()}</div>
-              <div style={styles.parenthetical}>({i18n.tooManyBlocks()})</div>
-            </div>
-            <div style={styles.boxContainer}>
-              <ProgressBox
-                started={true}
-                incomplete={0}
-                imperfect={20}
-                perfect={0}
-              />
-            </div>
-          </div>
-        )}
-=======
     const headerColSpan = showCSFProgressBox ? 2 : 3;
 
     return (
@@ -163,31 +45,31 @@
               <td colSpan={headerColSpan}>
                 <h3 style={styles.header}>{i18n.lessonStatus()}</h3>
               </td>
-              {showCSFProgressBox &&
+              {showCSFProgressBox && (
                 <td colSpan={2}>
                   <h3 style={styles.header}>{i18n.completionStatus()}</h3>
                 </td>
-              }
+              )}
             </tr>
             <tr>
               <th style={styles.th}>{i18n.notStarted()}</th>
               <th style={styles.th}>{i18n.inProgress()}</th>
               <th style={styles.th}>
                 {i18n.completed()}
-                {showCSFProgressBox &&
+                {showCSFProgressBox && (
                   <span>
-                    <br/>
+                    <br />
                     {`(${i18n.perfect()})`}
                   </span>
-                }
+                )}
               </th>
-              {showCSFProgressBox &&
+              {showCSFProgressBox && (
                 <th style={styles.th}>
                   {i18n.completed()}
-                  <br/>
+                  <br />
                   {`(${i18n.tooManyBlocks()})`}
                 </th>
-              }
+              )}
             </tr>
           </thead>
           <tbody>
@@ -219,7 +101,7 @@
                   perfect={20}
                 />
               </td>
-              {showCSFProgressBox &&
+              {showCSFProgressBox && (
                 <td style={styles.td}>
                   <ProgressBox
                     style={styles.boxStyle}
@@ -229,11 +111,10 @@
                     perfect={0}
                   />
                 </td>
-              }
+              )}
             </tr>
           </tbody>
         </table>
->>>>>>> 4ebeeb05
       </div>
     );
   }
