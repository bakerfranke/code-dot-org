import PropTypes from 'prop-types';
import React, {Component} from 'react';
import ReactTooltip from 'react-tooltip';
import ScriptSelector from './ScriptSelector';
import FontAwesome from '@cdo/apps/templates/FontAwesome';
import SectionProgressToggle from '@cdo/apps/templates/sectionProgress/SectionProgressToggle';
import StandardsView from '@cdo/apps/templates/sectionProgress/standards/StandardsView';
import SummaryView from '@cdo/apps/templates/sectionProgress/summary/SummaryView';
import DetailView from '@cdo/apps/templates/sectionProgress/detail/DetailView';
import LessonSelector from './LessonSelector';
import {connect} from 'react-redux';
import i18n from '@cdo/locale';
import {h3Style} from '../../lib/ui/Headings';
import {
  ViewType,
  loadScript,
  getCurrentProgress,
  getCurrentScriptData,
  setLessonOfInterest,
  scriptDataPropType
} from './sectionProgressRedux';
import {tooltipIdForLessonNumber} from './multiGridConstants';
import {sectionDataPropType} from '@cdo/apps/redux/sectionDataRedux';
import {
  setScriptId,
  validScriptPropType
} from '@cdo/apps/redux/scriptSelectionRedux';
import {stageIsAllAssessment} from '@cdo/apps/templates/progress/progressHelpers';
import firehoseClient from '../../lib/util/firehose';
import experiments from '@cdo/apps/util/experiments';
<<<<<<< HEAD
import StandardsIntroDialog from './standards/StandardsIntroDialog';
=======
import ProgressViewHeader from './ProgressViewHeader';
>>>>>>> 87a222ad

const styles = {
  heading: {
    marginBottom: 0
  },
  topRowContainer: {
    display: 'flex',
    alignItems: 'flex-end',
    marginBottom: 10
  },
  chevronLink: {
    display: 'flex',
    flex: 1,
    justifyContent: 'flex-end'
  },
  icon: {
    paddingRight: 5
  },
  toggle: {
    margin: '0px 30px'
  },
  show: {
    display: 'block'
  },
  hide: {
    display: 'none'
  }
};

/**
 * Given a particular section, this component owns figuring out which script to
 * show progress for (selected via a dropdown), and querying the server for
 * student progress. Child components then have the responsibility for displaying
 * that progress.
 */
class SectionProgress extends Component {
  static propTypes = {
    //Provided by redux
    scriptId: PropTypes.number,
    section: sectionDataPropType.isRequired,
    validScripts: PropTypes.arrayOf(validScriptPropType).isRequired,
    currentView: PropTypes.oneOf(Object.values(ViewType)),
    scriptData: scriptDataPropType,
    loadScript: PropTypes.func.isRequired,
    setScriptId: PropTypes.func.isRequired,
    setLessonOfInterest: PropTypes.func.isRequired,
<<<<<<< HEAD
    isLoadingProgress: PropTypes.bool.isRequired,
    scriptFriendlyName: PropTypes.string.isRequired,
    showStandardsIntroDialog: PropTypes.bool
=======
    isLoadingProgress: PropTypes.bool.isRequired
>>>>>>> 87a222ad
  };

  componentDidMount() {
    this.props.loadScript(this.props.scriptId);
  }

  onChangeScript = scriptId => {
    this.props.setScriptId(scriptId);
    this.props.loadScript(scriptId);

    firehoseClient.putRecord(
      {
        study: 'teacher_dashboard_actions',
        study_group: 'progress',
        event: 'change_script',
        data_json: JSON.stringify({
          section_id: this.props.section.id,
          old_script_id: this.props.scriptId,
          new_script_id: scriptId
        })
      },
      {includeUserId: true}
    );
  };

  onChangeLevel = lessonOfInterest => {
    this.props.setLessonOfInterest(lessonOfInterest);
  };

  renderTooltips() {
    return this.props.scriptData.stages.map(stage => (
      <ReactTooltip
        id={tooltipIdForLessonNumber(stage.position)}
        key={tooltipIdForLessonNumber(stage.position)}
        role="tooltip"
        wrapper="span"
        effect="solid"
      >
        {stageIsAllAssessment(stage.levels) && (
          <FontAwesome icon="check-circle" style={styles.icon} />
        )}
        {stage.name}
      </ReactTooltip>
    ));
  }

  navigateToScript = () => {
    firehoseClient.putRecord(
      {
        study: 'teacher_dashboard_actions',
        study_group: 'progress',
        event: 'go_to_script',
        data_json: JSON.stringify({
          section_id: this.props.section.id,
          script_id: this.props.scriptId
        })
      },
      {includeUserId: true}
    );
  };

  render() {
    const {
      validScripts,
      currentView,
      scriptId,
      scriptData,
<<<<<<< HEAD
      isLoadingProgress,
      scriptFriendlyName,
      showStandardsIntroDialog
=======
      isLoadingProgress
>>>>>>> 87a222ad
    } = this.props;

    const levelDataInitialized = scriptData && !isLoadingProgress;
    const lessons = scriptData ? scriptData.stages : [];
    const summaryStyle =
      currentView === ViewType.SUMMARY ? styles.show : styles.hide;
    const detailStyle =
      currentView === ViewType.DETAIL ? styles.show : styles.hide;
    const standardsStyle =
      currentView === ViewType.STANDARDS ? styles.show : styles.hide;

    return (
      <div>
        <div style={styles.topRowContainer}>
          <div>
            <div style={{...h3Style, ...styles.heading}}>
              {i18n.selectACourse()}
            </div>
            <ScriptSelector
              validScripts={validScripts}
              scriptId={scriptId}
              onChange={this.onChangeScript}
            />
          </div>
          <div style={styles.toggle}>
            <div style={{...h3Style, ...styles.heading}}>{i18n.viewBy()}</div>
            <SectionProgressToggle />
          </div>

          {currentView === ViewType.DETAIL && lessons.length !== 0 && (
            <LessonSelector lessons={lessons} onChange={this.onChangeLevel} />
          )}
        </div>

        <ProgressViewHeader />
        <div style={{clear: 'both'}}>
          {!levelDataInitialized && (
            <FontAwesome
              id="uitest-spinner"
              icon="spinner"
              className="fa-pulse fa-3x"
            />
          )}
          {levelDataInitialized && (
            <div id="uitest-summary-view" style={summaryStyle}>
              <SummaryView />
            </div>
          )}
          {levelDataInitialized && (
            <div id="uitest-detail-view" style={detailStyle}>
              <DetailView />
            </div>
          )}
          {levelDataInitialized && this.renderTooltips()}
          {experiments.isEnabled(experiments.STANDARDS_REPORT) && (
            <div style={standardsStyle}>
              <StandardsView />
            </div>
          )}
        </div>
<<<<<<< HEAD
        {levelDataInitialized && this.renderTooltips()}
        {experiments.isEnabled(experiments.STANDARDS_REPORT) && (
          <div style={standardsStyle}>
            <StandardsIntroDialog
              isOpen={
                currentView === ViewType.STANDARDS && showStandardsIntroDialog
              }
            />
            <p>Coming soon...</p>
          </div>
        )}
=======
>>>>>>> 87a222ad
      </div>
    );
  }
}

export const UnconnectedSectionProgress = SectionProgress;

export default connect(
  state => ({
    scriptId: state.scriptSelection.scriptId,
    section: state.sectionData.section,
    validScripts: state.scriptSelection.validScripts,
    currentView: state.sectionProgress.currentView,
    scriptData: getCurrentScriptData(state),
    studentLevelProgress: getCurrentProgress(state),
<<<<<<< HEAD
    isLoadingProgress: state.sectionProgress.isLoadingProgress,
    scriptFriendlyName: getSelectedScriptFriendlyName(state),
    showStandardsIntroDialog: !state.currentUser.hasSeenStandardsReportInfo
=======
    isLoadingProgress: state.sectionProgress.isLoadingProgress
>>>>>>> 87a222ad
  }),
  dispatch => ({
    loadScript(scriptId) {
      dispatch(loadScript(scriptId));
    },
    setScriptId(scriptId) {
      dispatch(setScriptId(scriptId));
    },
    setLessonOfInterest(lessonOfInterest) {
      dispatch(setLessonOfInterest(lessonOfInterest));
    }
  })
)(SectionProgress);<|MERGE_RESOLUTION|>--- conflicted
+++ resolved
@@ -28,11 +28,7 @@
 import {stageIsAllAssessment} from '@cdo/apps/templates/progress/progressHelpers';
 import firehoseClient from '../../lib/util/firehose';
 import experiments from '@cdo/apps/util/experiments';
-<<<<<<< HEAD
-import StandardsIntroDialog from './standards/StandardsIntroDialog';
-=======
 import ProgressViewHeader from './ProgressViewHeader';
->>>>>>> 87a222ad
 
 const styles = {
   heading: {
@@ -79,13 +75,7 @@
     loadScript: PropTypes.func.isRequired,
     setScriptId: PropTypes.func.isRequired,
     setLessonOfInterest: PropTypes.func.isRequired,
-<<<<<<< HEAD
-    isLoadingProgress: PropTypes.bool.isRequired,
-    scriptFriendlyName: PropTypes.string.isRequired,
-    showStandardsIntroDialog: PropTypes.bool
-=======
     isLoadingProgress: PropTypes.bool.isRequired
->>>>>>> 87a222ad
   };
 
   componentDidMount() {
@@ -153,13 +143,7 @@
       currentView,
       scriptId,
       scriptData,
-<<<<<<< HEAD
-      isLoadingProgress,
-      scriptFriendlyName,
-      showStandardsIntroDialog
-=======
       isLoadingProgress
->>>>>>> 87a222ad
     } = this.props;
 
     const levelDataInitialized = scriptData && !isLoadingProgress;
@@ -220,20 +204,6 @@
             </div>
           )}
         </div>
-<<<<<<< HEAD
-        {levelDataInitialized && this.renderTooltips()}
-        {experiments.isEnabled(experiments.STANDARDS_REPORT) && (
-          <div style={standardsStyle}>
-            <StandardsIntroDialog
-              isOpen={
-                currentView === ViewType.STANDARDS && showStandardsIntroDialog
-              }
-            />
-            <p>Coming soon...</p>
-          </div>
-        )}
-=======
->>>>>>> 87a222ad
       </div>
     );
   }
@@ -249,13 +219,7 @@
     currentView: state.sectionProgress.currentView,
     scriptData: getCurrentScriptData(state),
     studentLevelProgress: getCurrentProgress(state),
-<<<<<<< HEAD
-    isLoadingProgress: state.sectionProgress.isLoadingProgress,
-    scriptFriendlyName: getSelectedScriptFriendlyName(state),
-    showStandardsIntroDialog: !state.currentUser.hasSeenStandardsReportInfo
-=======
     isLoadingProgress: state.sectionProgress.isLoadingProgress
->>>>>>> 87a222ad
   }),
   dispatch => ({
     loadScript(scriptId) {
