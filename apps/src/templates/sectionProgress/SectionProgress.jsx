--- conflicted
+++ resolved
@@ -75,12 +75,8 @@
     loadScript: PropTypes.func.isRequired,
     setScriptId: PropTypes.func.isRequired,
     setLessonOfInterest: PropTypes.func.isRequired,
-<<<<<<< HEAD
-    isLoadingProgress: PropTypes.bool.isRequired
-=======
     isLoadingProgress: PropTypes.bool.isRequired,
     showStandardsIntroDialog: PropTypes.bool
->>>>>>> a0dd0196
   };
 
   componentDidMount() {
@@ -148,12 +144,8 @@
       currentView,
       scriptId,
       scriptData,
-<<<<<<< HEAD
-      isLoadingProgress
-=======
       isLoadingProgress,
       showStandardsIntroDialog
->>>>>>> a0dd0196
     } = this.props;
 
     const levelDataInitialized = scriptData && !isLoadingProgress;
@@ -210,15 +202,11 @@
           {levelDataInitialized && this.renderTooltips()}
           {experiments.isEnabled(experiments.STANDARDS_REPORT) && (
             <div style={standardsStyle}>
-<<<<<<< HEAD
-              <StandardsView />
-=======
               <StandardsView
                 showStandardsIntroDialog={
                   currentView === ViewType.STANDARDS && showStandardsIntroDialog
                 }
               />
->>>>>>> a0dd0196
             </div>
           )}
         </div>
@@ -237,12 +225,8 @@
     currentView: state.sectionProgress.currentView,
     scriptData: getCurrentScriptData(state),
     studentLevelProgress: getCurrentProgress(state),
-<<<<<<< HEAD
-    isLoadingProgress: state.sectionProgress.isLoadingProgress
-=======
     isLoadingProgress: state.sectionProgress.isLoadingProgress,
     showStandardsIntroDialog: !state.currentUser.hasSeenStandardsReportInfo
->>>>>>> a0dd0196
   }),
   dispatch => ({
     loadScript(scriptId) {
