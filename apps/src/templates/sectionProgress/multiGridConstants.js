import color from '../../util/color';

export const ROW_HEIGHT = 42;
export const LAST_ROW_MARGIN_HEIGHT = 18;
export const NAME_COLUMN_WIDTH = 170;
export const MAX_TABLE_SIZE = 680;
export const PROGRESS_BUBBLE_WIDTH = 38;
export const DIAMOND_BUBBLE_WIDTH = 38;
export const PILL_BUBBLE_WIDTH = 180;

export const progressStyles = {
  lessonHeading: {
    fontFamily: '"Gotham 5r", sans-serif',
    fontSize: 14,
    color: color.charcoal,
    paddingTop: 10,
    paddingLeft: 8
  },
  // For 'hover' to be applied, you should wrap the component using this style in Radium.
  lessonNumberHeading: {
    paddingTop: 9,
    paddingBotton: 9,
    paddingLeft: 11,
    paddingRight: 11,
    fontFamily: '"Gotham 5r", sans-serif',
    ':hover': {
      cursor: 'pointer'
    },
    textAlign: 'center',
    height: '100%',
  },
  lessonOfInterest: {
    backgroundColor: color.teal,
    color: color.white,
    fontSize: 18,
    paddingTop: 10,
    paddingBottom: 10,
    paddingLeft: 10,
    paddingRight: 10,
    textAlign: 'center'
  },
  multigrid: {
    border: '1px solid',
    borderColor: color.border_gray,
    padding: 0
  },
  bottomLeft: {
    borderRight: '2px solid',
    borderColor: color.border_gray
  },
  topLeft: {
    borderBottom: '2px solid',
    borderRight: '2px solid',
    borderColor: color.border_gray,
    backgroundColor: color.table_header
  },
  topRight: {
    borderBottom: '2px solid',
    borderRight: '1px solid',
    borderColor: color.border_gray,
    backgroundColor: color.table_header
  },
  icon: {
    paddingLeft: 10,
    paddingRight: 10,
    paddingTop: 12,
    width: PROGRESS_BUBBLE_WIDTH,
    fontSize: 20
  },
  unpluggedIcon: {
    width: PILL_BUBBLE_WIDTH,
    fontSize: 20,
    paddingRight: 10,
    paddingLeft: 10,
    paddingTop: 12
  },
  link: {
    color: color.teal
  },
  summaryCell: {
    margin: '9px 7px'
  },
  nameCell: {
    margin: 10,
    textOverflow: 'ellipsis',
    whiteSpace: 'nowrap',
    overflow: 'hidden',
    fontSize: 14,
  },
  cell: {
<<<<<<< HEAD
    borderRight: '1px solid',
    borderColor: color.border_gray
=======
    borderRight: `1px solid ${color.border_gray}`,
>>>>>>> 4ebeeb05
  }
};

export function tooltipIdForLessonNumber(i) {
  return `tooltipForLesson${i}`;
}<|MERGE_RESOLUTION|>--- conflicted
+++ resolved
@@ -27,7 +27,7 @@
       cursor: 'pointer'
     },
     textAlign: 'center',
-    height: '100%',
+    height: '100%'
   },
   lessonOfInterest: {
     backgroundColor: color.teal,
@@ -85,15 +85,10 @@
     textOverflow: 'ellipsis',
     whiteSpace: 'nowrap',
     overflow: 'hidden',
-    fontSize: 14,
+    fontSize: 14
   },
   cell: {
-<<<<<<< HEAD
-    borderRight: '1px solid',
-    borderColor: color.border_gray
-=======
-    borderRight: `1px solid ${color.border_gray}`,
->>>>>>> 4ebeeb05
+    borderRight: `1px solid ${color.border_gray}`
   }
 };
 
