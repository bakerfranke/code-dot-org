import React, { Component } from 'react';
import { MultiGrid } from 'react-virtualized';
import styleConstants from '../../styleConstants';
import { sectionDataPropType, scriptDataPropType, studentLevelProgressPropType } from './sectionProgressRedux';
import StudentProgressSummaryCell from '../sectionProgress/StudentProgressSummaryCell';
import color from "../../util/color";
import {progressStyles, ROW_HEIGHT, NAME_COLUMN_WIDTH} from './multiGridConstants';
import i18n from '@cdo/locale';
import SectionProgressNameCell from './SectionProgressNameCell';

const SUMMARY_COLUMN_WIDTH = 50;

export default class VirtualizedDetailView extends Component {

  static propTypes = {
    section: sectionDataPropType.isRequired,
    scriptData: scriptDataPropType.isRequired,
    studentLevelProgress: studentLevelProgressPropType.isRequired,
  };

  state = {
    fixedColumnCount: 1,
    fixedRowCount: 1,
    scrollToColumn: 0,
    scrollToRow: 0,
  };

  // TODO(caleybrock): Look at sharing this component with the detail view.
  // This function and the renderer are very similar to VirtualizedDetailView.
  cellRenderer = ({columnIndex, key, rowIndex, style}) => {
    const {section, scriptData, studentLevelProgress} = this.props;
    // Subtract 1 to account for the header row.
    const studentStartIndex = rowIndex-1;
    // Subtract 1 to account for the student name column.
    const stageIdIndex = columnIndex-1;

    // Override default cell style from multigrid
    let cellStyle = {
      ...style,
      ...progressStyles.cell,
    };
    // Alternate background colour of each row
    if (studentStartIndex%2 === 1) {
      cellStyle = {
        ...cellStyle,
        backgroundColor: color.background_gray,
      };
    }

    return (
      <div className={progressStyles.Cell} key={key} style={cellStyle}>
        {(rowIndex === 0 && columnIndex === 0) &&
          <span style={progressStyles.lessonHeading}>
            {i18n.lesson()}
          </span>
        }
        {(rowIndex === 0 && columnIndex >= 1) &&
          <div style={progressStyles.lessonNumberHeading}>
            {columnIndex}
          </div>
        }
        {(rowIndex >= 1 && columnIndex === 0) &&
          <SectionProgressNameCell
            name={section.students[studentStartIndex].name}
            studentId={section.students[studentStartIndex].id}
            sectionId={section.id}
            scriptId={scriptData.id}
          />
        }
        {(rowIndex >= 1 && columnIndex > 0) &&
          <StudentProgressSummaryCell
            studentId={section.students[studentStartIndex].id}
            section={section}
            studentLevelProgress={studentLevelProgress}
            stageId={stageIdIndex}
            scriptData={scriptData}
            style={progressStyles.summaryCell}
          />
        }
      </div>
    );
  };

  getColumnWidth = ({index}) => {
    if (index === 0) {
      return NAME_COLUMN_WIDTH;
    }
    return SUMMARY_COLUMN_WIDTH;
  };

  render() {
    const {section, scriptData} = this.props;
    // Add 1 to account for the header row
    const rowCount = section.students.length + 1;
    // Add 1 to account for the student name column
    const columnCount = scriptData.stages.length + 1;
    const rowHeight = 40;
    // Calculate height based on the number of rows
    const tableHeightFromRowCount = rowHeight * rowCount;
    // Use a 'maxHeight' of 680 for when there are many rows
    const tableHeight = Math.min(tableHeightFromRowCount, 680);

    return (
        <MultiGrid
          {...this.state}
          cellRenderer={this.cellRenderer}
          columnWidth={this.getColumnWidth}
          columnCount={columnCount}
          enableFixedColumnScroll
          enableFixedRowScroll
<<<<<<< HEAD
          height={650}
          rowHeight={ROW_HEIGHT}
=======
          height={tableHeight}
          rowHeight={40}
>>>>>>> 8bd3e263
          rowCount={rowCount}
          style={progressStyles.multigrid}
          styleBottomLeftGrid={progressStyles.bottomLeft}
          styleTopLeftGrid={progressStyles.topLeft}
          styleTopRightGrid={progressStyles.topRight}
          width={styleConstants['content-width']}
        />
    );
  }
}<|MERGE_RESOLUTION|>--- conflicted
+++ resolved
@@ -94,9 +94,8 @@
     const rowCount = section.students.length + 1;
     // Add 1 to account for the student name column
     const columnCount = scriptData.stages.length + 1;
-    const rowHeight = 40;
     // Calculate height based on the number of rows
-    const tableHeightFromRowCount = rowHeight * rowCount;
+    const tableHeightFromRowCount = ROW_HEIGHT * rowCount;
     // Use a 'maxHeight' of 680 for when there are many rows
     const tableHeight = Math.min(tableHeightFromRowCount, 680);
 
@@ -108,13 +107,8 @@
           columnCount={columnCount}
           enableFixedColumnScroll
           enableFixedRowScroll
-<<<<<<< HEAD
-          height={650}
           rowHeight={ROW_HEIGHT}
-=======
           height={tableHeight}
-          rowHeight={40}
->>>>>>> 8bd3e263
           rowCount={rowCount}
           style={progressStyles.multigrid}
           styleBottomLeftGrid={progressStyles.bottomLeft}
