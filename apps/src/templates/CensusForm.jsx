import React, {Component} from 'react';
import ReactDOM from 'react-dom';
import Checkbox from './forms/Checkbox';
import {UnconnectedCensusFollowUp as CensusFollowUp} from './CensusFollowUp';
import Button from './Button';
import color from "../util/color";
import i18n from "@cdo/locale";
<<<<<<< HEAD
import '../sites/studio/pages/schoolInfo';
import ProtectedStatefulDiv from '../templates/ProtectedStatefulDiv';
require('selectize');
=======
import $ from 'jquery';
>>>>>>> 896be86a

const styles = {
  question: {
    fontSize: 16,
    fontFamily: '"Gotham 5r", sans-serif',
    color: color.charcoal,
    paddingTop: 10,
    paddingBottom: 5
  },
  personalQuestion: {
    width:'33%',
    float: 'left'
  },
  personalQuestionsBox: {
    marginTop: 50
  },
  pledge: {
    marginTop: 50,
    marginBottom: 50
  },
  option: {
    fontFamily: '"Gotham 4r", sans-serif',
    color: color.charcoal,
  },
  options: {
    marginLeft: 35
  },
  input: {
    height: 30,
    width: 250,
    fontFamily: '"Gotham 3r", sans-serif',
    padding: 5
  }
};

class CensusForm extends Component {

  state = {
    submission: {
      name: '',
      email: '',
      role: '',
      pledge: false,
    }
  };

  handleChange(propertyName, event) {
    this.setState({
      submission: {
        ...this.state.submission,
        [propertyName]: event.target.value
      }
    });
  }

  processResponse() {
    console.log("submission success!");
  }

  processError(error) {
    console.log(JSON.stringify(error, null, 2));
  }

  censusFormSubmit() {
    $.ajax({
      url: "/forms/Census2017",
      type: "post",
      dataType: "json",
      data: $('#census-form').serialize()
    }).done(this.processResponse).fail(this.processError);

    event.preventDefault();
  }

  componentDidMount() {
    // Move the haml-rendered DOM section inside our protected stateful div
    $('#school-info').appendTo(ReactDOM.findDOMNode(this.refs.schoolInfo)).show();
  }

  render() {
    const CSOptions = [
      i18n.none(),
      i18n.censusHocSome(),
      i18n.censusHocAll(),
      i18n.censusAfterSchoolSome(),
      i18n.censusAfterSchoolAll(),
      i18n.census10HourSome(),
      i18n.census10HourAll(),
      i18n.census20HourSome(),
      i18n.census20HourAll(),
      i18n.censusOtherCourse(),
      i18n.iDontKnow()
    ];

    const roleOptions = [
      i18n.teacher(),
      i18n.administrator(),
      i18n.parent(),
      i18n.student(),
      i18n.volunteer(),
      i18n.other(),
    ];

    const pledge = i18n.censusPledge();

    return (
<<<<<<< HEAD
      <form onSubmit={this.handleSubmit}>
        <ProtectedStatefulDiv
          ref="schoolInfo"
        />
=======
      <form id="census-form">
        <div style={{borderWidth: 1, borderColor: color.red, borderStyle: 'solid', padding: 10 }}>
          School Lookup goes here
        </div>
>>>>>>> 896be86a
        <div style={styles.question}>
          {i18n.censusHowMuch()}
        </div>
        <div style={styles.options}>
          {CSOptions.map((label, index) =>
            <Checkbox
              label={label}
              key={index}
              handleCheckboxChange={() => console.log("checked the box!")}
            />
          )}
        </div>
        <CensusFollowUp/>
        <label>
          <div style={styles.question}>
            {i18n.censusConnection()}
          </div>
          <select
            name="role_s"
            value={this.state.submission.role}
            onChange={this.handleChange.bind(this, 'role')}
            style={styles.option}
          >
            {roleOptions.map((role, index) =>
              <option
                value={role}
                key={index}
              >
                {role}
              </option>
            )}
          </select>
        </label>
        <div style={styles.personalQuestionsBox}>
          <div style={styles.personalQuestion}>
            <label>
              <div style={styles.question}>
                {i18n.yourName()}
              </div>
              <input
                type="text"
                name="name_s"
                value={this.state.submission.name}
                onChange={this.handleChange.bind(this, 'name')}
                placeholder={i18n.yourName()}
                style={styles.input}
              />
            </label>
          </div>
          <div style={styles.personalQuestion}>
            <label>
              <div style={styles.question}>
                {i18n.yourEmail()}
              </div>
              <input
                type="text"
                name="email_s"
                value={this.state.submission.email}
                onChange={this.handleChange.bind(this, 'email')}
                placeholder={i18n.yourEmailPlaceholder()}
                style={styles.input}
              />
            </label>
          </div>
        </div>
        <div style={styles.pledge}>
          <Checkbox
            name="pledge_b"
            label={pledge}
            big={true}
            handleCheckboxChange={() => console.log("checked the box!")}
          />
        </div>
        <Button
          id="submit-button"
          onClick={() => this.censusFormSubmit()}
          color={Button.ButtonColor.orange}
          text={i18n.submit()}
          size={Button.ButtonSize.large}
        />
      </form>
    );
  }
}

export const UnconnectedCensusForm = CensusForm;<|MERGE_RESOLUTION|>--- conflicted
+++ resolved
@@ -5,13 +5,10 @@
 import Button from './Button';
 import color from "../util/color";
 import i18n from "@cdo/locale";
-<<<<<<< HEAD
 import '../sites/studio/pages/schoolInfo';
 import ProtectedStatefulDiv from '../templates/ProtectedStatefulDiv';
 require('selectize');
-=======
 import $ from 'jquery';
->>>>>>> 896be86a
 
 const styles = {
   question: {
@@ -118,17 +115,10 @@
     const pledge = i18n.censusPledge();
 
     return (
-<<<<<<< HEAD
-      <form onSubmit={this.handleSubmit}>
+      <form id="census-form">
         <ProtectedStatefulDiv
           ref="schoolInfo"
         />
-=======
-      <form id="census-form">
-        <div style={{borderWidth: 1, borderColor: color.red, borderStyle: 'solid', padding: 10 }}>
-          School Lookup goes here
-        </div>
->>>>>>> 896be86a
         <div style={styles.question}>
           {i18n.censusHowMuch()}
         </div>
