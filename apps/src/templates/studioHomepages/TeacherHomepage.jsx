--- conflicted
+++ resolved
@@ -29,12 +29,9 @@
     announcements: PropTypes.array.isRequired,
     isRtl: PropTypes.bool.isRequired,
     queryStringOpen: PropTypes.string,
-<<<<<<< HEAD
-    hocLaunch: PropTypes.object
-=======
     canViewAdvancedTools: PropTypes.bool,
     canCreateMoreProjects: PropTypes.bool,
->>>>>>> 18a71e98
+    hocLaunch: PropTypes.object
   };
 
   componentDidMount() {
@@ -44,12 +41,8 @@
   }
 
   render() {
-<<<<<<< HEAD
-    const { courses, topCourse, announcements, isRtl, queryStringOpen, joinedSections, hocLaunch } = this.props;
-=======
     const { courses, topCourse, announcements, isRtl, queryStringOpen, joinedSections } = this.props;
-    const { canCreateMoreProjects, canViewAdvancedTools } = this.props;
->>>>>>> 18a71e98
+    const { canCreateMoreProjects, canViewAdvancedTools, hocLaunch } = this.props;
 
     return (
       <div>
