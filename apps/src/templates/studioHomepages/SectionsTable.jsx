--- conflicted
+++ resolved
@@ -198,13 +198,8 @@
                   <Button
                     style={{marginLeft: 5}}
                     text={i18n.leaveSection()}
-<<<<<<< HEAD
-                    onClick={this.onLeave.bind(this, section.code)}
+                    onClick={this.onLeave.bind(this, section.code, section.name)}
                     color={Button.ButtonColor.gray}
-=======
-                    onClick={this.onLeave.bind(this, section.code, section.name)}
-                    color={ProgressButton.ButtonColor.gray}
->>>>>>> ab9fe4c9
                   />
                 </td>
               )}
