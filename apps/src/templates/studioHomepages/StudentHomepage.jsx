import $ from 'jquery';
import React from 'react';
import ReactDOM from 'react-dom';
import HeaderBanner from '../HeaderBanner';
import RecentCourses from './RecentCourses';
import Sections from './Sections';
import shapes from './shapes';
import ProtectedStatefulDiv from '../ProtectedStatefulDiv';
import i18n from "@cdo/locale";

const StudentHomepage = React.createClass({
  propTypes: {
    courses: shapes.courses,
    sections: shapes.sections,
    studentTopCourse: shapes.studentTopCourse,
    codeOrgUrlPrefix: React.PropTypes.string.isRequired,
    isRtl: React.PropTypes.bool.isRequired,
    canLeave: React.PropTypes.bool.isRequired,
  },

 componentDidMount() {
    // The components used here are implemented in legacy HAML/CSS rather than React.
    $('#section-management').appendTo(ReactDOM.findDOMNode(this.refs.sectionManagement)).show();
  },

  render() {
<<<<<<< HEAD
    const { courses, sections, isRtl, canLeave, studentTopCourse, codeOrgUrlPrefix  } = this.props;
=======
    const { courses, sections, isRtl, canLeave, studentTopCourse, codeOrgUrlPrefix } = this.props;
>>>>>>> b9c57238

    return (
      <div>
        <HeaderBanner
          headingText={i18n.homepageHeading()}
          short={true}
        />

        <RecentCourses
          courses={courses}
          showAllCoursesLink={true}
          heading={i18n.myCourses()}
          isRtl={false}
          isTeacher={false}
          studentTopCourse={studentTopCourse}
        />

        <Sections
          sections={sections}
          isRtl={isRtl}
          isTeacher={false}
          canLeave={canLeave}
          codeOrgUrlPrefix={codeOrgUrlPrefix}
        />
<<<<<<< HEAD
=======

        <ProtectedStatefulDiv ref="sectionManagement"/>

>>>>>>> b9c57238
      </div>
    );
  }
});

export default StudentHomepage;<|MERGE_RESOLUTION|>--- conflicted
+++ resolved
@@ -24,11 +24,7 @@
   },
 
   render() {
-<<<<<<< HEAD
-    const { courses, sections, isRtl, canLeave, studentTopCourse, codeOrgUrlPrefix  } = this.props;
-=======
     const { courses, sections, isRtl, canLeave, studentTopCourse, codeOrgUrlPrefix } = this.props;
->>>>>>> b9c57238
 
     return (
       <div>
@@ -53,12 +49,8 @@
           canLeave={canLeave}
           codeOrgUrlPrefix={codeOrgUrlPrefix}
         />
-<<<<<<< HEAD
-=======
 
         <ProtectedStatefulDiv ref="sectionManagement"/>
-
->>>>>>> b9c57238
       </div>
     );
   }
