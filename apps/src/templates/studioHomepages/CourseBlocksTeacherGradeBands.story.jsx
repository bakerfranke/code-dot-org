--- conflicted
+++ resolved
@@ -1,22 +1,10 @@
 import React from 'react';
 import CourseBlocksTeacherGradeBands from './CourseBlocksTeacherGradeBands';
-<<<<<<< HEAD
-import responsive from '@cdo/apps/code-studio/responsiveRedux';
-import isRtl from '@cdo/apps/code-studio/isRtlRedux';
-=======
-import Responsive from '../../responsive';
-
-const responsive = new Responsive();
->>>>>>> 9c478c3e
 
 export default storybook => {
   return storybook
     .storiesOf('CourseBlocksTeacherGradeBands', module)
-<<<<<<< HEAD
-    .withReduxStore({responsive, isRtl})
-=======
     .withReduxStore()
->>>>>>> 9c478c3e
     .addStoryTable([
       {
         name: 'course blocks - grade bands',
