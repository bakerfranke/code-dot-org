import $ from 'jquery';
import React from 'react';
import ReactDOM from 'react-dom';
import HeadingBanner from '../HeadingBanner';
import TeacherCourses from './TeacherCourses';
import RecentCoursesCollapsible from './RecentCoursesCollapsible';
import UiTips from '@cdo/apps/templates/studioHomepages/UiTips';
import color from "../../util/color";
import shapes from './shapes';
import ProtectedStatefulDiv from '../ProtectedStatefulDiv';
import i18n from "@cdo/locale";

const styles = {
  heading: {
    paddingRight: 10,
    paddingTop: 10,
    paddingBottom: 20,
    fontSize: 24,
    fontFamily: 'Gotham 3r',
    zIndex: 2,
    color: color.charcoal,
    width: 940
  },
  spacer: {
    height: 50,
    width: 940,
    float: 'left',
    color: color.white
  }
};

/**
 * Though named Courses, this component represents a collection of courses and/or
 * scripts. These come from sections the user is in, or from courses/scripts they
 * have recently made progress in.
 * The component is only used on the /courses page, and also does some additional
 * DOM manipulation on mount.
 */
const Courses = React.createClass({
  propTypes: {
    courses: shapes.courses,
    isEnglish: React.PropTypes.bool.isRequired,
    isTeacher: React.PropTypes.bool.isRequired,
    isSignedOut: React.PropTypes.bool.isRequired,
    linesCount: React.PropTypes.string.isRequired,
    studentsCount: React.PropTypes.string.isRequired,
    codeOrgUrlPrefix: React.PropTypes.string.isRequired,
    showInitialTips: React.PropTypes.bool.isRequired,
    userId: React.PropTypes.number
  },

  componentDidMount() {
    // The components used here are implemented in legacy HAML/CSS rather than React.
    if (this.props.isEnglish && this.props.isTeacher) {
      $('.courseexplorer').appendTo(ReactDOM.findDOMNode(this.refs.courseExplorer)).show();
      $('.tools').appendTo(ReactDOM.findDOMNode(this.refs.toolExplorer)).show();
    } else {
      $('#user_hero').appendTo(ReactDOM.findDOMNode(this.refs.userHero)).show();
      $('.all-courses').appendTo(ReactDOM.findDOMNode(this.refs.allCourses)).show();
    }
  },

  render() {
    const { courses, isEnglish, isTeacher, codeOrgUrlPrefix, isSignedOut, userId, showInitialTips } = this.props;

    return (
      <div>
        <HeadingBanner
          headingText={i18n.courses()}
          subHeadingText={i18n.coursesHeadingSubText(
            {linesCount: this.props.linesCount, studentsCount: this.props.studentsCount}
          )}
          showCreateAccount={isSignedOut}
          description={i18n.coursesHeadingDescription()}
        />

        {!isTeacher && (
          <ProtectedStatefulDiv
            style={styles.userHero}
            ref="userHero"
          />
        )}

        {courses && (
          <RecentCoursesCollapsible
            courses={courses}
            showAllCoursesLink={false}
            heading={i18n.myCourses()}
            isTeacher={isTeacher}
          />
        )}

        {isEnglish && isTeacher && (
          <div>
            <UiTips
              userId={userId}
              tipId={"teacher_courses"}
              showInitialTips={showInitialTips}
              tips={
                [
                  {
                    type: "initial",
                    position: {top: 0, left: 0, position: "relative"},
                    text: i18n.coursesUiTipsTeacherCourses(),
                    arrowDirection: "down",
                    scrollTo: ".courseexplorer"
                  }
                ]}
            />

            <div>
              <div style={styles.heading}>
                {i18n.courseExplorerHeading()}
              </div>
              <div>
                {i18n.courseExplorerDescription()}
              </div>
              <ProtectedStatefulDiv ref="courseExplorer"/>
              <div style={styles.spacer}>.</div>

<<<<<<< HEAD
              <TeacherCourses codeOrgUrlPrefix={codeOrgUrlPrefix}/>

              <div style={styles.heading}>
                {i18n.toolExplorerHeading()}
              </div>
              <div>
                {i18n.toolExplorerDescription()}
              </div>
              <ProtectedStatefulDiv ref="toolExplorer"/>
            </div>
=======
            <br/>
            <br/>

            <TeacherCourses codeOrgUrlPrefix={codeOrgUrlPrefix}/>

            {false && (
              <div>
                <div style={styles.heading}>
                  {i18n.toolExplorerHeading()}
                </div>
                <div>
                  {i18n.toolExplorerDescription()}
                </div>
                <ProtectedStatefulDiv ref="toolExplorer"/>
              </div>
            )}
>>>>>>> dff7abbe
          </div>
        )}

        {!(isEnglish && isTeacher) && (
          <div>
            <ProtectedStatefulDiv ref="allCourses"/>
          </div>
        )}
      </div>
    );
  }
});

export default Courses;<|MERGE_RESOLUTION|>--- conflicted
+++ resolved
@@ -118,35 +118,22 @@
               <ProtectedStatefulDiv ref="courseExplorer"/>
               <div style={styles.spacer}>.</div>
 
-<<<<<<< HEAD
+              <br/>
+              <br/>
               <TeacherCourses codeOrgUrlPrefix={codeOrgUrlPrefix}/>
 
-              <div style={styles.heading}>
-                {i18n.toolExplorerHeading()}
-              </div>
-              <div>
-                {i18n.toolExplorerDescription()}
-              </div>
-              <ProtectedStatefulDiv ref="toolExplorer"/>
+              {false && (
+                <div>
+                  <div style={styles.heading}>
+                    {i18n.toolExplorerHeading()}
+                  </div>
+                  <div>
+                    {i18n.toolExplorerDescription()}
+                  </div>
+                  <ProtectedStatefulDiv ref="toolExplorer"/>
+                </div>
+              )}
             </div>
-=======
-            <br/>
-            <br/>
-
-            <TeacherCourses codeOrgUrlPrefix={codeOrgUrlPrefix}/>
-
-            {false && (
-              <div>
-                <div style={styles.heading}>
-                  {i18n.toolExplorerHeading()}
-                </div>
-                <div>
-                  {i18n.toolExplorerDescription()}
-                </div>
-                <ProtectedStatefulDiv ref="toolExplorer"/>
-              </div>
-            )}
->>>>>>> dff7abbe
           </div>
         )}
 
