--- conflicted
+++ resolved
@@ -45,13 +45,9 @@
   ];
 
   render() {
-<<<<<<< HEAD
-    const headingText = this.props.isEnglish
-=======
     const { isEnglish } = this.props;
 
     const headingText = isEnglish
->>>>>>> 4c2cdf25
       ? i18n.courseBlocksToolsTitleTeacher()
       : i18n.courseBlocksToolsTitleNonEn();
 
