--- conflicted
+++ resolved
@@ -3,13 +3,10 @@
 import color from "../../util/color";
 import styleConstants from '../../styleConstants';
 import experiments, {SECTION_FLOW_2017} from '@cdo/apps/util/experiments';
-import AddSectionDialog from "../teacherDashboard/AddSectionDialog";
 import Button from "../Button";
 import {connect} from 'react-redux';
-import {
-  newSection,
-  beginEditingNewSection
-} from '../teacherDashboard/teacherSectionsRedux';
+import {pegasusUrl} from '@cdo/apps/redux/urlHelpers';
+import {beginEditingNewSection} from '../teacherDashboard/teacherSectionsRedux';
 
 const styles = {
   section: {
@@ -60,96 +57,13 @@
   }
 };
 
-<<<<<<< HEAD
-const SetUpMessage = React.createClass({
-  propTypes: {
-    type: React.PropTypes.oneOf(['courses', 'sections']).isRequired,
-    codeOrgUrlPrefix: React.PropTypes.string,
-    isRtl: React.PropTypes.bool.isRequired,
-    isTeacher: React.PropTypes.bool.isRequired,
-    newSection: React.PropTypes.func.isRequired,
-    beginEditingNewSection: React.PropTypes.func.isRequired,
-  },
-
-  addSection: function () {
-    if (experiments.isEnabled(SECTION_FLOW_2017)) {
-      this.props.beginEditingNewSection();
-    } else {
-      return this.props.newSection();
-    }
-  },
-
-  render() {
-    const { type, codeOrgUrlPrefix, isRtl, isTeacher } = this.props;
-    const sectionsUrl = `${codeOrgUrlPrefix}/teacher-dashboard#/sections`;
-
-    if (type === 'courses') {
-      return (
-        <div style={styles.section} >
-          <div style={isRtl ? styles.rtlHeading : styles.heading}>
-            {i18n.startLearning()}
-          </div>
-          {isTeacher && (
-            <div style={isRtl ? styles.rtlDescription : styles.description}>
-              {i18n.setupCoursesTeacher()}
-            </div>
-          )}
-          {!isTeacher && (
-            <div style={isRtl ? styles.rtlDescription : styles.description}>
-              {i18n.setupCoursesStudent()}
-            </div>
-          )}
-          <Button
-            href="/courses"
-            color={Button.ButtonColor.gray}
-            text={i18n.findCourse()}
-            style={isRtl ? styles.rtlButton : styles.button}
-          />
-        </div>
-      );
-    }
-    if (type === 'sections') {
-      return (
-        <div style={styles.section} >
-          <div style={isRtl ? styles.rtlHeading : styles.heading}>
-            {i18n.setUpClassroom()}
-          </div>
-          <div style={isRtl ? styles.rtlDescription : styles.description}>
-            {i18n.createNewClassroom()}
-          </div>
-          {!experiments.isEnabled(SECTION_FLOW_2017) &&
-            <Button
-              href={sectionsUrl}
-              color={Button.ButtonColor.gray}
-              text={i18n.createSection()}
-              style={isRtl ? styles.rtlButton : styles.button}
-            />
-          }
-          {experiments.isEnabled(SECTION_FLOW_2017) &&
-            <Button
-              className="uitest-newsection"
-              text={i18n.newSection()}
-              style={styles.button}
-              onClick={this.addSection}
-              color={Button.ButtonColor.gray}
-            />
-          }
-          <AddSectionDialog handleImportOpen={() => {/* TODO */}}/>
-        </div>
-      );
-    }
-  }
-});
-
-export default connect(undefined,{newSection,
-  beginEditingNewSection})(SetUpMessage);
-=======
 const SetUpMessage = ({
   isRtl,
   headingText,
   descriptionText,
   buttonText,
   buttonUrl,
+  onClick,
 }) => (
   <div style={styles.section}>
     <div style={isRtl ? styles.rtlHeading : styles.heading}>
@@ -160,6 +74,7 @@
     </div>
     <Button
       href={buttonUrl}
+      onClick={onClick}
       color={Button.ButtonColor.gray}
       text={buttonText}
       style={isRtl ? styles.rtlButton : styles.button}
@@ -171,7 +86,8 @@
   headingText: PropTypes.string.isRequired,
   descriptionText: PropTypes.string.isRequired,
   buttonText: PropTypes.string.isRequired,
-  buttonUrl: PropTypes.string.isRequired,
+  buttonUrl: PropTypes.string,
+  onClick: PropTypes.func,
 };
 
 export const CoursesSetUpMessage = ({isRtl, isTeacher}) => (
@@ -189,18 +105,34 @@
   isTeacher: PropTypes.bool.isRequired,
 };
 
-export const SectionsSetUpMessage = ({isRtl, codeOrgUrlPrefix}) => (
-  <SetUpMessage
-    type="sections"
-    headingText={i18n.setUpClassroom()}
-    descriptionText={i18n.createNewClassroom()}
-    buttonText={i18n.createSection()}
-    buttonUrl={`${codeOrgUrlPrefix}/teacher-dashboard#/sections`}
-    isRtl={isRtl}
-  />
-);
-SectionsSetUpMessage.propTypes = {
+export const UnconnectedSectionsSetUpMessage = ({
+  isRtl,
+  codeOrgUrlPrefix,
+  beginEditingNewSection,
+}) => {
+  const sectionFlow2017 = experiments.isEnabled(SECTION_FLOW_2017);
+  const clickHandlerProp = sectionFlow2017 ?
+    {onClick: beginEditingNewSection} :
+    {buttonUrl: `${codeOrgUrlPrefix}/teacher-dashboard#/sections`};
+  return (
+    <SetUpMessage
+      type="sections"
+      headingText={i18n.setUpClassroom()}
+      descriptionText={i18n.createNewClassroom()}
+      buttonText={i18n.createSection()}
+      isRtl={isRtl}
+      {...clickHandlerProp}
+    />
+  );
+};
+UnconnectedSectionsSetUpMessage.propTypes = {
   isRtl: PropTypes.bool.isRequired,
   codeOrgUrlPrefix: PropTypes.string,
+  beginEditingNewSection: PropTypes.func.isRequired,
 };
->>>>>>> 90410d66
+export const SectionsSetUpMessage = connect(state => ({
+  codeOrgUrlPrefix: pegasusUrl(state, ''),
+}), {
+  beginEditingNewSection,
+})(UnconnectedSectionsSetUpMessage);
+SectionsSetUpMessage.displayName = 'SectionsSetUpMessage';