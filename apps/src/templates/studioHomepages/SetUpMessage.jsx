import React from 'react';
import i18n from "@cdo/locale";
import color from "../../util/color";
import styleConstants from '../../styleConstants';
<<<<<<< HEAD
import ProgressButton from "../progress/ProgressButton";
import experiments from '@cdo/apps/util/experiments';
import AddSectionDialog from "../teacherDashboard/AddSectionDialog";
=======
import Button from "../Button";
>>>>>>> 83c68d0e

const styles = {
  section: {
    width: styleConstants['content-width'],
    backgroundColor: color.white,
    borderStyle: 'dashed',
    borderWidth: 5,
    borderColor: color.border_gray,
    boxSizing: "border-box"
  },
  heading: {
    paddingLeft: 50,
    paddingTop: 80,
    paddingBottom: 20,
    fontSize: 38,
    fontFamily: 'Gotham 5r',
    color: color.teal,
  },
  rtlHeading: {
    paddingRight: 50,
    paddingTop: 80,
    paddingBottom: 20,
    fontSize: 38,
    fontFamily: 'Gotham 5r',
    color: color.teal,
  },
  description: {
    paddingLeft: 50,
    paddingTop: 25,
    paddingBottom: 40,
    fontSize: 18,
    color: color.charcoal
  },
  rtlDescription: {
    paddingRight: 50,
    paddingTop: 25,
    paddingBottom: 40,
    fontSize: 18,
    color: color.charcoal
  },
  button: {
    marginLeft: 50,
    marginBottom: 80
  },
  rtlButton: {
    marginRight: 50,
    marginBottom: 80
  }
};

const SetUpMessage = React.createClass({
  propTypes: {
    type: React.PropTypes.oneOf(['courses', 'sections']).isRequired,
    codeOrgUrlPrefix: React.PropTypes.string,
    isRtl: React.PropTypes.bool.isRequired,
    isTeacher: React.PropTypes.bool.isRequired,
  },

  getInitialState() {
    return {addSectionDialogOpen: false};
  },

  addSection(){
    this.setState({addSectionDialogOpen: true});
  },

  handleCloseAddSectionDialogs(){
    this.setState({addSectionDialogOpen: false});
  },

  render() {
    const { type, codeOrgUrlPrefix, isRtl, isTeacher } = this.props;
    const sectionsUrl = `${codeOrgUrlPrefix}/teacher-dashboard#/sections`;

    if (type === 'courses') {
      return (
        <div style={styles.section} >
          <div style={isRtl ? styles.rtlHeading : styles.heading}>
            {i18n.startLearning()}
          </div>
          {isTeacher && (
            <div style={isRtl ? styles.rtlDescription : styles.description}>
              {i18n.setupCoursesTeacher()}
            </div>
          )}
          {!isTeacher && (
            <div style={isRtl ? styles.rtlDescription : styles.description}>
              {i18n.setupCoursesStudent()}
            </div>
          )}
          <Button
            href="/courses"
            color={Button.ButtonColor.gray}
            text={i18n.findCourse()}
            style={isRtl ? styles.rtlButton : styles.button}
          />
        </div>
      );
    }
    if (type === 'sections') {
      return (
        <div style={styles.section} >
          <div style={isRtl ? styles.rtlHeading : styles.heading}>
            {i18n.setUpClassroom()}
          </div>
          <div style={isRtl ? styles.rtlDescription : styles.description}>
            {i18n.createNewClassroom()}
          </div>
<<<<<<< HEAD
          {!experiments.isEnabled('section-flow-2017') &&
            <ProgressButton
              href={sectionsUrl}
              color={ProgressButton.ButtonColor.gray}
              text={i18n.createSection()}
              style={isRtl ? styles.rtlButton : styles.button}
            />
          }
          {experiments.isEnabled('section-flow-2017') &&
          <ProgressButton
            className="uitest-newsection"
            text={i18n.newSection()}
            style={styles.button}
            onClick={this.addSection}
            color={ProgressButton.ButtonColor.gray}
          />
          }
          <AddSectionDialog
            isOpen={this.state.addSectionDialogOpen}
            handleClose={this.handleCloseAddSectionDialogs}
=======
          <Button
            href={sectionsUrl}
            color={Button.ButtonColor.gray}
            text={i18n.createSection()}
            style={isRtl ? styles.rtlButton : styles.button}
>>>>>>> 83c68d0e
          />
        </div>
      );
    }
  }
});

export default SetUpMessage;<|MERGE_RESOLUTION|>--- conflicted
+++ resolved
@@ -2,13 +2,10 @@
 import i18n from "@cdo/locale";
 import color from "../../util/color";
 import styleConstants from '../../styleConstants';
-<<<<<<< HEAD
 import ProgressButton from "../progress/ProgressButton";
 import experiments from '@cdo/apps/util/experiments';
 import AddSectionDialog from "../teacherDashboard/AddSectionDialog";
-=======
 import Button from "../Button";
->>>>>>> 83c68d0e
 
 const styles = {
   section: {
@@ -117,34 +114,26 @@
           <div style={isRtl ? styles.rtlDescription : styles.description}>
             {i18n.createNewClassroom()}
           </div>
-<<<<<<< HEAD
           {!experiments.isEnabled('section-flow-2017') &&
-            <ProgressButton
+            <Button
               href={sectionsUrl}
-              color={ProgressButton.ButtonColor.gray}
+              color={Button.ButtonColor.gray}
               text={i18n.createSection()}
               style={isRtl ? styles.rtlButton : styles.button}
             />
           }
           {experiments.isEnabled('section-flow-2017') &&
-          <ProgressButton
-            className="uitest-newsection"
-            text={i18n.newSection()}
-            style={styles.button}
-            onClick={this.addSection}
-            color={ProgressButton.ButtonColor.gray}
-          />
+            <ProgressButton
+              className="uitest-newsection"
+              text={i18n.newSection()}
+              style={styles.button}
+              onClick={this.addSection}
+              color={ProgressButton.ButtonColor.gray}
+            />
           }
           <AddSectionDialog
             isOpen={this.state.addSectionDialogOpen}
             handleClose={this.handleCloseAddSectionDialogs}
-=======
-          <Button
-            href={sectionsUrl}
-            color={Button.ButtonColor.gray}
-            text={i18n.createSection()}
-            style={isRtl ? styles.rtlButton : styles.button}
->>>>>>> 83c68d0e
           />
         </div>
       );
