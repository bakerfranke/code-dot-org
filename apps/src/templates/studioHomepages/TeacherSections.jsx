import React, {PropTypes} from 'react';
import {connect} from 'react-redux';
import i18n from "@cdo/locale";
import experiments, {SECTION_FLOW_2017} from '@cdo/apps/util/experiments';
import ContentContainer from '../ContentContainer';
import SetUpSections from './SetUpSections';
import OwnedSections from '../teacherDashboard/OwnedSections';
import SectionsTable from '../studioHomepages/SectionsTable';
import {asyncLoadSectionData} from '../teacherDashboard/teacherSectionsRedux';
import shapes from './shapes';
import {pegasus} from '@cdo/apps/lib/util/urlHelpers';

class TeacherSections extends React.Component {
  static propTypes = {
    sections: shapes.sections, // Without experiment
    isRtl: PropTypes.bool.isRequired,
    queryStringOpen: PropTypes.string,

    //Redux provided
    numTeacherSections: PropTypes.number.isRequired,
    asyncLoadSectionData: PropTypes.func.isRequired,
  };

  componentDidMount(){
    this.props.asyncLoadSectionData();
  }

  renderNewSectionFlow() {
    const {isRtl, queryStringOpen} = this.props;
    return (
<<<<<<< HEAD
      <div id="classroom-sections">
        <ContentContainer
          heading={i18n.sectionsTitle()}
          isRtl={isRtl}
        >
          <OwnedSections isRtl={isRtl}/>
        </ContentContainer>
      </div>
=======
      <ContentContainer
        heading={i18n.sectionsTitle()}
        isRtl={isRtl}
      >
        <OwnedSections isRtl={isRtl} queryStringOpen={queryStringOpen}/>
      </ContentContainer>
>>>>>>> b32f2676
    );
  }

  render() {
    if (experiments.isEnabled(SECTION_FLOW_2017)) {
      return this.renderNewSectionFlow();
    }
    const {sections, isRtl} = this.props;
    const editSectionsUrl = pegasus('/teacher-dashboard#/sections');

    return (
      <ContentContainer
        heading={i18n.sectionsTitle()}
        linkText={i18n.manageSections()}
        link={editSectionsUrl}
        isRtl={isRtl}
      >
        {sections.length > 0 ? (
          <SectionsTable
            sections={sections}
            isRtl={isRtl}
            isTeacher
            canLeave={false}
          />
        ) : (
          <SetUpSections isRtl={isRtl}/>
        )}
      </ContentContainer>
    );
  }
}
export const UnconnectedTeacherSections = TeacherSections;
export default connect(state => ({
  numTeacherSections: state.teacherSections.sectionIds.length
}), {
  asyncLoadSectionData,
})(TeacherSections);<|MERGE_RESOLUTION|>--- conflicted
+++ resolved
@@ -28,23 +28,14 @@
   renderNewSectionFlow() {
     const {isRtl, queryStringOpen} = this.props;
     return (
-<<<<<<< HEAD
       <div id="classroom-sections">
         <ContentContainer
           heading={i18n.sectionsTitle()}
           isRtl={isRtl}
         >
-          <OwnedSections isRtl={isRtl}/>
+          <OwnedSections isRtl={isRtl} queryStringOpen={queryStringOpen}/>
         </ContentContainer>
       </div>
-=======
-      <ContentContainer
-        heading={i18n.sectionsTitle()}
-        isRtl={isRtl}
-      >
-        <OwnedSections isRtl={isRtl} queryStringOpen={queryStringOpen}/>
-      </ContentContainer>
->>>>>>> b32f2676
     );
   }
 
