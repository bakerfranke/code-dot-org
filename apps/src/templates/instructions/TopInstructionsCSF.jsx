/* eslint-disable react/no-danger */

import $ from 'jquery';
import React from 'react';
import ReactDOM from 'react-dom';
import Radium from 'radium';
import processMarkdown from 'marked';
import renderer from '../../StylelessRenderer';
import { connect } from 'react-redux';
var instructions = require('../../redux/instructions');
import { openDialog } from '../../redux/instructionsDialog';
var color = require('../../color');
var styleConstants = require('../../styleConstants');
var commonStyles = require('../../commonStyles');


var Instructions = require('./Instructions');
var HeightResizer = require('./HeightResizer');
import CollapserButton from './CollapserButton';
import ScrollButtons from './ScrollButtons';
import ThreeColumns from './ThreeColumns';
import PromptIcon from './PromptIcon';
import HintPrompt from './HintPrompt';
import InlineFeedback from './InlineFeedback';
import InlineHint from './InlineHint';
import ChatBubble from './ChatBubble';
import Button from '../Button';
import ProtectedStatefulDiv from '../ProtectedStatefulDiv';
<<<<<<< HEAD
import experiments from '../../experiments';
import InlineAudio from './InlineAudio';
=======
import { Z_INDEX as OVERLAY_Z_INDEX } from '../Overlay';
import msg from '@cdo/locale';
>>>>>>> 7bfba5d6

import {
  getOuterHeight,
  scrollBy,
  scrollTo,
  shouldDisplayChatTips
} from './utils';

const RESIZER_HEIGHT = styleConstants['resize-bar-width'];

const PROMPT_ICON_WIDTH = 60; // 50 + 10 for padding
const AUTHORED_HINTS_EXTRA_WIDTH = 30; // 40 px, but 10 overlap with prompt icon
const VIZ_TO_INSTRUCTIONS_MARGIN = 20;

const SCROLL_BY_PERCENT = 0.8;

// Minecraft-specific styles
const craftStyles = {
  main: {
    marginTop: 20,
    marginBottom: 10
  },
  body: {
    // $below-header-background from craft/style.scss
    backgroundColor: '#646464'
  },
};

const styles = {
  main: {
    position: 'absolute',
    marginLeft: 15,
    top: 0,
    right: 0,
    // left handled by media queries for .editor-column
  },
  mainRtl: {
    position: 'absolute',
    marginRight: 15,
    top: 0,
    left: 0,
    // right handled by media queries for .editor-column
  },
  withOverlay: {
    zIndex: OVERLAY_Z_INDEX + 1
  },
  noViz: {
    left: 0,
    right: 0,
    marginRight: 0,
    marginLeft: 0
  },
  body: {
    backgroundColor: '#ddd',
    borderTopRightRadius: 5,
    borderTopLeftRadius: 5,
    width: '100%',
  },
  leftCol: {
    position: 'absolute',
    bottom: 0,
    left: 0,
    marginLeft: 0
  },
  leftColRtl: {
    position: 'absolute',
    bottom: 0,
    right: 0,
    marginRight: 0
  },
  embedView: {
    height: undefined,
    bottom: 0
  },
  collapserButton: {
    position: 'absolute',
    right: 0,
    marginTop: 5,
    marginRight: 5
  },
  scrollButtons: {
    position: 'relative',
    top: 50,
    left: 25
  },
  scrollButtonsRtl: {
    position: 'relative',
    top: 50,
    right: 25
  },
  // bubble has pointer cursor by default. override that if no hints
  noAuthoredHints: {
    cursor: 'default',
    marginBottom: 0
  },
  authoredHints: {
    // raise by 20 so that the lightbulb "floats" without causing the original
    // icon to move. This strangeness happens in part because prompt-icon-cell
    // is managed outside of React
    marginBottom: 0
  },
  instructions: {
    padding: '5px 0',
  },
  instructionsWithTips: {
    width: 'calc(100% - 20px)',
    float: 'right'
  },
  instructionsWithTipsRtl: {
    width: 'calc(100% - 20px)',
    float: 'left'
  },
  instructionsWithAudio: {
    paddingRight: 76
  },
  audioControls: {
    position: 'absolute',
    top: 7,
    right: 12
  }
};

var TopInstructions = React.createClass({
  propTypes: {
    overlayVisible: React.PropTypes.bool,
    skinId: React.PropTypes.string,
    hints: React.PropTypes.arrayOf(React.PropTypes.shape({
      hintId: React.PropTypes.string.isRequired,
      content: React.PropTypes.string.isRequired,
      block: React.PropTypes.object, // XML
    })).isRequired,
    hasUnseenHint: React.PropTypes.bool.isRequired,
    showNextHint: React.PropTypes.func.isRequired,
    isEmbedView: React.PropTypes.bool.isRequired,
    embedViewLeftOffset: React.PropTypes.number.isRequired,
    isMinecraft: React.PropTypes.bool.isRequired,
    aniGifURL: React.PropTypes.string,
    height: React.PropTypes.number.isRequired,
    expandedHeight: React.PropTypes.number.isRequired,
    maxHeight: React.PropTypes.number.isRequired,
    collapsed: React.PropTypes.bool.isRequired,
    shortInstructions: React.PropTypes.string.isRequired,
    shortInstructions2: React.PropTypes.string,
    longInstructions: React.PropTypes.string,
    clearFeedback: React.PropTypes.func.isRequired,
    feedback: React.PropTypes.shape({
      message: React.PropTypes.string.isRequired,
    }),
    hasAuthoredHints: React.PropTypes.bool.isRequired,
    isRtl: React.PropTypes.bool.isRequired,
    smallStaticAvatar: React.PropTypes.string,
    inputOutputTable: React.PropTypes.arrayOf(
      React.PropTypes.arrayOf(React.PropTypes.number)
    ),
    noVisualization: React.PropTypes.bool.isRequired,

    acapelaInstructionsSrc: React.PropTypes.string,
    acapelaMarkdownInstructionsSrc:  React.PropTypes.string,

    toggleInstructionsCollapsed: React.PropTypes.func.isRequired,
    setInstructionsHeight: React.PropTypes.func.isRequired,
    setInstructionsRenderedHeight: React.PropTypes.func.isRequired,
    setInstructionsMaxHeightNeeded: React.PropTypes.func.isRequired,
    showInstructionsDialog: React.PropTypes.func.isRequired,
  },

  getInitialState() {
    return {
      rightColWidth: this.shouldDisplayCollapserButton() ? 90 : 0,
      promptForHint: false,
      displayScrollButtons: true
    };
  },

  componentDidUpdate(prevProps, prevState) {
    // Update right col width now that we know how much space it needs, and
    // rerender if it has changed. One thing to note is that if we end up
    // resizing our column significantly, it can result in our maxNeededHeight
    // being inaccurate. This isn't that big a deal except that it means when we
    // adjust maxNeededHeight below, it might not be as large as we want.
    const width = this.shouldDisplayCollapserButton() ?
        $(ReactDOM.findDOMNode(this.refs.collapser)).outerWidth(true) : 0;
    if (width !== this.state.rightColWidth) {
      // setting state in componentDidUpdate will trigger another
      // re-render and is discouraged; unfortunately in this case we
      // can't do it earlier in the lifecycle as we need to examine the
      // actual DOM to determine the desired value. We are careful to
      // only actually update the state when it has changed, which will
      // prevent the possibility of an infinite loop and should serve to
      // minimize excess rerenders.
      // eslint-disable-next-line react/no-did-update-set-state
      this.setState({
        rightColWidth: width
      });
    }

    this.adjustMaxNeededHeight();

    if (this.refs && this.refs.instructions) {
      const contentContainer = this.refs.instructions.parentElement;
      const canScroll = contentContainer.scrollHeight > contentContainer.clientHeight;
      if (canScroll !== this.state.displayScrollButtons) {
        // see comment above
        // eslint-disable-next-line react/no-did-update-set-state
        this.setState({
          displayScrollButtons: canScroll
        });
      }
    }

    const gotNewHint = prevProps.hints.length !== this.props.hints.length;
    if (gotNewHint) {
      const images = ReactDOM.findDOMNode(this.refs.instructions).getElementsByTagName('img');
      for (let i = 0, image; (image = images[i]); i++) {
        image.onload = image.onload || this.scrollInstructionsToBottom;
      }
    }

    if (this.props.feedback || this.state.promptForHint || gotNewHint) {
      this.scrollInstructionsToBottom();
    }
  },

  componentWillUpdate(nextProps, nextState) {
    const gotNewFeedback = !this.props.feedback && nextProps.feedback;
    if (gotNewFeedback) {
      this.setState({
        promptForHint: false
      });
      if (!this.props.isMinecraft && nextProps.collapsed) {
        this.handleClickCollapser();
      }
    }
  },

  /**
   * Calculate our initial height (based off of rendered height of instructions)
   */
  componentDidMount() {
    window.addEventListener('resize', this.adjustMaxNeededHeight);

    // Might want to increase the size of our instructions after our icon image
    // has loaded, to make sure the image fits
    $(ReactDOM.findDOMNode(this.refs.icon)).load(function () {
      const minHeight = this.getMinHeight();
      if (this.props.height < minHeight) {
        this.props.setInstructionsRenderedHeight(minHeight);
      }
    }.bind(this));

    const maxNeededHeight = this.adjustMaxNeededHeight();

    // Initially set to 300. This might be adjusted when InstructionsWithWorkspace
    // adjusts max height.
    this.props.setInstructionsRenderedHeight(Math.min(maxNeededHeight, 300));
  },

  /**
   * When collapsed, height can change when we get additional feedback
   * or the hint prompt. In that case, we want to always resize.
   * When in resize mode, height can get below min height iff we resize
   * the window to be super small.  If we then resize it to be larger
   * again, we want to increase height.
   */
  componentWillReceiveProps(nextProps) {
    const minHeight = this.getMinHeight(nextProps.collapsed);
    const newHeight = Math.min(nextProps.maxHeight, minHeight);

    const shouldUpdateHeight = (nextProps.collapsed) ?
        newHeight !== this.props.height :
        nextProps.height < minHeight && nextProps.height < nextProps.maxHeight;

    if (shouldUpdateHeight) {
      this.props.setInstructionsRenderedHeight(newHeight);
    }
  },

  /**
   * @param {boolean} collapsed whether or not the height should be
   * caluclated as if the instructions are collapsed. Defaults to
   * current collapsed state.
   * @returns {number} The minimum height of the top instructions (which is just
   * the height of the little icon and the height of the resizer if we're not
   * collapsed
   */
  getMinHeight(collapsed=this.props.collapsed) {
    const collapseButtonHeight = getOuterHeight(this.refs.collapser, true);
    const scrollButtonsHeight = (!collapsed && this.refs.scrollButtons) ?
        this.refs.scrollButtons.getMinHeight() : 0;

    const minIconHeight = this.refs.icon ?
      getOuterHeight(this.refs.icon, true) : 0;
    const minInstructionsHeight = this.props.collapsed ?
      getOuterHeight(this.refs.instructions, true) : 0;

    const domNode = $(ReactDOM.findDOMNode(this));
    const margins = domNode.outerHeight(true) - domNode.outerHeight(false);

    const leftColHeight = minIconHeight;
    const middleColHeight = minInstructionsHeight;
    const rightColHeight = collapseButtonHeight + scrollButtonsHeight;

    // Only include resizer height if resizer is available
    const resizerHeight = collapsed ? 0 : RESIZER_HEIGHT;

    return Math.max(leftColHeight, middleColHeight, rightColHeight) +
        resizerHeight + margins;
  },

  /**
   * Given a prospective delta, determines how much we can actually change the
   * height (accounting for min/max) and changes height by that much.
   * @param {number} delta
   * @returns {number} How much we actually changed
   */
  handleHeightResize: function (delta = 0) {
    const minHeight = this.getMinHeight();
    const currentHeight = this.props.height;

    let newHeight = Math.max(minHeight, currentHeight + delta);
    newHeight = Math.min(newHeight, this.props.maxHeight);

    this.props.setInstructionsRenderedHeight(newHeight);
    return newHeight - currentHeight;
  },

  /**
   * Calculate how much height it would take to show top instructions with our
   * entire instructions visible and update store with this value.
   * @returns {number}
   */
  adjustMaxNeededHeight() {
    const minHeight = this.getMinHeight();
    const instructionsContent = this.refs.instructions;
    const maxNeededHeight = getOuterHeight(instructionsContent, true) +
      (this.props.collapsed ? 0 : RESIZER_HEIGHT);

    this.props.setInstructionsMaxHeightNeeded(Math.max(minHeight, maxNeededHeight));
    return maxNeededHeight;
  },

  /**
   * Handle a click to our collapser icon by changing our collapse state, and
   * updating our rendered height.
   */
  handleClickCollapser() {
    const nextCollapsed = !this.props.collapsed;
    this.props.toggleInstructionsCollapsed();

    // adjust rendered height based on next collapsed state
    if (nextCollapsed) {
      this.props.setInstructionsRenderedHeight(this.getMinHeight(nextCollapsed));
    } else {
      this.props.setInstructionsRenderedHeight(this.props.expandedHeight);
    }
  },

  /**
   * Handle a click to our "scroll up" button
   */
  handleScrollInstructionsUp() {
    const contentContainer = this.refs.instructions.parentElement;
    const contentHeight = contentContainer.clientHeight;
    scrollBy(contentContainer, contentHeight * -1 * SCROLL_BY_PERCENT);
  },

  /**
   * Handle a click to our "scroll down" button
   */
  handleScrollInstructionsDown() {
    const contentContainer = this.refs.instructions.parentElement;
    const contentHeight = contentContainer.clientHeight;
    scrollBy(contentContainer, contentHeight * SCROLL_BY_PERCENT);
  },

  /**
   * Manually scroll instructions to bottom. When we have multiple
   * elements in instructions, "bottom" is defined as 10 pixels above
   * the top of the bottommost element. This is so we don't scroll past
   * the beginning of a long element, and so we scroll to a position
   * such that you can see that there is an element above it which you
   * can scroll up to.
   */
  scrollInstructionsToBottom() {
    const instructions = this.refs.instructions;
    const contentContainer = instructions.parentElement;
    if (instructions.children.length > 1) {
      const lastChild = instructions.children[instructions.children.length - 1];
      scrollTo(contentContainer, lastChild.offsetTop - 10);
    } else {
      scrollBy(contentContainer, contentContainer.scrollHeight);
    }
  },

  /**
   * Handle a click to the hint display bubble (lightbulb)
   */
  handleClickBubble() {
    // If we don't have authored hints to display, clicking bubble shouldnt do anything
    if (this.props.hasAuthoredHints && this.props.hasUnseenHint) {
      this.setState({
        promptForHint: true
      });
      if (this.props.collapsed) {
        this.handleClickCollapser();
      }
    }
  },

  dismissHintPrompt() {
    this.setState({
      promptForHint: false
    });
  },

  showHint() {
    this.dismissHintPrompt();
    this.props.showNextHint();
    this.props.clearFeedback();
  },

  shouldDisplayHintPrompt() {
    return this.state && this.state.promptForHint && !this.props.collapsed;
  },

  shouldDisplayCollapserButton() {
    if (this.props.isMinecraft) {
      return false;
    }
    return this.props.longInstructions || this.props.hints.length || this.shouldDisplayHintPrompt() || this.props.feedback;
  },

  render: function () {
    const resizerHeight = (this.props.collapsed ? 0 : RESIZER_HEIGHT);

    const mainStyle = [
      this.props.isRtl ? styles.mainRtl : styles.main,
      {
        height: this.props.height - resizerHeight
      },
      this.props.isEmbedView && Object.assign({}, styles.embedView, {
        left: this.props.embedViewLeftOffset
      }),
      this.props.noVisualization && styles.noViz,
      this.props.isMinecraft && craftStyles.main,
      this.props.overlayVisible && styles.withOverlay
    ];

    const markdown = (this.props.collapsed || !this.props.longInstructions) ?
      this.props.shortInstructions : this.props.longInstructions;
    const renderedMarkdown = processMarkdown(markdown, { renderer });
    const acapelaSrc =(this.props.collapsed || !this.props.longInstructions) ?
      this.props.acapelaInstructionsSrc : this.props.acapelaMarkdownInstructionsSrc;
    const showAudioControls = experiments.isEnabled('tts') && acapelaSrc;

    // Only used by star wars levels
    const instructions2 = this.props.shortInstructions2 ?
      processMarkdown(this.props.shortInstructions2, { renderer }) : undefined;

    const leftColWidth = (this.props.smallStaticAvatar ? PROMPT_ICON_WIDTH : 10) +
      (this.props.hasAuthoredHints ? AUTHORED_HINTS_EXTRA_WIDTH : 0);

    return (
      <div style={mainStyle} className="editor-column">
        <ThreeColumns
          styles={{
            container: [styles.body, this.props.isMinecraft && craftStyles.body],
            left: this.props.isRtl ? styles.leftColRtl : styles.leftCol
          }}
          leftColWidth={leftColWidth}
          rightColWidth={this.state.rightColWidth}
          height={this.props.height - resizerHeight}
          allowScrolling={!this.props.isMinecraft}
        >
          <div
            style={[
              commonStyles.bubble,
              this.props.hasAuthoredHints ? styles.authoredHints : styles.noAuthoredHints
            ]}
          >
            <ProtectedStatefulDiv
              id="bubble"
              className="prompt-icon-cell"
              onClick={this.handleClickBubble}
            >
              {this.props.smallStaticAvatar &&
                <PromptIcon src={this.props.smallStaticAvatar} ref="icon"/>
              }
            </ProtectedStatefulDiv>
          </div>
          <div
            ref="instructions"
            className="csf-top-instructions"
            style={[
              styles.instructions,
              shouldDisplayChatTips(this.props.skinId) &&
                (this.props.isRtl ? styles.instructionsWithTipsRtl : styles.instructionsWithTips)
            ]}
          >
            <ChatBubble>
              <div style={[showAudioControls && styles.instructionsWithAudio]}>
                <Instructions
                  ref="instructions"
                  renderedMarkdown={renderedMarkdown}
                  onResize={this.adjustMaxNeededHeight}
                  inputOutputTable={this.props.collapsed ? undefined : this.props.inputOutputTable}
                  aniGifURL={this.props.aniGifURL}
                  inTopPane
                />
                {this.props.collapsed && instructions2 &&
                  <div
                    className="secondary-instructions"
                    dangerouslySetInnerHTML={{ __html: instructions2 }}
                  />
                }
              </div>
              {showAudioControls &&
                <div style={[styles.audioControls]}>
                  <InlineAudio src={acapelaSrc} />
                </div>
              }
              {this.props.overlayVisible &&
                <Button type="primary">
                  {msg.dialogOK()}
                </Button>
              }
            </ChatBubble>
            {!this.props.collapsed && this.props.hints && this.props.hints.map((hint) =>
              <InlineHint
                key={hint.hintId}
                borderColor={color.yellow}
                content={hint.content}
                block={hint.block}
              />
            )}
            {this.props.feedback && (this.props.isMinecraft || !this.props.collapsed) &&
              <InlineFeedback
                borderColor={this.props.isMinecraft ? color.white : color.charcoal}
                message={this.props.feedback.message}
              />}
            {this.shouldDisplayHintPrompt() &&
              <HintPrompt
                isMinecraft={this.props.isMinecraft}
                borderColor={color.yellow}
                onConfirm={this.showHint}
                onDismiss={this.dismissHintPrompt}
              />}
          </div>
          <div>
            <CollapserButton
              ref="collapser"
              style={[styles.collapserButton, !this.shouldDisplayCollapserButton() && commonStyles.hidden]}
              collapsed={this.props.collapsed}
              onClick={this.handleClickCollapser}
            />
            {!this.props.collapsed &&
              <ScrollButtons
                style={this.props.isRtl ? styles.scrollButtonsRtl : styles.scrollButtons}
                ref="scrollButtons"
                onScrollUp={this.handleScrollInstructionsUp}
                onScrollDown={this.handleScrollInstructionsDown}
                visible={this.state.displayScrollButtons}
                height={this.props.height - styles.scrollButtons.top - resizerHeight}
              />}
          </div>
        </ThreeColumns>
        {!this.props.collapsed && !this.props.isEmbedView &&
          <HeightResizer
            position={this.props.height}
            onResize={this.handleHeightResize}
          />}
      </div>
    );
  }
});
module.exports = connect(function propsFromStore(state) {
  return {
    overlayVisible: state.instructions.overlayVisible,
    acapelaInstructionsSrc: state.pageConstants.acapelaInstructionsSrc,
    acapelaMarkdownInstructionsSrc: state.pageConstants.acapelaMarkdownInstructionsSrc,
    hints: state.authoredHints.seenHints,
    hasUnseenHint: state.authoredHints.unseenHints.length > 0,
    skinId: state.pageConstants.skinId,
    showNextHint: state.pageConstants.showNextHint,
    isEmbedView: state.pageConstants.isEmbedView,
    embedViewLeftOffset: state.pageConstants.nonResponsiveVisualizationColumnWidth + VIZ_TO_INSTRUCTIONS_MARGIN,
    isMinecraft: !!state.pageConstants.isMinecraft,
    aniGifURL: state.pageConstants.aniGifURL,
    height: state.instructions.renderedHeight,
    expandedHeight: state.instructions.expandedHeight,
    maxHeight: Math.min(state.instructions.maxAvailableHeight,
      state.instructions.maxNeededHeight),
    collapsed: state.instructions.collapsed,
    shortInstructions: state.instructions.shortInstructions,
    shortInstructions2: state.instructions.shortInstructions2,
    longInstructions: state.instructions.longInstructions,
    hasAuthoredHints: state.instructions.hasAuthoredHints,
    feedback: state.instructions.feedback,
    isRtl: state.pageConstants.localeDirection === 'rtl',
    smallStaticAvatar: state.pageConstants.smallStaticAvatar,
    inputOutputTable: state.pageConstants.inputOutputTable,
    noVisualization: state.pageConstants.noVisualization
  };
}, function propsFromDispatch(dispatch) {
  return {
    toggleInstructionsCollapsed: function () {
      dispatch(instructions.toggleInstructionsCollapsed());
    },
    setInstructionsHeight: function (height) {
      dispatch(instructions.setInstructionsHeight(height));
    },
    setInstructionsRenderedHeight(height) {
      dispatch(instructions.setInstructionsRenderedHeight(height));
    },
    setInstructionsMaxHeightNeeded(height) {
      dispatch(instructions.setInstructionsMaxHeightNeeded(height));
    },
    clearFeedback(height) {
      dispatch(instructions.setFeedback(null));
    },
    showInstructionsDialog(height) {
      dispatch(openDialog({
        autoClose: false,
        showHints: true,
        aniGifOnly: false,
        hintsOnly: true
      }));
    }
  };
}, null, { withRef: true }
)(Radium(TopInstructions));<|MERGE_RESOLUTION|>--- conflicted
+++ resolved
@@ -26,13 +26,10 @@
 import ChatBubble from './ChatBubble';
 import Button from '../Button';
 import ProtectedStatefulDiv from '../ProtectedStatefulDiv';
-<<<<<<< HEAD
 import experiments from '../../experiments';
 import InlineAudio from './InlineAudio';
-=======
 import { Z_INDEX as OVERLAY_Z_INDEX } from '../Overlay';
 import msg from '@cdo/locale';
->>>>>>> 7bfba5d6
 
 import {
   getOuterHeight,
