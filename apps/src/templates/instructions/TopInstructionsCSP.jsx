
import $ from 'jquery';
import React, {PropTypes} from 'react';
import ReactDOM from 'react-dom';
import Radium from 'radium';
import {connect} from 'react-redux';
import processMarkdown from 'marked';
import renderer from "../../util/StylelessRenderer";
import TeacherOnlyMarkdown from './TeacherOnlyMarkdown';
import InlineAudio from './InlineAudio';
import ContainedLevel from '../ContainedLevel';
import PaneHeader, { PaneButton } from '../../templates/PaneHeader';
import experiments from '@cdo/apps/util/experiments';
import InstructionsTab from './InstructionsTab';
import HelpTabContents from './HelpTabContents';

var instructions = require('../../redux/instructions');
var color = require("../../util/color");
var styleConstants = require('../../styleConstants');
var commonStyles = require('../../commonStyles');

var Instructions = require('./Instructions');
var CollapserIcon = require('./CollapserIcon');
var HeightResizer = require('./HeightResizer');
var msg = require('@cdo/locale');

var HEADER_HEIGHT = styleConstants['workspace-headers-height'];
var RESIZER_HEIGHT = styleConstants['resize-bar-width'];

var MIN_HEIGHT = RESIZER_HEIGHT + 60;

var styles = {
  main: {
    position: 'absolute',
    marginLeft: 15,
    top: 0,
    right: 0,
    // left handled by media queries for .editor-column
  },
  noViz: {
    left: 0,
    right: 0,
    marginRight: 0,
    marginLeft: 0
  },
  body: {
    backgroundColor: 'white',
    overflowY: 'scroll',
    paddingLeft: 10,
    paddingRight: 10,
    position: 'absolute',
    top: HEADER_HEIGHT,
    bottom: 0,
    left: 0,
    right: 0
  },
  embedView: {
    height: undefined,
    bottom: 0
  },
  paneHeaderOverride: {
    color: color.default_text,
  },
  title: {
    textAlign: 'center',
    height: HEADER_HEIGHT,
    lineHeight: HEADER_HEIGHT + 'px'
  },
  helpTabs: {
    float: 'left',
    paddingTop: 6,
    paddingLeft: 30,
  },
  highlighted: {
    borderBottom: "2px solid " + color.default_text,
    color: color.default_text,
  },
};

var audioStyle = {
  wrapper: {
    float: 'right',
  },
  button: {
    height: 24,
    marginTop: '3px',
    marginBottom: '3px',
  },
  buttonImg: {
    lineHeight: '24px',
    fontSize: 15,
    paddingLeft: 12,
  }
};

var TopInstructions = React.createClass({
  propTypes: {
    isEmbedView: PropTypes.bool.isRequired,
    hasContainedLevels: PropTypes.bool,
    puzzleNumber: PropTypes.number.isRequired,
    stageTotal: PropTypes.number.isRequired,
    height: PropTypes.number.isRequired,
    expandedHeight: PropTypes.number.isRequired,
    maxHeight: PropTypes.number.isRequired,
    markdown: PropTypes.string,
    collapsed: PropTypes.bool.isRequired,
    noVisualization: PropTypes.bool.isRequired,
    toggleInstructionsCollapsed: PropTypes.func.isRequired,
    setInstructionsHeight: PropTypes.func.isRequired,
    setInstructionsRenderedHeight: PropTypes.func.isRequired,
    setInstructionsMaxHeightNeeded: PropTypes.func.isRequired,
    documentationUrl: PropTypes.string,
    ttsMarkdownInstructionsUrl:  PropTypes.string,
    levelVideos: PropTypes.array,
<<<<<<< HEAD
=======
    mapReference: PropTypes.string,
    referenceLinks: PropTypes.array,
    // TODO (epeach) - remove after resources tab A/B testing
    // provides access to script id for level data
    app: PropTypes.string,
    scriptName: PropTypes.string,
    stagePosition: PropTypes.number,
    levelPosition: PropTypes.number,
    scriptId: PropTypes.number,
    serverLevelId: PropTypes.number,
>>>>>>> 37c09c7e
  },

  state:{
    helpTabSelected: false,
  },

  /**
   * Calculate our initial height (based off of rendered height of instructions)
   */
  componentDidMount() {
    window.addEventListener('resize', this.adjustMaxNeededHeight);

    const maxNeededHeight = this.adjustMaxNeededHeight();

    // Initially set to 300. This might be adjusted when InstructionsWithWorkspace
    // adjusts max height.
    this.props.setInstructionsRenderedHeight(Math.min(maxNeededHeight, 300));
  },

  componentWillUnmount() {
    window.removeEventListener('resize', this.adjustMaxNeededHeight);
  },

  /**
   * Height can get below min height iff we resize the window to be super small.
   * If we then resize it to be larger again, we want to increase height.
   */
  componentWillReceiveProps(nextProps) {
    if (!nextProps.collapsed && nextProps.height < MIN_HEIGHT &&
        nextProps.height < nextProps.maxHeight) {
      this.props.setInstructionsRenderedHeight(Math.min(nextProps.maxHeight, MIN_HEIGHT));
    }
  },

  /**
   * Given a prospective delta, determines how much we can actually change the
   * height (accounting for min/max) and changes height by that much.
   * @param {number} delta
   * @returns {number} How much we actually changed
   */
  handleHeightResize: function (delta) {
    var minHeight = MIN_HEIGHT;
    var currentHeight = this.props.height;

    var newHeight = Math.max(minHeight, currentHeight + delta);
    newHeight = Math.min(newHeight, this.props.maxHeight);

    this.props.setInstructionsRenderedHeight(newHeight);
    return newHeight - currentHeight;
  },

  /**
   * Calculate how much height it would take to show top instructions with our
   * entire instructions visible and update store with this value.
   * @returns {number}
   */
  adjustMaxNeededHeight() {
    const maxNeededHeight = $(ReactDOM.findDOMNode(this.refs.instructions)).outerHeight(true) +
      HEADER_HEIGHT + RESIZER_HEIGHT;

    this.props.setInstructionsMaxHeightNeeded(maxNeededHeight);
    return maxNeededHeight;
  },

  /**
   * Handle a click of our collapser button by changing our collapse state, and
   * updating our rendered height.
   */
  handleClickCollapser() {
    const collapsed = !this.props.collapsed;
    this.props.toggleInstructionsCollapsed();

    // adjust rendered height based on next collapsed state
    if (collapsed) {
      this.props.setInstructionsRenderedHeight(HEADER_HEIGHT);
    } else {
      this.props.setInstructionsRenderedHeight(this.props.expandedHeight);
    }
  },

  /**
   * Handle a click on the Documentation PaneButton.
   */
  handleDocumentationClick() {
    const win = window.open(this.props.documentationUrl, '_blank');
    win.focus();
  },

  handleHelpTabClick() {
    this.setState({helpTabSelected: true});
  },

  handleInstructionTabClick() {
    this.setState({helpTabSelected: false});
  },

  render() {
    const mainStyle = [
      styles.main,
      {
        height: this.props.height - RESIZER_HEIGHT
      },
      this.props.noVisualization && styles.noViz,
      this.props.isEmbedView && styles.embedView,
    ];
    const ttsUrl = this.props.ttsMarkdownInstructionsUrl;
    const videoData = this.props.levelVideos ? this.props.levelVideos[0] : [];
<<<<<<< HEAD
=======
    const logText = JSON.stringify({'AppType': this.props.app, 'ScriptName': this.props.scriptName,
      'StagePosition': this.props.stagePosition, 'LevelPosition': this.props.levelPosition});

    // If we are in the resources tab experiment, only display the help tab when
    // are one or more videos
    const resourcesTabDisplayTab = (experiments.isEnabled('resources_tab') || experiments.isEnabled('resourcesTab')) && this.props.levelVideos.length > 0;

    const levelResourcesAvailable = ((this.props.levelVideos && this.props.levelVideos.length > 0) ||
      this.props.mapReference !== null ||
      (this.props.referenceLinks && this.props.referenceLinks.length > 0));

    // If we are in the additional resources experiment, only display the help tab
    // when there are one or more videos or additional resource links.
    const additionalResourcesDisplayTab = experiments.isEnabled('additionalResources') && levelResourcesAvailable;
    const displayHelpTab = resourcesTabDisplayTab || additionalResourcesDisplayTab;
>>>>>>> 37c09c7e
    return (
      <div style={mainStyle} className="editor-column">
        <PaneHeader hasFocus={false}>
          <div style={styles.paneHeaderOverride}>
            {!this.state.helpTabSelected && ttsUrl &&
              <InlineAudio src={ttsUrl} style={audioStyle}/>
            }
            {this.props.documentationUrl &&
              <PaneButton
                iconClass="fa fa-book"
                label={msg.documentation()}
                isRtl={false}
                headerHasFocus={false}
                onClick={this.handleDocumentationClick}
              />}
<<<<<<< HEAD
            {experiments.isEnabled('resourcesTab') &&
=======
            {(experiments.isEnabled('resources_tab') ||
              experiments.isEnabled('resourcesTab') ||
              experiments.isEnabled('additionalResources')) &&
>>>>>>> 37c09c7e
              <div style={styles.helpTabs}>
                <InstructionsTab
                  className="uitest-instructionsTab"
                  onClick={this.handleInstructionTabClick}
                  style={this.state.helpTabSelected ? null : styles.highlighted}
                  text={msg.instructions()}
                />
                {displayHelpTab &&
                  <InstructionsTab
                    className="uitest-helpTab"
                    onClick={this.handleHelpTabClick}
                    style={this.state.helpTabSelected ? styles.highlighted : null}
                    text={msg.helpTips()}
                  />
                }
              </div>
            }
            {!this.props.isEmbedView &&
              <CollapserIcon
                collapsed={this.props.collapsed}
                onClick={this.handleClickCollapser}
              />}
<<<<<<< HEAD
            {!experiments.isEnabled('resourcesTab') &&
=======
            {(!experiments.isEnabled('resources_tab') && !experiments.isEnabled('resourcesTab') && !experiments.isEnabled('additionalResources')) &&
>>>>>>> 37c09c7e
              <div style={styles.title}>
                {msg.puzzleTitle({
                  stage_total: this.props.stageTotal,
                  puzzle_number: this.props.puzzleNumber
                })}
              </div>
            }
          </div>
        </PaneHeader>
        <div style={[this.props.collapsed && commonStyles.hidden]}>
          <div style={styles.body}>
            {this.props.hasContainedLevels && <ContainedLevel ref="instructions"/>}
            {!this.props.hasContainedLevels &&
              <div ref="instructions">
                {!this.state.helpTabSelected &&
                  <Instructions
                    ref="instructions"
                    renderedMarkdown={processMarkdown(this.props.markdown,
                      { renderer })}
                    onResize={this.adjustMaxNeededHeight}
                    inTopPane
                  />
                }
                {this.state.helpTabSelected &&
                  <HelpTabContents
                    videoData={videoData}
                    mapReference={this.props.mapReference}
                    referenceLinks={this.props.referenceLinks}
                  />
                }
                <TeacherOnlyMarkdown/>
              </div>
            }
          </div>
          {!this.props.isEmbedView &&
            <HeightResizer
              position={this.props.height}
              onResize={this.handleHeightResize}
            />}
        </div>
      </div>
    );
  }
});
module.exports = connect(function propsFromStore(state) {
  return {
    isEmbedView: state.pageConstants.isEmbedView,
    hasContainedLevels: state.pageConstants.hasContainedLevels,
    puzzleNumber: state.pageConstants.puzzleNumber,
    stageTotal: state.pageConstants.stageTotal,
    height: state.instructions.renderedHeight,
    expandedHeight: state.instructions.expandedHeight,
    maxHeight: Math.min(state.instructions.maxAvailableHeight,
      state.instructions.maxNeededHeight),
    markdown: state.instructions.longInstructions,
    noVisualization: state.pageConstants.noVisualization,
    collapsed: state.instructions.collapsed,
    documentationUrl: state.pageConstants.documentationUrl,
    ttsMarkdownInstructionsUrl: state.pageConstants.ttsMarkdownInstructionsUrl,
    levelVideos: state.instructions.levelVideos,
<<<<<<< HEAD
=======
    mapReference: state.instructions.mapReference,
    referenceLinks: state.instructions.referenceLinks,
    app: state.instructions.app,
    scriptName: state.instructions.scriptName,
    stagePosition: state.instructions.stagePosition,
    levelPosition: state.instructions.levelPosition,
    scriptId: state.instructions.scriptId,
    serverLevelId: state.instructions.serverLevelId,
>>>>>>> 37c09c7e
  };
}, function propsFromDispatch(dispatch) {
  return {
    toggleInstructionsCollapsed() {
      dispatch(instructions.toggleInstructionsCollapsed());
    },
    setInstructionsHeight(height) {
      dispatch(instructions.setInstructionsHeight(height));
    },
    setInstructionsRenderedHeight(height) {
      dispatch(instructions.setInstructionsRenderedHeight(height));
    },
    setInstructionsMaxHeightNeeded(height) {
      dispatch(instructions.setInstructionsMaxHeightNeeded(height));
    }
  };
}, null, { withRef: true }
)(Radium(TopInstructions));<|MERGE_RESOLUTION|>--- conflicted
+++ resolved
@@ -112,19 +112,8 @@
     documentationUrl: PropTypes.string,
     ttsMarkdownInstructionsUrl:  PropTypes.string,
     levelVideos: PropTypes.array,
-<<<<<<< HEAD
-=======
     mapReference: PropTypes.string,
-    referenceLinks: PropTypes.array,
-    // TODO (epeach) - remove after resources tab A/B testing
-    // provides access to script id for level data
-    app: PropTypes.string,
-    scriptName: PropTypes.string,
-    stagePosition: PropTypes.number,
-    levelPosition: PropTypes.number,
-    scriptId: PropTypes.number,
-    serverLevelId: PropTypes.number,
->>>>>>> 37c09c7e
+    referenceLinks: PropTypes.array
   },
 
   state:{
@@ -232,14 +221,10 @@
     ];
     const ttsUrl = this.props.ttsMarkdownInstructionsUrl;
     const videoData = this.props.levelVideos ? this.props.levelVideos[0] : [];
-<<<<<<< HEAD
-=======
-    const logText = JSON.stringify({'AppType': this.props.app, 'ScriptName': this.props.scriptName,
-      'StagePosition': this.props.stagePosition, 'LevelPosition': this.props.levelPosition});
 
     // If we are in the resources tab experiment, only display the help tab when
     // are one or more videos
-    const resourcesTabDisplayTab = (experiments.isEnabled('resources_tab') || experiments.isEnabled('resourcesTab')) && this.props.levelVideos.length > 0;
+    const resourcesTabDisplayTab = experiments.isEnabled('resourcesTab') && this.props.levelVideos.length > 0;
 
     const levelResourcesAvailable = ((this.props.levelVideos && this.props.levelVideos.length > 0) ||
       this.props.mapReference !== null ||
@@ -249,7 +234,6 @@
     // when there are one or more videos or additional resource links.
     const additionalResourcesDisplayTab = experiments.isEnabled('additionalResources') && levelResourcesAvailable;
     const displayHelpTab = resourcesTabDisplayTab || additionalResourcesDisplayTab;
->>>>>>> 37c09c7e
     return (
       <div style={mainStyle} className="editor-column">
         <PaneHeader hasFocus={false}>
@@ -265,13 +249,9 @@
                 headerHasFocus={false}
                 onClick={this.handleDocumentationClick}
               />}
-<<<<<<< HEAD
-            {experiments.isEnabled('resourcesTab') &&
-=======
-            {(experiments.isEnabled('resources_tab') ||
-              experiments.isEnabled('resourcesTab') ||
+
+            {(experiments.isEnabled('resourcesTab') ||
               experiments.isEnabled('additionalResources')) &&
->>>>>>> 37c09c7e
               <div style={styles.helpTabs}>
                 <InstructionsTab
                   className="uitest-instructionsTab"
@@ -294,11 +274,8 @@
                 collapsed={this.props.collapsed}
                 onClick={this.handleClickCollapser}
               />}
-<<<<<<< HEAD
-            {!experiments.isEnabled('resourcesTab') &&
-=======
-            {(!experiments.isEnabled('resources_tab') && !experiments.isEnabled('resourcesTab') && !experiments.isEnabled('additionalResources')) &&
->>>>>>> 37c09c7e
+
+            {(!experiments.isEnabled('resourcesTab') && !experiments.isEnabled('additionalResources')) &&
               <div style={styles.title}>
                 {msg.puzzleTitle({
                   stage_total: this.props.stageTotal,
@@ -359,17 +336,8 @@
     documentationUrl: state.pageConstants.documentationUrl,
     ttsMarkdownInstructionsUrl: state.pageConstants.ttsMarkdownInstructionsUrl,
     levelVideos: state.instructions.levelVideos,
-<<<<<<< HEAD
-=======
     mapReference: state.instructions.mapReference,
-    referenceLinks: state.instructions.referenceLinks,
-    app: state.instructions.app,
-    scriptName: state.instructions.scriptName,
-    stagePosition: state.instructions.stagePosition,
-    levelPosition: state.instructions.levelPosition,
-    scriptId: state.instructions.scriptId,
-    serverLevelId: state.instructions.serverLevelId,
->>>>>>> 37c09c7e
+    referenceLinks: state.instructions.referenceLinks
   };
 }, function propsFromDispatch(dispatch) {
   return {
