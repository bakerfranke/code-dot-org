
import $ from 'jquery';
import React, {PropTypes, Component} from 'react';
import ReactDOM from 'react-dom';
import Radium from 'radium';
import {connect} from 'react-redux';
import processMarkdown from 'marked';
import renderer from "../../util/StylelessRenderer";
import TeacherOnlyMarkdown from './TeacherOnlyMarkdown';
import TeacherFeedback from "../TeacherFeedback";
import InlineAudio from './InlineAudio';
import ContainedLevel from '../ContainedLevel';
import PaneHeader, { PaneButton } from '../../templates/PaneHeader';
import InstructionsTab from './InstructionsTab';
import HelpTabContents from './HelpTabContents';
import {
  toggleInstructionsCollapsed,
  setInstructionsMaxHeightNeeded,
  setInstructionsRenderedHeight,
  setInstructionsHeight
} from '../../redux/instructions';
import color from "../../util/color";
import styleConstants from '../../styleConstants';
import commonStyles from '../../commonStyles';
import Instructions from './Instructions';
import CollapserIcon from './CollapserIcon';
import HeightResizer from './HeightResizer';
import msg from '@cdo/locale';
import experiments from '@cdo/apps/util/experiments';
import { ViewType } from '@cdo/apps/code-studio/viewAsRedux';

const HEADER_HEIGHT = styleConstants['workspace-headers-height'];
const RESIZER_HEIGHT = styleConstants['resize-bar-width'];

const MIN_HEIGHT = RESIZER_HEIGHT + 60;

const TabType = {
  INSTRUCTIONS: 'instructions',
  RESOURCES: 'resources',
  COMMENTS: 'comments'
};

const styles = {
  main: {
    position: 'absolute',
    marginLeft: 15,
    top: 0,
    right: 0,
    // left handled by media queries for .editor-column
  },
  noViz: {
    left: 0,
    right: 0,
    marginRight: 0,
    marginLeft: 0
  },
  body: {
    backgroundColor: 'white',
    overflowY: 'scroll',
    paddingLeft: 10,
    paddingRight: 10,
    position: 'absolute',
    top: HEADER_HEIGHT,
    bottom: 0,
    left: 0,
    right: 0
  },
  embedView: {
    height: undefined,
    bottom: 0
  },
  paneHeaderOverride: {
    color: color.default_text,
  },
  title: {
    textAlign: 'center',
    height: HEADER_HEIGHT,
    lineHeight: HEADER_HEIGHT + 'px'
  },
  helpTabs: {
    float: 'left',
    paddingTop: 6,
    paddingLeft: 30,
  },
  highlighted: {
    borderBottom: "2px solid " + color.default_text,
    color: color.default_text,
  },
};

const audioStyle = {
  wrapper: {
    float: 'right',
  },
  button: {
    height: 24,
    marginTop: '3px',
    marginBottom: '3px',
  },
  buttonImg: {
    lineHeight: '24px',
    fontSize: 15,
    paddingLeft: 12,
  }
};

class TopInstructions extends Component {
  static propTypes = {
    isEmbedView: PropTypes.bool.isRequired,
    hasContainedLevels: PropTypes.bool,
    puzzleNumber: PropTypes.number.isRequired,
    stageTotal: PropTypes.number.isRequired,
    height: PropTypes.number.isRequired,
    expandedHeight: PropTypes.number.isRequired,
    maxHeight: PropTypes.number.isRequired,
    markdown: PropTypes.string,
    collapsed: PropTypes.bool.isRequired,
    noVisualization: PropTypes.bool.isRequired,
    toggleInstructionsCollapsed: PropTypes.func.isRequired,
    setInstructionsHeight: PropTypes.func.isRequired,
    setInstructionsRenderedHeight: PropTypes.func.isRequired,
    setInstructionsMaxHeightNeeded: PropTypes.func.isRequired,
    documentationUrl: PropTypes.string,
    ttsMarkdownInstructionsUrl:  PropTypes.string,
    levelVideos: PropTypes.array,
    mapReference: PropTypes.string,
    referenceLinks: PropTypes.array,
<<<<<<< HEAD
    viewAs: PropTypes.oneOf(['Teacher', 'Student']),
=======
    viewAs: PropTypes.oneOf(Object.keys(ViewType)),
>>>>>>> 913e9290
    readOnlyWorkspace: PropTypes.bool
  };

  state = {
    tabSelected: this.props.viewAs === ViewType.Teacher && this.props.readOnlyWorkspace &&
      experiments.isEnabled(experiments.DEV_COMMENT_BOX_TAB) ? TabType.COMMENTS : TabType.INSTRUCTIONS,
  };

  /**
   * Calculate our initial height (based off of rendered height of instructions)
   */
  componentDidMount() {
    window.addEventListener('resize', this.adjustMaxNeededHeight);

    const maxNeededHeight = this.adjustMaxNeededHeight();

    // Initially set to 300. This might be adjusted when InstructionsWithWorkspace
    // adjusts max height.
    this.props.setInstructionsRenderedHeight(Math.min(maxNeededHeight, 300));
  }

  componentWillUnmount() {
    window.removeEventListener('resize', this.adjustMaxNeededHeight);
  }

  /**
   * Height can get below min height iff we resize the window to be super small.
   * If we then resize it to be larger again, we want to increase height.
   */
  componentWillReceiveProps(nextProps) {
    if (!nextProps.collapsed && nextProps.height < MIN_HEIGHT &&
        nextProps.height < nextProps.maxHeight) {
      this.props.setInstructionsRenderedHeight(Math.min(nextProps.maxHeight, MIN_HEIGHT));
    }
  }

  /**
   * Given a prospective delta, determines how much we can actually change the
   * height (accounting for min/max) and changes height by that much.
   * @param {number} delta
   * @returns {number} How much we actually changed
   */
  handleHeightResize = (delta) => {
    const currentHeight = this.props.height;

    let newHeight = Math.max(MIN_HEIGHT, currentHeight + delta);
    newHeight = Math.min(newHeight, this.props.maxHeight);

    this.props.setInstructionsRenderedHeight(newHeight);
    return newHeight - currentHeight;
  };

  /**
   * Calculate how much height it would take to show top instructions with our
   * entire instructions visible and update store with this value.
   * @returns {number}
   */

  adjustMaxNeededHeight = () => {
    let element;
    switch (this.state.tabSelected) {
      case TabType.RESOURCES:
        element = this.refs.helpTab;
        break;
      case TabType.INSTRUCTIONS:
        element = this.refs.instructions;
        break;
      case TabType.COMMENTS:
        element = this.refs.commentTab;
        break;
    }
    const maxNeededHeight = $(ReactDOM.findDOMNode(element)).outerHeight(true) +
      HEADER_HEIGHT + RESIZER_HEIGHT;

    this.props.setInstructionsMaxHeightNeeded(maxNeededHeight);
    return maxNeededHeight;
  };

  /**
   * Handle a click of our collapser button by changing our collapse state, and
   * updating our rendered height.
   */
  handleClickCollapser = () => {
    const collapsed = !this.props.collapsed;
    this.props.toggleInstructionsCollapsed();

    // adjust rendered height based on next collapsed state
    if (collapsed) {
      this.props.setInstructionsRenderedHeight(HEADER_HEIGHT);
    } else {
      this.props.setInstructionsRenderedHeight(this.props.expandedHeight);
    }
  };

  /**
   * Handle a click on the Documentation PaneButton.
   */
  handleDocumentationClick = () => {
    const win = window.open(this.props.documentationUrl, '_blank');
    win.focus();
  };

  handleHelpTabClick = () => {
    this.setState({tabSelected: TabType.RESOURCES});
  };

  handleInstructionTabClick = () => {
    this.setState({tabSelected: TabType.INSTRUCTIONS});
  };

  handleCommentTabClick = () => {
    this.setState({tabSelected: TabType.COMMENTS});
  };

  render() {
    const mainStyle = [
      styles.main,
      {
        height: this.props.height - RESIZER_HEIGHT
      },
      this.props.noVisualization && styles.noViz,
      this.props.isEmbedView && styles.embedView,
    ];
    const ttsUrl = this.props.ttsMarkdownInstructionsUrl;
    const videoData = this.props.levelVideos ? this.props.levelVideos[0] : [];

    // Only display the help tab when there are one or more videos or
    // additional resource links.
    const videosAvailable = this.props.levelVideos && this.props.levelVideos.length > 0;
    const levelResourcesAvailable = this.props.mapReference !== null ||
      (this.props.referenceLinks && this.props.referenceLinks.length > 0);

    const displayHelpTab = videosAvailable || levelResourcesAvailable;

    const displayFeedbackStable = experiments.isEnabled(experiments.COMMENT_BOX_TAB) && this.props.viewAs === ViewType.Teacher;

    const displayFeedbackDev = experiments.isEnabled(experiments.DEV_COMMENT_BOX_TAB) &&
      this.props.viewAs === ViewType.Teacher && this.props.readOnlyWorkspace;

    const displayFeedback = displayFeedbackDev || displayFeedbackStable;
    return (
      <div style={mainStyle} className="editor-column">
        <PaneHeader hasFocus={false}>
          <div style={styles.paneHeaderOverride}>
            {this.state.tabSelected === TabType.INSTRUCTIONS && ttsUrl &&
              <InlineAudio src={ttsUrl} style={audioStyle}/>
            }
            {this.props.documentationUrl &&
              <PaneButton
                iconClass="fa fa-book"
                label={msg.documentation()}
                isRtl={false}
                headerHasFocus={false}
                onClick={this.handleDocumentationClick}
              />}
            <div style={styles.helpTabs}>
              <InstructionsTab
                className="uitest-instructionsTab"
                onClick={this.handleInstructionTabClick}
                style={this.state.tabSelected === TabType.INSTRUCTIONS ? styles.highlighted : null}
                text={msg.instructions()}
              />
              {displayHelpTab &&
                <InstructionsTab
                  className="uitest-helpTab"
                  onClick={this.handleHelpTabClick}
                  style={this.state.tabSelected === TabType.RESOURCES ? styles.highlighted : null}
                  text={msg.helpTips()}
                />
              }
              {displayFeedback &&
                <InstructionsTab
                  className="uitest-feedback"
                  onClick={this.handleCommentTabClick}
                  style={this.state.tabSelected === TabType.COMMENTS ? styles.highlighted : null}
                  text={msg.feedback()}
                />
              }
            </div>
            {!this.props.isEmbedView &&
              <CollapserIcon
                collapsed={this.props.collapsed}
                onClick={this.handleClickCollapser}
              />}
          </div>
        </PaneHeader>
        <div style={[this.props.collapsed && commonStyles.hidden]}>
          <div style={styles.body}>
            <div ref="instructions">
              {this.props.hasContainedLevels &&
                <ContainedLevel
                  ref="instructions"
                  hidden={this.state.tabSelected !== TabType.INSTRUCTIONS}
                />
              }
              {!this.props.hasContainedLevels && this.state.tabSelected === TabType.INSTRUCTIONS &&
                <div>
                  <Instructions
                    ref="instructions"
                    renderedMarkdown={processMarkdown(this.props.markdown,
                      { renderer })}
                    onResize={this.adjustMaxNeededHeight}
                    inTopPane
                  />
                  <TeacherOnlyMarkdown/>
                </div>
              }
            </div>
            {this.state.tabSelected === TabType.RESOURCES &&
              <HelpTabContents
                ref="helpTab"
                videoData={videoData}
                mapReference={this.props.mapReference}
                referenceLinks={this.props.referenceLinks}
              />
            }
            {this.state.tabSelected === TabType.COMMENTS &&
              <TeacherFeedback
                ref="commentTab"
<<<<<<< HEAD
                internalFlag={displayFeedbackDev}
=======
                withUnreleasedFeatures={displayFeedbackDev}
>>>>>>> 913e9290
              />
            }
          </div>
          {!this.props.isEmbedView &&
            <HeightResizer
              position={this.props.height}
              onResize={this.handleHeightResize}
            />
          }
        </div>
      </div>
    );
  }
}
export default connect(state => ({
  isEmbedView: state.pageConstants.isEmbedView,
  hasContainedLevels: state.pageConstants.hasContainedLevels,
  puzzleNumber: state.pageConstants.puzzleNumber,
  stageTotal: state.pageConstants.stageTotal,
  height: state.instructions.renderedHeight,
  expandedHeight: state.instructions.expandedHeight,
  maxHeight: Math.min(state.instructions.maxAvailableHeight,
    state.instructions.maxNeededHeight),
  markdown: state.instructions.longInstructions,
  noVisualization: state.pageConstants.noVisualization,
  collapsed: state.instructions.collapsed,
  documentationUrl: state.pageConstants.documentationUrl,
  ttsMarkdownInstructionsUrl: state.pageConstants.ttsMarkdownInstructionsUrl,
  levelVideos: state.instructions.levelVideos,
  mapReference: state.instructions.mapReference,
  referenceLinks: state.instructions.referenceLinks,
  viewAs: state.viewAs,
  readOnlyWorkspace: state.pageConstants.isReadOnlyWorkspace
}), dispatch => ({
    toggleInstructionsCollapsed() {
      dispatch(toggleInstructionsCollapsed());
    },
    setInstructionsHeight(height) {
      dispatch(setInstructionsHeight(height));
    },
    setInstructionsRenderedHeight(height) {
      dispatch(setInstructionsRenderedHeight(height));
    },
    setInstructionsMaxHeightNeeded(height) {
      dispatch(setInstructionsMaxHeightNeeded(height));
    }
}), null, { withRef: true }
)(Radium(TopInstructions));<|MERGE_RESOLUTION|>--- conflicted
+++ resolved
@@ -125,11 +125,7 @@
     levelVideos: PropTypes.array,
     mapReference: PropTypes.string,
     referenceLinks: PropTypes.array,
-<<<<<<< HEAD
-    viewAs: PropTypes.oneOf(['Teacher', 'Student']),
-=======
     viewAs: PropTypes.oneOf(Object.keys(ViewType)),
->>>>>>> 913e9290
     readOnlyWorkspace: PropTypes.bool
   };
 
@@ -349,11 +345,7 @@
             {this.state.tabSelected === TabType.COMMENTS &&
               <TeacherFeedback
                 ref="commentTab"
-<<<<<<< HEAD
-                internalFlag={displayFeedbackDev}
-=======
                 withUnreleasedFeatures={displayFeedbackDev}
->>>>>>> 913e9290
               />
             }
           </div>
