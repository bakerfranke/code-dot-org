--- conflicted
+++ resolved
@@ -61,11 +61,8 @@
       studentId: studentId,
       latestFeedback: [],
       submitting: false,
-<<<<<<< HEAD
+      errorState: false,
       token: ""
-=======
-      errorState: false
->>>>>>> a59f6f45
     };
   }
 
@@ -76,12 +73,9 @@
       contentType: 'application/json;charset=UTF-8',
     }).done((data, textStatus, request) => {
       this.setState({latestFeedback: [data]});
-<<<<<<< HEAD
       this.setState({token: request.getResponseHeader('csrf-token')});
-=======
     }).fail((jqXhr, status) => {
       console.log(status + "  " + jqXhr.responseJSON);
->>>>>>> a59f6f45
     });
   };
 
