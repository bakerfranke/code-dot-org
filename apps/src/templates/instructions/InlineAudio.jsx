/* global CryptoJS */

import Radium from 'radium';
import React from 'react';

import { connect } from 'react-redux';

const TTS_URL = "https://cdo-tts.s3.amazonaws.com/sharon22k/180/100";

const styles = {
  error: {
    display: 'inline-block',
    marginLeft: 10,
    marginBottom: 0,
    padding: '5px 10px'
  },

  button: {
    'float': 'left',
    border: 'none',
    height: 32,
    margin: 0,
    outline: 'none',
    padding: 8,
    width: 33,
    boxSizing: 'border-box'
  },

  volumeButton: {
    background: "#7664A0",
    borderRadius: "100px 0px 0px 100px",
  },

  playPauseButton: {
    background: "#A69BC1",
    borderRadius: "0px 100px 100px 0px",
  },

  buttonImg: {
    opacity: 1,
    'float': 'left'
  }
};

const InlineAudio = React.createClass({
  propTypes: {
    assetUrl: React.PropTypes.func.isRequired,
    isK1: React.PropTypes.bool,
    src: React.PropTypes.string,
    message: React.PropTypes.string
  },

  componentWillUpdate: function (nextProps) {
    if (this.props.src !== nextProps.src ||
        this.props.message !== nextProps.message) {
      // unload current Audio object
      var audio = this.state.audio;
      audio.src = undefined;
      audio.load();

      this.setState({
        audio: undefined,
        playing: false,
      });
    }
  },

  getInitialState: function () {
    return {
      audio: undefined,
      playing: false,
      error: false,
    };
  },

  getAudioElement: function () {
    if (this.state.audio) {
      return this.state.audio;
    }

    var audio = new Audio(this.getAudioSrc());
    audio.addEventListener("ended", e => {
      this.setState({
        playing: false
      });
    });

    this.setState({ audio });
    return audio;
  },

  getAudioSrc: function () {
    if (this.props.src) {
      return this.props.src;
    }

    let hash = CryptoJS.MD5(this.props.message).toString(CryptoJS.enc.Base64);
    let ttsUrl = `${TTS_URL}/${hash}/${encodeURIComponent(this.props.message)}.mp3`;
    return ttsUrl;
  },

  toggleAudio: function () {
    this.state.playing ? this.pauseAudio() : this.playAudio();
  },

  playAudio: function () {
    this.getAudioElement().play().catch(function (e) {
      this.setState({
        playing: false,
        error: true
      });
    }.bind(this));

    this.setState({ playing: true });
  },

  pauseAudio: function () {
    this.getAudioElement().pause();
    this.setState({ playing: false });
  },

  render: function () {
<<<<<<< HEAD
    if (experiments.isEnabled('tts') && !this.state.error && this.getAudioSrc()) {
=======
    if (this.props.isK1 && this.getAudioSrc()) {
>>>>>>> 6ed0cfbf
      return (
        <div className="inline-audio">
          <div style={[styles.button, styles.volumeButton]}>
            <img style={styles.buttonImg} src={this.props.assetUrl("media/common_images/volume.png")} />
          </div>
          <button style={[styles.button, styles.playPauseButton]} onClick={this.toggleAudio}>
            <img
              style={styles.buttonImg}
              src={this.state.playing ?
                this.props.assetUrl("media/common_images/pause.png") :
                this.props.assetUrl("media/common_images/play.png")}
            />
          </button>
        </div>
      );
    }

    return null;
  }
});

export default connect(function propsFromStore(state) {
  return {
    assetUrl: state.pageConstants.assetUrl,
    isK1: state.pageConstants.isK1,
  };
})(Radium(InlineAudio));<|MERGE_RESOLUTION|>--- conflicted
+++ resolved
@@ -120,11 +120,7 @@
   },
 
   render: function () {
-<<<<<<< HEAD
-    if (experiments.isEnabled('tts') && !this.state.error && this.getAudioSrc()) {
-=======
-    if (this.props.isK1 && this.getAudioSrc()) {
->>>>>>> 6ed0cfbf
+    if (this.props.isK1 && !this.state.error && this.getAudioSrc()) {
       return (
         <div className="inline-audio">
           <div style={[styles.button, styles.volumeButton]}>
