var connect = require('react-redux').connect;
var utils = require('../../utils');
var styleConstants = require('../../styleConstants');
var CodeWorkspaceContainer = require('../CodeWorkspaceContainer');
var TopInstructions = require('./TopInstructions');
var instructions = require('../../redux/instructions');

var HEADER_HEIGHT = styleConstants['workspace-headers-height'];
var RESIZER_HEIGHT = styleConstants['resize-bar-width'];

/**
 * A component representing the right side of the screen in our app. In particular
 * it has instructions in the top pane (unless disabled), a resizer, and then
 * our code workspace component
 */
var InstructionsWithWorkspace = React.createClass({
  propTypes: {
<<<<<<< HEAD
    generateCodeWorkspaceHtml: React.PropTypes.func.isRequired,
    hideSource: React.PropTypes.bool.isRequired,
=======
    codeWorkspace: React.PropTypes.element.isRequired,
>>>>>>> 39563cd3

    // props provided via connect
    showInstructions: React.PropTypes.bool.isRequired,
    instructionsCollapsed: React.PropTypes.bool.isRequired,
    instructionsHeight: React.PropTypes.number.isRequired,
    instructionsMaxHeight: React.PropTypes.number.isRequired,
    setInstructionsHeight: React.PropTypes.func.isRequired,
    setInstructionsMaxHeight: React.PropTypes.func.isRequired,
  },

  getInitialState() {
    // only used so that we can rerender when resized
    return {
      windowWidth: undefined,
      windowHeight: undefined
    };
  },

  /**
   * Called when the window resizes. Look to see if width/height changed, then
   * call adjustTopPaneHeight as our maxHeight may need adjusting.
   */
  onResize: function () {
    var windowWidth = $(window).width();
    var windowHeight = $(window).height();

    // We fire window resize events when the grippy is dragged so that non-React
    // controlled components are able to rerender the editor. If width/height
    // didn't change, we don't need to do anything else here
    if (windowWidth === this.state.windowWidth &&
        windowHeight === this.state.windowHeight) {
      return;
    }

    this.setState({
      windowWidth: $(window).width(),
      windowHeight: $(window).height()
    });

    this.adjustTopPaneHeight();
  },

  /**
   * Adjust the height and maxHeight of our top pane based on the rendered size
   * of the instructions, and the rendered size of the workspace.
   * Our strategy in doing so is as follows:
   * The top pane should never be longer than the rendered height of the instructions
   * The workspace area has a minimum size, and we shouldn't allow the top pane
   * to grow enough to exceed this.
   * At small enough window sizes where we can't shrink enough to meet all of
   * our minimum sizes, shrink the debugger, editor, and instructions pane equally
   */
  adjustTopPaneHeight: function () {
    if (!this.props.showInstructions) {
      return;
    }

    // Have a preference for showing at least 150px of editor and 120px of
    // debugger. Shrink instructions to make room. If that doesn't provide
    // enough space, start also shrinking workspace
    var EDITOR_RESERVE = 150;
    var DEBUGGER_RESERVE = 120;
    var INSTRUCTIONS_RESERVE = 150;

    var topPaneHeight = this.props.instructionsHeight;
    var totalHeight = topPaneHeight + this.refs.codeWorkspace.getContentHeight();
    var topInstructions = this.refs.topInstructions.getWrappedInstance();
    var instructionsContentHeight = topInstructions.getContentHeight();

    // The max space we could use for our top pane if editor/debugger used
    // only the reserved amount of space.
    var topSpaceAvailable = totalHeight - EDITOR_RESERVE - DEBUGGER_RESERVE;

    // Dont want topPaneHeight to extend past rendered length of content.
    var maxHeight = instructionsContentHeight + HEADER_HEIGHT + RESIZER_HEIGHT;
    if (maxHeight < topPaneHeight) {
      topPaneHeight = maxHeight;
    }

    if (topSpaceAvailable < topPaneHeight) {
      // if we'll still be at least 150px, just make our topPaneHeight smaller
      if (topSpaceAvailable > INSTRUCTIONS_RESERVE) {
        topPaneHeight = topSpaceAvailable;
      } else {
        topPaneHeight = Math.round(totalHeight / 3);
      }
      maxHeight = topPaneHeight;
    } else if (topSpaceAvailable < maxHeight) {
      maxHeight = topSpaceAvailable;
    }
    this.props.setInstructionsHeight(Math.min(topPaneHeight, maxHeight));
    this.props.setInstructionsMaxHeight(maxHeight);
  },

  /**
   * @returns {number} How much vertical space is consumed by the TopInstructions
   */
  topPaneHeight: function () {
    // instructionsHeight represents the height of the TopInstructions if displayed
    // and not collapsed
    var height = this.props.instructionsHeight;

    // If collapsed, we only use display instructions header
    if (this.props.instructionsCollapsed) {
      height = HEADER_HEIGHT;
    }

    // Or we may not display the instructions pane at all
    if (!this.props.showInstructions) {
      height = 0;
    }

    return height;
  },

  componentDidMount: function () {
    if (this.props.showInstructions) {
      this.adjustTopPaneHeight();

      window.addEventListener('resize', this.onResize);
    }
  },

  componentWillUnmount: function () {
    if (this.props.showInstructions) {
      window.removeEventListener("resize", this.onResize);
    }
  },

  render: function () {
    var topPaneHeight = this.topPaneHeight();

    return (
      <span>
        {this.props.showInstructions && <TopInstructions
            ref="topInstructions"
            height={topPaneHeight}
            onLoadImage={this.adjustTopPaneHeight}/>
        }
        <CodeWorkspaceContainer
            ref="codeWorkspace"
            topMargin={topPaneHeight}
            noVisualization={false}
            isRtl={false}
<<<<<<< HEAD
            hidden={this.props.hideSource}
            generateCodeWorkspaceHtml={this.props.generateCodeWorkspaceHtml}
=======
            codeWorkspace={this.props.codeWorkspace}
>>>>>>> 39563cd3
            onSizeChange={utils.fireResizeEvent}/>
      </span>
    );
  }
});

module.exports = connect(function propsFromStore(state) {
  return {
    showInstructions: state.level.instructionsInTopPane && !!state.level.instructionsMarkdown,
    instructionsCollapsed: state.instructions.collapsed || !state.level.instructionsInTopPane,
    instructionsHeight: state.instructions.height,
    instructionsMaxHeight: state.instructions.maxHeight,
  };
}, function propsFromDispatch(dispatch) {
  return {
    setInstructionsHeight: function (height) {
      dispatch(instructions.setInstructionsHeight(height));
    },
    setInstructionsMaxHeight: function (maxHeight) {
      dispatch(instructions.setInstructionsMaxHeight(maxHeight));
    }
  };
})(InstructionsWithWorkspace);<|MERGE_RESOLUTION|>--- conflicted
+++ resolved
@@ -15,12 +15,7 @@
  */
 var InstructionsWithWorkspace = React.createClass({
   propTypes: {
-<<<<<<< HEAD
-    generateCodeWorkspaceHtml: React.PropTypes.func.isRequired,
-    hideSource: React.PropTypes.bool.isRequired,
-=======
     codeWorkspace: React.PropTypes.element.isRequired,
->>>>>>> 39563cd3
 
     // props provided via connect
     showInstructions: React.PropTypes.bool.isRequired,
@@ -165,12 +160,7 @@
             topMargin={topPaneHeight}
             noVisualization={false}
             isRtl={false}
-<<<<<<< HEAD
-            hidden={this.props.hideSource}
-            generateCodeWorkspaceHtml={this.props.generateCodeWorkspaceHtml}
-=======
             codeWorkspace={this.props.codeWorkspace}
->>>>>>> 39563cd3
             onSizeChange={utils.fireResizeEvent}/>
       </span>
     );
