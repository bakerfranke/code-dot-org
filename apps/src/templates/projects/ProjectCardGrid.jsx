import React, {Component, PropTypes} from 'react';
import ProjectAppTypeArea from './ProjectAppTypeArea.jsx';
import {projectPropType, Galleries} from './projectConstants';
import i18n from "@cdo/locale";
import {connect} from 'react-redux';
import color from "../../util/color";
import styleConstants from '../../styleConstants';

const NUM_PROJECTS_ON_PREVIEW = 4;
const NUM_PROJECTS_IN_APP_VIEW = 12;

const styles = {
  grid: {
    width: styleConstants['content-width']
  },
  link: {
    color: color.light_teal
  }
};

class ProjectCardGrid extends Component {
  constructor() {
    super();
    this.state = {
      showAll: true,
      showApp: ''
    };
  }

  static propTypes = {
    projectLists: PropTypes.shape({
      applab: PropTypes.arrayOf(projectPropType),
      gamelab: PropTypes.arrayOf(projectPropType),
      playlab: PropTypes.arrayOf(projectPropType),
      artist: PropTypes.arrayOf(projectPropType),
      minecraft: PropTypes.arrayOf(projectPropType),
      bounce: PropTypes.arrayOf(projectPropType),
      events: PropTypes.arrayOf(projectPropType),
      k1: PropTypes.arrayOf(projectPropType),
    }).isRequired,
    galleryType: PropTypes.oneOf(['personal', 'class', 'public']).isRequired,
    selectedGallery: PropTypes.string.isRequired
  };

  componentWillReceiveProps(nextProps) {
    if (nextProps.selectedGallery !== this.props.selectedGallery && nextProps.selectedGallery === Galleries.PUBLIC) {
      this.setState({showAll: true, showApp: ''});
    }
  }

  onSelectApp = (appType) => {
    this.setState({showAll: false, showApp: appType});
<<<<<<< HEAD
  }
=======
  };
>>>>>>> 50c86204

  viewAllProjects = () => {
    this.setState({showAll: true, showApp: ''});
<<<<<<< HEAD
  }
=======
  };
>>>>>>> 50c86204

  render() {
    const { projectLists } = this.props;
    const numProjects = this.state.showAll ? NUM_PROJECTS_ON_PREVIEW : NUM_PROJECTS_IN_APP_VIEW;
    return (
      <div style={styles.grid}>
        {(this.state.showAll) &&
          <div>
            <ProjectAppTypeArea
              labKey="playlab"
              labName={i18n.projectGroupPlaylab()}
              labViewMoreString={i18n.projectGroupPlaylabViewMore()}
              projectList={projectLists.playlab}
              numProjectsToShow={numProjects}
              galleryType={this.props.galleryType}
              navigateFunction={this.onSelectApp}
              isDetailView={false}
              hideWithoutThumbnails={true}
            />
            <ProjectAppTypeArea
              labKey="events"
              labName={i18n.projectGroupEvents()}
              labViewMoreString={i18n.projectGroupEventsViewMore()}
              projectList={projectLists.events}
              numProjectsToShow={numProjects}
              galleryType={this.props.galleryType}
              navigateFunction={this.onSelectApp}
              isDetailView={false}
              hideWithoutThumbnails={true}
            />
            <ProjectAppTypeArea
              labKey="artist"
              labName={i18n.projectGroupArtist()}
              labViewMoreString={i18n.projectGroupArtistViewMore()}
              projectList={projectLists.artist}
              numProjectsToShow={numProjects}
              galleryType={this.props.galleryType}
              navigateFunction={this.onSelectApp}
              isDetailView={false}
              hideWithoutThumbnails={true}
            />
            <ProjectAppTypeArea
              labKey="minecraft"
              labName={i18n.projectGroupMinecraft()}
              labViewMoreString={i18n.projectGroupMinecraftViewMore()}
              projectList={projectLists.minecraft}
              numProjectsToShow={numProjects}
              galleryType={this.props.galleryType}
              navigateFunction={this.onSelectApp}
              isDetailView={false}
              hideWithoutThumbnails={true}
            />
            <ProjectAppTypeArea
              labKey="applab"
              labName={i18n.projectTypeApplab()}
              labViewMoreString={i18n.projectTypeApplabViewMore()}
              projectList={projectLists.applab}
              numProjectsToShow={numProjects}
              galleryType={this.props.galleryType}
              navigateFunction={this.onSelectApp}
              isDetailView={false}
              hideWithoutThumbnails={true}
            />
            <ProjectAppTypeArea
              labKey="gamelab"
              labName={i18n.projectTypeGamelab()}
              labViewMoreString={i18n.projectTypeGamelabViewMore()}
              projectList={projectLists.gamelab}
              numProjectsToShow={numProjects}
              galleryType={this.props.galleryType}
              navigateFunction={this.onSelectApp}
              isDetailView={false}
              hideWithoutThumbnails={true}
            />
            <ProjectAppTypeArea
              labKey="k1"
              labName={i18n.projectGroupPreReader()}
              labViewMoreString={i18n.projectGroupPreReaderViewMore()}
              projectList={projectLists.k1}
              numProjectsToShow={numProjects}
              galleryType={this.props.galleryType}
              navigateFunction={this.onSelectApp}
              isDetailView={false}
              hideWithoutThumbnails={true}
            />
          </div>
        }

        {(!this.state.showAll) &&
          <div>
            {this.state.showApp === 'playlab' &&
              <ProjectAppTypeArea
                labKey="playlab"
                labName={i18n.projectGroupPlaylabAllProjects()}
                labViewMoreString={i18n.projectsViewAll()}
                projectList={projectLists.playlab}
                numProjectsToShow={numProjects}
                galleryType={this.props.galleryType}
                navigateFunction={this.viewAllProjects}
                isDetailView={true}
              />
            }
            {this.state.showApp === 'events' &&
              <ProjectAppTypeArea
                labKey="events"
                labName={i18n.projectGroupEventsAllProjects()}
                labViewMoreString={i18n.projectsViewAll()}
                projectList={projectLists.events}
                numProjectsToShow={numProjects}
                galleryType={this.props.galleryType}
                navigateFunction={this.viewAllProjects}
                isDetailView={true}
              />
            }
            {this.state.showApp === 'artist' &&
              <ProjectAppTypeArea
                labKey="artist"
                labName={i18n.projectGroupArtistAllProjects()}
                labViewMoreString={i18n.projectsViewAll()}
                projectList={projectLists.artist}
                numProjectsToShow={numProjects}
                galleryType={this.props.galleryType}
                navigateFunction={this.viewAllProjects}
                isDetailView={true}
              />
            }
            {this.state.showApp === 'minecraft' &&
              <ProjectAppTypeArea
                labKey="minecraft"
                labName={i18n.projectGroupMinecraftAllProjects()}
                labViewMoreString={i18n.projectsViewAll()}
                projectList={projectLists.minecraft}
                numProjectsToShow={numProjects}
                galleryType={this.props.galleryType}
                navigateFunction={this.viewAllProjects}
                isDetailView={true}
              />
            }
            {this.state.showApp === 'applab' &&
              <ProjectAppTypeArea
                labKey="applab"
                labName={i18n.projectTypeAllProjectsApplab()}
                labViewMoreString={i18n.projectsViewAll()}
                projectList={projectLists.applab}
                numProjectsToShow={numProjects}
                galleryType={this.props.galleryType}
                navigateFunction={this.viewAllProjects}
                isDetailView={true}
              />
            }
            {this.state.showApp === 'gamelab' &&
              <ProjectAppTypeArea
                labKey="gamelab"
                labName={i18n.projectTypeAllProjectsGamelab()}
                labViewMoreString={i18n.projectsViewAll()}
                projectList={projectLists.gamelab}
                numProjectsToShow={numProjects}
                galleryType={this.props.galleryType}
                navigateFunction={this.viewAllProjects}
                isDetailView={true}
              />
            }
            {this.state.showApp === 'k1' &&
              <ProjectAppTypeArea
                labKey="k1"
                labName={i18n.projectGroupPreReaderAllProjects()}
                labViewMoreString={i18n.projectsViewAll()}
                projectList={projectLists.k1}
                numProjectsToShow={numProjects}
                galleryType={this.props.galleryType}
                navigateFunction={this.viewAllProjects}
                isDetailView={true}
              />
            }
          </div>
        }

      </div>
    );
  }
}

export default connect(state => ({
  selectedGallery: state.projects.selectedGallery
}))(ProjectCardGrid);<|MERGE_RESOLUTION|>--- conflicted
+++ resolved
@@ -50,19 +50,11 @@
 
   onSelectApp = (appType) => {
     this.setState({showAll: false, showApp: appType});
-<<<<<<< HEAD
-  }
-=======
   };
->>>>>>> 50c86204
 
   viewAllProjects = () => {
     this.setState({showAll: true, showApp: ''});
-<<<<<<< HEAD
-  }
-=======
   };
->>>>>>> 50c86204
 
   render() {
     const { projectLists } = this.props;
