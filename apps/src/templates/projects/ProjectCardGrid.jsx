--- conflicted
+++ resolved
@@ -27,10 +27,6 @@
       playlab: PropTypes.arrayOf(projectPropType),
       artist: PropTypes.arrayOf(projectPropType),
     }).isRequired,
-<<<<<<< HEAD
-    galleryType: PropTypes.oneOf(['personal', 'class', 'public']).isRequired,
-    pageLocation: PropTypes.string.isRequired
-=======
     hasOlderProjects: PropTypes.shape({
       applab: PropTypes.bool.isRequired,
       gamelab: PropTypes.bool.isRequired,
@@ -38,8 +34,8 @@
       artist: PropTypes.bool.isRequired,
     }).isRequired,
     fetchOlderProjects: PropTypes.func.isRequired,
-    galleryType: PropTypes.oneOf(['personal', 'class', 'public']).isRequired
->>>>>>> 9c33bad5
+    galleryType: PropTypes.oneOf(['personal', 'class', 'public']).isRequired,
+    pageLocation: PropTypes.string.isRequired
   },
 
   getInitialState() {
