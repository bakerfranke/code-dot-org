--- conflicted
+++ resolved
@@ -312,11 +312,6 @@
 
 export const UnconnectedSectionTable = SectionTable;
 
-<<<<<<< HEAD
-export default connect(state => ({
-  sectionRows: getSectionRows(state, state.teacherSections.sectionIds)
-=======
 export default connect((state, ownProps) => ({
   sectionRows: getSectionRows(state, ownProps.sectionIds)
->>>>>>> af4504d1
 }))(SectionTable);