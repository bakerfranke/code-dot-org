--- conflicted
+++ resolved
@@ -9,10 +9,6 @@
   setSections,
 } from '@cdo/apps/templates/teacherDashboard/teacherSectionsRedux';
 
-<<<<<<< HEAD
-const fakeStudents = num => _.range(num).map(x => 'Student' + x);
-=======
->>>>>>> 3ba697f5
 const sections = [
   {
     id: 11,
@@ -21,19 +17,11 @@
     loginType: "picture",
     grade: "2",
     code: "PMTKVH",
-<<<<<<< HEAD
     stageExtras: false,
     pairingAllowed: true,
     scriptId: null,
     courseId: 29,
-    studentNames: fakeStudents(10)
-=======
-    stage_extras: false,
-    pairing_allowed: true,
-    script: null,
-    course_id: 29,
     studentCount: 10,
->>>>>>> 3ba697f5
   },
   {
     id: 12,
@@ -42,22 +30,11 @@
     loginType: "picture",
     grade: "11",
     code: "DWGMFX",
-<<<<<<< HEAD
     stageExtras: false,
     pairingAllowed: true,
     scriptId: 36,
     courseId: null,
-    studentNames: fakeStudents(1)
-=======
-    stage_extras: false,
-    pairing_allowed: true,
-    script: {
-      id: 36,
-      name: 'course3'
-    },
-    course_id: null,
     studentCount: 1,
->>>>>>> 3ba697f5
   },
   {
     id: 307,
@@ -66,22 +43,11 @@
     loginType: "email",
     grade: "10",
     code: "WGYXTR",
-<<<<<<< HEAD
     stageExtras: true,
     pairingAllowed: false,
     scriptId: 46,
     courseId: null,
-    studentNames: []
-=======
-    stage_extras: true,
-    pairing_allowed: false,
-    script: {
-      id: 46,
-      name: 'infinity'
-    },
-    course_id: null,
     studentCount: 0,
->>>>>>> 3ba697f5
   }
 ];
 
