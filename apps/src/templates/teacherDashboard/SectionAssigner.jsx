import PropTypes from 'prop-types';
import React, {Component} from 'react';
import {connect} from 'react-redux';
import i18n from '@cdo/locale';
import {sectionForDropdownShape} from './shapes';
import TeacherSectionSelector from './TeacherSectionSelector';
import AssignButton from '@cdo/apps/templates/AssignButton';
import UnassignButton from '@cdo/apps/templates/UnassignButton';
import {selectSection} from '@cdo/apps/templates/teacherDashboard/teacherSectionsRedux';

const styles = {
  content: {
    display: 'flex'
  },
  label: {
    width: '100%',
    fontSize: 16,
    fontFamily: '"Gotham 5r", sans-serif',
    paddingTop: 10,
    paddingBottom: 10
  }
};

class SectionAssigner extends Component {
  static propTypes = {
    sections: PropTypes.arrayOf(sectionForDropdownShape).isRequired,
    selectSection: PropTypes.func.isRequired,
    showAssignButton: PropTypes.bool,
    courseId: PropTypes.number,
    scriptId: PropTypes.number,
    selectedSectionId: PropTypes.number,
    forceReload: PropTypes.bool
  };

  onChangeSection = sectionId => {
    this.props.selectSection(sectionId);
  };

  render() {
    const {
      sections,
      showAssignButton,
      courseId,
      scriptId,
      selectedSectionId,
      forceReload
    } = this.props;
    const selectedSection = sections.find(
      section => section.id === selectedSectionId
    );

    return (
      <div>
        <div style={styles.label}>{i18n.currentSection()}</div>
        <div style={styles.content}>
          <TeacherSectionSelector
            sections={sections}
            onChangeSection={this.onChangeSection}
            selectedSection={selectedSection}
<<<<<<< HEAD
            forceReload={forceReload}
=======
            courseId={courseId}
            scriptId={scriptId}
>>>>>>> ab0cfcdb
          />
          {selectedSection && selectedSection.isAssigned && (
            <UnassignButton sectionId={selectedSection.id} />
          )}
          {selectedSection &&
            !selectedSection.isAssigned &&
            showAssignButton && (
              <AssignButton
                sectionId={selectedSection.id}
                courseId={courseId}
                scriptId={scriptId}
              />
            )}
        </div>
      </div>
    );
  }
}

export const UnconnectedSectionAssigner = SectionAssigner;

export default connect(
  state => ({
    selectedSectionId: parseInt(state.teacherSections.selectedSectionId)
  }),
  dispatch => ({
    selectSection(sectionId) {
      dispatch(selectSection(sectionId));
    }
  })
)(SectionAssigner);<|MERGE_RESOLUTION|>--- conflicted
+++ resolved
@@ -57,12 +57,9 @@
             sections={sections}
             onChangeSection={this.onChangeSection}
             selectedSection={selectedSection}
-<<<<<<< HEAD
             forceReload={forceReload}
-=======
             courseId={courseId}
             scriptId={scriptId}
->>>>>>> ab0cfcdb
           />
           {selectedSection && selectedSection.isAssigned && (
             <UnassignButton sectionId={selectedSection.id} />
