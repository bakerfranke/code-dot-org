import React, {PropTypes, Component} from 'react';
import {Route, Switch} from 'react-router-dom';
import TeacherDashboardNavigation from './TeacherDashboardNavigation';
import StatsTableWithData from './StatsTableWithData';
import SectionProjectsListWithData from '@cdo/apps/templates/projects/SectionProjectsListWithData';
import ManageStudentsTable from '@cdo/apps/templates/manageStudents/ManageStudentsTable';
import {summarizedSectionShape} from '@cdo/apps/templates/teacherDashboard/shapes';

export default class TeacherDashboard extends Component {
  static propTypes = {
    section: summarizedSectionShape.isRequired,
    studioUrlPrefix: PropTypes.string
  };

  render() {
    const {section, studioUrlPrefix} = this.props;

    return (
      <div>
        <TeacherDashboardNavigation/>
        <Switch>
          <Route
            path="/stats"
<<<<<<< HEAD
            component={props => <StatsTableWithData {...props} sectionId={section.id}/>}
=======
            component={props => <StatsTableWithData/>}
>>>>>>> 5e4caf14
          />
          <Route
            path="/progress"
            component={props => <div>Progress content goes here!</div>}
          />
          <Route
            path="/manage_students"
            component={props => <ManageStudentsTable  {...props} studioUrlPrefix={studioUrlPrefix}/>
            }
          />
          <Route
            path="/projects"
            component={props => <SectionProjectsListWithData {...props} sectionId={section.id} studioUrlPrefix={studioUrlPrefix}/>}
          />
          <Route
            path="/text_responses"
            component={props => <div>Text responses content goes here!</div>}
          />
          <Route
            path="/assessments"
            component={props => <div>Assessments/Surveys content goes here!</div>}
          />
          <Route component={props => <div>Progress content goes here - default for now.</div>} />
        </Switch>
      </div>
    );
  }
}<|MERGE_RESOLUTION|>--- conflicted
+++ resolved
@@ -21,11 +21,7 @@
         <Switch>
           <Route
             path="/stats"
-<<<<<<< HEAD
-            component={props => <StatsTableWithData {...props} sectionId={section.id}/>}
-=======
             component={props => <StatsTableWithData/>}
->>>>>>> 5e4caf14
           />
           <Route
             path="/progress"
@@ -36,6 +32,7 @@
             component={props => <ManageStudentsTable  {...props} studioUrlPrefix={studioUrlPrefix}/>
             }
           />
+          {/* TODO: (madelynkasula) refactor SectionProjectsListWithData to use section from redux */}
           <Route
             path="/projects"
             component={props => <SectionProjectsListWithData {...props} sectionId={section.id} studioUrlPrefix={studioUrlPrefix}/>}
