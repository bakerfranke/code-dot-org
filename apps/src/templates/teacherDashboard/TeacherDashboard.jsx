--- conflicted
+++ resolved
@@ -42,12 +42,7 @@
           />
           <Route
             path="/manage_students"
-<<<<<<< HEAD
-            component={props => <ManageStudentsTable studioUrlPrefix={studioUrlPrefix}/>}
-=======
-            component={props => <ManageStudents studioUrlPrefix={studioUrlPrefix}/>
-            }
->>>>>>> 0486d825
+            component={props => <ManageStudents studioUrlPrefix={studioUrlPrefix}/>}
           />
           <Route
             path="/projects"
