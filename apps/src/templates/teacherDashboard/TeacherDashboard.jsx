import React, {Component} from 'react';
import PropTypes from 'prop-types';
<<<<<<< HEAD
import React, {Component} from 'react';
=======
>>>>>>> 7dd54eaa
import {Route, Switch} from 'react-router-dom';
import SelectSectionDropdown from './SelectSectionDropdown';
import TeacherDashboardNavigation from './TeacherDashboardNavigation';
import StatsTableWithData from './StatsTableWithData';
import SectionProgress from '@cdo/apps/templates/sectionProgress/SectionProgress';
import ManageStudents from '@cdo/apps/templates/manageStudents/ManageStudents';
import SectionProjectsListWithData from '@cdo/apps/templates/projects/SectionProjectsListWithData';
import TextResponses from '@cdo/apps/templates/textResponses/TextResponses';
import SectionAssessments from '@cdo/apps/templates/sectionAssessments/SectionAssessments';
import PrintLoginCards from '@cdo/apps/templates/teacherDashboard/PrintLoginCards';

export default class TeacherDashboard extends Component {
  static propTypes = {
    studioUrlPrefix: PropTypes.string.isRequired,
    pegasusUrlPrefix: PropTypes.string.isRequired,

    // Provided by React router in parent.
    location: PropTypes.object.isRequired,
  };

  render() {
    const {location, studioUrlPrefix, pegasusUrlPrefix} = this.props;
    // Include header components unless we are on the /print_login_cards page.
    const includeHeader = location.pathname !== "/print_login_cards";

    return (
      <div>
<<<<<<< HEAD
        <SelectSectionDropdown />
        <TeacherDashboardNavigation />
=======
        {includeHeader &&
          <div>
            <SelectSectionDropdown/>
            <TeacherDashboardNavigation/>
          </div>
        }
>>>>>>> 7dd54eaa
        <Switch>
          <Route path="/stats" component={props => <StatsTableWithData />} />
          <Route path="/progress" component={props => <SectionProgress />} />
          <Route
            path="/manage_students"
<<<<<<< HEAD
            component={props => (
              <ManageStudents studioUrlPrefix={studioUrlPrefix} />
            )}
=======
            component={props => <ManageStudents studioUrlPrefix={studioUrlPrefix}/>}
>>>>>>> 7dd54eaa
          />
          <Route
            path="/projects"
            component={props => (
              <SectionProjectsListWithData studioUrlPrefix={studioUrlPrefix} />
            )}
          />
          <Route
            path="/text_responses"
            component={props => <TextResponses />}
          />
          <Route
            path="/assessments"
            component={props => <SectionAssessments />}
          />
          <Route
            path="/print_login_cards"
            component={props => <PrintLoginCards studioUrlPrefix={studioUrlPrefix} pegasusUrlPrefix={pegasusUrlPrefix}/>}
          />
          {/* Render <SectionProgress/> by default */}
          <Route component={props => <SectionProgress />} />
        </Switch>
      </div>
    );
  }
}<|MERGE_RESOLUTION|>--- conflicted
+++ resolved
@@ -1,9 +1,5 @@
 import React, {Component} from 'react';
 import PropTypes from 'prop-types';
-<<<<<<< HEAD
-import React, {Component} from 'react';
-=======
->>>>>>> 7dd54eaa
 import {Route, Switch} from 'react-router-dom';
 import SelectSectionDropdown from './SelectSectionDropdown';
 import TeacherDashboardNavigation from './TeacherDashboardNavigation';
@@ -21,39 +17,30 @@
     pegasusUrlPrefix: PropTypes.string.isRequired,
 
     // Provided by React router in parent.
-    location: PropTypes.object.isRequired,
+    location: PropTypes.object.isRequired
   };
 
   render() {
     const {location, studioUrlPrefix, pegasusUrlPrefix} = this.props;
     // Include header components unless we are on the /print_login_cards page.
-    const includeHeader = location.pathname !== "/print_login_cards";
+    const includeHeader = location.pathname !== '/print_login_cards';
 
     return (
       <div>
-<<<<<<< HEAD
-        <SelectSectionDropdown />
-        <TeacherDashboardNavigation />
-=======
-        {includeHeader &&
+        {includeHeader && (
           <div>
-            <SelectSectionDropdown/>
-            <TeacherDashboardNavigation/>
+            <SelectSectionDropdown />
+            <TeacherDashboardNavigation />
           </div>
-        }
->>>>>>> 7dd54eaa
+        )}
         <Switch>
           <Route path="/stats" component={props => <StatsTableWithData />} />
           <Route path="/progress" component={props => <SectionProgress />} />
           <Route
             path="/manage_students"
-<<<<<<< HEAD
             component={props => (
               <ManageStudents studioUrlPrefix={studioUrlPrefix} />
             )}
-=======
-            component={props => <ManageStudents studioUrlPrefix={studioUrlPrefix}/>}
->>>>>>> 7dd54eaa
           />
           <Route
             path="/projects"
@@ -71,7 +58,12 @@
           />
           <Route
             path="/print_login_cards"
-            component={props => <PrintLoginCards studioUrlPrefix={studioUrlPrefix} pegasusUrlPrefix={pegasusUrlPrefix}/>}
+            component={props => (
+              <PrintLoginCards
+                studioUrlPrefix={studioUrlPrefix}
+                pegasusUrlPrefix={pegasusUrlPrefix}
+              />
+            )}
           />
           {/* Render <SectionProgress/> by default */}
           <Route component={props => <SectionProgress />} />
