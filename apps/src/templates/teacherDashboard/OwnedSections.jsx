--- conflicted
+++ resolved
@@ -69,34 +69,6 @@
     }
   }
 
-<<<<<<< HEAD
-  handleImportOpen = () => {
-    this.setState({rosterDialogOpen: true});
-    this.props.loadClassroomList(this.provider);
-  };
-
-  handleImportCancel = () => {
-    this.setState({rosterDialogOpen: false});
-  };
-
-  handleImport = (courseId, courseName) => {
-    const {
-      importClassroomStarted,
-      asyncLoadSectionData,
-      beginEditingSection,
-    } = this.props;
-
-    importClassroomStarted();
-    const url = urlByProvider[this.provider];
-    $.getJSON(url, { courseId, courseName }).then(importedSection => {
-      this.setState({rosterDialogOpen: false});
-      asyncLoadSectionData()
-        .then(() => beginEditingSection(importedSection.id));
-    });
-  };
-
-=======
->>>>>>> e532c557
   addSection = () => {
     const { defaultCourseId, defaultScriptId } = this.props;
     if (experiments.isEnabled(SECTION_FLOW_2017)) {
