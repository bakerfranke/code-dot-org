import React, {Component} from 'react';
import PropTypes from 'prop-types';
import color from '@cdo/apps/util/color';
import i18n from '@cdo/locale';
import PopUpMenu from '../../lib/ui/PopUpMenu';
import TeacherSectionSelectorMenuItem from './TeacherSectionSelectorMenuItem';
import {sectionForDropdownShape} from './shapes';
import SmallChevronLink from '@cdo/apps/templates/SmallChevronLink';
import {updateQueryParam} from '@cdo/apps/code-studio/utils';
<<<<<<< HEAD
import {reload} from '../../utils';
=======
import queryString from 'query-string';
>>>>>>> ab0cfcdb

const styles = {
  select: {
    height: 34
  },
  addNewSection: {
    borderTop: `1px solid ${color.charcoal}`,
    paddingTop: 16,
    paddingBottom: 8,
    paddingLeft: 12,
    paddingRight: 12,
    width: 196
  }
};

export default class TeacherSectionSelector extends Component {
  static propTypes = {
    sections: PropTypes.arrayOf(sectionForDropdownShape).isRequired,
    selectedSection: PropTypes.object,
    onChangeSection: PropTypes.func.isRequired,
<<<<<<< HEAD
    // We need to reload on section change on the script overview page to get
    // accurate information about students in the selected section.
    forceReload: PropTypes.bool
=======
    courseId: PropTypes.number,
    scriptId: PropTypes.number
>>>>>>> ab0cfcdb
  };

  state = {
    isMenuOpen: false,
    canMenuOpen: true,
    targetPoint: {top: 0, left: 0}
  };

  handleMouseDown = e => {
    // Prevent the native dropdown menu from opening.
    e.preventDefault();
  };

  handleClick = () => {
    if (!this.state.isMenuOpen && this.state.canMenuOpen) {
      this.openMenu();
    }
  };

  handleNativeDropdownChange = event => {
    const selectedSectionId = parseInt(event.target.value);
    this.props.onChangeSection(selectedSectionId);
  };

  openMenu() {
    const rect = this.select.getBoundingClientRect();
    const targetPoint = {
      top: rect.bottom + window.pageYOffset,
      left: rect.left + window.pageXOffset
    };
    this.setState({isMenuOpen: true, canMenuOpen: false, targetPoint});
  }

  beforeClose = (node, resetPortalState) => {
    resetPortalState();
    this.closeMenu();
    // Work around a bug in react-portal. see SettingsCog.jsx for details.
    window.setTimeout(() => {
      this.setState({canMenuOpen: true});
    });
  };

  closeMenu() {
    this.setState({isMenuOpen: false});
  }

  chooseMenuItem = section => {
    this.props.onChangeSection(section.id);
    updateQueryParam('section_id', section.id);
    // If we have a user_id when we switch sections we should get rid of it
    updateQueryParam('user_id', undefined);
    if (this.props.forceReload) {
      reload();
    }
    this.closeMenu();
  };

  render() {
    const {sections, selectedSection, courseId, scriptId} = this.props;
    const menuOffset = {x: 0, y: 0};
    const value = selectedSection ? selectedSection.id : '';
    const queryParams = queryString.stringify({courseId, scriptId});

    return (
      <div>
        <select
          value={value}
          onChange={this.props.onChangeSection}
          ref={select => (this.select = select)}
          onClick={this.handleClick}
          onMouseDown={this.handleMouseDown}
          style={styles.select}
        >
          <option value="">{i18n.selectSectionOption()}</option>
          {sections &&
            sections.map(section => (
              <option key={section.id} value={section.id}>
                {section.name}
              </option>
            ))}
        </select>
        <PopUpMenu
          isOpen={this.state.isMenuOpen}
          targetPoint={this.state.targetPoint}
          beforeClose={this.beforeClose}
          offset={menuOffset}
        >
          {sections &&
            sections.map(section => (
              <TeacherSectionSelectorMenuItem
                section={section}
                onClick={() => this.chooseMenuItem(section)}
                key={section.id}
              />
            ))}
          <div style={styles.addNewSection}>
            <SmallChevronLink
              link={`/home?${queryParams}`}
              linkText={i18n.addNewSection()}
              isRtl={false}
            />
          </div>
        </PopUpMenu>
      </div>
    );
  }
}<|MERGE_RESOLUTION|>--- conflicted
+++ resolved
@@ -7,11 +7,8 @@
 import {sectionForDropdownShape} from './shapes';
 import SmallChevronLink from '@cdo/apps/templates/SmallChevronLink';
 import {updateQueryParam} from '@cdo/apps/code-studio/utils';
-<<<<<<< HEAD
 import {reload} from '../../utils';
-=======
 import queryString from 'query-string';
->>>>>>> ab0cfcdb
 
 const styles = {
   select: {
@@ -32,14 +29,11 @@
     sections: PropTypes.arrayOf(sectionForDropdownShape).isRequired,
     selectedSection: PropTypes.object,
     onChangeSection: PropTypes.func.isRequired,
-<<<<<<< HEAD
     // We need to reload on section change on the script overview page to get
     // accurate information about students in the selected section.
-    forceReload: PropTypes.bool
-=======
+    forceReload: PropTypes.bool,
     courseId: PropTypes.number,
     scriptId: PropTypes.number
->>>>>>> ab0cfcdb
   };
 
   state = {
