--- conflicted
+++ resolved
@@ -95,12 +95,8 @@
             {description}
           </div>
         </div>
-<<<<<<< HEAD
-        <ProgressButton
+        <Button
           className="uitest-button"
-=======
-        <Button
->>>>>>> 83c68d0e
           onClick={onClick}
           color={Button.ButtonColor.gray}
           text={buttonText}
