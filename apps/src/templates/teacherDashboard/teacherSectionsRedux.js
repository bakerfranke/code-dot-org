--- conflicted
+++ resolved
@@ -786,10 +786,7 @@
       'code',
       'grade',
       'providerManaged',
-<<<<<<< HEAD
-=======
       'hidden',
->>>>>>> af4504d1
     ]),
     assignmentNames: assignmentNames(validAssignments, sections[id]),
     assignmentPaths: assignmentPaths(validAssignments, sections[id]),
