--- conflicted
+++ resolved
@@ -43,19 +43,12 @@
 class SectionTableButtonCell extends React.Component {
   static propTypes = {
     sectionData: sortableSectionShape.isRequired,
-<<<<<<< HEAD
-    handleEdit: PropTypes.func,
-
-    //Provided by redux
-    removeSection: PropTypes.func,
-=======
     handleEdit: PropTypes.func.isRequired,
 
     //Provided by redux
     editedSectionId: PropTypes.number,
     removeSection: PropTypes.func.isRequired,
     toggleSectionHidden: PropTypes.func.isRequired,
->>>>>>> af4504d1
   };
 
   onConfirmDelete = () => {
@@ -76,12 +69,6 @@
 
   onClickEdit = () => {
     this.props.handleEdit(this.props.sectionData.id);
-<<<<<<< HEAD
-  };
-
-  render(){
-    const { sectionData } = this.props;
-=======
   };
 
   onClickHideShow = () => {
@@ -90,15 +77,12 @@
 
   render(){
     const { sectionData, editedSectionId } = this.props;
->>>>>>> af4504d1
     return (
       <div>
         <Button
           text={i18n.edit()}
           onClick={this.onClickEdit}
           color={Button.ButtonColor.gray}
-<<<<<<< HEAD
-=======
           disabled={sectionData.id === editedSectionId}
         />
         <Button
@@ -107,7 +91,6 @@
           onClick={this.onClickHideShow}
           color={Button.ButtonColor.gray}
           disabled={sectionData.id === editedSectionId}
->>>>>>> af4504d1
         />
         <PrintCertificates
           sectionId={sectionData.id}
