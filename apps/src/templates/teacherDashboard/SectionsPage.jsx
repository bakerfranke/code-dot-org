--- conflicted
+++ resolved
@@ -36,14 +36,10 @@
 
 class SectionsPage extends Component {
   static propTypes = {
-<<<<<<< HEAD
     teacherHomepage: PropTypes.bool,
     className: PropTypes.string,
-=======
-    validScripts: PropTypes.array.isRequired,
     defaultCourseId: PropTypes.number,
     defaultScriptId: PropTypes.number,
->>>>>>> fcf55136
 
     // redux provided
     numSections: PropTypes.number.isRequired,
@@ -74,36 +70,11 @@
     }
   }
 
-<<<<<<< HEAD
-=======
   componentDidMount() {
     const {
-      validScripts,
-      setValidAssignments,
-      setSections,
       defaultCourseId,
       defaultScriptId
     } = this.props;
-    let validCourses;
-    let sections;
-
-    const onAsyncLoad = () => {
-      if (validCourses && sections) {
-        setValidAssignments(validCourses, validScripts);
-        setSections(sections);
-        this.setState({sectionsLoaded: true});
-      }
-    };
-
-    $.getJSON('/dashboardapi/courses').then(response => {
-      validCourses = response;
-      onAsyncLoad();
-    });
-
-    $.getJSON(sectionsApiPath).done(response => {
-      sections = response;
-      onAsyncLoad();
-    });
 
     // If we have a default courseId and/or scriptId, we want to start with our
     // dialog open. Add a new section with this course/script as default
@@ -112,7 +83,6 @@
     }
   }
 
->>>>>>> fcf55136
   handleImportOpen = () => {
     this.setState({rosterDialogOpen: true});
     this.props.loadClassroomList(this.provider);
