import React, { Component, PropTypes } from 'react';
import VirtualizedSelect from 'react-virtualized-select';
import 'react-virtualized/styles.css';
import 'react-select/dist/react-select.css';
import 'react-virtualized-select/styles.css';
import i18n from "@cdo/locale";

export default class SchoolAutocompleteDropdown extends Component {
  static propTypes = {
    onChange: PropTypes.func.isRequired,
    // Value is the NCES id of the school
    value: PropTypes.string
  };

  getOptions(q) {
    if (q.length < 4) {
      return Promise.resolve();
    }
    const url = `/dashboardapi/v1/schoolsearch/${encodeURIComponent(q)}/40`;
    return fetch(url)
      .then(response => response.ok ? response.json() : [])
      .then(json => {
        const schools = json.map(school => ({
          value: school.nces_id.toString(),
          label: `${school.name} - ${school.city}, ${school.state} ${school.zip}`
        }));
        schools.unshift({ value: "-1", label: i18n.schoolNotFound()});
        return { options: schools };
    });
  }

<<<<<<< HEAD
  sendToParent = (event) => {
    this.props.setField("nces", event);
  }

  handleSchoolNotFoundCheckbox(event) {
    var checkbox = event.target;
    if (checkbox.checked) {
      this.props.setField("nces", {value: "-1"});
    } else {
      this.props.setField("nces", {value: ""});
    }
  }

  render() {
    return (
      <div>
        <div style={styles.question}>
          {i18n.schoolName()}
          <span style={styles.asterisk}> *</span>
          {this.props.showErrorMsg && (
            <div style={styles.errors}>
              {i18n.censusRequiredSelect()}
            </div>
          )}
        </div>
        <VirtualizedSelect
          id="nces_school"
          name="nces_school_s"
          async={true}
          loadOptions={this.getOptions}
          filterOption={() => true}
          value={this.props.value}
          onChange={this.sendToParent}
          placeholder={i18n.searchForSchool()}
        />
        <label>
          <input id="schoolNotFoundCheckbox" type="checkbox" onChange={this.handleSchoolNotFoundCheckbox.bind(this)} checked={this.props.value === "-1"}/>
          <span style={styles.checkboxOption}>
            {i18n.schoolNotFoundCheckboxLabel()}
          </span>
        </label>
      </div>
=======
  render() {
    return (
      <VirtualizedSelect
        id="nces_school"
        name="nces_school_s"
        async={true}
        loadOptions={this.getOptions}
        filterOption={() => true}
        value={this.props.value}
        onChange={this.props.onChange}
        placeholder={i18n.searchForSchool()}
      />
>>>>>>> ffd3c9bb
    );
  }
}<|MERGE_RESOLUTION|>--- conflicted
+++ resolved
@@ -29,50 +29,6 @@
     });
   }
 
-<<<<<<< HEAD
-  sendToParent = (event) => {
-    this.props.setField("nces", event);
-  }
-
-  handleSchoolNotFoundCheckbox(event) {
-    var checkbox = event.target;
-    if (checkbox.checked) {
-      this.props.setField("nces", {value: "-1"});
-    } else {
-      this.props.setField("nces", {value: ""});
-    }
-  }
-
-  render() {
-    return (
-      <div>
-        <div style={styles.question}>
-          {i18n.schoolName()}
-          <span style={styles.asterisk}> *</span>
-          {this.props.showErrorMsg && (
-            <div style={styles.errors}>
-              {i18n.censusRequiredSelect()}
-            </div>
-          )}
-        </div>
-        <VirtualizedSelect
-          id="nces_school"
-          name="nces_school_s"
-          async={true}
-          loadOptions={this.getOptions}
-          filterOption={() => true}
-          value={this.props.value}
-          onChange={this.sendToParent}
-          placeholder={i18n.searchForSchool()}
-        />
-        <label>
-          <input id="schoolNotFoundCheckbox" type="checkbox" onChange={this.handleSchoolNotFoundCheckbox.bind(this)} checked={this.props.value === "-1"}/>
-          <span style={styles.checkboxOption}>
-            {i18n.schoolNotFoundCheckboxLabel()}
-          </span>
-        </label>
-      </div>
-=======
   render() {
     return (
       <VirtualizedSelect
@@ -85,7 +41,6 @@
         onChange={this.props.onChange}
         placeholder={i18n.searchForSchool()}
       />
->>>>>>> ffd3c9bb
     );
   }
 }