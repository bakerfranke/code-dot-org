--- conflicted
+++ resolved
@@ -44,11 +44,7 @@
           firehoseClient.putRecord(
             'analysis-events',
             {
-<<<<<<< HEAD
-              study: 'instructions-resources-tab-wip',
-=======
               study: 'instructions-resources-tab-wip-v1',
->>>>>>> 05abbd19
               study_group: 'resources-tab',
               event: 'tab-video-click',
               data_json: JSON.stringify(this.props.logText),
