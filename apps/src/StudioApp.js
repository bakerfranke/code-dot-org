--- conflicted
+++ resolved
@@ -486,10 +486,7 @@
         }}
         cancelButtonLabel={msg.challengeLevelSkip()}
         complete={isComplete}
-<<<<<<< HEAD
-=======
         isIntro={true}
->>>>>>> a4df5b8b
         primaryButtonLabel={msg.challengeLevelStart()}
         text={msg.challengeLevelIntro()}
         title={msg.challengeLevelTitle()}
