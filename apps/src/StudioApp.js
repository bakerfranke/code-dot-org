/* global Blockly, droplet, addToHome */

import $ from 'jquery';
import React from 'react';
import ReactDOM from 'react-dom';
import {EventEmitter} from 'events';
import _ from 'lodash';
import url from 'url';
import {Provider} from 'react-redux';
import trackEvent from './util/trackEvent';

// Make sure polyfills are available in all code studio apps and level tests.
import './polyfills';
import * as aceMode from './acemode/mode-javascript_codeorg';
import * as assetPrefix from './assetManagement/assetPrefix';
import * as assets from './code-studio/assets';
import * as blockUtils from './block_utils';
import * as codegen from './lib/tools/jsinterpreter/codegen';
import * as dom from './dom';
import * as dropletUtils from './dropletUtils';
import * as shareWarnings from './shareWarnings';
import * as utils from './utils';
import AbuseError from './code-studio/components/abuse_error';
import Alert from './templates/alert';
import AuthoredHints from './authoredHints';
import ChallengeDialog from './templates/ChallengeDialog';
import DialogButtons from './templates/DialogButtons';
import DialogInstructions from './templates/instructions/DialogInstructions';
import DropletTooltipManager from './blockTooltips/DropletTooltipManager';
import FeedbackUtils from './feedback';
import FinishDialog from './templates/FinishDialog';
import InstructionsDialogWrapper from './templates/instructions/InstructionsDialogWrapper';
import SmallFooter from './code-studio/components/SmallFooter';
import Sounds from './Sounds';
import VersionHistory from './templates/VersionHistory';
import WireframeButtons from './templates/WireframeButtons';
import annotationList from './acemode/annotationList';
import color from "./util/color";
import i18n from './code-studio/i18n';
import logToCloud from './logToCloud';
import msg from '@cdo/locale';
import project from './code-studio/initApp/project';
import puzzleRatingUtils from './puzzleRatingUtils';
import userAgentParser from './code-studio/initApp/userAgentParser';
import {KeyCodes, TestResults} from './constants';
import {assets as assetsApi} from './clientApi';
import {blocks as makerDropletBlocks} from './lib/kits/maker/dropletConfig';
import {closeDialog as closeInstructionsDialog} from './redux/instructionsDialog';
import {getStore} from './redux';
import {getValidatedResult, initializeContainedLevel} from './containedLevels';
import {lockContainedLevelAnswers} from './code-studio/levels/codeStudioLevels';
import {parseElement as parseXmlElement} from './xml';
import {resetAniGif} from '@cdo/apps/utils';
import {setIsRunning} from './redux/runState';
import {setPageConstants} from './redux/pageConstants';
import {setVisualizationScale} from './redux/layout';
import {
  setBlockLimit,
  setFeedbackData,
  showFeedback,
} from './redux/feedback';
import experiments from '@cdo/apps/util/experiments';
import {
  determineInstructionsConstants,
  setInstructionsConstants,
  setFeedback
} from './redux/instructions';
import { addCallouts } from '@cdo/apps/code-studio/callouts';
import {RESIZE_VISUALIZATION_EVENT} from './lib/ui/VisualizationResizeBar';
import firehoseClient from '@cdo/apps/lib/util/firehose';

var copyrightStrings;

/**
* The minimum width of a playable whole blockly game.
*/
var MIN_WIDTH = 900;
var DEFAULT_MOBILE_NO_PADDING_SHARE_WIDTH = 400;
var MAX_VISUALIZATION_WIDTH = 400;
var MIN_VISUALIZATION_WIDTH = 200;

/**
 * Treat mobile devices with screen.width less than the value below as phones.
 */
var MAX_PHONE_WIDTH = 500;

class StudioApp extends EventEmitter {
  constructor() {
    super();
    this.feedback_ = new FeedbackUtils(this);
    this.authoredHintsController_ = new AuthoredHints(this);

    /**
     * The parent directory of the apps. Contains common.js.
     */
    this.BASE_URL = undefined;

    this.enableShowCode = true;
    this.editCode = false;
    this.usingBlockly_ = true;

    /**
     * @type {?Droplet.Editor}
     */
    this.editor = null;
    /**
     * @type {?DropletTooltipManager}
     */
    this.dropletTooltipManager = null;

    // @type {string} for all of these
    this.icon = undefined;
    this.winIcon = undefined;
    this.failureIcon = undefined;

    // The following properties get their non-default values set by the application.

    /**
     * Whether to alert user to empty blocks, short-circuiting all other tests.
     * @member {boolean}
     */
    this.checkForEmptyBlocks_ = false;

    /**
     * The ideal number of blocks to solve this level.  Users only get 2
     * stars if they use more than this number.
     * @type {number}
     */
    this.IDEAL_BLOCK_NUM = undefined;

    /**
     * @type {!TestableBlock[]}
     */
    this.requiredBlocks_ = [];

    /**
     * The number of required blocks to give hints about at any one time.
     * Set this to Infinity to show all.
     * @type {number}
     */
    this.maxRequiredBlocksToFlag_ = 1;

    /**
     * @type {!TestableBlock[]}
     */
    this.recommendedBlocks_ = [];

    /**
     * The number of recommended blocks to give hints about at any one time.
     * Set this to Infinity to show all.
     * @type {number}
     */
    this.maxRecommendedBlocksToFlag_ = 1;

    /**
     * The number of attempts (how many times the run button has been pressed)
     * @type {?number}
     */
    this.attempts = 0;

    /**
     * Stores the time at init. The delta to current time is used for logging
     * and reporting to capture how long it took to arrive at an attempt.
     * @type {?number}
     */
    this.initTime = undefined;

    /**
     * If true, we don't show blockspace. Used when viewing shared levels
     */
    this.hideSource = false;

    /**
     * If true, we're viewing a shared level.
     */
    this.share = false;

    this.onAttempt = undefined;
    this.onContinue = undefined;
    this.onResetPressed = undefined;
    this.backToPreviousLevel = undefined;
    this.sendToPhone = undefined;
    this.enableShowBlockCount = true;

    this.disableSocialShare = false;
    this.noPadding = false;

    this.MIN_WORKSPACE_HEIGHT = undefined;

  }
}

/**
 * Configure StudioApp options
 */
StudioApp.prototype.configure = function (options) {
  this.BASE_URL = options.baseUrl;
  // NOTE: editCode (which currently implies droplet) and usingBlockly_ are
  // currently mutually exclusive.
  this.editCode = options.level && options.level.editCode;
  this.scratch = options.level && options.level.scratch;
  this.usingBlockly_ = !this.editCode && !this.scratch;

  // TODO (bbuchanan) : Replace this editorless-hack with setting an editor enum
  // or (even better) inject an appropriate editor-adaptor.
  if (options.isEditorless) {
    this.editCode = false;
    this.usingBlockly_ = false;
  }

  // Bind assetUrl to the instance so that we don't need to depend on callers
  // binding correctly as they pass this function around.
  this.assetUrl = _.bind(this.assetUrl_, this);

  this.maxVisualizationWidth = options.maxVisualizationWidth || MAX_VISUALIZATION_WIDTH;
  this.minVisualizationWidth = options.minVisualizationWidth || MIN_VISUALIZATION_WIDTH;
};

/**
 * @param {AppOptionsConfig}
 */
StudioApp.prototype.hasInstructionsToShow = function (config) {
  return !!(config.level.instructions ||
      config.level.markdownInstructions ||
      config.level.aniGifURL);
};

/**
 * Given the studio app config object, show shared app warnings.
 */
function showWarnings(config) {
  shareWarnings.checkSharedAppWarnings({
    channelId: config.channel,
    isSignedIn: config.isSignedIn,
    isTooYoung: config.isTooYoung,
    isOwner: project.isOwner(),
    hasDataAPIs: config.shareWarningInfo.hasDataAPIs,
    onWarningsComplete: config.shareWarningInfo.onWarningsComplete,
    onTooYoung: config.shareWarningInfo.onTooYoung,
  });
}

/**
 * Common startup tasks for all apps. Happens after configure.
 * @param {AppOptionsConfig}
 */
StudioApp.prototype.init = function (config) {
  if (!config) {
    config = {};
  }
  this.config = config;

  this.hasContainedLevels = config.hasContainedLevels;

  config.getCode = this.getCode.bind(this);
  copyrightStrings = config.copyrightStrings;

  if (config.isLegacyShare && config.hideSource) {
    $("body").addClass("legacy-share-view");
    if (dom.isMobile()) {
      $('#main-logo').hide();
    }
    if (dom.isIOS() && !window.navigator.standalone) {
      addToHome.show(true);
    }
  }

  this.setConfigValues_(config);

  this.configureDom(config);

  //Only log a page load when there are videos present
  if (config.level.levelVideos && config.level.levelVideos.length > 0){
    if (experiments.isEnabled('resourcesTab')){
      firehoseClient.putRecord(
        'analysis-events',
        {
<<<<<<< HEAD
          study: 'instructions-resources-tab-wip',
=======
          study: 'instructions-resources-tab-wip-v1',
>>>>>>> 05abbd19
          study_group: 'resources-tab',
          event: 'resources-tab-load',
          data_json: JSON.stringify([config.app, config.scriptName, config.stagePosition, config.levelPosition]),
        }
      );
    } else {
      firehoseClient.putRecord(
        'analysis-events',
        {
<<<<<<< HEAD
          study: 'instructions-resources-tab-wip',
=======
          study: 'instructions-resources-tab-wip-v1',
>>>>>>> 05abbd19
          study_group: 'under-app',
          event: 'under-app-load',
          data_json: JSON.stringify([config.app, config.scriptName, config.stagePosition, config.levelPosition]),
        }
      );
    }
  }

  ReactDOM.render(
    <Provider store={getStore()}>
      <div>
        <InstructionsDialogWrapper
          showInstructionsDialog={(autoClose) => {
              this.showInstructionsDialog_(config.level, autoClose);
            }}
        />
        <FinishDialog
          handleClose={() => this.onContinue()}
        />
      </div>
    </Provider>,
    document.body.appendChild(document.createElement('div'))
  );

  if (config.usesAssets) {
    assetPrefix.init(config);

    // Pre-populate asset list
    assetsApi.getFiles(result => {
      assets.listStore.reset(result.files);
    }, xhr => {
      // Unable to load asset list
    });
  }

  if (config.hideSource) {
    this.handleHideSource_({
      containerId: config.containerId,
      embed: config.embed,
      level: config.level,
      noHowItWorks: config.noHowItWorks,
      isLegacyShare: config.isLegacyShare,
      wireframeShare: config.wireframeShare,
    });
  }

  if (config.share) {
    this.handleSharing_({
      makeUrl: config.makeUrl,
      makeString: config.makeString,
      makeImage: config.makeImage,
      makeYourOwn: config.makeYourOwn
    });
  }

  const hintsUsedIds = utils.valueOr(config.authoredHintsUsedIds, []);
  this.authoredHintsController_.init(config.level.authoredHints, hintsUsedIds, config.scriptId, config.serverLevelId);
  if (config.authoredHintViewRequestsUrl && config.isSignedIn) {
    this.authoredHintsController_.submitHints(config.authoredHintViewRequestsUrl);
  }

  if (config.puzzleRatingsUrl) {
    puzzleRatingUtils.submitCachedPuzzleRatings(config.puzzleRatingsUrl);
  }

  // Record time at initialization.
  this.initTime = new Date().getTime();

  // Fixes viewport for small screens.
  var viewport = document.querySelector('meta[name="viewport"]');
  if (viewport) {
    this.fixViewportForSmallScreens_(viewport, config);
  }

  var blockCount = document.getElementById('blockCounter');
  if (blockCount && !this.enableShowBlockCount) {
    blockCount.style.display = 'none';
  }

  this.setIconsFromSkin(config.skin);

  if (config.level.instructionsIcon) {
    this.icon = config.skin[config.level.instructionsIcon];
    this.winIcon = config.skin[config.level.instructionsIcon];
  }

  if (config.showInstructionsWrapper) {
    config.showInstructionsWrapper(() => {});
  }

  var orientationHandler = function () {
    window.scrollTo(0, 0);  // Browsers like to mess with scroll on rotate.
  };
  window.addEventListener('orientationchange', orientationHandler);
  orientationHandler();

  if (config.loadAudio) {
    config.loadAudio();
  }

  if (this.editCode) {
    this.handleEditCode_(config);
  }

  if (this.isUsingBlockly()) {
    this.handleUsingBlockly_(config);
  } else {
    // handleUsingBlockly_ already does an onResize. We still want that goodness
    // if we're not blockly
    utils.fireResizeEvent();
  }

  this.alertIfAbusiveProject();
  this.alertIfProfaneOrPrivacyViolatingProject();

  // make sure startIFrameEmbeddedApp has access to the config object
  // so it can decide whether or not to show a warning.
  this.startIFrameEmbeddedApp = this.startIFrameEmbeddedApp.bind(this, config);

  // config.shareWarningInfo is set on a per app basis (in applab and gamelab)
  // shared apps that are embedded in an iframe handle warnings in
  // startIFrameEmbeddedApp since they don't become "active" until the user
  // clicks on them.
  if (config.shareWarningInfo && !config.level.iframeEmbed) {
    showWarnings(config);
  }

  this.initProjectTemplateWorkspaceIconCallout();

  this.alertIfCompletedWhilePairing(config);

  // If we are in a non-english locale using our english-specific app
  // (the Spelling Bee), display a warning.
  if (config.locale !== 'en_us' && config.skinId === 'letters') {
    this.displayWorkspaceAlert(
      'error',
      <div>
        {msg.englishOnlyWarning({ nextStage: config.stagePosition + 1 })}
      </div>
    );
  }

  window.addEventListener('resize', this.onResize.bind(this));
  window.addEventListener(RESIZE_VISUALIZATION_EVENT, (e) => {
    this.resizeVisualization(e.detail);
  });

  this.reset(true);

  // Add display of blocks used.
  this.setIdealBlockNumber_();

  // TODO (cpirich): implement block count for droplet (for now, blockly only)
  if (this.isUsingBlockly()) {
    Blockly.mainBlockSpaceEditor.addUnusedBlocksHelpListener(function (e) {
      utils.showUnusedBlockQtip(e.target);
    });
    // Store result so that we can cleanup later in tests
    this.changeListener = Blockly.mainBlockSpaceEditor.addChangeListener(_.bind(function () {
      this.updateBlockCount();
    }, this));

    if (config.level.openFunctionDefinition) {
      this.openFunctionDefinition_(config);
    }
  }

  // Bind listener to 'Clear Puzzle' button
  var hideIcon = utils.valueOr(config.skin.hideIconInClearPuzzle, false);
  var clearPuzzleHeader = document.getElementById('clear-puzzle-header');
  if (clearPuzzleHeader) {
    dom.addClickTouchEvent(clearPuzzleHeader, (function () {
      this.feedback_.showClearPuzzleConfirmation(hideIcon, (function () {
        this.handleClearPuzzle(config);
      }).bind(this));
    }).bind(this));
  }

  this.initVersionHistoryUI(config);

  if (this.isUsingBlockly() && Blockly.contractEditor) {
    Blockly.contractEditor.registerTestsFailedOnCloseHandler(function () {
      this.feedback_.showSimpleDialog({
        headerText: undefined,
        bodyText: msg.examplesFailedOnClose(),
        cancelText: msg.ignore(),
        confirmText: msg.tryAgain(),
        onConfirm: null,
        onCancel: function () {
          Blockly.contractEditor.hideIfOpen();
        }
      });

      // return true to indicate to blockly-core that we'll own closing the
      // contract editor
      return true;
    }.bind(this));
  }

  if (config.isLegacyShare && config.hideSource) {
    this.setupLegacyShareView();
  }

  initializeContainedLevel();

  if (config.isChallengeLevel) {
    const startDialogDiv = document.createElement('div');
    document.body.appendChild(startDialogDiv);
    const progress = getStore().getState().progress;
    const isComplete = progress.levelProgress[progress.currentLevelId] >=
      TestResults.MINIMUM_OPTIMAL_RESULT;
    ReactDOM.render(
      <ChallengeDialog
        isOpen={true}
        avatar={this.icon}
        handleCancel={() => {
          this.skipLevel();
        }}
        cancelButtonLabel={msg.challengeLevelSkip()}
        complete={isComplete}
        isIntro={true}
        primaryButtonLabel={msg.challengeLevelStart()}
        text={msg.challengeLevelIntro()}
        title={msg.challengeLevelTitle()}
      />,
      startDialogDiv);
  }

  this.emit('afterInit');
};

StudioApp.prototype.initProjectTemplateWorkspaceIconCallout = function () {
  if (getStore().getState().pageConstants.showProjectTemplateWorkspaceIcon) {
    // The callouts can't appear until the DOM is 100% rendered by react. The
    // safest method is to kick off a requestAnimationFrame from an async
    // setTimeout()
    setTimeout(() => {
      requestAnimationFrame(() => {
        addCallouts([{
          id: 'projectTemplateWorkspaceIconCallout',
          element_id: '.projectTemplateWorkspaceIcon:visible',
          localized_text: msg.workspaceProjectTemplateLevel(),
          qtip_config: {
            position: {
              my: 'top center',
              at: 'bottom center',
            },
          },
        }]);
      });
    }, 0);
  }
};

StudioApp.prototype.alertIfCompletedWhilePairing = function (config) {
  if (!!config.level.pairingDriver) {
    this.displayWorkspaceAlert(
      'warning',
      <div>
        {msg.pairingNavigatorWarning({driver: config.level.pairingDriver})}
        {' '}
        {config.level.pairingAttempt &&
          <a href={config.level.pairingAttempt}>
            {msg.pairingNavigatorLink()}
          </a>
        }
        {config.level.pairingChannelId &&
          <a href={project.getPathName('view', config.level.pairingChannelId)}>
            {msg.pairingNavigatorLink()}
          </a>
        }
      </div>
    );
  }
};

StudioApp.prototype.getVersionHistoryHandler = function (config) {
  return () => {
    var contentDiv = document.createElement('div');
    var dialog = this.createModalDialog({
      contentDiv: contentDiv,
      defaultBtnSelector: 'again-button',
      id: 'showVersionsModal'
    });
    ReactDOM.render(React.createElement(VersionHistory, {
      handleClearPuzzle: this.handleClearPuzzle.bind(this, config),
      useFilesApi: !!config.useFilesApi
    }), contentDiv);

    dialog.show();
  };
};

StudioApp.prototype.initVersionHistoryUI = function (config) {
  // Bind listener to 'Version History' button
  var versionsHeader = document.getElementById('versions-header');
  if (versionsHeader) {
    dom.addClickTouchEvent(versionsHeader, this.getVersionHistoryHandler(config));
  }
};

StudioApp.prototype.startIFrameEmbeddedApp = function (config, onTooYoung) {
  if (this.share && config.shareWarningInfo) {
    config.shareWarningInfo.onTooYoung = onTooYoung;
    showWarnings(config);
  } else {
    this.runButtonClick();
  }
};

/**
 * Create a phone frame and container. Scale shared content (everything currently inside the visualization column)
 * to container width, fit container to the phone frame and add share footer.
 */
StudioApp.prototype.setupLegacyShareView = function () {
  var vizContainer = document.createElement('div');
  vizContainer.id = 'visualizationContainer';
  var vizColumn = document.getElementById('visualizationColumn');
  if (dom.isMobile()) {
    $(vizContainer).width($(vizColumn).width());
  }
  $(vizContainer).append(vizColumn.children);

  var phoneFrameScreen = document.createElement('div');
  phoneFrameScreen.id = 'phoneFrameScreen';
  $(phoneFrameScreen).append(vizContainer);
  $(vizColumn).append(phoneFrameScreen);

  this.renderShareFooter_(phoneFrameScreen);
  if (dom.isMobile) {
    // re-scale on resize events to adjust to orientation and navbar changes
    $(window).resize(this.scaleLegacyShare);
  }
  this.scaleLegacyShare();
};

StudioApp.prototype.scaleLegacyShare = function () {
  var vizContainer = document.getElementById('visualizationContainer');
  var vizColumn = document.getElementById('visualizationColumn');
  var phoneFrameScreen = document.getElementById('phoneFrameScreen');
  var vizWidth = $(vizContainer).width();

  // On mobile, scale phone frame to full screen (portrait). Otherwise use given dimensions from css.
  if (dom.isMobile()) {
    var screenWidth = Math.min(window.innerWidth, window.innerHeight);
    var screenHeight = Math.max(window.innerWidth, window.innerHeight);
    $(phoneFrameScreen).width(screenWidth);
    $(phoneFrameScreen).height(screenHeight);
    $(vizColumn).width(screenWidth);
  }

  var frameWidth = $(phoneFrameScreen).width();
  var scale = frameWidth / vizWidth;
  if (scale !== 1) {
    applyTransformOrigin(vizContainer, 'left top');
    applyTransformScale(vizContainer, 'scale(' + scale + ')');
  }
};

StudioApp.prototype.getCode = function () {
  if (!this.editCode) {
    throw "getCode() requires editCode";
  }
  if (this.hideSource) {
    return this.startBlocks_;
  } else {
    return this.editor.getValue();
  }
};

StudioApp.prototype.setIconsFromSkin = function (skin) {
  this.icon = skin.staticAvatar;
  this.winIcon = skin.winAvatar;
  this.failureIcon = skin.failureAvatar;
};

/**
 * Reset the puzzle back to its initial state.
 * Search aliases: "Start Over", startOver
 * @param {AppOptionsConfig}- same config object passed to studioApp.init().
 * @return {Promise} to express that the async operation is complete.
 */
StudioApp.prototype.handleClearPuzzle = function (config) {
  var promise;
  if (this.isUsingBlockly()) {
    if (Blockly.functionEditor) {
      Blockly.functionEditor.hideIfOpen();
    }
    Blockly.mainBlockSpace.clear();
    this.setStartBlocks_(config, false);
    if (config.level.openFunctionDefinition) {
      this.openFunctionDefinition_(config);
    }
  } else if (this.editCode) {
    var resetValue = '';
    if (config.level.startBlocks) {
      // Don't pass CRLF pairs to droplet until they fix CR handling:
      resetValue = config.level.startBlocks.replace(/\r\n/g, '\n');
    }
    // TODO (bbuchanan): This getValue() call is a workaround for a Droplet bug,
    // See https://github.com/droplet-editor/droplet/issues/137
    // Calling getValue() updates the cached ace editor value, which can be
    // out-of-date in droplet and cause an incorrect early-out.
    // Remove this line once that bug is fixed and our Droplet lib is updated.
    this.editor.getValue();
    this.editor.setValue(resetValue);

    annotationList.clearRuntimeAnnotations();
  } else if (this.scratch) {
    const workspace = Blockly.getMainWorkspace();
    workspace.clear();

    const dom = Blockly.Xml.textToDom(config.level.startBlocks);
    Blockly.Xml.domToWorkspace(dom, workspace);
  }
  if (config.afterClearPuzzle) {
    promise = config.afterClearPuzzle(config);
  }
  if (!promise) {
    // If a promise wasn't returned from config.afterClearPuzzle(), we create
    // on here that returns immediately since the operation must have completed
    // synchronously.
    promise = new Promise(function (resolve, reject) { resolve(); });
  }
  return promise;
};

/**
 * TRUE if the current app uses blockly (as opposed to editCode or another
 * editor)
 * @return {boolean}
 */
StudioApp.prototype.isUsingBlockly = function () {
  return this.usingBlockly_;
};

/**
 *
 */
StudioApp.prototype.handleSharing_ = function (options) {
  // 1. Move the buttons, 2. Hide the slider in the share page for mobile.
  var belowVisualization = document.getElementById('belowVisualization');
  if (dom.isMobile()) {
    var sliderCell = document.getElementById('slider-cell');
    if (sliderCell) {
      sliderCell.style.display = 'none';
    }
    if (belowVisualization) {
      var visualization = document.getElementById('visualization');
      belowVisualization.style.display = 'none';
      visualization.style.marginBottom = '0px';
    }
  }

  // Show flappy upsale on desktop and mobile.  Show learn upsale only on desktop
  var upSale = document.createElement('div');
  if (options.makeYourOwn) {
    upSale.innerHTML = require('./templates/makeYourOwn.html.ejs')({
      data: {
        makeUrl: options.makeUrl,
        makeString: options.makeString,
        makeImage: options.makeImage
      }
    });
    if (this.noPadding) {
      upSale.style.marginLeft = '10px';
    }
    belowVisualization.appendChild(upSale);
  } else if (typeof options.makeYourOwn === 'undefined') {
    upSale.innerHTML = require('./templates/learn.html.ejs')({
      assetUrl: this.assetUrl
    });
    belowVisualization.appendChild(upSale);
  }
};

export function makeFooterMenuItems() {
  const footerMenuItems = [
    {
      text: i18n.t('footer.try_hour_of_code'),
      link: 'https://code.org/learn',
      newWindow: true
    },
    {
      text: i18n.t('footer.how_it_works'),
      link: project.getProjectUrl('/edit'),
      newWindow: false
    },
    {
      text: i18n.t('footer.report_abuse'),
      link: "/report_abuse",
      newWindow: true
    },
    {
      text: i18n.t('footer.copyright'),
      link: '#',
      copyright: true
    },
    {
      text: i18n.t('footer.tos'),
      link: "https://code.org/tos",
      newWindow: true
    },
    {
      text: i18n.t('footer.privacy'),
      link: "https://code.org/privacy",
      newWindow: true
    }
  ];

  //Removes 'Try-HOC' from only gamelab footer menu
  if (project.getStandaloneApp() === 'gamelab') {
    footerMenuItems.shift();
  }

  return footerMenuItems;
}

StudioApp.prototype.renderShareFooter_ = function (container) {
  var footerDiv = document.createElement('div');
  footerDiv.setAttribute('id', 'footerDiv');
  container.appendChild(footerDiv);

  var reactProps = {
    i18nDropdown: '',
    privacyPolicyInBase: false,
    copyrightInBase: false,
    copyrightStrings: copyrightStrings,
    baseMoreMenuString: i18n.t('footer.built_on_code_studio'),
    baseStyle: {
      paddingLeft: 0,
      width: $("#visualization").width()
    },
    className: 'dark',
    menuItems: makeFooterMenuItems(),
    phoneFooter: true
  };

  ReactDOM.render(<SmallFooter {...reactProps}/>, footerDiv);
};

/**
 * Get the url of path appended to BASE_URL
 */
StudioApp.prototype.assetUrl_ = function (path) {
  if (this.BASE_URL === undefined) {
    throw new Error('StudioApp BASE_URL has not been set. ' +
      'Call configure() first');
  }
  return this.BASE_URL + path;
};

/**
 * Reset the playing field to the start position and kill any pending
 * animation tasks.  This will typically be replaced by an application.
 * @param {boolean} shouldPlayOpeningAnimation True if an opening animation is
 *   to be played.
 */
StudioApp.prototype.reset = function (shouldPlayOpeningAnimation) {
  // TODO (bbuchanan): Look for comon reset logic we can pull here
  // Override in app subclass
};


/**
 * Override to change run behavior.
 */
StudioApp.prototype.runButtonClick = function () {};

/**
 * Toggle whether run button or reset button is shown
 * @param {string} button Button to show, either "run" or "reset"
 */
StudioApp.prototype.toggleRunReset = function (button) {
  var showRun = (button === 'run');
  if (button !== 'run' && button !== 'reset') {
    throw "Unexpected input";
  }

  getStore().dispatch(setIsRunning(!showRun));

  if (this.hasContainedLevels) {
    lockContainedLevelAnswers();
  }

  var run = document.getElementById('runButton');
  var reset = document.getElementById('resetButton');
  run.style.display = showRun ? 'inline-block' : 'none';
  run.disabled = !showRun;
  reset.style.display = !showRun ? 'inline-block' : 'none';
  reset.disabled = showRun;

  // Toggle soft-buttons (all have the 'arrow' class set):
  $('.arrow').prop("disabled", showRun);
};

StudioApp.prototype.isRunning = function () {
  return getStore().getState().runState.isRunning;
};

/**
 * Attempts to associate a set of audio files to a given name
 * @param {Object} audioConfig sound configuration
 */
StudioApp.prototype.registerAudio = function (audioConfig) {
  Sounds.getSingleton().register(audioConfig);
};

/**
 * Attempts to associate a set of audio files to a given name
 * @param {Array.<string>} filenames file paths for sounds
 * @param {string} name ID to associate sound effect with
 */
StudioApp.prototype.loadAudio = function (filenames, name) {
  Sounds.getSingleton().registerByFilenamesAndID(filenames, name);
};

/**
 * Attempts to play a sound effect
 * @param {string} name sound ID
 * @param {Object} options for sound playback
 * @param {number} options.volume value between 0.0 and 1.0 specifying volume
 * @param {function} [options.onEnded]
 */
StudioApp.prototype.playAudio = function (name, options) {
  options = options || {};
  var defaultOptions = {volume: 0.5};
  var newOptions = utils.extend(defaultOptions, options);
  Sounds.getSingleton().play(name, newOptions);
};

/**
 * Play a win sound, unless there's a contained level. In that case, match
 * the sound to the correctness of the answer to the contained level.
 */
StudioApp.prototype.playAudioOnWin = function () {
  if (this.hasContainedLevels) {
    this.playAudio(getValidatedResult() ? 'win' : 'failure');
    return;
  }
  this.playAudio('win');
};

/**
 * Play a failure sound, unless there's a contained level. In that case, match
 * the sound to the correctness of the answer to the contained level.
 */
StudioApp.prototype.playAudioOnFailure = function () {
  if (this.hasContainedLevels) {
    this.playAudio(getValidatedResult() ? 'win' : 'failure');
    return;
  }
  this.playAudio('failure');
};

/**
 * Stops looping a given sound
 * @param {string} name ID of sound
 */
StudioApp.prototype.stopLoopingAudio = function (name) {
  Sounds.getSingleton().stopLoopingAudio(name);
};

/**
* @param {Object} options Configuration parameters for Blockly. Parameters are
* optional and include:
*  - {string} path The root path to the /apps directory, defaults to the
*    the directory in which this script is located.
*  - {boolean} rtl True if the current language right to left.
*  - {DomElement} toolbox The element in which to insert the toolbox,
*    defaults to the element with 'toolbox'.
*  - {boolean} trashcan True if the trashcan should be displayed, defaults to
*    true.
* @param {Element} div The parent div in which to insert Blockly.
*/
StudioApp.prototype.inject = function (div, options) {
  var defaults = {
    assetUrl: this.assetUrl,
    rtl: getStore().getState().isRtl,
    toolbox: document.getElementById('toolbox'),
    trashcan: true,
    customSimpleDialog: this.feedback_.showSimpleDialog.bind(this.feedback_)
  };
  Blockly.inject(div, utils.extend(defaults, options), Sounds.getSingleton());
};

StudioApp.prototype.showNextHint = function () {
  return this.authoredHintsController_.showNextHint();
};

/**
* Initialize Blockly for a readonly iframe.  Called on page load. No sounds.
* XML argument may be generated from the console with:
* Blockly.Xml.domToText(Blockly.Xml.blockSpaceToDom(Blockly.mainBlockSpace)).slice(5, -6)
*/
StudioApp.prototype.initReadonly = function (options) {
  Blockly.inject(document.getElementById('codeWorkspace'), {
    assetUrl: this.assetUrl,
    readOnly: true,
    rtl: getStore().getState().isRtl,
    scrollbars: false
  });
  this.loadBlocks(options.blocks);
};

/**
* Load the editor with blocks.
* @param {string} blocksXml Text representation of blocks.
*/
StudioApp.prototype.loadBlocks = function (blocksXml) {
  var xml = parseXmlElement(blocksXml);
  Blockly.Xml.domToBlockSpace(Blockly.mainBlockSpace, xml);
};

/**
* Applies the specified arrangement to top startBlocks. If any
* individual blocks have x or y properties set in the XML, those values
* take priority. If no arrangement for a particular block type is
* specified, blocks are automatically positioned by Blockly.
*
* Note that, currently, only bounce and flappy use arrangements.
*
* @param {string} startBlocks String representation of start blocks xml.
* @param {Object.<Object>} arrangement A map from block type to position.
* @return {string} String representation of start blocks xml, including
*    block position.
*/
StudioApp.prototype.arrangeBlockPosition = function (startBlocks, arrangement) {

  var type, xmlChild;

  var xml = parseXmlElement(startBlocks);

  var xmlChildNodes = xml.childNodes || [];
  arrangement = arrangement || {};

  for (var i = 0; i < xmlChildNodes.length; i++) {
    xmlChild = xmlChildNodes[i];

    // Only look at element nodes
    if (xmlChild.nodeType === 1) {
      // look to see if we have a predefined arrangement for this type
      type = xmlChild.getAttribute('type');
      if (arrangement[type]) {
        if (arrangement[type].x && !xmlChild.hasAttribute('x')) {
          xmlChild.setAttribute('x', arrangement[type].x);
        }
        if (arrangement[type].y && !xmlChild.hasAttribute('y')) {
          xmlChild.setAttribute('y', arrangement[type].y);
        }
      }
    }
  }
  return Blockly.Xml.domToText(xml);
};

StudioApp.prototype.createModalDialog = function (options) {
  return this.feedback_.createModalDialog(options);
};

StudioApp.prototype.showToggleBlocksError = function () {
  this.feedback_.showToggleBlocksError(this.Dialog);
};

StudioApp.prototype.showGeneratedCode = function () {
  this.feedback_.showGeneratedCode(this.Dialog, this.config.appStrings);
};

/**
 * Simple passthrough to AuthoredHints.displayMissingBlockHints
 * @param {String[]} blocks An array of XML strings representing the
 *        missing recommended Blockly Blocks for which we want to
 *        display hints.
 */
StudioApp.prototype.displayMissingBlockHints = function (blocks) {
  this.authoredHintsController_.displayMissingBlockHints(blocks);
};

/**
 * @param {LiveMilestoneResponse} response
 */
StudioApp.prototype.onReportComplete = function (response) {
  this.authoredHintsController_.finishHints(response);

  if (!response) {
    return;
  }

  // Track GA events
  if (response.new_level_completed) {
    trackEvent('Puzzle', 'Completed', response.level_path, response.level_attempts);
  }

  if (response.share_failure) {
    trackEvent('Share', 'Failure', response.share_failure.type);
  }
};

/**
 * Show our instructions dialog. This should never be called directly, and will
 * instead be called when the state of our redux store changes.
 * @param {object} level
 * @param {boolean} autoClose - closes instructions after 32s if true
 */
StudioApp.prototype.showInstructionsDialog_ = function (level, autoClose) {
  const reduxState = getStore().getState();
  const isMarkdownMode = !!reduxState.instructions.longInstructions &&
    !reduxState.instructionsDialog.imgOnly;

  var instructionsDiv = document.createElement('div');
  instructionsDiv.className = isMarkdownMode ?
    'markdown-instructions-container' :
    'instructions-container';

  var headerElement;

  var puzzleTitle = msg.puzzleTitle({
    stage_total: level.stage_total,
    puzzle_number: level.puzzle_number
  });

  if (isMarkdownMode) {
    headerElement = document.createElement('h1');
    headerElement.className = 'markdown-level-header-text dialog-title';
    headerElement.innerHTML = puzzleTitle;
    if (!this.icon) {
      headerElement.className += ' no-modal-icon';
    }
  }

  // Create a div to eventually hold this content, and add it to the
  // overall container. We don't want to render directly into the
  // container just yet, because our React component could contain some
  // elements that don't want to be rendered until they are in the DOM
  var instructionsReactContainer = document.createElement('div');
  instructionsReactContainer.className='instructions-content';
  instructionsDiv.appendChild(instructionsReactContainer);

  var buttons = document.createElement('div');
  instructionsDiv.appendChild(buttons);
  ReactDOM.render(<DialogButtons ok={true}/>, buttons);

  // If there is an instructions block on the screen, we want the instructions dialog to
  // shrink down to that instructions block when it's dismissed.
  // We then want to flash the instructions block.
  var hideOptions = null;
  var endTargetSelector = "#bubble";

  if ($(endTargetSelector).length) {
    hideOptions = {};
    hideOptions.endTarget = endTargetSelector;
  }

  var hideFn = _.bind(function () {
    // Set focus to ace editor when instructions close:
    if (this.editCode && this.currentlyUsingBlocks()) {
      this.editor.aceEditor.focus();
    }

    // update redux
    getStore().dispatch(closeInstructionsDialog());
  }, this);

  this.instructionsDialog = this.createModalDialog({
    markdownMode: isMarkdownMode,
    contentDiv: instructionsDiv,
    icon: this.icon,
    defaultBtnSelector: '#ok-button',
    onHidden: hideFn,
    scrollContent: true,
    scrollableSelector: ".instructions-content",
    header: headerElement
  });

  // Now that our elements are guaranteed to be in the DOM, we can
  // render in our react components
  $(this.instructionsDialog.div).on('show.bs.modal', () => {
    ReactDOM.render(
      <Provider store={getStore()}>
        <DialogInstructions />
      </Provider>,
      instructionsReactContainer);
    resetAniGif(this.instructionsDialog.div.find('img.aniGif').get(0));
  });

  if (autoClose) {
    setTimeout(_.bind(function () {
      this.instructionsDialog.hide();
    }, this), 32000);
  }

  var okayButton = buttons.querySelector('#ok-button');
  if (okayButton) {
    dom.addClickTouchEvent(okayButton, _.bind(function () {
      if (this.instructionsDialog) {
        this.instructionsDialog.hide();
      }
    }, this));
  }

  this.instructionsDialog.show({hideOptions: hideOptions});
};

/**
*  Resizes the blockly workspace.
*/
StudioApp.prototype.onResize = function () {
  const codeWorkspace = document.getElementById('codeWorkspace');
  if (codeWorkspace) {
    var workspaceWidth = codeWorkspace.clientWidth;

    // Keep blocks static relative to the right edge in RTL mode
    if (this.isUsingBlockly() && Blockly.RTL) {
      if (this.lastWorkspaceWidth && (this.lastWorkspaceWidth !== workspaceWidth)) {
        var blockOffset = workspaceWidth - this.lastWorkspaceWidth;
        Blockly.mainBlockSpace.getTopBlocks().forEach(function (topBlock) {
          topBlock.moveBy(blockOffset, 0);
        });
      }
    }
    this.lastWorkspaceWidth = workspaceWidth;

    // Droplet toolbox width varies as the window size changes, so refresh:
    this.resizeToolboxHeader();

    // Content below visualization is a resizing scroll area in pinned mode
    onResizeSmallFooter();
  }
};

/**
 * Resizes the content area below the visualization in pinned (viewport height)
 * view mode.
 */
function resizePinnedBelowVisualizationArea() {
  var pinnedBelowVisualization = document.querySelector(
      '#visualizationColumn.pin_bottom #belowVisualization');
  if (!pinnedBelowVisualization) {
    return;
  }

  var top = 0;

  var possibleBelowVisualizationElements = [
    'playSpaceHeader',
    'spelling-table-wrapper',
    'gameButtons',
    'gameButtonExtras',
  ];
  possibleBelowVisualizationElements.forEach(id => {
    let element = document.getElementById(id);
    if (element) {
      top += $(element).outerHeight(true);
    }
  });

  var visualization = document.getElementById('visualization');
  if (visualization) {
    var parent = $(visualization).parent();
    if (parent.attr('id') === 'phoneFrameWrapper') {
      // Phone frame itself doesnt have height. Loop through children
      parent.children().each(function () {
        top += $(this).outerHeight(true);
      });
    } else {
      top += $(visualization).outerHeight(true);
    }
  }

  var bottom = 0;
  var smallFooter = document.querySelector('#page-small-footer .small-footer-base');
  if (smallFooter) {
    var codeApp = $('#codeApp');
    bottom += $(smallFooter).outerHeight(true);
    // Footer is relative to the document, not codeApp, so we need to
    // remove the codeApp bottom offset to get the correct margin.
    bottom -= parseInt(codeApp.css('bottom'), 10);
  }

  pinnedBelowVisualization.style.top = top + 'px';
  pinnedBelowVisualization.style.bottom = bottom + 'px';
}

/**
 * Debounced onResize operations that update the layout to support sizing
 * to viewport height and using the small footer.
 * @type {Function}
 */
var onResizeSmallFooter = _.debounce(function () {
  resizePinnedBelowVisualizationArea();
}, 10);

/**
 * Passthrough to local static resizePinnedBelowVisualizationArea, which needs
 * to be static so it can be statically debounced as onResizeSmallFooter
 */
StudioApp.prototype.resizePinnedBelowVisualizationArea = function () {
  resizePinnedBelowVisualizationArea();
};

function applyTransformScaleToChildren(element, scale) {
  for (var i = 0; i < element.children.length; i++) {
    applyTransformScale(element.children[i], scale);
  }
}
function applyTransformScale(element, scale) {
  element.style.transform = scale;
  element.style.msTransform = scale;
  element.style.webkitTransform = scale;
}
function applyTransformOrigin(element, origin) {
  element.style.transformOrigin = origin;
  element.style.msTransformOrigin = origin;
  element.style.webkitTransformOrigin = origin;
}

/**
 * Resize the visualization to the given width. If no width is provided, the
 * scale of child elements is updated to the current width.
 */
StudioApp.prototype.resizeVisualization = function (width) {
  if ($('#visualizationColumn').hasClass('wireframeShare')) {
    return;
  }

  // We set styles on each of the elements directly, overriding the normal
  // responsive classes that would typically adjust width and scale.
  var editorColumn = $(".editor-column");
  var visualization = document.getElementById('visualization');
  var visualizationResizeBar = document.getElementById('visualizationResizeBar');
  var visualizationColumn = document.getElementById('visualizationColumn');
  if (!visualization || !visualizationResizeBar || !visualizationColumn) {
    // In unit tests, this event may be receieved when the DOM isn't fully
    // configured.  In those cases there's no visualization to resize, so
    // stop here.  In production we don't expect to need this early-out.
    return;
  }

  var oldVizWidth = $(visualizationColumn).width();
  var newVizWidth = Math.max(this.minVisualizationWidth,
                         Math.min(this.maxVisualizationWidth, width || oldVizWidth));
  var newVizWidthString = newVizWidth + 'px';
  var newVizHeightString = (newVizWidth / this.vizAspectRatio) + 'px';
  var vizSideBorderWidth = visualization.offsetWidth - visualization.clientWidth;

  if (getStore().getState().isRtl) {
    visualizationResizeBar.style.right = newVizWidthString;
    editorColumn.css('right', newVizWidthString);
  } else {
    visualizationResizeBar.style.left = newVizWidthString;
    editorColumn.css('left', newVizWidthString);
  }
  visualizationResizeBar.style.lineHeight = newVizHeightString;
  // Add extra width to visualizationColumn if visualization has a border:
  visualizationColumn.style.maxWidth = (newVizWidth + vizSideBorderWidth) + 'px';
  visualization.style.maxWidth = newVizWidthString;
  visualization.style.maxHeight = newVizHeightString;

  // We don't get the benefits of our responsive styling, so set height
  // explicitly
  if (!utils.browserSupportsCssMedia()) {
    visualization.style.height = newVizHeightString;
    visualization.style.width = newVizWidthString;
  }
  var scale = (newVizWidth / this.nativeVizWidth);
  getStore().dispatch(setVisualizationScale(scale));

  applyTransformScaleToChildren(visualization, 'scale(' + scale + ')');

  if (oldVizWidth < 230 && newVizWidth >= 230) {
    $('#soft-buttons').removeClass('soft-buttons-compact');
  } else if (oldVizWidth > 230 && newVizWidth <= 230) {
    $('#soft-buttons').addClass('soft-buttons-compact');
  }

  var smallFooter = document.querySelector('#page-small-footer .small-footer-base');
  if (smallFooter) {
    smallFooter.style.maxWidth = newVizWidthString;

    // If the small print and language selector are on the same line,
    // the small print should float right.  Otherwise, it should float left.
    var languageSelector = smallFooter.querySelector('form');
    var smallPrint = smallFooter.querySelector('small');
    if (languageSelector && smallPrint.offsetTop === languageSelector.offsetTop) {
      smallPrint.style.float = 'right';
    } else {
      smallPrint.style.float = 'left';
    }
  }

  // Fire resize so blockly and droplet handle this type of resize properly:
  utils.fireResizeEvent();
};

/**
*  Updates the width of the toolbox-header to match the width of the toolbox
*  or palette in the workspace below the header.
*/
StudioApp.prototype.resizeToolboxHeader = function () {
  var toolboxWidth = 0;
  if (this.editCode && this.editor && this.editor.session && this.editor.session.paletteEnabled) {
    // If in the droplet editor, set toolboxWidth based on the block palette width:
    var categories = document.querySelector('.droplet-palette-wrapper');
    toolboxWidth = categories.getBoundingClientRect().width;
  } else if (this.isUsingBlockly()) {
    toolboxWidth = Blockly.mainBlockSpaceEditor.getToolboxWidth();
  } else if (this.scratch) {
    toolboxWidth = Blockly.getMainWorkspace().getMetrics().toolboxWidth;
  }
  document.getElementById('toolbox-header').style.width = toolboxWidth + 'px';
};

/**
* Highlight the block (or clear highlighting).
* @param {?string} id ID of block that triggered this action.
* @param {boolean} spotlight Optional.  Highlight entire block if true
*/
StudioApp.prototype.highlight = function (id, spotlight) {
  if (this.isUsingBlockly()) {
    if (id) {
      var m = id.match(/^block_id_(\d+)$/);
      if (m) {
        id = m[1];
      }
    }

    Blockly.mainBlockSpace.highlightBlock(id, spotlight);
  }
};

/**
* Remove highlighting from all blocks
*/
StudioApp.prototype.clearHighlighting = function () {
  if (this.isUsingBlockly()) {
    this.highlight(null);
  } else if (this.editCode && this.editor) {
    // Clear everything (step highlighting, errors, etc.)
    codegen.clearDropletAceHighlighting(this.editor, true);
  }
};

/**
* Display feedback based on test results.  The test results must be
* explicitly provided.
* @param {FeedbackOptions} options
*/
StudioApp.prototype.displayFeedback = function (options) {
  if (experiments.isEnabled('bubbleDialog')) {
    // eslint-disable-next-line no-unused-vars
    const { level, response, preventDialog, feedbackType, ...otherOptions } = options;
    if (Object.keys(otherOptions).length === 0) {
      const store = getStore();
      store.dispatch(setFeedbackData({
        isPerfect: feedbackType >= TestResults.MINIMUM_OPTIMAL_RESULT,
        blocksUsed: this.feedback_.getNumBlocksUsed(),
        achievements: [
          {
            isAchieved: true,
            message: 'Placeholder achievement!',
          },
          {
            isAchieved: true,
            message: 'Another achievement!',
          },
          {
            isAchieved: false,
            message: 'Some lame achievement :(',
          },
        ],
        displayFunometer: response && response.puzzle_ratings_enabled,
        studentCode: this.feedback_.getGeneratedCodeProperties(this.config.appStrings),
        canShare: !this.disableSocialShare && !options.disableSocialShare,
      }));
      if (!preventDialog) {
        store.dispatch(showFeedback());
      }

      this.onFeedback(options);
      return;
    }
  }
  options.onContinue = this.onContinue;
  options.backToPreviousLevel = this.backToPreviousLevel;
  options.sendToPhone = this.sendToPhone;
  options.channelId = project.getCurrentId();

  try {
    options.shareLink = (options.response && options.response.level_source) ||
      project.getShareUrl();
  } catch (e) {}

  // Special test code for edit blocks.
  if (options.level.edit_blocks) {
    options.feedbackType = TestResults.EDIT_BLOCKS;
  }

  if (this.shouldDisplayFeedbackDialog(options)) {
    // let feedback handle creating the dialog
    this.feedback_.displayFeedback(options, this.requiredBlocks_,
      this.maxRequiredBlocksToFlag_, this.recommendedBlocks_,
      this.maxRecommendedBlocksToFlag_);
  } else {
    // update the block hints lightbulb
    const missingBlockHints = this.feedback_.getMissingBlockHints(
      this.requiredBlocks_.concat(this.recommendedBlocks_),
      options.level.isK1,
    );
    this.displayMissingBlockHints(missingBlockHints);

    // communicate the feedback message to the top instructions via
    // redux
    const message = this.feedback_.getFeedbackMessage(options);
    const isFailure = options.feedbackType < TestResults.MINIMUM_PASS_RESULT;
    getStore().dispatch(setFeedback({ message, isFailure }));
  }

  // If this level is enabled with a hint prompt threshold, check it and some
  // other state values to see if we should show the hint prompt
  if (this.config.level.hintPromptAttemptsThreshold !== undefined) {
    this.authoredHintsController_.considerShowingOnetimeHintPrompt();
  }

  this.onFeedback(options);
};

/**
 * Whether feedback should be displayed as a modal dialog or integrated
 * into the top instructions
 * @param {FeedbackOptions} options
 */
StudioApp.prototype.shouldDisplayFeedbackDialog = function (options) {
  if (options.preventDialog) {
    return false;
  }

  // If we show instructions when collapsed, we only use dialogs for
  // success feedback.
  const constants = getStore().getState().pageConstants;
  if (!constants.noInstructionsWhenCollapsed) {
    return this.feedback_.canContinueToNextLevel(options.feedbackType);
  }
  return true;
};

/**
 * Runs the tests and returns results.
 * @param {boolean} levelComplete Was the level completed successfully?
 * @param {{executionError: ExecutionError, allowTopBlocks: boolean}} options
 * @return {number} The appropriate property of TestResults.
 */
StudioApp.prototype.getTestResults = function (levelComplete, options) {
  return this.feedback_.getTestResults(
    levelComplete,
    this.requiredBlocks_,
    this.recommendedBlocks_,
    this.checkForEmptyBlocks_,
    options,
  );
};

// Builds the dom to get more info from the user. After user enters info
// and click "create level" onAttemptCallback is called to deliver the info
// to the server.
StudioApp.prototype.builderForm_ = function (onAttemptCallback) {
  var builderDetails = document.createElement('div');
  builderDetails.innerHTML = require('./templates/builder.html.ejs')();
  var dialog = this.createModalDialog({
    contentDiv: builderDetails,
    icon: this.icon
  });
  var createLevelButton = document.getElementById('create-level-button');
  dom.addClickTouchEvent(createLevelButton, function () {
    var instructions = builderDetails.querySelector('[name="instructions"]').value;
    var name = builderDetails.querySelector('[name="level_name"]').value;
    var query = url.parse(window.location.href, true).query;
    onAttemptCallback(utils.extend({
      "instructions": instructions,
      "name": name
    }, query));
  });

  dialog.show({ backdrop: 'static' });
};

/**
* Report back to the server, if available.
* @param {MilestoneReport} options
*/
StudioApp.prototype.report = function (options) {

  // copy from options: app, level, result, testResult, program, onComplete
  var report = Object.assign({}, options, {
    pass: this.feedback_.canContinueToNextLevel(options.testResult),
    time: ((new Date().getTime()) - this.initTime),
    attempt: this.attempts,
    lines: this.feedback_.getNumBlocksUsed(),
  });

  this.lastTestResult = options.testResult;

  const readOnly = getStore().getState().pageConstants.isReadOnlyWorkspace;

  // If hideSource is enabled, the user is looking at a shared level that
  // they cannot have modified. In that case, don't report it to the service
  // or call the onComplete() callback expected. The app will just sit
  // there with the Reset button as the only option.
  var self = this;
  if (!(this.hideSource && this.share) && !readOnly) {
    var onAttemptCallback = (function () {
      return function (builderDetails) {
        for (var option in builderDetails) {
          report[option] = builderDetails[option];
        }
        self.onAttempt(report);
      };
    })();

    // If this is the level builder, go to builderForm to get more info from
    // the level builder.
    if (options.builder) {
      this.builderForm_(onAttemptCallback);
    } else {
      onAttemptCallback();
    }
  }
};

/**
 * Set up the runtime annotation system as appropriate. Typically called
 * during an app's execute() immediately after calling reset().
 */
StudioApp.prototype.clearAndAttachRuntimeAnnotations = function () {
  if (this.editCode && !this.hideSource) {
    // Our ace worker also calls attachToSession, but it won't run on IE9:
    var session = this.editor.aceEditor.getSession();
    annotationList.attachToSession(session, this.editor);
    annotationList.clearRuntimeAnnotations();
    this.editor.aceEditor.session.on("change", function () {
      // clear any runtime annotations whenever a change is made
      annotationList.clearRuntimeAnnotations();
    });
  }
};

/**
* Click the reset button.  Reset the application.
*/
StudioApp.prototype.resetButtonClick = function () {
  this.onResetPressed();
  this.toggleRunReset('run');
  this.clearHighlighting();
  getStore().dispatch(setFeedback(null));
  if (this.isUsingBlockly()) {
    Blockly.mainBlockSpaceEditor.setEnableToolbox(true);
    Blockly.mainBlockSpace.traceOn(false);
  }
  this.reset(false);
};

/**
* Add count of blocks used.
*/
StudioApp.prototype.updateBlockCount = function () {
  const element = document.getElementById('blockUsed');
  if (element) {
    // If the number of block used is bigger than the ideal number of blocks,
    // set it to be yellow, otherwise, keep it as black.
    if (this.IDEAL_BLOCK_NUM < this.feedback_.getNumCountableBlocks()) {
      element.className = "block-counter-overflow";
    } else {
      element.className = "block-counter-default";
    }

    // Update number of blocks used.
    element.innerHTML = '';  // Remove existing children or text.
    element.appendChild(document.createTextNode(
      this.feedback_.getNumCountableBlocks()));
  }
};

/**
 * Set the ideal Number of blocks.
 */
StudioApp.prototype.setIdealBlockNumber_ = function () {
  var element = document.getElementById('idealBlockNumber');
  if (!element) {
    return;
  }

  var idealBlockNumberMsg = this.IDEAL_BLOCK_NUM === Infinity ?
    msg.infinity() : this.IDEAL_BLOCK_NUM;
  element.innerHTML = '';  // Remove existing children or text.
  element.appendChild(document.createTextNode(
    idealBlockNumberMsg));
};


/**
 *
 */
StudioApp.prototype.fixViewportForSmallScreens_ = function (viewport, config) {
  var deviceWidth;
  var desiredWidth;
  var minWidth;
  if (this.share && dom.isMobile()) {
    var mobileNoPaddingShareWidth =
      config.mobileNoPaddingShareWidth || DEFAULT_MOBILE_NO_PADDING_SHARE_WIDTH;
    // for mobile sharing, favor portrait mode, so width is the shorter of the two
    deviceWidth = desiredWidth = Math.min(screen.width, screen.height);
    if (this.noPadding && deviceWidth < MAX_PHONE_WIDTH) {
      desiredWidth = Math.min(desiredWidth, mobileNoPaddingShareWidth);
    }
    minWidth = mobileNoPaddingShareWidth;
  } else {
    // assume we are in landscape mode, so width is the longer of the two
    deviceWidth = desiredWidth = Math.max(screen.width, screen.height);
    minWidth = MIN_WIDTH;
  }
  var width = Math.max(minWidth, desiredWidth);
  var scale = deviceWidth / width;
  var content = ['width=' + width,
    'minimal-ui',
    'initial-scale=' + scale,
    'maximum-scale=' + scale,
    'minimum-scale=' + scale,
    'target-densityDpi=device-dpi',
    'user-scalable=no'];
  viewport.setAttribute('content', content.join(', '));
};

/**
 * @param {AppOptionsConfig}
 */
StudioApp.prototype.setConfigValues_ = function (config) {
  this.share = config.share;

  // By default, we center our embedded levels. Can be overridden by apps.
  config.centerEmbedded = utils.valueOr(config.centerEmbedded, true);

  // By default, embedded levels are not responsive.
  config.responsiveEmbedded = utils.valueOr(config.responsiveEmbedded, false);

  // If set to true, we use our wireframe share (or chromeless share on mobile).
  config.wireframeShare = utils.valueOr(config.wireframeShare, false);

  // if true, dont provide links to share on fb/twitter
  this.disableSocialShare = config.disableSocialShare;
  this.sendToPhone = config.sendToPhone;
  this.noPadding = config.noPadding;

  // contract editor requires more vertical space. set height to 1250 unless
  // explicitly specified
  if (config.level.useContractEditor) {
    config.level.minWorkspaceHeight = config.level.minWorkspaceHeight || 1250;
  }

  this.appMsg = config.appMsg;
  this.IDEAL_BLOCK_NUM = config.level.ideal || Infinity;
  getStore().dispatch(setBlockLimit(this.IDEAL_BLOCK_NUM));
  this.MIN_WORKSPACE_HEIGHT = config.level.minWorkspaceHeight || 800;
  this.requiredBlocks_ = config.level.requiredBlocks || [];
  this.recommendedBlocks_ = config.level.recommendedBlocks || [];

  // Always use the source code from the level definition for contained levels,
  // so that changes made in levelbuilder will show up for users who have
  // already run the level.
  if (config.ignoreLastAttempt || config.hasContainedLevels) {
    config.level.lastAttempt = '';
  }

  this.startBlocks_ = config.level.lastAttempt || config.level.startBlocks || '';
  this.vizAspectRatio = config.vizAspectRatio || 1.0;
  this.nativeVizWidth = config.nativeVizWidth || this.maxVisualizationWidth;

  if (config.level.initializationBlocks) {
    var xml = parseXmlElement(config.level.initializationBlocks);
    this.initializationBlocks = Blockly.Generator.xmlToBlocks('JavaScript', xml);
  }

  // enableShowCode defaults to true if not defined
  this.enableShowCode = (config.enableShowCode !== false);
  this.enableShowLinesCount = (config.enableShowLinesCount !== false &&
    !config.hasContainedLevels);

  // If the level has no ideal block count, don't show a block count. If it does
  // have an ideal, show block count unless explicitly configured not to.
  if (config.level && (config.level.ideal === undefined || config.level.ideal === Infinity)) {
    this.enableShowBlockCount = false;
  } else {
    this.enableShowBlockCount = config.enableShowBlockCount !== false;
  }

  // Store configuration.
  this.onAttempt = config.onAttempt || function () {};
  this.onContinue = config.onContinue || function () {};
  this.onFeedback = config.onFeedback || function () {};
  this.onInitialize = config.onInitialize ?
                        config.onInitialize.bind(config) : function () {};
  this.onResetPressed = config.onResetPressed || function () {};
  this.backToPreviousLevel = config.backToPreviousLevel || function () {};
  this.skin = config.skin;
  this.polishCodeHook = config.polishCodeHook;
};

// Overwritten by applab.
function runButtonClickWrapper(callback) {
  if (window.$) {
    $(window).trigger('run_button_pressed');
    $(window).trigger('appModeChanged');
  }

  // inform Blockly that the run button has been pressed
  if (window.Blockly && Blockly.mainBlockSpace) {
    var customEvent = utils.createEvent(Blockly.BlockSpace.EVENTS.RUN_BUTTON_CLICKED);
    Blockly.mainBlockSpace.getCanvas().dispatchEvent(customEvent);
  }

  callback();
}

StudioApp.prototype.skipLevel = function () {
  this.report({
    app: this.config.app,
    level: this.config.level.id,
    result: false,
    testResult: TestResults.SKIPPED,
    onComplete() {
      const newUrl = getStore().getState().pageConstants.nextLevelUrl;
      if (newUrl) {
        window.location.href = newUrl;
      } else {
        throw new Error('No next level url available to skip to');
      }
    },
  });
};

/**
 * Begin modifying the DOM based on config.
 * Note: Has side effects on config
 * @param {AppOptionsConfig}
 */
StudioApp.prototype.configureDom = function (config) {
  var container = document.getElementById(config.containerId);
  var codeWorkspace = container.querySelector('#codeWorkspace');

  var runButton = container.querySelector('#runButton');
  var resetButton = container.querySelector('#resetButton');
  var runClick = this.runButtonClick.bind(this);
  var clickWrapper = (config.runButtonClickWrapper || runButtonClickWrapper);
  var throttledRunClick = _.debounce(clickWrapper.bind(null, runClick), 250, {leading: true, trailing: false});
  if (runButton && resetButton) {
    dom.addClickTouchEvent(runButton, _.bind(throttledRunClick, this));
    dom.addClickTouchEvent(resetButton, _.bind(this.resetButtonClick, this));
  }
  var skipButton = container.querySelector('#skipButton');
  if (skipButton) {
    dom.addClickTouchEvent(skipButton, this.skipLevel.bind(this));
  }

  // TODO (cpirich): make conditional for applab
  var belowViz = document.getElementById('belowVisualization');
  var referenceArea = document.getElementById('reference_area');
  // noInstructionsWhenCollapsed is used in TopInstructions to determine when to use CSPTopInstructions (in which case
  // display videos in the top instructions) or CSFTopInstructions (in which case the videos are appended here).
  const referenceAreaInTopInstructions = config.noInstructionsWhenCollapsed && experiments.isEnabled('resourcesTab');
  if (!referenceAreaInTopInstructions && referenceArea) {
    belowViz.appendChild(referenceArea);
    // TODO (epeach) - remove after resources tab A/B testing
    // Temporarily attach an event listener to log clicks
    // Logs the type of app and the ids of the puzzle
    var videoThumbnail = document.getElementsByClassName('video_thumbnail');
    if (videoThumbnail[0]){
      videoThumbnail[0].addEventListener('click', () => {
        firehoseClient.putRecord(
          'analysis-events',
          {
            study: 'instructions-resources-tab-wip-v1',
            study_group: 'under-app',
            event: 'under-app-video-click',
            data_json: JSON.stringify([config.app, config.scriptName, config.stagePosition, config.levelPosition]),
          }
        );
      });
    }
  }

  // TODO (epeach) - remove after resources tab A/B testing
  // Temporarily attach an event listener to log clicks
  // Logs the type of app and the ids of the puzzle
  var videoThumbnail = document.getElementsByClassName('video_thumbnail');
  if (videoThumbnail[0]){
    videoThumbnail[0].addEventListener('click', firehoseClient.putRecord(
      'analysis-events',
      {
        study: 'instructions-resources-tab-wip',
        study_group: 'under-app',
        event: 'under-app-video-click',
        data_json: JSON.stringify([config.app, config.scriptName, config.stagePosition, config.levelPosition]),
      }
    ));
  }
  var visualizationColumn = document.getElementById('visualizationColumn');

  if (!config.hideSource || config.embed || config.level.iframeEmbed) {
    var vizHeight = this.MIN_WORKSPACE_HEIGHT;
    if (this.isUsingBlockly() && config.level.edit_blocks) {
      // Set a class on the main blockly div so CSS can style blocks differently
      $(codeWorkspace).addClass('edit');
      // If in level builder editing blocks, make workspace extra tall
      vizHeight = 3000;
      // Modify the arrangement of toolbox blocks so categories align left
      if (config.level.edit_blocks === "toolbox_blocks") {
        this.blockYCoordinateInterval = 80;
        config.blockArrangement = { category : { x: 20 } };
      }
      // Enable if/else, param & var editing in levelbuilder, regardless of level setting
      config.level.disableIfElseEditing = false;
      config.level.disableParamEditing = false;
      config.level.disableVariableEditing = false;
    }

    if (config.level.iframeEmbed) {
      document.body.className += ' embedded_iframe';
    }

    if (config.pinWorkspaceToBottom) {
      var bodyElement = document.body;
      bodyElement.style.overflow = "hidden";
      bodyElement.className = bodyElement.className + " pin_bottom";
      container.className = container.className + " pin_bottom";
    } else {
      visualizationColumn.style.minHeight = vizHeight + 'px';
      container.style.minHeight = vizHeight + 'px';
    }
  }

  if (config.readonlyWorkspace) {
    $(codeWorkspace).addClass('readonly');
  }

  // NOTE: Can end up with embed true and hideSource false in level builder
  // scenarios. See https://github.com/code-dot-org/code-dot-org/pull/1744
  if (config.embed && config.hideSource && config.centerEmbedded) {
    container.className = container.className + " centered_embed";
    visualizationColumn.className = visualizationColumn.className + " centered_embed";
  }

  var smallFooter = document.querySelector('#page-small-footer .small-footer-base');
  if (smallFooter) {
    if (config.noPadding) {
      // The small footer's padding should not increase its size when not part
      // of a larger page.
      smallFooter.style.boxSizing = "border-box";
    }
    if (getStore().getState().pageConstants.isResponsive) {
      smallFooter.className += " responsive";
    }
  }
};

/**
 *
 */
StudioApp.prototype.handleHideSource_ = function (options) {
  var container = document.getElementById(options.containerId);
  this.hideSource = true;
  var workspaceDiv = document.getElementById('codeWorkspace');
  if (!options.embed || options.level.skipInstructionsPopup) {
    container.className = 'hide-source';
  }
  workspaceDiv.style.display = 'none';

  // Chrome-less share page.
  if (this.share) {
    if (options.isLegacyShare || options.wireframeShare) {
      document.body.style.backgroundColor = '#202B34';
      if (options.level.iframeEmbed) {
        // so help me god.
        document.body.style.backgroundColor = "transparent";
      }


      $('.header-wrapper').hide();
      var vizColumn = document.getElementById('visualizationColumn');
      if (dom.isMobile() && (options.isLegacyShare || !dom.isIPad())) {
        $(vizColumn).addClass('chromelessShare');
      } else {
        $(vizColumn).addClass('wireframeShare');

        // Set the document to use flex.
        document.body.className += ' WireframeButtons_container';

        // Create an empty div on the left for padding
        var div = document.createElement('div');
        div.className = 'WireframeButtons_containerLeft';
        document.body.insertBefore(div, document.body.firstChild);

        // Add 'withWireframeButtons' class to top level div that wraps app.
        // This will add necessary styles.
        div = document.getElementsByClassName('wrapper')[0];
        if (div) {
          div.className = 'wrapper withWireframeButtons';
        }

        // Create div for buttons on the right
        div = document.createElement('div');
        div.className = 'WireframeButtons_containerRight';
        document.body.appendChild(div);
        if (!options.level.iframeEmbed) {
          ReactDOM.render(React.createElement(WireframeButtons, {
            channelId: project.getCurrentId(),
            appType: project.getStandaloneApp(),
            isLegacyShare: options.isLegacyShare,
          }), div);
        }
      }

      if (!options.embed && !options.noHowItWorks) {
        const buttonRow = document.getElementById('gameButtons');
        const openWorkspace = document.createElement('button');
        openWorkspace.setAttribute('id', 'open-workspace');
        openWorkspace.appendChild(document.createTextNode(msg.openWorkspace()));

        dom.addClickTouchEvent(openWorkspace, function () {
          // /c/ URLs go to /edit when we click open workspace.
          // /project/ URLs we want to go to /view (which doesnt require login)
          if (/^\/c\//.test(location.pathname)) {
            location.href += '/edit';
          } else {
            location.href += '/view';
          }
        });

        buttonRow.appendChild(openWorkspace);
      }
    }
  }
};

/**
 * Move the droplet cursor to the first token at a specific line number.
 * @param {Number} line zero-based line index
 */
StudioApp.prototype.setDropletCursorToLine_ = function (line) {
  var dropletDocument = this.editor.getCursor().getDocument();
  var docToken = dropletDocument.start;
  var curLine = 0;
  while (docToken && curLine < line) {
    docToken = docToken.next;
    if (docToken.type === 'newline') {
      curLine++;
    }
  }
  if (docToken) {
    this.editor.setCursor(docToken);
  }
};

/**
 * Whether we are currently using droplet in block mode rather than text mode.
 */
StudioApp.prototype.currentlyUsingBlocks = function () {
  return this.editor && this.editor.session && this.editor.session.currentlyUsingBlocks;
};

StudioApp.prototype.handleEditCode_ = function (config) {
  if (this.hideSource) {
    // In hide source mode, just call afterInject and exit immediately
    if (config.afterInject) {
      config.afterInject();
    }
    return;
  }

  // Remove maker API blocks from palette, unless maker APIs are enabled.
  if (!project.useMakerAPIs()) {
    // Remove maker blocks from the palette
    if (config.level.codeFunctions) {
      makerDropletBlocks.forEach(block => {
        delete config.level.codeFunctions[block.func];
      });
    }
  }

  var fullDropletPalette = dropletUtils.generateDropletPalette(
    config.level.codeFunctions, config.dropletConfig);

  // Create a child element of codeTextbox to instantiate droplet on, because
  // droplet sets css properties on its wrapper that would interfere with our
  // layout otherwise.

  const codeTextbox = document.getElementById('codeTextbox');
  const dropletCodeTextbox = document.createElement('div');
  dropletCodeTextbox.setAttribute('id', 'dropletCodeTextbox');
  codeTextbox.appendChild(dropletCodeTextbox);

  this.editor = new droplet.Editor(dropletCodeTextbox, {
    mode: 'javascript',
    modeOptions: dropletUtils.generateDropletModeOptions(config),
    palette: fullDropletPalette,
    showPaletteInTextMode: true,
    showDropdownInPalette: config.showDropdownInPalette,
    allowFloatingBlocks: false,
    dropIntoAceAtLineStart: config.dropIntoAceAtLineStart,
    enablePaletteAtStart: !config.readonlyWorkspace,
    textModeAtStart: (
      config.level.textModeAtStart === 'blocks' ? false :
      config.level.textModeAtStart === false ? config.usingTextModePref :
      !!config.level.textModeAtStart
    ),
  });

  if (config.level.paletteCategoryAtStart) {
    this.editor.changePaletteGroup(config.level.paletteCategoryAtStart);
  }

  this.editor.aceEditor.setShowPrintMargin(false);

  // Init and define our custom ace mode:
  aceMode.defineForAce(config.dropletConfig, config.unusedConfig, this.editor);
  // Now set the editor to that mode:
  var aceEditor = this.editor.aceEditor;
  aceEditor.session.setMode('ace/mode/javascript_codeorg');

  // Extend the command list on the ace Autocomplete object to include the period:
  var Autocomplete = window.ace.require("ace/autocomplete").Autocomplete;
  Autocomplete.prototype.commands['.'] = function (editor) {
    // First, insert the period and update the completions:
    editor.insert(".");
    editor.completer.updateCompletions(true);
    var filtered = editor.completer.completions &&
        editor.completer.completions.filtered;
    for (var i = 0; i < (filtered && filtered.length); i++) {
      // If we have any exact maches in our filtered completions that include
      // this period, allow the completer to stay active:
      if (filtered[i].exactMatch) {
        return;
      }
    }
    // Otherwise, detach the completer:
    editor.completer.detach();
  };

  var langTools = window.ace.require("ace/ext/language_tools");

  // We don't want to include the textCompleter. langTools doesn't give us a way
  // to remove base completers (note: it does in newer versions of ace), so
  // we set aceEditor.completers manually
  aceEditor.completers = [langTools.snippetCompleter, langTools.keyWordCompleter];
  // make setCompleters fail so that attempts to use it result in clear failure
  // instead of just silently not working
  langTools.setCompleters = function () {
    throw new Error('setCompleters disabled. set aceEditor.completers directly');
  };

  // Add an ace completer for the API functions exposed for this level
  if (config.dropletConfig) {
    var functionsFilter = null;
    if (config.level.autocompletePaletteApisOnly) {
       functionsFilter = config.level.codeFunctions;
    }

    aceEditor.completers.push(
      dropletUtils.generateAceApiCompleter(functionsFilter, config.dropletConfig));
  }

  this.editor.aceEditor.setOptions({
    enableBasicAutocompletion: true,
    enableLiveAutocompletion: true
  });

  this.dropletTooltipManager = new DropletTooltipManager(
    this.appMsg,
    config.dropletConfig,
    config.level.codeFunctions,
    config.level.autocompletePaletteApisOnly,
    config.app);
  if (config.level.dropletTooltipsDisabled) {
    this.dropletTooltipManager.setTooltipsEnabled(false);
  }
  this.dropletTooltipManager.registerBlocks();

  // Bind listener to palette/toolbox 'Hide' and 'Show' links
  const hideToolboxIcon = document.getElementById('hide-toolbox-icon');
  const showToolboxHeader = document.getElementById('show-toolbox-header');
  const showToolboxClickTarget = document.getElementById('show-toolbox-click-target');
  if (hideToolboxIcon && showToolboxHeader) {
    hideToolboxIcon.style.display = 'inline-block';
    const handleTogglePalette = () => {
      if (this.editor && this.editor.session) {
        this.editor.enablePalette(!this.editor.session.paletteEnabled);
        showToolboxHeader.style.display =
            this.editor.session.paletteEnabled ? 'none' : 'inline-block';
        hideToolboxIcon.style.display =
            !this.editor.session.paletteEnabled ? 'none' : 'inline-block';
        this.resizeToolboxHeader();
      }
    };
    dom.addClickTouchEvent(hideToolboxIcon, handleTogglePalette);
    dom.addClickTouchEvent(showToolboxClickTarget, handleTogglePalette);
  }

  this.resizeToolboxHeader();

  var startBlocks = config.level.lastAttempt || config.level.startBlocks;
  if (startBlocks) {

    try {
      // Don't pass CRLF pairs to droplet until they fix CR handling:
      this.editor.setValue(startBlocks.replace(/\r\n/g, '\n'));
      // When adding content via setValue, the aceEditor cursor gets set to be
      // at the end of the file. For mysterious reasons we've been unable to
      // understand, we end up with some pretty funky render issues if the first
      // time we switch to text mode the cursor is out of view beyond the bottom
      // of the editor. Navigate to the start so that this doesn't happen.
      this.editor.aceEditor.navigateFileStart();
    } catch (err) {
      // catch errors without blowing up entirely. we may still not be in a
      // great state
      console.error(err.message);
    }
    // Reset droplet Undo stack:
    this.editor.clearUndoStack();
    // Reset ace Undo stack:
    var UndoManager = window.ace.require("ace/undomanager").UndoManager;
    this.editor.aceEditor.getSession().setUndoManager(new UndoManager());
  }

  if (config.readonlyWorkspace) {
    // When in readOnly mode, show source, but do not allow editing,
    // disable the palette, and hide the UI to show the palette:
    this.editor.setReadOnly(true);
    showToolboxHeader.style.display = 'none';
  }

  // droplet may now be in code mode if it couldn't parse the code into
  // blocks, so update the UI based on the current state (don't autofocus
  // if we have already created an instructionsDialog at this stage of init)
  this.onDropletToggle(!this.instructionsDialog);

  this.dropletTooltipManager.registerDropletBlockModeHandlers(this.editor);

  this.editor.on('palettetoggledone', function (e) {
    $(window).trigger('droplet_change', ['togglepalette']);
  });

  this.editor.on('selectpalette', function (e) {
    $(window).trigger('droplet_change', ['selectpalette']);
  });

  $('.droplet-palette-scroller').on('scroll', function (e) {
    $(window).trigger('droplet_change', ['scrollpalette']);
  });

  $('.droplet-main-scroller').on('scroll', function (e) {
    $(window).trigger('droplet_change', ['scrolleditor']);
  });

  this.editor.aceEditor.getSession().on("changeScrollTop", function () {
    $(window).trigger('droplet_change', ['scrollace']);
  });

  $.expr[':'].textEquals = function (el, i, m) {
      var searchText = m[3];
      var match = $(el).text().trim().match("^" + searchText + "$");
      return match && match.length > 0;
  };

  $(window).on('prepareforcallout', function (e, options) {
    // qtip_config's codeStudio options block is available in options
    if (options.dropletPaletteCategory) {
      this.editor.changePaletteGroup(options.dropletPaletteCategory);
      var scrollContainer = $('.droplet-palette-scroller');
      var scrollTo = $(options.selector);
      if (scrollTo.length > 0) {
        scrollContainer.scrollTop(scrollTo.offset().top - scrollContainer.offset().top +
            scrollContainer.scrollTop());
      }
    } else if (options.codeString) {
      var range = this.editor.aceEditor.find(options.codeString, {
        caseSensitive: true,
        range: null,
        preventScroll: true
      });
      if (range) {
        var lineIndex = range.start.row;
        var line = lineIndex + 1; // 1-based line number
        if (this.currentlyUsingBlocks()) {
          options.selector = '.droplet-gutter-line:textEquals("' + line + '")';
          this.setDropletCursorToLine_(lineIndex);
          this.editor.scrollCursorIntoPosition();
          this.editor.redrawGutter();
        } else {
          options.selector = '.ace_gutter-cell:textEquals("' + line + '")';
          this.editor.aceEditor.scrollToLine(lineIndex);
          this.editor.aceEditor.renderer.updateFull(true);
        }
      }
    }
  }.bind(this));

  // Prevent the backspace key from navigating back. Make sure it's still
  // allowed on other elements.
  // Based on http://stackoverflow.com/a/2768256/2506748
  $(document).on('keydown', function (event) {
    var doPrevent = false;
    if (event.keyCode !== KeyCodes.BACKSPACE) {
      return;
    }
    var d = event.srcElement || event.target;
    if ((d.tagName.toUpperCase() === 'INPUT' && (
        d.type.toUpperCase() === 'TEXT' ||
        d.type.toUpperCase() === 'PASSWORD' ||
        d.type.toUpperCase() === 'FILE' ||
        d.type.toUpperCase() === 'EMAIL' ||
        d.type.toUpperCase() === 'SEARCH' ||
        d.type.toUpperCase() === 'NUMBER' ||
        d.type.toUpperCase() === 'DATE' )) ||
        d.tagName.toUpperCase() === 'TEXTAREA') {
      doPrevent = d.readOnly || d.disabled;
    } else {
      doPrevent = !d.isContentEditable;
    }

    if (doPrevent) {
      event.preventDefault();
    }
  });

  if (this.instructionsDialog) {
    // Initializing the droplet editor in text mode (ace) can steal the focus
    // from our visible instructions dialog. Restore focus where it belongs:
    this.instructionsDialog.focus();
  }

  if (config.afterEditorReady) {
    config.afterEditorReady();
  }

  if (config.afterInject) {
    config.afterInject();
  }
};

/**
 * Enable adding/removing breakpoints by clicking in the gutter of the editor.
 * Prerequisites: Droplet editor must be in use and initialized (e.g. you have
 * to call handleEditCode_ first).
 */
StudioApp.prototype.enableBreakpoints = function () {
  if (!this.editor) {
    throw new Error('Droplet editor must be in use to enable breakpoints.');
  }

  // Set up an event handler to create breakpoints when clicking in the gutter:
  this.editor.on('guttermousedown', function (e) {
    var bps = this.editor.getBreakpoints();
    if (bps[e.line]) {
      this.editor.clearBreakpoint(e.line);
    } else {
      this.editor.setBreakpoint(e.line);
    }
  }.bind(this));
};

/**
 * Set whether to alert user to empty blocks, short-circuiting all other tests.
 * @param {boolean} checkBlocks Whether to check for empty blocks.
 */
StudioApp.prototype.setCheckForEmptyBlocks = function (checkBlocks) {
  this.checkForEmptyBlocks_ = checkBlocks;
};

/**
 * Add the starting block(s).  Don't load lastAttempt for Jigsaw levels or the
 * level will advance as soon as it's loaded.
 * @param loadLastAttempt If true, try to load config.lastAttempt.
 */
StudioApp.prototype.setStartBlocks_ = function (config, loadLastAttempt) {
  if (config.level.edit_blocks) {
    loadLastAttempt = false;
  }
  var startBlocks = config.level.startBlocks || '';
  if (loadLastAttempt && config.levelGameName !== 'Jigsaw') {
    startBlocks = config.level.lastAttempt || startBlocks;
  }
  if (config.forceInsertTopBlock) {
    startBlocks = blockUtils.forceInsertTopBlock(startBlocks,
        config.forceInsertTopBlock);
  }
  startBlocks = this.arrangeBlockPosition(startBlocks, config.blockArrangement);
  try {
    this.loadBlocks(startBlocks);
  } catch (e) {
    if (loadLastAttempt) {
      Blockly.mainBlockSpace.clear();
      // Try loading the default start blocks instead.
      this.setStartBlocks_(config, false);
    } else {
      throw e;
    }
  }
};

/**
 * Show the configured starting function definition.
 * @param {AppOptionsConfig}
 */
StudioApp.prototype.openFunctionDefinition_ = function (config) {
  if (Blockly.contractEditor) {
    Blockly.contractEditor.autoOpenWithLevelConfiguration({
      autoOpenFunction: config.level.openFunctionDefinition,
      contractCollapse: config.level.contractCollapse,
      contractHighlight: config.level.contractHighlight,
      examplesCollapse: config.level.examplesCollapse,
      examplesHighlight: config.level.examplesHighlight,
      definitionCollapse: config.level.definitionCollapse,
      definitionHighlight: config.level.definitionHighlight
    });
  } else {
    Blockly.functionEditor.autoOpenFunction(config.level.openFunctionDefinition);
  }
};

/**
 * @param {AppOptionsConfig} config
 */
StudioApp.prototype.handleUsingBlockly_ = function (config) {
  // Allow empty blocks if editing blocks.
  if (config.level.edit_blocks) {
    this.checkForEmptyBlocks_ = false;
    if (config.level.edit_blocks === 'required_blocks' ||
        config.level.edit_blocks === 'toolbox_blocks' ||
        config.level.edit_blocks === 'recommended_blocks') {
      // Don't show when run block for toolbox/required/recommended block editing
      config.forceInsertTopBlock = null;
    }
  }

  // If levelbuilder provides an empty toolbox, some apps (like artist)
  // replace it with a full toolbox. I think some levels may depend on this
  // behavior. We want a way to specify no toolbox, which is <xml></xml>
  if (config.level.toolbox) {
    var toolboxWithoutWhitespace = config.level.toolbox.replace(/\s/g, '');
    if (toolboxWithoutWhitespace === '<xml></xml>' ||
        toolboxWithoutWhitespace === '<xml/>') {
      config.level.toolbox = undefined;
    }
  }

  var div = document.getElementById('codeWorkspace');
  var options = {
    toolbox: config.level.toolbox,
    disableIfElseEditing: utils.valueOr(config.level.disableIfElseEditing, false),
    disableParamEditing: utils.valueOr(config.level.disableParamEditing, true),
    disableVariableEditing: utils.valueOr(config.level.disableVariableEditing, false),
    disableProcedureAutopopulate: utils.valueOr(config.level.disableProcedureAutopopulate, false),
    topLevelProcedureAutopopulate: utils.valueOr(config.level.topLevelProcedureAutopopulate, false),
    useModalFunctionEditor: utils.valueOr(config.level.useModalFunctionEditor, false),
    useContractEditor: utils.valueOr(config.level.useContractEditor, false),
    disableExamples: utils.valueOr(config.level.disableExamples, false),
    defaultNumExampleBlocks: utils.valueOr(config.level.defaultNumExampleBlocks, 2),
    scrollbars: config.level.scrollbars,
    hasVerticalScrollbars: config.hasVerticalScrollbars,
    hasHorizontalScrollbars: config.hasHorizontalScrollbars,
    editBlocks: utils.valueOr(config.level.edit_blocks, false),
    showUnusedBlocks: utils.valueOr(config.showUnusedBlocks, true),
    readOnly: utils.valueOr(config.readonlyWorkspace, false),
    showExampleTestButtons: utils.valueOr(config.showExampleTestButtons, false)
  };

  // Never show unused blocks or disable autopopulate in edit mode
  if (options.editBlocks) {
    options.showUnusedBlocks = false;
    options.disableProcedureAutopopulate = false;
  }

  ['trashcan', 'varsInGlobals', 'grayOutUndeletableBlocks',
    'disableParamEditing'].forEach(
    function (prop) {
      if (config[prop] !== undefined) {
        options[prop] = config[prop];
      }
    });
  this.inject(div, options);
  this.onResize();

  if (config.afterInject) {
    config.afterInject();
  }
  this.setStartBlocks_(config, true);

  if (userAgentParser.isMobile() && userAgentParser.isSafari()) {
    // Mobile Safari resize events fire too early, see:
    // https://openradar.appspot.com/31725316
    // Rerun the blockly resize handler after 500ms when clientWidth/Height
    // should be correct
    window.setTimeout(() => Blockly.fireUiEvent(window, 'resize'), 500);
  }
};

/**
 * Handle updates after a droplet toggle between blocks/code has taken place
 */
StudioApp.prototype.onDropletToggle = function (autoFocus) {
  autoFocus = utils.valueOr(autoFocus, true);
  if (!this.currentlyUsingBlocks()) {
    if (autoFocus) {
      this.editor.aceEditor.focus();
    }
    this.dropletTooltipManager.registerDropletTextModeHandlers(this.editor);
  }
};

/**
 * Do we have any floating blocks not attached to an event block or function block?
 */
StudioApp.prototype.hasExtraTopBlocks = function () {
  return this.feedback_.hasExtraTopBlocks();
};

/**
 * Do we have any floating blocks that are not going to be handled
 * gracefully?
 */
StudioApp.prototype.hasUnwantedExtraTopBlocks = function () {
  return this.hasExtraTopBlocks() && !Blockly.showUnusedBlocks;
};

/**
 *
 */
StudioApp.prototype.hasQuestionMarksInNumberField = function () {
  return this.feedback_.hasQuestionMarksInNumberField();
};

/**
 * @returns true if any non-example block in the workspace has an unfilled input
 */
StudioApp.prototype.hasUnfilledFunctionalBlock = function () {
  return !!this.getUnfilledFunctionalBlock();
};

/**
 * @returns {Block} The first block that has an unfilled input, or undefined
 *   if there isn't one.
 */
StudioApp.prototype.getUnfilledFunctionalBlock = function () {
  return this.getFilteredUnfilledFunctionalBlock_(function (rootBlock) {
    return rootBlock.type !== 'functional_example';
  });
};

/**
 * @returns {Block} The first example block that has an unfilled input, or
 *   undefined if there isn't one. Ignores example blocks that don't have a
 *   call portion, as these are considered invalid.
 */
StudioApp.prototype.getUnfilledFunctionalExample = function () {
  return this.getFilteredUnfilledFunctionalBlock_(function (rootBlock) {
    if (rootBlock.type !== 'functional_example') {
      return false;
    }
    var actual = rootBlock.getInputTargetBlock('ACTUAL');
    return actual && actual.getTitleValue('NAME');
  });
};

/**
 * @param {function} filter Run against root block in chain. Returns true if
 *   this is a block we care about
 */
StudioApp.prototype.getFilteredUnfilledFunctionalBlock_ = function (filter) {
  var unfilledBlock;
  Blockly.mainBlockSpace.getAllUsedBlocks().some(function (block) {
    // Get the root block in the chain
    var rootBlock = block.getRootBlock();
    if (!filter(rootBlock)) {
      return false;
    }

    if (block.hasUnfilledFunctionalInput()) {
      unfilledBlock = block;
      return true;
    }
  });

  return unfilledBlock;
};

/**
 * @returns {string} The name of a function that doesn't have any examples, or
 *   undefined if all have at least one.
 */
StudioApp.prototype.getFunctionWithoutTwoExamples = function () {
  var definitionNames = Blockly.mainBlockSpace.getTopBlocks().filter(function (block) {
    return block.type === 'functional_definition' && !block.isVariable();
  }).map(function (definitionBlock) {
    return definitionBlock.getProcedureInfo().name;
  });

  var exampleNames = Blockly.mainBlockSpace.getTopBlocks().filter(function (block) {
    if (block.type !== 'functional_example') {
      return false;
    }

    // Only care about functional_examples that have an ACTUAL input (i.e. it's
    // clear which function they're for
    var actual = block.getInputTargetBlock('ACTUAL');
    return actual && actual.getTitleValue('NAME');
  }).map(function (exampleBlock) {
    return exampleBlock.getInputTargetBlock('ACTUAL').getTitleValue('NAME');
  });

  var definitionWithLessThanTwoExamples;
  definitionNames.forEach(function (def) {
    var definitionExamples = exampleNames.filter(function (example) {
      return def === example;
    });

    if (definitionExamples.length < 2) {
      definitionWithLessThanTwoExamples = def;
    }
  });
  return definitionWithLessThanTwoExamples;
};

/**
 * Get the error message when we have an unfilled block
 * @param {string} topLevelType The block.type For our expected top level block
 */
StudioApp.prototype.getUnfilledFunctionalBlockError = function (topLevelType) {
  var unfilled = this.getUnfilledFunctionalBlock();

  if (!unfilled) {
    return null;
  }

  var topParent = unfilled;
  while (topParent.getParent()) {
    topParent = topParent.getParent();
  }

  if (unfilled.type === topLevelType) {
    return msg.emptyTopLevelBlock({topLevelBlockName: unfilled.getTitleValue()});
  }

  if (topParent.type !== 'functional_definition') {
    return msg.emptyFunctionalBlock();
  }

  var procedureInfo = topParent.getProcedureInfo();
  if (topParent.isVariable()) {
    return msg.emptyBlockInVariable({name: procedureInfo.name});
  } else {
    return msg.emptyBlockInFunction({name: procedureInfo.name});
  }
};

/**
 * Looks for failing examples, and updates the result text for them if they're
 * open in the contract editor
 * @param {function} failureChecker Apps example tester that takes in an example
 *   block, and outputs a failure string (or null if success)
 * @returns {string} Name of block containing first failing example we found, or
 *   empty string if no failures.
 */
StudioApp.prototype.checkForFailingExamples = function (failureChecker) {
  var failingBlockName = '';
  Blockly.mainBlockSpace.findFunctionExamples().forEach(function (exampleBlock) {
    var failure = failureChecker(exampleBlock, false);

    // Update the example result. No-op if we're not currently editing this
    // function.
    Blockly.contractEditor.updateExampleResult(exampleBlock, failure);

    if (failure) {
      failingBlockName = exampleBlock.getInputTargetBlock('ACTUAL')
        .getTitleValue('NAME');
    }
  });
  return failingBlockName;
};

/**
 * @returns {boolean} True if we have a function or variable named "" (empty string)
 */
StudioApp.prototype.hasEmptyFunctionOrVariableName = function () {
  return Blockly.mainBlockSpace.getTopBlocks().some(function (block) {
    if (block.type !== 'functional_definition') {
      return false;
    }

    return !(block.getProcedureInfo().name);
  });
};

StudioApp.prototype.createCoordinateGridBackground = function (options) {
  var svgName = options.svg;
  var origin = options.origin;
  var firstLabel = options.firstLabel;
  var lastLabel = options.lastLabel;
  var increment = options.increment;

  var CANVAS_HEIGHT = 400;

  var svg = document.getElementById(svgName);

  var bbox, text, rect;
  for (var label = firstLabel; label <= lastLabel; label += increment) {
    // create x axis labels
    text = document.createElementNS('http://www.w3.org/2000/svg', 'text');
    text.appendChild(document.createTextNode(label));
    svg.appendChild(text);
    bbox = text.getBBox();
    text.setAttribute('x', label - origin - bbox.width / 2);
    text.setAttribute('y', CANVAS_HEIGHT);
    text.setAttribute('font-weight', 'bold');
    rect = rectFromElementBoundingBox(text);
    rect.setAttribute('fill', color.white);
    svg.insertBefore(rect, text);

    // create y axis labels
    text = document.createElementNS('http://www.w3.org/2000/svg', 'text');
    text.appendChild(document.createTextNode(label));
    svg.appendChild(text);
    bbox = text.getBBox();
    text.setAttribute('x', 0);
    text.setAttribute('y', CANVAS_HEIGHT - (label - origin));
    text.setAttribute('dominant-baseline', 'central');
    text.setAttribute('font-weight', 'bold');
    rect = rectFromElementBoundingBox(text);
    rect.setAttribute('fill', color.white);
    svg.insertBefore(rect, text);
  }
};

function rectFromElementBoundingBox(element) {
  var bbox = element.getBBox();
  var rect = document.createElementNS('http://www.w3.org/2000/svg', 'rect');
  rect.setAttribute('x', bbox.x);
  rect.setAttribute('y', bbox.y);
  rect.setAttribute('width', bbox.width);
  rect.setAttribute('height', bbox.height);
  return rect;
}

/**
 * Displays a small alert box inside the workspace
 * @param {string} type - Alert type (error or warning)
 * @param {React.Component} alertContents
 */
StudioApp.prototype.displayWorkspaceAlert = function (type, alertContents) {
  var container = this.displayAlert("#codeWorkspace", { type: type }, alertContents);

  var toolbarWidth;
  if (this.usingBlockly_) {
    toolbarWidth = $(".blocklyToolboxDiv").width();
  } else {
    toolbarWidth = $(".droplet-palette-element").width() + $(".droplet-gutter").width();
  }

  $(container).css({
    left: toolbarWidth,
    top: $("#headers").height()
  });
};

/**
 * Displays a small aert box inside the playspace
 * @param {string} type - Alert type (error or warning)
 * @param {React.Component} alertContents
 */
StudioApp.prototype.displayPlayspaceAlert = function (type, alertContents) {
  StudioApp.prototype.displayAlert("#visualization", {
    type: type,
    sideMargin: 20
  }, alertContents);
};

/**
 * Displays a small alert box inside DOM element at parentSelector. Parent is
 * assumed to have at most a single alert (we'll either create a new one or
 * replace the existing one).
 * @param {object} props
 * @param {string} object.type - Alert type (error or warning)
 * @param {number} [object.sideMaring] - Optional param specifying margin on
 *   either side of element
 * @param {React.Component} alertContents
 */
StudioApp.prototype.displayAlert = function (selector, props, alertContents) {
  var parent = $(selector);
  var container = parent.children('.react-alert');
  if (container.length === 0) {
    container = $("<div class='react-alert'/>").css({
      position: 'absolute',
      left: 0,
      right: 0,
      top: 0,
      zIndex: 1000
    });
    parent.append(container);
  }
  var renderElement = container[0];

  var handleAlertClose = function () {
    ReactDOM.unmountComponentAtNode(renderElement);
  };
  ReactDOM.render(
    <Alert onClose={handleAlertClose} type={props.type} sideMargin={props.sideMargin}>
      {alertContents}
    </Alert>, renderElement);

  return renderElement;
};

/**
 * If the current project is considered abusive, display a small alert box
 */
StudioApp.prototype.alertIfAbusiveProject = function () {
  if (project.exceedsAbuseThreshold()) {
    this.displayWorkspaceAlert(
      'error',
      <AbuseError
        i18n={{
          tos: i18n.t('project.abuse.tos'),
          contact_us: i18n.t('project.abuse.contact_us')
        }}
      />
    );
  }
};

/**
 * If the current project violates privacy policy or contains profanity,
 * display a small alert box.
 */
StudioApp.prototype.alertIfProfaneOrPrivacyViolatingProject = function () {
  if (project.hasPrivacyProfanityViolation()) {
    this.displayWorkspaceAlert(
      'error',
      <AbuseError
        i18n={{
          tos: i18n.t('project.abuse.policy_violation'),
          contact_us: i18n.t('project.abuse.contact_us')
        }}
      />
    );
  }
};

/**
 * Searches for cases where we have two (or more) nested for loops in which
 * both loops use the same variable. This can cause infinite loops.
 * @returns {boolean} True if we detect an instance of this.
 */
StudioApp.prototype.hasDuplicateVariablesInForLoops = function () {
  if (this.editCode) {
    return false;
  }
  return Blockly.mainBlockSpace.getAllUsedBlocks().some(this.forLoopHasDuplicatedNestedVariables_);
};

/**
 * Looks to see if a particular block is (a) a for loop and (b) has a descendant
 * for loop using the same variable.
 * @returns {boolean} True if that is true of this block
 */
StudioApp.prototype.forLoopHasDuplicatedNestedVariables_ = function (block) {
  if (!block || block.type !== 'controls_for' &&
      block.type !== 'controls_for_counter') {
    return;
  }

  var innerBlock = block.getInput('DO').connection.targetBlock();

  // Not the most efficient of algo's, but we shouldn't have enough blocks for
  // it to matter.
  return innerBlock && block.getVars().some(function (varName) {
    return innerBlock.getDescendants().some(function (descendant) {
      if (descendant.type !== 'controls_for' &&
          descendant.type !== 'controls_for_counter') {
        return false;
      }
      return descendant.getVars().indexOf(varName) !== -1;
    });
  });
};

/**
 * Polishes the generated code string before displaying it to the user. If the
 * app provided a polishCodeHook function, it will be called.
 * @returns {string} code string that may/may not have been modified.
 */
StudioApp.prototype.polishGeneratedCodeString = function (code) {
  if (this.polishCodeHook) {
    return this.polishCodeHook(code);
  } else {
    return code;
  }
};

/**
 * Returns whether this view should be responsive based on level options.
 * Responsive means that the visualizationColumn should resize as the
 * window width changes, and that a grippy is available to manually resize
 * the visualizationColumn.
 */
StudioApp.prototype.isResponsiveFromConfig = function (config) {
  const isResponsiveEmbedView = !!(config.embed && config.responsiveEmbedded);
  const isWorkspaceView = !config.hideSource;
  return isResponsiveEmbedView || isWorkspaceView;
};

/**
 * Sets a bunch of common page constants used by all of our apps in our redux
 * store based on our app options config.
 * @param {AppOptionsConfig} config
 * @param {object} appSpecificConstants - Optional additional constants that
 *   are app specific.
 */
StudioApp.prototype.setPageConstants = function (config, appSpecificConstants) {
  const level = config.level;
  const combined = _.assign({
    ttsInstructionsUrl: level.ttsInstructionsUrl,
    ttsMarkdownInstructionsUrl: level.ttsMarkdownInstructionsUrl,
    skinId: config.skinId,
    showNextHint: this.showNextHint.bind(this),
    locale: config.locale,
    assetUrl: this.assetUrl,
    isReadOnlyWorkspace: !!config.readonlyWorkspace,
    isDroplet: !!level.editCode,
    isBlockly: this.isUsingBlockly(),
    hideSource: !!config.hideSource,
    isChallengeLevel: !!config.isChallengeLevel,
    isEmbedView: !!config.embed,
    isResponsive: this.isResponsiveFromConfig(config),
    isShareView: !!config.share,
    pinWorkspaceToBottom: !!config.pinWorkspaceToBottom,
    noInstructionsWhenCollapsed: !!config.noInstructionsWhenCollapsed,
    hasContainedLevels: config.hasContainedLevels,
    puzzleNumber: level.puzzle_number,
    stageTotal: level.stage_total,
    noVisualization: false,
    visualizationInWorkspace: false,
    smallStaticAvatar: config.skin.smallStaticAvatar,
    failureAvatar: config.skin.failureAvatar,
    aniGifURL: config.level.aniGifURL,
    inputOutputTable: config.level.inputOutputTable,
    is13Plus: config.is13Plus,
    isSignedIn: config.isSignedIn,
    textToSpeechEnabled: config.textToSpeechEnabled,
    isK1: config.level.isK1,
    appType: config.app,
    nextLevelUrl: config.nextLevelUrl,
    showProjectTemplateWorkspaceIcon: !!config.level.projectTemplateLevelName &&
      !config.level.isK1 &&
      !config.readonlyWorkspace,
  }, appSpecificConstants);

  getStore().dispatch(setPageConstants(combined));

  const instructionsConstants = determineInstructionsConstants(config);
  getStore().dispatch(setInstructionsConstants(instructionsConstants));
};

StudioApp.prototype.showRateLimitAlert = function () {
  // only show the alert once per session
  if (this.hasSeenRateLimitAlert_) {
    return false;
  }
  this.hasSeenRateLimitAlert_ = true;

  var alert = <div>{msg.dataLimitAlert()}</div>;
  if (this.share) {
    this.displayPlayspaceAlert("error", alert);
  } else {
    this.displayWorkspaceAlert("error", alert);
  }

  logToCloud.addPageAction(logToCloud.PageAction.FirebaseRateLimitExceeded, {
    isEditing: project.isEditing(),
    isOwner: project.isOwner(),
    share: !!this.share,
  });
};

let instance;

/** @return StudioApp */
export function singleton() {
  if (!instance) {
    instance = new StudioApp();
  }
  return instance;
}

if (IN_UNIT_TEST) {
  let __oldInstance;

  module.exports.stubStudioApp = function () {
    if (__oldInstance) {
      throw new Error("StudioApp has already been stubbed. Did you forget to call restore?");
    }
    __oldInstance = instance;
    instance = null;
  };

  module.exports.restoreStudioApp = function () {
    instance.removeAllListeners();
    if (instance.changeListener) {
      Blockly.removeChangeListener(instance.changeListener);
    }
    instance = __oldInstance;
    __oldInstance = null;
  };


}<|MERGE_RESOLUTION|>--- conflicted
+++ resolved
@@ -275,11 +275,7 @@
       firehoseClient.putRecord(
         'analysis-events',
         {
-<<<<<<< HEAD
-          study: 'instructions-resources-tab-wip',
-=======
           study: 'instructions-resources-tab-wip-v1',
->>>>>>> 05abbd19
           study_group: 'resources-tab',
           event: 'resources-tab-load',
           data_json: JSON.stringify([config.app, config.scriptName, config.stagePosition, config.levelPosition]),
@@ -289,11 +285,7 @@
       firehoseClient.putRecord(
         'analysis-events',
         {
-<<<<<<< HEAD
-          study: 'instructions-resources-tab-wip',
-=======
           study: 'instructions-resources-tab-wip-v1',
->>>>>>> 05abbd19
           study_group: 'under-app',
           event: 'under-app-load',
           data_json: JSON.stringify([config.app, config.scriptName, config.stagePosition, config.levelPosition]),
@@ -1882,21 +1874,6 @@
     }
   }
 
-  // TODO (epeach) - remove after resources tab A/B testing
-  // Temporarily attach an event listener to log clicks
-  // Logs the type of app and the ids of the puzzle
-  var videoThumbnail = document.getElementsByClassName('video_thumbnail');
-  if (videoThumbnail[0]){
-    videoThumbnail[0].addEventListener('click', firehoseClient.putRecord(
-      'analysis-events',
-      {
-        study: 'instructions-resources-tab-wip',
-        study_group: 'under-app',
-        event: 'under-app-video-click',
-        data_json: JSON.stringify([config.app, config.scriptName, config.stagePosition, config.levelPosition]),
-      }
-    ));
-  }
   var visualizationColumn = document.getElementById('visualizationColumn');
 
   if (!config.hideSource || config.embed || config.level.iframeEmbed) {
