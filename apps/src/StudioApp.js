--- conflicted
+++ resolved
@@ -2773,18 +2773,6 @@
 
   this.reduxStore.dispatch(setPageConstants(combined));
 
-<<<<<<< HEAD
-  const instructionsConstants = determineInstructionsConstants(
-    config.level.instructions,
-    config.level.markdownInstructions,
-    config.locale,
-    !!config.noInstructionsWhenCollapsed,
-    !!config.showInstructionsInTopPane,
-    !!config.level.inputOutputTable,
-    !!config.hasContainedLevels
-  );
-=======
   const instructionsConstants = determineInstructionsConstants(config);
->>>>>>> 590df362
   this.reduxStore.dispatch(setInstructionsConstants(instructionsConstants));
 };