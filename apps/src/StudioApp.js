/* global Blockly, droplet, addToHome */

import $ from 'jquery';
import React from 'react';
import ReactDOM from 'react-dom';
import {EventEmitter} from 'events';
import _ from 'lodash';
import url from 'url';
import {Provider} from 'react-redux';
import trackEvent from './util/trackEvent';

// Make sure polyfills are available in all code studio apps and level tests.
import './polyfills';
import * as aceMode from './acemode/mode-javascript_codeorg';
import * as assetPrefix from './assetManagement/assetPrefix';
import * as assets from './code-studio/assets';
import * as blockUtils from './block_utils';
import * as codegen from './lib/tools/jsinterpreter/codegen';
import * as dom from './dom';
import * as dropletUtils from './dropletUtils';
import * as shareWarnings from './shareWarnings';
import * as utils from './utils';
import AbuseError from './code-studio/components/AbuseError';
import Alert from './templates/alert';
import AuthoredHints from './authoredHints';
import ChallengeDialog from './templates/ChallengeDialog';
import DialogButtons from './templates/DialogButtons';
import DialogInstructions from './templates/instructions/DialogInstructions';
import DropletTooltipManager from './blockTooltips/DropletTooltipManager';
import FeedbackUtils from './feedback';
import FinishDialog from './templates/FinishDialog';
import InstructionsDialogWrapper from './templates/instructions/InstructionsDialogWrapper';
import SmallFooter from './code-studio/components/SmallFooter';
import Sounds from './Sounds';
import VersionHistory from './templates/VersionHistory';
import WireframeButtons from './lib/ui/WireframeButtons';
import annotationList from './acemode/annotationList';
import color from "./util/color";
import getAchievements from './achievements';
import i18n from './code-studio/i18n';
import logToCloud from './logToCloud';
import msg from '@cdo/locale';
import project from './code-studio/initApp/project';
import puzzleRatingUtils from './puzzleRatingUtils';
import userAgentParser from './code-studio/initApp/userAgentParser';
import {KeyCodes, TestResults} from './constants';
import {assets as assetsApi} from './clientApi';
import {blocks as makerDropletBlocks} from './lib/kits/maker/dropletConfig';
import {closeDialog as closeInstructionsDialog} from './redux/instructionsDialog';
import {getStore} from './redux';
import {getValidatedResult, initializeContainedLevel} from './containedLevels';
import {lockContainedLevelAnswers} from './code-studio/levels/codeStudioLevels';
import {parseElement as parseXmlElement} from './xml';
import {resetAniGif} from '@cdo/apps/utils';
import {setIsRunning, setStepSpeed} from './redux/runState';
import {setPageConstants} from './redux/pageConstants';
import {setVisualizationScale} from './redux/layout';
import {mergeProgress} from './code-studio/progressRedux';
import {
  setAchievements,
  setBlockLimit,
  setFeedbackData,
  showFeedback,
} from './redux/feedback';
import experiments from '@cdo/apps/util/experiments';
import {
  determineInstructionsConstants,
  setInstructionsConstants,
  setFeedback
} from './redux/instructions';
import { addCallouts } from '@cdo/apps/code-studio/callouts';
import {RESIZE_VISUALIZATION_EVENT} from './lib/ui/VisualizationResizeBar';

var copyrightStrings;

/**
* The minimum width of a playable whole blockly game.
*/
var MIN_WIDTH = 900;
var DEFAULT_MOBILE_NO_PADDING_SHARE_WIDTH = 400;
var MAX_VISUALIZATION_WIDTH = 400;
var MIN_VISUALIZATION_WIDTH = 200;

/**
 * Treat mobile devices with screen.width less than the value below as phones.
 */
var MAX_PHONE_WIDTH = 500;

class StudioApp extends EventEmitter {
  constructor() {
    super();
    this.feedback_ = new FeedbackUtils(this);
    this.authoredHintsController_ = new AuthoredHints(this);

    /**
     * The parent directory of the apps. Contains common.js.
     */
    this.BASE_URL = undefined;

    this.enableShowCode = true;
    this.editCode = false;
    this.usingBlockly_ = true;

    /**
     * @type {?Droplet.Editor}
     */
    this.editor = null;
    /**
     * @type {?DropletTooltipManager}
     */
    this.dropletTooltipManager = null;

    // @type {string} for all of these
    this.icon = undefined;
    this.winIcon = undefined;
    this.failureIcon = undefined;

    // The following properties get their non-default values set by the application.

    /**
     * Whether to alert user to empty blocks, short-circuiting all other tests.
     * @member {boolean}
     */
    this.checkForEmptyBlocks_ = false;

    /**
     * The ideal number of blocks to solve this level.  Users only get 2
     * stars if they use more than this number.
     * @type {number}
     */
    this.IDEAL_BLOCK_NUM = undefined;

    /**
     * @type {!TestableBlock[]}
     */
    this.requiredBlocks_ = [];

    /**
     * The number of required blocks to give hints about at any one time.
     * Set this to Infinity to show all.
     * @type {number}
     */
    this.maxRequiredBlocksToFlag_ = 1;

    /**
     * @type {!TestableBlock[]}
     */
    this.recommendedBlocks_ = [];

    /**
     * The number of recommended blocks to give hints about at any one time.
     * Set this to Infinity to show all.
     * @type {number}
     */
    this.maxRecommendedBlocksToFlag_ = 1;

    /**
     * The number of attempts (how many times the run button has been pressed)
     * @type {?number}
     */
    this.attempts = 0;

    /**
     * Stores the time at init. The delta to current time is used for logging
     * and reporting to capture how long it took to arrive at an attempt.
     * @type {?number}
     */
    this.initTime = undefined;

    /**
     * If true, we don't show blockspace. Used when viewing shared levels
     */
    this.hideSource = false;

    /**
     * If true, we're viewing a shared level.
     */
    this.share = false;

    this.onAttempt = undefined;
    this.onContinue = undefined;
    this.onResetPressed = undefined;
    this.backToPreviousLevel = undefined;
    this.sendToPhone = undefined;
    this.enableShowBlockCount = true;

    this.disableSocialShare = false;
    this.noPadding = false;

    this.MIN_WORKSPACE_HEIGHT = undefined;

    /**
     * Levelbuilder-defined helper libraries.
     */
    this.libraries = {};
  }
}

/**
 * Configure StudioApp options
 */
StudioApp.prototype.configure = function (options) {
  this.BASE_URL = options.baseUrl;
  // NOTE: editCode (which currently implies droplet) and usingBlockly_ are
  // currently mutually exclusive.
  this.editCode = options.level && options.level.editCode;
  this.scratch = options.level && options.level.scratch;
  this.usingBlockly_ = !this.editCode && !this.scratch;

  if (options.isEditorless) {
    this.editCode = false;
    this.usingBlockly_ = false;
  }

  // Bind assetUrl to the instance so that we don't need to depend on callers
  // binding correctly as they pass this function around.
  this.assetUrl = _.bind(this.assetUrl_, this);

  this.maxVisualizationWidth = options.maxVisualizationWidth || MAX_VISUALIZATION_WIDTH;
  this.minVisualizationWidth = options.minVisualizationWidth || MIN_VISUALIZATION_WIDTH;

  // Set default speed
  if (options.level && options.level.sliderSpeed) {
    getStore().dispatch(setStepSpeed(options.level.sliderSpeed));
  }
};

/**
 * @param {AppOptionsConfig}
 */
StudioApp.prototype.hasInstructionsToShow = function (config) {
  return !!(config.level.shortInstructions ||
      config.level.longInstructions ||
      config.level.aniGifURL);
};

/**
 * Given the studio app config object, show shared app warnings.
 */
function showWarnings(config) {
  shareWarnings.checkSharedAppWarnings({
    channelId: config.channel,
    isSignedIn: config.isSignedIn,
    isTooYoung: config.isTooYoung,
    isOwner: project.isOwner(),
    hasDataAPIs: config.shareWarningInfo.hasDataAPIs,
    onWarningsComplete: config.shareWarningInfo.onWarningsComplete,
    onTooYoung: config.shareWarningInfo.onTooYoung,
  });
}

/**
 * Common startup tasks for all apps. Happens after configure.
 * @param {AppOptionsConfig}
 */
StudioApp.prototype.init = function (config) {
  if (!config) {
    config = {};
  }
  this.config = config;

  this.hasContainedLevels = config.hasContainedLevels;

  config.getCode = this.getCode.bind(this);
  copyrightStrings = config.copyrightStrings;

  if (config.legacyShareStyle && config.hideSource) {
    $("body").addClass("legacy-share-view");
    if (dom.isMobile()) {
      $("body").addClass("legacy-share-view-mobile");
      $('#main-logo').hide();
    }
    if (dom.isIOS() && !window.navigator.standalone) {
      addToHome.show(true);
    }
  }

  this.setConfigValues_(config);

  this.configureDom(config);

  ReactDOM.render(
    <Provider store={getStore()}>
      <div>
        <InstructionsDialogWrapper
          showInstructionsDialog={(autoClose) => {
              this.showInstructionsDialog_(config.level, autoClose);
            }}
        />
        <FinishDialog
          onContinue={() => this.onContinue()}
          getShareUrl={() => this.lastShareUrl}
        />
      </div>
    </Provider>,
    document.body.appendChild(document.createElement('div'))
  );

  if (config.usesAssets) {
    assetPrefix.init(config);

    // Pre-populate asset list
    assetsApi.getFiles(result => {
      assets.listStore.reset(result.files);
    }, xhr => {
      // Unable to load asset list
    });
  }

  if (config.hideSource) {
    this.handleHideSource_({
      containerId: config.containerId,
      embed: config.embed,
      level: config.level,
      noHowItWorks: config.noHowItWorks,
      isLegacyShare: config.isLegacyShare,
      legacyShareStyle: config.legacyShareStyle,
      wireframeShare: config.wireframeShare,
    });
  }

  if (config.share) {
    this.handleSharing_({
      makeUrl: config.makeUrl,
      makeString: config.makeString,
      makeImage: config.makeImage,
      makeYourOwn: config.makeYourOwn
    });
  }

  const hintsUsedIds = utils.valueOr(config.authoredHintsUsedIds, []);
  this.authoredHintsController_.init(config.level.authoredHints, hintsUsedIds, config.scriptId, config.serverLevelId);
  if (config.authoredHintViewRequestsUrl && config.isSignedIn) {
    this.authoredHintsController_.submitHints(config.authoredHintViewRequestsUrl);
  }

  if (config.puzzleRatingsUrl) {
    puzzleRatingUtils.submitCachedPuzzleRatings(config.puzzleRatingsUrl);
  }

  // Record time at initialization.
  this.initTime = new Date().getTime();

  // Fixes viewport for small screens.
  var viewport = document.querySelector('meta[name="viewport"]');
  if (viewport) {
    this.fixViewportForSmallScreens_(viewport, config);
  }

  var blockCount = document.getElementById('blockCounter');
  if (blockCount && !this.enableShowBlockCount) {
    blockCount.style.display = 'none';
  }

  this.setIconsFromSkin(config.skin);

  if (config.level.instructionsIcon) {
    this.icon = config.skin[config.level.instructionsIcon];
    this.winIcon = config.skin[config.level.instructionsIcon];
  }

  if (config.showInstructionsWrapper) {
    config.showInstructionsWrapper(() => {});
  }

  var orientationHandler = function () {
    window.scrollTo(0, 0);  // Browsers like to mess with scroll on rotate.
  };
  window.addEventListener('orientationchange', orientationHandler);
  orientationHandler();

  if (config.loadAudio) {
    config.loadAudio();
  }

  if (this.editCode) {
    this.handleEditCode_(config);
  }

  if (this.isUsingBlockly()) {
    this.handleUsingBlockly_(config);
  } else {
    // handleUsingBlockly_ already does an onResize. We still want that goodness
    // if we're not blockly
    utils.fireResizeEvent();
  }

  this.alertIfAbusiveProject();
  this.alertIfProfaneOrPrivacyViolatingProject();

  // make sure startIFrameEmbeddedApp has access to the config object
  // so it can decide whether or not to show a warning.
  this.startIFrameEmbeddedApp = this.startIFrameEmbeddedApp.bind(this, config);

  // config.shareWarningInfo is set on a per app basis (in applab and gamelab)
  // shared apps that are embedded in an iframe handle warnings in
  // startIFrameEmbeddedApp since they don't become "active" until the user
  // clicks on them.
  if (config.shareWarningInfo && !config.level.iframeEmbed) {
    showWarnings(config);
  }

  this.initProjectTemplateWorkspaceIconCallout();

  this.alertIfCompletedWhilePairing(config);

  // If we are in a non-english locale using our english-specific app
  // (the Spelling Bee), display a warning.
  if (config.locale !== 'en_us' && config.skinId === 'letters') {
    this.displayWorkspaceAlert(
      'error',
      <div>
        {msg.englishOnlyWarning({ nextStage: config.stagePosition + 1 })}
      </div>
    );
  }

  window.addEventListener('resize', this.onResize.bind(this));
  window.addEventListener(RESIZE_VISUALIZATION_EVENT, (e) => {
    this.resizeVisualization(e.detail);
  });

  this.reset(true);

  // Add display of blocks used.
  this.setIdealBlockNumber_();

  // TODO (cpirich): implement block count for droplet (for now, blockly only)
  if (this.isUsingBlockly()) {
    Blockly.mainBlockSpaceEditor.addUnusedBlocksHelpListener(function (e) {
      utils.showUnusedBlockQtip(e.target);
    });
    // Store result so that we can cleanup later in tests
    this.changeListener = Blockly.mainBlockSpaceEditor.addChangeListener(_.bind(function () {
      this.updateBlockCount();
    }, this));

    if (config.level.openFunctionDefinition) {
      this.openFunctionDefinition_(config);
    }
  }

  // Bind listener to 'Clear Puzzle' button
  var hideIcon = utils.valueOr(config.skin.hideIconInClearPuzzle, false);
  var clearPuzzleHeader = document.getElementById('clear-puzzle-header');
  if (clearPuzzleHeader) {
    dom.addClickTouchEvent(clearPuzzleHeader, (function () {
      this.feedback_.showClearPuzzleConfirmation(hideIcon, (function () {
        this.handleClearPuzzle(config);
      }).bind(this));
    }).bind(this));
  }

  this.initVersionHistoryUI(config);

  if (this.isUsingBlockly() && Blockly.contractEditor) {
    Blockly.contractEditor.registerTestsFailedOnCloseHandler(function () {
      this.feedback_.showSimpleDialog({
        headerText: undefined,
        bodyText: msg.examplesFailedOnClose(),
        cancelText: msg.ignore(),
        confirmText: msg.tryAgain(),
        onConfirm: null,
        onCancel: function () {
          Blockly.contractEditor.hideIfOpen();
        }
      });

      // return true to indicate to blockly-core that we'll own closing the
      // contract editor
      return true;
    }.bind(this));
  }

  if (config.legacyShareStyle && config.hideSource) {
    this.setupLegacyShareView();
  }

  initializeContainedLevel();

  if (config.isChallengeLevel) {
    const startDialogDiv = document.createElement('div');
    document.body.appendChild(startDialogDiv);
    const progress = getStore().getState().progress;
    const isComplete = progress.levelProgress[progress.currentLevelId] >=
      TestResults.MINIMUM_OPTIMAL_RESULT;
    ReactDOM.render(
      <ChallengeDialog
        isOpen={true}
        avatar={this.icon}
        handleCancel={() => {
          this.skipLevel();
        }}
        cancelButtonLabel={msg.challengeLevelSkip()}
        complete={isComplete}
        isIntro={true}
        primaryButtonLabel={msg.challengeLevelStart()}
        text={msg.challengeLevelIntro()}
        title={msg.challengeLevelTitle()}
      />,
      startDialogDiv);
  }

  this.emit('afterInit');
};

StudioApp.prototype.initProjectTemplateWorkspaceIconCallout = function () {
  if (getStore().getState().pageConstants.showProjectTemplateWorkspaceIcon) {
    // The callouts can't appear until the DOM is 100% rendered by react. The
    // safest method is to kick off a requestAnimationFrame from an async
    // setTimeout()
    setTimeout(() => {
      requestAnimationFrame(() => {
        addCallouts([{
          id: 'projectTemplateWorkspaceIconCallout',
          element_id: '.projectTemplateWorkspaceIcon:visible',
          localized_text: msg.workspaceProjectTemplateLevel(),
          qtip_config: {
            position: {
              my: 'top center',
              at: 'bottom center',
            },
          },
        }]);
      });
    }, 0);
  }
};

StudioApp.prototype.alertIfCompletedWhilePairing = function (config) {
  if (!!config.level.pairingDriver) {
    this.displayWorkspaceAlert(
      'warning',
      <div>
        {msg.pairingNavigatorWarning({driver: config.level.pairingDriver})}
        {' '}
        {config.level.pairingAttempt &&
          <a href={config.level.pairingAttempt}>
            {msg.pairingNavigatorLink()}
          </a>
        }
        {config.level.pairingChannelId &&
          <a href={project.getPathName('view', config.level.pairingChannelId)}>
            {msg.pairingNavigatorLink()}
          </a>
        }
      </div>
    );
  }
};

StudioApp.prototype.getVersionHistoryHandler = function (config) {
  return () => {
    var contentDiv = document.createElement('div');
    var dialog = this.createModalDialog({
      contentDiv: contentDiv,
      defaultBtnSelector: 'again-button',
      id: 'showVersionsModal'
    });
    ReactDOM.render(React.createElement(VersionHistory, {
      handleClearPuzzle: this.handleClearPuzzle.bind(this, config),
      useFilesApi: !!config.useFilesApi
    }), contentDiv);

    dialog.show();
  };
};

StudioApp.prototype.initVersionHistoryUI = function (config) {
  // Bind listener to 'Version History' button
  var versionsHeader = document.getElementById('versions-header');
  if (versionsHeader) {
    dom.addClickTouchEvent(versionsHeader, this.getVersionHistoryHandler(config));
  }
};

StudioApp.prototype.startIFrameEmbeddedApp = function (config, onTooYoung) {
  if (this.share && config.shareWarningInfo) {
    config.shareWarningInfo.onTooYoung = onTooYoung;
    showWarnings(config);
  } else {
    this.runButtonClick();
  }
};

/**
 * Create a phone frame and container. Scale shared content (everything currently inside the visualization column)
 * to container width, fit container to the phone frame and add share footer.
 */
StudioApp.prototype.setupLegacyShareView = function () {
  var vizContainer = document.createElement('div');
  vizContainer.id = 'visualizationContainer';
  var vizColumn = document.getElementById('visualizationColumn');
  if (dom.isMobile()) {
    $(vizContainer).width($(vizColumn).width());
  }
  $(vizContainer).append(vizColumn.children);

  var phoneFrameScreen = document.createElement('div');
  phoneFrameScreen.id = 'phoneFrameScreen';
  $(phoneFrameScreen).append(vizContainer);
  $(vizColumn).append(phoneFrameScreen);

  this.renderShareFooter_(phoneFrameScreen);
  if (dom.isMobile) {
    // re-scale on resize events to adjust to orientation and navbar changes
    $(window).resize(this.scaleLegacyShare);
  }
  this.scaleLegacyShare();
};

StudioApp.prototype.scaleLegacyShare = function () {
  var vizContainer = document.getElementById('visualizationContainer');
  var vizColumn = document.getElementById('visualizationColumn');
  var phoneFrameScreen = document.getElementById('phoneFrameScreen');
  var vizWidth = $(vizContainer).width();

  // On mobile, scale phone frame to full screen (portrait). Otherwise use given dimensions from css.
  if (dom.isMobile()) {
    var screenWidth = Math.min(window.innerWidth, window.innerHeight);
    var screenHeight = Math.max(window.innerWidth, window.innerHeight);
    $(phoneFrameScreen).width(screenWidth);
    $(phoneFrameScreen).height(screenHeight);
    $(vizColumn).width(screenWidth);
  }

  var frameWidth = $(phoneFrameScreen).width();
  var scale = frameWidth / vizWidth;
  if (scale !== 1) {
    applyTransformOrigin(vizContainer, 'left top');
    applyTransformScale(vizContainer, 'scale(' + scale + ')');
  }
};

StudioApp.prototype.getCode = function () {
  if (!this.editCode) {
    return codegen.workspaceCode(Blockly);
  }
  if (this.hideSource) {
    return this.startBlocks_;
  } else {
    return this.editor.getValue();
  }
};

StudioApp.prototype.setIconsFromSkin = function (skin) {
  this.icon = skin.staticAvatar;
  this.winIcon = skin.winAvatar;
  this.failureIcon = skin.failureAvatar;
};

/**
 * Reset the puzzle back to its initial state.
 * Search aliases: "Start Over", startOver
 * @param {AppOptionsConfig}- same config object passed to studioApp.init().
 * @return {Promise} to express that the async operation is complete.
 */
StudioApp.prototype.handleClearPuzzle = function (config) {
  var promise;
  if (this.isUsingBlockly()) {
    if (Blockly.functionEditor) {
      Blockly.functionEditor.hideIfOpen();
    }
    Blockly.mainBlockSpace.clear();
    this.setStartBlocks_(config, false);
    if (config.level.openFunctionDefinition) {
      this.openFunctionDefinition_(config);
    }
  } else if (this.editCode) {
    var resetValue = '';
    if (config.level.startBlocks) {
      // Don't pass CRLF pairs to droplet until they fix CR handling:
      resetValue = config.level.startBlocks.replace(/\r\n/g, '\n');
    }
    // This getValue() call is a workaround for a Droplet bug,
    // See https://github.com/droplet-editor/droplet/issues/137
    // Calling getValue() updates the cached ace editor value, which can be
    // out-of-date in droplet and cause an incorrect early-out.
    // Could remove this line once that bug is fixed and Droplet is updated.
    this.editor.getValue();
    this.editor.setValue(resetValue);

    annotationList.clearRuntimeAnnotations();
  } else if (this.scratch) {
    const workspace = Blockly.getMainWorkspace();
    workspace.clear();

    const dom = Blockly.Xml.textToDom(config.level.startBlocks);
    Blockly.Xml.domToWorkspace(dom, workspace);
  }
  if (config.afterClearPuzzle) {
    promise = config.afterClearPuzzle(config);
  }
  if (!promise) {
    // If a promise wasn't returned from config.afterClearPuzzle(), we create
    // on here that returns immediately since the operation must have completed
    // synchronously.
    promise = new Promise(function (resolve, reject) { resolve(); });
  }
  return promise;
};

/**
 * TRUE if the current app uses blockly (as opposed to editCode or another
 * editor)
 * @return {boolean}
 */
StudioApp.prototype.isUsingBlockly = function () {
  return this.usingBlockly_;
};

/**
 *
 */
StudioApp.prototype.handleSharing_ = function (options) {
  // 1. Move the buttons, 2. Hide the slider in the share page for mobile.
  var belowVisualization = document.getElementById('belowVisualization');
  if (dom.isMobile()) {
    var sliderCell = document.getElementById('slider-cell');
    if (sliderCell) {
      sliderCell.style.display = 'none';
    }
    if (belowVisualization) {
      var visualization = document.getElementById('visualization');
      belowVisualization.style.display = 'none';
      visualization.style.marginBottom = '0px';
    }
  }

  // Show flappy upsale on desktop and mobile.  Show learn upsale only on desktop
  var upSale = document.createElement('div');
  if (options.makeYourOwn) {
    upSale.innerHTML = require('./templates/makeYourOwn.html.ejs')({
      data: {
        makeUrl: options.makeUrl,
        makeString: options.makeString,
        makeImage: options.makeImage
      }
    });
    if (this.noPadding) {
      upSale.style.marginLeft = '10px';
    }
    belowVisualization.appendChild(upSale);
  } else if (typeof options.makeYourOwn === 'undefined') {
    upSale.innerHTML = require('./templates/learn.html.ejs')({
      assetUrl: this.assetUrl
    });
    belowVisualization.appendChild(upSale);
  }
};

export function makeFooterMenuItems() {
  const footerMenuItems = [
    {
      text: i18n.t('footer.try_hour_of_code'),
      link: 'https://code.org/learn',
      newWindow: true
    },
    {
      text: i18n.t('footer.how_it_works'),
      link: project.getProjectUrl('/edit'),
      newWindow: false
    },
    {
      text: i18n.t('footer.report_abuse'),
      link: "/report_abuse",
      newWindow: true
    },
    {
      text: i18n.t('footer.copyright'),
      link: '#',
      copyright: true
    },
    {
      text: i18n.t('footer.tos'),
      link: "https://code.org/tos",
      newWindow: true
    },
    {
      text: i18n.t('footer.privacy'),
      link: "https://code.org/privacy",
      newWindow: true
    }
  ];

  //Removes 'Try-HOC' from only gamelab footer menu
  if (project.getStandaloneApp() === 'gamelab') {
    footerMenuItems.shift();
  }

  return footerMenuItems;
}

StudioApp.prototype.renderShareFooter_ = function (container) {
  var footerDiv = document.createElement('div');
  footerDiv.setAttribute('id', 'footerDiv');
  container.appendChild(footerDiv);

  var reactProps = {
    i18nDropdown: '',
    privacyPolicyInBase: false,
    copyrightInBase: false,
    copyrightStrings: copyrightStrings,
    baseMoreMenuString: i18n.t('footer.built_on_code_studio'),
    baseStyle: {
      paddingLeft: 0,
      width: $("#visualization").width()
    },
    className: 'dark',
    menuItems: makeFooterMenuItems(),
    phoneFooter: true
  };

  ReactDOM.render(<SmallFooter {...reactProps}/>, footerDiv);
};

/**
 * Get the url of path appended to BASE_URL
 */
StudioApp.prototype.assetUrl_ = function (path) {
  if (this.BASE_URL === undefined) {
    throw new Error('StudioApp BASE_URL has not been set. ' +
      'Call configure() first');
  }
  return this.BASE_URL + path;
};

/**
 * Reset the playing field to the start position and kill any pending
 * animation tasks.  This will typically be replaced by an application.
 * @param {boolean} shouldPlayOpeningAnimation True if an opening animation is
 *   to be played.
 */
StudioApp.prototype.reset = function (shouldPlayOpeningAnimation) {
  // Override in app subclass
};


/**
 * Override to change run behavior.
 */
StudioApp.prototype.runButtonClick = function () {};

StudioApp.prototype.addChangeHandler = function (newHandler) {
  if (!this.changeHandlers) {
    this.changeHandlers = [];
  }
  this.changeHandlers.push(newHandler);
};

StudioApp.prototype.runChangeHandlers = function () {
  if (!this.changeHandlers) {
    return;
  }
  this.changeHandlers.forEach(handler => handler());
};

StudioApp.prototype.setupChangeHandlers = function () {
  const runAllHandlers = this.runChangeHandlers.bind(this);
  if (this.isUsingBlockly()) {
    const blocklyCanvas = Blockly.mainBlockSpace.getCanvas();
    blocklyCanvas.addEventListener('blocklyBlockSpaceChange', runAllHandlers);
  } else {
    this.editor.on('change', runAllHandlers);
    // Droplet doesn't automatically bubble up aceEditor changes
    this.editor.aceEditor.on('change', runAllHandlers);
  }
};

/**
 * Toggle whether run button or reset button is shown
 * @param {string} button Button to show, either "run" or "reset"
 */
StudioApp.prototype.toggleRunReset = function (button) {
  var showRun = (button === 'run');
  if (button !== 'run' && button !== 'reset') {
    throw "Unexpected input";
  }

  getStore().dispatch(setIsRunning(!showRun));

  if (this.hasContainedLevels) {
    lockContainedLevelAnswers();
  }

  var run = document.getElementById('runButton');
  var reset = document.getElementById('resetButton');
  run.style.display = showRun ? 'inline-block' : 'none';
  run.disabled = !showRun;
  reset.style.display = !showRun ? 'inline-block' : 'none';
  reset.disabled = showRun;

  // Toggle soft-buttons (all have the 'arrow' class set):
  $('.arrow').prop("disabled", showRun);
};

StudioApp.prototype.isRunning = function () {
  return getStore().getState().runState.isRunning;
};

/**
 * Attempts to associate a set of audio files to a given name
 * @param {Object} audioConfig sound configuration
 */
StudioApp.prototype.registerAudio = function (audioConfig) {
  Sounds.getSingleton().register(audioConfig);
};

/**
 * Attempts to associate a set of audio files to a given name
 * @param {Array.<string>} filenames file paths for sounds
 * @param {string} name ID to associate sound effect with
 */
StudioApp.prototype.loadAudio = function (filenames, name) {
  Sounds.getSingleton().registerByFilenamesAndID(filenames, name);
};

/**
 * Attempts to play a sound effect
 * @param {string} name sound ID
 * @param {Object} options for sound playback
 * @param {number} options.volume value between 0.0 and 1.0 specifying volume
 * @param {function} [options.onEnded]
 */
StudioApp.prototype.playAudio = function (name, options) {
  options = options || {};
  var defaultOptions = {volume: 0.5};
  var newOptions = utils.extend(defaultOptions, options);
  Sounds.getSingleton().play(name, newOptions);
};

/**
 * Play a win sound, unless there's a contained level. In that case, match
 * the sound to the correctness of the answer to the contained level.
 */
StudioApp.prototype.playAudioOnWin = function () {
  if (this.hasContainedLevels) {
    this.playAudio(getValidatedResult() ? 'win' : 'failure');
    return;
  }
  this.playAudio('win');
};

/**
 * Play a failure sound, unless there's a contained level. In that case, match
 * the sound to the correctness of the answer to the contained level.
 */
StudioApp.prototype.playAudioOnFailure = function () {
  if (this.hasContainedLevels) {
    this.playAudio(getValidatedResult() ? 'win' : 'failure');
    return;
  }
  this.playAudio('failure');
};

/**
 * Stops looping a given sound
 * @param {string} name ID of sound
 */
StudioApp.prototype.stopLoopingAudio = function (name) {
  Sounds.getSingleton().stopLoopingAudio(name);
};

/**
* @param {Object} options Configuration parameters for Blockly. Parameters are
* optional and include:
*  - {string} path The root path to the /apps directory, defaults to the
*    the directory in which this script is located.
*  - {boolean} rtl True if the current language right to left.
*  - {DomElement} toolbox The element in which to insert the toolbox,
*    defaults to the element with 'toolbox'.
*  - {boolean} trashcan True if the trashcan should be displayed, defaults to
*    true.
* @param {Element} div The parent div in which to insert Blockly.
*/
StudioApp.prototype.inject = function (div, options) {
  var defaults = {
    assetUrl: this.assetUrl,
    rtl: getStore().getState().isRtl,
    toolbox: document.getElementById('toolbox'),
    trashcan: true,
    customSimpleDialog: this.feedback_.showSimpleDialog.bind(this.feedback_)
  };
  Blockly.inject(div, utils.extend(defaults, options), Sounds.getSingleton());
};

StudioApp.prototype.showNextHint = function () {
  return this.authoredHintsController_.showNextHint();
};

/**
* Initialize Blockly for a readonly iframe.  Called on page load. No sounds.
* XML argument may be generated from the console with:
* Blockly.Xml.domToText(Blockly.Xml.blockSpaceToDom(Blockly.mainBlockSpace)).slice(5, -6)
*/
StudioApp.prototype.initReadonly = function (options) {
  Blockly.inject(document.getElementById('codeWorkspace'), {
    assetUrl: this.assetUrl,
    readOnly: true,
    rtl: getStore().getState().isRtl,
    scrollbars: false
  });
  this.loadBlocks(options.blocks);
};

/**
* Load the editor with blocks.
* @param {string} blocksXml Text representation of blocks.
*/
StudioApp.prototype.loadBlocks = function (blocksXml) {
  var xml = parseXmlElement(blocksXml);
  Blockly.Xml.domToBlockSpace(Blockly.mainBlockSpace, xml);
};

/**
* Applies the specified arrangement to top startBlocks. If any
* individual blocks have x or y properties set in the XML, those values
* take priority. If no arrangement for a particular block type is
* specified, blocks are automatically positioned by Blockly.
*
* Note that, currently, only bounce and flappy use arrangements.
*
* @param {string} startBlocks String representation of start blocks xml.
* @param {Object.<Object>} arrangement A map from block type to position.
* @return {string} String representation of start blocks xml, including
*    block position.
*/
StudioApp.prototype.arrangeBlockPosition = function (startBlocks, arrangement) {

  var type, xmlChild;

  var xml = parseXmlElement(startBlocks);

  var xmlChildNodes = xml.childNodes || [];
  arrangement = arrangement || {};

  for (var i = 0; i < xmlChildNodes.length; i++) {
    xmlChild = xmlChildNodes[i];

    // Only look at element nodes
    if (xmlChild.nodeType === 1) {
      // look to see if we have a predefined arrangement for this type
      type = xmlChild.getAttribute('type');
      if (arrangement[type]) {
        if (arrangement[type].x && !xmlChild.hasAttribute('x')) {
          xmlChild.setAttribute('x', arrangement[type].x);
        }
        if (arrangement[type].y && !xmlChild.hasAttribute('y')) {
          xmlChild.setAttribute('y', arrangement[type].y);
        }
      }
    }
  }
  return Blockly.Xml.domToText(xml);
};

StudioApp.prototype.createModalDialog = function (options) {
  return this.feedback_.createModalDialog(options);
};

StudioApp.prototype.showToggleBlocksError = function () {
  this.feedback_.showToggleBlocksError(this.Dialog);
};

StudioApp.prototype.showGeneratedCode = function () {
  this.feedback_.showGeneratedCode(this.Dialog, this.config.appStrings);
};

/**
 * Simple passthrough to AuthoredHints.displayMissingBlockHints
 * @param {String[]} blocks An array of XML strings representing the
 *        missing recommended Blockly Blocks for which we want to
 *        display hints.
 */
StudioApp.prototype.displayMissingBlockHints = function (blocks) {
  this.authoredHintsController_.displayMissingBlockHints(blocks);
};

/**
 * @param {LiveMilestoneResponse} response
 */
StudioApp.prototype.onReportComplete = function (response) {
  this.authoredHintsController_.finishHints(response);

  if (!response) {
    return;
  }
  this.lastShareUrl = response.level_source;

  // Track GA events
  if (response.new_level_completed) {
    trackEvent('Puzzle', 'Completed', response.level_path, response.level_attempts);
  }

  if (response.share_failure) {
    trackEvent('Share', 'Failure', response.share_failure.type);
  }
};

/**
 * Show our instructions dialog. This should never be called directly, and will
 * instead be called when the state of our redux store changes.
 * @param {object} level
 * @param {boolean} autoClose - closes instructions after 32s if true
 */
StudioApp.prototype.showInstructionsDialog_ = function (level, autoClose) {
  const reduxState = getStore().getState();
  const isMarkdownMode = !!reduxState.instructions.longInstructions &&
    !reduxState.instructionsDialog.imgOnly;

  var instructionsDiv = document.createElement('div');
  instructionsDiv.className = isMarkdownMode ?
    'markdown-instructions-container' :
    'instructions-container';

  var headerElement;

  var puzzleTitle = msg.puzzleTitle({
    stage_total: level.stage_total,
    puzzle_number: level.puzzle_number
  });

  if (isMarkdownMode) {
    headerElement = document.createElement('h1');
    headerElement.className = 'markdown-level-header-text dialog-title';
    headerElement.innerHTML = puzzleTitle;
    if (!this.icon) {
      headerElement.className += ' no-modal-icon';
    }
  }

  // Create a div to eventually hold this content, and add it to the
  // overall container. We don't want to render directly into the
  // container just yet, because our React component could contain some
  // elements that don't want to be rendered until they are in the DOM
  var instructionsReactContainer = document.createElement('div');
  instructionsReactContainer.className='instructions-content';
  instructionsDiv.appendChild(instructionsReactContainer);

  var buttons = document.createElement('div');
  instructionsDiv.appendChild(buttons);
  ReactDOM.render(<DialogButtons ok={true}/>, buttons);

  // If there is an instructions block on the screen, we want the instructions dialog to
  // shrink down to that instructions block when it's dismissed.
  // We then want to flash the instructions block.
  var hideOptions = null;
  var endTargetSelector = "#bubble";

  if ($(endTargetSelector).length) {
    hideOptions = {};
    hideOptions.endTarget = endTargetSelector;
  }

  var hideFn = _.bind(function () {
    // Set focus to ace editor when instructions close:
    if (this.editCode && this.currentlyUsingBlocks()) {
      this.editor.aceEditor.focus();
    }

    // update redux
    getStore().dispatch(closeInstructionsDialog());
  }, this);

  this.instructionsDialog = this.createModalDialog({
    markdownMode: isMarkdownMode,
    contentDiv: instructionsDiv,
    icon: this.icon,
    defaultBtnSelector: '#ok-button',
    onHidden: hideFn,
    scrollContent: true,
    scrollableSelector: ".instructions-content",
    header: headerElement
  });

  // Now that our elements are guaranteed to be in the DOM, we can
  // render in our react components
  $(this.instructionsDialog.div).on('show.bs.modal', () => {
    ReactDOM.render(
      <Provider store={getStore()}>
        <DialogInstructions />
      </Provider>,
      instructionsReactContainer);
    resetAniGif(this.instructionsDialog.div.find('img.aniGif').get(0));
  });

  if (autoClose) {
    setTimeout(_.bind(function () {
      this.instructionsDialog.hide();
    }, this), 32000);
  }

  var okayButton = buttons.querySelector('#ok-button');
  if (okayButton) {
    dom.addClickTouchEvent(okayButton, _.bind(function () {
      if (this.instructionsDialog) {
        this.instructionsDialog.hide();
      }
    }, this));
  }

  this.instructionsDialog.show({hideOptions: hideOptions});
};

/**
*  Resizes the blockly workspace.
*/
StudioApp.prototype.onResize = function () {
  const codeWorkspace = document.getElementById('codeWorkspace');
  if (codeWorkspace && $(codeWorkspace).is(':visible')) {
    var workspaceWidth = codeWorkspace.clientWidth;

    // Keep blocks static relative to the right edge in RTL mode
    if (this.isUsingBlockly() && Blockly.RTL) {
      if (this.lastWorkspaceWidth && (this.lastWorkspaceWidth !== workspaceWidth)) {
        var blockOffset = workspaceWidth - this.lastWorkspaceWidth;
        Blockly.mainBlockSpace.getTopBlocks().forEach(function (topBlock) {
          topBlock.moveBy(blockOffset, 0);
        });
      }
    }
    this.lastWorkspaceWidth = workspaceWidth;

    // Droplet toolbox width varies as the window size changes, so refresh:
    this.resizeToolboxHeader();

    // Content below visualization is a resizing scroll area in pinned mode
    onResizeSmallFooter();
  }
};

/**
 * Resizes the content area below the visualization in pinned (viewport height)
 * view mode.
 */
function resizePinnedBelowVisualizationArea() {
  var pinnedBelowVisualization = document.querySelector(
      '#visualizationColumn.pin_bottom #belowVisualization');
  if (!pinnedBelowVisualization) {
    return;
  }

  var top = 0;

  var possibleBelowVisualizationElements = [
    'playSpaceHeader',
    'spelling-table-wrapper',
    'gameButtons',
    'gameButtonExtras',
  ];
  possibleBelowVisualizationElements.forEach(id => {
    let element = document.getElementById(id);
    if (element) {
      top += $(element).outerHeight(true);
    }
  });

  var visualization = document.getElementById('visualization');
  if (visualization) {
    var parent = $(visualization).parent();
    if (parent.attr('id') === 'phoneFrameWrapper') {
      // Phone frame itself doesnt have height. Loop through children
      parent.children().each(function () {
        top += $(this).outerHeight(true);
      });
    } else {
      top += $(visualization).outerHeight(true);
    }
  }

  var bottom = 0;
  var smallFooter = document.querySelector('#page-small-footer .small-footer-base');
  if (smallFooter) {
    var codeApp = $('#codeApp');
    bottom += $(smallFooter).outerHeight(true);
    // Footer is relative to the document, not codeApp, so we need to
    // remove the codeApp bottom offset to get the correct margin.
    bottom -= parseInt(codeApp.css('bottom'), 10);
  }

  pinnedBelowVisualization.style.top = top + 'px';
  pinnedBelowVisualization.style.bottom = bottom + 'px';
}

/**
 * Debounced onResize operations that update the layout to support sizing
 * to viewport height and using the small footer.
 * @type {Function}
 */
var onResizeSmallFooter = _.debounce(function () {
  resizePinnedBelowVisualizationArea();
}, 10);

/**
 * Passthrough to local static resizePinnedBelowVisualizationArea, which needs
 * to be static so it can be statically debounced as onResizeSmallFooter
 */
StudioApp.prototype.resizePinnedBelowVisualizationArea = function () {
  resizePinnedBelowVisualizationArea();
};

function applyTransformScaleToChildren(element, scale) {
  for (var i = 0; i < element.children.length; i++) {
    if (!$(element.children[i]).hasClass('ignore-transform')) {
      applyTransformScale(element.children[i], scale);
    }
  }
}
function applyTransformScale(element, scale) {
  element.style.transform = scale;
  element.style.msTransform = scale;
  element.style.webkitTransform = scale;
}
function applyTransformOrigin(element, origin) {
  element.style.transformOrigin = origin;
  element.style.msTransformOrigin = origin;
  element.style.webkitTransformOrigin = origin;
}

/**
 * Resize the visualization to the given width. If no width is provided, the
 * scale of child elements is updated to the current width.
 */
StudioApp.prototype.resizeVisualization = function (width) {
  if ($('#visualizationColumn').hasClass('wireframeShare')) {
    return;
  }

  // We set styles on each of the elements directly, overriding the normal
  // responsive classes that would typically adjust width and scale.
  var editorColumn = $(".editor-column");
  var visualization = document.getElementById('visualization');
  var visualizationResizeBar = document.getElementById('visualizationResizeBar');
  var visualizationColumn = document.getElementById('visualizationColumn');
  if (!visualization || !visualizationResizeBar || !visualizationColumn) {
    // In unit tests, this event may be receieved when the DOM isn't fully
    // configured.  In those cases there's no visualization to resize, so
    // stop here.  In production we don't expect to need this early-out.
    return;
  }

  var oldVizWidth = $(visualizationColumn).width();
  var newVizWidth = Math.max(this.minVisualizationWidth,
                         Math.min(this.maxVisualizationWidth, width || oldVizWidth));
  var newVizWidthString = newVizWidth + 'px';
  var newVizHeightString = (newVizWidth / this.vizAspectRatio) + 'px';
  var vizSideBorderWidth = visualization.offsetWidth - visualization.clientWidth;

  if (getStore().getState().isRtl) {
    visualizationResizeBar.style.right = newVizWidthString;
    editorColumn.css('right', newVizWidthString);
  } else {
    visualizationResizeBar.style.left = newVizWidthString;
    editorColumn.css('left', newVizWidthString);
  }
  visualizationResizeBar.style.lineHeight = newVizHeightString;
  // Add extra width to visualizationColumn if visualization has a border:
  visualizationColumn.style.maxWidth = (newVizWidth + vizSideBorderWidth) + 'px';
  visualization.style.maxWidth = newVizWidthString;
  visualization.style.maxHeight = newVizHeightString;

  var scale = (newVizWidth / this.nativeVizWidth);
  getStore().dispatch(setVisualizationScale(scale));

  const cssScale = `scale(${scale})`;
  applyTransformScaleToChildren(visualization, cssScale);
  const dpadContainer = document.getElementById('studio-dpad-container');
  if (dpadContainer) {
    applyTransformScaleToChildren(dpadContainer, cssScale);
  }

  if (oldVizWidth < 230 && newVizWidth >= 230) {
    $('#soft-buttons').removeClass('soft-buttons-compact');
  } else if (oldVizWidth > 230 && newVizWidth <= 230) {
    $('#soft-buttons').addClass('soft-buttons-compact');
  }

  var smallFooter = document.querySelector('#page-small-footer .small-footer-base');
  if (smallFooter) {
    smallFooter.style.maxWidth = newVizWidthString;

    // If the small print and language selector are on the same line,
    // the small print should float right.  Otherwise, it should float left.
    var languageSelector = smallFooter.querySelector('form');
    var smallPrint = smallFooter.querySelector('small');
    if (languageSelector && smallPrint.offsetTop === languageSelector.offsetTop) {
      smallPrint.style.float = 'right';
    } else {
      smallPrint.style.float = 'left';
    }
  }

  // Fire resize so blockly and droplet handle this type of resize properly:
  utils.fireResizeEvent();
};

/**
*  Updates the width of the toolbox-header to match the width of the toolbox
*  or palette in the workspace below the header.
*/
StudioApp.prototype.resizeToolboxHeader = function () {
  var toolboxWidth = 0;
  if (this.editCode && this.editor && this.editor.session && this.editor.session.paletteEnabled) {
    // If in the droplet editor, set toolboxWidth based on the block palette width:
    var categories = document.querySelector('.droplet-palette-wrapper');
    toolboxWidth = categories.getBoundingClientRect().width;
  } else if (this.isUsingBlockly()) {
    toolboxWidth = Blockly.mainBlockSpaceEditor.getToolboxWidth();
  } else if (this.scratch) {
    toolboxWidth = Blockly.getMainWorkspace().getMetrics().toolboxWidth;
  }
  document.getElementById('toolbox-header').style.width = toolboxWidth + 'px';
};

/**
* Highlight the block (or clear highlighting).
* @param {?string} id ID of block that triggered this action.
* @param {boolean} spotlight Optional.  Highlight entire block if true
*/
StudioApp.prototype.highlight = function (id, spotlight) {
  if (this.isUsingBlockly()) {
    if (id) {
      var m = id.match(/^block_id_(\d+)$/);
      if (m) {
        id = m[1];
      }
    }

    Blockly.mainBlockSpace.highlightBlock(id, spotlight);
  }
};

/**
* Remove highlighting from all blocks
*/
StudioApp.prototype.clearHighlighting = function () {
  if (this.isUsingBlockly()) {
    this.highlight(null);
  } else if (this.editCode && this.editor) {
    // Clear everything (step highlighting, errors, etc.)
    codegen.clearDropletAceHighlighting(this.editor, true);
  }
};

/**
* Display feedback based on test results.  The test results must be
* explicitly provided.
* @param {FeedbackOptions} options
*/
StudioApp.prototype.displayFeedback = function (options) {
  // Special test code for edit blocks.
  if (options.level.edit_blocks) {
    options.feedbackType = TestResults.EDIT_BLOCKS;
  }

  // Write updated progress to Redux.
  const store = getStore();
  store.dispatch(mergeProgress({[this.config.serverLevelId]: options.feedbackType}));

  if (experiments.isEnabled('bubbleDialog')) {
    const {response, preventDialog, feedbackType, feedbackImage} = options;

    const newFinishDialogApps = {
      turtle: true,
      karel: true,
      maze: true,
      studio: true,
      flappy: true,
      bounce: true,
    };
    const hasNewFinishDialog = newFinishDialogApps[this.config.app];

    if (hasNewFinishDialog && !this.hasContainedLevels) {
      const generatedCodeProperties =
        this.feedback_.getGeneratedCodeProperties(this.config.appStrings);
      const studentCode = {
        message: generatedCodeProperties.shortMessage,
        code: generatedCodeProperties.code,
      };
      const canShare = !this.disableSocialShare && !options.disableSocialShare;
      store.dispatch(setFeedbackData({
        isChallenge: this.config.isChallengeLevel,
        isPerfect: feedbackType >= TestResults.MINIMUM_OPTIMAL_RESULT,
        blocksUsed: this.feedback_.getNumCountableBlocks(),
        displayFunometer: response && response.puzzle_ratings_enabled,
        studentCode,
        feedbackImage: canShare && feedbackImage,
      }));
      store.dispatch(setAchievements(getAchievements(store.getState())));
      if (this.shouldDisplayFeedbackDialog_(preventDialog, feedbackType)) {
        store.dispatch(showFeedback());
        this.onFeedback(options);
        return;
      }
    }
  }
  options.onContinue = this.onContinue;
  options.backToPreviousLevel = this.backToPreviousLevel;
  options.sendToPhone = this.sendToPhone;
  options.channelId = project.getCurrentId();

  try {
    options.shareLink = (options.response && options.response.level_source) ||
      project.getShareUrl();
  } catch (e) {}

  if (this.shouldDisplayFeedbackDialog_(
      options.preventDialog,
      options.feedbackType)) {
    // let feedback handle creating the dialog
    this.feedback_.displayFeedback(options, this.requiredBlocks_,
      this.maxRequiredBlocksToFlag_, this.recommendedBlocks_,
      this.maxRecommendedBlocksToFlag_);
  } else {
    // update the block hints lightbulb
    const missingBlockHints = this.feedback_.getMissingBlockHints(
      this.requiredBlocks_.concat(this.recommendedBlocks_),
      options.level.isK1,
    );
    this.displayMissingBlockHints(missingBlockHints);

    // communicate the feedback message to the top instructions via
    // redux
    const message = this.feedback_.getFeedbackMessage(options);
    const isFailure = options.feedbackType < TestResults.MINIMUM_PASS_RESULT;
    getStore().dispatch(setFeedback({ message, isFailure }));
  }

  // If this level is enabled with a hint prompt threshold, check it and some
  // other state values to see if we should show the hint prompt
  if (this.config.level.hintPromptAttemptsThreshold) {
    this.authoredHintsController_.considerShowingOnetimeHintPrompt();
  }

  this.onFeedback(options);
};

/**
 * Whether feedback should be displayed as a modal dialog or integrated
 * into the top instructions
 * @param {boolean} preventDialog
 * @param {TestResult} feedbackType
 */
StudioApp.prototype.shouldDisplayFeedbackDialog_ = function (preventDialog, feedbackType) {
  if (preventDialog) {
    return false;
  }

  // If we show instructions when collapsed, we only use dialogs for
  // success feedback.
  const constants = getStore().getState().pageConstants;
  if (!constants.noInstructionsWhenCollapsed) {
    return this.feedback_.canContinueToNextLevel(feedbackType);
  }
  return true;
};

/**
 * Runs the tests and returns results.
 * @param {boolean} levelComplete Was the level completed successfully?
 * @param {{executionError: ExecutionError, allowTopBlocks: boolean}} options
 * @return {number} The appropriate property of TestResults.
 */
StudioApp.prototype.getTestResults = function (levelComplete, options) {
  return this.feedback_.getTestResults(
    levelComplete,
    this.requiredBlocks_,
    this.recommendedBlocks_,
    this.checkForEmptyBlocks_,
    options,
  );
};

// Builds the dom to get more info from the user. After user enters info
// and click "create level" onAttemptCallback is called to deliver the info
// to the server.
StudioApp.prototype.builderForm_ = function (onAttemptCallback) {
  var builderDetails = document.createElement('div');
  builderDetails.innerHTML = require('./templates/builder.html.ejs')();
  var dialog = this.createModalDialog({
    contentDiv: builderDetails,
    icon: this.icon
  });
  var createLevelButton = document.getElementById('create-level-button');
  dom.addClickTouchEvent(createLevelButton, function () {
    var instructions = builderDetails.querySelector('[name="instructions"]').value;
    var name = builderDetails.querySelector('[name="level_name"]').value;
    var query = url.parse(window.location.href, true).query;
    onAttemptCallback(utils.extend({
      "instructions": instructions,
      "name": name
    }, query));
  });

  dialog.show({ backdrop: 'static' });
};

/**
* Report back to the server, if available.
* @param {MilestoneReport} options
*/
StudioApp.prototype.report = function (options) {

  // copy from options: app, level, result, testResult, program, onComplete
  var report = Object.assign({}, options, {
    pass: this.feedback_.canContinueToNextLevel(options.testResult),
    time: ((new Date().getTime()) - this.initTime),
    attempt: this.attempts,
    lines: this.feedback_.getNumBlocksUsed(),
  });

  this.lastTestResult = options.testResult;

  const readOnly = getStore().getState().pageConstants.isReadOnlyWorkspace;

  // If hideSource is enabled, the user is looking at a shared level that
  // they cannot have modified. In that case, don't report it to the service
  // or call the onComplete() callback expected. The app will just sit
  // there with the Reset button as the only option.
  var self = this;
  if (!(this.hideSource && this.share) && !readOnly) {
    var onAttemptCallback = (function () {
      return function (builderDetails) {
        for (var option in builderDetails) {
          report[option] = builderDetails[option];
        }
        self.onAttempt(report);
      };
    })();

    // If this is the level builder, go to builderForm to get more info from
    // the level builder.
    if (options.builder) {
      this.builderForm_(onAttemptCallback);
    } else {
      onAttemptCallback();
    }
  }
};

/**
 * Set up the runtime annotation system as appropriate. Typically called
 * during an app's execute() immediately after calling reset().
 */
StudioApp.prototype.clearAndAttachRuntimeAnnotations = function () {
  if (this.editCode && !this.hideSource) {
    // Our ace worker also calls attachToSession, but it won't run on IE9:
    var session = this.editor.aceEditor.getSession();
    annotationList.attachToSession(session, this.editor);
    annotationList.clearRuntimeAnnotations();
    this.editor.aceEditor.session.on("change", function () {
      // clear any runtime annotations whenever a change is made
      annotationList.clearRuntimeAnnotations();
    });
  }
};

/**
* Click the reset button.  Reset the application.
*/
StudioApp.prototype.resetButtonClick = function () {
  this.onResetPressed();
  this.toggleRunReset('run');
  this.clearHighlighting();
  getStore().dispatch(setFeedback(null));
  if (this.isUsingBlockly()) {
    Blockly.mainBlockSpaceEditor.setEnableToolbox(true);
    Blockly.mainBlockSpace.traceOn(false);
  }
  this.reset(false);
};

/**
* Add count of blocks used.
*/
StudioApp.prototype.updateBlockCount = function () {
  const element = document.getElementById('blockUsed');
  if (element) {
    // If the number of block used is bigger than the ideal number of blocks,
    // set it to be yellow, otherwise, keep it as black.
    if (this.IDEAL_BLOCK_NUM < this.feedback_.getNumCountableBlocks()) {
      element.className = "block-counter-overflow";
    } else {
      element.className = "block-counter-default";
    }

    // Update number of blocks used.
    element.innerHTML = '';  // Remove existing children or text.
    element.appendChild(document.createTextNode(
      this.feedback_.getNumCountableBlocks()));
  }
};

/**
 * Set the ideal Number of blocks.
 */
StudioApp.prototype.setIdealBlockNumber_ = function () {
  var element = document.getElementById('idealBlockNumber');
  if (!element) {
    return;
  }

  var idealBlockNumberMsg = this.IDEAL_BLOCK_NUM === Infinity ?
    msg.infinity() : this.IDEAL_BLOCK_NUM;
  element.innerHTML = '';  // Remove existing children or text.
  element.appendChild(document.createTextNode(
    idealBlockNumberMsg));
};


/**
 *
 */
StudioApp.prototype.fixViewportForSmallScreens_ = function (viewport, config) {
  var deviceWidth;
  var desiredWidth;
  var minWidth;
  if (this.share && dom.isMobile()) {
    var mobileNoPaddingShareWidth =
      config.mobileNoPaddingShareWidth || DEFAULT_MOBILE_NO_PADDING_SHARE_WIDTH;
    // for mobile sharing, favor portrait mode, so width is the shorter of the two
    deviceWidth = desiredWidth = Math.min(screen.width, screen.height);
    if (this.noPadding && deviceWidth < MAX_PHONE_WIDTH) {
      desiredWidth = Math.min(desiredWidth, mobileNoPaddingShareWidth);
    }
    minWidth = mobileNoPaddingShareWidth;
  } else {
    // assume we are in landscape mode, so width is the longer of the two
    deviceWidth = desiredWidth = Math.max(screen.width, screen.height);
    minWidth = MIN_WIDTH;
  }
  var width = Math.max(minWidth, desiredWidth);
  var scale = deviceWidth / width;
  var content = ['width=' + width,
    'minimal-ui',
    'initial-scale=' + scale,
    'maximum-scale=' + scale,
    'minimum-scale=' + scale,
    'target-densityDpi=device-dpi',
    'user-scalable=no'];
  viewport.setAttribute('content', content.join(', '));
};

/**
 * @param {AppOptionsConfig}
 */
StudioApp.prototype.setConfigValues_ = function (config) {
  this.share = config.share;

  // By default, we center our embedded levels. Can be overridden by apps.
  config.centerEmbedded = utils.valueOr(config.centerEmbedded, true);

  // By default, embedded levels are not responsive.
  config.responsiveEmbedded = utils.valueOr(config.responsiveEmbedded, false);

  // If set to true, we use our wireframe share (or chromeless share on mobile).
  config.wireframeShare = utils.valueOr(config.wireframeShare, false);

  // if true, dont provide links to share on fb/twitter
  this.disableSocialShare = config.disableSocialShare;
  this.sendToPhone = config.sendToPhone;
  this.noPadding = config.noPadding;

  // contract editor requires more vertical space. set height to 1250 unless
  // explicitly specified
  if (config.level.useContractEditor) {
    config.level.minWorkspaceHeight = config.level.minWorkspaceHeight || 1250;
  }

  this.appMsg = config.appMsg;
  this.IDEAL_BLOCK_NUM = config.level.ideal || Infinity;
  getStore().dispatch(setBlockLimit(this.IDEAL_BLOCK_NUM));
  this.MIN_WORKSPACE_HEIGHT = config.level.minWorkspaceHeight || 800;
  this.requiredBlocks_ = config.level.requiredBlocks || [];
  this.recommendedBlocks_ = config.level.recommendedBlocks || [];

  // Always use the source code from the level definition for contained levels,
  // so that changes made in levelbuilder will show up for users who have
  // already run the level.
  if (config.ignoreLastAttempt || config.hasContainedLevels) {
    config.level.lastAttempt = '';
  }

  this.startBlocks_ = config.level.lastAttempt || config.level.startBlocks || '';
  this.vizAspectRatio = config.vizAspectRatio || 1.0;
  this.nativeVizWidth = config.nativeVizWidth || this.maxVisualizationWidth;

  if (config.level.initializationBlocks) {
    var xml = parseXmlElement(config.level.initializationBlocks);
    this.initializationBlocks = Blockly.Generator.xmlToBlocks('JavaScript', xml);
  }

  // enableShowCode defaults to true if not defined
  this.enableShowCode = (config.enableShowCode !== false);
  this.enableShowLinesCount = (config.enableShowLinesCount !== false &&
    !config.hasContainedLevels);

  // If the level has no ideal block count, don't show a block count. If it does
  // have an ideal, show block count unless explicitly configured not to.
  if (config.level && (config.level.ideal === undefined || config.level.ideal === Infinity)) {
    this.enableShowBlockCount = false;
  } else {
    this.enableShowBlockCount = config.enableShowBlockCount !== false;
  }

  // Store configuration.
  this.onAttempt = config.onAttempt || function () {};
  this.onContinue = config.onContinue || function () {};
  this.onFeedback = config.onFeedback || function () {};
  this.onInitialize = config.onInitialize ?
                        config.onInitialize.bind(config) : function () {};
  this.onResetPressed = config.onResetPressed || function () {};
  this.backToPreviousLevel = config.backToPreviousLevel || function () {};
  this.skin = config.skin;
  this.polishCodeHook = config.polishCodeHook;
};

// Overwritten by applab.
function runButtonClickWrapper(callback) {
  if (window.$) {
    $(window).trigger('run_button_pressed');
    $(window).trigger('appModeChanged');
  }

  // inform Blockly that the run button has been pressed
  if (window.Blockly && Blockly.mainBlockSpace) {
    var customEvent = utils.createEvent(Blockly.BlockSpace.EVENTS.RUN_BUTTON_CLICKED);
    Blockly.mainBlockSpace.getCanvas().dispatchEvent(customEvent);
  }

  callback();
}

StudioApp.prototype.skipLevel = function () {
  this.report({
    app: this.config.app,
    level: this.config.level.id,
    result: false,
    testResult: TestResults.SKIPPED,
    onComplete() {
      const newUrl = getStore().getState().pageConstants.nextLevelUrl;
      if (newUrl) {
        window.location.href = newUrl;
      } else {
        throw new Error('No next level url available to skip to');
      }
    },
  });
};

/**
 * Begin modifying the DOM based on config.
 * Note: Has side effects on config
 * @param {AppOptionsConfig}
 */
StudioApp.prototype.configureDom = function (config) {
  var container = document.getElementById(config.containerId);
  var codeWorkspace = container.querySelector('#codeWorkspace');

  var runButton = container.querySelector('#runButton');
  var resetButton = container.querySelector('#resetButton');
  var runClick = this.runButtonClick.bind(this);
  var clickWrapper = (config.runButtonClickWrapper || runButtonClickWrapper);
  var throttledRunClick = _.debounce(clickWrapper.bind(null, runClick), 250, {leading: true, trailing: false});
  if (runButton && resetButton) {
    dom.addClickTouchEvent(runButton, _.bind(throttledRunClick, this));
    dom.addClickTouchEvent(resetButton, _.bind(this.resetButtonClick, this));
  }
  var skipButton = container.querySelector('#skipButton');
  if (skipButton) {
    dom.addClickTouchEvent(skipButton, this.skipLevel.bind(this));
  }

  // TODO (cpirich): make conditional for applab
  var belowViz = document.getElementById('belowVisualization');
  var referenceArea = document.getElementById('reference_area');
  // noInstructionsWhenCollapsed is used in TopInstructions to determine when to use CSPTopInstructions (in which case
  // display videos in the top instructions) or CSFTopInstructions (in which case the videos are appended here).

  const referenceAreaInTopInstructions = config.noInstructionsWhenCollapsed;
  if (!referenceAreaInTopInstructions && referenceArea) {
    belowViz.appendChild(referenceArea);
  }

  var visualizationColumn = document.getElementById('visualizationColumn');

  if (!config.hideSource || config.embed || config.level.iframeEmbed) {
    var vizHeight = this.MIN_WORKSPACE_HEIGHT;
    if (this.isUsingBlockly() && config.level.edit_blocks) {
      // Set a class on the main blockly div so CSS can style blocks differently
      $(codeWorkspace).addClass('edit');
      // If in level builder editing blocks, make workspace extra tall
      vizHeight = 3000;
      // Modify the arrangement of toolbox blocks so categories align left
      if (config.level.edit_blocks === "toolbox_blocks") {
        this.blockYCoordinateInterval = 80;
        config.blockArrangement = { category : { x: 20 } };
      }
      // Enable if/else, param & var editing in levelbuilder, regardless of level setting
      config.level.disableIfElseEditing = false;
      config.level.disableParamEditing = false;
      config.level.disableVariableEditing = false;
    }

    if (config.level.iframeEmbed) {
      document.body.className += ' embedded_iframe';
    }

    if (config.pinWorkspaceToBottom) {
      var bodyElement = document.body;
      bodyElement.style.overflow = "hidden";
      bodyElement.className = bodyElement.className + " pin_bottom";
      container.className = container.className + " pin_bottom";
    } else {
      visualizationColumn.style.minHeight = vizHeight + 'px';
      container.style.minHeight = vizHeight + 'px';
    }
  }

  if (config.readonlyWorkspace) {
    $(codeWorkspace).addClass('readonly');
  }

  // NOTE: Can end up with embed true and hideSource false in level builder
  // scenarios. See https://github.com/code-dot-org/code-dot-org/pull/1744
  if (config.embed && config.hideSource && config.centerEmbedded) {
    container.className = container.className + " centered_embed";
    visualizationColumn.className = visualizationColumn.className + " centered_embed";
  }

  var smallFooter = document.querySelector('#page-small-footer .small-footer-base');
  if (smallFooter) {
    if (config.noPadding) {
      // The small footer's padding should not increase its size when not part
      // of a larger page.
      smallFooter.style.boxSizing = "border-box";
    }
    if (getStore().getState().pageConstants.isResponsive) {
      smallFooter.className += " responsive";
    }
  }
};

/**
 *
 */
StudioApp.prototype.handleHideSource_ = function (options) {
  var container = document.getElementById(options.containerId);
  this.hideSource = true;
  var workspaceDiv = document.getElementById('codeWorkspace');
  if (!options.embed || options.level.skipInstructionsPopup) {
    container.className = 'hide-source';
  }
  workspaceDiv.style.display = 'none';

  // Chrome-less share page.
  if (this.share) {
    if (options.legacyShareStyle || options.wireframeShare) {
      document.body.style.backgroundColor = '#202B34';
      if (options.level.iframeEmbed) {
        // so help me god.
        document.body.style.backgroundColor = "transparent";
      }


      $('.header-wrapper').hide();
      var vizColumn = document.getElementById('visualizationColumn');
      if (dom.isMobile() && (options.legacyShareStyle || !dom.isIPad())) {
        $(vizColumn).addClass('chromelessShare');
      } else {
        $(vizColumn).addClass('wireframeShare');

        // Set the document to use flex.
        document.body.className += ' WireframeButtons_container';

        // Create an empty div on the left for padding
        var div = document.createElement('div');
        div.className = 'WireframeButtons_containerLeft';
        document.body.insertBefore(div, document.body.firstChild);

        // Add 'withWireframeButtons' class to top level div that wraps app.
        // This will add necessary styles.
        div = document.getElementsByClassName('wrapper')[0];
        if (div) {
          div.className = 'wrapper withWireframeButtons';
        }

        // Create div for buttons on the right
        div = document.createElement('div');
        div.className = 'WireframeButtons_containerRight';
        document.body.appendChild(div);
        if (!options.level.iframeEmbed) {
          ReactDOM.render(React.createElement(WireframeButtons, {
            channelId: project.getCurrentId(),
            appType: project.getStandaloneApp(),
            isLegacyShare: !!options.isLegacyShare,
          }), div);
        }
      }

      if (!options.embed && !options.noHowItWorks) {
        const buttonRow = document.getElementById('gameButtons');
        const openWorkspace = document.createElement('button');
        openWorkspace.setAttribute('id', 'open-workspace');
        openWorkspace.appendChild(document.createTextNode(msg.openWorkspace()));

        dom.addClickTouchEvent(openWorkspace, function () {
          // /c/ URLs go to /edit when we click open workspace.
          // /project/ URLs we want to go to /view (which doesnt require login)
          if (/^\/c\//.test(location.pathname)) {
            location.href += '/edit';
          } else {
            location.href += '/view';
          }
        });

        buttonRow.appendChild(openWorkspace);
      }
    }
  }
};

/**
 * Move the droplet cursor to the first token at a specific line number.
 * @param {Number} line zero-based line index
 */
StudioApp.prototype.setDropletCursorToLine_ = function (line) {
  var dropletDocument = this.editor.getCursor().getDocument();
  var docToken = dropletDocument.start;
  var curLine = 0;
  while (docToken && curLine < line) {
    docToken = docToken.next;
    if (docToken.type === 'newline') {
      curLine++;
    }
  }
  if (docToken) {
    this.editor.setCursor(docToken);
  }
};

/**
 * Whether we are currently using droplet in block mode rather than text mode.
 */
StudioApp.prototype.currentlyUsingBlocks = function () {
  return this.editor && this.editor.session && this.editor.session.currentlyUsingBlocks;
};

StudioApp.prototype.handleEditCode_ = function (config) {
  if (this.hideSource) {
    // In hide source mode, just call afterInject and exit immediately
    if (config.afterInject) {
      config.afterInject();
    }
    return;
  }

  // Remove maker API blocks from palette, unless maker APIs are enabled.
  if (!project.useMakerAPIs()) {
    // Remove maker blocks from the palette
    if (config.level.codeFunctions) {
      makerDropletBlocks.forEach(block => {
        delete config.level.codeFunctions[block.func];
      });
    }
  }

  var fullDropletPalette = dropletUtils.generateDropletPalette(
    config.level.codeFunctions, config.dropletConfig);

  // Create a child element of codeTextbox to instantiate droplet on, because
  // droplet sets css properties on its wrapper that would interfere with our
  // layout otherwise.

  const codeTextbox = document.getElementById('codeTextbox');
  const dropletCodeTextbox = document.createElement('div');
  dropletCodeTextbox.setAttribute('id', 'dropletCodeTextbox');
  codeTextbox.appendChild(dropletCodeTextbox);

  this.editor = new droplet.Editor(dropletCodeTextbox, {
    mode: 'javascript',
    modeOptions: dropletUtils.generateDropletModeOptions(config),
    palette: fullDropletPalette,
    showPaletteInTextMode: true,
    showDropdownInPalette: config.showDropdownInPalette,
    allowFloatingBlocks: false,
    dropIntoAceAtLineStart: config.dropIntoAceAtLineStart,
    enablePaletteAtStart: !config.readonlyWorkspace,
    textModeAtStart: (
      config.level.textModeAtStart === 'blocks' ? false :
      config.level.textModeAtStart === false ? config.usingTextModePref :
      !!config.level.textModeAtStart
    ),
  });
  this.setupChangeHandlers();

  if (config.level.paletteCategoryAtStart) {
    this.editor.changePaletteGroup(config.level.paletteCategoryAtStart);
  }

  this.editor.aceEditor.setShowPrintMargin(false);

  // Init and define our custom ace mode:
  aceMode.defineForAce(config.dropletConfig, config.unusedConfig, this.editor);
  // Now set the editor to that mode:
  var aceEditor = this.editor.aceEditor;
  aceEditor.session.setMode('ace/mode/javascript_codeorg');

  // Extend the command list on the ace Autocomplete object to include the period:
  var Autocomplete = window.ace.require("ace/autocomplete").Autocomplete;
  Autocomplete.prototype.commands['.'] = function (editor) {
    // First, insert the period and update the completions:
    editor.insert(".");
    editor.completer.updateCompletions(true);
    var filtered = editor.completer.completions &&
        editor.completer.completions.filtered;
    for (var i = 0; i < (filtered && filtered.length); i++) {
      // If we have any exact maches in our filtered completions that include
      // this period, allow the completer to stay active:
      if (filtered[i].exactMatch) {
        return;
      }
    }
    // Otherwise, detach the completer:
    editor.completer.detach();
  };

  var langTools = window.ace.require("ace/ext/language_tools");

  // We don't want to include the textCompleter. langTools doesn't give us a way
  // to remove base completers (note: it does in newer versions of ace), so
  // we set aceEditor.completers manually
  aceEditor.completers = [langTools.snippetCompleter, langTools.keyWordCompleter];
  // make setCompleters fail so that attempts to use it result in clear failure
  // instead of just silently not working
  langTools.setCompleters = function () {
    throw new Error('setCompleters disabled. set aceEditor.completers directly');
  };

  // Add an ace completer for the API functions exposed for this level
  if (config.dropletConfig) {
    var functionsFilter = null;
    if (config.level.autocompletePaletteApisOnly) {
       functionsFilter = config.level.codeFunctions;
    }

    aceEditor.completers.push(
      dropletUtils.generateAceApiCompleter(functionsFilter, config.dropletConfig));
  }

  this.editor.aceEditor.setOptions({
    enableBasicAutocompletion: true,
    enableLiveAutocompletion: true
  });

  this.dropletTooltipManager = new DropletTooltipManager(
    this.appMsg,
    config.dropletConfig,
    config.level.codeFunctions,
    config.level.autocompletePaletteApisOnly,
    config.app);
  if (config.level.dropletTooltipsDisabled) {
    this.dropletTooltipManager.setTooltipsEnabled(false);
  }
  this.dropletTooltipManager.registerBlocks();

  // Bind listener to palette/toolbox 'Hide' and 'Show' links
  const hideToolboxIcon = document.getElementById('hide-toolbox-icon');
  const showToolboxHeader = document.getElementById('show-toolbox-header');
  const showToolboxClickTarget = document.getElementById('show-toolbox-click-target');
  if (hideToolboxIcon && showToolboxHeader) {
    hideToolboxIcon.style.display = 'inline-block';
    const handleTogglePalette = () => {
      if (this.editor && this.editor.session) {
        this.editor.enablePalette(!this.editor.session.paletteEnabled);
        showToolboxHeader.style.display =
            this.editor.session.paletteEnabled ? 'none' : 'inline-block';
        hideToolboxIcon.style.display =
            !this.editor.session.paletteEnabled ? 'none' : 'inline-block';
        this.resizeToolboxHeader();
      }
    };
    dom.addClickTouchEvent(hideToolboxIcon, handleTogglePalette);
    dom.addClickTouchEvent(showToolboxClickTarget, handleTogglePalette);
  }

  this.resizeToolboxHeader();

  var startBlocks = config.level.lastAttempt || config.level.startBlocks;
  if (startBlocks) {

    try {
      // Don't pass CRLF pairs to droplet until they fix CR handling:
      this.editor.setValue(startBlocks.replace(/\r\n/g, '\n'));
      // When adding content via setValue, the aceEditor cursor gets set to be
      // at the end of the file. For mysterious reasons we've been unable to
      // understand, we end up with some pretty funky render issues if the first
      // time we switch to text mode the cursor is out of view beyond the bottom
      // of the editor. Navigate to the start so that this doesn't happen.
      this.editor.aceEditor.navigateFileStart();
    } catch (err) {
      // catch errors without blowing up entirely. we may still not be in a
      // great state
      console.error(err.message);
    }
    // Reset droplet Undo stack:
    this.editor.clearUndoStack();
    // Reset ace Undo stack:
    var UndoManager = window.ace.require("ace/undomanager").UndoManager;
    this.editor.aceEditor.getSession().setUndoManager(new UndoManager());
  }

  if (config.readonlyWorkspace) {
    // When in readOnly mode, show source, but do not allow editing,
    // disable the palette, and hide the UI to show the palette:
    this.editor.setReadOnly(true);
    showToolboxHeader.style.display = 'none';
  }

  // droplet may now be in code mode if it couldn't parse the code into
  // blocks, so update the UI based on the current state (don't autofocus
  // if we have already created an instructionsDialog at this stage of init)
  this.onDropletToggle(!this.instructionsDialog);

  this.dropletTooltipManager.registerDropletBlockModeHandlers(this.editor);

  this.editor.on('palettetoggledone', function (e) {
    $(window).trigger('droplet_change', ['togglepalette']);
  });

  this.editor.on('selectpalette', function (e) {
    $(window).trigger('droplet_change', ['selectpalette']);
  });

  $('.droplet-palette-scroller').on('scroll', function (e) {
    $(window).trigger('droplet_change', ['scrollpalette']);
  });

  $('.droplet-main-scroller').on('scroll', function (e) {
    $(window).trigger('droplet_change', ['scrolleditor']);
  });

  this.editor.aceEditor.getSession().on("changeScrollTop", function () {
    $(window).trigger('droplet_change', ['scrollace']);
  });

  $.expr[':'].textEquals = function (el, i, m) {
      var searchText = m[3];
      var match = $(el).text().trim().match("^" + searchText + "$");
      return match && match.length > 0;
  };

  $(window).on('prepareforcallout', function (e, options) {
    // qtip_config's codeStudio options block is available in options
    if (options.dropletPaletteCategory) {
      this.editor.changePaletteGroup(options.dropletPaletteCategory);
      var scrollContainer = $('.droplet-palette-scroller');
      var scrollTo = $(options.selector);
      if (scrollTo.length > 0) {
        scrollContainer.scrollTop(scrollTo.offset().top - scrollContainer.offset().top +
            scrollContainer.scrollTop());
      }
    } else if (options.codeString) {
      var range = this.editor.aceEditor.find(options.codeString, {
        caseSensitive: true,
        range: null,
        preventScroll: true
      });
      if (range) {
        var lineIndex = range.start.row;
        var line = lineIndex + 1; // 1-based line number
        if (this.currentlyUsingBlocks()) {
          options.selector = '.droplet-gutter-line:textEquals("' + line + '")';
          this.setDropletCursorToLine_(lineIndex);
          this.editor.scrollCursorIntoPosition();
          this.editor.redrawGutter();
        } else {
          options.selector = '.ace_gutter-cell:textEquals("' + line + '")';
          this.editor.aceEditor.scrollToLine(lineIndex);
          this.editor.aceEditor.renderer.updateFull(true);
        }
      }
    }
  }.bind(this));

  // Prevent the backspace key from navigating back. Make sure it's still
  // allowed on other elements.
  // Based on http://stackoverflow.com/a/2768256/2506748
  $(document).on('keydown', function (event) {
    var doPrevent = false;
    if (event.keyCode !== KeyCodes.BACKSPACE) {
      return;
    }
    var d = event.srcElement || event.target;
    if ((d.tagName.toUpperCase() === 'INPUT' && (
        d.type.toUpperCase() === 'TEXT' ||
        d.type.toUpperCase() === 'PASSWORD' ||
        d.type.toUpperCase() === 'FILE' ||
        d.type.toUpperCase() === 'EMAIL' ||
        d.type.toUpperCase() === 'SEARCH' ||
        d.type.toUpperCase() === 'NUMBER' ||
        d.type.toUpperCase() === 'DATE' )) ||
        d.tagName.toUpperCase() === 'TEXTAREA') {
      doPrevent = d.readOnly || d.disabled;
    } else {
      doPrevent = !d.isContentEditable;
    }

    if (doPrevent) {
      event.preventDefault();
    }
  });

  if (this.instructionsDialog) {
    // Initializing the droplet editor in text mode (ace) can steal the focus
    // from our visible instructions dialog. Restore focus where it belongs:
    this.instructionsDialog.focus();
  }

  if (config.afterEditorReady) {
    config.afterEditorReady();
  }

  if (config.afterInject) {
    config.afterInject();
  }
};

/**
 * Enable adding/removing breakpoints by clicking in the gutter of the editor.
 * Prerequisites: Droplet editor must be in use and initialized (e.g. you have
 * to call handleEditCode_ first).
 */
StudioApp.prototype.enableBreakpoints = function () {
  if (!this.editor) {
    throw new Error('Droplet editor must be in use to enable breakpoints.');
  }

  // Set up an event handler to create breakpoints when clicking in the gutter:
  this.editor.on('guttermousedown', function (e) {
    var bps = this.editor.getBreakpoints();
    if (bps[e.line]) {
      this.editor.clearBreakpoint(e.line);
    } else {
      this.editor.setBreakpoint(e.line);
    }
  }.bind(this));
};

/**
 * Set whether to alert user to empty blocks, short-circuiting all other tests.
 * @param {boolean} checkBlocks Whether to check for empty blocks.
 */
StudioApp.prototype.setCheckForEmptyBlocks = function (checkBlocks) {
  this.checkForEmptyBlocks_ = checkBlocks;
};

/**
 * Add the starting block(s).  Don't load lastAttempt for Jigsaw levels or the
 * level will advance as soon as it's loaded.
 * @param loadLastAttempt If true, try to load config.lastAttempt.
 */
StudioApp.prototype.setStartBlocks_ = function (config, loadLastAttempt) {
  if (config.level.edit_blocks) {
    loadLastAttempt = false;
  }
  var startBlocks = config.level.startBlocks || '';
  if (loadLastAttempt && config.levelGameName !== 'Jigsaw') {
    startBlocks = config.level.lastAttempt || startBlocks;
  }
  if (config.forceInsertTopBlock) {
    startBlocks = blockUtils.forceInsertTopBlock(startBlocks,
        config.forceInsertTopBlock);
  }
  if (config.level.sharedFunctions) {
    startBlocks = blockUtils.appendNewFunctions(startBlocks,
        config.level.sharedFunctions);
  }
  startBlocks = this.arrangeBlockPosition(startBlocks, config.blockArrangement);
  try {
    this.loadBlocks(startBlocks);
  } catch (e) {
    if (loadLastAttempt) {
      try {
        Blockly.mainBlockSpace.clear();
        // Try loading the default start blocks instead.
        this.setStartBlocks_(config, false);
      } catch (otherException) {
        // re-throw the original exception
        throw e;
      }
    } else {
      throw e;
    }
  }
};

/**
 * Show the configured starting function definition.
 * @param {AppOptionsConfig}
 */
StudioApp.prototype.openFunctionDefinition_ = function (config) {
  if (Blockly.contractEditor) {
    Blockly.contractEditor.autoOpenWithLevelConfiguration({
      autoOpenFunction: config.level.openFunctionDefinition,
      contractCollapse: config.level.contractCollapse,
      contractHighlight: config.level.contractHighlight,
      examplesCollapse: config.level.examplesCollapse,
      examplesHighlight: config.level.examplesHighlight,
      definitionCollapse: config.level.definitionCollapse,
      definitionHighlight: config.level.definitionHighlight
    });
  } else {
    Blockly.functionEditor.autoOpenFunction(config.level.openFunctionDefinition);
  }
};

/**
 * @param {AppOptionsConfig} config
 */
StudioApp.prototype.handleUsingBlockly_ = function (config) {
  // Allow empty blocks if editing blocks.
  if (config.level.edit_blocks) {
    this.checkForEmptyBlocks_ = false;
    if (config.level.edit_blocks === 'required_blocks' ||
        config.level.edit_blocks === 'toolbox_blocks' ||
        config.level.edit_blocks === 'recommended_blocks') {
      // Don't show when run block for toolbox/required/recommended block editing
      config.forceInsertTopBlock = null;
    }
  }

  // If levelbuilder provides an empty toolbox, some apps (like artist)
  // replace it with a full toolbox. I think some levels may depend on this
  // behavior. We want a way to specify no toolbox, which is <xml></xml>
  if (config.level.toolbox) {
    var toolboxWithoutWhitespace = config.level.toolbox.replace(/\s/g, '');
    if (toolboxWithoutWhitespace === '<xml></xml>' ||
        toolboxWithoutWhitespace === '<xml/>') {
      config.level.toolbox = undefined;
    }
  }

  var div = document.getElementById('codeWorkspace');
  var options = {
    toolbox: config.level.toolbox,
    disableIfElseEditing: utils.valueOr(config.level.disableIfElseEditing, false),
    disableParamEditing: utils.valueOr(config.level.disableParamEditing, true),
    disableVariableEditing: utils.valueOr(config.level.disableVariableEditing, false),
    disableProcedureAutopopulate: utils.valueOr(config.level.disableProcedureAutopopulate, false),
    topLevelProcedureAutopopulate: utils.valueOr(config.level.topLevelProcedureAutopopulate, false),
    useModalFunctionEditor: utils.valueOr(config.level.useModalFunctionEditor, false),
    useContractEditor: utils.valueOr(config.level.useContractEditor, false),
    disableExamples: utils.valueOr(config.level.disableExamples, false),
    defaultNumExampleBlocks: utils.valueOr(config.level.defaultNumExampleBlocks, 2),
    scrollbars: config.level.scrollbars,
    hasVerticalScrollbars: config.hasVerticalScrollbars,
    hasHorizontalScrollbars: config.hasHorizontalScrollbars ||
        experiments.isEnabled('horizontalScroll'),
    editBlocks: utils.valueOr(config.level.edit_blocks, false),
    showUnusedBlocks: utils.valueOr(config.showUnusedBlocks, true),
    readOnly: utils.valueOr(config.readonlyWorkspace, false),
    showExampleTestButtons: utils.valueOr(config.showExampleTestButtons, false),
    valueTypeTabShapeMap: utils.valueOr(config.valueTypeTabShapeMap, {}),
    typeHints: utils.valueOr(config.level.showTypeHints, false),
  };

  // Never show unused blocks or disable autopopulate in edit mode
  if (options.editBlocks) {
    options.showUnusedBlocks = false;
    options.disableProcedureAutopopulate = false;
  }

  ['trashcan', 'varsInGlobals', 'grayOutUndeletableBlocks',
    'disableParamEditing'].forEach(
    function (prop) {
      if (config[prop] !== undefined) {
        options[prop] = config[prop];
      }
    });
  this.inject(div, options);
  this.onResize();
  this.setupChangeHandlers();

  if (config.afterInject) {
    config.afterInject();
  }
  this.setStartBlocks_(config, true);

  if (userAgentParser.isMobile() && userAgentParser.isSafari()) {
    // Mobile Safari resize events fire too early, see:
    // https://openradar.appspot.com/31725316
    // Rerun the blockly resize handler after 500ms when clientWidth/Height
    // should be correct
    window.setTimeout(() => Blockly.fireUiEvent(window, 'resize'), 500);
  }
};

/**
 * Handle updates after a droplet toggle between blocks/code has taken place
 */
StudioApp.prototype.onDropletToggle = function (autoFocus) {
  autoFocus = utils.valueOr(autoFocus, true);
  if (!this.currentlyUsingBlocks()) {
    if (autoFocus) {
      this.editor.aceEditor.focus();
    }
    this.dropletTooltipManager.registerDropletTextModeHandlers(this.editor);
  }
};

/**
 * Do we have any floating blocks not attached to an event block or function block?
 */
StudioApp.prototype.hasExtraTopBlocks = function () {
  return this.feedback_.hasExtraTopBlocks();
};

/**
 * Do we have any floating blocks that are not going to be handled
 * gracefully?
 */
StudioApp.prototype.hasUnwantedExtraTopBlocks = function () {
  return this.hasExtraTopBlocks() && !Blockly.showUnusedBlocks;
};

/**
 *
 */
StudioApp.prototype.hasQuestionMarksInNumberField = function () {
  return this.feedback_.hasQuestionMarksInNumberField();
};

/**
 * @returns true if any non-example block in the workspace has an unfilled input
 */
StudioApp.prototype.hasUnfilledFunctionalBlock = function () {
  return !!this.getUnfilledFunctionalBlock();
};

/**
 * @returns {Block} The first block that has an unfilled input, or undefined
 *   if there isn't one.
 */
StudioApp.prototype.getUnfilledFunctionalBlock = function () {
  return this.getFilteredUnfilledFunctionalBlock_(function (rootBlock) {
    return rootBlock.type !== 'functional_example';
  });
};

/**
 * @returns {Block} The first example block that has an unfilled input, or
 *   undefined if there isn't one. Ignores example blocks that don't have a
 *   call portion, as these are considered invalid.
 */
StudioApp.prototype.getUnfilledFunctionalExample = function () {
  return this.getFilteredUnfilledFunctionalBlock_(function (rootBlock) {
    if (rootBlock.type !== 'functional_example') {
      return false;
    }
    var actual = rootBlock.getInputTargetBlock('ACTUAL');
    return actual && actual.getTitleValue('NAME');
  });
};

/**
 * @param {function} filter Run against root block in chain. Returns true if
 *   this is a block we care about
 */
StudioApp.prototype.getFilteredUnfilledFunctionalBlock_ = function (filter) {
  var unfilledBlock;
  Blockly.mainBlockSpace.getAllUsedBlocks().some(function (block) {
    // Get the root block in the chain
    var rootBlock = block.getRootBlock();
    if (!filter(rootBlock)) {
      return false;
    }

    if (block.hasUnfilledFunctionalInput()) {
      unfilledBlock = block;
      return true;
    }
  });

  return unfilledBlock;
};

/**
 * @returns {string} The name of a function that doesn't have any examples, or
 *   undefined if all have at least one.
 */
StudioApp.prototype.getFunctionWithoutTwoExamples = function () {
  var definitionNames = Blockly.mainBlockSpace.getTopBlocks().filter(function (block) {
    return block.type === 'functional_definition' && !block.isVariable();
  }).map(function (definitionBlock) {
    return definitionBlock.getProcedureInfo().name;
  });

  var exampleNames = Blockly.mainBlockSpace.getTopBlocks().filter(function (block) {
    if (block.type !== 'functional_example') {
      return false;
    }

    // Only care about functional_examples that have an ACTUAL input (i.e. it's
    // clear which function they're for
    var actual = block.getInputTargetBlock('ACTUAL');
    return actual && actual.getTitleValue('NAME');
  }).map(function (exampleBlock) {
    return exampleBlock.getInputTargetBlock('ACTUAL').getTitleValue('NAME');
  });

  var definitionWithLessThanTwoExamples;
  definitionNames.forEach(function (def) {
    var definitionExamples = exampleNames.filter(function (example) {
      return def === example;
    });

    if (definitionExamples.length < 2) {
      definitionWithLessThanTwoExamples = def;
    }
  });
  return definitionWithLessThanTwoExamples;
};

/**
 * Get the error message when we have an unfilled block
 * @param {string} topLevelType The block.type For our expected top level block
 */
StudioApp.prototype.getUnfilledFunctionalBlockError = function (topLevelType) {
  var unfilled = this.getUnfilledFunctionalBlock();

  if (!unfilled) {
    return null;
  }

  var topParent = unfilled;
  while (topParent.getParent()) {
    topParent = topParent.getParent();
  }

  if (unfilled.type === topLevelType) {
    return msg.emptyTopLevelBlock({topLevelBlockName: unfilled.getTitleValue()});
  }

  if (topParent.type !== 'functional_definition') {
    return msg.emptyFunctionalBlock();
  }

  var procedureInfo = topParent.getProcedureInfo();
  if (topParent.isVariable()) {
    return msg.emptyBlockInVariable({name: procedureInfo.name});
  } else {
    return msg.emptyBlockInFunction({name: procedureInfo.name});
  }
};

/**
 * Looks for failing examples, and updates the result text for them if they're
 * open in the contract editor
 * @param {function} failureChecker Apps example tester that takes in an example
 *   block, and outputs a failure string (or null if success)
 * @returns {string} Name of block containing first failing example we found, or
 *   empty string if no failures.
 */
StudioApp.prototype.checkForFailingExamples = function (failureChecker) {
  var failingBlockName = '';
  Blockly.mainBlockSpace.findFunctionExamples().forEach(function (exampleBlock) {
    var failure = failureChecker(exampleBlock, false);

    // Update the example result. No-op if we're not currently editing this
    // function.
    Blockly.contractEditor.updateExampleResult(exampleBlock, failure);

    if (failure) {
      failingBlockName = exampleBlock.getInputTargetBlock('ACTUAL')
        .getTitleValue('NAME');
    }
  });
  return failingBlockName;
};

/**
 * @returns {boolean} True if we have a function or variable named "" (empty string)
 */
StudioApp.prototype.hasEmptyFunctionOrVariableName = function () {
  return Blockly.mainBlockSpace.getTopBlocks().some(function (block) {
    if (block.type !== 'functional_definition') {
      return false;
    }

    return !(block.getProcedureInfo().name);
  });
};

StudioApp.prototype.createCoordinateGridBackground = function (options) {
  var svgName = options.svg;
  var origin = options.origin;
  var firstLabel = options.firstLabel;
  var lastLabel = options.lastLabel;
  var increment = options.increment;

  var CANVAS_HEIGHT = 400;

  var svg = document.getElementById(svgName);

  var bbox, text, rect;
  for (var label = firstLabel; label <= lastLabel; label += increment) {
    // create x axis labels
    text = document.createElementNS('http://www.w3.org/2000/svg', 'text');
    text.appendChild(document.createTextNode(label));
    svg.appendChild(text);
    bbox = text.getBBox();
    text.setAttribute('x', label - origin - bbox.width / 2);
    text.setAttribute('y', CANVAS_HEIGHT);
    text.setAttribute('font-weight', 'bold');
    rect = rectFromElementBoundingBox(text);
    rect.setAttribute('fill', color.white);
    svg.insertBefore(rect, text);

    // create y axis labels
    text = document.createElementNS('http://www.w3.org/2000/svg', 'text');
    text.appendChild(document.createTextNode(label));
    svg.appendChild(text);
    bbox = text.getBBox();
    text.setAttribute('x', 0);
    text.setAttribute('y', CANVAS_HEIGHT - (label - origin));
    text.setAttribute('dominant-baseline', 'central');
    text.setAttribute('font-weight', 'bold');
    rect = rectFromElementBoundingBox(text);
    rect.setAttribute('fill', color.white);
    svg.insertBefore(rect, text);
  }
};

function rectFromElementBoundingBox(element) {
  var bbox = element.getBBox();
  var rect = document.createElementNS('http://www.w3.org/2000/svg', 'rect');
  rect.setAttribute('x', bbox.x);
  rect.setAttribute('y', bbox.y);
  rect.setAttribute('width', bbox.width);
  rect.setAttribute('height', bbox.height);
  return rect;
}

/**
 * Displays a small alert box inside the workspace
 * @param {string} type - Alert type (error, warning, or notification)
 * @param {React.Component} alertContents
 */
StudioApp.prototype.displayWorkspaceAlert = function (type, alertContents) {
  var container = this.displayAlert("#codeWorkspace", { type: type }, alertContents);

  var toolbarWidth;
  if (this.usingBlockly_) {
    toolbarWidth = $(".blocklyToolboxDiv").width();
  } else {
    toolbarWidth = $(".droplet-palette-element").width() + $(".droplet-gutter").width();
  }

  $(container).css({
    left: toolbarWidth,
    top: $("#headers").height()
  });
};

/**
 * Displays a small alert box inside the playspace
 * @param {string} type - Alert type (error, warning, or notification)
 * @param {React.Component} alertContents
 */
StudioApp.prototype.displayPlayspaceAlert = function (type, alertContents) {
  StudioApp.prototype.displayAlert("#visualization", {
    type: type,
    sideMargin: 20,
  }, alertContents);
};

/**
 * Displays a small notification box inside the playspace that goes away after 5 seconds
 * @param {React.Component} notificationContents
 */
StudioApp.prototype.displayPlayspaceNotification = function (notificationContents) {
  StudioApp.prototype.displayAlert("#visualization", {
    type: 'notification',
    closeDelayMillis: 5000,
    childPadding: '8px 14px',
  }, notificationContents);
};

/**
 * Displays a small alert box inside DOM element at parentSelector. Parent is
 * assumed to have at most a single alert (we'll either create a new one or
 * replace the existing one).
 * @param {object} props
 * @param {string} object.type - Alert type (error or warning)
 * @param {number} [object.sideMaring] - Optional param specifying margin on
 *   either side of element
 * @param {React.Component} alertContents
 * @param {?string} position
 */
StudioApp.prototype.displayAlert = function (selector, props, alertContents, position = 'absolute') {
  var parent = $(selector);
  var container = parent.children('.react-alert');
  if (container.length === 0) {
    container = $("<div class='react-alert ignore-transform'/>").css({
      position: position,
      left: 0,
      right: 0,
      top: 0,
      zIndex: 1000,
      transform: 'scale(1.0)',
    });
    parent.append(container);
  }
  var renderElement = container[0];

  var handleAlertClose = function () {
    ReactDOM.unmountComponentAtNode(renderElement);
  };
  ReactDOM.render(
    <Alert
      onClose={handleAlertClose}
      type={props.type}
      sideMargin={props.sideMargin}
      closeDelayMillis={props.closeDelayMillis}
      childPadding={props.childPadding}
    >
      {alertContents}
    </Alert>, renderElement);

  return renderElement;
};

/**
 * If the current project is considered abusive, display a small alert box
 */
StudioApp.prototype.alertIfAbusiveProject = function () {
  if (project.exceedsAbuseThreshold()) {
    this.displayWorkspaceAlert(
      'error',
      <AbuseError
        i18n={{
          tos: i18n.t('project.abuse.tos'),
          contact_us: i18n.t('project.abuse.contact_us')
        }}
      />
    );
  }
};

/**
 * If the current project violates privacy policy or contains profanity,
 * display a small alert box.
 */
StudioApp.prototype.alertIfProfaneOrPrivacyViolatingProject = function () {
  if (project.hasPrivacyProfanityViolation()) {
    this.displayWorkspaceAlert(
      'error',
      <AbuseError
        i18n={{
          tos: i18n.t('project.abuse.policy_violation'),
          contact_us: i18n.t('project.abuse.contact_us')
        }}
      />
    );
  }
};

/**
 * Searches for cases where we have two (or more) nested for loops in which
 * both loops use the same variable. This can cause infinite loops.
 * @returns {boolean} True if we detect an instance of this.
 */
StudioApp.prototype.hasDuplicateVariablesInForLoops = function () {
  if (this.editCode) {
    return false;
  }
  return Blockly.mainBlockSpace.getAllUsedBlocks().some(this.forLoopHasDuplicatedNestedVariables_);
};

/**
 * Looks to see if a particular block is (a) a for loop and (b) has a descendant
 * for loop using the same variable.
 * @returns {boolean} True if that is true of this block
 */
StudioApp.prototype.forLoopHasDuplicatedNestedVariables_ = function (block) {
  if (!block || block.type !== 'controls_for' &&
      block.type !== 'controls_for_counter') {
    return;
  }

  var innerBlock = block.getInput('DO').connection.targetBlock();

  // Not the most efficient of algo's, but we shouldn't have enough blocks for
  // it to matter.
  return innerBlock && Blockly.Variables.allVariablesFromBlock(block).some(function (varName) {
    return innerBlock.getDescendants().some(function (descendant) {
      if (descendant.type !== 'controls_for' &&
          descendant.type !== 'controls_for_counter') {
        return false;
      }
      return Blockly.Variables.allVariablesFromBlock(descendant).indexOf(varName) !== -1;
    });
  });
};

/**
 * Polishes the generated code string before displaying it to the user. If the
 * app provided a polishCodeHook function, it will be called.
 * @returns {string} code string that may/may not have been modified.
 */
StudioApp.prototype.polishGeneratedCodeString = function (code) {
  if (this.polishCodeHook) {
    return this.polishCodeHook(code);
  } else {
    return code;
  }
};

/**
 * Returns whether this view should be responsive based on level options.
 * Responsive means that the visualizationColumn should resize as the
 * window width changes, and that a grippy is available to manually resize
 * the visualizationColumn.
 */
StudioApp.prototype.isResponsiveFromConfig = function (config) {
  const isResponsiveEmbedView = !!(config.embed && config.responsiveEmbedded);
  const isWorkspaceView = !config.hideSource;
  return isResponsiveEmbedView || isWorkspaceView;
};

/**
 * Sets a bunch of common page constants used by all of our apps in our redux
 * store based on our app options config.
 * @param {AppOptionsConfig} config
 * @param {object} appSpecificConstants - Optional additional constants that
 *   are app specific.
 */
StudioApp.prototype.setPageConstants = function (config, appSpecificConstants) {
  const level = config.level;
  const combined = _.assign({
    ttsShortInstructionsUrl: level.ttsShortInstructionsUrl,
    ttsLongInstructionsUrl: level.ttsLongInstructionsUrl,
    skinId: config.skinId,
    showNextHint: this.showNextHint.bind(this),
    locale: config.locale,
    assetUrl: this.assetUrl,
    isReadOnlyWorkspace: !!config.readonlyWorkspace,
    isDroplet: !!level.editCode,
    isBlockly: this.isUsingBlockly(),
    hideSource: !!config.hideSource,
    isChallengeLevel: !!config.isChallengeLevel,
    isEmbedView: !!config.embed,
    isResponsive: this.isResponsiveFromConfig(config),
    isShareView: !!config.share,
    pinWorkspaceToBottom: !!config.pinWorkspaceToBottom,
    noInstructionsWhenCollapsed: !!config.noInstructionsWhenCollapsed,
    hasContainedLevels: config.hasContainedLevels,
    puzzleNumber: level.puzzle_number,
    stageTotal: level.stage_total,
    noVisualization: false,
    visualizationInWorkspace: false,
    smallStaticAvatar: config.skin.smallStaticAvatar,
    failureAvatar: config.skin.failureAvatar,
    aniGifURL: config.level.aniGifURL,
    inputOutputTable: config.level.inputOutputTable,
    is13Plus: config.is13Plus,
    isSignedIn: config.isSignedIn,
    userId: config.userId,
    textToSpeechEnabled: config.textToSpeechEnabled,
    isK1: config.level.isK1,
    appType: config.app,
    nextLevelUrl: config.nextLevelUrl,
    showProjectTemplateWorkspaceIcon: !!config.level.projectTemplateLevelName &&
      !config.level.isK1 &&
      !config.readonlyWorkspace,
    serverLevelId: config.serverLevelId,
  }, appSpecificConstants);

  getStore().dispatch(setPageConstants(combined));

  const instructionsConstants = determineInstructionsConstants(config);
  getStore().dispatch(setInstructionsConstants(instructionsConstants));
};

StudioApp.prototype.showRateLimitAlert = function () {
  // only show the alert once per session
  if (this.hasSeenRateLimitAlert_) {
    return false;
  }
  this.hasSeenRateLimitAlert_ = true;

  var alert = <div>{msg.dataLimitAlert()}</div>;
  if (this.share) {
    this.displayPlayspaceAlert("error", alert);
  } else {
    this.displayWorkspaceAlert("error", alert);
  }

  logToCloud.addPageAction(logToCloud.PageAction.FirebaseRateLimitExceeded, {
    isEditing: project.isEditing(),
    isOwner: project.isOwner(),
    share: !!this.share,
  });
};

<<<<<<< HEAD
let libraryPreload;
StudioApp.prototype.loadLibraries_ = function (helperLibraryNames = []) {
  if (!libraryPreload) {
    libraryPreload = Promise.all(helperLibraryNames.map(this.loadLibrary_.bind(this)));
  }
  return libraryPreload;
};

StudioApp.prototype.loadLibrary_ = function (name) {
  if (this.libraries[name]) {
    return Promise.resolve();
  }

  return new Promise((resolve, error) => {
    $.ajax({
      url: '/libraries/' + name,
      success: response => {
        this.libraries[name] = response;
        resolve();
      },
      error,
    });
  });
=======
/** @return Promise */
StudioApp.prototype.loadLibraries = function (helperLibraryNames = []) {
  if (!this.libraryPreload_) {
    this.libraryPreload_ = Promise.all(helperLibraryNames.map(this.loadLibrary_.bind(this)));
  }
  return this.libraryPreload_;
};

/** @return Promise */
StudioApp.prototype.loadLibrary_ = async function (name) {
  if (this.libraries[name]) {
    return;
  }

  const response = await fetch('/libraries/' + name);
  this.libraries[name] = await response.text();
>>>>>>> f810984b
};

let instance;

/** @return StudioApp */
export function singleton() {
  if (!instance) {
    instance = new StudioApp();
  }
  return instance;
}

if (IN_UNIT_TEST) {
  let __oldInstance;

  module.exports.stubStudioApp = function () {
    if (__oldInstance) {
      throw new Error("StudioApp has already been stubbed. Did you forget to call restore?");
    }
    __oldInstance = instance;
    instance = null;
  };

  module.exports.restoreStudioApp = function () {
    instance.removeAllListeners();
    instance.libraries = {};
    if (instance.changeListener) {
      Blockly.removeChangeListener(instance.changeListener);
    }
    instance = __oldInstance;
    __oldInstance = null;
  };


}<|MERGE_RESOLUTION|>--- conflicted
+++ resolved
@@ -3004,31 +3004,6 @@
   });
 };
 
-<<<<<<< HEAD
-let libraryPreload;
-StudioApp.prototype.loadLibraries_ = function (helperLibraryNames = []) {
-  if (!libraryPreload) {
-    libraryPreload = Promise.all(helperLibraryNames.map(this.loadLibrary_.bind(this)));
-  }
-  return libraryPreload;
-};
-
-StudioApp.prototype.loadLibrary_ = function (name) {
-  if (this.libraries[name]) {
-    return Promise.resolve();
-  }
-
-  return new Promise((resolve, error) => {
-    $.ajax({
-      url: '/libraries/' + name,
-      success: response => {
-        this.libraries[name] = response;
-        resolve();
-      },
-      error,
-    });
-  });
-=======
 /** @return Promise */
 StudioApp.prototype.loadLibraries = function (helperLibraryNames = []) {
   if (!this.libraryPreload_) {
@@ -3045,7 +3020,6 @@
 
   const response = await fetch('/libraries/' + name);
   this.libraries[name] = await response.text();
->>>>>>> f810984b
 };
 
 let instance;
