/* global trackEvent, Blockly, ace:true, droplet, dashboard, addToHome */

import $ from 'jquery';
import React from 'react';
import ReactDOM from 'react-dom';
var aceMode = require('./acemode/mode-javascript_codeorg');
var color = require('./color');
var parseXmlElement = require('./xml').parseElement;
var utils = require('./utils');
var dropletUtils = require('./dropletUtils');
var _ = require('lodash');
var dom = require('./dom');
var constants = require('./constants.js');
var experiments = require('./experiments');
var KeyCodes = constants.KeyCodes;
var msg = require('./locale');
var blockUtils = require('./block_utils');
var DropletTooltipManager = require('./blockTooltips/DropletTooltipManager');
var url = require('url');
var FeedbackUtils = require('./feedback');
var VersionHistory = require('./templates/VersionHistory');
var Alert = require('./templates/alert');
var codegen = require('./codegen');
var puzzleRatingUtils = require('./puzzleRatingUtils');
var logToCloud = require('./logToCloud');
var AuthoredHints = require('./authoredHints');
var Instructions = require('./templates/instructions/Instructions');
var DialogButtons = require('./templates/DialogButtons');
var WireframeSendToPhone = require('./templates/WireframeSendToPhone');
import InstructionsDialogWrapper from './templates/instructions/InstructionsDialogWrapper';
import DialogInstructions from './templates/instructions/DialogInstructions';
var assetsApi = require('./clientApi').assets;
var assetPrefix = require('./assetManagement/assetPrefix');
var annotationList = require('./acemode/annotationList');
var processMarkdown = require('marked');
var shareWarnings = require('./shareWarnings');
import { setPageConstants } from './redux/pageConstants';

var redux = require('./redux');
import { Provider } from 'react-redux';
import {
  substituteInstructionImages,
  determineInstructionsConstants,
  setInstructionsConstants,
  setFeedback
} from './redux/instructions';
import {
  openDialog as openInstructionsDialog,
  closeDialog as closeInstructionsDialog
} from './redux/instructionsDialog';
import { setIsRunning } from './redux/runState';
var commonReducers = require('./redux/commonReducers');
var combineReducers = require('redux').combineReducers;

var copyrightStrings;

/**
* The minimum width of a playable whole blockly game.
*/
var MIN_WIDTH = 900;
var DEFAULT_MOBILE_NO_PADDING_SHARE_WIDTH = 400;
var MAX_VISUALIZATION_WIDTH = 400;
var MIN_VISUALIZATION_WIDTH = 200;

/**
 * Treat mobile devices with screen.width less than the value below as phones.
 */
var MAX_PHONE_WIDTH = 500;

/**
 * Object representing everything in window.appOptions (often passed around as
 * config)
 * @typedef {Object} AppOptionsConfig
 * @property {?boolean} is13Plus - Will be true if the user is 13 or older,
 *           false if they are 12 or younger, and undefined if we don't know
 *           (such as when they are not signed in).
 */

function StudioApp() {
  this.feedback_ = new FeedbackUtils(this);
  this.authoredHintsController_ = new AuthoredHints(this);

  /**
  * The parent directory of the apps. Contains common.js.
  */
  this.BASE_URL = undefined;

  this.enableShowCode = true;
  this.editCode = false;
  this.usingBlockly_ = true;

  /**
   * @type {AudioPlayer}
   */
  this.cdoSounds = null;
  this.Dialog = null;
  /**
   * @type {?Droplet.Editor}
   */
  this.editor = null;
  /**
   * @type {?DropletTooltipManager}
   */
  this.dropletTooltipManager = null;

  // @type {string} for all of these
  this.icon = undefined;
  this.winIcon = undefined;
  this.failureIcon = undefined;

  // The following properties get their non-default values set by the application.

  /**
   * Whether to alert user to empty blocks, short-circuiting all other tests.
   * @member {boolean}
   */
  this.checkForEmptyBlocks_ = false;

  /**
  * The ideal number of blocks to solve this level.  Users only get 2
  * stars if they use more than this number.
  * @type {number}
  */
  this.IDEAL_BLOCK_NUM = undefined;

  /**
   * @typedef {Object} TestableBlock
   * @property {string|function} test - A test whether the block is
   *           present, either:
   *           - A string, in which case the string is searched for in
   *             the generated code.
   *           - A single-argument function is called on each user-added
   *             block individually.  If any call returns true, the block
   *             is deemed present.  "User-added" blocks are ones that are
   *             neither disabled or undeletable.
   * @property {string} type - The type of block to be produced for
   *           display to the user if the test failed.
   * @property {Object} [titles] - A dictionary, where, for each
   *           KEY-VALUE pair, this is added to the block definition:
   *           <title name="KEY">VALUE</title>.
   * @property {Object} [value] - A dictionary, where, for each
   *           KEY-VALUE pair, this is added to the block definition:
   *           <value name="KEY">VALUE</value>
   * @property {string} [extra] - A string that should be blacked
   *           between the "block" start and end tags.
   */

  /**
  * @type {!TestableBlock[]}
  */
  this.requiredBlocks_ = [];

  /**
  * The number of required blocks to give hints about at any one time.
  * Set this to Infinity to show all.
  * @type {number}
  */
  this.maxRequiredBlocksToFlag_ = 1;

  /**
  * @type {!TestableBlock[]}
  */
  this.recommendedBlocks_ = [];

  /**
  * The number of recommended blocks to give hints about at any one time.
  * Set this to Infinity to show all.
  * @type {number}
  */
  this.maxRecommendedBlocksToFlag_ = 1;

  /**
  * The number of attempts (how many times the run button has been pressed)
  * @type {?number}
  */
  this.attempts = 0;

  /**
  * Stores the time at init. The delta to current time is used for logging
  * and reporting to capture how long it took to arrive at an attempt.
  * @type {?number}
  */
  this.initTime = undefined;

  /**
  * Enumeration of user program execution outcomes.
  */
  this.ResultType = constants.ResultType;

  /**
  * Enumeration of test results.
  */
  this.TestResults = constants.TestResults;

  /**
   * If true, we don't show blockspace. Used when viewing shared levels
   */
  this.hideSource = false;

  /**
   * If true, we're viewing a shared level.
   */
  this.share = false;

  /**
   * By default, we center our embedded levels. Can be overriden by apps.
   */
  this.centerEmbedded = true;

  /**
   * If set to true, we use our wireframe share (or chromeless share on mobile)
   */
  this.wireframeShare = false;

  /**
   * Redux store that will be created during configureRedux, based on a common
   * set of reducers and a set of reducers (potentially) supplied by the app
   */
  this.reduxStore = null;

  this.onAttempt = undefined;
  this.onContinue = undefined;
  this.onResetPressed = undefined;
  this.backToPreviousLevel = undefined;
  this.sendToPhone = undefined;
  this.enableShowBlockCount = true;

  this.disableSocialShare = false;
  this.noPadding = false;

  this.MIN_WORKSPACE_HEIGHT = undefined;
}
// TODO: once code-studio and apps share common modules in the same bundle,
// get rid of this window nonsense.
module.exports = window.StudioApp = window.StudioApp || {
  singleton: new StudioApp()
};

/**
 * Configure StudioApp options
 */
StudioApp.prototype.configure = function (options) {
  this.BASE_URL = options.baseUrl;
  // NOTE: editCode (which currently implies droplet) and usingBlockly_ are
  // currently mutually exclusive.
  this.editCode = options.level && options.level.editCode;
  this.usingBlockly_ = !this.editCode;

  // TODO (bbuchanan) : Replace this editorless-hack with setting an editor enum
  // or (even better) inject an appropriate editor-adaptor.
  if (options.isEditorless) {
    this.editCode = false;
    this.usingBlockly_ = false;
  }

  this.cdoSounds = options.cdoSounds;
  this.Dialog = options.Dialog;

  // Bind assetUrl to the instance so that we don't need to depend on callers
  // binding correctly as they pass this function around.
  this.assetUrl = _.bind(this.assetUrl_, this);

  this.maxVisualizationWidth = options.maxVisualizationWidth || MAX_VISUALIZATION_WIDTH;
  this.minVisualizationWidth = options.minVisualizationWidth || MIN_VISUALIZATION_WIDTH;
};

/**
 * Creates a redux store for this app, while caching the set of app specific
 * reducers, so that we can recreate the store from scratch at any point if need
 * be
 * @param {object} reducers - App specific reducers, or null if the app is not
 *   providing any.
 */
StudioApp.prototype.configureRedux = function (reducers) {
  this.reducers_ = reducers;
  this.createReduxStore_();
};

/**
 * Creates our redux store by combining the set of app specific reducers that
 * we stored along with a set of common reducers used by every app. Creation
 * should happen once on app load (tests will also recreate our store between
 * runs).
 */
StudioApp.prototype.createReduxStore_ = function () {
  var combined = combineReducers(_.assign({}, commonReducers, this.reducers_));
  this.reduxStore = redux.createStore(combined);

  if (experiments.isEnabled('reduxGlobalStore')) {
    // Expose our store globally, to make debugging easier
    window.reduxStore = this.reduxStore;
  }
};

/**
 * @param {AppOptionsConfig}
 */
StudioApp.prototype.hasInstructionsToShow = function (config) {
  return !!(config.level.instructions || config.level.aniGifURL);
};

/**
 * Given the studio app config object, show shared app warnings.
 */
function showWarnings(config) {
  shareWarnings.checkSharedAppWarnings({
    channelId: config.channel,
    isSignedIn: config.isSignedIn,
    is13Plus: config.is13Plus,
    hasDataAPIs: config.shareWarningInfo.hasDataAPIs,
    onWarningsComplete: config.shareWarningInfo.onWarningsComplete,
    onTooYoung: config.shareWarningInfo.onTooYoung,
  });
}

/**
 * Common startup tasks for all apps. Happens after configure.
 * @param {AppOptionsConfig}
 */
StudioApp.prototype.init = function (config) {
  if (!config) {
    config = {};
  }

  config.getCode = this.getCode.bind(this);
  copyrightStrings = config.copyrightStrings;

  if (config.isLegacyShare && config.hideSource) {
    $("body").addClass("legacy-share-view");
    if (dom.isMobile()) {
      $('#main-logo').hide();
    }
    if (dom.isIOS() && !window.navigator.standalone) {
      addToHome.show(true);
    }
  }

  this.setConfigValues_(config);

  this.configureDom(config);

  ReactDOM.render(
    <Provider store={this.reduxStore}>
      <InstructionsDialogWrapper
          showInstructionsDialog={(autoClose, showHints) => {
            this.showInstructionsDialog_(config.level, autoClose, showHints);
          }}
      />
    </Provider>,
    document.body.appendChild(document.createElement('div'))
  );

  if (config.usesAssets) {
    assetPrefix.init(config);

    // Pre-populate asset list
    assetsApi.ajax('GET', '', function (xhr) {
      dashboard.assets.listStore.reset(JSON.parse(xhr.responseText));
    }, function () {
      // Unable to load asset list
    });
  }

  if (config.hideSource) {
    this.handleHideSource_({
      containerId: config.containerId,
      embed: config.embed,
      level: config.level,
      phone_share_url: config.send_to_phone_url,
      sendToPhone: config.sendToPhone,
      twitter: config.twitter,
      app: config.app,
      noHowItWorks: config.noHowItWorks,
      isLegacyShare: config.isLegacyShare,
    });
  }

  if (config.share) {
    this.handleSharing_({
      makeUrl: config.makeUrl,
      makeString: config.makeString,
      makeImage: config.makeImage,
      makeYourOwn: config.makeYourOwn
    });
  }

  if (config.acapelaEnabled) {
    this.acapelaEnabled = config.acapelaEnabled;
    this.acapelaSrc = config.acapelaSrc;
  }

  this.authoredHintsController_.init(config.level.authoredHints, config.scriptId, config.serverLevelId);
  if (config.authoredHintViewRequestsUrl) {
    this.authoredHintsController_.submitHints(config.authoredHintViewRequestsUrl);
  }

  if (config.puzzleRatingsUrl) {
    puzzleRatingUtils.submitCachedPuzzleRatings(config.puzzleRatingsUrl);
  }

  // Record time at initialization.
  this.initTime = new Date().getTime();

  // Fixes viewport for small screens.
  var viewport = document.querySelector('meta[name="viewport"]');
  if (viewport) {
    this.fixViewportForSmallScreens_(viewport, config);
  }

  var showCode = document.getElementById('show-code-header');
  if (showCode && this.enableShowCode) {
    dom.addClickTouchEvent(showCode, _.bind(function () {
      if (this.editCode) {
        var result;
        var nonDropletError = false;
        // are we trying to toggle from blocks to text (or the opposite)
        var fromBlocks = this.editor.currentlyUsingBlocks;
        try {
          result = this.editor.toggleBlocks();
        } catch (err) {
          nonDropletError = true;
          result = {error: err};
        }
        if (result && result.error) {
          logToCloud.addPageAction(logToCloud.PageAction.DropletTransitionError, {
            dropletError: !nonDropletError,
            fromBlocks: fromBlocks
          });
          this.feedback_.showToggleBlocksError(this.Dialog);
        }
        this.onDropletToggle_();
      } else {
        this.feedback_.showGeneratedCode(this.Dialog, config.appStrings);
      }
    }, this));
  }

  var blockCount = document.getElementById('blockCounter');
  if (blockCount && !this.enableShowBlockCount) {
    blockCount.style.display = 'none';
  }

  this.setIconsFromSkin(config.skin);

  if (config.level.instructionsIcon) {
    this.icon = config.skin[config.level.instructionsIcon];
    this.winIcon = config.skin[config.level.instructionsIcon];
  }

  if (config.showInstructionsWrapper) {
    config.showInstructionsWrapper(function () {
      if (config.showInstructionsInTopPane) {
        return;
      }
      var shouldAutoClose = !!config.level.aniGifURL;
      this.reduxStore.dispatch(openInstructionsDialog({
        autoClose: shouldAutoClose,
        showHints: false,
        aniGifOnly: false,
        hintsOnly: false
      }));
    }.bind(this));
  }

  // In embed mode, the display scales down when the width of the
  // visualizationColumn goes below the min width
  if (config.embed && config.centerEmbedded) {
    var resized = false;
    var resize = function () {
      var vizCol = document.getElementById('visualizationColumn');
      var width = vizCol.offsetWidth;
      var height = vizCol.offsetHeight;
      var displayWidth = DEFAULT_MOBILE_NO_PADDING_SHARE_WIDTH;
      var scale = Math.min(width / displayWidth, height / displayWidth);
      var viz = document.getElementById('visualization');
      viz.style['transform-origin'] = 'left top';
      viz.style['-webkit-transform'] = 'scale(' + scale + ')';
      viz.style['max-height'] = (displayWidth * scale) + 'px';
      viz.style.display = 'block';
      vizCol.style.width = '';
      vizCol.style.maxWidth = displayWidth + 'px';
      // Needs to run twice on initialization
      if (!resized) {
        resized = true;
        resize();
      }
    };
    // Depends on ResizeSensor.js
    var ResizeSensor = require('./ResizeSensor');
    ResizeSensor(document.getElementById('visualizationColumn'), resize);
  }

  var orientationHandler = function () {
    window.scrollTo(0, 0);  // Browsers like to mess with scroll on rotate.
  };
  window.addEventListener('orientationchange', orientationHandler);
  orientationHandler();

  if (config.loadAudio) {
    config.loadAudio();
  }

  this.configureHints_(config);

  if (this.editCode) {
    this.handleEditCode_(config);
  }

  if (this.isUsingBlockly()) {
    this.handleUsingBlockly_(config);
  } else {
    // handleUsingBlockly_ already does an onResize. We still want that goodness
    // if we're not blockly
    utils.fireResizeEvent();
  }

  this.alertIfAbusiveProject('#codeWorkspace');

  // make sure startIFrameEmbeddedApp has access to the config object
  // so it can decide whether or not to show a warning.
  this.startIFrameEmbeddedApp = this.startIFrameEmbeddedApp.bind(this, config);

  if (this.share && config.shareWarningInfo) {
    if (!config.level.iframeEmbed) {
      // shared apps that are embedded in an iframe handle warnings in
      // startIFrameEmbeddedApp since they don't become "active" until the user
      // clicks on them.
      showWarnings(config);
    }
  }

  if (!!config.level.projectTemplateLevelName) {
    this.displayWorkspaceAlert('warning', <div>{msg.projectWarning()}</div>);
  }

  if (!!config.level.pairingDriver) {
    this.displayWorkspaceAlert(
      'warning',
      <div>
        {msg.pairingNavigatorWarning({driver: config.level.pairingDriver})}
      </div>
    );
  }

  var vizResizeBar = document.getElementById('visualizationResizeBar');
  if (vizResizeBar) {
    dom.addMouseDownTouchEvent(vizResizeBar,
                               _.bind(this.onMouseDownVizResizeBar, this));

    // Can't use dom.addMouseUpTouchEvent() because it will preventDefault on
    // all touchend events on the page, breaking click events...
    document.body.addEventListener('mouseup',
                                   _.bind(this.onMouseUpVizResizeBar, this));
    var mouseUpTouchEventName = dom.getTouchEventName('mouseup');
    if (mouseUpTouchEventName) {
      document.body.addEventListener(mouseUpTouchEventName,
                                     _.bind(this.onMouseUpVizResizeBar, this));
    }
  }

  window.addEventListener('resize', _.bind(this.onResize, this));

  this.reset(true);

  // Add display of blocks used.
  this.setIdealBlockNumber_();

  // TODO (cpirich): implement block count for droplet (for now, blockly only)
  if (this.isUsingBlockly()) {
    Blockly.mainBlockSpaceEditor.addUnusedBlocksHelpListener(function (e) {
      utils.showUnusedBlockQtip(e.srcElement);
    });
    Blockly.mainBlockSpaceEditor.addChangeListener(_.bind(function () {
      this.updateBlockCount();
    }, this));

    if (config.level.openFunctionDefinition) {
      this.openFunctionDefinition_(config);
    }
  }

  // Bind listener to 'Clear Puzzle' button
  var hideIcon = utils.valueOr(config.skin.hideIconInClearPuzzle, false);
  var clearPuzzleHeader = document.getElementById('clear-puzzle-header');
  if (clearPuzzleHeader) {
    dom.addClickTouchEvent(clearPuzzleHeader, (function () {
      this.feedback_.showClearPuzzleConfirmation(this.Dialog, hideIcon, (function () {
        this.handleClearPuzzle(config);
      }).bind(this));
    }).bind(this));
  }

  // Bind listener to 'Version History' button
  var versionsHeader = document.getElementById('versions-header');
  if (versionsHeader) {
    dom.addClickTouchEvent(versionsHeader, (function () {
      var codeDiv = document.createElement('div');
      var dialog = this.createModalDialog({
        Dialog: this.Dialog,
        contentDiv: codeDiv,
        defaultBtnSelector: 'again-button',
        id: 'showVersionsModal'
      });
      ReactDOM.render(React.createElement(VersionHistory, {
        handleClearPuzzle: this.handleClearPuzzle.bind(this, config)
      }), codeDiv);

      dialog.show();
    }).bind(this));
  }

  if (this.isUsingBlockly() && Blockly.contractEditor) {
    Blockly.contractEditor.registerTestsFailedOnCloseHandler(function () {
      this.feedback_.showSimpleDialog(this.Dialog, {
        headerText: undefined,
        bodyText: msg.examplesFailedOnClose(),
        cancelText: msg.ignore(),
        confirmText: msg.tryAgain(),
        onConfirm: null,
        onCancel: function () {
          Blockly.contractEditor.hideIfOpen();
        }
      });

      // return true to indicate to blockly-core that we'll own closing the
      // contract editor
      return true;
    }.bind(this));
  }

  if (config.isLegacyShare && config.hideSource) {
    this.setupLegacyShareView();
  }
};

StudioApp.prototype.getFirstContainedLevelResult_ = function () {
  var results = this.getContainedLevelResults();
  if (results.length !== 1) {
    throw "Exactly one contained level result is currently required.";
  }
  return results[0];
};

StudioApp.prototype.hasValidContainedLevelResult_ = function () {
  var firstResult = this.getFirstContainedLevelResult_();
  return firstResult.result.valid;
};

/**
 * @param {!AppOptionsConfig} config
 */
 StudioApp.prototype.notifyInitialRenderComplete = function (config) {
  if (config.hasContainedLevels && config.containedLevelOps) {
    this.lockContainedLevelAnswers = config.containedLevelOps.lockAnswers;
    this.getContainedLevelResults = config.containedLevelOps.getResults;

    $('#containedLevel0').appendTo($('#containedLevelContainer'));

    if (this.hasValidContainedLevelResult_()) {
      // We already have an answer, don't allow it to be changed, but allow Run
      // to be pressed so the code can be run again.
      this.lockContainedLevelAnswers();
    } else {
      // No answers yet, disable Run button until there is an answer
      $('#runButton').prop('disabled', true);

      config.containedLevelOps.registerAnswerChangedFn(levelId => {
        $('#runButton').prop('disabled', !this.hasValidContainedLevelResult_());
      });
    }
  }
};

StudioApp.prototype.getContainedLevelResultsInfo = function () {
  if (this.getContainedLevelResults) {
    var firstResult = this.getFirstContainedLevelResult_();
    var containedResult = firstResult.result;
    var testResults = utils.valueOr(firstResult.testResult,
        containedResult.result ? this.TestResults.ALL_PASS :
          this.TestResults.GENERIC_FAIL);
    return {
      app: firstResult.app,
      level: firstResult.id,
      callback: firstResult.callback,
      result: containedResult.result,
      testResults: testResults,
      program: containedResult.response,
      feedback: firstResult.feedback
    };
  }
};

StudioApp.prototype.startIFrameEmbeddedApp = function (config, onTooYoung) {
  if (this.share && config.shareWarningInfo) {
    config.shareWarningInfo.onTooYoung = onTooYoung;
    showWarnings(config);
  } else {
    this.runButtonClick();
  }
};

/**
 * If we have hints, add a click handler to them and add the lightbulb above the
 * icon. Depends on the existence of DOM elements with particular ids, which
 * might be located below the playspace or in the top pane.
 */
StudioApp.prototype.configureHints_ = function (config) {
  if (!this.hasInstructionsToShow(config)) {
    return;
  }

  var promptIcon = document.getElementById('prompt-icon');
  this.authoredHintsController_.display(promptIcon);
};

/**
 * Create a phone frame and container. Scale shared content (everything currently inside the visualization column)
 * to container width, fit container to the phone frame and add share footer.
 */
StudioApp.prototype.setupLegacyShareView = function () {
  var vizContainer = document.createElement('div');
  vizContainer.id = 'visualizationContainer';
  var vizColumn = document.getElementById('visualizationColumn');
  if (dom.isMobile()) {
    $(vizContainer).width($(vizColumn).width());
  }
  $(vizContainer).append(vizColumn.children);

  var phoneFrameScreen = document.createElement('div');
  phoneFrameScreen.id = 'phoneFrameScreen';
  $(phoneFrameScreen).append(vizContainer);
  $(vizColumn).append(phoneFrameScreen);

  this.renderShareFooter_(phoneFrameScreen);
  if (dom.isMobile) {
    // re-scale on resize events to adjust to orientation and navbar changes
    $(window).resize(this.scaleLegacyShare);
  }
  this.scaleLegacyShare();
};

StudioApp.prototype.scaleLegacyShare = function () {
  var vizContainer = document.getElementById('visualizationContainer');
  var vizColumn = document.getElementById('visualizationColumn');
  var phoneFrameScreen = document.getElementById('phoneFrameScreen');
  var vizWidth = $(vizContainer).width();

  // On mobile, scale phone frame to full screen (portrait). Otherwise use given dimensions from css.
  if (dom.isMobile()) {
    var screenWidth = Math.min(window.innerWidth, window.innerHeight);
    var screenHeight = Math.max(window.innerWidth, window.innerHeight);
    $(phoneFrameScreen).width(screenWidth);
    $(phoneFrameScreen).height(screenHeight);
    $(vizColumn).width(screenWidth);
  }

  var frameWidth = $(phoneFrameScreen).width();
  var scale = frameWidth / vizWidth;
  if (scale !== 1) {
    applyTransformOrigin(vizContainer, 'left top');
    applyTransformScale(vizContainer, 'scale(' + scale + ')');
  }
};

StudioApp.prototype.getCode = function () {
  if (!this.editCode) {
    throw "getCode() requires editCode";
  }
  if (this.hideSource) {
    return this.startBlocks_;
  } else {
    return this.editor.getValue();
  }
};

StudioApp.prototype.setIconsFromSkin = function (skin) {
  this.icon = skin.staticAvatar;
  this.winIcon = skin.winAvatar;
  this.failureIcon = skin.failureAvatar;
};

/**
 * Reset the puzzle back to its initial state.
 * Search aliases: "Start Over", startOver
 * @param {AppOptionsConfig}- same config object passed to studioApp.init().
 */
StudioApp.prototype.handleClearPuzzle = function (config) {
  if (this.isUsingBlockly()) {
    if (Blockly.functionEditor) {
      Blockly.functionEditor.hideIfOpen();
    }
    Blockly.mainBlockSpace.clear();
    this.setStartBlocks_(config, false);
    if (config.level.openFunctionDefinition) {
      this.openFunctionDefinition_(config);
    }
  } else {
    var resetValue = '';
    if (config.level.startBlocks) {
      // Don't pass CRLF pairs to droplet until they fix CR handling:
      resetValue = config.level.startBlocks.replace(/\r\n/g, '\n');
    }
    // TODO (bbuchanan): This getValue() call is a workaround for a Droplet bug,
    // See https://github.com/droplet-editor/droplet/issues/137
    // Calling getValue() updates the cached ace editor value, which can be
    // out-of-date in droplet and cause an incorrect early-out.
    // Remove this line once that bug is fixed and our Droplet lib is updated.
    this.editor.getValue();
    this.editor.setValue(resetValue);

    annotationList.clearRuntimeAnnotations();
  }
  if (config.afterClearPuzzle) {
    config.afterClearPuzzle();
  }
};

/**
 * TRUE if the current app uses blockly (as opposed to editCode or another
 * editor)
 * @return {boolean}
 */
StudioApp.prototype.isUsingBlockly = function () {
  return this.usingBlockly_;
};

/**
 *
 */
StudioApp.prototype.handleSharing_ = function (options) {
  // 1. Move the buttons, 2. Hide the slider in the share page for mobile.
  var belowVisualization = document.getElementById('belowVisualization');
  if (dom.isMobile()) {
    var sliderCell = document.getElementById('slider-cell');
    if (sliderCell) {
      sliderCell.style.display = 'none';
    }
    if (belowVisualization) {
      var visualization = document.getElementById('visualization');
      belowVisualization.style.display = 'none';
      visualization.style.marginBottom = '0px';
    }
  }

  // Show flappy upsale on desktop and mobile.  Show learn upsale only on desktop
  var upSale = document.createElement('div');
  if (options.makeYourOwn) {
    upSale.innerHTML = require('./templates/makeYourOwn.html.ejs')({
      data: {
        makeUrl: options.makeUrl,
        makeString: options.makeString,
        makeImage: options.makeImage
      }
    });
    if (this.noPadding) {
      upSale.style.marginLeft = '10px';
    }
    belowVisualization.appendChild(upSale);
  } else if (typeof options.makeYourOwn === 'undefined') {
    upSale.innerHTML = require('./templates/learn.html.ejs')({
      assetUrl: this.assetUrl
    });
    belowVisualization.appendChild(upSale);
  }
};

StudioApp.prototype.renderShareFooter_ = function (container) {
  var footerDiv = document.createElement('div');
  footerDiv.setAttribute('id', 'footerDiv');
  container.appendChild(footerDiv);

  var reactProps = {
    i18nDropdown: '',
    copyrightInBase: false,
    copyrightStrings: copyrightStrings,
    baseMoreMenuString: window.dashboard.i18n.t('footer.built_on_code_studio'),
    baseStyle: {
      paddingLeft: 0,
      width: $("#visualization").width()
    },
    className: 'dark',
    menuItems: [
      {
        text: window.dashboard.i18n.t('footer.try_hour_of_code'),
        link: 'https://code.org/learn',
        newWindow: true
      },
      {
        text: window.dashboard.i18n.t('footer.report_abuse'),
        link: "/report_abuse",
        newWindow: true
      },
      {
        text: window.dashboard.i18n.t('footer.how_it_works'),
        link: location.href + "/edit",
        newWindow: false
      },
      {
        text: window.dashboard.i18n.t('footer.copyright'),
        link: '#',
        copyright: true
      },
      {
        text: window.dashboard.i18n.t('footer.tos'),
        link: "https://code.org/tos",
        newWindow: true
      },
      {
        text: window.dashboard.i18n.t('footer.privacy'),
        link: "https://code.org/privacy",
        newWindow: true
      }
    ],
    phoneFooter: true
  };

  ReactDOM.render(React.createElement(window.dashboard.SmallFooter, reactProps),
    footerDiv);
};

/**
 * Get the url of path appended to BASE_URL
 */
StudioApp.prototype.assetUrl_ = function (path) {
  if (this.BASE_URL === undefined) {
    throw new Error('StudioApp BASE_URL has not been set. ' +
      'Call configure() first');
  }
  return this.BASE_URL + path;
};

/**
 * Reset the playing field to the start position and kill any pending
 * animation tasks.  This will typically be replaced by an application.
 * @param {boolean} shouldPlayOpeningAnimation True if an opening animation is
 *   to be played.
 */
StudioApp.prototype.reset = function (shouldPlayOpeningAnimation) {
  // TODO (bbuchanan): Look for comon reset logic we can pull here
  // Override in app subclass
};


/**
 * Override to change run behavior.
 */
StudioApp.prototype.runButtonClick = function () {};

/**
 * Toggle whether run button or reset button is shown
 * @param {string} button Button to show, either "run" or "reset"
 */
StudioApp.prototype.toggleRunReset = function (button) {
  var showRun = (button === 'run');
  if (button !== 'run' && button !== 'reset') {
    throw "Unexpected input";
  }

  this.reduxStore.dispatch(setIsRunning(!showRun));

  if (this.lockContainedLevelAnswers) {
    this.lockContainedLevelAnswers();
  }

  var run = document.getElementById('runButton');
  var reset = document.getElementById('resetButton');
  run.style.display = showRun ? 'inline-block' : 'none';
  run.disabled = !showRun;
  reset.style.display = !showRun ? 'inline-block' : 'none';
  reset.disabled = showRun;

  // Toggle soft-buttons (all have the 'arrow' class set):
  $('.arrow').prop("disabled", showRun);
};

StudioApp.prototype.isRunning = function () {
  return this.reduxStore.getState().runState.isRunning;
};

/**
 * Attempts to associate a set of audio files to a given name
 * Handles the case where cdoSounds does not exist, e.g. in tests
 * and grunt dev preview mode
 * @param {Object} audioConfig sound configuration
 */
StudioApp.prototype.registerAudio = function (audioConfig) {
  if (!this.cdoSounds) {
    return;
  }

  this.cdoSounds.register(audioConfig);
};

/**
 * Attempts to associate a set of audio files to a given name
 * Handles the case where cdoSounds does not exist, e.g. in tests
 * and grunt dev preview mode
 * @param {Array.<string>} filenames file paths for sounds
 * @param {string} name ID to associate sound effect with
 */
StudioApp.prototype.loadAudio = function (filenames, name) {
  if (!this.cdoSounds) {
    return;
  }

  this.cdoSounds.registerByFilenamesAndID(filenames, name);
};

/**
 * Attempts to play a sound effect
 * @param {string} name sound ID
 * @param {Object} options for sound playback
 * @param {number} options.volume value between 0.0 and 1.0 specifying volume
 * @param {function} [options.onEnded]
 */
StudioApp.prototype.playAudio = function (name, options) {
  if (!this.cdoSounds) {
    return;
  }

  options = options || {};
  var defaultOptions = {volume: 0.5};
  var newOptions = utils.extend(defaultOptions, options);
  this.cdoSounds.play(name, newOptions);
};

/**
 * Stops looping a given sound
 * @param {string} name ID of sound
 */
StudioApp.prototype.stopLoopingAudio = function (name) {
  if (!this.cdoSounds) {
    return;
  }

  this.cdoSounds.stopLoopingAudio(name);
};

/**
* @param {Object} options Configuration parameters for Blockly. Parameters are
* optional and include:
*  - {string} path The root path to the /apps directory, defaults to the
*    the directory in which this script is located.
*  - {boolean} rtl True if the current language right to left.
*  - {DomElement} toolbox The element in which to insert the toolbox,
*    defaults to the element with 'toolbox'.
*  - {boolean} trashcan True if the trashcan should be displayed, defaults to
*    true.
* @param {Element} div The parent div in which to insert Blockly.
*/
StudioApp.prototype.inject = function (div, options) {
  var defaults = {
    assetUrl: this.assetUrl,
    rtl: this.isRtl(),
    toolbox: document.getElementById('toolbox'),
    trashcan: true,
    customSimpleDialog: this.feedback_.showSimpleDialog.bind(this.feedback_,
        this.Dialog)
  };
  Blockly.inject(div, utils.extend(defaults, options), this.cdoSounds);
};

/**
 * @returns {boolean} True if the current HTML page is in right-to-left language mode.
 */
StudioApp.prototype.isRtl = function () {
  var head = document.getElementsByTagName('head')[0];
  if (head && head.parentElement) {
    var dir = head.parentElement.getAttribute('dir');
    return !!(dir && dir.toLowerCase() === 'rtl');
  } else {
    return false;
  }
};

/**
 * @return {string} Locale direction string based on app direction.
 */
StudioApp.prototype.localeDirection = function () {
  return (this.isRtl() ? 'rtl' : 'ltr');
};

/**
* Initialize Blockly for a readonly iframe.  Called on page load. No sounds.
* XML argument may be generated from the console with:
* Blockly.Xml.domToText(Blockly.Xml.blockSpaceToDom(Blockly.mainBlockSpace)).slice(5, -6)
*/
StudioApp.prototype.initReadonly = function (options) {
  Blockly.inject(document.getElementById('codeWorkspace'), {
    assetUrl: this.assetUrl,
    readOnly: true,
    rtl: this.isRtl(),
    scrollbars: false
  });
  this.loadBlocks(options.blocks);
};

/**
* Load the editor with blocks.
* @param {string} blocksXml Text representation of blocks.
*/
StudioApp.prototype.loadBlocks = function (blocksXml) {
  var xml = parseXmlElement(blocksXml);
  Blockly.Xml.domToBlockSpace(Blockly.mainBlockSpace, xml);
};

/**
* Applies the specified arrangement to top startBlocks. If any
* individual blocks have x or y properties set in the XML, those values
* take priority. If no arrangement for a particular block type is
* specified, blocks are automatically positioned by Blockly.
*
* Note that, currently, only bounce and flappy use arrangements.
*
* @param {string} startBlocks String representation of start blocks xml.
* @param {Object.<Object>} arrangement A map from block type to position.
* @return {string} String representation of start blocks xml, including
*    block position.
*/
StudioApp.prototype.arrangeBlockPosition = function (startBlocks, arrangement) {

  var type, xmlChild;

  var xml = parseXmlElement(startBlocks);

  var xmlChildNodes = xml.childNodes || [];
  arrangement = arrangement || {};

  for (var i = 0; i < xmlChildNodes.length; i++) {
    xmlChild = xmlChildNodes[i];

    // Only look at element nodes
    if (xmlChild.nodeType === 1) {
      // look to see if we have a predefined arrangement for this type
      type = xmlChild.getAttribute('type');
      if (arrangement[type]) {
        if (arrangement[type].x && !xmlChild.hasAttribute('x')) {
          xmlChild.setAttribute('x', arrangement[type].x);
        }
        if (arrangement[type].y && !xmlChild.hasAttribute('y')) {
          xmlChild.setAttribute('y', arrangement[type].y);
        }
      }
    }
  }
  return Blockly.Xml.domToText(xml);
};

StudioApp.prototype.createModalDialog = function (options) {
  options.Dialog = utils.valueOr(options.Dialog, this.Dialog);
  return this.feedback_.createModalDialog(options);
};

/**
 * Simple passthrough to AuthoredHints.displayMissingBlockHints
 * @param {String[]} blocks An array of XML strings representing the
 *        missing recommended Blockly Blocks for which we want to
 *        display hints.
 */
StudioApp.prototype.displayMissingBlockHints = function (blocks) {
  this.authoredHintsController_.displayMissingBlockHints(blocks);
};

StudioApp.prototype.onReportComplete = function (response) {
  this.authoredHintsController_.finishHints(response);

  if (!response) {
    return;
  }

  // Track GA events
  if (response.new_level_completed) {
    trackEvent('Puzzle', 'Completed', response.level_path, response.level_attempts);
  }

  if (response.share_failure) {
    trackEvent('Share', 'Failure', response.share_failure.type);
  }

<<<<<<< HEAD
  var acapelaSrc = this.acapelaEnabled ? this.acapelaSrc : false;

  return (
    <Instructions
      puzzleTitle={puzzleTitle}
      instructions={substituteInstructionImages(level.instructions,
        this.skin.instructions2ImageSubstitutions)}
      instructions2={substituteInstructionImages(level.instructions2,
        this.skin.instructions2ImageSubstitutions)}
      renderedMarkdown={renderedMarkdown}
      markdownClassicMargins={level.markdownInstructionsWithClassicMargins}
      aniGifURL={level.aniGifURL}
      acapelaSrc={acapelaSrc}
      authoredHints={authoredHints}/>
  );
=======
  if (response.trophy_updates) {
    response.trophy_updates.forEach(update => {
      const concept_name = update[0];
      const trophy_name = update[1];
      trackEvent('Trophy', concept_name, trophy_name);
    });
  }
>>>>>>> 9c118e9a
};

/**
 * Show our instructions dialog. This should never be called directly, and will
 * instead be called when the state of our redux store changes.
 * @param {object} level
 * @param {boolean} autoClose - closes instructions after 32s if true
 * @param {boolean} showHints
 */
StudioApp.prototype.showInstructionsDialog_ = function (level, autoClose, showHints) {
  const reduxState = this.reduxStore.getState();
  const isMarkdownMode = !!reduxState.instructions.longInstructions;
  const instructionsInTopPane = reduxState.pageConstants.instructionsInTopPane;

  var instructionsDiv = document.createElement('div');
  instructionsDiv.className = isMarkdownMode ?
    'markdown-instructions-container' :
    'instructions-container';

  var headerElement;

  var puzzleTitle = msg.puzzleTitle({
    stage_total: level.stage_total,
    puzzle_number: level.puzzle_number
  });

  if (isMarkdownMode) {
    headerElement = document.createElement('h1');
    headerElement.className = 'markdown-level-header-text dialog-title';
    headerElement.innerHTML = puzzleTitle;
    if (!this.icon) {
      headerElement.className += ' no-modal-icon';
    }
  }

  // Create a div to eventually hold this content, and add it to the
  // overall container. We don't want to render directly into the
  // container just yet, because our React component could contain some
  // elements that don't want to be rendered until they are in the DOM
  var instructionsReactContainer = document.createElement('div');
  instructionsReactContainer.className='instructions-content';
  instructionsDiv.appendChild(instructionsReactContainer);

  var buttons = document.createElement('div');
  instructionsDiv.appendChild(buttons);
  ReactDOM.render(<DialogButtons ok={true}/>, buttons);

  // If there is an instructions block on the screen, we want the instructions dialog to
  // shrink down to that instructions block when it's dismissed.
  // We then want to flash the instructions block.
  var hideOptions = null;
  var endTargetSelector = "#bubble";

  if ($(endTargetSelector).length) {
    hideOptions = {};
    hideOptions.endTarget = endTargetSelector;
  }

  var hideFn = _.bind(function () {
    // Momentarily flash the instruction block white then back to regular.
    if (!instructionsInTopPane) {
      $(endTargetSelector).css({"background-color":"rgba(255,255,255,1)"})
        .delay(500)
        .animate({"background-color":"rgba(0,0,0,0)"},1000);
    }
    // Set focus to ace editor when instructions close:
    if (this.editCode && this.editor && !this.editor.currentlyUsingBlocks) {
      this.editor.aceEditor.focus();
    }

    // Fire a custom event on the document so that other code can respond
    // to instructions being closed.
    var event = document.createEvent('Event');
    event.initEvent('instructionsHidden', true, true);
    document.dispatchEvent(event);

    // update redux
    this.reduxStore.dispatch(closeInstructionsDialog());
  }, this);

  this.instructionsDialog = this.createModalDialog({
    markdownMode: isMarkdownMode,
    contentDiv: instructionsDiv,
    icon: this.icon,
    defaultBtnSelector: '#ok-button',
    onHidden: hideFn,
    scrollContent: true,
    scrollableSelector: ".instructions-content",
    header: headerElement
  });

  const authoredHints = showHints ?
    this.authoredHintsController_.getHintsDisplay() : undefined;

  // Now that our elements are guaranteed to be in the DOM, we can
  // render in our react components
  $(this.instructionsDialog.div).on('show.bs.modal', () => {
    ReactDOM.render(
      <Provider store={this.reduxStore}>
        <DialogInstructions authoredHints={authoredHints}/>
      </Provider>,
      instructionsReactContainer);
  });

  if (autoClose) {
    setTimeout(_.bind(function () {
      this.instructionsDialog.hide();
    }, this), 32000);
  }

  var okayButton = buttons.querySelector('#ok-button');
  if (okayButton) {
    dom.addClickTouchEvent(okayButton, _.bind(function () {
      if (this.instructionsDialog) {
        this.instructionsDialog.hide();
      }
    }, this));
  }

  this.instructionsDialog.show({hideOptions: hideOptions});

  // Fire a custom event on the document so that other code can respond
  // to instructions being shown.
  var event = document.createEvent('Event');
  event.initEvent('instructionsShown', true, true);
  document.dispatchEvent(event);
};

/**
*  Resizes the blockly workspace.
*/
StudioApp.prototype.onResize = function () {
  var workspaceWidth = document.getElementById('codeWorkspace').clientWidth;

  // Keep blocks static relative to the right edge in RTL mode
  if (this.isUsingBlockly() && Blockly.RTL) {
    if (this.lastWorkspaceWidth && (this.lastWorkspaceWidth !== workspaceWidth)) {
      var blockOffset = workspaceWidth - this.lastWorkspaceWidth;
      Blockly.mainBlockSpace.getTopBlocks().forEach(function (topBlock) {
        topBlock.moveBy(blockOffset, 0);
      });
    }
  }
  this.lastWorkspaceWidth = workspaceWidth;

  // Droplet toolbox width varies as the window size changes, so refresh:
  this.resizeToolboxHeader();

  // Content below visualization is a resizing scroll area in pinned mode
  onResizeSmallFooter();
};

/**
 * Resizes the content area below the visualization in pinned (viewport height)
 * view mode.
 */
function resizePinnedBelowVisualizationArea() {
  var pinnedBelowVisualization = document.querySelector(
      '#visualizationColumn.pin_bottom #belowVisualization');
  if (!pinnedBelowVisualization) {
    return;
  }

  var playSpaceHeader = document.getElementById('playSpaceHeader');
  var visualization = document.getElementById('visualization');
  var gameButtons = document.getElementById('gameButtons');

  var top = 0;
  if (playSpaceHeader) {
    top += $(playSpaceHeader).outerHeight(true);
  }

  if (visualization) {
    var parent = $(visualization).parent();
    if (parent.attr('id') === 'phoneFrame') {
      // Phone frame itself doesnt have height. Loop through children
      parent.children().each(function () {
        top += $(this).outerHeight(true);
      });
    } else {
      top += $(visualization).outerHeight(true);
    }
  }

  if (gameButtons) {
    top += $(gameButtons).outerHeight(true);
  }

  var bottom = 0;
  var smallFooter = document.querySelector('#page-small-footer .small-footer-base');
  if (smallFooter) {
    var codeApp = $('#codeApp');
    bottom += $(smallFooter).outerHeight(true);
    // Footer is relative to the document, not codeApp, so we need to
    // remove the codeApp bottom offset to get the correct margin.
    bottom -= parseInt(codeApp.css('bottom'), 10);
  }

  pinnedBelowVisualization.style.top = top + 'px';
  pinnedBelowVisualization.style.bottom = bottom + 'px';
}

/**
 * Debounced onResize operations that update the layout to support sizing
 * to viewport height and using the small footer.
 * @type {Function}
 */
var onResizeSmallFooter = _.debounce(function () {
  resizePinnedBelowVisualizationArea();
}, 10);

StudioApp.prototype.onMouseDownVizResizeBar = function (event) {
  // When we see a mouse down in the resize bar, start tracking mouse moves:

  if (!this.onMouseMoveBoundHandler) {
    this.onMouseMoveBoundHandler = _.bind(this.onMouseMoveVizResizeBar, this);
    document.body.addEventListener('mousemove', this.onMouseMoveBoundHandler);
    this.mouseMoveTouchEventName = dom.getTouchEventName('mousemove');
    if (this.mouseMoveTouchEventName) {
      document.body.addEventListener(this.mouseMoveTouchEventName,
                                     this.onMouseMoveBoundHandler);
    }

    event.preventDefault();
  }
};

function applyTransformScaleToChildren(element, scale) {
  for (var i = 0; i < element.children.length; i++) {
    applyTransformScale(element.children[i], scale);
  }
}
function applyTransformScale(element, scale) {
  element.style.transform = scale;
  element.style.msTransform = scale;
  element.style.webkitTransform = scale;
}
function applyTransformOrigin(element, origin) {
  element.style.transformOrigin = origin;
  element.style.msTransformOrigin = origin;
  element.style.webkitTransformOrigin = origin;
}

/**
*  Handle mouse moves while dragging the visualization resize bar. We set
*  styles on each of the elements directly, overriding the normal responsive
*  classes that would typically adjust width and scale.
*/
StudioApp.prototype.onMouseMoveVizResizeBar = function (event) {
  var visualizationResizeBar = document.getElementById('visualizationResizeBar');

  var rect = visualizationResizeBar.getBoundingClientRect();
  var offset;
  var newVizWidth;
  if (this.isRtl()) {
    offset = window.innerWidth -
      (window.pageXOffset + rect.left + (rect.width / 2)) -
      parseInt(window.getComputedStyle(visualizationResizeBar).right, 10);
    newVizWidth = (window.innerWidth - event.pageX) - offset;
  } else {
    offset = window.pageXOffset + rect.left + (rect.width / 2) -
      parseInt(window.getComputedStyle(visualizationResizeBar).left, 10);
    newVizWidth = event.pageX - offset;
  }
  this.resizeVisualization(newVizWidth);
};

/**
 * Resize the visualization to the given width
 */
StudioApp.prototype.resizeVisualization = function (width) {
  var editorColumn = $(".editor-column");
  var visualization = document.getElementById('visualization');
  var visualizationResizeBar = document.getElementById('visualizationResizeBar');
  var visualizationColumn = document.getElementById('visualizationColumn');

  var oldVizWidth = $(visualizationColumn).width();
  var newVizWidth = Math.max(this.minVisualizationWidth,
                         Math.min(this.maxVisualizationWidth, width));
  var newVizWidthString = newVizWidth + 'px';
  var newVizHeightString = (newVizWidth / this.vizAspectRatio) + 'px';
  var vizSideBorderWidth = visualization.offsetWidth - visualization.clientWidth;

  if (this.isRtl()) {
    visualizationResizeBar.style.right = newVizWidthString;
    editorColumn.css('right', newVizWidthString);
  } else {
    visualizationResizeBar.style.left = newVizWidthString;
    editorColumn.css('left', newVizWidthString);
  }
  visualizationResizeBar.style.lineHeight = newVizHeightString;
  // Add extra width to visualizationColumn if visualization has a border:
  visualizationColumn.style.maxWidth = (newVizWidth + vizSideBorderWidth) + 'px';
  visualization.style.maxWidth = newVizWidthString;
  visualization.style.maxHeight = newVizHeightString;

  // We don't get the benefits of our responsive styling, so set height
  // explicitly
  if (!utils.browserSupportsCssMedia()) {
    visualization.style.height = newVizHeightString;
    visualization.style.width = newVizWidthString;
  }
  var scale = (newVizWidth / this.nativeVizWidth);

  applyTransformScaleToChildren(visualization, 'scale(' + scale + ')');

  if (oldVizWidth < 230 && newVizWidth >= 230) {
    $('#soft-buttons').removeClass('soft-buttons-compact');
  } else if (oldVizWidth > 230 && newVizWidth <= 230) {
    $('#soft-buttons').addClass('soft-buttons-compact');
  }

  var smallFooter = document.querySelector('#page-small-footer .small-footer-base');
  if (smallFooter) {
    smallFooter.style.maxWidth = newVizWidthString;

    // If the small print and language selector are on the same line,
    // the small print should float right.  Otherwise, it should float left.
    var languageSelector = smallFooter.querySelector('form');
    var smallPrint = smallFooter.querySelector('small');
    if (languageSelector && smallPrint.offsetTop === languageSelector.offsetTop) {
      smallPrint.style.float = 'right';
    } else {
      smallPrint.style.float = 'left';
    }
  }

  // Fire resize so blockly and droplet handle this type of resize properly:
  utils.fireResizeEvent();
};

StudioApp.prototype.onMouseUpVizResizeBar = function (event) {
  // If we have been tracking mouse moves, remove the handler now:
  if (this.onMouseMoveBoundHandler) {
    document.body.removeEventListener('mousemove', this.onMouseMoveBoundHandler);
    if (this.mouseMoveTouchEventName) {
      document.body.removeEventListener(this.mouseMoveTouchEventName,
                                        this.onMouseMoveBoundHandler);
    }
    this.onMouseMoveBoundHandler = null;
  }
};


/**
*  Updates the width of the toolbox-header to match the width of the toolbox
*  or palette in the workspace below the header.
*/
StudioApp.prototype.resizeToolboxHeader = function () {
  var toolboxWidth = 0;
  if (this.editCode && this.editor && this.editor.paletteEnabled) {
    // If in the droplet editor, set toolboxWidth based on the block palette width:
    var categories = document.querySelector('.droplet-palette-wrapper');
    toolboxWidth = categories.getBoundingClientRect().width;
  } else if (this.isUsingBlockly()) {
    toolboxWidth = Blockly.mainBlockSpaceEditor.getToolboxWidth();
  }
  document.getElementById('toolbox-header').style.width = toolboxWidth + 'px';
};

/**
* Highlight the block (or clear highlighting).
* @param {?string} id ID of block that triggered this action.
* @param {boolean} spotlight Optional.  Highlight entire block if true
*/
StudioApp.prototype.highlight = function (id, spotlight) {
  if (this.isUsingBlockly()) {
    if (id) {
      var m = id.match(/^block_id_(\d+)$/);
      if (m) {
        id = m[1];
      }
    }

    Blockly.mainBlockSpace.highlightBlock(id, spotlight);
  }
};

/**
* Remove highlighting from all blocks
*/
StudioApp.prototype.clearHighlighting = function () {
  if (this.isUsingBlockly()) {
    this.highlight(null);
  } else if (this.editCode && this.editor) {
    // Clear everything (step highlighting, errors, etc.)
    codegen.clearDropletAceHighlighting(this.editor, true);
  }
};

/**
* Display feedback based on test results.  The test results must be
* explicitly provided.
* @param {{feedbackType: number}} Test results (a constant property of
*     this.TestResults).
*/
StudioApp.prototype.displayFeedback = function (options) {
  options.Dialog = this.Dialog;
  options.onContinue = this.onContinue;
  options.backToPreviousLevel = this.backToPreviousLevel;
  options.sendToPhone = this.sendToPhone;

  // Special test code for edit blocks.
  if (options.level.edit_blocks) {
    options.feedbackType = this.TestResults.EDIT_BLOCKS;
  }

  if (this.shouldDisplayFeedbackDialog(options)) {
    // let feedback handle creating the dialog
    this.feedback_.displayFeedback(options, this.requiredBlocks_,
      this.maxRequiredBlocksToFlag_, this.recommendedBlocks_,
      this.maxRecommendedBlocksToFlag_);
  } else {
    // update the block hints lightbulb
    const missingBlockHints = this.feedback_.getMissingBlockHints(this.recommendedBlocks_);
    this.displayMissingBlockHints(missingBlockHints);

    // communicate the feedback message to the top instructions via
    // redux
    const message = this.feedback_.getFeedbackMessage(options);
    this.reduxStore.dispatch(setFeedback({ message }));
  }
};

/**
 * Whether feedback should be displayed as a modal dialog or integrated
 * into the top instructions
 * @param {Object} options
 * @param {number} options.feedbackType Test results (a constant property
 *     of this.TestResults).false
 */
StudioApp.prototype.shouldDisplayFeedbackDialog = function (options) {
  // If instructions in top pane are enabled and we show instructions
  // when collapsed, we only use dialogs for success feedback.
  const constants = this.reduxStore.getState().pageConstants;
  if (constants.instructionsInTopPane && !constants.noInstructionsWhenCollapsed) {
    return this.feedback_.canContinueToNextLevel(options.feedbackType);
  }
  return true;
};

/**
 * Runs the tests and returns results.
 * @param {boolean} levelComplete Was the level completed successfully?
 * @param {Object} options
 * @return {number} The appropriate property of TestResults.
 */
StudioApp.prototype.getTestResults = function (levelComplete, options) {
  return this.feedback_.getTestResults(levelComplete,
      this.requiredBlocks_, this.recommendedBlocks_, this.checkForEmptyBlocks_, options);
};

// Builds the dom to get more info from the user. After user enters info
// and click "create level" onAttemptCallback is called to deliver the info
// to the server.
StudioApp.prototype.builderForm_ = function (onAttemptCallback) {
  var builderDetails = document.createElement('div');
  builderDetails.innerHTML = require('./templates/builder.html.ejs')();
  var dialog = this.createModalDialog({
    contentDiv: builderDetails,
    icon: this.icon
  });
  var createLevelButton = document.getElementById('create-level-button');
  dom.addClickTouchEvent(createLevelButton, function () {
    var instructions = builderDetails.querySelector('[name="instructions"]').value;
    var name = builderDetails.querySelector('[name="level_name"]').value;
    var query = url.parse(window.location.href, true).query;
    onAttemptCallback(utils.extend({
      "instructions": instructions,
      "name": name
    }, query));
  });

  dialog.show({ backdrop: 'static' });
};

/**
* Report back to the server, if available.
* @param {object} options - parameter block which includes:
* {string} app The name of the application.
* {number} id A unique identifier generated when the page was loaded.
* {string} level The ID of the current level.
* {number} result An indicator of the success of the code.
* {number} testResult More specific data on success or failure of code.
* {boolean} submitted Whether the (submittable) level is being submitted.
* {string} program The user program, which will get URL-encoded.
* {Object} containedLevelResultsInfo Results from the contained level.
* {function} onComplete Function to be called upon completion.
*/
StudioApp.prototype.report = function (options) {

  if (options.containedLevelResultsInfo) {
    // If we have contained level results, just submit those directly and return
    this.onAttempt({
      callback: options.containedLevelResultsInfo.callback,
      app: options.containedLevelResultsInfo.app,
      level: options.containedLevelResultsInfo.level,
      serverLevelId: options.containedLevelResultsInfo.level,
      result: options.containedLevelResultsInfo.result,
      testResult: options.containedLevelResultsInfo.testResults,
      submitted: options.submitted,
      program: options.containedLevelResultsInfo.program,
      onComplete: options.onComplete
    });
    this.enableShowLinesCount = false;
    return;
  }

  // copy from options: app, level, result, testResult, program, onComplete
  var report = Object.assign({}, options, {
    pass: this.feedback_.canContinueToNextLevel(options.testResult),
    time: ((new Date().getTime()) - this.initTime),
    attempt: this.attempts,
    lines: this.feedback_.getNumBlocksUsed(),
  });

  this.lastTestResult = options.testResult;

  // If hideSource is enabled, the user is looking at a shared level that
  // they cannot have modified. In that case, don't report it to the service
  // or call the onComplete() callback expected. The app will just sit
  // there with the Reset button as the only option.
  var self = this;
  if (!(this.hideSource && this.share)) {
    var onAttemptCallback = (function () {
      return function (builderDetails) {
        for (var option in builderDetails) {
          report[option] = builderDetails[option];
        }
        self.onAttempt(report);
      };
    })();

    // If this is the level builder, go to builderForm to get more info from
    // the level builder.
    if (options.builder) {
      this.builderForm_(onAttemptCallback);
    } else {
      onAttemptCallback();
    }
  }
};

/**
 * Set up the runtime annotation system as appropriate. Typically called
 * during an app's execute() immediately after calling reset().
 */
StudioApp.prototype.clearAndAttachRuntimeAnnotations = function () {
  if (this.editCode && !this.hideSource) {
    // Our ace worker also calls attachToSession, but it won't run on IE9:
    var session = this.editor.aceEditor.getSession();
    annotationList.attachToSession(session, this.editor);
    annotationList.clearRuntimeAnnotations();
    this.editor.aceEditor.session.on("change", function () {
      // clear any runtime annotations whenever a change is made
      annotationList.clearRuntimeAnnotations();
    });
  }
};

/**
* Click the reset button.  Reset the application.
*/
StudioApp.prototype.resetButtonClick = function () {
  this.onResetPressed();
  this.toggleRunReset('run');
  this.clearHighlighting();
  this.reduxStore.dispatch(setFeedback(null));
  if (this.isUsingBlockly()) {
    Blockly.mainBlockSpaceEditor.setEnableToolbox(true);
    Blockly.mainBlockSpace.traceOn(false);
  }
  this.reset(false);
};

/**
* Add count of blocks used.
*/
StudioApp.prototype.updateBlockCount = function () {
  // If the number of block used is bigger than the ideal number of blocks,
  // set it to be yellow, otherwise, keep it as black.
  var element = document.getElementById('blockUsed');
  if (this.IDEAL_BLOCK_NUM < this.feedback_.getNumCountableBlocks()) {
    element.className = "block-counter-overflow";
  } else {
    element.className = "block-counter-default";
  }

  // Update number of blocks used.
  if (element) {
    element.innerHTML = '';  // Remove existing children or text.
    element.appendChild(document.createTextNode(
      this.feedback_.getNumCountableBlocks()));
  }
};

/**
 * Set the ideal Number of blocks.
 */
StudioApp.prototype.setIdealBlockNumber_ = function () {
  var element = document.getElementById('idealBlockNumber');
  if (!element) {
    return;
  }

  var idealBlockNumberMsg = this.IDEAL_BLOCK_NUM === Infinity ?
    msg.infinity() : this.IDEAL_BLOCK_NUM;
  element.innerHTML = '';  // Remove existing children or text.
  element.appendChild(document.createTextNode(
    idealBlockNumberMsg));
};


/**
 *
 */
StudioApp.prototype.fixViewportForSmallScreens_ = function (viewport, config) {
  var deviceWidth;
  var desiredWidth;
  var minWidth;
  if (this.share && dom.isMobile()) {
    var mobileNoPaddingShareWidth =
      config.mobileNoPaddingShareWidth || DEFAULT_MOBILE_NO_PADDING_SHARE_WIDTH;
    // for mobile sharing, favor portrait mode, so width is the shorter of the two
    deviceWidth = desiredWidth = Math.min(screen.width, screen.height);
    if (this.noPadding && deviceWidth < MAX_PHONE_WIDTH) {
      desiredWidth = Math.min(desiredWidth, mobileNoPaddingShareWidth);
    }
    minWidth = mobileNoPaddingShareWidth;
  } else {
    // assume we are in landscape mode, so width is the longer of the two
    deviceWidth = desiredWidth = Math.max(screen.width, screen.height);
    minWidth = MIN_WIDTH;
  }
  var width = Math.max(minWidth, desiredWidth);
  var scale = deviceWidth / width;
  var content = ['width=' + width,
    'minimal-ui',
    'initial-scale=' + scale,
    'maximum-scale=' + scale,
    'minimum-scale=' + scale,
    'target-densityDpi=device-dpi',
    'user-scalable=no'];
  viewport.setAttribute('content', content.join(', '));
};

/**
 * @param {AppOptionsConfig}
 */
StudioApp.prototype.setConfigValues_ = function (config) {
  this.share = config.share;
  this.centerEmbedded = utils.valueOr(config.centerEmbedded, this.centerEmbedded);
  this.wireframeShare = utils.valueOr(config.wireframeShare, this.wireframeShare);

  // if true, dont provide links to share on fb/twitter
  this.disableSocialShare = config.disableSocialShare;
  this.sendToPhone = config.sendToPhone;
  this.noPadding = config.noPadding;

  // contract editor requires more vertical space. set height to 1250 unless
  // explicitly specified
  if (config.level.useContractEditor) {
    config.level.minWorkspaceHeight = config.level.minWorkspaceHeight || 1250;
  }

  this.appMsg = config.appMsg;
  this.IDEAL_BLOCK_NUM = config.level.ideal || Infinity;
  this.MIN_WORKSPACE_HEIGHT = config.level.minWorkspaceHeight || 800;
  this.requiredBlocks_ = config.level.requiredBlocks || [];
  this.recommendedBlocks_ = config.level.recommendedBlocks || [];
  this.startBlocks_ = config.level.lastAttempt || config.level.startBlocks || '';
  this.vizAspectRatio = config.vizAspectRatio || 1.0;
  this.nativeVizWidth = config.nativeVizWidth || this.maxVisualizationWidth;

  if (config.level.initializationBlocks) {
    var xml = parseXmlElement(config.level.initializationBlocks);
    this.initializationCode = Blockly.Generator.xmlToCode('JavaScript', xml);
  }

  // enableShowCode defaults to true if not defined
  this.enableShowCode = (config.enableShowCode !== false);
  this.enableShowLinesCount = (config.enableShowLinesCount !== false);

  // If the level has no ideal block count, don't show a block count. If it does
  // have an ideal, show block count unless explicitly configured not to.
  if (config.level && (config.level.ideal === undefined || config.level.ideal === Infinity)) {
    this.enableShowBlockCount = false;
  } else {
    this.enableShowBlockCount = config.enableShowBlockCount !== false;
  }

  // Store configuration.
  this.onAttempt = config.onAttempt || function () {};
  this.onContinue = config.onContinue || function () {};
  this.onInitialize = config.onInitialize ?
                        config.onInitialize.bind(config) : function () {};
  this.onResetPressed = config.onResetPressed || function () {};
  this.backToPreviousLevel = config.backToPreviousLevel || function () {};
  this.skin = config.skin;
  this.polishCodeHook = config.polishCodeHook;
};

// Overwritten by applab.
function runButtonClickWrapper(callback) {
  if (window.$) {
    $(window).trigger('run_button_pressed');
    $(window).trigger('appModeChanged');
  }

  // inform Blockly that the run button has been pressed
  if (window.Blockly && Blockly.mainBlockSpace) {
    var customEvent = utils.createEvent(Blockly.BlockSpace.EVENTS.RUN_BUTTON_CLICKED);
    Blockly.mainBlockSpace.getCanvas().dispatchEvent(customEvent);
  }

  callback();
}

/**
 * Begin modifying the DOM based on config.
 * Note: Has side effects on config
 * @param {AppOptionsConfig}
 */
StudioApp.prototype.configureDom = function (config) {
  var container = document.getElementById(config.containerId);
  if (!this.enableShowCode) {
    document.getElementById('show-code-header').style.display = 'none';
  }
  var codeWorkspace = container.querySelector('#codeWorkspace');

  var runButton = container.querySelector('#runButton');
  var resetButton = container.querySelector('#resetButton');
  var runClick = this.runButtonClick.bind(this);
  var clickWrapper = (config.runButtonClickWrapper || runButtonClickWrapper);
  var throttledRunClick = _.debounce(clickWrapper.bind(null, runClick), 250, true);
  dom.addClickTouchEvent(runButton, _.bind(throttledRunClick, this));
  dom.addClickTouchEvent(resetButton, _.bind(this.resetButtonClick, this));

  // TODO (cpirich): make conditional for applab
  var belowViz = document.getElementById('belowVisualization');
  var referenceArea = document.getElementById('reference_area');
  if (referenceArea) {
    belowViz.appendChild(referenceArea);
  }

  var visualizationColumn = document.getElementById('visualizationColumn');

  if (!config.hideSource || config.embed || config.level.iframeEmbed) {
    var vizHeight = this.MIN_WORKSPACE_HEIGHT;
    if (this.isUsingBlockly() && config.level.edit_blocks) {
      // Set a class on the main blockly div so CSS can style blocks differently
      $(codeWorkspace).addClass('edit');
      // If in level builder editing blocks, make workspace extra tall
      vizHeight = 3000;
      // Modify the arrangement of toolbox blocks so categories align left
      if (config.level.edit_blocks === "toolbox_blocks") {
        this.blockYCoordinateInterval = 80;
        config.blockArrangement = { category : { x: 20 } };
      }
      // Enable param & var editing in levelbuilder, regardless of level setting
      config.level.disableParamEditing = false;
      config.level.disableVariableEditing = false;
    }

    if (config.level.iframeEmbed) {
      document.body.className += ' embedded_iframe';
    }

    if (config.pinWorkspaceToBottom) {
      var bodyElement = document.body;
      bodyElement.style.overflow = "hidden";
      bodyElement.className = bodyElement.className + " pin_bottom";
      container.className = container.className + " pin_bottom";
    } else {
      visualizationColumn.style.minHeight = vizHeight + 'px';
      container.style.minHeight = vizHeight + 'px';
    }
  }

  if (config.readonlyWorkspace) {
    $(codeWorkspace).addClass('readonly');
  }

  // NOTE: Can end up with embed true and hideSource false in level builder
  // scenarios. See https://github.com/code-dot-org/code-dot-org/pull/1744
  if (config.embed && config.hideSource && this.centerEmbedded) {
    container.className = container.className + " centered_embed";
    visualizationColumn.className = visualizationColumn.className + " centered_embed";
  }

  var smallFooter = document.querySelector('#page-small-footer .small-footer-base');
  if (smallFooter) {
    if (config.noPadding) {
      // The small footer's padding should not increase its size when not part
      // of a larger page.
      smallFooter.style.boxSizing = "border-box";
    }
    if (!config.embed && !config.hideSource) {
      smallFooter.className += " responsive";
    }
  }
};

/**
 *
 */
StudioApp.prototype.handleHideSource_ = function (options) {
  var container = document.getElementById(options.containerId);
  this.hideSource = true;
  var workspaceDiv = document.getElementById('codeWorkspace');
  if (!options.embed || options.level.skipInstructionsPopup) {
    container.className = 'hide-source';
  }
  workspaceDiv.style.display = 'none';
  document.getElementById('visualizationResizeBar').style.display = 'none';

  // Chrome-less share page.
  if (this.share) {
    if (options.isLegacyShare || this.wireframeShare) {
      document.body.style.backgroundColor = '#202B34';
      if (options.level.iframeEmbed) {
        // so help me god.
        document.body.style.backgroundColor = "transparent";
      }


      $('.header-wrapper').hide();
      var vizColumn = document.getElementById('visualizationColumn');
      if (dom.isMobile() && (options.isLegacyShare || !dom.isIPad())) {
        $(vizColumn).addClass('chromelessShare');
      } else {
        $(vizColumn).addClass('wireframeShare');

        var div = document.createElement('div');
        document.body.appendChild(div);
        if (!options.level.iframeEmbed) {
          ReactDOM.render(React.createElement(WireframeSendToPhone, {
            channelId: dashboard.project.getCurrentId(),
            appType: dashboard.project.getStandaloneApp()
          }), div);
        }
      }

      if (!options.embed && !options.noHowItWorks) {
        var runButton = document.getElementById('runButton');
        var buttonRow = runButton.parentElement;
        var openWorkspace = document.createElement('button');
        openWorkspace.setAttribute('id', 'open-workspace');
        openWorkspace.appendChild(document.createTextNode(msg.openWorkspace()));

        dom.addClickTouchEvent(openWorkspace, function () {
          // /c/ URLs go to /edit when we click open workspace.
          // /project/ URLs we want to go to /view (which doesnt require login)
          if (/^\/c\//.test(location.pathname)) {
            location.href += '/edit';
          } else {
            location.href += '/view';
          }
        });

        buttonRow.appendChild(openWorkspace);
      }
    }
  }
};

/**
 * Move the droplet cursor to the first token at a specific line number.
 * @param {Number} line zero-based line index
 */
StudioApp.prototype.setDropletCursorToLine_ = function (line) {
  var dropletDocument = this.editor.getCursor().getDocument();
  var docToken = dropletDocument.start;
  var curLine = 0;
  while (docToken && curLine < line) {
    docToken = docToken.next;
    if (docToken.type === 'newline') {
      curLine++;
    }
  }
  if (docToken) {
    this.editor.setCursor(docToken);
  }
};

StudioApp.prototype.handleEditCode_ = function (config) {
  if (this.hideSource) {
    // In hide source mode, just call afterInject and exit immediately
    if (config.afterInject) {
      config.afterInject();
    }
    return;
  }

  var displayMessage, examplePrograms, messageElement, onChange, startingText;

  // Ensure global ace variable is the same as window.ace
  // (important because they can be different in our test environment)
  ace = window.ace;

  var fullDropletPalette = dropletUtils.generateDropletPalette(
    config.level.codeFunctions, config.dropletConfig);
  this.editor = new droplet.Editor(document.getElementById('codeTextbox'), {
    mode: 'javascript',
    modeOptions: dropletUtils.generateDropletModeOptions(config),
    palette: fullDropletPalette,
    showPaletteInTextMode: true,
    showDropdownInPalette: config.showDropdownInPalette,
    allowFloatingBlocks: false,
    dropIntoAceAtLineStart: config.dropIntoAceAtLineStart,
    enablePaletteAtStart: !config.readonlyWorkspace,
    textModeAtStart: config.level.textModeAtStart
  });

  if (config.level.paletteCategoryAtStart) {
    this.editor.changePaletteGroup(config.level.paletteCategoryAtStart);
  }

  this.editor.aceEditor.setShowPrintMargin(false);

  // Init and define our custom ace mode:
  aceMode.defineForAce(config.dropletConfig, config.unusedConfig, this.editor);
  // Now set the editor to that mode:
  var aceEditor = this.editor.aceEditor;
  aceEditor.session.setMode('ace/mode/javascript_codeorg');

  // Extend the command list on the ace Autocomplete object to include the period:
  var Autocomplete = window.ace.require("ace/autocomplete").Autocomplete;
  Autocomplete.prototype.commands['.'] = function (editor) {
    // First, insert the period and update the completions:
    editor.insert(".");
    editor.completer.updateCompletions(true);
    var filtered = editor.completer.completions &&
        editor.completer.completions.filtered;
    for (var i = 0; i < (filtered && filtered.length); i++) {
      // If we have any exact maches in our filtered completions that include
      // this period, allow the completer to stay active:
      if (filtered[i].exactMatch) {
        return;
      }
    }
    // Otherwise, detach the completer:
    editor.completer.detach();
  };

  var langTools = window.ace.require("ace/ext/language_tools");

  // We don't want to include the textCompleter. langTools doesn't give us a way
  // to remove base completers (note: it does in newer versions of ace), so
  // we set aceEditor.completers manually
  aceEditor.completers = [langTools.snippetCompleter, langTools.keyWordCompleter];
  // make setCompleters fail so that attempts to use it result in clear failure
  // instead of just silently not working
  langTools.setCompleters = function () {
    throw new Error('setCompleters disabled. set aceEditor.completers directly');
  };

  // Add an ace completer for the API functions exposed for this level
  if (config.dropletConfig) {
    var functionsFilter = null;
    if (config.level.autocompletePaletteApisOnly) {
       functionsFilter = config.level.codeFunctions;
    }

    aceEditor.completers.push(
      dropletUtils.generateAceApiCompleter(functionsFilter, config.dropletConfig));
  }

  this.editor.aceEditor.setOptions({
    enableBasicAutocompletion: true,
    enableLiveAutocompletion: true
  });

  this.dropletTooltipManager = new DropletTooltipManager(
    this.appMsg,
    config.dropletConfig,
    config.level.codeFunctions,
    config.level.autocompletePaletteApisOnly,
    this.Dialog);
  if (config.level.dropletTooltipsDisabled) {
    this.dropletTooltipManager.setTooltipsEnabled(false);
  }
  this.dropletTooltipManager.registerBlocks();

  // Bind listener to palette/toolbox 'Hide' and 'Show' links
  var hideToolboxHeader = document.getElementById('toolbox-header');
  var hideToolboxIcon = document.getElementById('hide-toolbox-icon');
  var showToolboxHeader = document.getElementById('show-toolbox-header');
  if (hideToolboxHeader && hideToolboxIcon && showToolboxHeader) {
    hideToolboxHeader.className += ' toggleable';
    hideToolboxIcon.style.display = 'inline-block';
    var handleTogglePalette = (function () {
      if (this.editor) {
        this.editor.enablePalette(!this.editor.paletteEnabled);
        showToolboxHeader.style.display =
            this.editor.paletteEnabled ? 'none' : 'inline-block';
        hideToolboxIcon.style.display =
            !this.editor.paletteEnabled ? 'none' : 'inline-block';
        this.resizeToolboxHeader();
      }
    }).bind(this);
    dom.addClickTouchEvent(hideToolboxHeader, handleTogglePalette);
    dom.addClickTouchEvent(showToolboxHeader, handleTogglePalette);
  }

  this.resizeToolboxHeader();

  var startBlocks = config.level.lastAttempt || config.level.startBlocks;
  if (startBlocks) {

    try {
      // Don't pass CRLF pairs to droplet until they fix CR handling:
      this.editor.setValue(startBlocks.replace(/\r\n/g, '\n'));
    } catch (err) {
      // catch errors without blowing up entirely. we may still not be in a
      // great state
      console.error(err.message);
    }
    // Reset droplet Undo stack:
    this.editor.clearUndoStack();
    // Reset ace Undo stack:
    var UndoManager = window.ace.require("ace/undomanager").UndoManager;
    this.editor.aceEditor.getSession().setUndoManager(new UndoManager());
  }

  if (config.readonlyWorkspace) {
    // When in readOnly mode, show source, but do not allow editing,
    // disable the palette, and hide the UI to show the palette:
    this.editor.setReadOnly(true);
    showToolboxHeader.style.display = 'none';
  }

  // droplet may now be in code mode if it couldn't parse the code into
  // blocks, so update the UI based on the current state (don't autofocus
  // if we have already created an instructionsDialog at this stage of init)
  this.onDropletToggle_(!this.instructionsDialog);

  this.dropletTooltipManager.registerDropletBlockModeHandlers(this.editor);

  this.editor.on('palettetoggledone', function (e) {
    $(window).trigger('droplet_change', ['togglepalette']);
  });

  this.editor.on('selectpalette', function (e) {
    $(window).trigger('droplet_change', ['selectpalette']);
  });

  $('.droplet-palette-scroller').on('scroll', function (e) {
    $(window).trigger('droplet_change', ['scrollpalette']);
  });

  $('.droplet-main-scroller').on('scroll', function (e) {
    $(window).trigger('droplet_change', ['scrolleditor']);
  });

  this.editor.aceEditor.getSession().on("changeScrollTop", function () {
    $(window).trigger('droplet_change', ['scrollace']);
  });

  $.expr[':'].textEquals = function (el, i, m) {
      var searchText = m[3];
      var match = $(el).text().trim().match("^" + searchText + "$");
      return match && match.length > 0;
  };

  $(window).on('prepareforcallout', function (e, options) {
    // qtip_config's codeStudio options block is available in options
    if (options.dropletPaletteCategory) {
      this.editor.changePaletteGroup(options.dropletPaletteCategory);
      var scrollContainer = $('.droplet-palette-scroller');
      var scrollTo = $(options.selector);
      if (scrollTo.length > 0) {
        scrollContainer.scrollTop(scrollTo.offset().top - scrollContainer.offset().top +
            scrollContainer.scrollTop());
      }
    } else if (options.codeString) {
      var range = this.editor.aceEditor.find(options.codeString, {
        caseSensitive: true,
        range: null,
        preventScroll: true
      });
      if (range) {
        var lineIndex = range.start.row;
        var line = lineIndex + 1; // 1-based line number
        if (this.editor.currentlyUsingBlocks) {
          options.selector = '.droplet-gutter-line:textEquals("' + line + '")';
          this.setDropletCursorToLine_(lineIndex);
          this.editor.scrollCursorIntoPosition();
          this.editor.redrawGutter();
        } else {
          options.selector = '.ace_gutter-cell:textEquals("' + line + '")';
          this.editor.aceEditor.scrollToLine(lineIndex);
          this.editor.aceEditor.renderer.updateFull(true);
        }
      }
    }
  }.bind(this));

  // Prevent the backspace key from navigating back. Make sure it's still
  // allowed on other elements.
  // Based on http://stackoverflow.com/a/2768256/2506748
  $(document).on('keydown', function (event) {
    var doPrevent = false;
    if (event.keyCode !== KeyCodes.BACKSPACE) {
      return;
    }
    var d = event.srcElement || event.target;
    if ((d.tagName.toUpperCase() === 'INPUT' && (
        d.type.toUpperCase() === 'TEXT' ||
        d.type.toUpperCase() === 'PASSWORD' ||
        d.type.toUpperCase() === 'FILE' ||
        d.type.toUpperCase() === 'EMAIL' ||
        d.type.toUpperCase() === 'SEARCH' ||
        d.type.toUpperCase() === 'NUMBER' ||
        d.type.toUpperCase() === 'DATE' )) ||
        d.tagName.toUpperCase() === 'TEXTAREA') {
      doPrevent = d.readOnly || d.disabled;
    } else {
      doPrevent = !d.isContentEditable;
    }

    if (doPrevent) {
      event.preventDefault();
    }
  });

  if (this.instructionsDialog) {
    // Initializing the droplet editor in text mode (ace) can steal the focus
    // from our visible instructions dialog. Restore focus where it belongs:
    this.instructionsDialog.focus();
  }

  if (config.afterEditorReady) {
    config.afterEditorReady();
  }

  if (config.afterInject) {
    config.afterInject();
  }
};

/**
 * Enable adding/removing breakpoints by clicking in the gutter of the editor.
 * Prerequisites: Droplet editor must be in use and initialized (e.g. you have
 * to call handleEditCode_ first).
 */
StudioApp.prototype.enableBreakpoints = function () {
  if (!this.editor) {
    throw new Error('Droplet editor must be in use to enable breakpoints.');
  }

  // Set up an event handler to create breakpoints when clicking in the gutter:
  this.editor.on('guttermousedown', function (e) {
    var bps = this.editor.getBreakpoints();
    if (bps[e.line]) {
      this.editor.clearBreakpoint(e.line);
    } else {
      this.editor.setBreakpoint(e.line);
    }
  }.bind(this));
};

/**
 * Set whether to alert user to empty blocks, short-circuiting all other tests.
 * @param {boolean} checkBlocks Whether to check for empty blocks.
 */
StudioApp.prototype.setCheckForEmptyBlocks = function (checkBlocks) {
  this.checkForEmptyBlocks_ = checkBlocks;
};

/**
 * Add the starting block(s).  Don't load lastAttempt for Jigsaw levels or the
 * level will advance as soon as it's loaded.
 * @param loadLastAttempt If true, try to load config.lastAttempt.
 */
StudioApp.prototype.setStartBlocks_ = function (config, loadLastAttempt) {
  if (config.level.edit_blocks) {
    loadLastAttempt = false;
  }
  var startBlocks = config.level.startBlocks || '';
  if (loadLastAttempt && config.levelGameName !== 'Jigsaw') {
    startBlocks = config.level.lastAttempt || startBlocks;
  }
  if (config.forceInsertTopBlock) {
    startBlocks = blockUtils.forceInsertTopBlock(startBlocks,
        config.forceInsertTopBlock);
  }
  startBlocks = this.arrangeBlockPosition(startBlocks, config.blockArrangement);
  try {
    this.loadBlocks(startBlocks);
  } catch (e) {
    if (loadLastAttempt) {
      Blockly.mainBlockSpace.clear();
      // Try loading the default start blocks instead.
      this.setStartBlocks_(config, false);
    } else {
      throw e;
    }
  }
};

/**
 * Show the configured starting function definition.
 * @param {AppOptionsConfig}
 */
StudioApp.prototype.openFunctionDefinition_ = function (config) {
  if (Blockly.contractEditor) {
    Blockly.contractEditor.autoOpenWithLevelConfiguration({
      autoOpenFunction: config.level.openFunctionDefinition,
      contractCollapse: config.level.contractCollapse,
      contractHighlight: config.level.contractHighlight,
      examplesCollapse: config.level.examplesCollapse,
      examplesHighlight: config.level.examplesHighlight,
      definitionCollapse: config.level.definitionCollapse,
      definitionHighlight: config.level.definitionHighlight
    });
  } else {
    Blockly.functionEditor.autoOpenFunction(config.level.openFunctionDefinition);
  }
};

/**
 * @param {AppOptionsConfig}
 */
StudioApp.prototype.handleUsingBlockly_ = function (config) {
  // Allow empty blocks if editing blocks.
  if (config.level.edit_blocks) {
    this.checkForEmptyBlocks_ = false;
    if (config.level.edit_blocks === 'required_blocks' ||
        config.level.edit_blocks === 'toolbox_blocks' ||
        config.level.edit_blocks === 'recommended_blocks') {
      // Don't show when run block for toolbox/required/recommended block editing
      config.forceInsertTopBlock = null;
    }
  }

  // If levelbuilder provides an empty toolbox, some apps (like artist)
  // replace it with a full toolbox. I think some levels may depend on this
  // behavior. We want a way to specify no toolbox, which is <xml></xml>
  if (config.level.toolbox) {
    var toolboxWithoutWhitespace = config.level.toolbox.replace(/\s/g, '');
    if (toolboxWithoutWhitespace === '<xml></xml>' ||
        toolboxWithoutWhitespace === '<xml/>') {
      config.level.toolbox = undefined;
    }
  }

  var div = document.getElementById('codeWorkspace');
  var options = {
    toolbox: config.level.toolbox,
    disableParamEditing: utils.valueOr(config.level.disableParamEditing, true),
    disableVariableEditing: utils.valueOr(config.level.disableVariableEditing, false),
    useModalFunctionEditor: utils.valueOr(config.level.useModalFunctionEditor, false),
    useContractEditor: utils.valueOr(config.level.useContractEditor, false),
    disableExamples: utils.valueOr(config.level.disableExamples, false),
    defaultNumExampleBlocks: utils.valueOr(config.level.defaultNumExampleBlocks, 2),
    scrollbars: config.level.scrollbars,
    hasVerticalScrollbars: config.hasVerticalScrollbars,
    hasHorizontalScrollbars: config.hasHorizontalScrollbars,
    editBlocks: utils.valueOr(config.level.edit_blocks, false),
    showUnusedBlocks: experiments.isEnabled('unusedBlocks') && utils.valueOr(config.showUnusedBlocks, true),
    readOnly: utils.valueOr(config.readonlyWorkspace, false),
    showExampleTestButtons: utils.valueOr(config.showExampleTestButtons, false)
  };

  // Never show unused blocks in edit mode
  if (options.editBlocks) {
    options.showUnusedBlocks = false;
  }

  ['trashcan', 'varsInGlobals', 'grayOutUndeletableBlocks',
    'disableParamEditing'].forEach(
    function (prop) {
      if (config[prop] !== undefined) {
        options[prop] = config[prop];
      }
    });
  this.inject(div, options);
  this.onResize();

  if (config.afterInject) {
    config.afterInject();
  }
  this.setStartBlocks_(config, true);
};

/**
 * Modify the workspace header after a droplet blocks/code or palette toggle
 */
StudioApp.prototype.updateHeadersAfterDropletToggle_ = function (usingBlocks) {
  // Update header titles:
  var showCodeHeader = document.getElementById('show-code-header');
  var contentSpan = showCodeHeader.firstChild;
  var fontAwesomeGlyph = _.find(contentSpan.childNodes, function (node) {
    return /\bfa\b/.test(node.className);
  });
  var imgBlocksGlyph = document.getElementById('blocks_glyph');

  // Change glyph
  if (usingBlocks) {
    if (fontAwesomeGlyph && imgBlocksGlyph) {
      fontAwesomeGlyph.style.display = 'inline-block';
      imgBlocksGlyph.style.display = 'none';
    }
    contentSpan.lastChild.textContent = msg.showTextHeader();
  } else {
    if (fontAwesomeGlyph && imgBlocksGlyph) {
      fontAwesomeGlyph.style.display = 'none';
      imgBlocksGlyph.style.display = 'inline-block';
    }
    contentSpan.lastChild.textContent = msg.showBlocksHeader();
  }

  var blockCount = document.getElementById('blockCounter');
  if (blockCount) {
    blockCount.style.display =
      (usingBlocks && this.enableShowBlockCount) ? 'inline-block' : 'none';
  }
};

/**
 * Handle updates after a droplet toggle between blocks/code has taken place
 */
StudioApp.prototype.onDropletToggle_ = function (autoFocus) {
  autoFocus = utils.valueOr(autoFocus, true);
  this.updateHeadersAfterDropletToggle_(this.editor.currentlyUsingBlocks);
  if (!this.editor.currentlyUsingBlocks) {
    if (autoFocus) {
      this.editor.aceEditor.focus();
    }
    this.dropletTooltipManager.registerDropletTextModeHandlers(this.editor);
  }
};

/**
 * Do we have any floating blocks not attached to an event block or function block?
 */
StudioApp.prototype.hasExtraTopBlocks = function () {
  return this.feedback_.hasExtraTopBlocks();
};

/**
 * Do we have any floating blocks that are not going to be handled
 * gracefully?
 */
StudioApp.prototype.hasUnwantedExtraTopBlocks = function () {
  return this.hasExtraTopBlocks() && !Blockly.showUnusedBlocks;
};

/**
 *
 */
StudioApp.prototype.hasQuestionMarksInNumberField = function () {
  return this.feedback_.hasQuestionMarksInNumberField();
};

/**
 * @returns true if any non-example block in the workspace has an unfilled input
 */
StudioApp.prototype.hasUnfilledFunctionalBlock = function () {
  return !!this.getUnfilledFunctionalBlock();
};

/**
 * @returns {Block} The first block that has an unfilled input, or undefined
 *   if there isn't one.
 */
StudioApp.prototype.getUnfilledFunctionalBlock = function () {
  return this.getFilteredUnfilledFunctionalBlock_(function (rootBlock) {
    return rootBlock.type !== 'functional_example';
  });
};

/**
 * @returns {Block} The first example block that has an unfilled input, or
 *   undefined if there isn't one. Ignores example blocks that don't have a
 *   call portion, as these are considered invalid.
 */
StudioApp.prototype.getUnfilledFunctionalExample = function () {
  return this.getFilteredUnfilledFunctionalBlock_(function (rootBlock) {
    if (rootBlock.type !== 'functional_example') {
      return false;
    }
    var actual = rootBlock.getInputTargetBlock('ACTUAL');
    return actual && actual.getTitleValue('NAME');
  });
};

/**
 * @param {function} filter Run against root block in chain. Returns true if
 *   this is a block we care about
 */
StudioApp.prototype.getFilteredUnfilledFunctionalBlock_ = function (filter) {
  var unfilledBlock;
  Blockly.mainBlockSpace.getAllUsedBlocks().some(function (block) {
    // Get the root block in the chain
    var rootBlock = block.getRootBlock();
    if (!filter(rootBlock)) {
      return false;
    }

    if (block.hasUnfilledFunctionalInput()) {
      unfilledBlock = block;
      return true;
    }
  });

  return unfilledBlock;
};

/**
 * @returns {string} The name of a function that doesn't have any examples, or
 *   undefined if all have at least one.
 */
StudioApp.prototype.getFunctionWithoutTwoExamples = function () {
  var definitionNames = Blockly.mainBlockSpace.getTopBlocks().filter(function (block) {
    return block.type === 'functional_definition' && !block.isVariable();
  }).map(function (definitionBlock) {
    return definitionBlock.getProcedureInfo().name;
  });

  var exampleNames = Blockly.mainBlockSpace.getTopBlocks().filter(function (block) {
    if (block.type !== 'functional_example') {
      return false;
    }

    // Only care about functional_examples that have an ACTUAL input (i.e. it's
    // clear which function they're for
    var actual = block.getInputTargetBlock('ACTUAL');
    return actual && actual.getTitleValue('NAME');
  }).map(function (exampleBlock) {
    return exampleBlock.getInputTargetBlock('ACTUAL').getTitleValue('NAME');
  });

  var definitionWithLessThanTwoExamples;
  definitionNames.forEach(function (def) {
    var definitionExamples = exampleNames.filter(function (example) {
      return def === example;
    });

    if (definitionExamples.length < 2) {
      definitionWithLessThanTwoExamples = def;
    }
  });
  return definitionWithLessThanTwoExamples;
};

/**
 * Get the error message when we have an unfilled block
 * @param {string} topLevelType The block.type For our expected top level block
 */
StudioApp.prototype.getUnfilledFunctionalBlockError = function (topLevelType) {
  var unfilled = this.getUnfilledFunctionalBlock();

  if (!unfilled) {
    return null;
  }

  var topParent = unfilled;
  while (topParent.getParent()) {
    topParent = topParent.getParent();
  }

  if (unfilled.type === topLevelType) {
    return msg.emptyTopLevelBlock({topLevelBlockName: unfilled.getTitleValue()});
  }

  if (topParent.type !== 'functional_definition') {
    return msg.emptyFunctionalBlock();
  }

  var procedureInfo = topParent.getProcedureInfo();
  if (topParent.isVariable()) {
    return msg.emptyBlockInVariable({name: procedureInfo.name});
  } else {
    return msg.emptyBlockInFunction({name: procedureInfo.name});
  }
};

/**
 * Looks for failing examples, and updates the result text for them if they're
 * open in the contract editor
 * @param {function} failureChecker Apps example tester that takes in an example
 *   block, and outputs a failure string (or null if success)
 * @returns {string} Name of block containing first failing example we found, or
 *   empty string if no failures.
 */
StudioApp.prototype.checkForFailingExamples = function (failureChecker) {
  var failingBlockName = '';
  Blockly.mainBlockSpace.findFunctionExamples().forEach(function (exampleBlock) {
    var failure = failureChecker(exampleBlock, false);

    // Update the example result. No-op if we're not currently editing this
    // function.
    Blockly.contractEditor.updateExampleResult(exampleBlock, failure);

    if (failure) {
      failingBlockName = exampleBlock.getInputTargetBlock('ACTUAL')
        .getTitleValue('NAME');
    }
  });
  return failingBlockName;
};

/**
 * @returns {boolean} True if we have a function or variable named "" (empty string)
 */
StudioApp.prototype.hasEmptyFunctionOrVariableName = function () {
  return Blockly.mainBlockSpace.getTopBlocks().some(function (block) {
    if (block.type !== 'functional_definition') {
      return false;
    }

    return !(block.getProcedureInfo().name);
  });
};

StudioApp.prototype.createCoordinateGridBackground = function (options) {
  var svgName = options.svg;
  var origin = options.origin;
  var firstLabel = options.firstLabel;
  var lastLabel = options.lastLabel;
  var increment = options.increment;

  var CANVAS_HEIGHT = 400;
  var CANVAS_WIDTH = 400;

  var svg = document.getElementById(svgName);

  var bbox, text, rect;
  for (var label = firstLabel; label <= lastLabel; label += increment) {
    // create x axis labels
    text = document.createElementNS('http://www.w3.org/2000/svg', 'text');
    text.appendChild(document.createTextNode(label));
    svg.appendChild(text);
    bbox = text.getBBox();
    text.setAttribute('x', label - origin - bbox.width / 2);
    text.setAttribute('y', CANVAS_HEIGHT);
    text.setAttribute('font-weight', 'bold');
    rect = rectFromElementBoundingBox(text);
    rect.setAttribute('fill', color.white);
    svg.insertBefore(rect, text);

    // create y axis labels
    text = document.createElementNS('http://www.w3.org/2000/svg', 'text');
    text.appendChild(document.createTextNode(label));
    svg.appendChild(text);
    bbox = text.getBBox();
    text.setAttribute('x', 0);
    text.setAttribute('y', CANVAS_HEIGHT - (label - origin));
    text.setAttribute('dominant-baseline', 'central');
    text.setAttribute('font-weight', 'bold');
    rect = rectFromElementBoundingBox(text);
    rect.setAttribute('fill', color.white);
    svg.insertBefore(rect, text);
  }
};

function rectFromElementBoundingBox(element) {
  var bbox = element.getBBox();
  var rect = document.createElementNS('http://www.w3.org/2000/svg', 'rect');
  rect.setAttribute('x', bbox.x);
  rect.setAttribute('y', bbox.y);
  rect.setAttribute('width', bbox.width);
  rect.setAttribute('height', bbox.height);
  return rect;
}

/**
 * Displays a small alert box inside the workspace
 * @param {string} type - Alert type (error or warning)
 * @param {React.Component} alertContents
 */
StudioApp.prototype.displayWorkspaceAlert = function (type, alertContents) {
  var container = this.displayAlert("#codeWorkspace", { type: type }, alertContents);

  var toolbarWidth;
  if (this.usingBlockly_) {
    toolbarWidth = $(".blocklyToolboxDiv").width();
  } else {
    toolbarWidth = $(".droplet-palette-element").width() + $(".droplet-gutter").width();
  }

  $(container).css({
    left: toolbarWidth,
    top: $("#headers").height()
  });
};

/**
 * Displays a small aert box inside the playspace
 * @param {string} type - Alert type (error or warning)
 * @param {React.Component} alertContents
 */
StudioApp.prototype.displayPlayspaceAlert = function (type, alertContents) {
  StudioApp.prototype.displayAlert("#visualization", {
    type: type,
    sideMargin: 20
  }, alertContents);
};

/**
 * Displays a small alert box inside DOM element at parentSelector. Parent is
 * assumed to have at most a single alert (we'll either create a new one or
 * replace the existing one).
 * @param {object} props
 * @param {string} object.type - Alert type (error or warning)
 * @param {number} [object.sideMaring] - Optional param specifying margin on
 *   either side of element
 * @param {React.Component} alertContents
 */
StudioApp.prototype.displayAlert = function (selector, props, alertContents) {
  var parent = $(selector);
  var container = parent.children('.react-alert');
  if (container.length === 0) {
    container = $("<div class='react-alert'/>").css({
      position: 'absolute',
      left: 0,
      right: 0,
      top: 0,
      zIndex: 1000
    });
    parent.append(container);
  }
  var renderElement = container[0];

  var handleAlertClose = function () {
    ReactDOM.unmountComponentAtNode(renderElement);
  };
  ReactDOM.render(
    <Alert onClose={handleAlertClose} type={props.type} sideMargin={props.sideMargin}>
      {alertContents}
    </Alert>, renderElement);

  return renderElement;
};

/**
 * If the current project is considered abusive, display a small alert box
 * @param {string} parentSelector The selector for the DOM element parent we
 *   should display the error in.
 */
StudioApp.prototype.alertIfAbusiveProject = function (parentSelector) {
  if (window.dashboard && dashboard.project &&
      dashboard.project.exceedsAbuseThreshold()) {
    var i18n = {
      tos: window.dashboard.i18n.t('project.abuse.tos'),
      contact_us: window.dashboard.i18n.t('project.abuse.contact_us')
    };
    this.displayWorkspaceAlert('error', <dashboard.AbuseError i18n={i18n}/>);
  }
};

/**
 * Searches for cases where we have two (or more) nested for loops in which
 * both loops use the same variable. This can cause infinite loops.
 * @returns {boolean} True if we detect an instance of this.
 */
StudioApp.prototype.hasDuplicateVariablesInForLoops = function () {
  if (this.editCode) {
    return false;
  }
  return Blockly.mainBlockSpace.getAllUsedBlocks().some(this.forLoopHasDuplicatedNestedVariables_);
};

/**
 * Looks to see if a particular block is (a) a for loop and (b) has a descendant
 * for loop using the same variable.
 * @returns {boolean} True if that is true of this block
 */
StudioApp.prototype.forLoopHasDuplicatedNestedVariables_ = function (block) {
  if (!block || block.type !== 'controls_for' &&
      block.type !== 'controls_for_counter') {
    return;
  }

  var innerBlock = block.getInput('DO').connection.targetBlock();

  // Not the most efficient of algo's, but we shouldn't have enough blocks for
  // it to matter.
  return block.getVars().some(function (varName) {
    return innerBlock.getDescendants().some(function (descendant) {
      if (descendant.type !== 'controls_for' &&
          descendant.type !== 'controls_for_counter') {
        return false;
      }
      return descendant.getVars().indexOf(varName) !== -1;
    });
  });
};

/**
 * Polishes the generated code string before displaying it to the user. If the
 * app provided a polishCodeHook function, it will be called.
 * @returns {string} code string that may/may not have been modified
 */
StudioApp.prototype.polishGeneratedCodeString = function (code) {
  if (this.polishCodeHook) {
    return this.polishCodeHook(code);
  } else {
    return code;
  }
};

/**
 * Sets a bunch of common page constants used by all of our apps in our redux
 * store based on our app options config.
 * @param {AppOptionsConfig} config
 * @param {object} appSpecificConstants - Optional additional constants that
 *   are app specific.
 */
StudioApp.prototype.setPageConstants = function (config, appSpecificConstants) {
  const level = config.level;
  const combined = _.assign({
    localeDirection: this.localeDirection(),
    assetUrl: this.assetUrl,
    isReadOnlyWorkspace: !!config.readonlyWorkspace,
    isDroplet: !!level.editCode,
    hideSource: !!config.hideSource,
    isEmbedView: !!config.embed,
    isShareView: !!config.share,
    pinWorkspaceToBottom: !!config.pinWorkspaceToBottom,
    instructionsInTopPane: !!config.showInstructionsInTopPane,
    noInstructionsWhenCollapsed: !!config.noInstructionsWhenCollapsed,
    hasContainedLevels: config.hasContainedLevels,
    puzzleNumber: level.puzzle_number,
    stageTotal: level.stage_total,
    noVisualization: false,
    smallStaticAvatar: config.skin.smallStaticAvatar,
    aniGifURL: config.level.aniGifURL,
    inputOutputTable: config.level.inputOutputTable,
    is13Plus: config.is13Plus,
    isSignedIn: config.isSignedIn,
  }, appSpecificConstants);

  this.reduxStore.dispatch(setPageConstants(combined));

  const instructionsConstants = determineInstructionsConstants(config);
  this.reduxStore.dispatch(setInstructionsConstants(instructionsConstants));
};<|MERGE_RESOLUTION|>--- conflicted
+++ resolved
@@ -382,11 +382,6 @@
       makeImage: config.makeImage,
       makeYourOwn: config.makeYourOwn
     });
-  }
-
-  if (config.acapelaEnabled) {
-    this.acapelaEnabled = config.acapelaEnabled;
-    this.acapelaSrc = config.acapelaSrc;
   }
 
   this.authoredHintsController_.init(config.level.authoredHints, config.scriptId, config.serverLevelId);
@@ -1177,23 +1172,6 @@
     trackEvent('Share', 'Failure', response.share_failure.type);
   }
 
-<<<<<<< HEAD
-  var acapelaSrc = this.acapelaEnabled ? this.acapelaSrc : false;
-
-  return (
-    <Instructions
-      puzzleTitle={puzzleTitle}
-      instructions={substituteInstructionImages(level.instructions,
-        this.skin.instructions2ImageSubstitutions)}
-      instructions2={substituteInstructionImages(level.instructions2,
-        this.skin.instructions2ImageSubstitutions)}
-      renderedMarkdown={renderedMarkdown}
-      markdownClassicMargins={level.markdownInstructionsWithClassicMargins}
-      aniGifURL={level.aniGifURL}
-      acapelaSrc={acapelaSrc}
-      authoredHints={authoredHints}/>
-  );
-=======
   if (response.trophy_updates) {
     response.trophy_updates.forEach(update => {
       const concept_name = update[0];
@@ -1201,7 +1179,6 @@
       trackEvent('Trophy', concept_name, trophy_name);
     });
   }
->>>>>>> 9c118e9a
 };
 
 /**
@@ -2916,6 +2893,8 @@
 StudioApp.prototype.setPageConstants = function (config, appSpecificConstants) {
   const level = config.level;
   const combined = _.assign({
+    acapelaEnabled: !!config.acapelaEnabled,
+    acapelaSrc: config.acapelaSrc,
     localeDirection: this.localeDirection(),
     assetUrl: this.assetUrl,
     isReadOnlyWorkspace: !!config.readonlyWorkspace,
