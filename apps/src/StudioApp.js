/* global Blockly, ace:true, $, droplet, marked, digestManifest */

var aceMode = require('./acemode/mode-javascript_codeorg');
var parseXmlElement = require('./xml').parseElement;
var utils = require('./utils');
var dropletUtils = require('./dropletUtils');
var _ = utils.getLodash();
var dom = require('./dom');
var constants = require('./constants.js');
var msg = require('./locale');
var blockUtils = require('./block_utils');
var DropletTooltipManager = require('./blockTooltips/DropletTooltipManager');
var url = require('url');
var FeedbackUtils = require('./feedback');
var smallFooterUtils = require('@cdo/shared/smallFooter');

/**
* The minimum width of a playable whole blockly game.
*/
var MIN_WIDTH = 900;
var MOBILE_SHARE_WIDTH_PADDING = 50;
var DEFAULT_MOBILE_NO_PADDING_SHARE_WIDTH = 400;
var MAX_VISUALIZATION_WIDTH = 400;
var MIN_VISUALIZATION_WIDTH = 200;

var BLOCK_X_COORDINATE = 70;
var BLOCK_Y_COORDINATE = 30;

var ENGLISH_LOCALE = 'en_us';

/**
 * Treat mobile devices with screen.width less than the value below as phones.
 */
var MAX_PHONE_WIDTH = 500;


var StudioApp = function () {
  this.feedback_ = new FeedbackUtils(this);

  /**
  * The parent directory of the apps. Contains common.js.
  */
  this.BASE_URL = undefined;

  /**
  * If truthy, a version number to be appended to asset urls.
  */
  this.CACHE_BUST = undefined;

  /**
  * The current locale code.
  */
  this.LOCALE = ENGLISH_LOCALE;

  this.enableShowCode = true;
  this.editCode = false;
  this.usingBlockly_ = true;

  /**
   * @type {AudioPlayer}
   */
  this.cdoSounds = null;
  this.Dialog = null;
  /**
   * @type {?Droplet.Editor}
   */
  this.editor = null;
  /**
   * @type {?DropletTooltipManager}
   */
  this.dropletTooltipManager = null;

  this.blockYCoordinateInterval = 200;

  // @type {string} for all of these
  this.icon = undefined;
  this.smallIcon = undefined;
  this.winIcon = undefined;
  this.failureIcon = undefined;

  // The following properties get their non-default values set by the application.

  /**
   * Whether to alert user to empty blocks, short-circuiting all other tests.
   * @member {boolean}
   */
  this.checkForEmptyBlocks_ = false;

  /**
  * The ideal number of blocks to solve this level.  Users only get 2
  * stars if they use more than this number.
  * @type {!number=}
  */
  this.IDEAL_BLOCK_NUM = undefined;

  /**
  * An array of dictionaries representing required blocks.  Keys are:
  * - test (required): A test whether the block is present, either:
  *   - A string, in which case the string is searched for in the generated code.
  *   - A single-argument function is called on each user-added block
  *     individually.  If any call returns true, the block is deemed present.
  *     "User-added" blocks are ones that are neither disabled or undeletable.
  * - type (required): The type of block to be produced for display to the user
  *   if the test failed.
  * - titles (optional): A dictionary, where, for each KEY-VALUE pair, this is
  *   added to the block definition: <title name="KEY">VALUE</title>.
  * - value (optional): A dictionary, where, for each KEY-VALUE pair, this is
  *   added to the block definition: <value name="KEY">VALUE</value>
  * - extra (optional): A string that should be blacked between the "block"
  *   start and end tags.
  * @type {!Array=}
  */
  this.requiredBlocks_ = [];

  /**
  * The number of required blocks to give hints about at any one time.
  * Set this to Infinity to show all.
  * @type {!number=}
  */
  this.maxRequiredBlocksToFlag_ = 1;

  /**
  * The number of attempts (how many times the run button has been pressed)
  * @type {?number}
  */
  this.attempts = 0;

  /**
  * Stores the time at init. The delta to current time is used for logging
  * and reporting to capture how long it took to arrive at an attempt.
  * @type {?number}
  */
  this.initTime = undefined;

  /**
  * Enumeration of user program execution outcomes.
  */
  this.ResultType = constants.ResultType;

  /**
  * Enumeration of test results.
  */
  this.TestResults = constants.TestResults;

  /**
   * If true, we don't show blockspace. Used when viewing shared levels
   */
  this.hideSource = false;

  /**
   * If true, we're viewing a shared level.
   */
  this.share = false;

  this.onAttempt = undefined;
  this.onContinue = undefined;
  this.onResetPressed = undefined;
  this.backToPreviousLevel = undefined;
  this.sendToPhone = undefined;
  this.enableShowBlockCount = true;

  this.disableSocialShare = false;
  this.noPadding = false;

  this.MIN_WORKSPACE_HEIGHT = undefined;
};
module.exports = StudioApp;
StudioApp.singleton = new StudioApp();

/**
 * Configure StudioApp options
 */
StudioApp.prototype.configure = function (options) {
  this.BASE_URL = options.baseUrl;
  this.CACHE_BUST = options.cacheBust;
  this.LOCALE = options.locale || this.LOCALE;
  // NOTE: editCode (which currently implies droplet) and usingBlockly_ are
  // currently mutually exclusive.
  this.editCode = options.level && options.level.editCode;
  this.usingBlockly_ = !this.editCode;

  // TODO (bbuchanan) : Replace this editorless-hack with setting an editor enum
  // or (even better) inject an appropriate editor-adaptor.
  if (options.isEditorless) {
    this.editCode = false;
    this.usingBlockly_ = false;
  }

  this.cdoSounds = options.cdoSounds;
  this.Dialog = options.Dialog;

  // Bind assetUrl to the instance so that we don't need to depend on callers
  // binding correctly as they pass this function around.
  this.assetUrl = _.bind(this.assetUrl_, this);
};

/**
 * Common startup tasks for all apps. Happens after configure.
 */
StudioApp.prototype.init = function(config) {
  if (!config) {
    config = {};
  }

  this.setConfigValues_(config);

  this.configureDom(config);

  if (config.hideSource) {
    this.handleHideSource_({
      containerId: config.containerId,
      embed: config.embed,
      level: config.level,
      level_source_id: config.level_source_id,
      phone_share_url: config.send_to_phone_url,
      sendToPhone: config.sendToPhone,
      twitter: config.twitter
    });
  }

  if (config.share) {
    this.handleSharing_({
      noButtonsBelowOnMobileShare: config.noButtonsBelowOnMobileShare,
      makeUrl: config.makeUrl,
      makeString: config.makeString,
      makeImage: config.makeImage,
      makeYourOwn: config.makeYourOwn
    });
  }

  // Record time at initialization.
  this.initTime = new Date().getTime();

  // Fixes viewport for small screens.
  var viewport = document.querySelector('meta[name="viewport"]');
  if (viewport) {
    this.fixViewportForSmallScreens_(viewport, config);
  }

  var showCode = document.getElementById('show-code-header');
  if (showCode && this.enableShowCode) {
    dom.addClickTouchEvent(showCode, _.bind(function() {
      if (this.editCode) {
        var result = this.editor.toggleBlocks();
        if (result && result.error) {
          // TODO (cpirich) We could extract error.loc to determine where the
          // error occurred and highlight that error
          this.feedback_.showToggleBlocksError(this.Dialog);
        }
        this.onDropletToggle_();
      } else {
        this.feedback_.showGeneratedCode(this.Dialog);
      }
    }, this));
  }

  var blockCount = document.getElementById('blockCounter');
  if (blockCount && !this.enableShowBlockCount) {
    blockCount.style.display = 'none';
  }

  this.icon = config.skin.staticAvatar;
  this.smallIcon = config.skin.smallStaticAvatar;
  this.winIcon = config.skin.winAvatar;
  this.failureIcon = config.skin.failureAvatar;

  if (config.level.instructionsIcon) {
    this.icon = config.skin[config.level.instructionsIcon];
    this.winIcon = config.skin[config.level.instructionsIcon];
  }

  if (config.showInstructionsWrapper) {
    config.showInstructionsWrapper(_.bind(function () {
      var shouldAutoClose = !!config.level.aniGifURL;
      this.showInstructions_(config.level, shouldAutoClose);
    }, this));
  }

  // The share and embed pages do not show the rotateContainer.
  if (this.share || config.embed) {
    var rotateContainer = document.getElementById('rotateContainer');
    if (rotateContainer) {
      rotateContainer.style.display = 'none';
    }
  }

  // In embed mode, the display scales down when the width of the visualizationColumn goes below the min width
  if(config.embed) {
    var resized = false;
    var resize = function() {
      var vizCol = document.getElementById('visualizationColumn');
      var width = vizCol.offsetWidth;
      var height = vizCol.offsetHeight;
      var displayWidth = DEFAULT_MOBILE_NO_PADDING_SHARE_WIDTH;
      var scale = Math.min(width / displayWidth, height / displayWidth);
      var viz = document.getElementById('visualization');
      viz.style['transform-origin'] = 'left top';
      viz.style['-webkit-transform'] = 'scale(' + scale + ')';
      viz.style['max-height'] = (displayWidth * scale) + 'px';
      viz.style.display = 'block';
      vizCol.style.width = '';
      vizCol.style.maxWidth = displayWidth + 'px';
      // Needs to run twice on initialization
      if(!resized) {
        resized = true;
        resize();
      }
    };
    // Depends on ResizeSensor.js
    var ResizeSensor = require('./ResizeSensor');
    new ResizeSensor(document.getElementById('visualizationColumn'), resize);
  }

  var orientationHandler = function() {
    window.scrollTo(0, 0);  // Browsers like to mess with scroll on rotate.
    var rotateContainer = document.getElementById('rotateContainer');
    rotateContainer.style.width = window.innerWidth + 'px';
    rotateContainer.style.height = window.innerHeight + 'px';
  };
  window.addEventListener('orientationchange', orientationHandler);
  orientationHandler();

  if (config.loadAudio) {
    config.loadAudio();
  }

  var promptDiv = document.getElementById('prompt');
  if (config.level.instructions) {
    dom.setText(promptDiv, config.level.instructions);
  }

  if (config.level.instructions || config.level.aniGifURL) {
    var promptIcon = document.getElementById('prompt-icon');
    if (this.smallIcon) {
      promptIcon.src = this.smallIcon;
    } else {
      $('#prompt-icon-cell').hide();
    }

    var bubble = document.getElementById('bubble');
    dom.addClickTouchEvent(bubble, _.bind(function() {
      this.showInstructions_(config.level, false);
    }, this));
  }

  var aniGifPreview = document.getElementById('ani-gif-preview');
  if (config.level.aniGifURL) {
    aniGifPreview.style.backgroundImage = "url('" + config.level.aniGifURL + "')";
    var promptTable = document.getElementById('prompt-table');
    promptTable.className += " with-ani-gif";
  } else {
    var wrapper = document.getElementById('ani-gif-preview-wrapper');
    wrapper.style.display = 'none';
  }

  if (this.editCode) {
    this.handleEditCode_({
      codeFunctions: config.level.codeFunctions,
      dropletConfig: config.dropletConfig,
      unusedConfig: config.unusedConfig,
      categoryInfo: config.level.categoryInfo,
      startBlocks: config.level.lastAttempt || config.level.startBlocks,
      afterEditorReady: config.afterEditorReady,
      afterInject: config.afterInject,
      readOnly: config.readonlyWorkspace,
      textModeAtStart: config.level.textModeAtStart,
      beginnerMode: config.level.beginnerMode,
      autocompletePaletteApisOnly: config.level.autocompletePaletteApisOnly
    });
  }

  if (this.isUsingBlockly()) {
    this.handleUsingBlockly_(config);
  }

  var vizResizeBar = document.getElementById('visualizationResizeBar');
  if (vizResizeBar) {
    dom.addMouseDownTouchEvent(vizResizeBar,
                               _.bind(this.onMouseDownVizResizeBar, this));

    // Can't use dom.addMouseUpTouchEvent() because it will preventDefault on
    // all touchend events on the page, breaking click events...
    document.body.addEventListener('mouseup',
                                   _.bind(this.onMouseUpVizResizeBar, this));
    var mouseUpTouchEventName = dom.getTouchEventName('mouseup');
    if (mouseUpTouchEventName) {
      document.body.addEventListener(mouseUpTouchEventName,
                                     _.bind(this.onMouseUpVizResizeBar, this));
    }
  }

  window.addEventListener('resize', _.bind(this.onResize, this));

  this.reset(true);

  // Add display of blocks used.
  this.setIdealBlockNumber_();

  // TODO (cpirich): implement block count for droplet (for now, blockly only)
  if (this.isUsingBlockly()) {
    Blockly.mainBlockSpaceEditor.addChangeListener(_.bind(function() {
      this.updateBlockCount();
    }, this));

    if (config.level.openFunctionDefinition) {
      this.openFunctionDefinition_(config);
    }
  }

  // Bind listener to 'Clear Puzzle' button
  var clearPuzzleHeader = document.getElementById('clear-puzzle-header');
  if (clearPuzzleHeader) {
    dom.addClickTouchEvent(clearPuzzleHeader, (function() {
      this.feedback_.showClearPuzzleConfirmation(this.Dialog, (function() {
        this.handleClearPuzzle(config);
      }).bind(this));
    }).bind(this));
  }

<<<<<<< HEAD
  this.bindSmallFooterHandlers_();
};

/**
 * Bind click handler for a "show flyout" link in the footer, which, when
 * clicked, binds a one-time click handler on body to close the flyout no
 * matter where the next click occurs.  Takes care of appropriate show/hide
 * toggle when clicking on the "show" link twice in a row.
 * @param {EventTarget} showClickTarget - the element which should cause the
 *        flyout to appear on click.
 * @param {function} showAction - callback that actually shows the flyout
 * @param {function} hideAction - callback that actually hides the flyout
 */
function bindFooterShowHideHandlers(showClickTarget, showAction, hideAction) {
  var mouseEventName = 'mouseup';
  var touchEventName = dom.getTouchEventName(mouseEventName);
  var isShowing = false;

  dom.addMouseUpTouchEvent(showClickTarget, function (showEvent) {
    // Don't show/add handlers when already showing
    if (isShowing) {
      return;
    }

    var hideFlyout = function (hideEvent) {
      // Don't hide / remove handlers on same click that shows flyout
      if (hideEvent === showEvent) {
        return;
      }
      hideAction();
      isShowing = false;
      // In handler, unbind one-time listeners
      document.body.removeEventListener(mouseEventName, hideFlyout);
      if (touchEventName) {
        document.body.removeEventListener(touchEventName, hideFlyout);
      }
    };

    // Allows a second click on the "show" link to also result in a "hide"
    showAction();
    isShowing = true;
    // Bind one-time listeners
    document.body.addEventListener(mouseEventName, hideFlyout);
    if (touchEventName) {
      document.body.addEventListener(touchEventName, hideFlyout);
    }
  });
}

/**
 * Handle clicks on links in small footer
 * @private
 */
StudioApp.prototype.bindSmallFooterHandlers_ = function () {
  var smallFooter = document.querySelector('.small-footer');
  if (!smallFooter) {
    return;
  }

  var copyrightLink = smallFooter.querySelector('.copyright-link');
  var copyrightFlyout = document.getElementById('copyright-flyout');
  bindFooterShowHideHandlers(copyrightLink, function () {
    copyrightFlyout.style.display = 'block';
  }, function () {
    copyrightFlyout.style.display = 'none';
  });

  var moreLink = smallFooter.querySelector('.more-link');
  var faGlyph = moreLink.querySelector('.fa');
  var moreMenu = document.getElementById('more-menu');
  bindFooterShowHideHandlers(moreLink, function () {
    moreMenu.style.display = 'block';
    faGlyph.className = faGlyph.className.replace('fa-caret-up', 'fa-caret-down');
  }, function () {
    moreMenu.style.display = 'none';
    faGlyph.className = faGlyph.className.replace('fa-caret-down', 'fa-caret-up');
  });
=======
  smallFooterUtils.bindHandlers();
>>>>>>> 20f2428d
};

StudioApp.prototype.handleClearPuzzle = function (config) {
  if (this.isUsingBlockly()) {
    if (Blockly.functionEditor) {
      Blockly.functionEditor.hideIfOpen();
    }
    Blockly.mainBlockSpace.clear();
    this.setStartBlocks_(config, false);
    if (config.level.openFunctionDefinition) {
      this.openFunctionDefinition_(config);
    }
  } else {
    var resetValue = '';
    if (config.level.startBlocks) {
      // Don't pass CRLF pairs to droplet until they fix CR handling:
      resetValue = config.level.startBlocks.replace(/\r\n/g, '\n');
    }
    this.editor.setValue(resetValue);
  }
};

/**
 * TRUE if the current app uses blockly (as opposed to editCode or another
 * editor)
 * @return {boolean}
 */
StudioApp.prototype.isUsingBlockly = function () {
  return this.usingBlockly_;
};

/**
 *
 */
StudioApp.prototype.handleSharing_ = function (options) {
  // 1. Move the buttons, 2. Hide the slider in the share page for mobile.
  var belowVisualization = document.getElementById('belowVisualization');
  if (dom.isMobile()) {
    var sliderCell = document.getElementById('slider-cell');
    if (sliderCell) {
      sliderCell.style.display = 'none';
    }
    if (belowVisualization) {
      if (options.noButtonsBelowOnMobileShare) {
        var visualization = document.getElementById('visualization');
        belowVisualization.style.display = 'none';
        visualization.style.marginBottom = '0px';
      } else {
        belowVisualization.style.display = 'block';
        belowVisualization.style.marginLeft = '0px';
        if (this.noPadding) {
          var shareCell = document.getElementById('share-cell') ||
              document.getElementById('right-button-cell');
          if (shareCell) {
            shareCell.style.marginLeft = '10px';
            shareCell.style.marginRight = '10px';
          }
          var softButtons = document.getElementById('soft-buttons');
          if (softButtons) {
            softButtons.style.marginLeft = '10px';
            softButtons.style.marginRight = '10px';
          }
        }
      }
    }
  }

  // Show flappy upsale on desktop and mobile.  Show learn upsale only on desktop
  var upSale = document.createElement('div');
  if (options.makeYourOwn) {
    upSale.innerHTML = require('./templates/makeYourOwn.html.ejs')({
      data: {
        makeUrl: options.makeUrl,
        makeString: options.makeString,
        makeImage: options.makeImage
      }
    });
    if (this.noPadding) {
      upSale.style.marginLeft = '10px';
    }
    belowVisualization.appendChild(upSale);
  } else if (typeof options.makeYourOwn === 'undefined') {
    upSale.innerHTML = require('./templates/learn.html.ejs')({
      assetUrl: this.assetUrl
    });
    belowVisualization.appendChild(upSale);
  }
};

/**
 * Get the url of path appended to BASE_URL
 */
StudioApp.prototype.assetUrl_ = function (path) {
  if (this.BASE_URL === undefined) {
    throw new Error('StudioApp BASE_URL has not been set. ' +
      'Call configure() first');
  }
  return this.BASE_URL + ((window.digestManifest || {})[path] || path);
};

/**
 * Reset the playing field to the start position and kill any pending
 * animation tasks.  This will typically be replaced by an application.
 * @param {boolean} shouldPlayOpeningAnimation True if an opening animation is
 *   to be played.
 */
StudioApp.prototype.reset = function (shouldPlayOpeningAnimation) {
  // TODO (bbuchanan): Look for comon reset logic we can pull here
  // Override in app subclass
};


/**
 * Override to change run behavior.
 */
StudioApp.prototype.runButtonClick = function() {};

/**
 * Toggle whether run button or reset button is shown
 * @param {string} button Button to show, either "run" or "reset"
 */
StudioApp.prototype.toggleRunReset = function(button) {
  var showRun = (button === 'run');
  if (button !== 'run' && button !== 'reset') {
    throw "Unexpected input";
  }

  var run = document.getElementById('runButton');
  var reset = document.getElementById('resetButton');
  run.style.display = showRun ? 'inline-block' : 'none';
  run.disabled = !showRun;
  reset.style.display = !showRun ? 'inline-block' : 'none';
  reset.disabled = showRun;
};

/**
 * Attempts to associate a set of audio files to a given name
 * Handles the case where cdoSounds does not exist, e.g. in tests
 * and grunt dev preview mode
 * @param {Array.<string>} filenames file paths for sounds
 * @param {string} name ID to associate sound effect with
 */
StudioApp.prototype.loadAudio = function(filenames, name) {
  if (!this.cdoSounds) {
    return;
  }

  this.cdoSounds.registerByFilenamesAndID(filenames, name);
};

/**
 * Attempts to play a sound effect
 * @param {string} name sound ID
 * @param {Object} options for sound playback
 * @param {number} options.volume value between 0.0 and 1.0 specifying volume
 */
StudioApp.prototype.playAudio = function(name, options) {
  if (!this.cdoSounds) {
    return;
  }

  options = options || {};
  var defaultOptions = {volume: 0.5};
  var newOptions = utils.extend(defaultOptions, options);
  this.cdoSounds.play(name, newOptions);
};

/**
 * Stops looping a given sound
 * @param {string} name ID of sound
 */
StudioApp.prototype.stopLoopingAudio = function(name) {
  if (!this.cdoSounds) {
    return;
  }

  this.cdoSounds.stopLoopingAudio(name);
};

/**
* @param {Object} options Configuration parameters for Blockly. Parameters are
* optional and include:
*  - {string} path The root path to the /apps directory, defaults to the
*    the directory in which this script is located.
*  - {boolean} rtl True if the current language right to left.
*  - {DomElement} toolbox The element in which to insert the toolbox,
*    defaults to the element with 'toolbox'.
*  - {boolean} trashcan True if the trashcan should be displayed, defaults to
*    true.
* @param {Element} div The parent div in which to insert Blockly.
*/
StudioApp.prototype.inject = function(div, options) {
  var defaults = {
    assetUrl: this.assetUrl,
    rtl: this.isRtl(),
    toolbox: document.getElementById('toolbox'),
    trashcan: true
  };
  Blockly.inject(div, utils.extend(defaults, options), this.cdoSounds);
};

/**
 * Returns true if the current HTML page is in right-to-left language mode.
 */
StudioApp.prototype.isRtl = function() {
  var head = document.getElementsByTagName('head')[0];
  if (head && head.parentElement) {
    var dir = head.parentElement.getAttribute('dir');
    return (dir && dir.toLowerCase() === 'rtl');
  } else {
    return false;
  }
};

/**
 * @return {string} Locale direction string based on app direction.
 */
StudioApp.prototype.localeDirection = function() {
  return (this.isRtl() ? 'rtl' : 'ltr');
};

/**
* Initialize Blockly for a readonly iframe.  Called on page load. No sounds.
* XML argument may be generated from the console with:
* Blockly.Xml.domToText(Blockly.Xml.blockSpaceToDom(Blockly.mainBlockSpace)).slice(5, -6)
*/
StudioApp.prototype.initReadonly = function(options) {
  // TODO (bbuchanan): Change readonly scrolling rules here, maybe inherit from level
  Blockly.inject(document.getElementById('codeWorkspace'), {
    assetUrl: this.assetUrl,
    readOnly: true,
    rtl: this.isRtl(),
    scrollbars: false
  });
  this.loadBlocks(options.blocks);
};

/**
* Load the editor with blocks.
* @param {string} blocksXml Text representation of blocks.
*/
StudioApp.prototype.loadBlocks = function(blocksXml) {
  var xml = parseXmlElement(blocksXml);
  Blockly.Xml.domToBlockSpace(Blockly.mainBlockSpace, xml);
};

/**
* Spreading out the top blocks in workspace if it is not already set.
* @param {string} startBlocks String representation of start blocks xml.
* @param {Object.<Object>} arrangement A map from block type to position.
* @return {string} String representation of start blocks xml, including
*    block position.
*/
StudioApp.prototype.arrangeBlockPosition = function(startBlocks, arrangement) {
  var type, arrangeX, arrangeY;
  var xml = parseXmlElement(startBlocks);
  var xmlChildNodes = this.sortBlocksByVisibility(xml.childNodes);
  var numberOfPlacedBlocks = 0;
  for (var x = 0, xmlChild; xmlChildNodes && x < xmlChildNodes.length; x++) {
    xmlChild = xmlChildNodes[x];

    // Only look at element nodes
    if (xmlChild.nodeType === 1) {
      // look to see if we have a predefined arrangement for this type
      type = xmlChild.getAttribute('type');
      arrangeX = arrangement && arrangement[type] ? arrangement[type].x : null;
      arrangeY = arrangement && arrangement[type] ? arrangement[type].y : null;

      xmlChild.setAttribute('x', xmlChild.getAttribute('x') || arrangeX ||
        BLOCK_X_COORDINATE);
      xmlChild.setAttribute('y', xmlChild.getAttribute('y') || arrangeY ||
        BLOCK_Y_COORDINATE +
      this.blockYCoordinateInterval * numberOfPlacedBlocks);
      numberOfPlacedBlocks += 1;
    }
  }
  return Blockly.Xml.domToText(xml);
};

/**
* Sorts the array of xml blocks, moving visible blocks to the front.
* @param {Array.<Element>} xmlBlocks An array of xml blocks.
* @return {Array.<Element>} A sorted array of xml blocks, with all
*     visible blocks preceding all hidden blocks.
*/
StudioApp.prototype.sortBlocksByVisibility = function(xmlBlocks) {
  var userVisible;
  var currentlyHidden = false;
  var visibleXmlBlocks = [];
  var hiddenXmlBlocks = [];
  for (var x = 0, xmlBlock; xmlBlocks && x < xmlBlocks.length; x++) {
    xmlBlock = xmlBlocks[x];
    if (xmlBlock.getAttribute) {
      userVisible = xmlBlock.getAttribute('uservisible');
      var type = xmlBlock.getAttribute('type');
      currentlyHidden = type &&
        Blockly.Blocks[type].shouldHideIfInMainBlockSpace &&
        Blockly.Blocks[type].shouldHideIfInMainBlockSpace();
    }

    if (currentlyHidden || userVisible === 'false') {
      hiddenXmlBlocks.push(xmlBlock);
    } else {
      visibleXmlBlocks.push(xmlBlock);
    }
  }
  return visibleXmlBlocks.concat(hiddenXmlBlocks);
};

StudioApp.prototype.createModalDialog = function(options) {
  return this.feedback_.createModalDialog(options);
};

StudioApp.prototype.createModalDialog = function(options) {
  return this.feedback_.createModalDialog(options);
};

StudioApp.prototype.showInstructions_ = function(level, autoClose) {
  var instructionsDiv = document.createElement('div');
  var renderedMarkdown;
  var headerElement;

  var puzzleTitle = msg.puzzleTitle({
    stage_total: level.stage_total,
    puzzle_number: level.puzzle_number
  });

  if (window.marked && level.markdownInstructions && this.LOCALE === ENGLISH_LOCALE) {
    renderedMarkdown = marked(level.markdownInstructions);
    instructionsDiv.className += ' markdown-instructions-container';
    headerElement = document.createElement('h1');
    headerElement.className = 'markdown-level-header-text';
    headerElement.innerHTML = puzzleTitle;
    if (!this.icon) {
      headerElement.className += ' no-modal-icon';
    }
  }

  instructionsDiv.innerHTML = require('./templates/instructions.html.ejs')({
    puzzleTitle: puzzleTitle,
    instructions: level.instructions,
    renderedMarkdown: renderedMarkdown,
    aniGifURL: level.aniGifURL
  });

  var buttons = document.createElement('div');
  buttons.innerHTML = require('./templates/buttons.html.ejs')({
    data: {
      ok: true
    }
  });

  instructionsDiv.appendChild(buttons);

  // If there is an instructions block on the screen, we want the instructions dialog to
  // shrink down to that instructions block when it's dismissed.
  // We then want to flash the instructions block.
  var hideFn = null;
  var hideOptions = null;
  var endTargetSelector = "#bubble";

  if ($(endTargetSelector).length) {
    hideOptions = {};
    hideOptions.endTarget = endTargetSelector;

    // Momentarily flash the instruction block white then back to regular.
    hideFn = function() {
      $(endTargetSelector).css({"background-color":"rgba(255,255,255,1)"})
        .delay(500)
        .animate({"background-color":"rgba(0,0,0,0)"},1000);
    };
  }

  var dialog = this.createModalDialog({
    Dialog: this.Dialog,
    contentDiv: instructionsDiv,
    icon: this.icon,
    defaultBtnSelector: '#ok-button',
    onHidden: hideFn,
    scrollContent: !!renderedMarkdown,
    header: headerElement
  });

  if (autoClose) {
    setTimeout(function() {
      dialog.hide();
    }, 32000);
  }

  var okayButton = buttons.querySelector('#ok-button');
  if (okayButton) {
    dom.addClickTouchEvent(okayButton, function() {
      if (dialog) {
        dialog.hide();
      }
    });
  }

  dialog.show({hideOptions: hideOptions});

  if (renderedMarkdown) {
    // process <details> tags with polyfill jQuery plugin
    $('details').details();
  }
};

/**
*  Resizes the blockly workspace.
*/
StudioApp.prototype.onResize = function() {
  var workspaceWidth = document.getElementById('codeWorkspace').clientWidth;

  // Keep blocks static relative to the right edge in RTL mode
  if (this.isUsingBlockly() && Blockly.RTL) {
    if (this.lastWorkspaceWidth && (this.lastWorkspaceWidth !== workspaceWidth)) {
      var blockOffset = workspaceWidth - this.lastWorkspaceWidth;
      Blockly.mainBlockSpace.getTopBlocks().forEach(function (topBlock) {
        topBlock.moveBy(blockOffset, 0);
      });
    }
  }
  this.lastWorkspaceWidth = workspaceWidth;

  // Droplet toolbox width varies as the window size changes, so refresh:
  this.resizeToolboxHeader();

  // Content below visualization is a resizing scroll area in pinned mode
  onResizeSmallFooter();
};

/**
 * Resizes the content area below the visualization in pinned (viewport height)
 * view mode.
 */
function resizePinnedBelowVisualizationArea() {
  var pinnedBelowVisualization = document.querySelector(
      '#visualizationColumn.pin_bottom #belowVisualization');
  if (!pinnedBelowVisualization) {
    return;
  }

  var visualization = document.getElementById('visualization');
  var gameButtons = document.getElementById('gameButtons');
  var smallFooter = document.querySelector('.small-footer');

  var top = 0;
  if (visualization) {
    top += $(visualization).outerHeight(true);
  }

  if (gameButtons) {
    top += $(gameButtons).outerHeight(true);
  }

  var bottom = 0;
  if (smallFooter) {
    var codeApp = $('#codeApp');
    bottom += $(smallFooter).outerHeight(true);
    // Footer is relative to the document, not codeApp, so we need to
    // remove the codeApp bottom offset to get the correct margin.
    bottom -= parseInt(codeApp.css('bottom'), 10);
  }

  pinnedBelowVisualization.style.top = top + 'px';
  pinnedBelowVisualization.style.bottom = bottom + 'px';
}

/**
<<<<<<< HEAD
 * Sets the copyright flyout to sit exactly above the footer.
 */
function repositionCopyrightFlyout() {
  var copyrightFlyout = document.querySelector('#copyright-flyout');
  var smallFooter = document.querySelector('.small-footer');
  if (!(copyrightFlyout && smallFooter)) {
    return;
  }

  copyrightFlyout.style.left = '0';
  copyrightFlyout.style.paddingBottom = smallFooter.offsetHeight + 'px';
}

/**
 * Sets the more-menu size and position to sit above the footer and
 * match its full width.
 */
function repositionMoreMenu() {
  var smallFooter = document.querySelector('.small-footer');
  var moreMenu = document.querySelector('#more-menu');
  if (!(smallFooter && moreMenu)) {
    return;
  }

  moreMenu.style.bottom = smallFooter.offsetHeight + 'px';
  moreMenu.style.width = smallFooter.offsetWidth + 'px';
}

/**
=======
>>>>>>> 20f2428d
 * Debounced onResize operations that update the layout to support sizing
 * to viewport height and using the small footer.
 * @type {Function}
 */
var onResizeSmallFooter = _.debounce(function () {
  resizePinnedBelowVisualizationArea();
<<<<<<< HEAD
  repositionCopyrightFlyout();
  repositionMoreMenu();
=======
  smallFooterUtils.repositionCopyrightFlyout();
  smallFooterUtils.repositionMoreMenu();
>>>>>>> 20f2428d
}, 10);

StudioApp.prototype.onMouseDownVizResizeBar = function (event) {
  // When we see a mouse down in the resize bar, start tracking mouse moves:

  if (!this.onMouseMoveBoundHandler) {
    this.onMouseMoveBoundHandler = _.bind(this.onMouseMoveVizResizeBar, this);
    document.body.addEventListener('mousemove', this.onMouseMoveBoundHandler);
    this.mouseMoveTouchEventName = dom.getTouchEventName('mousemove');
    if (this.mouseMoveTouchEventName) {
      document.body.addEventListener(this.mouseMoveTouchEventName,
                                     this.onMouseMoveBoundHandler);
    }

    event.preventDefault();
  }
};

function applyTransformScaleToChildren(element, scale) {
  for (var i = 0; i < element.children.length; i++) {
    element.children[i].style.transform = scale;
    element.children[i].style.msTransform = scale;
    element.children[i].style.webkitTransform = scale;
  }
}

/**
*  Handle mouse moves while dragging the visualization resize bar. We set
*  styles on each of the elements directly, overriding the normal responsive
*  classes that would typically adjust width and scale.
*/
StudioApp.prototype.onMouseMoveVizResizeBar = function (event) {
  var codeWorkspace = document.getElementById('codeWorkspace');
  var visualizationResizeBar = document.getElementById('visualizationResizeBar');
  var visualization = document.getElementById('visualization');
  var visualizationColumn = document.getElementById('visualizationColumn');
  var visualizationEditor = document.getElementById('visualizationEditor');

  var rect = visualizationResizeBar.getBoundingClientRect();
  var offset;
  var newVizWidth;
  if (this.isRtl()) {
    offset = window.innerWidth -
             (window.pageXOffset + rect.left + (rect.width / 2)) -
             parseInt(window.getComputedStyle(visualizationResizeBar).right, 10);
    newVizWidth = (window.innerWidth - event.pageX) - offset;
  } else {
    offset = window.pageXOffset + rect.left + (rect.width / 2) -
             parseInt(window.getComputedStyle(visualizationResizeBar).left, 10);
    newVizWidth = event.pageX - offset;
  }
  newVizWidth = Math.max(MIN_VISUALIZATION_WIDTH,
                         Math.min(MAX_VISUALIZATION_WIDTH, newVizWidth));
  var newVizWidthString = newVizWidth + 'px';
  var newVizHeightString = (newVizWidth / this.vizAspectRatio) + 'px';
  var vizSideBorderWidth = visualization.offsetWidth - visualization.clientWidth;

  if (this.isRtl()) {
    visualizationResizeBar.style.right = newVizWidthString;
    codeWorkspace.style.right = newVizWidthString;
  } else {
    visualizationResizeBar.style.left = newVizWidthString;
    codeWorkspace.style.left = newVizWidthString;
  }
  visualizationResizeBar.style.lineHeight = newVizHeightString;
  // Add extra width to visualizationColumn if visualization has a border:
  visualizationColumn.style.maxWidth = (newVizWidth + vizSideBorderWidth) + 'px';
  visualization.style.maxWidth = newVizWidthString;
  visualization.style.maxHeight = newVizHeightString;
  applyTransformScaleToChildren(visualization,
      'scale(' + (newVizWidth / this.nativeVizWidth) + ')');
  if (visualizationEditor) {
    visualizationEditor.style.marginLeft = newVizWidthString;
  }

  var smallFooter = document.querySelector('.small-footer');
  if (smallFooter) {
    smallFooter.style.maxWidth = newVizWidthString;

    // If the small print and language selector are on the same line,
    // the small print should float right.  Otherwise, it should float left.
    var languageSelector = smallFooter.querySelector('form');
    var smallPrint = smallFooter.querySelector('small');
    if (smallPrint.offsetTop === languageSelector.offsetTop) {
      smallPrint.style.float = 'right';
    } else {
      smallPrint.style.float = 'left';
    }
  }

  // Fire resize so blockly and droplet handle this type of resize properly:
  utils.fireResizeEvent();
};

StudioApp.prototype.onMouseUpVizResizeBar = function (event) {
  // If we have been tracking mouse moves, remove the handler now:
  if (this.onMouseMoveBoundHandler) {
    document.body.removeEventListener('mousemove', this.onMouseMoveBoundHandler);
    if (this.mouseMoveTouchEventName) {
      document.body.removeEventListener(this.mouseMoveTouchEventName,
                                        this.onMouseMoveBoundHandler);
    }
    this.onMouseMoveBoundHandler = null;
  }
};


/**
*  Updates the width of the toolbox-header to match the width of the toolbox
*  or palette in the workspace below the header.
*/
StudioApp.prototype.resizeToolboxHeader = function() {
  var toolboxWidth = 0;
  if (this.editCode && this.editor && this.editor.paletteEnabled) {
    // If in the droplet editor, set toolboxWidth based on the block palette width:
    var categories = document.querySelector('.droplet-palette-wrapper');
    toolboxWidth = categories.getBoundingClientRect().width;
  } else if (this.isUsingBlockly()) {
    toolboxWidth = Blockly.mainBlockSpaceEditor.getToolboxWidth();
  }
  document.getElementById('toolbox-header').style.width = toolboxWidth + 'px';
};

/**
* Highlight the block (or clear highlighting).
* @param {?string} id ID of block that triggered this action.
* @param {boolean} spotlight Optional.  Highlight entire block if true
*/
StudioApp.prototype.highlight = function(id, spotlight) {
  if (this.isUsingBlockly()) {
    if (id) {
      var m = id.match(/^block_id_(\d+)$/);
      if (m) {
        id = m[1];
      }
    }

    Blockly.mainBlockSpace.highlightBlock(id, spotlight);
  }
};

/**
* Remove highlighting from all blocks
*/
StudioApp.prototype.clearHighlighting = function () {
  this.highlight(null);
};

/**
* Display feedback based on test results.  The test results must be
* explicitly provided.
* @param {{feedbackType: number}} Test results (a constant property of
*     this.TestResults).
*/
StudioApp.prototype.displayFeedback = function(options) {
  options.Dialog = this.Dialog;
  options.onContinue = this.onContinue;
  options.backToPreviousLevel = this.backToPreviousLevel;
  options.sendToPhone = this.sendToPhone;

  // Special test code for edit blocks.
  if (options.level.edit_blocks) {
    options.feedbackType = this.TestResults.EDIT_BLOCKS;
  }

  this.feedback_.displayFeedback(options, this.requiredBlocks_,
      this.maxRequiredBlocksToFlag_);
};

/**
 * Runs the tests and returns results.
 * @param {boolean} levelComplete Was the level completed successfully?
 * @param {Object} options
 * @return {number} The appropriate property of TestResults.
 */
StudioApp.prototype.getTestResults = function(levelComplete, options) {
  return this.feedback_.getTestResults(levelComplete,
      this.requiredBlocks_, this.checkForEmptyBlocks_, options);
};

// Builds the dom to get more info from the user. After user enters info
// and click "create level" onAttemptCallback is called to deliver the info
// to the server.
StudioApp.prototype.builderForm_ = function(onAttemptCallback) {
  var builderDetails = document.createElement('div');
  builderDetails.innerHTML = require('./templates/builder.html.ejs')();
  var dialog = this.createModalDialog({
    Dialog: this.Dialog,
    contentDiv: builderDetails,
    icon: this.icon
  });
  var createLevelButton = document.getElementById('create-level-button');
  dom.addClickTouchEvent(createLevelButton, function() {
    var instructions = builderDetails.querySelector('[name="instructions"]').value;
    var name = builderDetails.querySelector('[name="level_name"]').value;
    var query = url.parse(window.location.href, true).query;
    onAttemptCallback(utils.extend({
      "instructions": instructions,
      "name": name
    }, query));
  });

  dialog.show({ backdrop: 'static' });
};

/**
* Report back to the server, if available.
* @param {object} options - parameter block which includes:
* {string} app The name of the application.
* {number} id A unique identifier generated when the page was loaded.
* {string} level The ID of the current level.
* {number} result An indicator of the success of the code.
* {number} testResult More specific data on success or failure of code.
* {string} program The user program, which will get URL-encoded.
* {function} onComplete Function to be called upon completion.
*/
StudioApp.prototype.report = function(options) {
  // copy from options: app, level, result, testResult, program, onComplete
  var report = options;
  report.pass = this.feedback_.canContinueToNextLevel(options.testResult);
  report.time = ((new Date().getTime()) - this.initTime);
  report.attempt = this.attempts;
  report.lines = this.feedback_.getNumBlocksUsed();

  // If hideSource is enabled, the user is looking at a shared level that
  // they cannot have modified. In that case, don't report it to the service
  // or call the onComplete() callback expected. The app will just sit
  // there with the Reset button as the only option.
  var self = this;
  if (!(this.hideSource && this.share)) {
    var onAttemptCallback = (function() {
      return function(builderDetails) {
        for (var option in builderDetails) {
          report[option] = builderDetails[option];
        }
        self.onAttempt(report);
      };
    })();

    // If this is the level builder, go to builderForm to get more info from
    // the level builder.
    if (options.builder) {
      this.builderForm_(onAttemptCallback);
    } else {
      onAttemptCallback();
    }
  }
};

/**
* Click the reset button.  Reset the application.
*/
StudioApp.prototype.resetButtonClick = function() {
  this.onResetPressed();
  this.toggleRunReset('run');
  this.clearHighlighting();
  if (this.isUsingBlockly()) {
    Blockly.mainBlockSpaceEditor.setEnableToolbox(true);
    Blockly.mainBlockSpace.traceOn(false);
  }
  this.reset(false);
};

/**
* Add count of blocks used.
*/
StudioApp.prototype.updateBlockCount = function() {
  // If the number of block used is bigger than the ideal number of blocks,
  // set it to be yellow, otherwise, keep it as black.
  var element = document.getElementById('blockUsed');
  if (this.IDEAL_BLOCK_NUM < this.feedback_.getNumCountableBlocks()) {
    element.className = "block-counter-overflow";
  } else {
    element.className = "block-counter-default";
  }

  // Update number of blocks used.
  if (element) {
    element.innerHTML = '';  // Remove existing children or text.
    element.appendChild(document.createTextNode(
      this.feedback_.getNumCountableBlocks()));
  }
};

/**
 * Set the ideal Number of blocks.
 */
StudioApp.prototype.setIdealBlockNumber_ = function() {
  var element = document.getElementById('idealBlockNumber');
  if (!element) {
    return;
  }

  var idealBlockNumberMsg = this.IDEAL_BLOCK_NUM === Infinity ?
    msg.infinity() : this.IDEAL_BLOCK_NUM;
  element.innerHTML = '';  // Remove existing children or text.
  element.appendChild(document.createTextNode(
    idealBlockNumberMsg));
};


/**
 *
 */
StudioApp.prototype.fixViewportForSmallScreens_ = function (viewport, config) {
  var deviceWidth;
  var desiredWidth;
  var minWidth;
  if (this.share && dom.isMobile()) {
    var mobileNoPaddingShareWidth =
      config.mobileNoPaddingShareWidth || DEFAULT_MOBILE_NO_PADDING_SHARE_WIDTH;
    // for mobile sharing, don't assume landscape mode, use screen.width
    deviceWidth = desiredWidth = screen.width;
    if (this.noPadding && screen.width < MAX_PHONE_WIDTH) {
      desiredWidth = Math.min(desiredWidth, mobileNoPaddingShareWidth);
    }
    minWidth = mobileNoPaddingShareWidth +
      (this.noPadding ? 0 : MOBILE_SHARE_WIDTH_PADDING);
  }
  else {
    // assume we are in landscape mode, so width is the longer of the two
    deviceWidth = desiredWidth = Math.max(screen.width, screen.height);
    minWidth = MIN_WIDTH;
  }
  var width = Math.max(minWidth, desiredWidth);
  var scale = deviceWidth / width;
  var content = ['width=' + width,
    'minimal-ui',
    'initial-scale=' + scale,
    'maximum-scale=' + scale,
    'minimum-scale=' + scale,
    'target-densityDpi=device-dpi',
    'user-scalable=no'];
  viewport.setAttribute('content', content.join(', '));
};

/**
 *
 */
StudioApp.prototype.setConfigValues_ = function (config) {
  this.share = config.share;

  // if true, dont provide links to share on fb/twitter
  this.disableSocialShare = config.disableSocialShare;
  this.sendToPhone = config.sendToPhone;
  this.noPadding = config.noPadding;

  // contract editor requires more vertical space. set height to 1250 unless
  // explicitly specified
  if (config.level.useContractEditor) {
    config.level.minWorkspaceHeight = config.level.minWorkspaceHeight || 1250;
  }

  this.appMsg = config.appMsg;
  this.IDEAL_BLOCK_NUM = config.level.ideal || Infinity;
  this.MIN_WORKSPACE_HEIGHT = config.level.minWorkspaceHeight || 800;
  this.requiredBlocks_ = config.level.requiredBlocks || [];
  this.vizAspectRatio = config.vizAspectRatio || 1.0;
  this.nativeVizWidth = config.nativeVizWidth || MAX_VISUALIZATION_WIDTH;

  // enableShowCode defaults to true if not defined
  this.enableShowCode = (config.enableShowCode !== false);

  // If the level has no ideal block count, don't show a block count. If it does
  // have an ideal, show block count unless explicitly configured not to.
  if (config.level && (config.level.ideal === undefined || config.level.ideal === Infinity)) {
    this.enableShowBlockCount = false;
  } else {
    this.enableShowBlockCount = config.enableShowBlockCount !== false;
  }

  // Store configuration.
  this.onAttempt = config.onAttempt || function () {};
  this.onContinue = config.onContinue || function () {};
  this.onInitialize = config.onInitialize ?
                        config.onInitialize.bind(config) : function () {};
  this.onResetPressed = config.onResetPressed || function () {};
  this.backToPreviousLevel = config.backToPreviousLevel || function () {};
};

// Overwritten by applab.
StudioApp.prototype.runButtonClickWrapper = function (callback) {
  if (window.$) {
    $(window).trigger('run_button_pressed');
    $(window).trigger('appModeChanged');
  }
  callback();
};

/**
 * Begin modifying the DOM based on config.
 * Note: Has side effects on config
 */
StudioApp.prototype.configureDom = function (config) {
  var container = document.getElementById(config.containerId);
  container.innerHTML = config.html;
  if (!this.enableShowCode) {
    document.getElementById('show-code-header').style.display = 'none';
  }
  var codeWorkspace = container.querySelector('#codeWorkspace');

  var runButton = container.querySelector('#runButton');
  var resetButton = container.querySelector('#resetButton');
  var runClick = this.runButtonClick.bind(this);
  var throttledRunClick = _.debounce(this.runButtonClickWrapper.bind(this, runClick), 250, true);
  dom.addClickTouchEvent(runButton, _.bind(throttledRunClick, this));
  dom.addClickTouchEvent(resetButton, _.bind(this.resetButtonClick, this));

  // TODO (cpirich): make conditional for applab
  var belowViz = document.getElementById('belowVisualization');
  var referenceArea = document.getElementById('reference_area');
  if (referenceArea) {
    belowViz.appendChild(referenceArea);
  }

  var visualizationColumn = document.getElementById('visualizationColumn');
  var visualization = document.getElementById('visualization');

  if (!config.hideSource || config.embed) {
    var vizHeight = this.MIN_WORKSPACE_HEIGHT;
    if (this.isUsingBlockly() && config.level.edit_blocks) {
      // Set a class on the main blockly div so CSS can style blocks differently
      $(codeWorkspace).addClass('edit');
      // If in level builder editing blocks, make workspace extra tall
      vizHeight = 3000;
      // Modify the arrangement of toolbox blocks so categories align left
      if (config.level.edit_blocks == "toolbox_blocks") {
        this.blockYCoordinateInterval = 80;
        config.blockArrangement = { category : { x: 20 } };
      }
      // Enable param & var editing in levelbuilder, regardless of level setting
      config.level.disableParamEditing = false;
      config.level.disableVariableEditing = false;
    }
    if (config.pinWorkspaceToBottom) {
      var bodyElement = document.body;
      bodyElement.style.overflow = "hidden";
      bodyElement.className = bodyElement.className + " pin_bottom";
      container.className = container.className + " pin_bottom";
      visualizationColumn.className = visualizationColumn.className + " pin_bottom";
      codeWorkspace.className = codeWorkspace.className + " pin_bottom";
      if (this.editCode) {
        var codeTextbox = document.getElementById('codeTextbox');
        codeTextbox.className = codeTextbox.className + " pin_bottom";
      }
    } else {
      visualizationColumn.style.minHeight = vizHeight + 'px';
      container.style.minHeight = vizHeight + 'px';
    }
  }

  if (config.readonlyWorkspace) {
    $(codeWorkspace).addClass('readonly');
  }

  if (config.embed && config.hideSource) {
    visualizationColumn.className = visualizationColumn.className + " embed_hidesource";
  }

  if (!config.embed && !config.hideSource) {
    // Make the visualization responsive to screen size, except on share page.
    visualization.className += " responsive";
    visualizationColumn.className += " responsive";
    var smallFooter = document.querySelector(".small-footer");
    if (smallFooter) {
      smallFooter.className += " responsive";
    }
  }
};

/**
 *
 */
StudioApp.prototype.handleHideSource_ = function (options) {
  var container = document.getElementById(options.containerId);
  this.hideSource = true;
  var workspaceDiv = document.getElementById('codeWorkspace');
  if(!options.embed || options.level.skipInstructionsPopup) {
    container.className = 'hide-source';
  }
  workspaceDiv.style.display = 'none';
  document.getElementById('visualizationResizeBar').style.display = 'none';

  // For share page on mobile, do not show this part.
  if ((!options.embed) && (!this.share || !dom.isMobile())) {
    var runButton = document.getElementById('runButton');
    var buttonRow = runButton.parentElement;
    var openWorkspace = document.createElement('button');
    openWorkspace.setAttribute('id', 'open-workspace');
    openWorkspace.appendChild(document.createTextNode(msg.openWorkspace()));

    var belowViz = document.getElementById('belowVisualization');
    belowViz.appendChild(this.feedback_.createSharingDiv({
      response: {
        level_source: window.location,
        level_source_id: options.level_source_id,
        phone_share_url: options.phone_share_url
      },
      sendToPhone: options.sendToPhone,
      level: options.level,
      twitter: options.twitter,
      onMainPage: true
    }));

    dom.addClickTouchEvent(openWorkspace, function() {
      // TODO: don't make assumptions about hideSource during init so this works.
      // workspaceDiv.style.display = '';

      // /c/ URLs go to /edit when we click open workspace.
      // /project/ URLs we want to go to /view (which doesnt require login)
      if (/^\/c\//.test(location.pathname)) {
        location.href += '/edit';
      } else {
        location.href += '/view';
      }
    });

    buttonRow.appendChild(openWorkspace);
  }
};

StudioApp.prototype.handleEditCode_ = function (options) {
  var displayMessage, examplePrograms, messageElement, onChange, startingText;

  // Ensure global ace variable is the same as window.ace
  // (important because they can be different in our test environment)

  /* jshint ignore:start */
  ace = window.ace;
  /* jshint ignore:end */

  var fullDropletPalette = dropletUtils.generateDropletPalette(
    options.codeFunctions, options.dropletConfig);
  this.editor = new droplet.Editor(document.getElementById('codeTextbox'), {
    mode: 'javascript',
    modeOptions: dropletUtils.generateDropletModeOptions(options.dropletConfig, options),
    palette: fullDropletPalette,
    showPaletteInTextMode: true,
    enablePaletteAtStart: !options.readOnly,
    textModeAtStart: options.textModeAtStart
  });

  this.editor.aceEditor.setShowPrintMargin(false);

  // Init and define our custom ace mode:
  aceMode.defineForAce(options.dropletConfig, options.unusedConfig, this.editor);
  // Now set the editor to that mode:
  this.editor.aceEditor.session.setMode('ace/mode/javascript_codeorg');

  // Add an ace completer for the API functions exposed for this level
  if (options.dropletConfig) {
    var functionsFilter = null;
    if (options.autocompletePaletteApisOnly) {
       functionsFilter = options.codeFunctions;
    }
    var langTools = window.ace.require("ace/ext/language_tools");
    langTools.addCompleter(
      dropletUtils.generateAceApiCompleter(functionsFilter, options.dropletConfig));
  }

  this.editor.aceEditor.setOptions({
    enableBasicAutocompletion: true,
    enableLiveAutocompletion: true
  });

  this.dropletTooltipManager = new DropletTooltipManager(this.appMsg);
  this.dropletTooltipManager.registerBlocksFromList(
    dropletUtils.getAllAvailableDropletBlocks(options.dropletConfig));

  // Bind listener to palette/toolbox 'Hide' and 'Show' links
  var hideToolboxHeader = document.getElementById('toolbox-header');
  var hideToolboxIcon = document.getElementById('hide-toolbox-icon');
  var showToolboxHeader = document.getElementById('show-toolbox-header');
  if (hideToolboxHeader && hideToolboxIcon && showToolboxHeader) {
    hideToolboxHeader.className += ' toggleable';
    hideToolboxIcon.style.display = 'inline-block';
    var handleTogglePalette = (function() {
      if (this.editor) {
        this.editor.enablePalette(!this.editor.paletteEnabled);
        showToolboxHeader.style.display =
            this.editor.paletteEnabled ? 'none' : 'inline-block';
        hideToolboxIcon.style.display =
            !this.editor.paletteEnabled ? 'none' : 'inline-block';
        this.resizeToolboxHeader();
      }
    }).bind(this);
    dom.addClickTouchEvent(hideToolboxHeader, handleTogglePalette);
    dom.addClickTouchEvent(showToolboxHeader, handleTogglePalette);
  }

  this.resizeToolboxHeader();

  if (options.startBlocks) {
    // Don't pass CRLF pairs to droplet until they fix CR handling:
    this.editor.setValue(options.startBlocks.replace(/\r\n/g, '\n'));
    // Reset droplet Undo stack:
    this.editor.clearUndoStack();
    // Reset ace Undo stack:
    var UndoManager = window.ace.require("ace/undomanager").UndoManager;
    this.editor.aceEditor.getSession().setUndoManager(new UndoManager());
  }

  if (options.readOnly) {
    // When in readOnly mode, show source, but do not allow editing,
    // disable the palette, and hide the UI to show the palette:
    this.editor.setReadOnly(true);
    showToolboxHeader.style.display = 'none';
  }

  // droplet may now be in code mode if it couldn't parse the code into
  // blocks, so update the UI based on the current state:
  this.onDropletToggle_();

  this.dropletTooltipManager.registerDropletBlockModeHandlers(this.editor);

  if (options.afterEditorReady) {
    options.afterEditorReady();
  }

  if (options.afterInject) {
    options.afterInject();
  }
};

/**
 * Set whether to alert user to empty blocks, short-circuiting all other tests.
 * @param {boolean} checkBlocks Whether to check for empty blocks.
 */
StudioApp.prototype.setCheckForEmptyBlocks = function (checkBlocks) {
  this.checkForEmptyBlocks_ = checkBlocks;
};

/**
 * Add the starting block(s).
 * @param loadLastAttempt If true, try to load config.lastAttempt.
 */
StudioApp.prototype.setStartBlocks_ = function (config, loadLastAttempt) {
  if (config.level.edit_blocks) {
    loadLastAttempt = false;
  }
  var startBlocks = config.level.startBlocks || '';
  if (loadLastAttempt) {
    startBlocks = config.level.lastAttempt || startBlocks;
  }
  if (config.forceInsertTopBlock) {
    startBlocks = blockUtils.forceInsertTopBlock(startBlocks,
        config.forceInsertTopBlock);
  }
  startBlocks = this.arrangeBlockPosition(startBlocks, config.blockArrangement);
  try {
    this.loadBlocks(startBlocks);
  } catch (e) {
    if (loadLastAttempt) {
      Blockly.mainBlockSpace.clear();
      // Try loading the default start blocks instead.
      this.setStartBlocks_(config, false);
    } else {
      throw e;
    }
  }
};

/**
 * Show the configured starting function definition.
 */
StudioApp.prototype.openFunctionDefinition_ = function(config) {
  if (Blockly.contractEditor) {
    Blockly.contractEditor.autoOpenWithLevelConfiguration({
      autoOpenFunction: config.level.openFunctionDefinition,
      contractCollapse: config.level.contractCollapse,
      contractHighlight: config.level.contractHighlight,
      examplesCollapse: config.level.examplesCollapse,
      examplesHighlight: config.level.examplesHighlight,
      definitionCollapse: config.level.definitionCollapse,
      definitionHighlight: config.level.definitionHighlight
    });
  } else {
    Blockly.functionEditor.autoOpenFunction(config.level.openFunctionDefinition);
  }
};

/**
 *
 */
StudioApp.prototype.handleUsingBlockly_ = function (config) {
  // Allow empty blocks if editing blocks.
  if (config.level.edit_blocks) {
    this.checkForEmptyBlocks_ = false;
    if (config.level.edit_blocks === 'required_blocks' ||
      config.level.edit_blocks === 'toolbox_blocks') {
      // Don't show when run block for toolbox/required block editing
      config.forceInsertTopBlock = null;
    }
  }

  // If levelbuilder provides an empty toolbox, some apps (like artist)
  // replace it with a full toolbox. I think some levels may depend on this
  // behavior. We want a way to specify no toolbox, which is <xml></xml>
  if (config.level.toolbox) {
    var toolboxWithoutWhitespace = config.level.toolbox.replace(/\s/g, '');
    if (toolboxWithoutWhitespace === '<xml></xml>' ||
        toolboxWithoutWhitespace === '<xml/>') {
      config.level.toolbox = undefined;
    }
  }

  var div = document.getElementById('codeWorkspace');
  var options = {
    toolbox: config.level.toolbox,
    disableParamEditing: utils.valueOr(config.level.disableParamEditing, true),
    disableVariableEditing: utils.valueOr(config.level.disableVariableEditing, false),
    useModalFunctionEditor: utils.valueOr(config.level.useModalFunctionEditor, false),
    useContractEditor: utils.valueOr(config.level.useContractEditor, false),
    disableExamples: utils.valueOr(config.level.disableExamples, false),
    defaultNumExampleBlocks: utils.valueOr(config.level.defaultNumExampleBlocks, 2),
    scrollbars: config.level.scrollbars,
    hasVerticalScrollbars: config.hasVerticalScrollbars,
    hasHorizontalScrollbars: config.hasHorizontalScrollbars,
    editBlocks: utils.valueOr(config.level.edit_blocks, false),
    readOnly: utils.valueOr(config.readonlyWorkspace, false)
  };
  ['trashcan', 'varsInGlobals', 'grayOutUndeletableBlocks',
    'disableParamEditing'].forEach(
    function (prop) {
      if (config[prop] !== undefined) {
        options[prop] = config[prop];
      }
    });
  this.inject(div, options);
  this.onResize();

  if (config.afterInject) {
    config.afterInject();
  }
  this.setStartBlocks_(config, true);
};

/**
 * Modify the workspace header after a droplet blocks/code or palette toggle
 */
StudioApp.prototype.updateHeadersAfterDropletToggle_ = function (usingBlocks) {
  // Update header titles:
  var showCodeHeader = document.getElementById('show-code-header');
  var contentSpan = showCodeHeader.firstChild;
  var fontAwesomeGlyph = _.find(contentSpan.childNodes, function (node) {
    return /\bfa\b/.test(node.className);
  });
  var imgBlocksGlyph = _.find(contentSpan.childNodes, function (node) {
    return /\bblocks-glyph\b/.test(node.className);
  });

  // Change glyph
  if (usingBlocks) {
    if (fontAwesomeGlyph && imgBlocksGlyph) {
      fontAwesomeGlyph.style.display = 'inline-block';
      imgBlocksGlyph.style.display = 'none';
    }
    contentSpan.lastChild.textContent = msg.showTextHeader();
  } else {
    if (fontAwesomeGlyph && imgBlocksGlyph) {
      fontAwesomeGlyph.style.display = 'none';
      imgBlocksGlyph.style.display = 'inline-block';
    }
    contentSpan.lastChild.textContent = msg.showBlocksHeader();
  }

  var blockCount = document.getElementById('blockCounter');
  if (blockCount) {
    blockCount.style.display =
      (usingBlocks && this.enableShowBlockCount) ? 'inline-block' : 'none';
  }
};

/**
 * Handle updates after a droplet toggle between blocks/code has taken place
 */
StudioApp.prototype.onDropletToggle_ = function () {
  this.updateHeadersAfterDropletToggle_(this.editor.currentlyUsingBlocks);
  if (!this.editor.currentlyUsingBlocks) {
    this.editor.aceEditor.focus();
    this.dropletTooltipManager.registerDropletTextModeHandlers(this.editor);
  }
};

/**
 * Do we have any floating blocks not attached to an event block or function block?
 */
StudioApp.prototype.hasExtraTopBlocks = function () {
  return this.feedback_.hasExtraTopBlocks();
};

/**
 *
 */
StudioApp.prototype.hasQuestionMarksInNumberField = function () {
  return this.feedback_.hasQuestionMarksInNumberField();
};

/**
 * @returns true if any non-example block in the workspace has an unfilled input
 */
StudioApp.prototype.hasUnfilledFunctionalBlock = function () {
  return !!this.getUnfilledFunctionalBlock();
};

/**
 * @returns {Block} The first block that has an unfilled input, or undefined
 *   if there isn't one.
 */
StudioApp.prototype.getUnfilledFunctionalBlock = function () {
  var unfilledBlock;
  Blockly.mainBlockSpace.getAllBlocks().some(function (block) {
    // Get the root block in the chain
    var rootBlock = block.getRootBlock();

    // Allow example blocks to have unfilled inputs
    if (rootBlock.type === 'functional_example') {
      return false;
    }

    if (block.hasUnfilledFunctionalInput()) {
      unfilledBlock = block;
      return true;
    }
  });

  return unfilledBlock;
};

/**
 * Get the error message when we have an unfilled block
 * @param {string} topLevelType The block.type For our expected top level block
 */
StudioApp.prototype.getUnfilledFunctionalBlockError = function (topLevelType) {
  var unfilled = this.getUnfilledFunctionalBlock();

  if (!unfilled) {
    return null;
  }

  var topParent = unfilled;
  while (topParent.getParent()) {
    topParent = topParent.getParent();
  }

  if (unfilled.type === topLevelType) {
    return msg.emptyTopLevelBlock({topLevelBlockName: unfilled.getTitleValue()});
  }

  if (topParent.type !== 'functional_definition') {
    return msg.emptyFunctionalBlock();
  }

  var procedureInfo = topParent.getProcedureInfo();
  if (topParent.isVariable()) {
    return msg.emptyBlockInVariable({name: procedureInfo.name});
  } else {
    return msg.emptyBlockInFunction({name: procedureInfo.name});
  }
};

StudioApp.prototype.createCoordinateGridBackground = function (options) {
  var svgName = options.svg;
  var origin = options.origin;
  var firstLabel = options.firstLabel;
  var lastLabel = options.lastLabel;
  var increment = options.increment;

  var CANVAS_HEIGHT = 400;
  var CANVAS_WIDTH = 400;

  var svg = document.getElementById(svgName);

  var bbox, text, rect;
  for (var label = firstLabel; label <= lastLabel; label += increment) {
    // create x axis labels
    text = document.createElementNS('http://www.w3.org/2000/svg', 'text');
    text.appendChild(document.createTextNode(label));
    svg.appendChild(text);
    bbox = text.getBBox();
    text.setAttribute('x', label - origin - bbox.width / 2);
    text.setAttribute('y', CANVAS_HEIGHT);
    text.setAttribute('font-weight', 'bold');
    rect = rectFromElementBoundingBox(text);
    rect.setAttribute('fill', 'white');
    svg.insertBefore(rect, text);

    // create y axis labels
    text = document.createElementNS('http://www.w3.org/2000/svg', 'text');
    text.appendChild(document.createTextNode(label));
    svg.appendChild(text);
    bbox = text.getBBox();
    text.setAttribute('x', 0);
    text.setAttribute('y', CANVAS_HEIGHT - (label - origin));
    text.setAttribute('dominant-baseline', 'central');
    text.setAttribute('font-weight', 'bold');
    rect = rectFromElementBoundingBox(text);
    rect.setAttribute('fill', 'white');
    svg.insertBefore(rect, text);
  }
};

function rectFromElementBoundingBox(element) {
  var bbox = element.getBBox();
  var rect = document.createElementNS('http://www.w3.org/2000/svg', 'rect');
  rect.setAttribute('x', bbox.x);
  rect.setAttribute('y', bbox.y);
  rect.setAttribute('width', bbox.width);
  rect.setAttribute('height', bbox.height);
  return rect;
}<|MERGE_RESOLUTION|>--- conflicted
+++ resolved
@@ -417,8 +417,7 @@
     }).bind(this));
   }
 
-<<<<<<< HEAD
-  this.bindSmallFooterHandlers_();
+  smallFooterUtils.bindHandlers();
 };
 
 /**
@@ -495,9 +494,6 @@
     moreMenu.style.display = 'none';
     faGlyph.className = faGlyph.className.replace('fa-caret-down', 'fa-caret-up');
   });
-=======
-  smallFooterUtils.bindHandlers();
->>>>>>> 20f2428d
 };
 
 StudioApp.prototype.handleClearPuzzle = function (config) {
@@ -966,51 +962,14 @@
 }
 
 /**
-<<<<<<< HEAD
- * Sets the copyright flyout to sit exactly above the footer.
- */
-function repositionCopyrightFlyout() {
-  var copyrightFlyout = document.querySelector('#copyright-flyout');
-  var smallFooter = document.querySelector('.small-footer');
-  if (!(copyrightFlyout && smallFooter)) {
-    return;
-  }
-
-  copyrightFlyout.style.left = '0';
-  copyrightFlyout.style.paddingBottom = smallFooter.offsetHeight + 'px';
-}
-
-/**
- * Sets the more-menu size and position to sit above the footer and
- * match its full width.
- */
-function repositionMoreMenu() {
-  var smallFooter = document.querySelector('.small-footer');
-  var moreMenu = document.querySelector('#more-menu');
-  if (!(smallFooter && moreMenu)) {
-    return;
-  }
-
-  moreMenu.style.bottom = smallFooter.offsetHeight + 'px';
-  moreMenu.style.width = smallFooter.offsetWidth + 'px';
-}
-
-/**
-=======
->>>>>>> 20f2428d
  * Debounced onResize operations that update the layout to support sizing
  * to viewport height and using the small footer.
  * @type {Function}
  */
 var onResizeSmallFooter = _.debounce(function () {
   resizePinnedBelowVisualizationArea();
-<<<<<<< HEAD
-  repositionCopyrightFlyout();
-  repositionMoreMenu();
-=======
   smallFooterUtils.repositionCopyrightFlyout();
   smallFooterUtils.repositionMoreMenu();
->>>>>>> 20f2428d
 }, 10);
 
 StudioApp.prototype.onMouseDownVizResizeBar = function (event) {
