--- conflicted
+++ resolved
@@ -1562,10 +1562,6 @@
     case 'ST':  // Show Turtle
       this.visualization.avatar.visible = true;
       break;
-<<<<<<< HEAD
-      case 'sticker': {
-        let size = MAX_STICKER_SIZE;
-=======
     case 'sticker': {
       let size = MAX_STICKER_SIZE;
 
@@ -1576,36 +1572,9 @@
       if (this.visualization.shouldDrawNormalized_) {
         values = Object.keys(this.stickers);
       }
->>>>>>> 64f98906
-
-        if (typeof values[1] === 'number') {
-          size = values[1];
-        }
-
-<<<<<<< HEAD
-        if (this.visualization.shouldDrawNormalized_) {
-          values = Object.keys(this.stickers);
-        }
-
-        var img = this.stickers[values[0]];
-
-        var dimensions = scaleToBoundingBox(size, img.width, img.height);
-        var width = dimensions.width;
-        var height = dimensions.height;
-
-        // Rotate the image such the the turtle is at the center of the bottom of
-        // the image and the image is pointing (from bottom to top) in the same
-        // direction as the turtle.
-        this.visualization.ctxScratch.save();
-        this.visualization.ctxScratch.translate(this.visualization.x, this.visualization.y);
-        this.visualization.ctxScratch.rotate(this.visualization.degreesToRadians_(this.visualization.heading));
-        this.visualization.ctxScratch.drawImage(img, -width / 2, -height, width, height);
-
-        this.visualization.ctxScratch.restore();
-
-        break;
-      }
-=======
+
+      var img = this.stickers[values[0]];
+
       var dimensions = scaleToBoundingBox(size, img.width, img.height);
       var width = dimensions.width;
       var height = dimensions.height;
@@ -1616,13 +1585,12 @@
       this.visualization.ctxScratch.save();
       this.visualization.ctxScratch.translate(this.visualization.x, this.visualization.y);
       this.visualization.ctxScratch.rotate(this.visualization.degreesToRadians_(this.visualization.heading));
-      this.visualization.ctxScratch.drawImage(img, 0, 0, width, height, -width / 2, -height, width, height);
+      this.visualization.ctxScratch.drawImage(img, -width / 2, -height, width, height);
 
       this.visualization.ctxScratch.restore();
 
       break;
     }
->>>>>>> 64f98906
     case 'setArtist':
       if (this.skin.id !== values[0]) {
         this.skin = ArtistSkins.load(this.studioApp_.assetUrl, values[0]);
