/**
 * Blockly Demo: Turtle Graphics
 *
 * Copyright 2012 Google Inc.
 * http://blockly.googlecode.com/
 *
 * Licensed under the Apache License, Version 2.0 (the "License");
 * you may not use this file except in compliance with the License.
 * You may obtain a copy of the License at
 *
 *   http://www.apache.org/licenses/LICENSE-2.0
 *
 * Unless required by applicable law or agreed to in writing, software
 * distributed under the License is distributed on an "AS IS" BASIS,
 * WITHOUT WARRANTIES OR CONDITIONS OF ANY KIND, either express or implied.
 * See the License for the specific language governing permissions and
 * limitations under the License.
 */

// Globals used in this file:
//  Blockly

/**
 * @fileoverview Demonstration of Blockly: Turtle Graphics.
 * @author fraser@google.com (Neil Fraser)
 */

var React = require('react');
var ReactDOM = require('react-dom');
var color = require("../util/color");
var commonMsg = require('@cdo/locale');
var turtleMsg = require('./locale');
import CustomMarshalingInterpreter from '../lib/tools/jsinterpreter/CustomMarshalingInterpreter';
var ArtistAPI = require('./api');
var apiJavascript = require('./apiJavascript');
var Provider = require('react-redux').Provider;
var AppView = require('../templates/AppView');
var ArtistVisualizationColumn = require('./ArtistVisualizationColumn');
var utils = require('../utils');
var Slider = require('../slider');
var _ = require('lodash');
var dropletConfig = require('./dropletConfig');
var JSInterpreter = require('../lib/tools/jsinterpreter/JSInterpreter');
var JsInterpreterLogger = require('../JsInterpreterLogger');
import {
  getContainedLevelResultInfo,
  postContainedLevelAttempt,
  runAfterPostContainedLevel
} from '../containedLevels';
import {getStore} from '../redux';
import {TestResults} from '../constants';
import {captureThumbnailFromCanvas} from '../util/thumbnail';
import {blockAsXmlNode} from '../block_utils';
import ArtistSkins from './skins';

const CANVAS_HEIGHT = 400;
const CANVAS_WIDTH = 400;

const DEFAULT_X = CANVAS_WIDTH / 2;
const DEFAULT_Y = CANVAS_HEIGHT / 2;
const DEFAULT_DIRECTION = 90;

const MAX_STICKER_SIZE = 100;

const JOINT_RADIUS = 4;

const SMOOTH_ANIMATE_STEP_SIZE = 5;
const FAST_SMOOTH_ANIMATE_STEP_SIZE = 15;

/**
* Minimum joint segment length
*/
var JOINT_SEGMENT_LENGTH = 50;

/**
 * An x offset against the sprite edge where the decoration should be drawn,
 * along with whether it should be drawn before or after the turtle sprite itself.
 */
var ELSA_DECORATION_DETAILS = [
  { x: 15, when: "after" },
  { x: 26, when: "after" },
  { x: 37, when: "after" },
  { x: 46, when: "after" },
  { x: 60, when: "after" },
  { x: 65, when: "after" },
  { x: 66, when: "after" },
  { x: 64, when: "after" },
  { x: 62, when: "before" },
  { x: 55, when: "before" },
  { x: 48, when: "before" },
  { x: 33, when: "before" },
  { x: 31, when: "before" },
  { x: 22, when: "before" },
  { x: 17, when: "before" },
  { x: 12, when: "before" },
  { x:  8, when: "after" },
  { x: 10, when: "after" }
];

const REMIX_PROPS = [
  {
    defaultValues: {
      initialX: DEFAULT_X,
      initialY: DEFAULT_Y,
    },
    generateBlock: args => blockAsXmlNode('jump_to_xy', {
      titles: {
        'XPOS': args.initialX,
        'YPOS': args.initialY,
      }
    }),
  }, {
    defaultValues: {
      startDirection: DEFAULT_DIRECTION
    },
    generateBlock: args => blockAsXmlNode('draw_turn', {
      titles: {
        'DIR': 'turnRight',
      },
      values: {
        'VALUE': {
          type: 'math_number',
          titleName: 'NUM',
          titleValue: args.startDirection - DEFAULT_DIRECTION,
        },
      },
    }),
  },
];

/**
 * An instantiable Artist class
 * @param {StudioApp} studioApp The studioApp instance to build upon.
 */
var Artist = function () {
  this.skin = null;
  this.level = null;

  this.api = new ArtistAPI();
  apiJavascript.injectArtistAPI(this.api);

  /** @type {JSInterpreter} */
  this.JSInterpreter = null;

  /** @private {JsInterpreterLogger} */
  this.consoleLogger_ = new JsInterpreterLogger(window.console);

  // image icons and image paths for the 'set pattern block'
  this.lineStylePatternOptions = [];

  // PID of animation task currently executing.
  this.pid = 0;

  // Should the turtle be drawn?
  this.visible = true;

  // Set a turtle heading.
  this.heading = 0;

  // The avatar image
  this.avatarImage = new Image();
  this.numberAvatarHeadings = undefined;

  // The avatar animation decoration image
  this.decorationAnimationImage = new Image();

  // Drawing with a pattern
  this.currentPathPattern = new Image();
  this.loadedPathPatterns = [];
  this.isDrawingWithPattern = false;

  // these get set by init based on skin.
  this.avatarWidth = 0;
  this.avatarHeight = 0;
  this.decorationAnimationWidth = 85;
  this.decorationAnimationHeight = 85;
  this.speedSlider = null;

  this.ctxAnswer = null;
  this.ctxImages = null;
  this.ctxPredraw = null;
  this.ctxScratch = null;
  this.ctxPattern = null;
  this.ctxFeedback = null;
  this.ctxDisplay = null;

  this.isDrawingAnswer_ = false;
  this.isPredrawing_ = false;
};

module.exports = Artist;


/**
 * todo
 */
Artist.prototype.injectStudioApp = function (studioApp) {
  this.studioApp_ = studioApp;
  this.studioApp_.reset = _.bind(this.reset, this);
  this.studioApp_.runButtonClick = _.bind(this.runButtonClick, this);

  this.studioApp_.setCheckForEmptyBlocks(true);
};

/**
 * Initializes all sticker images as defined in this.skin.stickers, if any,
 * storing the created images in this.stickers.
 *
 * NOTE: initializes this.stickers as a side effect
 *
 * @return {Promise} that resolves once all images have finished loading,
 *         whether they did so successfully or not (or that resolves instantly
 *         if there are no images to load).
 */
Artist.prototype.preloadAllStickerImages = function () {
  this.stickers = {};

  const loadSticker = name => new Promise(resolve => {
    const img = new Image();

    img.onload = () => resolve();
    img.onerror = () => resolve();

    img.src = this.skin.stickers[name];
    this.stickers[name] = img;
  });

  const stickers = (this.skin && this.skin.stickers) || {};
  const stickerNames = Object.keys(stickers);

  if (stickerNames.length) {
    return Promise.all(stickerNames.map(loadSticker));
  } else {
    return Promise.resolve();
  }
};

/**
 * Initializes all pattern images as defined in
 * this.skin.lineStylePatternOptions, if any, storing the created images in
 * this.loadedPathPatterns.
 *
 * @return {Promise} that resolves once all images have finished loading,
 *         whether they did so successfully or not (or that resolves instantly
 *         if there are no images to load).
 */
Artist.prototype.preloadAllPatternImages = function () {
  const loadPattern = patternOption => new Promise(resolve => {
    const pattern = patternOption[1];

    if (this.skin[pattern]) {
      const img = new Image();

      img.onload = () => resolve();
      img.onerror = () => resolve();

      img.src = this.skin[pattern];
      this.loadedPathPatterns[pattern] = img;
    } else {
      resolve();
    }
  });

  const patternOptions = (this.skin && this.skin.lineStylePatternOptions);
  if (patternOptions.length) {
    return Promise.all(patternOptions.map(loadPattern));
  } else {
    return Promise.resolve();
  }
};

/**
 * Initialize Blockly and the turtle.  Called on page load.
 */
Artist.prototype.init = function (config) {
  if (!this.studioApp_) {
    throw new Error("Artist requires a StudioApp");
  }

  this.skin = config.skin;
  this.level = config.level;

<<<<<<< HEAD
  // Preload sticker images
  this.stickers = {};
  for (var name in this.skin.stickers) {
    var img = new Image();
    img.src = this.skin.stickers[name];

    this.stickers[name] = img;
  }

  this.artistId = this.skin.id;
=======
>>>>>>> 33d949a0
  if (this.skin.id === "anna" || this.skin.id === "elsa") {
    // let's try adding a background image
    this.level.images = [{}];
    this.level.images[0].filename = 'background.jpg';

    this.level.images[0].position = [0, 0];
    this.level.images[0].scale = 1;
  }

  config.grayOutUndeletableBlocks = true;
  config.forceInsertTopBlock = 'when_run';
  config.dropletConfig = dropletConfig;
  config.prepareForRemix = Artist.prototype.prepareForRemix.bind(this);

  if (this.skin.id === "anna") {
    this.avatarWidth = 73;
    this.avatarHeight = 100;
  } else if (this.skin.id === "elsa") {
    this.avatarWidth = 73;
    this.avatarHeight = 100;
    this.decorationAnimationWidth = 85;
    this.decorationAnimationHeight = 85;
  } else {
    this.avatarWidth = 70;
    this.avatarHeight = 51;
  }

  config.loadAudio = _.bind(this.loadAudio_, this);
  config.afterInject = _.bind(this.afterInject_, this, config);

  // Push initial level properties into the Redux store
  this.studioApp_.setPageConstants(config);

  var iconPath = '/blockly/media/turtle/' +
    (config.isLegacyShare && config.hideSource ? 'icons_white.png' : 'icons.png');
  var visualizationColumn = <ArtistVisualizationColumn iconPath={iconPath} />;

  return Promise.all([
    this.preloadAllStickerImages(),
    this.preloadAllPatternImages()
  ]).then(() => {
    ReactDOM.render(
      <Provider store={getStore()}>
        <AppView
          visualizationColumn={visualizationColumn}
          onMount={this.studioApp_.init.bind(this.studioApp_, config)}
        />
      </Provider>,
      document.getElementById(config.containerId)
    );
  });
};

/**
 * Add blocks that mimic level properties that are set on the current level
 * but not set by default, in this case the artist's starting position and
 * orientation.
 */
Artist.prototype.prepareForRemix = function () {
  const blocksDom = Blockly.Xml.blockSpaceToDom(Blockly.mainBlockSpace);
  const blocksDocument = blocksDom.ownerDocument;
  let next, removedBlock = false;
  let setArtistBlock = blocksDom.querySelector('block[type="turtle_setArtist"]');
  while (setArtistBlock) {
    removedBlock = true;
    next = setArtistBlock.querySelector('next');
    let parentNext = setArtistBlock.parentNode;
    let parentBlock = parentNext.parentNode;
    parentBlock.removeChild(parentNext);
    if (next) {
      parentBlock.appendChild(next);
    }
    setArtistBlock = blocksDom.querySelector('block[type="turtle_setArtist"]');
  }

  if (!removedBlock &&
      REMIX_PROPS.every(group => Object.keys(group.defaultValues).every(prop =>
        this.level[prop] === undefined ||
            this.level[prop] === group.defaultValues[prop]))) {
    // If all of the level props we need to worry about are undefined or equal
    // to the default value, we don't need to insert any new blocks.
    return Promise.resolve();
  }

  let whenRun = blocksDom.querySelector('block[type="when_run"]');
  if (!whenRun) {
    whenRun = blocksDocument.createElement('block');
    whenRun.setAttribute('type', 'when_run');
    blocksDom.appendChild(whenRun);
  }
  next = whenRun.querySelector('next');
  if (next) {
    whenRun.removeChild(next);
  }

  const insertBeforeNext = block => {
    if (next) {
      block.appendChild(next);
    }
    next = blocksDocument.createElement('next');
    next.appendChild(block);
  };

  for (let group of REMIX_PROPS) {
    let customized = false;
    for (let prop in group.defaultValues) {
      const value = this.level[prop];
      if (value !== undefined && value !== group.defaultValues[prop]) {
        customized = true;
        break;
      }
    }
    if (!customized) {
      continue;
    }
    const blockArgs = {};
    for (let prop in group.defaultValues) {
      blockArgs[prop] = this.level[prop] !== undefined ?
          this.level[prop] :
          group.defaultValues[prop];
    }
    insertBeforeNext(group.generateBlock(blockArgs));
  }

  whenRun.appendChild(next);

  Blockly.mainBlockSpace.clear();
  Blockly.Xml.domToBlockSpace(Blockly.mainBlockSpace, blocksDom);
  return Promise.resolve();
};

Artist.prototype.loadAudio_ = function () {
  this.studioApp_.loadAudio(this.skin.winSound, 'win');
  this.studioApp_.loadAudio(this.skin.startSound, 'start');
  this.studioApp_.loadAudio(this.skin.failureSound, 'failure');
};

/**
 * Code called after the blockly div + blockly core is injected into the document
 */
Artist.prototype.afterInject_ = function (config) {
  // Initialize the slider.
  var slider = document.getElementById('slider');
  this.speedSlider = new Slider(10, 35, 130, slider);

  // Change default speed (eg Speed up levels that have lots of steps).
  if (config.level.sliderSpeed) {
    this.speedSlider.setValue(config.level.sliderSpeed);
  }

  if (this.studioApp_.isUsingBlockly()) {
    // Add to reserved word list: API, local variables in execution evironment
    // (execute) and the infinite loop detection function.
    Blockly.JavaScript.addReservedWords('Turtle,code');
  }

  // Create hidden canvases.
  this.ctxAnswer = this.createCanvas_('answer', 400, 400).getContext('2d');
  this.ctxImages = this.createCanvas_('images', 400, 400).getContext('2d');
  this.ctxPredraw = this.createCanvas_('predraw', 400, 400).getContext('2d');
  this.ctxScratch = this.createCanvas_('scratch', 400, 400).getContext('2d');
  this.ctxPattern = this.createCanvas_('pattern', 400, 400).getContext('2d');
  this.ctxFeedback = this.createCanvas_('feedback', 154, 154).getContext('2d');
  this.ctxThumbnail = this.createCanvas_('thumbnail', 180, 180).getContext('2d');

  // Create display canvas.
  var displayCanvas = this.createCanvas_('display', 400, 400);

  var visualization = document.getElementById('visualization');
  visualization.appendChild(displayCanvas);
  this.ctxDisplay = displayCanvas.getContext('2d');

  // TODO (br-pair): - pull this out?
  if (this.studioApp_.isUsingBlockly() && (this.skin.id === "anna" || this.skin.id === "elsa")) {
    // Override colour_random to only generate random colors from within our frozen
    // palette
    Blockly.JavaScript.colour_random = function () {
      // Generate a random colour.
      if (!Blockly.JavaScript.definitions_.colour_random) {
        var functionName = Blockly.JavaScript.variableDB_.getDistinctName(
          'colour_random', Blockly.Generator.NAME_TYPE);
        Blockly.JavaScript.colour_random.functionName = functionName;
        var func = [];
        func.push('function ' + functionName + '() {');
        func.push('   var colors = ' + JSON.stringify(Blockly.FieldColour.COLOURS) + ';');
        func.push('  return colors[Math.floor(Math.random()*colors.length)];');
        func.push('}');
        Blockly.JavaScript.definitions_.colour_random = func.join('\n');
      }
      var code = Blockly.JavaScript.colour_random.functionName + '()';
      return [code, Blockly.JavaScript.ORDER_FUNCTION_CALL];
    };
  }

  this.loadDecorationAnimation();

  // Set their initial contents.
  this.loadTurtle(true /* initializing */);
  this.drawImages();

  this.isDrawingAnswer_ = true;
  this.drawAnswer();
  this.isDrawingAnswer_ = false;

  if (this.level.predrawBlocks) {
    this.isPredrawing_ = true;
    this.drawBlocksOnCanvas(this.level.predrawBlocks, this.ctxPredraw);
    this.isPredrawing_ = false;
  }

  this.loadPatterns();

  // Adjust visualizationColumn width.
  var visualizationColumn = document.getElementById('visualizationColumn');
  visualizationColumn.style.width = '400px';
<<<<<<< HEAD
};

Artist.prototype.loadPatterns = function () {
  for ( var i = 0; i < this.skin.lineStylePatternOptions.length; i++) {
    var pattern = this.skin.lineStylePatternOptions[i][1];
    if (this.skin[pattern] && !this.loadedPathPatterns[pattern]) {
      var img = new Image();
      img.src = this.skin[pattern];
      this.loadedPathPatterns[pattern] = img;
    }
  }
=======
>>>>>>> 33d949a0
};

/**
 * On startup draw the expected answer and save it to the answer canvas.
 */
Artist.prototype.drawAnswer = function () {
  if (this.level.solutionBlocks) {
    this.drawBlocksOnCanvas(this.level.solutionBlocks, this.ctxAnswer);
  } else {
    this.drawLogOnCanvas(this.level.answer, this.ctxAnswer);
  }
};

/**
 * Given a set of commands and a canvas, draws the commands onto the canvas
 * composited over the scratch canvas.
 */
Artist.prototype.drawLogOnCanvas = function (log, canvas) {
  this.studioApp_.reset();
  while (log.length) {
    var tuple = log.shift();
    this.step(tuple[0], tuple.splice(1), {smoothAnimate: false});
    this.resetStepInfo_();
  }
  canvas.globalCompositeOperation = 'copy';
  canvas.drawImage(this.ctxScratch.canvas, 0, 0);
  canvas.globalCompositeOperation = 'source-over';
};

/**
 * Evaluates blocks or code, and draws onto given canvas.
 */
Artist.prototype.drawBlocksOnCanvas = function (blocksOrCode, canvas) {
  var code;
  if (this.studioApp_.isUsingBlockly()) {
    var domBlocks = Blockly.Xml.textToDom(blocksOrCode);
    code = Blockly.Generator.xmlToCode('JavaScript', domBlocks);
  } else {
    code = blocksOrCode;
  }
  this.evalCode(code);
  this.drawCurrentBlocksOnCanvas(canvas);
};

/**
 * Draws the results of block evaluation (stored on api.log) onto the given
 * canvas.
 */
Artist.prototype.drawCurrentBlocksOnCanvas = function (canvas) {
  this.drawLogOnCanvas(this.api.log, canvas);
};

/**
 * Place an image at the specified coordinates.
 * Code from http://stackoverflow.com/questions/5495952. Thanks, Phrogz.
 * @param {string} filename Relative path to image.
 * @param {!Array} position An x-y pair.
 * @param {number} optional scale at which image is drawn
 */
Artist.prototype.placeImage = function (filename, position, scale) {
  var img = new Image();
  img.onload = _.bind(function () {
    if (img.width !== 0) {
      if (scale) {
        this.ctxImages.drawImage(img, position[0], position[1], img.width,
          img.height, 0, 0, img.width * scale, img.height * scale);
      } else  {
        this.ctxImages.drawImage(img, position[0], position[1]);
      }
    }
    this.display();
  }, this);

  if (this.skin.id === "anna" || this.skin.id === "elsa") {
    img.src = this.skin.assetUrl(filename);
  } else {
    // This is necessary when loading images from image.code.org to
    // request the image with ACAO headers so that canvas will not flag
    // it as tainted
    img.crossOrigin = "anonymous";
    img.src = filename.startsWith('http') ?
        filename :
        this.studioApp_.assetUrl('media/turtle/' + filename);
  }
};

/**
 * Draw the images for this page and level onto this.ctxImages.
 */
Artist.prototype.drawImages = function () {
  if (!this.level.images) {
    return;
  }
  for (var i = 0; i < this.level.images.length; i++) {
    var image = this.level.images[i];
    this.placeImage(image.filename, image.position, image.scale);
  }
  this.ctxImages.globalCompositeOperation = 'copy';
  this.ctxImages.drawImage(this.ctxScratch.canvas, 0, 0);
  this.ctxImages.globalCompositeOperation = 'source-over';
};

/**
 * Initialize the turtle image on load.
 */
Artist.prototype.loadTurtle = function (initializing = true) {
  const onloadCallback = initializing ? this.display : this.drawTurtle;
  this.avatarImage.onload = _.bind(onloadCallback, this);

  this.avatarImage.src = this.skin.avatar;
  if (this.skin.id === "anna") {
    this.numberAvatarHeadings = 36;
  } else if (this.skin.id === "elsa") {
    this.numberAvatarHeadings = 18;
  } else {
    this.numberAvatarHeadings = 180;
  }
  this.avatarImage.spriteHeight = this.avatarHeight;
  this.avatarImage.spriteWidth = this.avatarWidth;
};

/**
 * Initial the turtle animation deocration on load.
 */
Artist.prototype.loadDecorationAnimation = function () {
  if (this.skin.id === "elsa") {
    this.decorationAnimationImage.src = this.skin.decorationAnimation;
    this.decorationAnimationImage.height = this.decorationAnimationHeight;
    this.decorationAnimationImage.width = this.decorationAnimationWidth;
  }
};

var turtleFrame = 0;


/**
 * Draw the turtle image based on this.x, this.y, and this.heading.
 */
Artist.prototype.drawTurtle = function () {
  if (!this.visible) {
    return;
  }
  this.drawDecorationAnimation("before");

  var sourceY;
  // Computes the index of the image in the sprite.
  var index = Math.floor(this.heading * this.numberAvatarHeadings / 360);
  if (this.skin.id === "anna" || this.skin.id === "elsa") {
    // the rotations in the sprite sheet go in the opposite direction.
    index = this.numberAvatarHeadings - index;

    // and they are 180 degrees out of phase.
    index = (index + this.numberAvatarHeadings/2) % this.numberAvatarHeadings;
  }
  var sourceX = this.avatarImage.spriteWidth * index;
  if (this.skin.id === "anna" || this.skin.id === "elsa") {
    sourceY = this.avatarImage.spriteHeight * turtleFrame;
    turtleFrame = (turtleFrame + 1) % this.skin.turtleNumFrames;
  } else {
    sourceY = 0;
  }
  var sourceWidth = this.avatarImage.spriteWidth;
  var sourceHeight = this.avatarImage.spriteHeight;
  var destWidth = this.avatarImage.spriteWidth;
  var destHeight = this.avatarImage.spriteHeight;
  var destX = this.x - destWidth / 2;
  var destY = this.y - destHeight + 7;

  if (this.avatarImage.width === 0 || this.avatarImage.height === 0) {
    return;
  }

  if (sourceX < 0 ||
      sourceY < 0 ||
      sourceX + sourceWidth  -0 > this.avatarImage.width ||
      sourceY + sourceHeight > this.avatarImage.height) {
    return;
  }

  if (this.avatarImage.width !== 0) {
    this.ctxDisplay.drawImage(
      this.avatarImage,
      Math.round(sourceX), Math.round(sourceY),
      sourceWidth - 0, sourceHeight,
      Math.round(destX), Math.round(destY),
      destWidth - 0, destHeight);
  }

  this.drawDecorationAnimation("after");
};

/**
  * This is called twice, once with "before" and once with "after", referring to before or after
  * the sprite is drawn.  For some angles it should be drawn before, and for some after.
  */

Artist.prototype.drawDecorationAnimation = function (when) {
  if (this.skin.id === "elsa") {
    var frameIndex = (turtleFrame + 10) % this.skin.decorationAnimationNumFrames;

    var angleIndex = Math.floor(this.heading * this.numberAvatarHeadings / 360);

    // the rotations in the Anna & Elsa sprite sheets go in the opposite direction.
    angleIndex = this.numberAvatarHeadings - angleIndex;

    // and they are 180 degrees out of phase.
    angleIndex = (angleIndex + this.numberAvatarHeadings/2) % this.numberAvatarHeadings;

    if (ELSA_DECORATION_DETAILS[angleIndex].when === when) {
      var sourceX = this.decorationAnimationImage.width * frameIndex;
      var sourceY = 0;
      var sourceWidth = this.decorationAnimationImage.width;
      var sourceHeight = this.decorationAnimationImage.height;
      var destWidth = sourceWidth;
      var destHeight = sourceHeight;
      var destX = this.x - destWidth / 2 - 15 - 15 + ELSA_DECORATION_DETAILS[angleIndex].x;
      var destY = this.y - destHeight / 2 - 100;

      if (this.decorationAnimationImage.width !== 0) {
        this.ctxDisplay.drawImage(
          this.decorationAnimationImage,
          Math.round(sourceX), Math.round(sourceY),
          sourceWidth, sourceHeight,
          Math.round(destX), Math.round(destY),
          destWidth, destHeight);
      }
    }
  }
};


/**
 * Reset the turtle to the start position, clear the display, and kill any
 * pending tasks.
 * @param {boolean} ignore Required by the API but ignored by this
 *     implementation.
 */
Artist.prototype.reset = function (ignore) {
  // Standard starting location and heading of the turtle.
  this.x = DEFAULT_X;
  this.y = DEFAULT_Y;
  this.heading = this.level.startDirection !== undefined ?
      this.level.startDirection : DEFAULT_DIRECTION;
  this.penDownValue = true;
  this.visible = true;

  // For special cases, use a different initial location.
  if (this.level.initialX !== undefined) {
    this.x = this.level.initialX;
  }
  if (this.level.initialY !== undefined) {
    this.y = this.level.initialY;
  }
  // Clear the display.
  this.ctxScratch.canvas.width = this.ctxScratch.canvas.width;
  this.ctxPattern.canvas.width = this.ctxPattern.canvas.width;
  if (this.skin.id === "anna" || this.skin.id === "elsa") {
    this.ctxScratch.strokeStyle = 'rgb(255,255,255)';
    this.ctxScratch.fillStyle = 'rgb(255,255,255)';
    this.ctxScratch.lineWidth = 2;
  } else {
    this.ctxScratch.strokeStyle = '#000000';
    this.ctxScratch.fillStyle = '#000000';
    this.ctxScratch.lineWidth = 5;
  }

  this.ctxScratch.lineCap = 'round';
  this.ctxScratch.font = 'normal 18pt Arial';
  this.display();

  // Clear the feedback.
  this.ctxFeedback.clearRect(
      0, 0, this.ctxFeedback.canvas.width, this.ctxFeedback.canvas.height);

  this.selectPattern();

  // Kill any task.
  if (this.pid) {
    window.clearTimeout(this.pid);
  }
  this.pid = 0;

  // Discard the interpreter.
  this.consoleLogger_.detach();

  // Discard the interpreter.
  if (this.JSInterpreter) {
    this.JSInterpreter.deinitialize();
    this.JSInterpreter = null;
  }
  this.executionError = null;

  // Stop the looping sound.
  this.studioApp_.stopLoopingAudio('start');

  this.resetStepInfo_();
};


/**
 * Copy the scratch canvas to the display canvas. Add a turtle marker.
 */
Artist.prototype.display = function () {
  // FF on linux retains drawing of previous location of artist unless we clear
  // the canvas first.
  var style = this.ctxDisplay.fillStyle;
  this.ctxDisplay.fillStyle = color.white;
  this.ctxDisplay.clearRect(0, 0, this.ctxDisplay.canvas.width,
    this.ctxDisplay.canvas.width);
  this.ctxDisplay.fillStyle = style;

  this.ctxDisplay.globalCompositeOperation = 'copy';
  // Draw the images layer.
  this.ctxDisplay.globalCompositeOperation = 'source-over';
  this.ctxDisplay.drawImage(this.ctxImages.canvas, 0, 0);

  // Draw the predraw layer.
  this.ctxDisplay.globalCompositeOperation = 'source-over';
  this.ctxDisplay.drawImage(this.ctxPredraw.canvas, 0, 0);

  // Draw the answer layer.
  if (this.skin.id === "anna" || this.skin.id === "elsa") {
    this.ctxDisplay.globalAlpha = 0.4;
  } else {
    this.ctxDisplay.globalAlpha = 0.3;
  }
  this.ctxDisplay.drawImage(this.ctxAnswer.canvas, 0, 0);
  this.ctxDisplay.globalAlpha = 1;

  // Draw the pattern layer.
  this.ctxDisplay.globalCompositeOperation = 'source-over';
  this.ctxDisplay.drawImage(this.ctxPattern.canvas, 0, 0);

  // Draw the user layer.
  this.ctxDisplay.globalCompositeOperation = 'source-over';
  this.ctxDisplay.drawImage(this.ctxScratch.canvas, 0, 0);

  // Draw the turtle.
  this.drawTurtle();
};

/**
 * Click the run button.  Start the program.
 */
Artist.prototype.runButtonClick = function () {
  this.studioApp_.toggleRunReset('reset');
  document.getElementById('spinner').style.visibility = 'visible';
  if (this.studioApp_.isUsingBlockly()) {
    Blockly.mainBlockSpace.traceOn(true);
  }
  this.studioApp_.attempts++;
  this.execute();
};

Artist.prototype.evalCode = function (code) {
  try {
    CustomMarshalingInterpreter.evalWith(code, {
      Turtle: this.api
    });
  } catch (e) {
    // Infinity is thrown if we detect an infinite loop. In that case we'll
    // stop further execution, animate what occurred before the infinite loop,
    // and analyze success/failure based on what was drawn.
    // Otherwise, abnormal termination is a user error.
    if (e !== 'Infinity') {
      // call window.onerror so that we get new relic collection.  prepend with
      // UserCode so that it's clear this is in eval'ed code.
      if (window.onerror) {
        window.onerror("UserCode:" + e.message, document.URL, 0);
      }
      window.alert(e);
    }
  }
};

/**
 * Set up the JSInterpreter and consoleLogger for editCode levels
 */
Artist.prototype.initInterpreter = function () {
  if (!this.level.editCode) {
    return;
  }
  this.JSInterpreter = new JSInterpreter({
    studioApp: this.studioApp_,
    shouldRunAtMaxSpeed: function () { return false; }
  });
  this.JSInterpreter.onExecutionError.register(this.handleExecutionError.bind(this));
  this.consoleLogger_.attachTo(this.JSInterpreter);
  this.JSInterpreter.parse({
    code: this.studioApp_.getCode(),
    blocks: dropletConfig.blocks,
    blockFilter: this.level.executePaletteApisOnly && this.level.codeFunctions
  });
};

/**
 * Handle an execution error from the interpreter
 */
Artist.prototype.handleExecutionError = function (err, lineNumber) {
  this.consoleLogger_.log(err);

  this.executionError = { err: err, lineNumber: lineNumber };

  if (err instanceof SyntaxError) {
    this.testResults = TestResults.SYNTAX_ERROR_FAIL;
  }

  this.finishExecution_();
};

/**
 * Execute the user's code.  Heaven help us...
 */
Artist.prototype.execute = function () {
  this.api.log = [];

  // Reset the graphic.
  this.studioApp_.reset();

  if (this.studioApp_.hasUnwantedExtraTopBlocks() ||
      this.studioApp_.hasDuplicateVariablesInForLoops()) {
    // immediately check answer, which will fail and report top level blocks
    this.checkAnswer();
    return;
  }

  if (this.level.editCode) {
    this.initInterpreter();
  } else {
    let codeBlocks = Blockly.mainBlockSpace.getTopBlocks(true);
    if (this.studioApp_.initializationBlocks) {
      codeBlocks = this.studioApp_.initializationBlocks.concat(codeBlocks);
    }

    this.code = Blockly.Generator.blocksToCode('JavaScript', codeBlocks);
    this.evalCode(this.code);
  }

  // api.log now contains a transcript of all the user's actions.
  this.studioApp_.playAudio('start', {loop : true});
  // animate the transcript.

  this.pid = window.setTimeout(_.bind(this.animate, this), 100);

  if (this.studioApp_.isUsingBlockly()) {
    // Disable toolbox while running
    Blockly.mainBlockSpaceEditor.setEnableToolbox(false);
  }
};

/**
 * Special case: if we have a turn, followed by a move forward, then we can just
 * do the turn instantly and then begin the move forward in the same frame.
 */
Artist.prototype.checkforTurnAndMove_ = function () {
  var nextIsForward = false;

  var currentTuple = this.api.log[0];
  var currentCommand = currentTuple[0];
  var currentValues = currentTuple.slice(1);

  // Check first for a small turn movement.
  if (currentCommand === 'RT') {
    var currentAngle = currentValues[0];
    if (Math.abs(currentAngle) <= 10) {
      // Check that next command is a move forward.
      if (this.api.log.length > 1) {
        var nextTuple = this.api.log[1];
        var nextCommand = nextTuple[0];
        if (nextCommand === 'FD') {
          nextIsForward = true;
        }
      }
    }
  }

  return nextIsForward;
};


/**
 * Attempt to execute one command from the log of API commands.
 */
Artist.prototype.executeTuple_ = function () {
  if (this.api.log.length === 0) {
    return false;
  }

  var executeSecondTuple;

  do {
    // Unless something special happens, we will just execute a single tuple.
    executeSecondTuple = false;

    var tuple = this.api.log[0];
    var command = tuple[0];
    var id = tuple[tuple.length-1];

    this.studioApp_.highlight(String(id));

    // Should we execute another tuple in this frame of animation?
    if (this.skin.consolidateTurnAndMove && this.checkforTurnAndMove_()) {
      executeSecondTuple = true;
    }

    // We only smooth animate for Anna & Elsa, and only if there is not another tuple to be done.
    var tupleDone = this.step(command, tuple.slice(1), {smoothAnimate: this.skin.smoothAnimate && !executeSecondTuple});
    this.display();

    if (tupleDone) {
      this.api.log.shift();
      this.resetStepInfo_();
    }
  } while (executeSecondTuple);

  return true;
};

/**
 * Handle the tasks to be done after the user program is finished.
 */
Artist.prototype.finishExecution_ = function () {
  document.getElementById('spinner').style.visibility = 'hidden';
  if (this.studioApp_.isUsingBlockly()) {
    Blockly.mainBlockSpace.highlightBlock(null);
  }
  this.checkAnswer();
};

/**
 * Iterate through the recorded path and animate the turtle's actions.
 */
Artist.prototype.animate = function () {

  // All tasks should be complete now.  Clean up the PID list.
  this.pid = 0;

  // Scale the speed non-linearly, to give better precision at the fast end.
  var stepSpeed = 1000 * Math.pow(1 - this.speedSlider.getValue(), 2) / this.skin.speedModifier;

  // when smoothAnimate is true, we divide long steps into partitions of this
  // size.
  this.smoothAnimateStepSize = (stepSpeed === 0 ?
    FAST_SMOOTH_ANIMATE_STEP_SIZE : SMOOTH_ANIMATE_STEP_SIZE);

  if (this.level.editCode &&
      this.JSInterpreter &&
      this.JSInterpreter.initialized()) {

    var programDone = false;
    var completedTuple = false;

    do {
      programDone = this.JSInterpreter.isProgramDone();

      if (!programDone) {
        this.JSInterpreter.executeInterpreter();

        completedTuple = this.executeTuple_();
      }
    } while (!programDone && !completedTuple);

    if (!completedTuple) {
      completedTuple = this.executeTuple_();
    }
    if (programDone && !completedTuple) {
      // All done:
      this.finishExecution_();
      return;
    }
  } else {
    if (!this.executeTuple_()) {
      this.finishExecution_();
      return;
    }
  }

  this.pid = window.setTimeout(_.bind(this.animate, this), stepSpeed);
};

Artist.prototype.calculateSmoothAnimate = function (options, distance) {
  var tupleDone = true;
  var stepDistanceCovered = this.stepDistanceCovered;

  if (options && options.smoothAnimate) {
    var fullDistance = distance;
    var smoothAnimateStepSize = this.smoothAnimateStepSize;

    if (fullDistance < 0) {
      // Going backward.
      if (stepDistanceCovered - smoothAnimateStepSize <= fullDistance) {
        // clamp at maximum
        distance = fullDistance - stepDistanceCovered;
        stepDistanceCovered = fullDistance;
      } else {
        distance = -smoothAnimateStepSize;
        stepDistanceCovered -= smoothAnimateStepSize;
        tupleDone = false;
      }

    } else {
      // Going foward.
      if (stepDistanceCovered + smoothAnimateStepSize >= fullDistance) {
        // clamp at maximum
        distance = fullDistance - stepDistanceCovered;
        stepDistanceCovered = fullDistance;
      } else {
        distance = smoothAnimateStepSize;
        stepDistanceCovered += smoothAnimateStepSize;
        tupleDone = false;
      }
    }
  }

  this.stepDistanceCovered = stepDistanceCovered;

  return { tupleDone: tupleDone, distance: distance };
};

/**
 * Execute one step.
 * @param {string} command Logo-style command (e.g. 'FD' or 'RT').
 * @param {!Array} values List of arguments for the command.
 * @param {number} fraction How much of this step's distance do we draw?
 * @param {object} single option for now: smoothAnimate (true/false)
 */
Artist.prototype.step = function (command, values, options) {
  var tupleDone = true;
  var result;
  var distance;
  var heading;

  switch (command) {
    case 'FD':  // Forward
      distance = values[0];
      result = this.calculateSmoothAnimate(options, distance);
      tupleDone = result.tupleDone;
      this.moveForward_(result.distance);
      break;
    case 'JF':  // Jump forward
      distance = values[0];
      result = this.calculateSmoothAnimate(options, distance);
      tupleDone = result.tupleDone;
      this.jumpForward_(result.distance);
      break;
    case 'MV':  // Move (direction)
      distance = values[0];
      heading = values[1];
      result = this.calculateSmoothAnimate(options, distance);
      tupleDone = result.tupleDone;
      this.setHeading_(heading);
      this.moveForward_(result.distance);
      break;
    case 'JT':  // Jump To Location
      this.jumpTo_(values[0]);
      break;
    case 'MD':  // Move diagonally (use longer steps if showing joints)
      distance = values[0];
      heading = values[1];
      result = this.calculateSmoothAnimate(options, distance);
      tupleDone = result.tupleDone;
      this.setHeading_(heading);
      this.moveForward_(result.distance, true);
      break;
    case 'JD':  // Jump (direction)
      distance = values[0];
      heading = values[1];
      result = this.calculateSmoothAnimate(options, distance);
      tupleDone = result.tupleDone;
      this.setHeading_(heading);
      this.jumpForward_(result.distance);
      break;
    case 'RT':  // Right Turn
      distance = values[0];
      result = this.calculateSmoothAnimate(options, distance);
      tupleDone = result.tupleDone;
      this.turnByDegrees_(result.distance);
      break;
    case 'DP':  // Draw Print
      this.ctxScratch.save();
      this.ctxScratch.translate(this.x, this.y);
      this.ctxScratch.rotate(utils.degreesToRadians(this.heading - 90));
      this.ctxScratch.fillText(values[0], 0, 0);
      this.ctxScratch.restore();
      break;
    case 'GA':  // Global Alpha
      var alpha = values[0];
      alpha = Math.max(0, alpha);
      alpha = Math.min(100, alpha);
      this.ctxScratch.globalAlpha = alpha / 100;
      break;
    case 'DF':  // Draw Font
      this.ctxScratch.font = values[2] + ' ' + values[1] + 'pt ' + values[0];
      break;
    case 'PU':  // Pen Up
      this.penDownValue = false;
      break;
    case 'PD':  // Pen Down
      this.penDownValue = true;
      break;
    case 'PW':  // Pen Width
      this.ctxScratch.lineWidth = values[0];
      break;
    case 'PC':  // Pen Colour
      this.ctxScratch.strokeStyle = values[0];
      this.ctxScratch.fillStyle = values[0];
      if (this.skin.id !== "anna" && this.skin.id !== "elsa") {
        this.isDrawingWithPattern = false;
      }
      break;
    case 'PS':  // Pen style with image
      if (!values[0] || values[0] === 'DEFAULT') {
          this.setPattern(null);
      } else {
        this.setPattern(values[0]);
      }
      break;
    case 'HT':  // Hide Turtle
      this.visible = false;
      break;
    case 'ST':  // Show Turtle
      this.visible = true;
      break;
    case 'sticker':
      var img = this.stickers[values[0]];

      var dimensions = scaleToBoundingBox(MAX_STICKER_SIZE, img.width, img.height);
      var width = dimensions.width;
      var height = dimensions.height;

      // Rotate the image such the the turtle is at the center of the bottom of
      // the image and the image is pointing (from bottom to top) in the same
      // direction as the turtle.
      this.ctxScratch.save();
      this.ctxScratch.translate(this.x, this.y);
      this.ctxScratch.rotate(utils.degreesToRadians(this.heading));
      this.ctxScratch.drawImage(img, -width / 2, -height, width, height);
      this.ctxScratch.restore();

      break;
    case 'setArtist':
      if (this.skin.id !== values[0]) {
        this.skin = ArtistSkins.load(this.studioApp_.assetUrl, values[0]);
        this.loadTurtle(false /* initializing */);
        this.loadPatterns();
        this.selectPattern();
      }
      break;
  }

  return tupleDone;
};

/**
 * Given the width and height of a rectangle this scales the dimensions
 * proportionally such that neither is larger than a given maximum size.
 *
 * @param maxSize - The maximum size of either dimension
 * @param width - The current width of a rectangle
 * @param height - The current height of a rectangle
 * @return an object containing the scaled width and height.
 */
function scaleToBoundingBox(maxSize, width, height) {
  if (width < maxSize && height < maxSize) {
    return {width: width, height: height};
  }

  var newWidth;
  var newHeight;

  if (width > height) {
    newWidth = maxSize;
    newHeight = height * (maxSize / width);
  } else {
    newHeight = maxSize;
    newWidth = width * (maxSize / height);
  }

  return {width: newWidth, height: newHeight};
}

Artist.prototype.selectPattern = function () {
  if (this.skin.id === "anna") {
    this.setPattern("annaLine");
  } else if (this.skin.id === "elsa") {
    this.setPattern("elsaLine");
  } else {
    // Reset to empty pattern
    this.setPattern(null);
  }
};

Artist.prototype.setPattern = function (pattern) {
  if (this.loadedPathPatterns[pattern]) {
    this.currentPathPattern = this.loadedPathPatterns[pattern];
    this.isDrawingWithPattern = true;
  } else if (pattern === null) {
    this.currentPathPattern = new Image();
    this.isDrawingWithPattern = false;
  }
};

Artist.prototype.jumpTo_ = function (pos) {
  let x, y;
  if (Array.isArray(pos)) {
    [x, y] = pos;
  } else {
    x = utils.xFromPosition(pos, CANVAS_WIDTH);
    y = utils.yFromPosition(pos, CANVAS_HEIGHT);
  }
  this.x = Number(x);
  this.y = Number(y);
};

Artist.prototype.jumpForward_ = function (distance) {
  this.x += distance * Math.sin(utils.degreesToRadians(this.heading));
  this.y -= distance * Math.cos(utils.degreesToRadians(this.heading));
};

Artist.prototype.moveByRelativePosition_ = function (x, y) {
  this.x += x;
  this.y += y;
};

Artist.prototype.dotAt_ = function (x, y) {
  // WebKit (unlike Gecko) draws nothing for a zero-length line, so draw a very short line.
  var dotLineLength = 0.1;
  this.ctxScratch.lineTo(x + dotLineLength, y);
};

Artist.prototype.circleAt_ = function (x, y, radius) {
  this.ctxScratch.arc(x, y, radius, 0, 2 * Math.PI);
};

Artist.prototype.drawToTurtle_ = function (distance) {
  var isDot = (distance === 0);
  if (isDot) {
    this.dotAt_(this.x, this.y);
  } else {
    this.ctxScratch.lineTo(this.x, this.y);
  }
};

Artist.prototype.turnByDegrees_ = function (degreesRight) {
  this.setHeading_(this.heading + degreesRight);
};

Artist.prototype.setHeading_ = function (heading) {
  heading = this.constrainDegrees_(heading);
  this.heading = heading;
};

Artist.prototype.constrainDegrees_ = function (degrees) {
  degrees %= 360;
  if (degrees < 0) {
    degrees += 360;
  }
  return degrees;
};

Artist.prototype.moveForward_ = function (distance, isDiagonal) {
  if (!this.penDownValue) {
    this.jumpForward_(distance);
    return;
  }
  if (this.isDrawingWithPattern) {
    this.drawForwardLineWithPattern_(distance);

    // Frozen gets both a pattern and a line over the top of it.
    if (this.skin.id !== "elsa" && this.skin.id !== "anna") {
      return;
    }
  }

  this.drawForward_(distance, isDiagonal);
};

Artist.prototype.drawForward_ = function (distance, isDiagonal) {
  if (this.shouldDrawJoints_()) {
    this.drawForwardWithJoints_(distance, isDiagonal);
  } else {
    this.drawForwardLine_(distance);
  }
};

/**
 * Draws a line of length `distance`, adding joint knobs along the way at
 * intervals of `JOINT_SEGMENT_LENGTH` if `isDiagonal` is false, or
 * `JOINT_SEGMENT_LENGTH * sqrt(2)` if `isDiagonal` is true.
 * @param distance
 * @param isDiagonal
 */
Artist.prototype.drawForwardWithJoints_ = function (distance, isDiagonal) {
  var remainingDistance = distance;
  var segmentLength = JOINT_SEGMENT_LENGTH * (isDiagonal ? Math.sqrt(2) : 1);

  if (remainingDistance >= segmentLength) {
    this.drawJointAtTurtle_();
  }

  while (remainingDistance > 0) {
    var enoughForFullSegment = remainingDistance >= segmentLength;
    var currentSegmentLength = enoughForFullSegment ? segmentLength : remainingDistance;

    remainingDistance -= currentSegmentLength;

    this.drawForwardLine_(currentSegmentLength);

    if (enoughForFullSegment) {
      this.drawJointAtTurtle_();
    }
  }
};

Artist.prototype.drawForwardLine_ = function (distance) {

  if (this.skin.id === "anna" || this.skin.id === "elsa") {
    this.ctxScratch.beginPath();
    this.ctxScratch.moveTo(this.stepStartX, this.stepStartY);
    this.jumpForward_(distance);
    this.drawToTurtle_(distance);
    this.ctxScratch.stroke();
  } else {
    this.ctxScratch.beginPath();
    this.ctxScratch.moveTo(this.x, this.y);
    this.jumpForward_(distance);
    this.drawToTurtle_(distance);
    this.ctxScratch.stroke();
  }

};

Artist.prototype.drawForwardLineWithPattern_ = function (distance) {
  var img;
  var startX;
  var startY;

  if (this.skin.id === "anna" || this.skin.id === "elsa") {
    this.ctxPattern.moveTo(this.stepStartX, this.stepStartY);
    img = this.currentPathPattern;
    startX = this.stepStartX;
    startY = this.stepStartY;

    var lineDistance = Math.abs(this.stepDistanceCovered);

    this.ctxPattern.save();
    this.ctxPattern.translate(startX, startY);
    // increment the angle and rotate the image.
    // Need to subtract 90 to accomodate difference in canvas vs. Turtle direction
    this.ctxPattern.rotate(utils.degreesToRadians(this.heading - 90));

    var clipSize;
    if (lineDistance % this.smoothAnimateStepSize === 0) {
      clipSize = this.smoothAnimateStepSize;
    } else if (lineDistance > this.smoothAnimateStepSize) {
      // this happens when our line was not divisible by smoothAnimateStepSize
      // and we've hit our last chunk
      clipSize = lineDistance % this.smoothAnimateStepSize;
    } else {
      clipSize = lineDistance;
    }
    if (img.width !== 0) {
      this.ctxPattern.drawImage(img,
        // Start point for clipping image
        Math.round(lineDistance), 0,
        // clip region size
        clipSize, img.height,
        // some mysterious hand-tweaking done by Brendan
        Math.round((this.stepDistanceCovered - clipSize - 2)), Math.round((- 18)),
        clipSize, img.height);
    }

    this.ctxPattern.restore();

  } else {

    this.ctxScratch.moveTo(this.x, this.y);
    img = this.currentPathPattern;
    startX = this.x;
    startY = this.y;

    this.jumpForward_(distance);
    this.ctxScratch.save();
    this.ctxScratch.translate(startX, startY);
    // increment the angle and rotate the image.
    // Need to subtract 90 to accomodate difference in canvas vs. Turtle direction
    this.ctxScratch.rotate(utils.degreesToRadians(this.heading - 90));

    if (img.width !== 0) {
      this.ctxScratch.drawImage(img,
        // Start point for clipping image
        0, 0,
        // clip region size
        distance+img.height / 2, img.height,
        // draw location relative to the ctx.translate point pre-rotation
        -img.height / 4, -img.height / 2,
        distance+img.height / 2, img.height);
    }

    this.ctxScratch.restore();
  }
};

Artist.prototype.shouldDrawJoints_ = function () {
  return this.level.isK1 && !this.isPredrawing_;
};

Artist.prototype.drawJointAtTurtle_ = function () {
  this.ctxScratch.beginPath();
  this.ctxScratch.moveTo(this.x, this.y);
  this.circleAt_(this.x, this.y, JOINT_RADIUS);
  this.ctxScratch.stroke();
};

/**
 * Validate whether the user's answer is correct.
 * @param {number} pixelErrors Number of pixels that are wrong.
 * @param {number} permittedErrors Number of pixels allowed to be wrong.
 * @return {boolean} True if the level is solved, false otherwise.
 */
Artist.prototype.isCorrect_ = function (pixelErrors, permittedErrors) {
  return pixelErrors <= permittedErrors;
};

/**
 * App specific displayFeedback function that calls into
 * this.studioApp_.displayFeedback when appropriate
 */
Artist.prototype.displayFeedback_ = function () {
  var level = this.level;
  const saveToProjectGallery = this.skin.id === 'artist' && !level.impressive;
  const {isSignedIn} = getStore().getState().pageConstants;

  this.studioApp_.displayFeedback({
    app: 'turtle',
    skin: this.skin.id,
    feedbackType: this.testResults,
    message: this.message,
    response: this.response,
    level: level,
    feedbackImage: this.getFeedbackImage_(180, 180),
    // add 'impressive':true to non-freeplay levels that we deem are relatively impressive (see #66990480)
    showingSharing: !level.disableSharing && (level.freePlay || level.impressive),
    // impressive levels are already saved
    alreadySaved: level.impressive,
    // allow users to save freeplay levels to their gallery (impressive non-freeplay levels are autosaved)
    saveToGalleryUrl: level.freePlay && this.response && this.response.save_to_gallery_url,
    // save to the project gallery instead of the legacy gallery
    saveToProjectGallery: saveToProjectGallery,
    disableSaveToGallery: !isSignedIn,
    appStrings: {
      reinfFeedbackMsg: turtleMsg.reinfFeedbackMsg(),
      sharingText: turtleMsg.shareDrawing()
    }
  });
};

/**
 * Function to be called when the service report call is complete
 * @param {object} JSON response (if available)
 */
Artist.prototype.onReportComplete = function (response) {
  this.response = response;
  // Disable the run button until onReportComplete is called.
  var runButton = document.getElementById('runButton');
  runButton.disabled = false;
  this.studioApp_.onReportComplete(response);
  this.displayFeedback_();
};

// This removes lengths from the text version of the XML of programs.
// It is used to determine if the user program and model solution are
// identical except for lengths.
var removeK1Lengths = function (s) {
  return s.replace(removeK1Lengths.regex, '">');
};

removeK1Lengths.regex = /_length"><title name="length">.*?<\/title>/;

/**
 * Verify if the answer is correct.
 * If so, move on to next level.
 */
Artist.prototype.checkAnswer = function () {
  // Compare the Alpha (opacity) byte of each pixel in the user's image and
  // the sample answer image.
  var userImage =
      this.ctxScratch.getImageData(0, 0, CANVAS_WIDTH, CANVAS_HEIGHT);
  var answerImage =
      this.ctxAnswer.getImageData(0, 0, CANVAS_WIDTH, CANVAS_HEIGHT);
  var len = Math.min(userImage.data.length, answerImage.data.length);
  var delta = 0;
  // Pixels are in RGBA format.  Only check the Alpha bytes.
  for (var i = 3; i < len; i += 4) {
    // Copying and compositing images across canvases seems to distort the
    // alpha. Use a large error value (250) to compensate.
    if (Math.abs(userImage.data[i] - answerImage.data[i]) > 250) {
      delta++;
    }
  }

  var level = this.level;

  // Optionally allow some number of pixels to be off, default to
  // pixel-perfect strictness
  var permittedErrors = level.permittedErrors || 0;

  // Test whether the student can progress to the next level. There can be no
  // errors, and this either needs to be a free play/preidction level, or they
  // need to have met success conditions.
  var levelComplete = (!level.editCode || !this.executionError) &&
      (level.freePlay ||
      this.studioApp_.hasContainedLevels ||
      this.isCorrect_(delta, permittedErrors));
  this.testResults = this.studioApp_.getTestResults(levelComplete);

  var program;
  if (this.studioApp_.isUsingBlockly()) {
    var xml = Blockly.Xml.blockSpaceToDom(Blockly.mainBlockSpace);
    program = Blockly.Xml.domToText(xml);
  }

  // Make sure we don't reuse an old message, since not all paths set one.
  this.message = undefined;

  // In level K1, check if only lengths differ.
  if (level.isK1 && !levelComplete && !this.studioApp_.editCode &&
      level.solutionBlocks &&
      removeK1Lengths(program) === removeK1Lengths(level.solutionBlocks)) {
    this.testResults = TestResults.APP_SPECIFIC_ERROR;
    this.message = turtleMsg.lengthFeedback();
  }

  // For levels where using too many blocks would allow students
  // to miss the point, convert that feedback to a failure.
  if (level.failForTooManyBlocks &&
      this.testResults === TestResults.TOO_MANY_BLOCKS_FAIL) {
    this.testResults = TestResults.TOO_MANY_BLOCKS_FAIL;

  } else if ((this.testResults ===
      TestResults.TOO_MANY_BLOCKS_FAIL) ||
      (this.testResults === TestResults.ALL_PASS)) {
    // Check that they didn't use a crazy large repeat value when drawing a
    // circle.  This complains if the limit doesn't start with 3.
    // Note that this level does not use colour, so no need to check for that.
    if (level.failForCircleRepeatValue && this.studioApp_.isUsingBlockly()) {
      var code = Blockly.Generator.blockSpaceToCode('JavaScript');
      if (code.indexOf('count < 3') === -1) {
        this.testResults =
            TestResults.APP_SPECIFIC_ACCEPTABLE_FAIL;
        this.message = commonMsg.tooMuchWork();
      }
    }
  }

  if (level.editCode) {
    // If we want to "normalize" the JavaScript to avoid proliferation of nearly
    // identical versions of the code on the service, we could do either of these:

    // do an acorn.parse and then use escodegen to generate back a "clean" version
    // or minify (uglifyjs) and that or js-beautify to restore a "clean" version

    program = this.studioApp_.editor.getValue();
  }

  // If the current level is a free play, always return the free play
  // result type
  if (level.freePlay) {
    this.testResults = TestResults.FREE_PLAY;
  }

  captureThumbnailFromCanvas(this.getThumbnailCanvas_());

  // Play sound
  this.studioApp_.stopLoopingAudio('start');
  if (this.testResults === TestResults.FREE_PLAY ||
      this.testResults >= TestResults.TOO_MANY_BLOCKS_FAIL) {
    this.studioApp_.playAudio('win');
  } else {
    this.studioApp_.playAudio('failure');
  }

  if (this.studioApp_.hasContainedLevels && !level.edit_blocks) {
    postContainedLevelAttempt(this.studioApp_);
    runAfterPostContainedLevel(() => {
      this.message = getContainedLevelResultInfo().feedback;
      this.onReportComplete();
    });
  } else {
    var reportData = {
      app: 'turtle',
      level: level.id,
      result: levelComplete,
      testResult: this.testResults,
      program: encodeURIComponent(program),
      onComplete: _.bind(this.onReportComplete, this),
      save_to_gallery: level.impressive
    };

    // https://www.pivotaltracker.com/story/show/84171560
    // Never send up frozen images for now.
    var isFrozen = (this.skin.id === 'anna' || this.skin.id === 'elsa');

    // Get the canvas data for feedback.
    if (this.testResults >= TestResults.TOO_MANY_BLOCKS_FAIL &&
      !isFrozen && (level.freePlay || level.impressive)) {
      reportData.image = encodeURIComponent(this.getFeedbackImage_().split(',')[1]);
    }

    this.studioApp_.report(reportData);
  }

  if (this.studioApp_.isUsingBlockly()) {
    // reenable toolbox
    Blockly.mainBlockSpaceEditor.setEnableToolbox(true);
  }

  // The call to displayFeedback() will happen later in onReportComplete()
};

Artist.prototype.getFeedbackImage_ = function (width, height) {

  var origWidth = this.ctxFeedback.canvas.width;
  var origHeight = this.ctxFeedback.canvas.height;

  this.ctxFeedback.canvas.width = width || origWidth;
  this.ctxFeedback.canvas.height = height || origHeight;

  // Clear the feedback layer
  this.clearImage_(this.ctxFeedback);

  if (this.skin.id === "anna" || this.skin.id === "elsa") {
    // For frozen skins, show everything - including background,
    // characters, and pattern - along with drawing.
    this.ctxFeedback.globalCompositeOperation = 'copy';
    this.ctxFeedback.drawImage(this.ctxDisplay.canvas, 0, 0,
        this.ctxFeedback.canvas.width, this.ctxFeedback.canvas.height);
  } else {
    this.drawImage_(this.ctxFeedback);
  }

  // Save the canvas as a png
  var image = this.ctxFeedback.canvas.toDataURL("image/png");

  // Restore the canvas' original size
  this.ctxFeedback.canvas.width = origWidth;
  this.ctxFeedback.canvas.height = origHeight;

  return image;
};

/**
 * Renders the artist's image onto a canvas. Relies on this.ctxImages,
 * this.ctxPredraw, and this.ctxScratch to have already been drawn.
 * @returns {HTMLCanvasElement} A canvas containing the thumbnail.
 * @private
 */
Artist.prototype.getThumbnailCanvas_ = function () {
  this.clearImage_(this.ctxThumbnail);
  this.drawImage_(this.ctxThumbnail);
  return this.ctxThumbnail.canvas;
};

Artist.prototype.clearImage_ = function (context) {
  var style = context.fillStyle;
  context.fillStyle = color.white;
  context.clearRect(0, 0, context.canvas.width,
    context.canvas.height);
  context.fillStyle = style;
};

Artist.prototype.drawImage_ = function (context) {
  // Draw the images layer.
  if (!this.level.discardBackground) {
    context.globalCompositeOperation = 'source-over';
    context.drawImage(this.ctxImages.canvas, 0, 0,
      context.canvas.width, context.canvas.height);
  }

  // Draw the predraw layer.
  context.globalCompositeOperation = 'source-over';
  context.drawImage(this.ctxPredraw.canvas, 0, 0,
    context.canvas.width, context.canvas.height);

  // Draw the user layer.
  context.globalCompositeOperation = 'source-over';
  context.drawImage(this.ctxScratch.canvas, 0, 0,
    context.canvas.width, context.canvas.height);
};

// Helper for creating canvas elements.
Artist.prototype.createCanvas_ = function (id, width, height) {
  var el = document.createElement('canvas');
  el.id = id;
  el.width = width;
  el.height = height;
  return el;
};

/**
* When smooth animate is true, steps can be broken up into multiple animations.
* At the end of each step, we want to reset any incremental information, which
* is what this does.
*/
Artist.prototype.resetStepInfo_ = function () {
  this.stepStartX = this.x;
  this.stepStartY = this.y;
  this.stepDistanceCovered = 0;
};<|MERGE_RESOLUTION|>--- conflicted
+++ resolved
@@ -280,19 +280,6 @@
   this.skin = config.skin;
   this.level = config.level;
 
-<<<<<<< HEAD
-  // Preload sticker images
-  this.stickers = {};
-  for (var name in this.skin.stickers) {
-    var img = new Image();
-    img.src = this.skin.stickers[name];
-
-    this.stickers[name] = img;
-  }
-
-  this.artistId = this.skin.id;
-=======
->>>>>>> 33d949a0
   if (this.skin.id === "anna" || this.skin.id === "elsa") {
     // let's try adding a background image
     this.level.images = [{}];
@@ -508,7 +495,6 @@
   // Adjust visualizationColumn width.
   var visualizationColumn = document.getElementById('visualizationColumn');
   visualizationColumn.style.width = '400px';
-<<<<<<< HEAD
 };
 
 Artist.prototype.loadPatterns = function () {
@@ -520,8 +506,6 @@
       this.loadedPathPatterns[pattern] = img;
     }
   }
-=======
->>>>>>> 33d949a0
 };
 
 /**
