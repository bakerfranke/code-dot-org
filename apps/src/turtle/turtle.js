/**
 * Blockly Demo: Turtle Graphics
 *
 * Copyright 2012 Google Inc.
 * http://blockly.googlecode.com/
 *
 * Licensed under the Apache License, Version 2.0 (the "License");
 * you may not use this file except in compliance with the License.
 * You may obtain a copy of the License at
 *
 *   http://www.apache.org/licenses/LICENSE-2.0
 *
 * Unless required by applicable law or agreed to in writing, software
 * distributed under the License is distributed on an "AS IS" BASIS,
 * WITHOUT WARRANTIES OR CONDITIONS OF ANY KIND, either express or implied.
 * See the License for the specific language governing permissions and
 * limitations under the License.
 */

// Globals used in this file:
//  Blockly

/**
 * @fileoverview Demonstration of Blockly: Turtle Graphics.
 * @author fraser@google.com (Neil Fraser)
 */
'use strict';

var color = require('../color');
var commonMsg = require('../locale');
var turtleMsg = require('./locale');
var levels = require('./levels');
var Colours = require('./colours');
var codegen = require('../codegen');
var ArtistAPI = require('./api');
var apiJavascript = require('./apiJavascript');
var AppView = require('../templates/AppView');
<<<<<<< HEAD
var codeWorkspaceEjs = require('../templates/codeWorkspace.html.ejs');
=======
var CodeWorkspace = require('../templates/CodeWorkspace');
>>>>>>> 3b13e189
var ArtistVisualizationColumn = require('./ArtistVisualizationColumn');
var utils = require('../utils');
var dropletUtils = require('../dropletUtils');
var Slider = require('../slider');
var _ = require('../lodash');
var dropletConfig = require('./dropletConfig');
var JSInterpreter = require('../JSInterpreter');
var JsInterpreterLogger = require('../JsInterpreterLogger');

var CANVAS_HEIGHT = 400;
var CANVAS_WIDTH = 400;

var MAX_STICKER_SIZE = 100;

var JOINT_RADIUS = 4;

var SMOOTH_ANIMATE_STEP_SIZE = 5;
var FAST_SMOOTH_ANIMATE_STEP_SIZE = 15;

/**
* Minimum joint segment length
*/
var JOINT_SEGMENT_LENGTH = 50;

/**
 * An x offset against the sprite edge where the decoration should be drawn,
 * along with whether it should be drawn before or after the turtle sprite itself.
 */
var ELSA_DECORATION_DETAILS = [
  { x: 15, when: "after" },
  { x: 26, when: "after" },
  { x: 37, when: "after" },
  { x: 46, when: "after" },
  { x: 60, when: "after" },
  { x: 65, when: "after" },
  { x: 66, when: "after" },
  { x: 64, when: "after" },
  { x: 62, when: "before" },
  { x: 55, when: "before" },
  { x: 48, when: "before" },
  { x: 33, when: "before" },
  { x: 31, when: "before" },
  { x: 22, when: "before" },
  { x: 17, when: "before" },
  { x: 12, when: "before" },
  { x:  8, when: "after" },
  { x: 10, when: "after" }
];

/**
 * An instantiable Artist class
 * @param {StudioApp} studioApp The studioApp instance to build upon.
 */
var Artist = function () {
  this.skin = null;
  this.level = null;

  this.api = new ArtistAPI();
  apiJavascript.injectArtistAPI(this.api);

  /** @type {JSInterpreter} */
  this.JSInterpreter = null;

  /** @private {JsInterpreterLogger} */
  this.consoleLogger_ = new JsInterpreterLogger(window.console);

  // image icons and image paths for the 'set pattern block'
  this.lineStylePatternOptions = [];

  // PID of animation task currently executing.
  this.pid = 0;

  // Should the turtle be drawn?
  this.visible = true;

  // Set a turtle heading.
  this.heading = 0;

  // The avatar image
  this.avatarImage = new Image();
  this.numberAvatarHeadings = undefined;

  // The avatar animation decoration image
  this.decorationAnimationImage = new Image();

  // Drawing with a pattern
  this.currentPathPattern = new Image();
  this.loadedPathPatterns = [];
  this.isDrawingWithPattern = false;

  // these get set by init based on skin.
  this.avatarWidth = 0;
  this.avatarHeight = 0;
  this.decorationAnimationWidth = 85;
  this.decorationAnimationHeight = 85;
  this.speedSlider = null;

  this.ctxAnswer = null;
  this.ctxImages = null;
  this.ctxPredraw = null;
  this.ctxScratch = null;
  this.ctxPattern = null;
  this.ctxFeedback = null;
  this.ctxDisplay = null;

  this.isDrawingAnswer_ = false;
  this.isPredrawing_ = false;
};

module.exports = Artist;


/**
 * todo
 */
Artist.prototype.injectStudioApp = function (studioApp) {
  this.studioApp_ = studioApp;
  this.studioApp_.reset = _.bind(this.reset, this);
  this.studioApp_.runButtonClick = _.bind(this.runButtonClick, this);

  this.studioApp_.setCheckForEmptyBlocks(true);
};

/**
 * Initialize Blockly and the turtle.  Called on page load.
 */
Artist.prototype.init = function (config) {
  if (!this.studioApp_) {
    throw new Error("Artist requires a StudioApp");
  }

  this.skin = config.skin;
  this.level = config.level;

  // Preload sticker images
  this.stickers = {};
  for (var name in this.skin.stickers) {
    var img = new Image();
    img.src = this.skin.stickers[name];

    this.stickers[name] = img;
  }

  if (this.skin.id == "anna" || this.skin.id == "elsa") {
    // let's try adding a background image
    this.level.images = [{}];
    this.level.images[0].filename = 'background.jpg';

    this.level.images[0].position = [0, 0];
    this.level.images[0].scale = 1;
  }

  config.grayOutUndeletableBlocks = true;
  config.forceInsertTopBlock = 'when_run';
  config.dropletConfig = dropletConfig;

  if (this.skin.id == "anna") {
    this.avatarWidth = 73;
    this.avatarHeight = 100;
  } else if (this.skin.id == "elsa") {
    this.avatarWidth = 73;
    this.avatarHeight = 100;
    this.decorationAnimationWidth = 85;
    this.decorationAnimationHeight = 85;
  } else {
    this.avatarWidth = 70;
    this.avatarHeight = 51;
  }

  config.loadAudio = _.bind(this.loadAudio_, this);
  config.afterInject = _.bind(this.afterInject_, this, config);

<<<<<<< HEAD
  var generateCodeWorkspaceHtmlFromEjs = function () {
    return codeWorkspaceEjs({
      assetUrl: this.studioApp_.assetUrl,
      data: {
        localeDirection: this.studioApp_.localeDirection(),
        blockUsed : undefined,
        idealBlockNumber : undefined,
        editCode: this.level.editCode,
        blockCounterClass : 'block-counter-default',
        readonlyWorkspace: config.readonlyWorkspace
      }
    });
  }.bind(this);
=======
  var codeWorkspace = (
    <CodeWorkspace
      localeDirection={this.studioApp_.localeDirection()}
      editCode={!!config.level.editCode}
      readonlyWorkspace={!!config.readonlyWorkspace}
    />
  );
>>>>>>> 3b13e189

  var iconPath = '/blockly/media/turtle/' +
    (config.isLegacyShare && config.hideSource ? 'icons_white.png' : 'icons.png');
  var visualizationColumn = <ArtistVisualizationColumn iconPath={iconPath}/>;

  ReactDOM.render(React.createElement(AppView, {
    assetUrl: this.studioApp_.assetUrl,
    isEmbedView: !!config.embed,
    isShareView: !!config.share,
    hideSource: !!config.hideSource,
    noVisualization: false,
    isRtl: this.studioApp_.isRtl(),
<<<<<<< HEAD
    generateCodeWorkspaceHtml: generateCodeWorkspaceHtmlFromEjs,
=======
    codeWorkspace: codeWorkspace,
>>>>>>> 3b13e189
    visualizationColumn: visualizationColumn,
    onMount: this.studioApp_.init.bind(this.studioApp_, config)
  }), document.getElementById(config.containerId));
};

Artist.prototype.loadAudio_ = function () {
  this.studioApp_.loadAudio(this.skin.winSound, 'win');
  this.studioApp_.loadAudio(this.skin.startSound, 'start');
  this.studioApp_.loadAudio(this.skin.failureSound, 'failure');
};

/**
 * Code called after the blockly div + blockly core is injected into the document
 */
Artist.prototype.afterInject_ = function (config) {
  // Initialize the slider.
  var slider = document.getElementById('slider');
  this.speedSlider = new Slider(10, 35, 130, slider);

  // Change default speed (eg Speed up levels that have lots of steps).
  if (config.level.sliderSpeed) {
    this.speedSlider.setValue(config.level.sliderSpeed);
  }

  if (this.studioApp_.isUsingBlockly()) {
    // Add to reserved word list: API, local variables in execution evironment
    // (execute) and the infinite loop detection function.
    Blockly.JavaScript.addReservedWords('Turtle,code');
  }

  // Create hidden canvases.
  this.ctxAnswer = this.createCanvas_('answer', 400, 400).getContext('2d');
  this.ctxImages = this.createCanvas_('images', 400, 400).getContext('2d');
  this.ctxPredraw = this.createCanvas_('predraw', 400, 400).getContext('2d');
  this.ctxScratch = this.createCanvas_('scratch', 400, 400).getContext('2d');
  this.ctxPattern = this.createCanvas_('pattern', 400, 400).getContext('2d');
  this.ctxFeedback = this.createCanvas_('feedback', 154, 154).getContext('2d');

  // Create display canvas.
  var displayCanvas = this.createCanvas_('display', 400, 400);

  var visualization = document.getElementById('visualization');
  visualization.appendChild(displayCanvas);
  this.ctxDisplay = displayCanvas.getContext('2d');

  // TODO (br-pair): - pull this out?
  if (this.studioApp_.isUsingBlockly() && (this.skin.id === "anna" || this.skin.id === "elsa")) {
    // Override colour_random to only generate random colors from within our frozen
    // palette
    Blockly.JavaScript.colour_random = function () {
      // Generate a random colour.
      if (!Blockly.JavaScript.definitions_.colour_random) {
        var functionName = Blockly.JavaScript.variableDB_.getDistinctName(
          'colour_random', Blockly.Generator.NAME_TYPE);
        Blockly.JavaScript.colour_random.functionName = functionName;
        var func = [];
        func.push('function ' + functionName + '() {');
        func.push('   var colors = ' + JSON.stringify(Blockly.FieldColour.COLOURS) + ';');
        func.push('  return colors[Math.floor(Math.random()*colors.length)];');
        func.push('}');
        Blockly.JavaScript.definitions_.colour_random = func.join('\n');
      }
      var code = Blockly.JavaScript.colour_random.functionName + '()';
      return [code, Blockly.JavaScript.ORDER_FUNCTION_CALL];
    };
  }

  this.loadDecorationAnimation();

  // Set their initial contents.
  this.loadTurtle();
  this.drawImages();

  this.isDrawingAnswer_ = true;
  this.drawAnswer();
  this.isDrawingAnswer_ = false;

  if (this.level.predrawBlocks) {
    this.isPredrawing_ = true;
    this.drawBlocksOnCanvas(this.level.predrawBlocks, this.ctxPredraw);
    this.isPredrawing_ = false;
  }

  // pre-load image for line pattern block. Creating the image object and setting source doesn't seem to be
  // enough in this case, so we're actually creating and reusing the object within the document body.
  var imageContainer = document.createElement('div');
  imageContainer.style.display='none';
  document.body.appendChild(imageContainer);

  for ( var i = 0; i < this.skin.lineStylePatternOptions.length; i++) {
    var pattern = this.skin.lineStylePatternOptions[i][1];
    if (this.skin[pattern]) {
      var img = new Image();
      img.src = this.skin[pattern];
      this.loadedPathPatterns[pattern] = img;
    }
  }

  // Adjust visualizationColumn width.
  var visualizationColumn = document.getElementById('visualizationColumn');
  visualizationColumn.style.width = '400px';
};

/**
 * On startup draw the expected answer and save it to the answer canvas.
 */
Artist.prototype.drawAnswer = function () {
  if (this.level.solutionBlocks) {
    this.drawBlocksOnCanvas(this.level.solutionBlocks, this.ctxAnswer);
  } else {
    this.drawLogOnCanvas(this.level.answer, this.ctxAnswer);
  }
};

/**
 * Given a set of commands and a canvas, draws the commands onto the canvas
 * composited over the scratch canvas.
 */
Artist.prototype.drawLogOnCanvas = function (log, canvas) {
  this.studioApp_.reset();
  while (log.length) {
    var tuple = log.shift();
    this.step(tuple[0], tuple.splice(1), {smoothAnimate: false});
    this.resetStepInfo_();
  }
  canvas.globalCompositeOperation = 'copy';
  canvas.drawImage(this.ctxScratch.canvas, 0, 0);
  canvas.globalCompositeOperation = 'source-over';
};

/**
 * Evaluates blocks or code, and draws onto given canvas.
 */
Artist.prototype.drawBlocksOnCanvas = function (blocksOrCode, canvas) {
  var code;
  if (this.studioApp_.isUsingBlockly()) {
    var domBlocks = Blockly.Xml.textToDom(blocksOrCode);
    Blockly.Xml.domToBlockSpace(Blockly.mainBlockSpace, domBlocks);
    code = Blockly.Generator.blockSpaceToCode('JavaScript');
  } else {
    code = blocksOrCode;
  }
  this.evalCode(code);
  if (this.studioApp_.isUsingBlockly()) {
    Blockly.mainBlockSpace.clear();
  }
  this.drawCurrentBlocksOnCanvas(canvas);
};

/**
 * Draws the results of block evaluation (stored on api.log) onto the given
 * canvas.
 */
Artist.prototype.drawCurrentBlocksOnCanvas = function (canvas) {
  this.drawLogOnCanvas(this.api.log, canvas);
};

/**
 * Place an image at the specified coordinates.
 * Code from http://stackoverflow.com/questions/5495952. Thanks, Phrogz.
 * @param {string} filename Relative path to image.
 * @param {!Array} position An x-y pair.
 * @param {number} optional scale at which image is drawn
 */
Artist.prototype.placeImage = function (filename, position, scale) {
  var img = new Image();
  img.onload = _.bind(function () {
    if (img.width !== 0) {
      if (scale) {
        this.ctxImages.drawImage(img, position[0], position[1], img.width,
          img.height, 0, 0, img.width * scale, img.height * scale);
      } else  {
        this.ctxImages.drawImage(img, position[0], position[1]);
      }
    }
    this.display();
  }, this);

  if (this.skin.id == "anna" || this.skin.id == "elsa") {
    img.src = this.skin.assetUrl(filename);
  } else {
    img.src = this.studioApp_.assetUrl('media/turtle/' + filename);
  }
};

/**
 * Draw the images for this page and level onto this.ctxImages.
 */
Artist.prototype.drawImages = function () {
  if (!this.level.images) {
    return;
  }
  for (var i = 0; i < this.level.images.length; i++) {
    var image = this.level.images[i];
    this.placeImage(image.filename, image.position, image.scale);
  }
  this.ctxImages.globalCompositeOperation = 'copy';
  this.ctxImages.drawImage(this.ctxScratch.canvas, 0, 0);
  this.ctxImages.globalCompositeOperation = 'source-over';
};

/**
 * Initial the turtle image on load.
 */
Artist.prototype.loadTurtle = function () {
  this.avatarImage.onload = _.bind(this.display, this);

  this.avatarImage.src = this.skin.avatar;
  if (this.skin.id == "anna") {
    this.numberAvatarHeadings = 36;
  } else if (this.skin.id == "elsa") {
    this.numberAvatarHeadings = 18;
  } else {
    this.numberAvatarHeadings = 180;
  }
  this.avatarImage.spriteHeight = this.avatarHeight;
  this.avatarImage.spriteWidth = this.avatarWidth;
};

/**
 * Initial the turtle animation deocration on load.
 */
Artist.prototype.loadDecorationAnimation = function () {
  if (this.skin.id == "elsa") {
    this.decorationAnimationImage.src = this.skin.decorationAnimation;
    this.decorationAnimationImage.height = this.decorationAnimationHeight;
    this.decorationAnimationImage.width = this.decorationAnimationWidth;
  }
};

var turtleFrame = 0;


/**
 * Draw the turtle image based on this.x, this.y, and this.heading.
 */
Artist.prototype.drawTurtle = function () {
  var sourceY;
  // Computes the index of the image in the sprite.
  var index = Math.floor(this.heading * this.numberAvatarHeadings / 360);
  if (this.skin.id == "anna" || this.skin.id == "elsa") {
    // the rotations in the sprite sheet go in the opposite direction.
    index = this.numberAvatarHeadings - index;

    // and they are 180 degrees out of phase.
    index = (index + this.numberAvatarHeadings/2) % this.numberAvatarHeadings;
  }
  var sourceX = this.avatarImage.spriteWidth * index;
  if (this.skin.id == "anna" || this.skin.id == "elsa") {
    sourceY = this.avatarImage.spriteHeight * turtleFrame;
    turtleFrame = (turtleFrame + 1) % this.skin.turtleNumFrames;
  } else {
    sourceY = 0;
  }
  var sourceWidth = this.avatarImage.spriteWidth;
  var sourceHeight = this.avatarImage.spriteHeight;
  var destWidth = this.avatarImage.spriteWidth;
  var destHeight = this.avatarImage.spriteHeight;
  var destX = this.x - destWidth / 2;
  var destY = this.y - destHeight + 7;

  if (this.avatarImage.width === 0 || this.avatarImage.height === 0) {
    return;
  }

  if (sourceX < 0 ||
      sourceY < 0 ||
      sourceX + sourceWidth  -0 > this.avatarImage.width ||
      sourceY + sourceHeight > this.avatarImage.height) {
    if (console && console.log) {
      // TODO(bjordan): ask Brent, starting to flood grunt mochaTest messages,
      // better fix here?
      // console.log("drawImage is out of source bounds!");
    }
    return;
  }

  if (this.avatarImage.width !== 0) {
    this.ctxDisplay.drawImage(
      this.avatarImage,
      Math.round(sourceX), Math.round(sourceY),
      sourceWidth - 0, sourceHeight,
      Math.round(destX), Math.round(destY),
      destWidth - 0, destHeight);
  }
};

/**
  * This is called twice, once with "before" and once with "after", referring to before or after
  * the sprite is drawn.  For some angles it should be drawn before, and for some after.
  */

Artist.prototype.drawDecorationAnimation = function (when) {
  if (this.skin.id == "elsa") {
    var frameIndex = (turtleFrame + 10) % this.skin.decorationAnimationNumFrames;

    var angleIndex = Math.floor(this.heading * this.numberAvatarHeadings / 360);

    // the rotations in the Anna & Elsa sprite sheets go in the opposite direction.
    angleIndex = this.numberAvatarHeadings - angleIndex;

    // and they are 180 degrees out of phase.
    angleIndex = (angleIndex + this.numberAvatarHeadings/2) % this.numberAvatarHeadings;

    if (ELSA_DECORATION_DETAILS[angleIndex].when == when) {
      var sourceX = this.decorationAnimationImage.width * frameIndex;
      var sourceY = 0;
      var sourceWidth = this.decorationAnimationImage.width;
      var sourceHeight = this.decorationAnimationImage.height;
      var destWidth = sourceWidth;
      var destHeight = sourceHeight;
      var destX = this.x - destWidth / 2 - 15 - 15 + ELSA_DECORATION_DETAILS[angleIndex].x;
      var destY = this.y - destHeight / 2 - 100;

      if (this.decorationAnimationImage.width !== 0) {
        this.ctxDisplay.drawImage(
          this.decorationAnimationImage,
          Math.round(sourceX), Math.round(sourceY),
          sourceWidth, sourceHeight,
          Math.round(destX), Math.round(destY),
          destWidth, destHeight);
      }
    }
  }
};


/**
 * Reset the turtle to the start position, clear the display, and kill any
 * pending tasks.
 * @param {boolean} ignore Required by the API but ignored by this
 *     implementation.
 */
Artist.prototype.reset = function (ignore) {
  // Standard starting location and heading of the turtle.
  this.x = CANVAS_HEIGHT / 2;
  this.y = CANVAS_WIDTH / 2;
  this.heading = this.level.startDirection !== undefined ?
      this.level.startDirection : 90;
  this.penDownValue = true;
  this.visible = true;

  // For special cases, use a different initial location.
  if (this.level.initialX !== undefined) {
    this.x = this.level.initialX;
  }
  if (this.level.initialY !== undefined) {
    this.y = this.level.initialY;
  }
  // Clear the display.
  this.ctxScratch.canvas.width = this.ctxScratch.canvas.width;
  this.ctxPattern.canvas.width = this.ctxPattern.canvas.width;
  if (this.skin.id == "anna") {
    this.ctxScratch.strokeStyle = 'rgb(255,255,255)';
    this.ctxScratch.fillStyle = 'rgb(255,255,255)';
    this.ctxScratch.lineWidth = 2;
  } else if (this.skin.id == "elsa") {
    this.ctxScratch.strokeStyle = 'rgb(255,255,255)';
    this.ctxScratch.fillStyle = 'rgb(255,255,255)';
    this.ctxScratch.lineWidth = 2;
  } else {
    this.ctxScratch.strokeStyle = '#000000';
    this.ctxScratch.fillStyle = '#000000';
    this.ctxScratch.lineWidth = 5;
  }

  this.ctxScratch.lineCap = 'round';
  this.ctxScratch.font = 'normal 18pt Arial';
  this.display();

  // Clear the feedback.
  this.ctxFeedback.clearRect(
      0, 0, this.ctxFeedback.canvas.width, this.ctxFeedback.canvas.height);

  if (this.skin.id == "anna") {
    this.setPattern("annaLine");
  } else if (this.skin.id == "elsa") {
    this.setPattern("elsaLine");
  } else {
    // Reset to empty pattern
    this.setPattern(null);
  }

  // Kill any task.
  if (this.pid) {
    window.clearTimeout(this.pid);
  }
  this.pid = 0;

  // Discard the interpreter.
  this.consoleLogger_.detach();

  // Discard the interpreter.
  if (this.JSInterpreter) {
    this.JSInterpreter.deinitialize();
    this.JSInterpreter = null;
  }
  this.executionError = null;

  // Stop the looping sound.
  this.studioApp_.stopLoopingAudio('start');

  this.resetStepInfo_();
};


/**
 * Copy the scratch canvas to the display canvas. Add a turtle marker.
 */
Artist.prototype.display = function () {
  // FF on linux retains drawing of previous location of artist unless we clear
  // the canvas first.
  var style = this.ctxDisplay.fillStyle;
  this.ctxDisplay.fillStyle = color.white;
  this.ctxDisplay.clearRect(0, 0, this.ctxDisplay.canvas.width,
    this.ctxDisplay.canvas.width);
  this.ctxDisplay.fillStyle = style;

  this.ctxDisplay.globalCompositeOperation = 'copy';
  // Draw the images layer.
  this.ctxDisplay.globalCompositeOperation = 'source-over';
  this.ctxDisplay.drawImage(this.ctxImages.canvas, 0, 0);

  // Draw the predraw layer.
  this.ctxDisplay.globalCompositeOperation = 'source-over';
  this.ctxDisplay.drawImage(this.ctxPredraw.canvas, 0, 0);

  // Draw the answer layer.
  if (this.skin.id == "anna" || this.skin.id == "elsa") {
    this.ctxDisplay.globalAlpha = 0.4;
  } else {
    this.ctxDisplay.globalAlpha = 0.15;
  }
  this.ctxDisplay.drawImage(this.ctxAnswer.canvas, 0, 0);
  this.ctxDisplay.globalAlpha = 1;

  // Draw the pattern layer.
  this.ctxDisplay.globalCompositeOperation = 'source-over';
  this.ctxDisplay.drawImage(this.ctxPattern.canvas, 0, 0);

  // Draw the user layer.
  this.ctxDisplay.globalCompositeOperation = 'source-over';
  this.ctxDisplay.drawImage(this.ctxScratch.canvas, 0, 0);

  // Draw the turtle.
  if (this.visible) {
    this.drawDecorationAnimation("before");
    this.drawTurtle();
    this.drawDecorationAnimation("after");
  }
};

/**
 * Click the run button.  Start the program.
 */
Artist.prototype.runButtonClick = function () {
  this.studioApp_.toggleRunReset('reset');
  document.getElementById('spinner').style.visibility = 'visible';
  if (this.studioApp_.isUsingBlockly()) {
    Blockly.mainBlockSpace.traceOn(true);
  }
  this.studioApp_.attempts++;
  this.execute();
};

Artist.prototype.evalCode = function (code) {
  try {
    codegen.evalWith(code, {
      Turtle: this.api
    });
  } catch (e) {
    // Infinity is thrown if we detect an infinite loop. In that case we'll
    // stop further execution, animate what occured before the infinite loop,
    // and analyze success/failure based on what was drawn.
    // Otherwise, abnormal termination is a user error.
    if (e !== Infinity) {
      // call window.onerror so that we get new relic collection.  prepend with
      // UserCode so that it's clear this is in eval'ed code.
      if (window.onerror) {
        window.onerror("UserCode:" + e.message, document.URL, 0);
      }
      window.alert(e);
    }
  }
};

/**
 * Set up the JSInterpreter and consoleLogger for editCode levels
 */
Artist.prototype.initInterpreter = function () {
  if (!this.level.editCode) {
    return;
  }
  this.JSInterpreter = new JSInterpreter({
    studioApp: this.studioApp_,
    shouldRunAtMaxSpeed: function () { return false; }
  });
  this.JSInterpreter.onExecutionError.register(this.handleExecutionError.bind(this));
  this.consoleLogger_.attachTo(this.JSInterpreter);
  this.JSInterpreter.parse({
    code: this.studioApp_.getCode(),
    blocks: dropletConfig.blocks,
    blockFilter: this.level.executePaletteApisOnly && this.level.codeFunctions
  });
};

/**
 * Handle an execution error from the interpreter
 */
Artist.prototype.handleExecutionError = function (err, lineNumber) {
  this.consoleLogger_.log(err);

  this.executionError = { err: err, lineNumber: lineNumber };

  if (err instanceof SyntaxError) {
    this.testResults = this.studioApp_.TestResults.SYNTAX_ERROR_FAIL;
  }

  this.finishExecution_();
};

/**
 * Execute the user's code.  Heaven help us...
 */
Artist.prototype.execute = function () {
  this.api.log = [];

  // Reset the graphic.
  this.studioApp_.reset();

  if (this.studioApp_.hasExtraTopBlocks() ||
      this.studioApp_.hasDuplicateVariablesInForLoops()) {
    // immediately check answer, which will fail and report top level blocks
    this.checkAnswer();
    return;
  }

  if (this.level.editCode) {
    this.initInterpreter();
  } else {
    this.code = Blockly.Generator.blockSpaceToCode('JavaScript');
    this.evalCode(this.code);
  }

  // api.log now contains a transcript of all the user's actions.
  this.studioApp_.playAudio('start', {loop : true});
  // animate the transcript.

  this.pid = window.setTimeout(_.bind(this.animate, this), 100);

  if (this.studioApp_.isUsingBlockly()) {
    // Disable toolbox while running
    Blockly.mainBlockSpaceEditor.setEnableToolbox(false);
  }
};

/**
 * Special case: if we have a turn, followed by a move forward, then we can just
 * do the turn instantly and then begin the move forward in the same frame.
 */
Artist.prototype.checkforTurnAndMove_ = function () {
  var nextIsForward = false;

  var currentTuple = this.api.log[0];
  var currentCommand = currentTuple[0];
  var currentValues = currentTuple.slice(1);

  // Check first for a small turn movement.
  if (currentCommand === 'RT') {
    var currentAngle = currentValues[0];
    if (Math.abs(currentAngle) <= 10) {
      // Check that next command is a move forward.
      if (this.api.log.length > 1) {
        var nextTuple = this.api.log[1];
        var nextCommand = nextTuple[0];
        if (nextCommand === 'FD') {
          nextIsForward = true;
        }
      }
    }
  }

  return nextIsForward;
};


/**
 * Attempt to execute one command from the log of API commands.
 */
Artist.prototype.executeTuple_ = function () {
  if (this.api.log.length === 0) {
    return false;
  }

  var executeSecondTuple;

  do {
    // Unless something special happens, we will just execute a single tuple.
    executeSecondTuple = false;

    var tuple = this.api.log[0];
    var command = tuple[0];
    var id = tuple[tuple.length-1];

    this.studioApp_.highlight(String(id));

    // Should we execute another tuple in this frame of animation?
    if (this.skin.consolidateTurnAndMove && this.checkforTurnAndMove_()) {
      executeSecondTuple = true;
    }

    // We only smooth animate for Anna & Elsa, and only if there is not another tuple to be done.
    var tupleDone = this.step(command, tuple.slice(1), {smoothAnimate: this.skin.smoothAnimate && !executeSecondTuple});
    this.display();

    if (tupleDone) {
      this.api.log.shift();
      this.resetStepInfo_();
    }
  } while (executeSecondTuple);

  return true;
};

/**
 * Handle the tasks to be done after the user program is finished.
 */
Artist.prototype.finishExecution_ = function () {
  document.getElementById('spinner').style.visibility = 'hidden';
  if (this.studioApp_.isUsingBlockly()) {
    Blockly.mainBlockSpace.highlightBlock(null);
  }
  this.checkAnswer();
};

/**
 * Iterate through the recorded path and animate the turtle's actions.
 */
Artist.prototype.animate = function () {

  // All tasks should be complete now.  Clean up the PID list.
  this.pid = 0;

  // Scale the speed non-linearly, to give better precision at the fast end.
  var stepSpeed = 1000 * Math.pow(1 - this.speedSlider.getValue(), 2) / this.skin.speedModifier;

  // when smoothAnimate is true, we divide long steps into partitions of this
  // size.
  this.smoothAnimateStepSize = (stepSpeed === 0 ?
    FAST_SMOOTH_ANIMATE_STEP_SIZE : SMOOTH_ANIMATE_STEP_SIZE);

  if (this.level.editCode &&
      this.JSInterpreter &&
      this.JSInterpreter.initialized()) {

    var programDone = false;
    var completedTuple = false;

    do {
      programDone = this.JSInterpreter.isProgramDone();

      if (!programDone) {
        this.JSInterpreter.executeInterpreter();

        completedTuple = this.executeTuple_();
      }
    } while (!programDone && !completedTuple);

    if (!completedTuple) {
      completedTuple = this.executeTuple_();
    }
    if (programDone && !completedTuple) {
      // All done:
      this.finishExecution_();
      return;
    }
  } else {
    if (!this.executeTuple_()) {
      this.finishExecution_();
      return;
    }
  }

  this.pid = window.setTimeout(_.bind(this.animate, this), stepSpeed);
};

Artist.prototype.calculateSmoothAnimate = function (options, distance) {
  var tupleDone = true;
  var stepDistanceCovered = this.stepDistanceCovered;

  if (options && options.smoothAnimate) {
    var fullDistance = distance;
    var smoothAnimateStepSize = this.smoothAnimateStepSize;

    if (fullDistance < 0) {
      // Going backward.
      if (stepDistanceCovered - smoothAnimateStepSize <= fullDistance) {
        // clamp at maximum
        distance = fullDistance - stepDistanceCovered;
        stepDistanceCovered = fullDistance;
      } else {
        distance = -smoothAnimateStepSize;
        stepDistanceCovered -= smoothAnimateStepSize;
        tupleDone = false;
      }

    } else {
      // Going foward.
      if (stepDistanceCovered + smoothAnimateStepSize >= fullDistance) {
        // clamp at maximum
        distance = fullDistance - stepDistanceCovered;
        stepDistanceCovered = fullDistance;
      } else {
        distance = smoothAnimateStepSize;
        stepDistanceCovered += smoothAnimateStepSize;
        tupleDone = false;
      }
    }
  }

  this.stepDistanceCovered = stepDistanceCovered;

  return { tupleDone: tupleDone, distance: distance };
};

/**
 * Execute one step.
 * @param {string} command Logo-style command (e.g. 'FD' or 'RT').
 * @param {!Array} values List of arguments for the command.
 * @param {number} fraction How much of this step's distance do we draw?
 * @param {object} single option for now: smoothAnimate (true/false)
 */
Artist.prototype.step = function (command, values, options) {
  var tupleDone = true;
  var result;
  var distance;
  var heading;

  switch (command) {
    case 'FD':  // Forward
      distance = values[0];
      result = this.calculateSmoothAnimate(options, distance);
      tupleDone = result.tupleDone;
      this.moveForward_(result.distance);
      break;
    case 'JF':  // Jump forward
      distance = values[0];
      result = this.calculateSmoothAnimate(options, distance);
      tupleDone = result.tupleDone;
      this.jumpForward_(result.distance);
      break;
    case 'MV':  // Move (direction)
      distance = values[0];
      heading = values[1];
      result = this.calculateSmoothAnimate(options, distance);
      tupleDone = result.tupleDone;
      this.setHeading_(heading);
      this.moveForward_(result.distance);
      break;
    case 'JD':  // Jump (direction)
      distance = values[0];
      heading = values[1];
      result = this.calculateSmoothAnimate(options, distance);
      tupleDone = result.tupleDone;
      this.setHeading_(heading);
      this.jumpForward_(result.distance);
      break;
    case 'RT':  // Right Turn
      distance = values[0];
      result = this.calculateSmoothAnimate(options, distance);
      tupleDone = result.tupleDone;
      this.turnByDegrees_(result.distance);
      break;
    case 'DP':  // Draw Print
      this.ctxScratch.save();
      this.ctxScratch.translate(this.x, this.y);
      this.ctxScratch.rotate(utils.degreesToRadians(this.heading - 90));
      this.ctxScratch.fillText(values[0], 0, 0);
      this.ctxScratch.restore();
      break;
    case 'GA':  // Global Alpha
      var alpha = values[0];
      alpha = Math.max(0, alpha);
      alpha = Math.min(100, alpha);
      this.ctxScratch.globalAlpha = alpha / 100;
      break;
    case 'DF':  // Draw Font
      this.ctxScratch.font = values[2] + ' ' + values[1] + 'pt ' + values[0];
      break;
    case 'PU':  // Pen Up
      this.penDownValue = false;
      break;
    case 'PD':  // Pen Down
      this.penDownValue = true;
      break;
    case 'PW':  // Pen Width
      this.ctxScratch.lineWidth = values[0];
      break;
    case 'PC':  // Pen Colour
      this.ctxScratch.strokeStyle = values[0];
      this.ctxScratch.fillStyle = values[0];
      if (this.skin.id != "anna" && this.skin.id != "elsa") {
        this.isDrawingWithPattern = false;
      }
      break;
    case 'PS':  // Pen style with image
      if (!values[0] || values[0] == 'DEFAULT') {
          this.setPattern(null);
      } else {
        this.setPattern(values[0]);
      }
      break;
    case 'HT':  // Hide Turtle
      this.visible = false;
      break;
    case 'ST':  // Show Turtle
      this.visible = true;
      break;
    case 'sticker':
      var img = this.stickers[values[0]];

      var dimensions = scaleToBoundingBox(MAX_STICKER_SIZE, img.width, img.height);
      var width = dimensions.width;
      var height = dimensions.height;

      // Rotate the image such the the turtle is at the center of the bottom of
      // the image and the image is pointing (from bottom to top) in the same
      // direction as the turtle.
      this.ctxScratch.save();
      this.ctxScratch.translate(this.x, this.y);
      this.ctxScratch.rotate(utils.degreesToRadians(this.heading));
      this.ctxScratch.drawImage(img, -width / 2, -height, width, height);
      this.ctxScratch.restore();

      break;
  }

  return tupleDone;
};

/**
 * Given the width and height of a rectangle this scales the dimensions
 * proportionally such that neither is larger than a given maximum size.
 *
 * @param maxSize - The maximum size of either dimension
 * @param width - The current width of a rectangle
 * @param height - The current height of a rectangle
 * @return an object containing the scaled width and height.
 */
function scaleToBoundingBox(maxSize, width, height) {
  if (width < maxSize && height < maxSize) {
    return {width: width, height: height};
  }

  var newWidth;
  var newHeight;

  if (width > height) {
    newWidth = maxSize;
    newHeight = height * (maxSize / width);
  } else {
    newHeight = maxSize;
    newWidth = width * (maxSize / height);
  }

  return {width: newWidth, height: newHeight};
}

Artist.prototype.setPattern = function (pattern) {
  if (this.loadedPathPatterns[pattern]) {
    this.currentPathPattern = this.loadedPathPatterns[pattern];
    this.isDrawingWithPattern = true;
  } else if (pattern === null) {
    this.currentPathPattern = new Image();
    this.isDrawingWithPattern = false;
  }
};

Artist.prototype.jumpForward_ = function (distance) {
  this.x += distance * Math.sin(utils.degreesToRadians(this.heading));
  this.y -= distance * Math.cos(utils.degreesToRadians(this.heading));
};

Artist.prototype.moveByRelativePosition_ = function (x, y) {
  this.x += x;
  this.y += y;
};

Artist.prototype.dotAt_ = function (x, y) {
  // WebKit (unlike Gecko) draws nothing for a zero-length line, so draw a very short line.
  var dotLineLength = 0.1;
  this.ctxScratch.lineTo(x + dotLineLength, y);
};

Artist.prototype.circleAt_ = function (x, y, radius) {
  this.ctxScratch.arc(x, y, radius, 0, 2 * Math.PI);
};

Artist.prototype.drawToTurtle_ = function (distance) {
  var isDot = (distance === 0);
  if (isDot) {
    this.dotAt_(this.x, this.y);
  } else {
    this.ctxScratch.lineTo(this.x, this.y);
  }
};

Artist.prototype.turnByDegrees_ = function (degreesRight) {
  this.setHeading_(this.heading + degreesRight);
};

Artist.prototype.setHeading_ = function (heading) {
  heading = this.constrainDegrees_(heading);
  this.heading = heading;
};

Artist.prototype.constrainDegrees_ = function (degrees) {
  degrees %= 360;
  if (degrees < 0) {
    degrees += 360;
  }
  return degrees;
};

Artist.prototype.moveForward_ = function (distance) {
  if (!this.penDownValue) {
    this.jumpForward_(distance);
    return;
  }
  if (this.isDrawingWithPattern) {
    this.drawForwardLineWithPattern_(distance);

    // Frozen gets both a pattern and a line over the top of it.
    if (this.skin.id != "elsa" && this.skin.id != "anna") {
      return;
    }
  }

  this.drawForward_(distance);
};

Artist.prototype.drawForward_ = function (distance) {
  if (this.shouldDrawJoints_()) {
    this.drawForwardWithJoints_(distance);
  } else {
    this.drawForwardLine_(distance);
  }
};

/**
 * Draws a line of length `distance`, adding joint knobs along the way
 * @param distance
 */
Artist.prototype.drawForwardWithJoints_ = function (distance) {
  var remainingDistance = distance;

  while (remainingDistance > 0) {
    var enoughForFullSegment = remainingDistance >= JOINT_SEGMENT_LENGTH;
    var currentSegmentLength = enoughForFullSegment ? JOINT_SEGMENT_LENGTH : remainingDistance;

    remainingDistance -= currentSegmentLength;

    if (enoughForFullSegment) {
      this.drawJointAtTurtle_();
    }

    this.drawForwardLine_(currentSegmentLength);

    if (enoughForFullSegment) {
      this.drawJointAtTurtle_();
    }
  }
};

Artist.prototype.drawForwardLine_ = function (distance) {

  if (this.skin.id == "anna" || this.skin.id == "elsa") {
    this.ctxScratch.beginPath();
    this.ctxScratch.moveTo(this.stepStartX, this.stepStartY);
    this.jumpForward_(distance);
    this.drawToTurtle_(distance);
    this.ctxScratch.stroke();
  } else {
    this.ctxScratch.beginPath();
    this.ctxScratch.moveTo(this.x, this.y);
    this.jumpForward_(distance);
    this.drawToTurtle_(distance);
    this.ctxScratch.stroke();
  }

};

Artist.prototype.drawForwardLineWithPattern_ = function (distance) {
  var img;
  var startX;
  var startY;

  if (this.skin.id == "anna" || this.skin.id == "elsa") {
    this.ctxPattern.moveTo(this.stepStartX, this.stepStartY);
    img = this.currentPathPattern;
    startX = this.stepStartX;
    startY = this.stepStartY;

    var lineDistance = Math.abs(this.stepDistanceCovered);

    this.ctxPattern.save();
    this.ctxPattern.translate(startX, startY);
    // increment the angle and rotate the image.
    // Need to subtract 90 to accomodate difference in canvas vs. Turtle direction
    this.ctxPattern.rotate(utils.degreesToRadians(this.heading - 90));

    var clipSize;
    if (lineDistance % this.smoothAnimateStepSize === 0) {
      clipSize = this.smoothAnimateStepSize;
    } else if (lineDistance > this.smoothAnimateStepSize) {
      // this happens when our line was not divisible by smoothAnimateStepSize
      // and we've hit our last chunk
      clipSize = lineDistance % this.smoothAnimateStepSize;
    } else {
      clipSize = lineDistance;
    }
    if (img.width !== 0) {
      this.ctxPattern.drawImage(img,
        // Start point for clipping image
        Math.round(lineDistance), 0,
        // clip region size
        clipSize, img.height,
        // some mysterious hand-tweaking done by Brendan
        Math.round((this.stepDistanceCovered - clipSize - 2)), Math.round((- 18)),
        clipSize, img.height);
    }

    this.ctxPattern.restore();

  } else {

    this.ctxScratch.moveTo(this.x, this.y);
    img = this.currentPathPattern;
    startX = this.x;
    startY = this.y;

    this.jumpForward_(distance);
    this.ctxScratch.save();
    this.ctxScratch.translate(startX, startY);
    // increment the angle and rotate the image.
    // Need to subtract 90 to accomodate difference in canvas vs. Turtle direction
    this.ctxScratch.rotate(utils.degreesToRadians(this.heading - 90));

    if (img.width !== 0) {
      this.ctxScratch.drawImage(img,
        // Start point for clipping image
        0, 0,
        // clip region size
        distance+img.height / 2, img.height,
        // draw location relative to the ctx.translate point pre-rotation
        -img.height / 4, -img.height / 2,
        distance+img.height / 2, img.height);
    }

    this.ctxScratch.restore();
  }
};

Artist.prototype.shouldDrawJoints_ = function () {
  return this.level.isK1 && !this.isPredrawing_;
};

Artist.prototype.drawJointAtTurtle_ = function () {
  this.ctxScratch.beginPath();
  this.ctxScratch.moveTo(this.x, this.y);
  this.circleAt_(this.x, this.y, JOINT_RADIUS);
  this.ctxScratch.stroke();
};

/**
 * Validate whether the user's answer is correct.
 * @param {number} pixelErrors Number of pixels that are wrong.
 * @param {number} permittedErrors Number of pixels allowed to be wrong.
 * @return {boolean} True if the level is solved, false otherwise.
 */
Artist.prototype.isCorrect_ = function (pixelErrors, permittedErrors) {
  return pixelErrors <= permittedErrors;
};

/**
 * App specific displayFeedback function that calls into
 * this.studioApp_.displayFeedback when appropriate
 */
Artist.prototype.displayFeedback_ = function () {
  var level = this.level;

  this.studioApp_.displayFeedback({
    app: 'turtle',
    skin: this.skin.id,
    feedbackType: this.testResults,
    message: this.message,
    response: this.response,
    level: level,
    feedbackImage: this.getFeedbackImage_(180, 180),
    // add 'impressive':true to non-freeplay levels that we deem are relatively impressive (see #66990480)
    showingSharing: !level.disableSharing && (level.freePlay || level.impressive),
    // impressive levels are already saved
    alreadySaved: level.impressive,
    // allow users to save freeplay levels to their gallery (impressive non-freeplay levels are autosaved)
    saveToGalleryUrl: level.freePlay && this.response && this.response.save_to_gallery_url,
    appStrings: {
      reinfFeedbackMsg: turtleMsg.reinfFeedbackMsg(),
      sharingText: turtleMsg.shareDrawing()
    }
  });
};

/**
 * Function to be called when the service report call is complete
 * @param {object} JSON response (if available)
 */
Artist.prototype.onReportComplete = function (response) {
  this.response = response;
  // Disable the run button until onReportComplete is called.
  var runButton = document.getElementById('runButton');
  runButton.disabled = false;
  this.studioApp_.onReportComplete(response);
  this.displayFeedback_();
};

// This removes lengths from the text version of the XML of programs.
// It is used to determine if the user program and model solution are
// identical except for lengths.
var removeK1Lengths = function (s) {
  return s.replace(removeK1Lengths.regex, '">');
};

removeK1Lengths.regex = /_length"><title name="length">.*?<\/title>/;

/**
 * Verify if the answer is correct.
 * If so, move on to next level.
 */
Artist.prototype.checkAnswer = function () {
  // Compare the Alpha (opacity) byte of each pixel in the user's image and
  // the sample answer image.
  var userImage =
      this.ctxScratch.getImageData(0, 0, CANVAS_WIDTH, CANVAS_HEIGHT);
  var answerImage =
      this.ctxAnswer.getImageData(0, 0, CANVAS_WIDTH, CANVAS_HEIGHT);
  var len = Math.min(userImage.data.length, answerImage.data.length);
  var delta = 0;
  // Pixels are in RGBA format.  Only check the Alpha bytes.
  for (var i = 3; i < len; i += 4) {
    // Copying and compositing images across canvases seems to distort the
    // alpha. Use a large error value (250) to compensate.
    if (Math.abs(userImage.data[i] - answerImage.data[i]) > 250) {
      delta++;
    }
  }

  var level = this.level;

  // Optionally allow some number of pixels to be off, default to
  // pixel-perfect strictness
  var permittedErrors = level.permittedErrors || 0;

  // Test whether the current level is a free play level, or the level has
  // been completed
  var levelComplete = (level.freePlay || this.isCorrect_(delta, permittedErrors)) &&
                        (!level.editCode || !this.executionError);
  this.testResults = this.studioApp_.getTestResults(levelComplete);

  var program;
  if (this.studioApp_.isUsingBlockly()) {
    var xml = Blockly.Xml.blockSpaceToDom(Blockly.mainBlockSpace);
    program = Blockly.Xml.domToText(xml);
  }

  // Make sure we don't reuse an old message, since not all paths set one.
  this.message = undefined;

  // In level K1, check if only lengths differ.
  if (level.isK1 && !levelComplete && !this.studioApp_.editCode &&
      level.solutionBlocks &&
      removeK1Lengths(program) === removeK1Lengths(level.solutionBlocks)) {
    this.testResults = this.studioApp_.TestResults.APP_SPECIFIC_ERROR;
    this.message = turtleMsg.lengthFeedback();
  }

  // For levels where using too many blocks would allow students
  // to miss the point, convert that feedback to a failure.
  if (level.failForTooManyBlocks &&
      this.testResults == this.studioApp_.TestResults.TOO_MANY_BLOCKS_FAIL) {
    this.testResults = this.studioApp_.TestResults.TOO_MANY_BLOCKS_FAIL;

  } else if ((this.testResults ==
      this.studioApp_.TestResults.TOO_MANY_BLOCKS_FAIL) ||
      (this.testResults == this.studioApp_.TestResults.ALL_PASS)) {
    // Check that they didn't use a crazy large repeat value when drawing a
    // circle.  This complains if the limit doesn't start with 3.
    // Note that this level does not use colour, so no need to check for that.
    if (level.failForCircleRepeatValue && this.studioApp_.isUsingBlockly()) {
      var code = Blockly.Generator.blockSpaceToCode('JavaScript');
      if (code.indexOf('count < 3') == -1) {
        this.testResults =
            this.studioApp_.TestResults.APP_SPECIFIC_ACCEPTABLE_FAIL;
        this.message = commonMsg.tooMuchWork();
      }
    }
  }

  if (level.editCode) {
    // If we want to "normalize" the JavaScript to avoid proliferation of nearly
    // identical versions of the code on the service, we could do either of these:

    // do an acorn.parse and then use escodegen to generate back a "clean" version
    // or minify (uglifyjs) and that or js-beautify to restore a "clean" version

    program = this.studioApp_.editor.getValue();
  }

  // If the current level is a free play, always return the free play
  // result type
  if (level.freePlay) {
    this.testResults = this.studioApp_.TestResults.FREE_PLAY;
  }

  // Play sound
  this.studioApp_.stopLoopingAudio('start');
  if (this.testResults === this.studioApp_.TestResults.FREE_PLAY ||
      this.testResults >= this.studioApp_.TestResults.TOO_MANY_BLOCKS_FAIL) {
    this.studioApp_.playAudio('win');
  } else {
    this.studioApp_.playAudio('failure');
  }

  var reportData = {
    app: 'turtle',
    level: level.id,
    builder: level.builder,
    result: levelComplete,
    testResult: this.testResults,
    program: encodeURIComponent(program),
    onComplete: _.bind(this.onReportComplete, this),
    save_to_gallery: level.impressive
  };

  // https://www.pivotaltracker.com/story/show/84171560
  // Never send up frozen images for now.
  var isFrozen = (this.skin.id === 'anna' || this.skin.id === 'elsa');

  // Get the canvas data for feedback.
  if (this.testResults >= this.studioApp_.TestResults.TOO_MANY_BLOCKS_FAIL &&
    !isFrozen && (level.freePlay || level.impressive)) {
    reportData.image = this.getFeedbackImage_().split(',')[1];
  }

  this.studioApp_.report(reportData);

  if (this.studioApp_.isUsingBlockly()) {
    // reenable toolbox
    Blockly.mainBlockSpaceEditor.setEnableToolbox(true);
  }

  // The call to displayFeedback() will happen later in onReportComplete()
};

Artist.prototype.getFeedbackImage_ = function (width, height) {

  var origWidth = this.ctxFeedback.canvas.width;
  var origHeight = this.ctxFeedback.canvas.height;

  this.ctxFeedback.canvas.width = width || origWidth;
  this.ctxFeedback.canvas.height = height || origHeight;

  // Clear the feedback layer
  var style = this.ctxFeedback.fillStyle;
  this.ctxFeedback.fillStyle = color.white;
  this.ctxFeedback.clearRect(0, 0, this.ctxFeedback.canvas.width,
    this.ctxFeedback.canvas.height);
  this.ctxFeedback.fillStyle = style;

  if (this.skin.id == "anna" || this.skin.id == "elsa") {
    // For frozen skins, show everything - including background,
    // characters, and pattern - along with drawing.
    this.ctxFeedback.globalCompositeOperation = 'copy';
    this.ctxFeedback.drawImage(this.ctxDisplay.canvas, 0, 0,
        this.ctxFeedback.canvas.width, this.ctxFeedback.canvas.height);
  } else {
    // Draw the images layer.
    if (!this.level.discardBackground) {
      this.ctxFeedback.globalCompositeOperation = 'source-over';
      this.ctxFeedback.drawImage(this.ctxImages.canvas, 0, 0,
          this.ctxFeedback.canvas.width, this.ctxFeedback.canvas.height);
    }

    // Draw the predraw layer.
    this.ctxFeedback.globalCompositeOperation = 'source-over';
    this.ctxFeedback.drawImage(this.ctxPredraw.canvas, 0, 0,
        this.ctxFeedback.canvas.width, this.ctxFeedback.canvas.height);

    // Draw the user layer.
    this.ctxFeedback.globalCompositeOperation = 'source-over';
    this.ctxFeedback.drawImage(this.ctxScratch.canvas, 0, 0,
        this.ctxFeedback.canvas.width, this.ctxFeedback.canvas.height);
  }

  // Save the canvas as a png
  var image = this.ctxFeedback.canvas.toDataURL("image/png");

  // Restore the canvas' original size
  this.ctxFeedback.canvas.width = origWidth;
  this.ctxFeedback.canvas.height = origHeight;

  return image;
};

// Helper for creating canvas elements.
Artist.prototype.createCanvas_ = function (id, width, height) {
  var el = document.createElement('canvas');
  el.id = id;
  el.width = width;
  el.height = height;
  return el;
};

/**
* When smooth animate is true, steps can be broken up into multiple animations.
* At the end of each step, we want to reset any incremental information, which
* is what this does.
*/
Artist.prototype.resetStepInfo_ = function () {
  this.stepStartX = this.x;
  this.stepStartY = this.y;
  this.stepDistanceCovered = 0;
};<|MERGE_RESOLUTION|>--- conflicted
+++ resolved
@@ -35,11 +35,7 @@
 var ArtistAPI = require('./api');
 var apiJavascript = require('./apiJavascript');
 var AppView = require('../templates/AppView');
-<<<<<<< HEAD
-var codeWorkspaceEjs = require('../templates/codeWorkspace.html.ejs');
-=======
 var CodeWorkspace = require('../templates/CodeWorkspace');
->>>>>>> 3b13e189
 var ArtistVisualizationColumn = require('./ArtistVisualizationColumn');
 var utils = require('../utils');
 var dropletUtils = require('../dropletUtils');
@@ -212,21 +208,6 @@
   config.loadAudio = _.bind(this.loadAudio_, this);
   config.afterInject = _.bind(this.afterInject_, this, config);
 
-<<<<<<< HEAD
-  var generateCodeWorkspaceHtmlFromEjs = function () {
-    return codeWorkspaceEjs({
-      assetUrl: this.studioApp_.assetUrl,
-      data: {
-        localeDirection: this.studioApp_.localeDirection(),
-        blockUsed : undefined,
-        idealBlockNumber : undefined,
-        editCode: this.level.editCode,
-        blockCounterClass : 'block-counter-default',
-        readonlyWorkspace: config.readonlyWorkspace
-      }
-    });
-  }.bind(this);
-=======
   var codeWorkspace = (
     <CodeWorkspace
       localeDirection={this.studioApp_.localeDirection()}
@@ -234,7 +215,6 @@
       readonlyWorkspace={!!config.readonlyWorkspace}
     />
   );
->>>>>>> 3b13e189
 
   var iconPath = '/blockly/media/turtle/' +
     (config.isLegacyShare && config.hideSource ? 'icons_white.png' : 'icons.png');
@@ -247,11 +227,7 @@
     hideSource: !!config.hideSource,
     noVisualization: false,
     isRtl: this.studioApp_.isRtl(),
-<<<<<<< HEAD
-    generateCodeWorkspaceHtml: generateCodeWorkspaceHtmlFromEjs,
-=======
     codeWorkspace: codeWorkspace,
->>>>>>> 3b13e189
     visualizationColumn: visualizationColumn,
     onMount: this.studioApp_.init.bind(this.studioApp_, config)
   }), document.getElementById(config.containerId));
