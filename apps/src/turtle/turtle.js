--- conflicted
+++ resolved
@@ -983,10 +983,9 @@
       this.setHeading_(heading);
       this.moveForward_(result.distance);
       break;
-<<<<<<< HEAD
     case 'JT':  // Jump To Location
       this.jumpTo_(values[0]);
-=======
+      break;
     case 'MD':  // Move diagonally (use longer steps if showing joints)
       distance = values[0];
       heading = values[1];
@@ -994,7 +993,6 @@
       tupleDone = result.tupleDone;
       this.setHeading_(heading);
       this.moveForward_(result.distance, true);
->>>>>>> b3a9bbba
       break;
     case 'JD':  // Jump (direction)
       distance = values[0];
