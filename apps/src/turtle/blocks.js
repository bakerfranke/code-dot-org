/**
 * Blockly Demo: Turtle Graphics
 *
 * Copyright 2012 Google Inc.
 * http://blockly.googlecode.com/
 *
 * Licensed under the Apache License, Version 2.0 (the "License");
 * you may not use this file except in compliance with the License.
 * You may obtain a copy of the License at
 *
 *   http://www.apache.org/licenses/LICENSE-2.0
 *
 * Unless required by applicable law or agreed to in writing, software
 * distributed under the License is distributed on an "AS IS" BASIS,
 * WITHOUT WARRANTIES OR CONDITIONS OF ANY KIND, either express or implied.
 * See the License for the specific language governing permissions and
 * limitations under the License.
 */

/**
 * @fileoverview Demonstration of Blockly: Turtle Graphics.
 * @author fraser@google.com (Neil Fraser)
 */

var Colours = require('./colours');
var msg = require('./locale');
var commonMsg = require('@cdo/locale');
var customLevelBlocks = require('./customLevelBlocks');
import {Position} from '../constants';

const RANDOM_VALUE = 'RAND';

const TURN_BY_DIRECTION_VALUES = [
  [msg.turnRight(), 'turnRight'],
  [msg.turnLeft(), 'turnLeft']
];

const TURN_DIRECTION_VALUES = [
  [msg.right(), 'turnRight'],
  [msg.left(), 'turnLeft']
];

const POSITION_VALUES = [
  [commonMsg.positionRandom(), RANDOM_VALUE],
  [commonMsg.positionTopLeft(), Position.TOPLEFT.toString()],
  [commonMsg.positionTopCenter(), Position.TOPCENTER.toString()],
  [commonMsg.positionTopRight(), Position.TOPRIGHT.toString()],
  [commonMsg.positionMiddleLeft(), Position.MIDDLELEFT.toString()],
  [commonMsg.positionMiddleCenter(), Position.MIDDLECENTER.toString()],
  [commonMsg.positionMiddleRight(), Position.MIDDLERIGHT.toString()],
  [commonMsg.positionBottomLeft(), Position.BOTTOMLEFT.toString()],
  [commonMsg.positionBottomCenter(), Position.BOTTOMCENTER.toString()],
  [commonMsg.positionBottomRight(), Position.BOTTOMRIGHT.toString()]
];

<<<<<<< HEAD
const JUMP_BY_DIRECTION_VALUES = [
  [msg.jumpForward(), 'jumpForward'],
  [msg.jumpBackward(), 'jumpBackward']
];

const JUMP_DIRECTION_VALUES = [
  [msg.forward(), 'jumpForward'],
  [msg.backward(), 'jumpBackward']
=======
const MOVE_BY_DIRECTION_VALUES = [
  [msg.moveForward(), 'moveForward'],
  [msg.moveBackward(), 'moveBackward']
];

const DIRECTION_VALUES = [
  [msg.forward(), 'moveForward'],
  [msg.backward(), 'moveBackward']
>>>>>>> 6cf1ef9b
];

// Install extensions to Blockly's language and JavaScript generator.
exports.install = function(blockly, blockInstallOptions) {
  var skin = blockInstallOptions.skin;

  var generator = blockly.Generator.get('JavaScript');
  blockly.JavaScript = generator;

  var gensym = function(name) {
    var NAME_TYPE = blockly.Variables.NAME_TYPE;
    return generator.variableDB_.getDistinctName(name, NAME_TYPE);
  };

  if (skin.id === 'anna' || skin.id === 'elsa') {
    // Create a smaller palette.
    blockly.FieldColour.COLOURS = [
      Colours.FROZEN1,
      Colours.FROZEN2,
      Colours.FROZEN3,
      Colours.FROZEN4,
      Colours.FROZEN5,
      Colours.FROZEN6,
      Colours.FROZEN7,
      Colours.FROZEN8,
      Colours.FROZEN9
    ];
    blockly.FieldColour.COLUMNS = 3;
  } else {
    // Create a smaller palette.
    blockly.FieldColour.COLOURS = [
      // Row 1.
      Colours.BLACK,
      Colours.GREY,
      Colours.KHAKI,
      Colours.WHITE,
      // Row 2.
      Colours.RED,
      Colours.PINK,
      Colours.ORANGE,
      Colours.YELLOW,
      // Row 3.
      Colours.GREEN,
      Colours.BLUE,
      Colours.AQUAMARINE,
      Colours.PLUM
    ];
    blockly.FieldColour.COLUMNS = 4;
  }

  // Block definitions.
  blockly.Blocks.draw_move_by_constant = {
    // Block for moving forward or backward the internal number of pixels.
    helpUrl: '',
    init: function() {
      this.setHSV(184, 1.0, 0.74);
      this.appendDummyInput().appendTitle(
        new blockly.FieldDropdown(MOVE_BY_DIRECTION_VALUES),
        'DIR'
      );
      this.appendDummyInput()
        .appendTitle(
          new blockly.FieldTextInput(
            '100',
            blockly.FieldTextInput.numberValidator
          ),
          'VALUE'
        )
        .appendTitle(msg.dots());
      this.setInputsInline(true);
      this.setPreviousStatement(true);
      this.setNextStatement(true);
      this.setTooltip(msg.moveForwardTooltip());
    }
  };

  blockly.Blocks.draw_move_by_constant_dropdown = {
    // Block for moving forward or backward the internal number of pixels.
    helpUrl: '',
    init: function() {
      this.setHSV(184, 1.0, 0.74);
      this.appendDummyInput().appendTitle(
        new blockly.FieldDropdown(MOVE_BY_DIRECTION_VALUES),
        'DIR'
      );
      this.appendDummyInput()
        .appendTitle(new blockly.FieldDropdown(), 'VALUE')
        .appendTitle(msg.dots());
      this.setInputsInline(true);
      this.setPreviousStatement(true);
      this.setNextStatement(true);
      this.setTooltip(msg.moveForwardTooltip());
    }
  };

  generator.draw_move_by_constant = function() {
    // Generate JavaScript for moving forward or backward the internal number of
    // pixels.
    var value = window.parseFloat(this.getTitleValue('VALUE')) || 0;
    return (
      'Turtle.' +
      this.getTitleValue('DIR') +
      '(' +
      value +
      ", 'block_id_" +
      this.id +
      "');\n"
    );
  };
  generator.draw_move_by_constant_dropdown = generator.draw_move_by_constant;

  blockly.Blocks.draw_turn_by_constant_restricted = {
    // Block for turning either left or right from among a fixed set of angles.
    helpUrl: '',
    init: function() {
      this.setHSV(184, 1.0, 0.74);
      this.appendDummyInput().appendTitle(
        new blockly.FieldDropdown(TURN_BY_DIRECTION_VALUES),
        'DIR'
      );
      this.appendDummyInput()
        .appendTitle(
          new blockly.FieldAngleDropdown({
            directionTitleName: 'DIR',
            menuGenerator: this.VALUE
          }),
          'VALUE'
        )
        .appendTitle(msg.degrees());
      this.setInputsInline(true);
      this.setPreviousStatement(true);
      this.setNextStatement(true);
      this.setTooltip(msg.turnTooltip());
    }
  };

  blockly.Blocks.draw_turn_by_constant_restricted.VALUE = [
    30,
    45,
    60,
    90,
    120,
    135,
    150,
    180
  ].map(function(t) {
    return [String(t), String(t)];
  });

  generator.draw_turn_by_constant_restricted = function() {
    // Generate JavaScript for turning either left or right from among a fixed
    // set of angles.
    var value = window.parseFloat(this.getTitleValue('VALUE'));
    return (
      'Turtle.' +
      this.getTitleValue('DIR') +
      '(' +
      value +
      ", 'block_id_" +
      this.id +
      "');\n"
    );
  };

  blockly.Blocks.draw_turn_by_constant = {
    // Block for turning left or right any number of degrees.
    helpUrl: '',
    init: function() {
      this.setHSV(184, 1.0, 0.74);
      this.appendDummyInput().appendTitle(
        new blockly.FieldDropdown(TURN_BY_DIRECTION_VALUES),
        'DIR'
      );
      this.appendDummyInput()
        .appendTitle(
          new blockly.FieldAngleTextInput('90', {
            directionTitle: 'DIR'
          }),
          'VALUE'
        )
        .appendTitle(msg.degrees());
      this.setInputsInline(true);
      this.setPreviousStatement(true);
      this.setNextStatement(true);
      this.setTooltip(msg.turnTooltip());
    }
  };

  blockly.Blocks.draw_turn_by_constant_dropdown = {
    // Block for turning left or right any number of degrees.
    helpUrl: '',
    init: function() {
      this.setHSV(184, 1.0, 0.74);
      this.appendDummyInput().appendTitle(
        new blockly.FieldDropdown(TURN_BY_DIRECTION_VALUES),
        'DIR'
      );
      this.appendDummyInput()
        .appendTitle(
          new blockly.FieldAngleDropdown({
            directionTitleName: 'DIR'
          }),
          'VALUE'
        )
        .appendTitle(msg.degrees());
      this.setInputsInline(true);
      this.setPreviousStatement(true);
      this.setNextStatement(true);
      this.setTooltip(msg.turnTooltip());
    }
  };

  generator.draw_turn_by_constant = function() {
    // Generate JavaScript for turning left or right.
    var value = window.parseFloat(this.getTitleValue('VALUE')) || 0;
    return (
      'Turtle.' +
      this.getTitleValue('DIR') +
      '(' +
      value +
      ", 'block_id_" +
      this.id +
      "');\n"
    );
  };
  generator.draw_turn_by_constant_dropdown = generator.draw_turn_by_constant;

  generator.draw_move_inline = function() {
    // Generate JavaScript for moving forward or backward the internal number of
    // pixels.
    var value = window.parseFloat(this.getTitleValue('VALUE'));
    return (
      'Turtle.' +
      this.getTitleValue('DIR') +
      '(' +
      value +
      ", 'block_id_" +
      this.id +
      "');\n"
    );
  };

  blockly.Blocks.draw_turn_inline_restricted = {
    // Block for turning either left or right from among a fixed set of angles.
    helpUrl: '',
    init: function() {
      this.setHSV(184, 1.0, 0.74);
      this.appendDummyInput().appendTitle(
        new blockly.FieldDropdown(TURN_BY_DIRECTION_VALUES),
        'DIR'
      );
      this.appendDummyInput()
        .appendTitle(
          new blockly.FieldAngleDropdown({
            directionTitleName: 'DIR',
            menuGenerator: this.VALUE
          }),
          'VALUE'
        )
        .appendTitle(msg.degrees());
      this.setInputsInline(true);
      this.setPreviousStatement(true);
      this.setNextStatement(true);
      this.setTooltip(msg.turnTooltip());
    }
  };

  blockly.Blocks.draw_turn_inline_restricted.VALUE = [
    30,
    45,
    60,
    90,
    120,
    135,
    150,
    180
  ].map(function(t) {
    return [String(t), String(t)];
  });

  generator.draw_turn_inline_restricted = function() {
    // Generate JavaScript for turning either left or right from among a fixed
    // set of angles.
    var value = window.parseFloat(this.getTitleValue('VALUE'));
    return (
      'Turtle.' +
      this.getTitleValue('DIR') +
      '(' +
      value +
      ", 'block_id_" +
      this.id +
      "');\n"
    );
  };

  blockly.Blocks.draw_turn_inline = {
    // Block for turning left or right any number of degrees.
    helpUrl: '',
    init: function() {
      this.setHSV(184, 1.0, 0.74);
      this.appendDummyInput().appendTitle(
        new blockly.FieldDropdown(TURN_BY_DIRECTION_VALUES),
        'DIR'
      );
      this.appendDummyInput()
        .appendTitle(
          new blockly.FieldAngleTextInput('90', {
            directionTitle: 'DIR'
          }),
          'VALUE'
        )
        .appendTitle(msg.degrees());
      this.setInputsInline(true);
      this.setPreviousStatement(true);
      this.setNextStatement(true);
      this.setTooltip(msg.turnTooltip());
    }
  };

  function createPointToBlocks(onInit) {
    return {
      helpUrl: '',
      init: function() {
        this.setHSV(184, 1.0, 0.74);
        this.setPreviousStatement(true);
        this.setInputsInline(true);
        this.setNextStatement(true);
        this.setTooltip(msg.pointTo());
        this.appendDummyInput().appendTitle(msg.pointTo());
        if (onInit) {
          onInit(this);
        }
      }
    };
  }

  blockly.Blocks.point_to = createPointToBlocks(function(block) {
    // Block for pointing to a specified direction
    block
      .appendDummyInput()
      .appendTitle(
        new blockly.FieldAngleTextInput('0', {
          direction: 'turnRight'
        }),
        'DIRECTION'
      )
      .appendTitle(msg.degrees());
  });

  generator.point_to = function() {
    let value = window.parseFloat(this.getTitleValue('DIRECTION')) || 0;
    return `Turtle.pointTo(${value}, 'block_id_${this.id}');\n`;
  };

  blockly.Blocks.point_to_param = createPointToBlocks(function(block) {
    // Block for pointing to a specified direction
    block
      .appendValueInput('VALUE')
      .setCheck(blockly.BlockValueType.NUMBER)
      .addFieldHelper(blockly.BlockFieldHelper.ANGLE_HELPER, {
        block,
        direction: 'turnRight'
      });
    block.appendDummyInput().appendTitle(msg.degrees());
  });

  generator.point_to_param = function() {
    let value = generator.valueToCode(
      this,
      'VALUE',
      Blockly.JavaScript.ORDER_NONE
    );
    return `Turtle.pointTo(${value}, 'block_id_${this.id}');\n`;
  };

  blockly.Blocks.point_to_by_constant_restricted = createPointToBlocks(function(
    block
  ) {
    block
      .appendDummyInput()
      .appendTitle(
        new blockly.FieldAngleDropdown({
          direction: 'turnRight',
          menuGenerator: block.VALUE
        }),
        'VALUE'
      )
      .appendTitle(msg.degrees());
  });

  blockly.Blocks.point_to_by_constant_restricted.VALUE = [
    0,
    30,
    45,
    60,
    90,
    120,
    135,
    150,
    180
  ].map(function(t) {
    return [String(t), String(t)];
  });

  generator.point_to_by_constant_restricted = function() {
    let value = window.parseFloat(this.getTitleValue('VALUE'));
    return `Turtle.pointTo(${value}, 'block_id_${this.id}');\n`;
  };

  generator.draw_turn_inline = function() {
    // Generate JavaScript for turning left or right.
    var value = window.parseFloat(this.getTitleValue('VALUE'));
    return (
      'Turtle.' +
      this.getTitleValue('DIR') +
      '(' +
      value +
      ", 'block_id_" +
      this.id +
      "');\n"
    );
  };

  blockly.Blocks.variables_get_counter = {
    // Variable getter.
    category: null, // Variables are handled specially.
    helpUrl: blockly.Msg.VARIABLES_GET_HELPURL,
    init: function() {
      this.setHSV(312, 0.32, 0.62);
      this.appendDummyInput()
        .appendTitle(blockly.Msg.VARIABLES_GET_TITLE)
        .appendTitle(new blockly.FieldLabel(msg.loopVariable()), 'VAR');
      this.setOutput(true);
      this.setTooltip(blockly.Msg.VARIABLES_GET_TOOLTIP);
    },
    getVars: Blockly.Variables.getVars
  };

  generator.variables_get_counter = generator.variables_get;

  blockly.Blocks.variables_get_length = {
    // Variable getter.
    category: null, // Variables are handled specially.
    helpUrl: blockly.Msg.VARIABLES_GET_HELPURL,
    init: function() {
      this.setHSV(312, 0.32, 0.62);
      this.appendDummyInput()
        .appendTitle(blockly.Msg.VARIABLES_GET_TITLE)
        .appendTitle(new blockly.FieldLabel(msg.lengthParameter()), 'VAR');
      this.setOutput(true);
      this.setTooltip(blockly.Msg.VARIABLES_GET_TOOLTIP);
    },
    getVars: Blockly.Variables.getVars
  };

  generator.variables_get_length = generator.variables_get;

  blockly.Blocks.variables_get_sides = {
    // Variable getter.
    category: null, // Variables are handled specially.
    helpUrl: blockly.Msg.VARIABLES_GET_HELPURL,
    init: function() {
      this.setHSV(312, 0.32, 0.62);
      this.appendDummyInput()
        .appendTitle(blockly.Msg.VARIABLES_GET_TITLE)
        .appendTitle(new blockly.FieldLabel('sides'), 'VAR');
      this.setOutput(true);
      this.setTooltip(blockly.Msg.VARIABLES_GET_TOOLTIP);
    },
    getVars: Blockly.Variables.getVars
  };

  generator.variables_get_sides = generator.variables_get;

  // Create a fake "draw a square" function so it can be made available to users
  // without being shown in the workspace.
  blockly.Blocks.draw_a_square = {
    // Draw a square.
    init: function() {
      this.setHSV(94, 0.84, 0.6);
      this.appendDummyInput().appendTitle(msg.drawASquare());
      this.appendValueInput('VALUE')
        .setAlign(blockly.ALIGN_RIGHT)
        .setCheck(blockly.BlockValueType.NUMBER)
        .appendTitle(msg.lengthParameter() + ':');
      this.setPreviousStatement(true);
      this.setNextStatement(true);
      this.setInputsInline(true);
      this.setTooltip('');
    }
  };

  generator.draw_a_square = function() {
    // Generate JavaScript for drawing a square.
    var value_length =
      generator.valueToCode(this, 'VALUE', generator.ORDER_ATOMIC) || 0;
    var loopVar = gensym('count');
    return [
      // The generated comment helps detect required blocks.
      // Don't change it without changing requiredBlocks_.
      '// draw_a_square',
      'for (var ' + loopVar + ' = 0; ' + loopVar + ' < 4; ' + loopVar + '++) {',
      '  Turtle.moveForward(' + value_length + ');',
      '  Turtle.turnRight(90);',
      '}\n'
    ].join('\n');
  };

  // Create a fake "draw a snowman" function so it can be made available to
  // users without being shown in the workspace.
  blockly.Blocks.draw_a_snowman = {
    // Draw a circle in front of the turtle, ending up on the opposite side.
    init: function() {
      this.setHSV(94, 0.84, 0.6);
      this.appendDummyInput().appendTitle(msg.drawASnowman());
      this.appendValueInput('VALUE')
        .setAlign(blockly.ALIGN_RIGHT)
        .setCheck(blockly.BlockValueType.NUMBER)
        .appendTitle(msg.lengthParameter() + ':');
      this.setPreviousStatement(true);
      this.setNextStatement(true);
      this.setTooltip('');
    }
  };

  generator.draw_a_snowman = function() {
    // Generate JavaScript for drawing a snowman in front of the turtle.
    var value = generator.valueToCode(this, 'VALUE', generator.ORDER_ATOMIC);
    var distancesVar = gensym('distances');
    var loopVar = gensym('counter');
    var degreeVar = gensym('degree');
    var distanceVar = gensym('distance');
    return [
      // The generated comment helps detect required blocks.
      // Don't change it without changing requiredBlocks_.
      '// draw_a_snowman',
      'Turtle.turnLeft(90);',
      'var ' +
        distancesVar +
        ' = [' +
        value +
        ' * 0.5, ' +
        value +
        ' * 0.3,' +
        value +
        ' * 0.2];',
      'for (var ' +
        loopVar +
        ' = 0; ' +
        loopVar +
        ' < 6; ' +
        loopVar +
        '++) {\n',
      '  var ' +
        distanceVar +
        ' = ' +
        distancesVar +
        '[' +
        loopVar +
        ' < 3 ? ' +
        loopVar +
        ': 5 - ' +
        loopVar +
        '] / 57.5;',
      '  for (var ' +
        degreeVar +
        ' = 0; ' +
        degreeVar +
        ' < 90; ' +
        degreeVar +
        '++) {',
      '    Turtle.moveForward(' + distanceVar + ');',
      '    Turtle.turnRight(2);',
      '  }',
      '  if (' + loopVar + ' !== 2) {',
      '    Turtle.turnLeft(180);',
      '  }',
      '}',
      'Turtle.turnLeft(90);\n'
    ].join('\n');
  };

  // This is a modified copy of blockly.Blocks.controls_for with the
  // variable named "counter" hardcoded.
  blockly.Blocks.controls_for_counter = {
    // For loop with hardcoded loop variable.
    helpUrl: blockly.Msg.CONTROLS_FOR_HELPURL,
    init: function() {
      this.setHSV(322, 0.9, 0.95);
      this.appendDummyInput()
        .appendTitle(blockly.Msg.CONTROLS_FOR_INPUT_WITH)
        .appendTitle(new blockly.FieldLabel(msg.loopVariable()), 'VAR');
      this.interpolateMsg(
        blockly.Msg.CONTROLS_FOR_INPUT_FROM_TO_BY,
        ['FROM', 'Number', blockly.ALIGN_RIGHT],
        ['TO', 'Number', blockly.ALIGN_RIGHT],
        ['BY', 'Number', blockly.ALIGN_RIGHT],
        blockly.ALIGN_RIGHT
      );
      this.appendStatementInput('DO').appendTitle(
        Blockly.Msg.CONTROLS_FOR_INPUT_DO
      );
      this.setPreviousStatement(true);
      this.setNextStatement(true);
      this.setInputsInline(true);
      this.setTooltip(
        blockly.Msg.CONTROLS_FOR_TOOLTIP.replace(
          '%1',
          this.getTitleValue('VAR')
        )
      );
    },
    getVars: Blockly.Variables.getVars,
    // serialize the counter variable name to xml so that it can be used across
    // different locales
    mutationToDom: function() {
      var container = document.createElement('mutation');
      var counter = this.getTitleValue('VAR');
      container.setAttribute('counter', counter);
      return container;
    },
    // deserialize the counter variable name
    domToMutation: function(xmlElement) {
      var counter = xmlElement.getAttribute('counter');
      this.setTitleValue(counter, 'VAR');
    }
  };

  generator.controls_for_counter = generator.controls_for;

  // Delete these standard blocks.
  delete blockly.Blocks.procedures_defreturn;
  delete blockly.Blocks.procedures_ifreturn;

  // General blocks.

  blockly.Blocks.draw_move = {
    // Block for moving forward or backwards.
    helpUrl: '',
    init: function() {
      this.setHSV(184, 1.0, 0.74);
      this.interpolateMsg(
        msg.moveDirectionByPixels(),
        () => {
          this.appendDummyInput().appendTitle(
            new blockly.FieldDropdown(DIRECTION_VALUES),
            'DIR'
          );
        },
        ['VALUE', 'Number', blockly.ALIGN_RIGHT],
        blockly.ALIGN_RIGHT
      );
      this.setInputsInline(true);
      this.setPreviousStatement(true);
      this.setNextStatement(true);
      this.setTooltip(msg.moveTooltip());
    }
  };

  generator.draw_move = function() {
    // Generate JavaScript for moving forward or backwards.
    var value =
      generator.valueToCode(this, 'VALUE', generator.ORDER_NONE) || '0';
    return (
      'Turtle.' +
      this.getTitleValue('DIR') +
      '(' +
      value +
      ", 'block_id_" +
      this.id +
      "');\n"
    );
  };

  blockly.Blocks.jump = {
    // Block for moving forward or backwards.
    helpUrl: '',
    init: function() {
      this.setHSV(184, 1.0, 0.74);
      this.interpolateMsg(
        msg.jumpByDirection(),
        () => {
          this.appendDummyInput().appendTitle(
            new blockly.FieldDropdown(JUMP_DIRECTION_VALUES),
            'DIR'
          );
        },
        ['VALUE', 'Number', blockly.ALIGN_RIGHT],
        blockly.ALIGN_RIGHT
      );
      this.setInputsInline(true);
      this.setPreviousStatement(true);
      this.setNextStatement(true);
      this.setTooltip(msg.jumpTooltip());
    }
  };

  var longMoveLengthDropdownValue = 'LONG_MOVE_LENGTH';
  var shortMoveLengthDropdownValue = 'SHORT_MOVE_LENGTH';
  var longDiagonalMoveLengthDropdownValue = 'LONG_DIAGONAL_MOVE_LENGTH';
  var shortDiagonalMoveLengthDropdownValue = 'SHORT_DIAGONAL_MOVE_LENGTH';
  var defaultMoveLength = 50;
  var defaultDiagonalMoveLength = defaultMoveLength * Math.sqrt(2);
  var simpleLengthChoices = [
    [skin.longLineDraw, longMoveLengthDropdownValue],
    [skin.shortLineDraw, shortMoveLengthDropdownValue]
  ];
  var simpleDiagonalLengthChoices = [
    [skin.longLineDraw, longDiagonalMoveLengthDropdownValue],
    [skin.shortLineDraw, shortDiagonalMoveLengthDropdownValue]
  ];
  var simpleLengthRightChoices = [
    [skin.longLineDrawRight, longMoveLengthDropdownValue],
    [skin.shortLineDrawRight, shortMoveLengthDropdownValue]
  ];

  var SimpleMove = {
    SHORT_MOVE_LENGTH: 50,
    LONG_MOVE_LENGTH: 100,
    SHORT_DIAGONAL_MOVE_LENGTH: 50 * Math.sqrt(2),
    LONG_DIAGONAL_MOVE_LENGTH: 100 * Math.sqrt(2),
    DIRECTION_CONFIGS: {
      left: {
        title: commonMsg.directionWestLetter(),
        moveFunction: 'moveLeft',
        tooltip: msg.moveWestTooltip(),
        image: skin.westLineDraw,
        imageDimensions: {width: 72, height: 56},
        lengths: simpleLengthChoices,
        defaultLength: defaultMoveLength,
        defaultDropdownValue: longMoveLengthDropdownValue
      },
      right: {
        title: commonMsg.directionEastLetter(),
        moveFunction: 'moveRight',
        tooltip: msg.moveEastTooltip(),
        image: skin.eastLineDraw,
        imageDimensions: {width: 72, height: 56},
        lengths: simpleLengthRightChoices,
        defaultLength: defaultMoveLength,
        defaultDropdownValue: longMoveLengthDropdownValue
      },
      up: {
        title: commonMsg.directionNorthLetter(),
        moveFunction: 'moveUp',
        tooltip: msg.moveNorthTooltip(),
        image: skin.northLineDraw,
        imageDimensions: {width: 72, height: 56},
        lengths: simpleLengthChoices,
        defaultLength: defaultMoveLength,
        defaultDropdownValue: longMoveLengthDropdownValue
      },
      down: {
        title: commonMsg.directionSouthLetter(),
        moveFunction: 'moveDown',
        tooltip: msg.moveSouthTooltip(),
        image: skin.southLineDraw,
        imageDimensions: {width: 72, height: 56},
        lengths: simpleLengthChoices,
        defaultLength: defaultMoveLength,
        defaultDropdownValue: longMoveLengthDropdownValue
      },
      up_left: {
        title: commonMsg.directionNorthwestLetter(),
        moveFunction: 'moveUpLeft',
        tooltip: msg.moveNorthwestTooltip(),
        image: skin.northwestLineDraw,
        imageDimensions: {width: 72, height: 56},
        lengths: simpleDiagonalLengthChoices,
        defaultLength: defaultDiagonalMoveLength,
        defaultDropdownValue: longDiagonalMoveLengthDropdownValue
      },
      up_right: {
        title: commonMsg.directionNortheastLetter(),
        moveFunction: 'moveUpRight',
        tooltip: msg.moveNortheastTooltip(),
        image: skin.northeastLineDraw,
        imageDimensions: {width: 72, height: 56},
        lengths: simpleDiagonalLengthChoices,
        defaultLength: defaultDiagonalMoveLength,
        defaultDropdownValue: longDiagonalMoveLengthDropdownValue
      },
      down_left: {
        title: commonMsg.directionSouthwestLetter(),
        moveFunction: 'moveDownLeft',
        tooltip: msg.moveSouthwestTooltip(),
        image: skin.southwestLineDraw,
        imageDimensions: {width: 72, height: 56},
        lengths: simpleDiagonalLengthChoices,
        defaultLength: defaultDiagonalMoveLength,
        defaultDropdownValue: longDiagonalMoveLengthDropdownValue
      },
      down_right: {
        title: commonMsg.directionSoutheastLetter(),
        moveFunction: 'moveDownRight',
        tooltip: msg.moveSoutheastTooltip(),
        image: skin.southeastLineDraw,
        imageDimensions: {width: 72, height: 56},
        lengths: simpleDiagonalLengthChoices,
        defaultLength: defaultDiagonalMoveLength,
        defaultDropdownValue: longDiagonalMoveLengthDropdownValue
      },
      jump_left: {
        isJump: true,
        title: commonMsg.directionWestLetter(),
        moveFunction: 'jumpLeft',
        image: skin.leftJumpArrow,
        tooltip: msg.jumpWestTooltip(),
        defaultLength: defaultMoveLength
      },
      jump_right: {
        isJump: true,
        title: commonMsg.directionEastLetter(),
        moveFunction: 'jumpRight',
        image: skin.rightJumpArrow,
        tooltip: msg.jumpEastTooltip(),
        defaultLength: defaultMoveLength
      },
      jump_up: {
        isJump: true,
        title: commonMsg.directionNorthLetter(),
        moveFunction: 'jumpUp',
        image: skin.upJumpArrow,
        tooltip: msg.jumpNorthTooltip(),
        defaultLength: defaultMoveLength
      },
      jump_down: {
        isJump: true,
        title: commonMsg.directionSouthLetter(),
        moveFunction: 'jumpDown',
        image: skin.downJumpArrow,
        tooltip: msg.jumpSouthTooltip(),
        defaultLength: defaultMoveLength
      },
      jump_up_left: {
        isJump: true,
        title: commonMsg.directionNorthwestLetter(),
        moveFunction: 'jumpUpLeft',
        image: skin.upLeftJumpArrow,
        tooltip: msg.jumpNorthwestTooltip(),
        defaultLength: defaultDiagonalMoveLength
      },
      jump_up_right: {
        isJump: true,
        title: commonMsg.directionNortheastLetter(),
        moveFunction: 'jumpUpRight',
        image: skin.upRightJumpArrow,
        tooltip: msg.jumpNortheastTooltip(),
        defaultLength: defaultDiagonalMoveLength
      },
      jump_down_left: {
        isJump: true,
        title: commonMsg.directionSouthwestLetter(),
        moveFunction: 'jumpDownLeft',
        image: skin.downLeftJumpArrow,
        tooltip: msg.jumpSouthwestTooltip(),
        defaultLength: defaultDiagonalMoveLength
      },
      jump_down_right: {
        isJump: true,
        title: commonMsg.directionSoutheastLetter(),
        moveFunction: 'jumpDownRight',
        image: skin.downRightJumpArrow,
        tooltip: msg.jumpSoutheastTooltip(),
        defaultLength: defaultDiagonalMoveLength
      }
    },
    generateBlocksForAllDirections: function() {
      SimpleMove.generateBlocksForDirection('up');
      SimpleMove.generateBlocksForDirection('down');
      SimpleMove.generateBlocksForDirection('left');
      SimpleMove.generateBlocksForDirection('right');
      SimpleMove.generateBlocksForDirection('up_left');
      SimpleMove.generateBlocksForDirection('up_right');
      SimpleMove.generateBlocksForDirection('down_left');
      SimpleMove.generateBlocksForDirection('down_right');
    },
    generateBlocksForDirection: function(direction) {
      generator['simple_move_' + direction] = SimpleMove.generateCodeGenerator(
        direction
      );
      generator['simple_jump_' + direction] = SimpleMove.generateCodeGenerator(
        'jump_' + direction
      );
      generator[
        'simple_move_' + direction + '_length'
      ] = SimpleMove.generateCodeGenerator(direction, true);
      blockly.Blocks[
        'simple_move_' + direction + '_length'
      ] = SimpleMove.generateMoveBlock(direction, true);
      blockly.Blocks['simple_move_' + direction] = SimpleMove.generateMoveBlock(
        direction
      );
      blockly.Blocks['simple_jump_' + direction] = SimpleMove.generateMoveBlock(
        'jump_' + direction
      );
    },
    generateMoveBlock: function(direction, hasLengthInput) {
      var directionConfig = SimpleMove.DIRECTION_CONFIGS[direction];
      var directionLetterWidth = 12;
      return {
        helpUrl: '',
        init: function() {
          this.setHSV(184, 1.0, 0.74);
          var input = this.appendDummyInput();
          if (directionConfig.isJump) {
            input.appendTitle(commonMsg.jump());
          }
          input.appendTitle(
            new blockly.FieldLabel(directionConfig.title, {
              fixedSize: {width: directionLetterWidth, height: 18}
            })
          );

          if (directionConfig.imageDimensions) {
            input.appendTitle(
              new blockly.FieldImage(
                directionConfig.image,
                directionConfig.imageDimensions.width,
                directionConfig.imageDimensions.height
              )
            );
          } else {
            input.appendTitle(new blockly.FieldImage(directionConfig.image));
          }
          this.setPreviousStatement(true);
          this.setNextStatement(true);
          this.setTooltip(directionConfig.tooltip);
          if (hasLengthInput) {
            var dropdown = new blockly.FieldImageDropdown(
              directionConfig.lengths
            );
            dropdown.setValue(directionConfig.defaultDropdownValue);
            input.appendTitle(dropdown, 'length');
          }
        }
      };
    },
    generateCodeGenerator: function(direction, hasLengthInput) {
      return function() {
        var directionConfig = SimpleMove.DIRECTION_CONFIGS[direction];
        var length = directionConfig.defaultLength;

        if (hasLengthInput) {
          length = SimpleMove[this.getTitleValue('length')];
        }
        return (
          'Turtle.' +
          directionConfig.moveFunction +
          '(' +
          length +
          ',' +
          "'block_id_" +
          this.id +
          "');\n"
        );
      };
    }
  };

  SimpleMove.generateBlocksForAllDirections();

  generator.jump = function() {
    // Generate JavaScript for jumping forward or backwards.
    var value =
      generator.valueToCode(this, 'VALUE', generator.ORDER_NONE) || '0';
    return (
      'Turtle.' +
      this.getTitleValue('DIR') +
      '(' +
      value +
      ", 'block_id_" +
      this.id +
      "');\n"
    );
  };

  blockly.Blocks.jump_by_constant = {
    // Block for moving forward or backward the internal number of pixels
    // without drawing.
    helpUrl: '',
    init: function() {
      this.setHSV(184, 1.0, 0.74);
      this.appendDummyInput().appendTitle(
        new blockly.FieldDropdown(JUMP_BY_DIRECTION_VALUES),
        'DIR'
      );
      this.appendDummyInput()
        .appendTitle(
          new blockly.FieldTextInput(
            '100',
            blockly.FieldTextInput.numberValidator
          ),
          'VALUE'
        )
        .appendTitle(msg.dots());
      this.setInputsInline(true);
      this.setPreviousStatement(true);
      this.setNextStatement(true);
      this.setTooltip(msg.jumpTooltip());
    }
  };

  blockly.Blocks.jump_by_constant_dropdown = {
    // Block for moving forward or backward the internal number of pixels
    // without drawing.
    helpUrl: '',
    init: function() {
      this.setHSV(184, 1.0, 0.74);
      this.appendDummyInput().appendTitle(
        new blockly.FieldDropdown(JUMP_BY_DIRECTION_VALUES),
        'DIR'
      );
      this.appendDummyInput()
        .appendTitle(new blockly.FieldDropdown(), 'VALUE')
        .appendTitle(msg.dots());
      this.setInputsInline(true);
      this.setPreviousStatement(true);
      this.setNextStatement(true);
      this.setTooltip(msg.jumpTooltip());
    }
  };

  generator.jump_by_constant = function() {
    // Generate JavaScript for moving forward or backward the internal number
    // of pixels without drawing.
    var value = window.parseFloat(this.getTitleValue('VALUE')) || 0;
    return (
      'Turtle.' +
      this.getTitleValue('DIR') +
      '(' +
      value +
      ", 'block_id_" +
      this.id +
      "');\n"
    );
  };
  generator.jump_by_constant_dropdown = generator.jump_by_constant;

  blockly.Blocks.jump_to = {
    // Block for jumping to a specified position
    helpUrl: '',
    init: function() {
      var dropdown = new blockly.FieldDropdown(this.VALUES);
      dropdown.setValue(this.VALUES[1][1]); // default to top-left
      this.setHSV(184, 1.0, 0.74);
      this.appendDummyInput().appendTitle(msg.jump());
      this.appendDummyInput().appendTitle(dropdown, 'VALUE');
      this.setPreviousStatement(true);
      this.setInputsInline(true);
      this.setNextStatement(true);
      this.setTooltip(msg.jumpTooltip());
    }
  };

  blockly.Blocks.jump_to.VALUES = POSITION_VALUES;

  generator.jump_to = function() {
    let value = this.getTitleValue('VALUE');
    if (value === RANDOM_VALUE) {
      let possibleValues = this.VALUES.map(item => item[1]).filter(
        item => item !== RANDOM_VALUE
      );
      value = `Turtle.random([${possibleValues}])`;
    }
    return `Turtle.jumpTo(${value}, 'block_id_${this.id}');\n`;
  };

  blockly.Blocks.jump_to_xy = {
    // Block for jumping to specified XY location.
    helpUrl: '',
    init: function() {
      this.setHSV(184, 1.0, 0.74);
      this.interpolateMsg(
        msg.jumpToOverDown(),
        () => {
          this.appendDummyInput().appendTitle(
            new blockly.FieldTextInput(
              '0',
              blockly.FieldTextInput.numberValidator
            ),
            'XPOS'
          );
        },
        () => {
          this.appendDummyInput().appendTitle(
            new blockly.FieldTextInput(
              '0',
              blockly.FieldTextInput.numberValidator
            ),
            'YPOS'
          );
        },
        blockly.ALIGN_RIGHT
      );
      this.setPreviousStatement(true);
      this.setInputsInline(true);
      this.setNextStatement(true);
      this.setTooltip(msg.jumpTooltip());
    }
  };

  generator.jump_to_xy = function() {
    const xParam = window.parseFloat(this.getTitleValue('XPOS')) || 0;
    const yParam = window.parseFloat(this.getTitleValue('YPOS')) || 0;
    return `Turtle.jumpToXY(${xParam}, ${yParam}, 'block_id_${this.id}');\n`;
  };

  blockly.Blocks.draw_turn = {
    // Block for turning left or right.
    helpUrl: '',
    init: function() {
      this.setHSV(184, 1.0, 0.74);
      this.interpolateMsg(
        msg.turnDirection(),
        () => {
          this.appendDummyInput().appendTitle(
            new blockly.FieldDropdown(TURN_DIRECTION_VALUES),
            'DIR'
          );
        },
        () => {
          this.appendValueInput('VALUE').addFieldHelper(
            blockly.BlockFieldHelper.ANGLE_HELPER,
            {
              block: this,
              directionTitle: 'DIR'
            }
          );
        },
        blockly.ALIGN_RIGHT
      );
      this.setInputsInline(true);
      this.setPreviousStatement(true);
      this.setNextStatement(true);
      this.setTooltip(msg.turnTooltip());
    }
  };

  generator.draw_turn = function() {
    // Generate JavaScript for turning left or right.
    var value =
      generator.valueToCode(this, 'VALUE', generator.ORDER_NONE) || '0';
    return (
      'Turtle.' +
      this.getTitleValue('DIR') +
      '(' +
      value +
      ", 'block_id_" +
      this.id +
      "');\n"
    );
  };

  // this is the old version of this block, that should only still be used in
  // old shared levels
  blockly.Blocks.draw_width = {
    // Block for setting the pen width.
    helpUrl: '',
    init: function() {
      this.setHSV(184, 1.0, 0.74);
      this.appendValueInput('WIDTH')
        .setCheck(blockly.BlockValueType.NUMBER)
        .appendTitle(msg.setWidth());
      this.setPreviousStatement(true);
      this.setNextStatement(true);
      this.setTooltip(msg.widthTooltip());
    }
  };

  generator.draw_width = function() {
    // Generate JavaScript for setting the pen width.
    var width =
      generator.valueToCode(this, 'WIDTH', generator.ORDER_NONE) || '1';
    return 'Turtle.penWidth(' + width + ", 'block_id_" + this.id + "');\n";
  };

  // inlined version of draw_width
  blockly.Blocks.draw_width_inline = {
    // Block for setting the pen width.
    helpUrl: '',
    init: function() {
      this.setHSV(184, 1.0, 0.74);
      this.setInputsInline(true);
      this.appendDummyInput().appendTitle(msg.setWidth());
      this.appendDummyInput().appendTitle(
        new blockly.FieldTextInput('1', blockly.FieldTextInput.numberValidator),
        'WIDTH'
      );
      this.setPreviousStatement(true);
      this.setNextStatement(true);
      this.setTooltip(msg.widthTooltip());
    }
  };

  generator.draw_width_inline = function() {
    // Generate JavaScript for setting the pen width.
    var width = this.getTitleValue('WIDTH');
    return 'Turtle.penWidth(' + width + ", 'block_id_" + this.id + "');\n";
  };

  blockly.Blocks.draw_pen = {
    // Block for pen up/down.
    helpUrl: '',
    init: function() {
      this.setHSV(184, 1.0, 0.74);
      this.appendDummyInput().appendTitle(
        new blockly.FieldDropdown(this.STATE),
        'PEN'
      );
      this.setPreviousStatement(true);
      this.setNextStatement(true);
      this.setTooltip(msg.penTooltip());
    }
  };

  blockly.Blocks.draw_pen.STATE = [
    [msg.penUp(), 'penUp'],
    [msg.penDown(), 'penDown']
  ];

  generator.draw_pen = function() {
    // Generate JavaScript for pen up/down.
    return (
      'Turtle.' + this.getTitleValue('PEN') + "('block_id_" + this.id + "');\n"
    );
  };

  blockly.Blocks.draw_colour = {
    // Block for setting the colour.
    helpUrl: '',
    init: function() {
      this.setHSV(196, 1.0, 0.79);
      this.appendValueInput('COLOUR')
        .setCheck(blockly.BlockValueType.COLOUR)
        .appendTitle(msg.setColour());
      this.setPreviousStatement(true);
      this.setNextStatement(true);
      this.setTooltip(msg.colourTooltip());
    }
  };

  blockly.Blocks.alpha = {
    // TODO:
    // - Add alpha to a group
    // - Make sure it doesn't count against correct solutions
    //
    init: function() {
      this.appendValueInput('VALUE')
        .setCheck('Number')
        .appendTitle(msg.setAlpha());
      this.setPreviousStatement(true, null);
      this.setNextStatement(true, null);
      this.setHSV(196, 1.0, 0.79);
      this.setTooltip('');
    }
  };

  generator.alpha = function() {
    var alpha = generator.valueToCode(
      this,
      'VALUE',
      Blockly.JavaScript.ORDER_NONE
    );
    return 'Turtle.globalAlpha(' + alpha + ", 'block_id_" + this.id + "');\n";
  };

  generator.draw_colour = function() {
    // Generate JavaScript for setting the colour.
    var colour =
      generator.valueToCode(this, 'COLOUR', generator.ORDER_NONE) ||
      "'#000000'";
    return 'Turtle.penColour(' + colour + ", 'block_id_" + this.id + "');\n";
  };

  blockly.Blocks.draw_colour_simple = {
    // Simplified dropdown block for setting the colour.
    init: function() {
      var colours = [
        Colours.RED,
        Colours.BLACK,
        Colours.PINK,
        Colours.ORANGE,
        Colours.YELLOW,
        Colours.GREEN,
        Colours.BLUE,
        Colours.AQUAMARINE,
        Colours.PLUM
      ];
      this.setHSV(196, 1.0, 0.79);
      var colourField = new Blockly.FieldColourDropdown(colours, 45, 35);
      this.appendDummyInput()
        .appendTitle(msg.setColour())
        .appendTitle(colourField, 'COLOUR');
      this.setPreviousStatement(true);
      this.setNextStatement(true);
      this.setTooltip(msg.colourTooltip());
    }
  };

  generator.draw_colour_simple = function() {
    // Generate JavaScript for setting the colour.
    var colour = this.getTitleValue('COLOUR') || "'#000000'";
    return 'Turtle.penColour("' + colour + '", \'block_id_' + this.id + "');\n";
  };

  blockly.Blocks.draw_line_style_pattern = {
    // Block to handle event when an arrow button is pressed.
    helpUrl: '',
    init: function() {
      this.setHSV(184, 1.0, 0.74);
      this.setPreviousStatement(true, null);
      this.setNextStatement(true, null);
      this.appendDummyInput()
        .appendTitle(msg.setPattern())
        .appendTitle(
          new blockly.FieldImageDropdown(skin.lineStylePatternOptions, 150, 20),
          'VALUE'
        );
      this.setTooltip(msg.setPattern());
    }
  };

  generator.draw_line_style_pattern = function() {
    // Generate JavaScript for setting the image for a patterned line.
    var pattern = this.getTitleValue('VALUE') || "'DEFAULT'";
    return (
      'Turtle.penPattern("' + pattern + '", \'block_id_' + this.id + "');\n"
    );
  };

  blockly.Blocks.up_big = {
    helpUrl: '',
    init: function() {
      this.setHSV(184, 1.0, 0.74);
      this.setPreviousStatement(true, null);
      this.setNextStatement(true, null);
      this.appendDummyInput().appendTitle(
        new blockly.FieldDropdown(this.STATE),
        'VISIBILITY'
      );
      this.setTooltip(msg.turtleVisibilityTooltip());
    }
  };

  generator.up_big = function() {
    // Generate JavaScript for setting the colour.
    var colour =
      generator.valueToCode(this, 'COLOUR', generator.ORDER_NONE) ||
      "'#000000'";
    return 'Turtle.penColour(' + colour + ", 'block_id_" + this.id + "');\n";
  };

  blockly.Blocks.turtle_visibility = {
    // Block for changing turtle visiblity.
    helpUrl: '',
    init: function() {
      this.setHSV(184, 1.0, 0.74);
      this.setPreviousStatement(true, null);
      this.setNextStatement(true, null);
      this.appendDummyInput().appendTitle(
        new blockly.FieldDropdown(this.STATE),
        'VISIBILITY'
      );
      this.setTooltip(msg.turtleVisibilityTooltip());
    }
  };

  blockly.Blocks.turtle_visibility.STATE = [
    [msg.hideTurtle(), 'hideTurtle'],
    [msg.showTurtle(), 'showTurtle']
  ];

  generator.turtle_visibility = function() {
    // Generate JavaScript for changing turtle visibility.
    return (
      'Turtle.' +
      this.getTitleValue('VISIBILITY') +
      "('block_id_" +
      this.id +
      "');\n"
    );
  };

  function createDrawStickerBlock(blockName) {
    return {
      helpUrl: '',
      init: function() {
        this.setHSV(184, 1.0, 0.74);
        var dropdown;
        var input = this.appendDummyInput();
        input.appendTitle(msg.drawSticker());
        this.setInputsInline(true);
        this.setPreviousStatement(true);
        this.setNextStatement(true);

        // Generates a list of pairs of the form [[url, name]]
        var values = [];
        for (var name in skin.stickers) {
          var url = skin.stickers[name];
          values.push([url, name]);
        }
        dropdown = new blockly.FieldImageDropdown(values, 40, 40);

        input.appendTitle(dropdown, 'VALUE');

        appendToDrawStickerBlock(blockName, this);
      }
    };
  }

  // Add size input to the draw sticker block (text input & socket)
  function appendToDrawStickerBlock(blockName, block) {
    if (blockName === 'turtle_sticker_with_size') {
      block.appendDummyInput().appendTitle(msg.withSize());
      block.appendValueInput('SIZE').setCheck(blockly.BlockValueType.NUMBER);
      block.appendDummyInput().appendTitle(msg.pixels());
      block.setTooltip(msg.drawStickerWithSize());
    } else if (blockName === 'turtle_sticker_with_size_non_param') {
      block.appendDummyInput().appendTitle(msg.withSize());
      block
        .appendDummyInput()
        .appendTitle(
          new blockly.FieldTextInput(
            '0',
            blockly.FieldTextInput.numberValidator
          ),
          'SIZE'
        )
        .appendTitle(msg.pixels());
      block.setTooltip(msg.drawStickerWithSize());
    } else {
      block.setTooltip(msg.drawSticker());
    }
  }

  // We alias 'turtle_stamp' to be the same as the 'sticker' block for
  // backwards compatibility.
  blockly.Blocks.sticker = blockly.Blocks.turtle_stamp = createDrawStickerBlock();

  generator.sticker = generator.turtle_stamp = function() {
    return (
      'Turtle.drawSticker("' +
      this.getTitleValue('VALUE') +
      '", null, \'block_id_' +
      this.id +
      "');\n"
    );
  };

  blockly.Blocks.turtle_sticker_with_size = createDrawStickerBlock(
    'turtle_sticker_with_size'
  );

  generator.turtle_sticker_with_size = function() {
    let size = generator.valueToCode(
      this,
      'SIZE',
      Blockly.JavaScript.ORDER_NONE
    );
    return `Turtle.drawSticker('${this.getTitleValue('VALUE')}',${size},
        'block_id_${this.id}');\n`;
  };

  blockly.Blocks.turtle_sticker_with_size_non_param = createDrawStickerBlock(
    'turtle_sticker_with_size_non_param'
  );

  generator.turtle_sticker_with_size_non_param = function() {
    let size = window.parseFloat(this.getTitleValue('SIZE')) || 0;
    return `Turtle.drawSticker('${this.getTitleValue('VALUE')}',${size},
        'block_id_${this.id}');\n`;
  };

  blockly.Blocks.turtle_setArtist = {
    helpUrl: '',
    init: function() {
      this.setHSV(184, 1.0, 0.74);
      var values = (skin.artistOptions || ['default']).map(artist => [
        msg.setCharacter({
          character: artist.charAt(0).toUpperCase() + artist.slice(1)
        }),
        artist
      ]);
      this.appendDummyInput().appendTitle(
        new blockly.FieldDropdown(values),
        'VALUE'
      );
      this.setPreviousStatement(true);
      this.setNextStatement(true);
    }
  };

  generator.turtle_setArtist = function() {
    return `Turtle.setArtist('${this.getTitleValue('VALUE')}',
      'block_id_${this.id}');\n`;
  };

  customLevelBlocks.install(blockly, generator, gensym);
};<|MERGE_RESOLUTION|>--- conflicted
+++ resolved
@@ -53,7 +53,6 @@
   [commonMsg.positionBottomRight(), Position.BOTTOMRIGHT.toString()]
 ];
 
-<<<<<<< HEAD
 const JUMP_BY_DIRECTION_VALUES = [
   [msg.jumpForward(), 'jumpForward'],
   [msg.jumpBackward(), 'jumpBackward']
@@ -62,7 +61,8 @@
 const JUMP_DIRECTION_VALUES = [
   [msg.forward(), 'jumpForward'],
   [msg.backward(), 'jumpBackward']
-=======
+];
+
 const MOVE_BY_DIRECTION_VALUES = [
   [msg.moveForward(), 'moveForward'],
   [msg.moveBackward(), 'moveBackward']
@@ -71,7 +71,6 @@
 const DIRECTION_VALUES = [
   [msg.forward(), 'moveForward'],
   [msg.backward(), 'moveBackward']
->>>>>>> 6cf1ef9b
 ];
 
 // Install extensions to Blockly's language and JavaScript generator.
