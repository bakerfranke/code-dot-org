--- conflicted
+++ resolved
@@ -1,10 +1,5 @@
-<<<<<<< HEAD
-import utils from '../utils';
+import { randomValue } from '../utils';
 import Gatherer from './gatherer';
-=======
-import { randomValue } from '../utils';
-import Subtype from './subtype';
->>>>>>> 32ed5754
 import mazeMsg from './locale';
 import BeeCell from './beeCell';
 import BeeItemDrawer from './beeItemDrawer';
