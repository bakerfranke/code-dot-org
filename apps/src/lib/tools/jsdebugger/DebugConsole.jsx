--- conflicted
+++ resolved
@@ -256,11 +256,6 @@
 
     displayOutputToConsole() {
       if (this.props.logOutput.size > 0) {
-<<<<<<< HEAD
-        return this.props.logOutput.map((output, i) => {
-          if ('function' === typeof output.toJS) {
-            output = output.toJS();
-=======
         return this.props.logOutput.map((rowValue, i) => {
           if ('function' === typeof rowValue.toJS) {
             rowValue = rowValue.toJS();
@@ -280,7 +275,6 @@
                 </div>
               );
             }
->>>>>>> 16497a19
           }
         });
       }
