/** @file Droplet-friendly command defintions for audio commands. */
import * as assetPrefix from '@cdo/apps/assetManagement/assetPrefix';
import {
  apiValidateType,
  OPTIONAL
} from './javascriptMode';
import Sounds from '../../Sounds';

/**
 * Inject an executeCmd method so this mini-library can be used in both
 * App Lab and Game Lab
 */
let executeCmd;
export function injectExecuteCmd(fn) {
  executeCmd = fn;
}

/**
 * Export a set of native code functions that student code can execute via the
 * interpreter.
 * Must be mixed in to the app's command list (see applab/commands.js)
 */
export const commands = {

  /**
   * Start playing a sound.
   * @param {string} opts.url The sound to play.
   * @param {boolean} [opts.loop] Whether to repeat the sound forever
   * TODO: Implement additional arguments as part of Sound Library Work
   *       Spec: https://docs.google.com/document/d/11mpYgmomALyAr53BQl2Ufx0ZYXoMAswqlQBA0aRuNag/edit#heading=h.6uzt0nqaaco
   * _@param {boolean} [opts.allowMultiple] If false (default) this call will
   *        stop other instances of the same sound from playing.  If true,
   *        multiple instances of the sound may be played simultaneously.
   * _@param {function} [opts.callback] Called back when the sound starts playing
   *        with an argument of true. If the sound fails to play, called back
   *        with an argument of false.
   * _@param {function} [opts.onEnded] Called back when the sound stops playing
   */
  playSound(opts) {
    apiValidateType(opts, 'playSound', 'url', opts.url, 'string');
    apiValidateType(opts, 'playSound', 'loop', opts.loop, 'boolean', OPTIONAL);
    apiValidateType(opts, 'playSound', 'callback', opts.callback, 'function', OPTIONAL);
    apiValidateType(opts, 'playSound', 'onEnded', opts.onEnded, 'function', OPTIONAL);

    const url = assetPrefix.fixPath(opts.url);
    if (Sounds.getSingleton().isPlayingURL(url)) {
      if (opts.callback) {
        opts.callback(false);
      }
    }

    // TODO: Re-enable forceHTML5 after Varnish 4.1 upgrade.
    //       See Pivotal #108279582
    //
    //       HTML5 audio is not working for user-uploaded MP3s due to a bug in
    //       Varnish 4.0 with certain forms of the Range request header.
    //
    //       By commenting this line out, we re-enable Web Audio API in App
    //       Lab, which has the following effects:
    //       GOOD: Web Audio should not use the Range header so it won't hit
    //             the bug.
    //       BAD: This disables cross-domain audio loading (hotlinking from an
    //            App Lab app to an audio asset on another site) so it might
    //            break some existing apps.  This should be less problematic
    //            since we now allow students to upload and serve audio assets
    //            from our domain via the Assets API now.
    //
    let forceHTML5 = false;
    if (window.location.protocol === 'file:') {
      // There is no way to make ajax requests from html on the filesystem.  So
      // the only way to play sounds is using HTML5. This scenario happens when
      // students export their apps and run them offline. At this point, their
      // uploaded sound files are exported as well, which means varnish is not
      // an issue.
      forceHTML5 = true;
    }
    Sounds.getSingleton().playURL(url, {
      volume: 1.0,
      loop: !!opts.loop,
      forceHTML5: forceHTML5,
      allowHTML5Mobile: true,
      callback: opts.callback,
      onEnded: opts.onEnded,
    });
  },

  /**
   * Stop playing a sound, or all sounds.
   * @param {string} [opts.url] The sound to stop.  Stops all sounds if omitted.
   */
  stopSound(opts) {
    apiValidateType(opts, 'stopSound', 'url', opts.url, 'string', OPTIONAL);

    if (opts.url) {
      const url = assetPrefix.fixPath(opts.url);
      if (Sounds.getSingleton().isPlayingURL(url)) {
        Sounds.getSingleton().stopLoopingAudio(url);
      }
    } else {
      Sounds.getSingleton().stopAllAudio();
    }
  },
};

/**
 * Pass-through functions that call the configured `executeCmd` method with
 * arguments converted to an options object.
 */
export const executors = {
  playSound: (url, loop = false, callback) => executeCmd(null, 'playSound', {url, loop, callback}),
  stopSound: (url) => executeCmd(null, 'stopSound', {url})
};
// Note to self - can we use _.zipObject to map argumentNames to arguments here?
<<<<<<< HEAD
=======

/**
 * Droplet palette configuration entries, ready to drop in to their respective
 * toolkits.
 */
export const dropletConfig = {
  playSound: {
    func: 'playSound',
    parent: executors,
    paramButtons: { minArgs: 1, maxArgs: 2 },
    paletteParams: ['url', 'loop'],
    params: ['"sound://default.mp3"', 'false'],
    dropdown: {
      0: () => getAssetDropdown('audio'),
      1: ["true", "false"]
    },
    nativeCallsBackInterpreter: true,
    assetTooltip: { 0: chooseAsset.bind(null, 'audio') }
  },
  stopSound: {
    func: 'stopSound',
    parent: executors,
    paramButtons: { minArgs: 0, maxArgs: 1 },
    paletteParams: ['url'],
    params: ['"sound://default.mp3"'],
    dropdown: {
      0: () => getAssetDropdown('audio')
    },
    assetTooltip: { 0: chooseAsset.bind(null, 'audio') }
  },
};

// Flip the argument order so we can bind `typeFilter`.
function chooseAsset(typeFilter, callback) {
  dashboard.assets.showAssetManager(callback, typeFilter, null, {
    showUnderageWarning: !getStore().getState().pageConstants.is13Plus
  });
}
>>>>>>> f1596d20
<|MERGE_RESOLUTION|>--- conflicted
+++ resolved
@@ -111,44 +111,3 @@
   stopSound: (url) => executeCmd(null, 'stopSound', {url})
 };
 // Note to self - can we use _.zipObject to map argumentNames to arguments here?
-<<<<<<< HEAD
-=======
-
-/**
- * Droplet palette configuration entries, ready to drop in to their respective
- * toolkits.
- */
-export const dropletConfig = {
-  playSound: {
-    func: 'playSound',
-    parent: executors,
-    paramButtons: { minArgs: 1, maxArgs: 2 },
-    paletteParams: ['url', 'loop'],
-    params: ['"sound://default.mp3"', 'false'],
-    dropdown: {
-      0: () => getAssetDropdown('audio'),
-      1: ["true", "false"]
-    },
-    nativeCallsBackInterpreter: true,
-    assetTooltip: { 0: chooseAsset.bind(null, 'audio') }
-  },
-  stopSound: {
-    func: 'stopSound',
-    parent: executors,
-    paramButtons: { minArgs: 0, maxArgs: 1 },
-    paletteParams: ['url'],
-    params: ['"sound://default.mp3"'],
-    dropdown: {
-      0: () => getAssetDropdown('audio')
-    },
-    assetTooltip: { 0: chooseAsset.bind(null, 'audio') }
-  },
-};
-
-// Flip the argument order so we can bind `typeFilter`.
-function chooseAsset(typeFilter, callback) {
-  dashboard.assets.showAssetManager(callback, typeFilter, null, {
-    showUnderageWarning: !getStore().getState().pageConstants.is13Plus
-  });
-}
->>>>>>> f1596d20
