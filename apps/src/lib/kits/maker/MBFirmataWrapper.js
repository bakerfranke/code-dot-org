--- conflicted
+++ resolved
@@ -25,11 +25,12 @@
     callback(this.analogChannel[pin]);
   }
 
-<<<<<<< HEAD
   reset() {
     if (this.myPort) {
       this.myPort.write([this.SYSTEM_RESET]);
-=======
+    }
+  }
+
   trackDigitalComponent(pin, callback) {
     this.digitalCallbacks.push({pin, callback});
   }
@@ -42,7 +43,6 @@
       // Translate 0/1 to 1/2 corresponding to ExternalButton.boardEvents[1/2]
       // for 'down'/'up'
       callback(pin, this.digitalInput[pin] + 1);
->>>>>>> 53c21b5e
     }
   }
 }