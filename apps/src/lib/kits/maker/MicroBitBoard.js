/** @file Board controller for BBC micro:bit */
/* global SerialPort */ // Maybe provided by the Code.org Browser
import {EventEmitter} from 'events'; // provided by webpack's node-libs-browser
import {
  createMicroBitComponents,
  cleanupMicroBitComponents,
  enableMicroBitComponents,
  componentConstructors
} from './MicroBitComponents';
import {MicroBitButton} from './Button';
<<<<<<< HEAD
import {ExternalLed} from './LedMatrix';
=======
import MBFirmataWrapper from './MBFirmataWrapper';
>>>>>>> f86b3b3c

/**
 * Controller interface for BBC micro:bit board using
 * micro:bit Firmata firmware.
 * @extends EventEmitter
 * @implements MakerBoard
 */
export default class MicroBitBoard extends EventEmitter {
  constructor() {
    super();

    /** @private {Object} Map of component controllers */
    this.prewiredComponents_ = null;

    /** @private {MicrobitFirmataClient} serial port controller */
    this.boardClient_ = new MBFirmataWrapper(SerialPort);

    /** @private {Array} List of dynamically-created component controllers. */
    this.dynamicComponents_ = [];
  }

  /**
   * Open a connection to the board on its configured port.
   * @return {Promise}
   */
  connect() {
    return Promise.resolve()
      .then(() => this.boardClient_.connect())
      .then(() => this.initializeComponents());
  }

  /**
   * Initialize a set of component controllers.
   * Exposed as a separate step here for the sake of the setup page; generally
   * it'd be better to just call connect(), above.
   * @throws {Error} if called before connecting to firmware
   */
  initializeComponents() {
    return createMicroBitComponents(this.boardClient_).then(components => {
      this.prewiredComponents_ = {
        board: this.boardClient_,
        ...components
      };
    });
  }

  initializeEventForwarding() {}

  /**
   * Enable existing board components
   */
  enableComponents() {
    if (this.prewiredComponents_) {
      enableMicroBitComponents(this.prewiredComponents_);
    }
  }

  /**
   * @returns {boolean} whether a real board is currently connected or not.
   */
  boardConnected() {
    return !!this.boardClient_.myPort;
  }

  pinMode(pin, modeConstant) {
    this.boardClient_.setPinMode(pin, modeConstant);
  }

  digitalWrite(pin, value) {
    this.boardClient_.digitalWrite(pin, value);
  }

  digitalRead(pin, callback) {
    this.boardClient_.digitalRead(pin, callback);
  }

  analogWrite(pin, value) {
    this.boardClient_.analogWrite(pin, value);
  }

  analogRead(pin, callback) {
    this.boardClient_.analogRead(pin, callback);
  }

  createLed(pin) {
    const newLed = new ExternalLed({board: this.boardClient_, pin});
    this.dynamicComponents_.push(newLed);
    return newLed;
  }

  createButton(pin) {
    const newButton = new MicroBitButton({mb: this.boardClient_, pin});
    this.dynamicComponents_.push(newButton);
    return newButton;
  }

  // TODO
  /**
   * Disconnect and clean up the board controller and all components.
   */
  destroy() {
    return Promise.resolve();
  }

  /**
   * Marshals the board component controllers and appropriate constants into the
   * given JS Interpreter instance so they can be used by student code.
   * @param {JSInterpreter} jsInterpreter
   */
  installOnInterpreter(jsInterpreter) {
    Object.keys(componentConstructors).forEach(key => {
      jsInterpreter.addCustomMarshalObject({
        instance: componentConstructors[key]
      });
      jsInterpreter.createGlobalProperty(key, componentConstructors[key]);
    });

    Object.keys(this.prewiredComponents_).forEach(key => {
      jsInterpreter.createGlobalProperty(key, this.prewiredComponents_[key]);
    });
  }

  reset() {
    cleanupMicroBitComponents(
      this.prewiredComponents_,
      false /* shouldDestroyComponents */
    );
  }
}<|MERGE_RESOLUTION|>--- conflicted
+++ resolved
@@ -8,11 +8,8 @@
   componentConstructors
 } from './MicroBitComponents';
 import {MicroBitButton} from './Button';
-<<<<<<< HEAD
 import {ExternalLed} from './LedMatrix';
-=======
 import MBFirmataWrapper from './MBFirmataWrapper';
->>>>>>> f86b3b3c
 
 /**
  * Controller interface for BBC micro:bit board using
