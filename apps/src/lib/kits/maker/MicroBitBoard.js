--- conflicted
+++ resolved
@@ -7,15 +7,9 @@
   enableMicroBitComponents,
   componentConstructors
 } from './MicroBitComponents';
-<<<<<<< HEAD
-import {MicroBitButton} from './Button';
-import MBFirmataWrapper from './MBFirmataWrapper';
-import ExternalLed from './ExternalLed';
-=======
 import MBFirmataWrapper from './MBFirmataWrapper';
 import ExternalLed from './ExternalLed';
 import ExternalButton from './ExternalButton';
->>>>>>> 97c71c09
 
 /**
  * Controller interface for BBC micro:bit board using
