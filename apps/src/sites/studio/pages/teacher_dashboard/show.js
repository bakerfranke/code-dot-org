--- conflicted
+++ resolved
@@ -10,14 +10,11 @@
   convertStudentServerData,
   toggleSharingColumn
 } from '@cdo/apps/templates/manageStudents/manageStudentsRedux';
-<<<<<<< HEAD
 import teacherSections, {
   setSections,
-  selectSection
+  selectSection,
+  setRosterProvider
 } from '@cdo/apps/templates/teacherDashboard/teacherSectionsRedux';
-=======
-import teacherSections, {setSections, selectSection, setRosterProvider} from '@cdo/apps/templates/teacherDashboard/teacherSectionsRedux';
->>>>>>> 7dd54eaa
 import sectionData, {setSection} from '@cdo/apps/redux/sectionDataRedux';
 import stats, {
   asyncSetCompletedLevelCount
@@ -103,13 +100,13 @@
         <Router basename={baseUrl}>
           <Route
             path="/"
-<<<<<<< HEAD
             component={props => (
-              <TeacherDashboard {...props} studioUrlPrefix="" />
+              <TeacherDashboard
+                {...props}
+                studioUrlPrefix={scriptData.studioUrlPrefix}
+                pegasusUrlPrefix={scriptData.pegasusUrlPrefix}
+              />
             )}
-=======
-            component={props => <TeacherDashboard {...props} studioUrlPrefix={scriptData.studioUrlPrefix} pegasusUrlPrefix={scriptData.pegasusUrlPrefix}/>}
->>>>>>> 7dd54eaa
           />
         </Router>
       </Provider>,
