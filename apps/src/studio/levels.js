/*jshint multistr: true */

var msg = require('./locale');
var utils = require('../utils');
var blockUtils = require('../block_utils');
var constants = require('./constants');
var Direction = constants.Direction;
var Emotions = constants.Emotions;
var tb = blockUtils.createToolbox;
var blockOfType = blockUtils.blockOfType;
var createCategory = blockUtils.createCategory;

/**
 * Constructs a required block definition to match "Say [sprite] [text]" blocks
 * @param options (all optional):
 *          sprite (string): zero-indexed string ID of sprite, e.g., "1"
 *          notDefaultText (boolean): require changing the text from the default
 *          requiredText (string): text must change from default. we show
 *            requiredText in feedback blocks
 * @returns test definition suitable for feedback.js::getMissingBlocks
 *          required block processing
 */
function saySpriteRequiredBlock(options) {
  var titles = {};
  if (options.sprite) {
    titles.SPRITE = options.sprite;
  }
  if (options.requiredText) {
    titles.TEXT = options.requiredText;
  }
  if (options.notDefaultText) {
    titles.TEXT = msg.helloWorld();
  }

  return [
    {
      test: function (block) {
        if (block.type !== 'studio_saySprite') {
          return false;
        }
        if (options.sprite && block.getTitleValue("SPRITE") !== options.sprite) {
          return false;
        }
        if ((options.notDefaultText || options.requiredText) && block.getTitleValue("TEXT") === msg.defaultSayText()) {
          return false;
        }

        return true;
      },
      type: 'studio_saySprite',
      titles: titles
    }
  ];
}

/**
 * Constructs a required block definition to match "move [sprite] [dir]" blocks
 * @param {string} [options.sprite] zero-indexed string ID of sprite, e.g., "1"
 * @param {string} [options.dir] string of Direction constant. We show
 *        the direction in feedback blocks
 * @returns {Array} test definition suitable for getMissingRequiredBlocks
 *          required block processing
 * @see FeedbackUtils#getMissingRequiredBlocks
 */
function moveRequiredBlock(options) {
  var titles = {};
  if (options.sprite) {
    titles.SPRITE = options.sprite;
  }
  if (options.dir) {
    titles.DIR = options.dir;
  }

  return [
    {
      test: function (block) {
        if (block.type !== 'studio_move') {
          return false;
        }
        if (options.sprite && block.getTitleValue("SPRITE") !== options.sprite) {
          return false;
        }
        if (options.dir && block.getTitleValue("DIR") !== options.dir) {
          return false;
        }

        return true;
      },
      type: 'studio_move',
      titles: titles
    }
  ];
}

function moveNorthRequiredBlock() {
  return moveRequiredBlock({ dir: '1' });
}

function moveSouthRequiredBlock() {
  return moveRequiredBlock({ dir: '4' });
}

function moveEastRequiredBlock() {
  return moveRequiredBlock({ dir: '2' });
}

function moveWestRequiredBlock() {
  return moveRequiredBlock({ dir: '8' });
}

/**
 * Hoc2015 blockly helpers. We base hoc2015 blockly levels off of hoc2015 droplet
 * levels, marking them as editCode=false and overriding the startBlocks,
 * requiredBlocks and toolboxes as appropriate for the blockly progression
 */

var hocMoveNSEW = '<block type="studio_move"><title name="DIR">1</title></block> \
  <block type="studio_move"><title name="DIR">4</title></block> \
  <block type="studio_move"><title name="DIR">8</title></block> \
  <block type="studio_move"><title name="DIR">2</title></block>';

var hocMoveNS = '<block type="studio_move"><title name="DIR">1</title></block> \
  <block type="studio_move"><title name="DIR">4</title></block>';

var whenRunMoveEast = '<block type="when_run"><next> \
  <block type="studio_move"><title name="DIR">2</title></block></next> \
  </block>';

var whenRunMoveSouth = '<block type="when_run"><next> \
  <block type="studio_move"><title name="DIR">4</title></block></next> \
  </block>';

var whenUpDown = '<block type="studio_whenUp" deletable="false" x="20" y="20"></block> \
  <block type="studio_whenDown" deletable="false" x="20" y="150"></block>';

var whenUpDownLeftRight = '<block type="studio_whenUp" deletable="false" x="20" y="20"></block> \
  <block type="studio_whenDown" deletable="false" x="20" y="150"></block> \
  <block type="studio_whenLeft" deletable="false" x="20" y="280"></block> \
  <block type="studio_whenRight" deletable="false" x="20" y="410"></block>';

/**
 * K1 helpers. We base k1 levels off of existing non-k1 levels, marking them as isK1 and
 * overriding the requiredBlocks and toolboxes as appropriate for the k1 progression
 */

var moveDistanceNSEW = blockOfType('studio_moveNorthDistance') +
  blockOfType('studio_moveEastDistance') +
  blockOfType('studio_moveSouthDistance') +
  blockOfType('studio_moveWestDistance');

var moveNSEW = blockOfType('studio_moveNorth') +
  blockOfType('studio_moveEast') +
  blockOfType('studio_moveSouth') +
  blockOfType('studio_moveWest');

function whenMoveBlocks(yOffset) {
  return '<block type="studio_whenLeft" deletable="false" x="20" y="' + (20 + yOffset).toString() + '"> \
   <next><block type="studio_moveWest"></block> \
   </next></block> \
 <block type="studio_whenRight" deletable="false" x="20" y="'+ (150 + yOffset).toString() +'"> \
   <next><block type="studio_moveEast"></block> \
   </next></block> \
 <block type="studio_whenUp" deletable="false" x="20" y="' + (280 + yOffset).toString() + '"> \
   <next><block type="studio_moveNorth"></block> \
   </next></block> \
 <block type="studio_whenDown" deletable="false" x="20" y="' + (410 + yOffset).toString() + '"> \
   <next><block type="studio_moveSouth"></block> \
   </next></block>';
}

function foreverUpAndDownBlocks(yPosition) {
  return '<block type="studio_repeatForever" deletable="false" x="20" y="' + yPosition + '"> \
      <statement name="DO"><block type="studio_moveDistance"> \
        <title name="SPRITE">1</title> \
        <title name="DISTANCE">400</title> \
        <next><block type="studio_moveDistance"> \
          <title name="SPRITE">1</title> \
          <title name="DISTANCE">400</title> \
          <title name="DIR">4</title></block> \
        </next></block> \
      </statement></block>';
}

/*
 * Configuration for all levels.
 */
var levels = module.exports = {};

// Base config for levels created via levelbuilder
levels.custom = {
  'ideal': Infinity,
  'requiredBlocks': [],
  'scale': {
    'snapRadius': 2
  },
  'startBlocks': ''
};

// Can you make this dog say "hello world"
levels.dog_hello = {
  'ideal': 2,
  'requiredBlocks': [
    saySpriteRequiredBlock({
      notDefaultText: true
    }),
  ],
  'scale': {
    'snapRadius': 2
  },
  'map': [
    [0, 0, 0, 0, 0, 0, 0, 0],
    [0, 0, 0, 0, 0, 0, 0, 0],
    [0, 0, 0, 0, 0, 0, 0, 0],
    [0, 0, 0, 16,0, 0, 0, 0],
    [0, 0, 0, 0, 0, 0, 0, 0],
    [0, 0, 0, 0, 0, 0, 0, 0],
    [0, 0, 0, 0, 0, 0, 0, 0],
    [0, 0, 0, 0, 0, 0, 0, 0]
  ],
  'goal': {
    successCondition: function () {
      return (Studio.sayComplete > 0);
    }
  },
  'timeoutFailureTick': 100,
  'toolbox':
    tb(blockOfType('studio_saySprite')),
  'startBlocks':
   '<block type="when_run" deletable="false" x="20" y="20"></block>'
};
levels.k1_1 = utils.extend(levels.dog_hello,  {
  'isK1': true,
  'toolbox': tb(blockOfType('studio_saySprite'))
});
levels.c2_1 = utils.extend(levels.dog_hello);
levels.c3_story_1 = utils.extend(levels.dog_hello);
levels.playlab_1 = utils.extend(levels.dog_hello, {
  background: 'winter',
  timeoutFailureTick: null,
  timeoutAfterWhenRun: true,
  firstSpriteIndex: 2, // penguin
  goal: {
    successCondition: function () {
      return Studio.allWhenRunBlocksComplete() && Studio.sayComplete > 0;
    }
  },
  // difference is we say hello instead of hello world
  requiredBlocks: [
    saySpriteRequiredBlock({
      requiredText: msg.hello()
    }),
  ]
});

levels.iceage_1 = utils.extend(levels.playlab_1, {
  background: 'icy',
  firstSpriteIndex: 0, // manny
});

// Can you make the dog say something and then have the cat say something afterwards?
levels.dog_and_cat_hello =  {
  'ideal': 3,
  'requiredBlocks': [
    // make sure each sprite says something
    saySpriteRequiredBlock({
      sprite: "0",
      notDefaultText: true
    }),
    saySpriteRequiredBlock({
      sprite: "1",
      notDefaultText: true
    })
  ],
  'scale': {
    'snapRadius': 2
  },
  'map': [
    [0, 0, 0, 0, 0, 0, 0, 0],
    [0, 0, 0, 0, 0, 0, 0, 0],
    [0, 0, 0, 0, 0, 0, 0, 0],
    [0, 0,16, 0, 0,16, 0, 0],
    [0, 0, 0, 0, 0, 0, 0, 0],
    [0, 0, 0, 0, 0, 0, 0, 0],
    [0, 0, 0, 0, 0, 0, 0, 0],
    [0, 0, 0, 0, 0, 0, 0, 0]
  ],
  'goal': {
    successCondition: function () {
      return (Studio.sayComplete > 1);
    }
  },
  'timeoutFailureTick': 200,
  'toolbox':
    tb(blockOfType('studio_saySprite')),
  'startBlocks':
   '<block type="when_run" deletable="false" x="20" y="20"></block>'
};
levels.k1_2 = utils.extend(levels.dog_and_cat_hello, {
  'isK1': true,
  'toolbox': tb(blockOfType('studio_saySprite'))
});
levels.c2_2 = utils.extend(levels.dog_and_cat_hello, {});
levels.c3_story_2 = utils.extend(levels.dog_and_cat_hello, {});
levels.playlab_2 = utils.extend(levels.dog_and_cat_hello, {
  background: 'desert',
  firstSpriteIndex: 20, // cave boy
  timeoutFailureTick: null,
  timeoutAfterWhenRun: true,
  defaultEmotion: Emotions.HAPPY,
  goal: {
    successCondition: function () {
      return Studio.allWhenRunBlocksComplete() && Studio.sayComplete > 1;
    }
  },
  requiredBlocks: [
    // make sure each sprite says something
    saySpriteRequiredBlock({
      sprite: "0",
      requiredText: msg.hello()
    }),
    saySpriteRequiredBlock({
      sprite: "1",
      requiredText: msg.hello()
    })
  ],
  map: [
    [0, 0, 0, 0, 0, 0, 0, 0],
    [0, 0, 0, 0, 0,16, 0, 0],
    [0, 0, 0, 0, 0, 0, 0, 0],
    [0, 0, 0, 0, 0, 0, 0, 0],
    [0, 0, 0, 0, 0, 0, 0, 0],
    [0,16, 0, 0, 0, 0, 0, 0],
    [0, 0, 0, 0, 0, 0, 0, 0],
    [0, 0, 0, 0, 0, 0, 0, 0]
  ],
});
levels.iceage_2 = utils.extend(levels.playlab_2, {
  background: 'leafy',
  firstSpriteIndex: 3, // diego
});


// extended by: k1_3
// Can you write a program to make this dog move to the cat?
levels.dog_move_cat =  {
  'ideal': 2,
  'requiredBlocks': [
    [{'test': 'moveDistance', 'type': 'studio_moveDistance', 'titles': {'DIR': '2'}}]
  ],
  'scale': {
    'snapRadius': 2
  },
  'map': [
    [0, 0, 0, 0, 0, 0, 0, 0],
    [0, 0, 0, 0, 0, 0, 0, 0],
    [0, 0, 0, 0, 0, 0, 0, 0],
    [0, 0,16, 0, 0, 16, 0, 0],
    [0, 0, 0, 0, 0, 0, 0, 0],
    [0, 0, 0, 0, 0, 0, 0, 0],
    [0, 0, 0, 0, 0, 0, 0, 0],
    [0, 0, 0, 0, 0, 0, 0, 0]
  ],
  goal: {
    successCondition: function () {
      return Studio.sprite[0].isCollidingWith(1);
    }
  },
  'timeoutFailureTick': 100,
  'toolbox':
    tb('<block type="studio_moveDistance"><title name="DIR">2</title></block>' +
       blockOfType('studio_saySprite')),
  'startBlocks':
   '<block type="when_run" deletable="false" x="20" y="20"></block>'
};
levels.k1_3 = utils.extend(levels.dog_move_cat,  {
  'isK1': true,
  'requiredBlocks': [
    [{
      test: function(block) {
        return block.type == 'studio_moveEastDistance';
      },
      type: 'studio_moveEastDistance'}]
  ],
  'toolbox': tb(moveDistanceNSEW + blockOfType('studio_saySprite')),
});
levels.c2_3 = utils.extend(levels.dog_move_cat, {});
levels.c3_story_3 = utils.extend(levels.dog_move_cat, {});

levels.playlab_3 = {
  ideal: 2,
  requiredBlocks: [
    [{
      test: 'moveDistance',
      type: 'studio_moveDistance',
      titles: { DIR: '2', DISTANCE: '200'}
    }]
  ],
  timeoutFailureTick: null,
  timeoutAfterWhenRun: true,
  scale: {
    snapRadius: 2
  },
  background: 'tennis',
  firstSpriteIndex: 26, // tennis girl
  toolbox:
    tb(
      '<block type="studio_moveDistance"><title name="DIR">1</title><title name="DISTANCE">200</title></block>' +
      '<block type="studio_moveDistance"><title name="DIR">2</title><title name="DISTANCE">200</title></block>' +
      '<block type="studio_moveDistance"><title name="DIR">4</title><title name="DISTANCE">200</title></block>' +
      '<block type="studio_moveDistance"><title name="DIR">8</title><title name="DISTANCE">200</title></block>'
       ),
  startBlocks: '<block type="when_run" deletable="false" x="20" y="20"></block>',
  map: [
    [0, 0, 0, 0, 0, 0, 0, 0],
    [0, 0, 0, 0, 0, 0, 0, 0],
    [0, 0, 0, 0, 0, 0, 0, 0],
    [0, 0, 0, 0, 0, 0, 0, 0],
    [0, 0, 0, 0, 0, 0, 0, 0],
    [0,16, 0, 0, 0, 1, 0, 0],
    [0, 0, 0, 0, 0, 0, 0, 0],
    [0, 0, 0, 0, 0, 0, 0, 0]
  ]
};
levels.iceage_3 = utils.extend(levels.playlab_3, {
  background: 'grassy',
  firstSpriteIndex: 2, // scrat
});


// Can you write a program that makes the dog move to the cat, and have the cat
// say "hello" when the dog reaches him?
levels.dog_move_cat_hello =  {
  'ideal': 4,
  'requiredBlocks': [
    [{'test': 'moveDistance', 'type': 'studio_moveDistance', 'titles': {'DIR': '2', 'DISTANCE': '100'}}],
    saySpriteRequiredBlock({
      sprite: "1",
      requiredText: msg.hello()
    })
  ],
  'scale': {
    'snapRadius': 2
  },
  'map': [
    [0, 0, 0, 0, 0, 0, 0, 0],
    [0, 0, 0, 0, 0, 0, 0, 0],
    [0, 0, 0, 0, 0, 0, 0, 0],
    [0, 0,16, 0, 0,16, 0, 0],
    [0, 0, 0, 0, 0, 0, 0, 0],
    [0, 0, 0, 0, 0, 0, 0, 0],
    [0, 0, 0, 0, 0, 0, 0, 0],
    [0, 0, 0, 0, 0, 0, 0, 0]
  ],
  'goal': {
    successCondition: function () {
      return ((Studio.sayComplete > 0) && Studio.sprite[0].isCollidingWith(1));
    }
  },
  'timeoutFailureTick': 200,
  'toolbox':
    tb('<block type="studio_moveDistance"><title name="DIR">2</title></block>' +
       blockOfType('studio_saySprite')),
  'startBlocks':
   '<block type="when_run" deletable="false" x="20" y="20"></block> \
    <block type="studio_whenSpriteCollided" deletable="false" x="20" y="120"></block>'
};
levels.k1_4 = utils.extend(levels.dog_move_cat_hello,  {
  'isK1': true,
  'requiredBlocks': [
    [{
      test: function(block) {
        return block.type == 'studio_moveEastDistance';
      },
      type: 'studio_moveEastDistance',
    }],
    [{
      test: function(block) {
        // Make sure they have the right block, and have changed the default
        // text
        return block.type == 'studio_saySprite' &&
          block.getTitleValue("SPRITE") === '1' &&
          block.getTitleValue("TEXT") !== msg.defaultSayText();
      },
      type: 'studio_saySprite',
      titles: {'TEXT': msg.hello(), 'SPRITE': '1'}
    }]
  ],
  'toolbox': tb(moveDistanceNSEW + blockOfType('studio_saySprite')),
  'startBlocks':
    '<block type="when_run" deletable="false" x="20" y="20"></block> \
     <block type="studio_whenSpriteCollided" deletable="false" x="20" y="140"></block>'
});
levels.c2_4 = utils.extend(levels.dog_move_cat_hello, {});
levels.c3_story_4 = utils.extend(levels.dog_move_cat_hello, {});

levels.playlab_4 = {
  ideal: 4,
  scale: {
    snapRadius: 2
  },
  background: 'tennis',
  avatarList: ['tennisboy', 'tennisgirl'],
  defaultEmotion: Emotions.SAD,
  requiredBlocks: [
    [{
      test: 'moveDistance',
      type: 'studio_moveDistance',
      titles: { DIR: '4', DISTANCE: '200'}
    }],
    [{
      test: 'playSound',
      type: 'studio_playSound',
      titles: { SOUND: 'goal1'}
    }]
  ],
  // timeout when we've hit 100 OR we had only when run commands and finished them
  timeoutFailureTick: 100,
  timeoutAfterWhenRun: true,
  goal: {
    successCondition: function () {
      return Studio.playSoundCount > 0 && Studio.sprite[0].isCollidingWith(1);
    }
  },
  toolbox:
    tb(
      '<block type="studio_moveDistance"><title name="DIR">1</title><title name="DISTANCE">200</title></block>' +
      '<block type="studio_moveDistance"><title name="DIR">2</title><title name="DISTANCE">200</title></block>' +
      '<block type="studio_moveDistance"><title name="DIR">4</title><title name="DISTANCE">200</title></block>' +
      '<block type="studio_moveDistance"><title name="DIR">8</title><title name="DISTANCE">200</title></block>' +
      '<block type="studio_playSound"><title name="SOUND">goal1</title></block>'
       ),
  startBlocks:
    '<block type="when_run" deletable="false" x="20" y="20"></block>' +
    '<block type="studio_whenSpriteCollided" deletable="false" x="20" y="120"></block>',
  map: [
    [0, 0, 0, 0, 0, 0, 0, 0],
    [0, 0, 0,16, 0, 0, 0, 0],
    [0, 0, 0, 0, 0, 0, 0, 0],
    [0, 0, 0, 0, 0, 0, 0, 0],
    [0, 0, 0, 0, 0, 0, 0, 0],
    [0, 0, 0,16, 0, 0, 0, 0],
    [0, 0, 0, 0, 0, 0, 0, 0],
    [0, 0, 0, 0, 0, 0, 0, 0]
  ],
};
levels.iceage_4 = utils.extend(levels.playlab_4, {
  background: 'grassy',
  avatarList: ['scrat', 'granny']
});

// Can you write a program to make the octopus say "hello" when it is clicked?
levels.click_hello =  {
  'ideal': 3,
  'requiredBlocks': [
    saySpriteRequiredBlock({
      requiredText: msg.hello()
    })
  ],
  'scale': {
    'snapRadius': 2
  },
  'map': [
    [0, 0, 0, 0, 0, 0, 0, 0],
    [0, 0, 0, 0, 0, 0, 0, 0],
    [0, 0, 0, 0, 0, 0, 0, 0],
    [0, 0, 0, 16,0, 0, 0, 0],
    [0, 0, 0, 0, 0, 0, 0, 0],
    [0, 0, 0, 0, 0, 0, 0, 0],
    [0, 0, 0, 0, 0, 0, 0, 0],
    [0, 0, 0, 0, 0, 0, 0, 0]
  ],
  'firstSpriteIndex': 4,
  'goal': {
    successCondition: function () {
      if (!this.successState.seenCmd) {
        this.successState.seenCmd = Studio.isCmdCurrentInQueue('saySprite', 'whenSpriteClicked-0');
      }
      return (Studio.sayComplete > 0 && this.successState.seenCmd);
    }
  },
  'timeoutFailureTick': 300,
  'toolbox':
    tb('<block type="studio_moveDistance"><title name="DIR">2</title></block>' +
       blockOfType('studio_saySprite')),
  'startBlocks':
   '<block type="when_run" deletable="false" x="20" y="20"></block> \
    <block type="studio_whenSpriteClicked" deletable="false" x="20" y="120"></block>'
};
levels.c2_5 = utils.extend(levels.click_hello, {});
levels.c3_game_1 = utils.extend(levels.click_hello, {});
levels.playlab_5 = utils.extend(levels.click_hello, {
  background: 'space',
  firstSpriteIndex: 23, // spacebot
  timeoutAfterWhenRun: true,
  defaultEmotion: Emotions.HAPPY,
  toolbox: tb(blockOfType('studio_saySprite')),
  startBlocks:
   '<block type="studio_whenSpriteClicked" deletable="false" x="20" y="20"></block>'
});
levels.iceage_5 = utils.extend(levels.playlab_5, {
  background: 'icy',
  firstSpriteIndex: 1, // sid
});

levels.octopus_happy =  {
  'ideal': 2,
  'requiredBlocks': [
    [{'test': 'setSpriteEmotion', 'type': 'studio_setSpriteEmotion'}]
  ],
  'scale': {
    'snapRadius': 2
  },
  'map': [
    [0, 0, 0, 0, 0, 0, 0, 0],
    [0, 0, 0, 0, 0, 0, 0, 0],
    [0, 0, 0, 0, 0, 0, 0, 0],
    [0, 0, 0, 16,0, 0, 0, 0],
    [0, 0, 0, 0, 0, 0, 0, 0],
    [0, 0, 0, 0, 0, 0, 0, 0],
    [0, 0, 0, 0, 0, 0, 0, 0],
    [0, 0, 0, 0, 0, 0, 0, 0]
  ],
  'firstSpriteIndex': 4,
  'goal': {
    successCondition: function () {
      return (Studio.sprite[0].emotion === Emotions.HAPPY) &&
             (Studio.tickCount >= 50);
    }
  },
  'timeoutFailureTick': 100,
  'toolbox':
    tb('<block type="studio_moveDistance"><title name="DIR">2</title></block>' +
       blockOfType('studio_setSpriteEmotion')),
  'startBlocks':
   '<block type="when_run" deletable="false" x="20" y="20"></block>'
};
levels.k1_5 = utils.extend(levels.octopus_happy,  {
  'isK1': true,
  'toolbox': tb(moveDistanceNSEW + blockOfType('studio_setSpriteEmotion'))
});
levels.c3_story_5 = utils.extend(levels.octopus_happy, {});

// Create your own story. When you're done, click Finish to let friends try your
// story on their phones.
levels.c3_story_6 = {
  'ideal': Infinity,
  'requiredBlocks': [
  ],
  'scale': {
    'snapRadius': 2
  },
  'minWorkspaceHeight': 1400,
  'edgeCollisions': true,
  'projectileCollisions': true,
  'allowSpritesOutsidePlayspace': false,
  'spritesHiddenToStart': true,
  'freePlay': true,
  'map': [
    [0,16, 0, 0, 0,16, 0, 0],
    [0, 0, 0, 0, 0, 0, 0, 0],
    [0, 0, 0, 0, 0, 0, 0, 0],
    [0,16, 0, 0, 0,16, 0, 0],
    [0, 0, 0, 0, 0, 0, 0, 0],
    [0, 0, 0, 0, 0, 0, 0, 0],
    [0,16, 0, 0, 0,16, 0, 0],
    [0, 0, 0, 0, 0, 0, 0, 0]
  ],
  'toolbox':
    tb(blockOfType('studio_setSprite') +
       blockOfType('studio_setBackground') +
       blockOfType('studio_whenSpriteCollided') +
       blockOfType('studio_repeatForever') +
       blockOfType('studio_showTitleScreen') +
       blockOfType('studio_move') +
       blockOfType('studio_moveDistance') +
       blockOfType('studio_stop') +
       blockOfType('studio_wait') +
       blockOfType('studio_playSound') +
       blockOfType('studio_changeScore') +
       blockOfType('studio_saySprite') +
       blockOfType('studio_setSpritePosition') +
       blockOfType('studio_setSpriteSpeed') +
       blockOfType('studio_setSpriteEmotion')),
  'startBlocks':
   '<block type="when_run" deletable="false" x="20" y="20"></block>'
};

// Can you write a program to make this penguin move around using the up / down /
// left /right keys to hit all of the targets?
levels.move_penguin =  {
  'ideal': 8,
  'requiredBlocks': [
    [{'test': 'move', 'type': 'studio_move'}]
  ],
  'scale': {
    'snapRadius': 2
  },
  'softButtons': [
    'leftButton',
    'rightButton',
    'downButton',
    'upButton'
  ],
  'map': [
    [0, 0, 0, 0, 0, 0, 0, 0],
    [1, 0, 0, 0, 0, 1, 0, 0],
    [0, 0, 0, 0, 0, 0, 0, 0],
    [0, 0,16, 0, 0, 0, 0, 0],
    [0, 0, 0, 0, 0, 0, 0, 0],
    [0, 0, 0, 0, 0, 0, 0, 0],
    [0, 1, 0, 0, 0, 0, 1, 0],
    [0, 0, 0, 0, 0, 0, 0, 0]
  ],
  'firstSpriteIndex': 2,
  'toolbox':
    tb(blockOfType('studio_move') +
       blockOfType('studio_saySprite')),
  'startBlocks':
   '<block type="studio_whenLeft" deletable="false" x="20" y="20"></block> \
    <block type="studio_whenRight" deletable="false" x="180" y="20"></block> \
    <block type="studio_whenUp" deletable="false" x="20" y="120"></block> \
    <block type="studio_whenDown" deletable="false" x="180" y="120"></block>'
};
levels.c2_6 = utils.extend(levels.move_penguin, {});
levels.c3_game_2 = utils.extend(levels.move_penguin, {});
levels.playlab_6 = utils.extend(levels.move_penguin, {
  background: 'cave',
  firstSpriteIndex: 5, // witch
  goalOverride: {
    goalImage: 'red_fireball',
    successImage: 'blue_fireball',
    imageWidth: 800
  },
  defaultEmotion: Emotions.ANGRY,
  toolbox:
    tb(
      blockOfType('studio_move', {DIR: 8}) +
      blockOfType('studio_move', {DIR: 2}) +
      blockOfType('studio_move', {DIR: 1}) +
      blockOfType('studio_move', {DIR: 4})
    ),
  map: [
    [1, 0, 0, 0, 0, 0, 1, 0],
    [0, 0, 0, 0, 0, 0, 0, 0],
    [0, 0, 0, 0, 0, 0, 0, 0],
    [0, 0, 0, 16,0, 0, 0, 0],
    [0, 0, 0, 0, 0, 0, 0, 0],
    [0, 0, 0, 0, 0, 0, 0, 0],
    [1, 0, 0, 0, 0, 0, 1, 0],
    [0, 0, 0, 0, 0, 0, 0, 0]
  ],
});
levels.iceage_6 = utils.extend(levels.playlab_6, {
  background: 'tile',
  firstSpriteIndex: 3, // diego
  goalOverride: {} // This prevents the override from original playlab from being used
});

// The "repeat forever" block allows you to run code continuously. Can you
// attach blocks to move this dinosaur up and down repeatedly?
levels.dino_up_and_down =  {
  'ideal': 11,
  'requiredBlocks': [
    [{'test': 'moveDistance',
      'type': 'studio_moveDistance',
      'titles': {'SPRITE': '1', 'DISTANCE': '400'}}]
  ],
  'scale': {
    'snapRadius': 2
  },
  'softButtons': [
    'leftButton',
    'rightButton',
    'downButton',
    'upButton'
  ],
  'map': [
    [0, 0, 0, 0, 1, 0, 0, 0],
    [0, 0, 0, 0, 0, 0, 0, 0],
    [0, 0, 0, 0, 0, 0, 0, 0],
    [16,0, 0, 0,16, 0, 0, 0],
    [0, 0, 0, 0, 0, 0, 0, 0],
    [0, 0, 0, 0, 0, 0, 0, 0],
    [0, 0, 0, 0, 1, 0, 0, 0],
    [0, 0, 0, 0, 0, 0, 0, 0]
  ],
  'firstSpriteIndex': 2,
  'protagonistSpriteIndex': 1,
  'timeoutFailureTick': 150,
  'minWorkspaceHeight': 800,
  'toolbox':
    tb('<block type="studio_moveDistance"> \
         <title name="DISTANCE">400</title> \
         <title name="SPRITE">1</title></block>' +
       '<block type="studio_saySprite"> \
         <title name="SPRITE">1</title></block>'),
  'startBlocks':
   '<block type="studio_whenLeft" deletable="false" x="20" y="20"> \
      <next><block type="studio_move"> \
              <title name="DIR">8</title></block> \
      </next></block> \
    <block type="studio_whenRight" deletable="false" x="20" y="150"> \
      <next><block type="studio_move"> \
              <title name="DIR">2</title></block> \
      </next></block> \
    <block type="studio_whenUp" deletable="false" x="20" y="280"> \
      <next><block type="studio_move"> \
              <title name="DIR">1</title></block> \
      </next></block> \
    <block type="studio_whenDown" deletable="false" x="20" y="410"> \
      <next><block type="studio_move"> \
              <title name="DIR">4</title></block> \
      </next></block> \
    <block type="studio_repeatForever" deletable="false" x="20" y="540"></block>'
};
levels.c2_7 = utils.extend(levels.dino_up_and_down, {});
levels.c3_game_3 = utils.extend(levels.dino_up_and_down, {});

levels.playlab_7 = {
  ideal: 3,
  background: 'rainbow',
  firstSpriteIndex: 10, // wizard
  scale: {
    snapRadius: 2
  },
  softButtons: [
    'leftButton',
    'rightButton',
    'downButton',
    'upButton'
  ],
  defaultEmotion: Emotions.HAPPY,
  map: [
    [0, 0, 0, 0, 0, 0, 0, 0],
    [0, 0, 0, 0, 0, 0, 0, 0],
    [0, 0, 0, 0, 0, 0, 0, 0],
    [0, 0, 0, 0, 0, 0, 0, 0],
    [0, 0, 0, 0, 0, 0, 0, 0],
    [0, 0, 0, 0, 0, 0, 0, 0],
    [16, 0, 0, 0, 0, 0, 0, 0],
    [0, 0, 0, 0, 0, 0, 0, 0]
  ],
  goal: {
    successCondition: function () {
      // successful after a given period of time as long as we've used all
      // required blocks. this number has us go back and forth twice, and end
      // facing forward
      return Studio.tickCount === 252;
    },
  },
  timeoutFailureTick: 253,
  minWorkspaceHeight: 800,
  toolbox: tb(
    '<block type="studio_moveDistance"><title name="DIR">1</title><title name="DISTANCE">400</title></block>' +
    '<block type="studio_moveDistance"><title name="DIR">2</title><title name="DISTANCE">400</title></block>' +
    '<block type="studio_moveDistance"><title name="DIR">4</title><title name="DISTANCE">400</title></block>' +
    '<block type="studio_moveDistance"><title name="DIR">8</title><title name="DISTANCE">400</title></block>'
  ),
  startBlocks: '<block type="studio_repeatForever" deletable="false" x="20" y="20"></block>',
  requiredBlocks: [
    [{
      test: function (b) {
        return b.type === 'studio_moveDistance' && b.getTitleValue('DIR') === '2';
      },
      type: 'studio_moveDistance',
      titles: {DIR: 2, DISTANCE: '400'}
    }],
    [{
      test: function (b) {
        return b.type === 'studio_moveDistance' && b.getTitleValue('DIR') === '8';
      },
      type: 'studio_moveDistance',
      titles: {DIR: 8, DISTANCE: '400'}
    }]
  ],
};
levels.iceage_7 = utils.extend(levels.playlab_7, {
  background: 'icy',
  firstSpriteIndex: 1, // sid
});

// Can you have the penguin say "Ouch!" and play a "hit" sound if he runs into
// the dinosaur, and then move him with the arrows to make that happen?
levels.penguin_ouch =  {
  'ideal': 14,
  'requiredBlocks': [
    saySpriteRequiredBlock({
      sprite: "0",
      requiredText: msg.ouchExclamation()
    }),
    [{'test': 'playSound', 'type': 'studio_playSound'}]
  ],
  'scale': {
    'snapRadius': 2
  },
  'softButtons': [
    'leftButton',
    'rightButton',
    'downButton',
    'upButton'
  ],
  'map': [
    [0, 0, 0, 0, 0, 0, 0, 0],
    [0, 0, 0, 0, 0, 0, 0, 0],
    [0, 0, 0, 0, 0, 0, 0, 0],
    [16,0, 0, 0,16, 0, 0, 0],
    [0, 0, 0, 0, 0, 0, 0, 0],
    [0, 0, 0, 0, 0, 0, 0, 0],
    [0, 0, 0, 0, 0, 0, 0, 0],
    [0, 0, 0, 0, 0, 0, 0, 0]
  ],
  'firstSpriteIndex': 2,
  'minWorkspaceHeight': 900,
  'goal': {
    successCondition: function () {
      return Studio.sprite[0].isCollidingWith(1);
    }
  },
  'timeoutFailureTick': 300,
  'toolbox':
    tb('<block type="studio_moveDistance"> \
         <title name="DISTANCE">400</title> \
         <title name="SPRITE">1</title></block>' +
       blockOfType('studio_saySprite') +
       blockOfType('studio_playSound')),
  'startBlocks':
   '<block type="studio_whenLeft" deletable="false" x="20" y="20"> \
      <next><block type="studio_move"> \
              <title name="DIR">8</title></block> \
      </next></block> \
    <block type="studio_whenRight" deletable="false" x="20" y="150"> \
      <next><block type="studio_move"> \
              <title name="DIR">2</title></block> \
      </next></block> \
    <block type="studio_whenUp" deletable="false" x="20" y="280"> \
      <next><block type="studio_move"> \
              <title name="DIR">1</title></block> \
      </next></block> \
    <block type="studio_whenDown" deletable="false" x="20" y="410"> \
      <next><block type="studio_move"> \
              <title name="DIR">4</title></block> \
      </next></block> \
    <block type="studio_repeatForever" deletable="false" x="20" y="540"> \
      <statement name="DO"><block type="studio_moveDistance"> \
              <title name="SPRITE">1</title> \
              <title name="DISTANCE">400</title> \
        <next><block type="studio_moveDistance"> \
                <title name="SPRITE">1</title> \
                <title name="DISTANCE">400</title> \
                <title name="DIR">4</title></block> \
        </next></block> \
    </statement></block> \
    <block type="studio_whenSpriteCollided" deletable="false" x="20" y="730"></block>'
};
levels.c2_8 = utils.extend(levels.penguin_ouch, {});
levels.c3_game_4 = utils.extend(levels.penguin_ouch, {});

// Can you add a block to score a point when the penguin runs into the octopus,
// and then move him with the arrows until you score?
levels.penguin_touch_octopus = {
  'ideal': 16,
  'requiredBlocks': [
    [{'test': 'changeScore', 'type': 'studio_changeScore'}]
  ],
  'scale': {
    'snapRadius': 2
  },
  'softButtons': [
    'leftButton',
    'rightButton',
    'downButton',
    'upButton'
  ],
  'map': [
    [0, 0, 0, 0, 0, 0, 0, 0],
    [0, 0, 0, 0, 0, 0, 0, 0],
    [0, 0, 0, 0, 0, 0, 0, 0],
    [16,0, 0, 0,16, 0,16, 0],
    [0, 0, 0, 0, 0, 0, 0, 0],
    [0, 0, 0, 0, 0, 0, 0, 0],
    [0, 0, 0, 0, 0, 0, 0, 0],
    [0, 0, 0, 0, 0, 0, 0, 0]
  ],
  'firstSpriteIndex': 2,
  'minWorkspaceHeight': 1050,
  'goal': {
    successCondition: function () {
      return Studio.sprite[0].isCollidingWith(2);
    }
  },
  'timeoutFailureTick': 600,
  'toolbox':
    tb('<block type="studio_moveDistance"> \
         <title name="DISTANCE">400</title> \
         <title name="SPRITE">1</title></block>' +
       blockOfType('studio_saySprite') +
       blockOfType('studio_playSound') +
       blockOfType('studio_changeScore')),
  'startBlocks':
   '<block type="studio_whenLeft" deletable="false" x="20" y="20"> \
      <next><block type="studio_move"> \
              <title name="DIR">8</title></block> \
      </next></block> \
    <block type="studio_whenRight" deletable="false" x="20" y="150"> \
      <next><block type="studio_move"> \
              <title name="DIR">2</title></block> \
      </next></block> \
    <block type="studio_whenUp" deletable="false" x="20" y="280"> \
      <next><block type="studio_move"> \
              <title name="DIR">1</title></block> \
      </next></block> \
    <block type="studio_whenDown" deletable="false" x="20" y="410"> \
      <next><block type="studio_move"> \
              <title name="DIR">4</title></block> \
      </next></block> \
    <block type="studio_repeatForever" deletable="false" x="20" y="540"> \
      <statement name="DO"><block type="studio_moveDistance"> \
              <title name="SPRITE">1</title> \
              <title name="DISTANCE">400</title> \
        <next><block type="studio_moveDistance"> \
                <title name="SPRITE">1</title> \
                <title name="DISTANCE">400</title> \
                <title name="DIR">4</title></block> \
        </next></block> \
    </statement></block> \
    <block type="studio_whenSpriteCollided" deletable="false" x="20" y="730"> \
      <next><block type="studio_playSound"> \
      <next><block type="studio_saySprite"> \
              <title name="TEXT">Ouch!</title></block> \
      </next></block> \
      </next></block> \
    <block type="studio_whenSpriteCollided" deletable="false" x="20" y="860"> \
     <title name="SPRITE2">2</title></block>'
};
levels.c2_9 = utils.extend(levels.penguin_touch_octopus, {});
levels.c3_game_5 = utils.extend(levels.penguin_touch_octopus, {});

levels.playlab_8 = {
  background: 'rainbow',
  ideal: 16,
  requiredBlocks: [
    [{test: 'changeScore', type: 'studio_changeScore'}],
    [{test: 'playSound', type: 'studio_playSound', titles: {SOUND: 'winpoint'}}]
  ],
  scale: {
    snapRadius: 2
  },
  softButtons: [
    'leftButton',
    'rightButton',
    'downButton',
    'upButton'
  ],
  map: [
    [0, 0, 0, 0, 0, 0, 0, 0],
    [0, 0, 0,16, 0, 0, 0, 0],
    [0, 0, 0, 0, 0, 0, 0, 0],
    [0, 0, 0, 0, 0, 0, 0, 0],
    [0, 0, 0, 0, 0, 0, 0, 0],
    [0, 0, 0, 0, 0, 0, 0, 0],
    [16, 0, 0, 0, 0, 0, 0, 0],
    [0, 0, 0, 0, 0, 0, 0, 0]
  ],
  avatarList: ['unicorn', 'wizard'],
  defaultEmotion: Emotions.HAPPY,
  goal: {
    successCondition: function () {
      return Studio.sprite[0].isCollidingWith(1) && Studio.playerScore === 1;
    },
    failureCondition: function () {
      return Studio.sprite[0].isCollidingWith(1) && Studio.playerScore !== 1;
    }
  },
  timeoutFailureTick: 600,
  toolbox: tb(
    blockOfType('studio_changeScore') +
    '<block type="studio_playSound"><title name="SOUND">winpoint</title></block>'
  ),
  startBlocks:
    '<block type="studio_whenSpriteCollided" deletable="false" x="20" y="20"></block>' +
    '<block type="studio_repeatForever" deletable="false" x="20" y="150">' +
      '<statement name="DO">' +
        blockUtils.blockWithNext('studio_moveDistance', { SPRITE: 1, DIR: 2, DISTANCE: 400},
          blockOfType('studio_moveDistance', { SPRITE: 1, DIR: 8, DISTANCE: 400})
        ) +
      '</statement>' +
    '</block>' +
    '<block type="studio_whenLeft" deletable="false" x="20" y="300"><next>' +
      blockOfType('studio_move', { SPRITE: 0, DIR: 8}) +
    '</next></block>' +
    '<block type="studio_whenRight" deletable="false" x="20" y="400"><next>' +
      blockOfType('studio_move', { SPRITE: 0, DIR: 2}) +
    '</next></block>' +
    '<block type="studio_whenUp" deletable="false" x="20" y="500"><next>' +
      blockOfType('studio_move', { SPRITE: 0, DIR: 1}) +
    '</next></block>' +
    '<block type="studio_whenDown" deletable="false" x="20" y="600"><next>' +
      blockOfType('studio_move', { SPRITE: 0, DIR: 4}) +
    '</next></block>'

};
levels.iceage_8 = utils.extend(levels.playlab_8, {
  background: 'icy',
  avatarList: ['manny', 'sid']
});

// Can you add blocks to change the background and the speed of the penguin, and
// then move him with the arrows until you score?
levels.change_background_and_speed =  {
  'ideal': 19,
  'requiredBlocks': [
    [{'test': 'setBackground',
      'type': 'studio_setBackground',
      'titles': {'VALUE': '"night"'}}],
    [{'test': 'setSpriteSpeed',
      'type': 'studio_setSpriteSpeed',
      'titles': {'VALUE': 'Studio.SpriteSpeed.FAST'}}]
  ],
  'scale': {
    'snapRadius': 2
  },
  'softButtons': [
    'leftButton',
    'rightButton',
    'downButton',
    'upButton'
  ],
  'map': [
    [0, 0, 0, 0, 0, 0, 0, 0],
    [0, 0, 0, 0, 0, 0, 0, 0],
    [0, 0, 0, 0, 0, 0, 0, 0],
    [16,0, 0, 0,16, 0,16, 0],
    [0, 0, 0, 0, 0, 0, 0, 0],
    [0, 0, 0, 0, 0, 0, 0, 0],
    [0, 0, 0, 0, 0, 0, 0, 0],
    [0, 0, 0, 0, 0, 0, 0, 0]
  ],
  'firstSpriteIndex': 2,
  'minWorkspaceHeight': 1250,
  'goal': {
    successCondition: function () {
      return Studio.sprite[0].isCollidingWith(2);
    }
  },
  'timeoutFailureTick': 600,
  'toolbox':
    tb(
      blockOfType('studio_setBackground', {VALUE: '"night"'}) +
      blockOfType('studio_moveDistance', {DISTANCE: 400, SPRITE: 1}) +
      blockOfType('studio_saySprite') +
      blockOfType('studio_playSound') +
      blockOfType('studio_changeScore') +
      blockOfType('studio_setSpriteSpeed', {VALUE: 'Studio.SpriteSpeed.FAST'})
    ),
  'startBlocks':
    '<block type="when_run" deletable="false" x="20" y="20"></block>' +
    '<block type="studio_whenLeft" deletable="false" x="20" y="200">' +
      '<next>' +
        blockOfType('studio_move', {DIR: 8}) +
      '</next>' +
    '</block>' +
    '<block type="studio_whenRight" deletable="false" x="20" y="330">' +
      '<next>' +
        blockOfType('studio_move', {DIR: 2}) +
      '</next>' +
    '</block>' +
    '<block type="studio_whenUp" deletable="false" x="20" y="460">' +
      '<next>' +
        blockOfType('studio_move', {DIR: 1}) +
      '</next>' +
    '</block>' +
    '<block type="studio_whenDown" deletable="false" x="20" y="590">' +
      '<next>' +
        blockOfType('studio_move', {DIR: 4}) +
      '</next>' +
    '</block>' +
    '<block type="studio_repeatForever" deletable="false" x="20" y="720">' +
      '<statement name="DO">' +
        blockUtils.blockWithNext('studio_moveDistance', {SPRITE: 1, DIR: 1, DISTANCE: 400},
          blockOfType('studio_moveDistance', {SPRITE: 1, DIR: 4, DISTANCE: 400})
        ) +
      '</statement>' +
    '</block>' +
    '<block type="studio_whenSpriteCollided" deletable="false" x="20" y="880">' +
      '<title name="SPRITE2">1</title>' +
      '<next>' +
        blockUtils.blockWithNext('studio_playSound', {},
          blockOfType('studio_saySprite', {TEXT: msg.ouchExclamation()})
        ) +
      '</next>' +
    '</block>' +
    '<block type="studio_whenSpriteCollided" deletable="false" x="20" y="1040">' +
      '<title name="SPRITE2">2</title>' +
      '<next>' +
        blockOfType('studio_changeScore') +
      '</next>' +
    '</block>'
};
levels.c2_10 = utils.extend(levels.change_background_and_speed, {});
levels.c3_game_6 = utils.extend(levels.change_background_and_speed, {});

levels.playlab_9 = {
  background: 'black',
  requiredBlocks: [
    [{test: 'setBackground',
      type: 'studio_setBackground',
      titles: {VALUE: '"space"'}}],
    [{test: 'setSpriteSpeed',
      type: 'studio_setSpriteSpeed',
      titles: {VALUE: 'Studio.SpriteSpeed.FAST'}}]
  ],
  timeoutFailureTick: 400,
  scale: {
    snapRadius: 2
  },
  defaultEmotion: Emotions.ANGRY,
  softButtons: [
    'leftButton',
    'rightButton',
    'downButton',
    'upButton'
  ],
  avatarList: ['spacebot', 'alien'],
  goal: {
    successCondition: function () {
      return Studio.sprite[0].isCollidingWith(1);
    }
  },
  map: [
    [0, 0, 0, 0, 0, 0, 0, 0],
    [0, 0, 0, 0, 0, 0, 0, 0],
    [0, 0, 0, 0, 0, 0, 0, 0],
    [16,0, 0, 0, 0, 0,16, 0],
    [0, 0, 0, 0, 0, 0, 0, 0],
    [0, 0, 0, 0, 0, 0, 0, 0],
    [0, 0, 0, 0, 0, 0, 0, 0],
    [0, 0, 0, 0, 0, 0, 0, 0]
  ],
  toolbox:
    tb(
      blockOfType('studio_setSpriteSpeed', {VALUE: 'Studio.SpriteSpeed.FAST'}) +
      blockOfType('studio_setBackground', {VALUE: '"space"'}) +
      blockOfType('studio_moveDistance', {DISTANCE: 400, SPRITE: 1}) +
      blockOfType('studio_saySprite') +
      blockOfType('studio_playSound', {SOUND: 'winpoint2'}) +
      blockOfType('studio_changeScore')
    ),
  minWorkspaceHeight: 1250,
  startBlocks:
    '<block type="when_run" deletable="false" x="20" y="20"></block>' +
    '<block type="studio_repeatForever" deletable="false" x="20" y="150">' +
      '<statement name="DO">' +
        blockUtils.blockWithNext('studio_moveDistance', {SPRITE: 1, DIR: 1, DISTANCE: 400},
          blockOfType('studio_moveDistance', {SPRITE: 1, DIR: 4, DISTANCE: 400})
        ) +
      '</statement>' +
    '</block>' +
    '<block type="studio_whenSpriteCollided" deletable="false" x="20" y="290">' +
      '<title name="SPRITE2">0</title>' +
      '<title name="SPRITE2">1</title>' +
      '<next>' +
        blockUtils.blockWithNext('studio_playSound', {SOUND: 'winpoint2'},
          blockOfType('studio_saySprite', {TEXT: msg.alienInvasion()})
        ) +
      '</next>' +
    '</block>' +
    '<block type="studio_whenLeft" deletable="false" x="20" y="410">' +
      '<next>' +
        blockOfType('studio_move', {DIR: 8}) +
      '</next>' +
    '</block>' +
    '<block type="studio_whenRight" deletable="false" x="20" y="510">' +
      '<next>' +
        blockOfType('studio_move', {DIR: 2}) +
      '</next>' +
    '</block>' +
    '<block type="studio_whenUp" deletable="false" x="20" y="610">' +
      '<next>' +
        blockOfType('studio_move', {DIR: 1}) +
      '</next>' +
    '</block>' +
    '<block type="studio_whenDown" deletable="false" x="20" y="710">' +
      '<next>' +
        blockOfType('studio_move', {DIR: 4}) +
      '</next>' +
    '</block>'
};

levels.iceage_9 = utils.extend(levels.playlab_9, {
  background: 'flower',
  toolbox:
    tb(
      blockOfType('studio_setSpriteSpeed', {VALUE: 'Studio.SpriteSpeed.FAST'}) +
      blockOfType('studio_setBackground', {VALUE: '"icy"'}) +
      blockOfType('studio_moveDistance', {DISTANCE: 400, SPRITE: 1}) +
      blockOfType('studio_saySprite') +
      blockOfType('studio_playSound', {SOUND: 'winpoint2'}) +
      blockOfType('studio_changeScore')
    ),
  requiredBlocks: [
    [{test: 'setBackground',
      type: 'studio_setBackground',
      titles: {VALUE: '"grassy"'}}],
    [{test: 'setSpriteSpeed',
      type: 'studio_setSpriteSpeed',
      titles: {VALUE: 'Studio.SpriteSpeed.FAST'}}]
  ],
  avatarList: ['sid', 'granny'],
  startBlocks:
    '<block type="when_run" deletable="false" x="20" y="20"></block>' +
    '<block type="studio_repeatForever" deletable="false" x="20" y="150">' +
      '<statement name="DO">' +
        blockUtils.blockWithNext('studio_moveDistance', {SPRITE: 1, DIR: 1, DISTANCE: 400},
          blockOfType('studio_moveDistance', {SPRITE: 1, DIR: 4, DISTANCE: 400})
        ) +
      '</statement>' +
    '</block>' +
    '<block type="studio_whenSpriteCollided" deletable="false" x="20" y="290">' +
      '<title name="SPRITE2">0</title>' +
      '<title name="SPRITE2">1</title>' +
      '<next>' +
        blockUtils.blockWithNext('studio_playSound', {SOUND: 'winpoint2'},
          blockOfType('studio_saySprite', {TEXT: msg.iceAge()})
        ) +
      '</next>' +
    '</block>' +
    '<block type="studio_whenLeft" deletable="false" x="20" y="410">' +
      '<next>' +
        blockOfType('studio_move', {DIR: 8}) +
      '</next>' +
    '</block>' +
    '<block type="studio_whenRight" deletable="false" x="20" y="510">' +
      '<next>' +
        blockOfType('studio_move', {DIR: 2}) +
      '</next>' +
    '</block>' +
    '<block type="studio_whenUp" deletable="false" x="20" y="610">' +
      '<next>' +
        blockOfType('studio_move', {DIR: 1}) +
      '</next>' +
    '</block>' +
    '<block type="studio_whenDown" deletable="false" x="20" y="710">' +
      '<next>' +
        blockOfType('studio_move', {DIR: 4}) +
      '</next>' +
    '</block>'
});

// Create your own game. When you're done, click Finish to let friends try your story on their phones.
levels.sandbox =  {
  'ideal': Infinity,
  'requiredBlocks': [
  ],
  'scale': {
    'snapRadius': 2
  },
  'softButtons': [
    'leftButton',
    'rightButton',
    'downButton',
    'upButton'
  ],
  'minWorkspaceHeight': 1400,
  'edgeCollisions': true,
  'projectileCollisions': true,
  'allowSpritesOutsidePlayspace': false,
  'spritesHiddenToStart': true,
  'freePlay': true,
  'map': [
    [0,16, 0, 0, 0,16, 0, 0],
    [0, 0, 0, 0, 0, 0, 0, 0],
    [0, 0, 0, 0, 0, 0, 0, 0],
    [0,16, 0, 0, 0,16, 0, 0],
    [0, 0, 0, 0, 0, 0, 0, 0],
    [0, 0, 0, 0, 0, 0, 0, 0],
    [0,16, 0, 0, 0,16, 0, 0],
    [0, 0, 0, 0, 0, 0, 0, 0]
  ],
  'toolbox':
    tb(blockOfType('studio_setSprite') +
       blockOfType('studio_setBackground') +
       blockOfType('studio_whenArrow') +
       blockOfType('studio_whenSpriteClicked') +
       blockOfType('studio_whenSpriteCollided') +
       blockOfType('studio_repeatForever') +
       blockOfType('studio_showTitleScreen') +
       blockOfType('studio_move') +
       blockOfType('studio_moveDistance') +
       blockOfType('studio_stop') +
       blockOfType('studio_wait') +
       blockOfType('studio_playSound') +
       blockOfType('studio_changeScore') +
       blockOfType('studio_saySprite') +
       blockOfType('studio_setSpritePosition') +
       blockOfType('studio_throw') +
       blockOfType('studio_makeProjectile') +
       blockOfType('studio_setSpriteSpeed') +
       blockOfType('studio_setSpriteEmotion') +
       blockOfType('studio_vanish')),
  'startBlocks':
   '<block type="when_run" deletable="false" x="20" y="20"></block>'
};
levels.c2_11 = utils.extend(levels.sandbox, {});
levels.c3_game_7 = utils.extend(levels.sandbox, {});
levels.playlab_10 = utils.extend(levels.sandbox, {});
levels.iceage_10 = utils.extend(levels.playlab_10, {});

// Create your own story! Move around the cat and dog, and make them say things.
levels.k1_6 = {
  'ideal': Infinity,
  'requiredBlocks': [
  ],
  'scale': {
    'snapRadius': 2
  },
  'minWorkspaceHeight': 1500,
  'spritesHiddenToStart': true,
  'freePlay': true,
  'map': [
    [16, 0,16, 0,16, 0,16, 0],
    [ 0,16, 0,16, 0,16, 0, 0],
    [16, 0,16, 0,16, 0,16, 0],
    [ 0,16, 0,16, 0,16, 0, 0],
    [16, 0,16, 0,16, 0,16, 0],
    [ 0,16, 0,16, 0,16, 0, 0],
    [16,16,16,16,16,16,16, 0],
    [ 0, 0, 0, 0, 0, 0, 0, 0]
  ],
  'isK1': true,
  softButtons: [],
  'toolbox':
    tb(
      blockOfType('studio_setSprite') +
      blockOfType('studio_saySprite') +
      moveDistanceNSEW +
      blockOfType('studio_whenSpriteCollided') +
      blockOfType('studio_setBackground') +
      blockOfType('studio_setSpriteSpeed') +
      blockOfType('studio_setSpriteEmotion') +
      blockOfType('studio_playSound') +
      blockOfType('studio_vanish')),
  'startBlocks':
    '<block type="when_run" deletable="false" x="20" y="20">\
      <next><block type="studio_setSprite"> \
        <title name="SPRITE">0</title></block> \
      </next></block>'
};

levels.k1_block_test = utils.extend(levels['99'], {
  'toolbox':
    tb(
      blockOfType('studio_setSprite') +
      blockOfType('studio_moveNorth') +
      blockOfType('studio_moveSouth') +
      blockOfType('studio_moveEast') +
      blockOfType('studio_moveWest') +
      blockOfType('studio_moveNorth_length') +
      blockOfType('studio_moveSouth_length') +
      blockOfType('studio_moveEast_length') +
      blockOfType('studio_moveWest_length')
    ),
  'isK1': true
});

// you can get here via http://learn.code.org/2014/11, which is semi-hidden
levels.full_sandbox =  {
  'scrollbars' : true,
  'requiredBlocks': [
  ],
  'scale': {
    'snapRadius': 2
  },
  'softButtons': [
    'leftButton',
    'rightButton',
    'downButton',
    'upButton'
  ],
  'minWorkspaceHeight': 1400,
  'edgeCollisions': true,
  'projectileCollisions': true,
  'allowSpritesOutsidePlayspace': true,
  'spritesHiddenToStart': true,
  'freePlay': true,
  'map': [
    [0,16, 0, 0, 0,16, 0, 0],
    [0, 0, 0, 0, 0, 0, 0, 0],
    [0, 0, 0, 0, 0, 0, 0, 0],
    [0,16, 0, 0, 0,16, 0, 0],
    [0, 0, 0, 0, 0, 0, 0, 0],
    [0, 0, 0, 0, 0, 0, 0, 0],
    [0,16, 0, 0, 0,16, 0, 0],
    [0, 0, 0, 0, 0, 0, 0, 0]
  ],
  'toolbox':
    tb(createCategory(msg.catActions(),
                        blockOfType('studio_setSprite') +
                        blockOfType('studio_setBackground') +
                      '<block type="studio_showTitleScreenParams"> \
                        <value name="TITLE"><block type="text"></block> \
                        </value> \
                        <value name="TEXT"><block type="text"></block> \
                        </value></block>' +
                        blockOfType('studio_move') +
                    '<block type="studio_moveDistanceParams" inline="true"> \
                      <value name="DISTANCE"><block type="math_number"> \
                              <title name="NUM">25</title></block> \
                      </value></block>' +
                        blockOfType('studio_stop') +
                      '<block type="studio_waitParams" inline="true"> \
                        <value name="VALUE"><block type="math_number"> \
                                <title name="NUM">1</title></block> \
                        </value></block>' +
                        blockOfType('studio_playSound') +
                      '<block type="studio_setScoreText" inline="true"> \
                        <value name="TEXT"><block type="text"></block> \
                        </value></block>' +
                      '<block type="studio_saySpriteParams" inline="true"> \
                        <value name="TEXT"><block type="text"></block> \
                        </value></block>' +
                        blockOfType('studio_setSpritePosition') +
                        blockOfType('studio_addCharacter') +
                        blockOfType('studio_throw') +
                        blockOfType('studio_makeProjectile') +
                        blockOfType('studio_setSpriteSpeed') +
                        blockOfType('studio_setSpriteEmotion') +
                        blockOfType('studio_vanish') +
                        blockOfType('studio_setSpriteSize') +
                        blockOfType('studio_showCoordinates')) +
       createCategory(msg.catEvents(),
                        blockOfType('studio_whenArrow') +
                        blockOfType('studio_whenSpriteClicked') +
                        blockOfType('studio_whenSpriteCollided')) +
       createCategory(msg.catControl(),
                        blockOfType('studio_repeatForever') +
                       '<block type="controls_repeat_ext"> \
                          <value name="TIMES"> \
                            <block type="math_number"> \
                              <title name="NUM">10</title> \
                            </block> \
                          </value> \
                        </block>' +
                        blockOfType('controls_whileUntil') +
                       '<block type="controls_for"> \
                          <value name="FROM"> \
                            <block type="math_number"> \
                              <title name="NUM">1</title> \
                            </block> \
                          </value> \
                          <value name="TO"> \
                            <block type="math_number"> \
                              <title name="NUM">10</title> \
                            </block> \
                          </value> \
                          <value name="BY"> \
                            <block type="math_number"> \
                              <title name="NUM">1</title> \
                            </block> \
                          </value> \
                        </block>' +
                        blockOfType('controls_flow_statements')) +
       createCategory(msg.catLogic(),
                        blockOfType('controls_if') +
                        blockOfType('logic_compare') +
                        blockOfType('logic_operation') +
                        blockOfType('logic_negate') +
                        blockOfType('logic_boolean')) +
       createCategory(msg.catMath(),
                        blockOfType('math_number') +
                       '<block type="math_change"> \
                          <value name="DELTA"> \
                            <block type="math_number"> \
                              <title name="NUM">1</title> \
                            </block> \
                          </value> \
                        </block>' +
                       '<block type="math_random_int"> \
                          <value name="FROM"> \
                            <block type="math_number"> \
                              <title name="NUM">1</title> \
                            </block> \
                          </value> \
                          <value name="TO"> \
                            <block type="math_number"> \
                              <title name="NUM">100</title> \
                            </block> \
                          </value> \
                        </block>' +
                        blockOfType('math_arithmetic')) +
       createCategory(msg.catText(),
                        blockOfType('text') +
                        blockOfType('text_join') +
                       '<block type="text_append"> \
                          <value name="TEXT"> \
                            <block type="text"></block> \
                          </value> \
                        </block>') +
       createCategory(msg.catVariables(), '', 'VARIABLE') +
       createCategory(msg.catProcedures(), '', 'PROCEDURE') +
       createCategory('Functional',
           blockOfType('functional_string') +
           blockOfType('functional_background_string_picker') +
           blockOfType('functional_math_number') +
           '<block type="functional_math_number_dropdown">' +
             '<title name="NUM" config="2,3,4,5,6,7,8,9,10,11,12">???</title>' +
           '</block>') +
       createCategory('Functional Start',
           blockOfType('functional_start_setSpeeds') +
           blockOfType('functional_start_setBackgroundAndSpeeds')) +
       createCategory('Functional Logic',
           blockOfType('functional_greater_than') +
           blockOfType('functional_less_than') +
           blockOfType('functional_number_equals') +
           blockOfType('functional_string_equals') +
           blockOfType('functional_logical_and') +
           blockOfType('functional_logical_or') +
           blockOfType('functional_logical_not') +
           blockOfType('functional_boolean'))),
  'startBlocks':
   '<block type="when_run" deletable="false" x="20" y="20"></block>'
};

levels.full_sandbox_infinity = utils.extend(levels.full_sandbox, {});

levels.ec_sandbox = utils.extend(levels.sandbox, {
  'editCode': true,
  'map': [
    [0,16, 0, 0, 0,16, 0, 0],
    [0, 0, 0, 0, 0, 0, 0, 0],
    [0, 0, 0, 0, 0, 0, 0, 0],
    [0,16, 0, 0, 0,16, 0, 0],
    [0, 0, 0, 0, 0, 0, 0, 0],
    [0, 0, 0, 0, 0, 0, 0, 0],
    [0,16, 0, 0, 0,16, 0, 0],
    [0, 0, 0, 0, 0, 0, 0, 0]
  ],
  'codeFunctions': {
    // Play Lab
    "setSprite": { 'category': 'Play Lab' },
    "setBackground": { 'category': 'Play Lab' },
    "move": { 'category': 'Play Lab' },
    "playSound": { 'category': 'Play Lab' },
    "changeScore": { 'category': 'Play Lab' },
    "setSpritePosition": { 'category': 'Play Lab' },
    "setSpriteSpeed": { 'category': 'Play Lab' },
    "setSpriteEmotion": { 'category': 'Play Lab' },
    "throwProjectile": { 'category': 'Play Lab' },
    "vanish": { 'category': 'Play Lab' },
    "onEvent": { 'category': 'Play Lab' },

    // Control
    "forLoop_i_0_4": null,
    "ifBlock": null,
    "ifElseBlock": null,
    "whileBlock": null,

    // Math
    "addOperator": null,
    "subtractOperator": null,
    "multiplyOperator": null,
    "divideOperator": null,
    "equalityOperator": null,
    "inequalityOperator": null,
    "greaterThanOperator": null,
    "lessThanOperator": null,
    "andOperator": null,
    "orOperator": null,
    "notOperator": null,
    "randomNumber_max": null,
    "randomNumber_min_max": null,
    "mathRound": null,
    "mathAbs": null,
    "mathMax": null,
    "mathMin": null,

    // Variables
    "declareAssign_x": null,
    "assign_x": null,
    "declareAssign_x_array_1_4": null,
    "declareAssign_x_prompt": null,

    // Functions
    "functionParams_none": null,
    "functionParams_n": null,
    "callMyFunction": null,
    "callMyFunction_n": null,
  },
  'startBlocks': "",
});

/* ******* Hour of Code 2015 ********/

levels.js_hoc2015_move_right = {
  'editCode': true,
  'background': 'main',
  'music': [ 'song1' ],
  'codeFunctions': {
    'moveRight': null,
    'moveLeft': null,
    'moveUp': null,
    'moveDown': null,
  },
  'startBlocks': [
    'moveRight();',
    ''].join('\n'),
  'sortDrawOrder': true,
  'wallMapCollisions': true,
  'blockMovingIntoWalls': true,
  'gridAlignedMovement': true,
  'itemGridAlignedMovement': true,
  'slowJsExecutionFactor': 10,
  'removeItemsWhenActorCollides': false,
  'delayCompletion': 2000,
  'floatingScore': true,
  'map':
    [[0x1020000, 0x1020000, 0x0000000, 0x0000000, 0x0000000, 0x0000000, 0x00, 0x0000000],
     [0x1020000, 0x1020000, 0x0000000, 0x0010000, 0x0020000, 0x0100000, 0x00, 0x0000000],
     [0x0000000, 0x0000000, 0x0000000, 0x0000000, 0x0000000, 0x0000000, 0x00, 0x0000000],
     [0x0000000, 0x0000000, 0x0000000, 0x0000010, 0x0000000, 0x0000001, 0x00, 0x0000000],
     [0x0000000, 0x0000000, 0x0000000, 0x0000000, 0x0000000, 0x0000000, 0x00, 0x0000000],
     [0x0000000, 0x0000000, 0x0000000, 0x0100000, 0x0010000, 0x0120000, 0x00, 0x0000000],
     [0x0000000, 0x1120000, 0x1120000, 0x0000000, 0x0000000, 0x0000000, 0x00, 0x0100000],
     [0x0000000, 0x1120000, 0x1120000, 0x0000000, 0x0000000, 0x0000000, 0x00, 0x0000000]],

  'instructions': '"We need that scrap metal. BB-8, can you get it?"',
  'ticksBeforeFaceSouth': 9,
  'timeoutFailureTick': 100,
  'timeoutAfterWhenRun': true,
  'goalOverride': {
    'goalImage': 'goal1'
  },
  "callouts": [
    {
      "id": "playlab:js_hoc2015_move_right:runButton",
      "element_id": "#runButton",
      "qtip_config": {
        "content": {
          "text": msg.calloutMoveRightRunButton(),
        },
        'position': {
          'my': 'top left',
          'at': 'bottom center',
          'adjust': {
            'x': 0,
            'y': 0
          }
        }
      }
    }
  ],
  'progressConditions' : [
    { required: { 'allGoalsVisited': true },
      result: { success: true, message: msg.successHasAllGoals() } },
    { required: { 'timedOut': true, 'allGoalsVisited': false },
      result: { success: false, message: msg.failedHasAllGoals() } }
  ]
};

levels.js_hoc2015_move_right_down = {
  'editCode': true,
  'background': 'main',
  'music': [ 'song2' ],
  'codeFunctions': {
    'moveRight': null,
    'moveLeft': null,
    'moveUp': null,
    'moveDown': null,
  },
  'startBlocks': [
    'moveRight();',
    ''].join('\n'),
  'sortDrawOrder': true,
  'wallMapCollisions': true,
  'blockMovingIntoWalls': true,
  'gridAlignedMovement': true,
  'itemGridAlignedMovement': true,
  'slowJsExecutionFactor': 10,
  'removeItemsWhenActorCollides': false,
  'delayCompletion': 2000,
  'floatingScore': true,
  'map':
    [[0x0000000, 0x0000000, 0x00, 0x0000000, 0x0000000, 0x0000000, 0x0000000, 0x00],
     [0x0000000, 0x0000000, 0x00, 0x0000000, 0x0000000, 0x0000000, 0x0000000, 0x00],
     [0x1100000, 0x1100000, 0x00, 0x0000000, 0x0000000, 0x0000000, 0x0000000, 0x00],
     [0x1100000, 0x1100000, 0x00, 0x0000010, 0x0000000, 0x0000001, 0x0000000, 0x00],
     [0x0000000, 0x0000000, 0x00, 0x1010000, 0x1010000, 0x0000000, 0x0000000, 0x00],
     [0x0000000, 0x0000000, 0x00, 0x1010000, 0x1010000, 0x0000001, 0x0000000, 0x00],
     [0x0000000, 0x0000000, 0x00, 0x0000000, 0x0000000, 0x0000000, 0x0000000, 0x00],
     [0x0000000, 0x0000000, 0x00, 0x0000000, 0x0000000, 0x0000000, 0x0000000, 0x00]],
  'instructions': '"We need more scrap metal. Can you get all the metal in this area?"',
  'ticksBeforeFaceSouth': 9,
  'timeoutAfterWhenRun': true,
  'goalOverride': {
    'goalImage': 'goal2'
  },
  'progressConditions' : [
    { required: { 'allGoalsVisited': true },
      result: { success: true, message: msg.successHasAllGoals() } },
    { required: { 'timedOut': true, 'allGoalsVisited': false },
      result: { success: false, message: msg.failedHasAllGoals() } }
  ]
};


levels.js_hoc2015_move_diagonal = {
  'editCode': true,
  'textModeAtStart': true,
  'background': 'main',
  'music': [ 'song3' ],
  'codeFunctions': {
    'moveRight': null,
    'moveLeft': null,
    'moveUp': null,
    'moveDown': null,
  },
  'startBlocks': [
    'moveDown();',
    ''].join('\n'),
  'sortDrawOrder': true,
  'wallMapCollisions': true,
  'blockMovingIntoWalls': true,
  'gridAlignedMovement': true,
  'itemGridAlignedMovement': true,
  'slowJsExecutionFactor': 10,
  'removeItemsWhenActorCollides': false,
  'delayCompletion': 2000,
  'floatingScore': true,
  'map':
    [[0x00, 0x0000000, 0x0000000, 0x0000000, 0x0000000, 0x0000000, 0x0000000, 0x00],
     [0x00, 0x0000000, 0x0000000, 0x0000000, 0x0010000, 0x0000010, 0x0000000, 0x00],
     [0x00, 0x1100000, 0x1100000, 0x0000000, 0x0000001, 0x0000000, 0x0000000, 0x00],
     [0x00, 0x1100000, 0x1100000, 0x0000001, 0x0240000, 0x0250000, 0x0000000, 0x00],
     [0x00, 0x0000000, 0x0000001, 0x0000000, 0x0000000, 0x0000000, 0x0000000, 0x00],
     [0x00, 0x0000000, 0x0000000, 0x0000000, 0x0000000, 0x0000000, 0x0000000, 0x00],
     [0x00, 0x0000000, 0x0000000, 0x1340000, 0x1340000, 0x1350000, 0x1350000, 0x20],
     [0x00, 0x0000000, 0x0000000, 0x1340000, 0x1340000, 0x1350000, 0x1350000, 0x00]],
  'embed': 'false',
  'instructions': '"Watch out for the Thug!"',
  'ticksBeforeFaceSouth': 9,
  'timeoutAfterWhenRun': true,
  'goalOverride': {
    'goalImage': 'goal1'
  },
  'progressConditions' : [
    { required: { 'touchedHazardsAtOrAbove': 1 },
      result: { success: false, message: msg.failedAvoidHazard(), pauseInterpreter: true } },
    { required: { 'allGoalsVisited': true },
      result: { success: true, message: msg.successHasAllGoals() } },
    { required: { 'timedOut': true, 'allGoalsVisited': false },
      result: { success: false, message: msg.failedHasAllGoals() } }
  ],
  "callouts": [
    {
      'id': 'playlab:js_hoc2015_move_diagonal:placeCommandsHere',
      'element_id': '#show-code-header',
      'hide_target_selector': '.droplet-drag-cover',
      'qtip_config': {
        'content': {
          'text': msg.calloutShowCodeToggle(),
        },
        'hide': {
          'event': 'mouseup touchend',
        },
        'position': {
          'my': 'top right',
          'at': 'bottom left',
          'adjust': {
            'x': 0,
            'y': 0
          }
        }
      }
    }
  ]
};


levels.js_hoc2015_move_backtrack = {
  'editCode': true,
  'background': 'main',
  'music': [ 'song4' ],
  'codeFunctions': {
    'moveRight': null,
    'moveLeft': null,
    'moveUp': null,
    'moveDown': null,
  },
  'startBlocks': [
    'moveRight();',
    ''].join('\n'),
  'sortDrawOrder': true,
  'wallMapCollisions': true,
  'blockMovingIntoWalls': true,
  'gridAlignedMovement': true,
  'itemGridAlignedMovement': true,
  'slowJsExecutionFactor': 10,
  'removeItemsWhenActorCollides': false,
  'delayCompletion': 2000,
  'floatingScore': true,
  'map':
    [[0x00, 0x0000000, 0x0000000, 0x0000000, 0x0000000, 0x0000000, 0x00, 0x00],
     [0x00, 0x0000000, 0x0000000, 0x0000000, 0x0000000, 0x0000000, 0x00, 0x00],
     [0x00, 0x0000000, 0x0000000, 0x0010000, 0x0000001, 0x0020000, 0x00, 0x00],
     [0x00, 0x0000000, 0x0000000, 0x0000010, 0x0000000, 0x0000001, 0x00, 0x00],
     [0x00, 0x0000000, 0x0000000, 0x0000000, 0x0000000, 0x0000000, 0x00, 0x00],
     [0x00, 0x1100000, 0x1100000, 0x0000000, 0x0000000, 0x0000000, 0x00, 0x00],
     [0x00, 0x1100000, 0x1100000, 0x0000000, 0x0000000, 0x0000000, 0x00, 0x00],
     [0x00, 0x0000000, 0x0000020, 0x0000000, 0x0000000, 0x0000000, 0x00, 0x00]],
  'instructions': '"Go quickly, BB-8."',
  'ticksBeforeFaceSouth': 9,
  'timeoutAfterWhenRun': true,
  'goalOverride': {
    'goalImage': 'goal1'
  },
  'progressConditions' : [
    { required: { 'touchedHazardsAtOrAbove': 1 },
      result: { success: false, message: msg.failedAvoidHazard(), pauseInterpreter: true } },
    { required: { 'allGoalsVisited': true },
      result: { success: true, message: msg.successHasAllGoals() } },
    { required: { 'timedOut': true, 'allGoalsVisited': false },
      result: { success: false, message: msg.failedHasAllGoals() } }
  ]
};

levels.js_hoc2015_move_around = {
  'editCode': true,
  'background': 'main',
  'music': [ 'song5' ],
  'codeFunctions': {
    'moveRight': null,
    'moveLeft': null,
    'moveUp': null,
    'moveDown': null,
  },
  'startBlocks': [
    'moveRight();',
    ''].join('\n'),
  'sortDrawOrder': true,
  'wallMapCollisions': true,
  'blockMovingIntoWalls': true,
  'gridAlignedMovement': true,
  'itemGridAlignedMovement': true,
  'slowJsExecutionFactor': 10,
  'removeItemsWhenActorCollides': false,
  'delayCompletion': 2000,
  'floatingScore': true,
  'map':
    [[0x0000000, 0x0000000, 0x00, 0x0000000, 0x0000000, 0x0000000, 0x0000000, 0x00],
     [0x0000000, 0x0000000, 0x00, 0x0000000, 0x0000000, 0x0000000, 0x0000000, 0x00],
     [0x0000000, 0x0000000, 0x00, 0x0000010, 0x0000000, 0x0000001, 0x0010000, 0x00],
     [0x0000000, 0x0000000, 0x00, 0x0040000, 0x0020000, 0x0000000, 0x0000000, 0x00],
     [0x0000000, 0x0000000, 0x20, 0x0140000, 0x0000000, 0x0000001, 0x0000000, 0x00],
     [0x1120000, 0x1120000, 0x00, 0x0000000, 0x0000001, 0x0000000, 0x0000000, 0x00],
     [0x1120000, 0x1120000, 0x00, 0x0000000, 0x0000000, 0x0000000, 0x0000000, 0x00],
     [0x0000000, 0x0000020, 0x00, 0x0000000, 0x0000000, 0x0000000, 0x0000000, 0x00]],
  'embed': 'false',
  'instructions': '"It\'s up to you, BB-8!"',
  'ticksBeforeFaceSouth': 9,
  'timeoutAfterWhenRun': true,
  'goalOverride': {
    'goalImage': 'goal2'
  },
  'progressConditions' : [
    { required: { 'touchedHazardsAtOrAbove': 1 },
      result: { success: false, message: msg.failedAvoidHazard(), pauseInterpreter: true } },
    { required: { 'allGoalsVisited': true },
      result: { success: true, message: msg.successHasAllGoals() } },
    { required: { 'timedOut': true, 'allGoalsVisited': false },
      result: { success: false, message: msg.failedHasAllGoals() } }
  ]
};


levels.js_hoc2015_move_finale = {
  'editCode': true,
  'background': 'main',
  'music': [ 'song6' ],
  'codeFunctions': {
    'moveRight': null,
    'moveLeft': null,
    'moveUp': null,
    'moveDown': null,
  },
  'startBlocks': [
    'moveDown();',
    ''].join('\n'),
  'sortDrawOrder': true,
  'wallMapCollisions': true,
  'blockMovingIntoWalls': true,
  'gridAlignedMovement': true,
  'itemGridAlignedMovement': true,
  'slowJsExecutionFactor': 10,
  'removeItemsWhenActorCollides': false,
  'delayCompletion': 2000,
  'floatingScore': true,
  'map':
    [[0x00, 0x0000000, 0x0000000, 0x0000000, 0x0000000, 0x0000000, 0x0000000, 0x0000000],
     [0x00, 0x0000000, 0x0000000, 0x0000000, 0x0000000, 0x0000000, 0x0000000, 0x0000000],
     [0x00, 0x0000000, 0x0000010, 0x0020000, 0x0000001, 0x0100000, 0x0000020, 0x0000000],
     [0x00, 0x0000000, 0x0000000, 0x0000001, 0x0000000, 0x0000001, 0x0000000, 0x0000000],
     [0x00, 0x0000000, 0x0000001, 0x0120000, 0x0000000, 0x0000000, 0x0000000, 0x0000000],
     [0x00, 0x0000000, 0x0000000, 0x0000000, 0x0000000, 0x0000000, 0x1020000, 0x1020000],
     [0x00, 0x1010000, 0x1010000, 0x0000020, 0x0000000, 0x0000000, 0x1020000, 0x1020000],
     [0x00, 0x1010000, 0x1010000, 0x0000000, 0x0000000, 0x0000000, 0x0000000, 0x0000000]],
  'embed': 'false',
  'instructions': '"We need 4 more pieces of metal. Can you find them?"',
  'ticksBeforeFaceSouth': 9,
  'timeoutAfterWhenRun': true,
  'goalOverride': {
    'goalImage': 'goal2'
  },
  'progressConditions' : [
    { required: { 'touchedHazardsAtOrAbove': 1 },
      result: { success: false, message: msg.failedAvoidHazard(), pauseInterpreter: true } },
    { required: { 'allGoalsVisited': true },
      result: { success: true, message: msg.successHasAllGoals() } },
    { required: { 'timedOut': true, 'allGoalsVisited': false },
      result: { success: false, message: msg.failedHasAllGoals() } }
  ]
};


/* ** level 7 ** */

levels.js_hoc2015_event_two_items = {
  'editCode': true,
  'background': 'hoth',
  'music': [ 'song7' ],
  'wallMap': 'blank',
  'softButtons': ['downButton', 'upButton'],
  'codeFunctions': {
    'goUp': null,
    'goDown': null,

    'whenUp': null,
    'whenDown': null
  },
  'startBlocks': [
    'function whenUp() {',
    '  ',
    '}',
    'function whenDown() {',
    '  ',
    '}'].join('\n'),
  'sortDrawOrder': true,
  'wallMapCollisions': true,
  'blockMovingIntoWalls': true,
  'removeItemsWhenActorCollides': true,
  'delayCompletion': 2000,
  'floatingScore': true,
  'map': [
    [0x00, 0x00, 0x00, 0x00, 0x00, 0x00, 0x00, 0x00],
    [0x00, 0x00, 0x00, 0x01, 0x00, 0x00, 0x00, 0x00],
    [0x00, 0x00, 0x00, 0x00, 0x00, 0x00, 0x00, 0x00],
    [0x00, 0x00, 0x00, 0x00, 0x00, 0x00, 0x00, 0x00],
    [0x00, 0x00, 0x00, 0x10, 0x00, 0x00, 0x00, 0x00],
    [0x00, 0x00, 0x00, 0x00, 0x00, 0x00, 0x00, 0x00],
    [0x00, 0x00, 0x00, 0x00, 0x00, 0x00, 0x00, 0x00],
    [0x00, 0x00, 0x00, 0x01, 0x00, 0x00, 0x00, 0x00]],
  'pinWorkspaceToBottom': 'true',
  'embed': 'false',
  'instructions': '"R2-D2, I need you to get a critical message to the Rebel Pilots."',
  'instructions2': 'Make R2-D2 move when you use the arrow keys.',
  'timeoutFailureTick': 600, // 20 seconds
  'showTimeoutRect': true,
  'goalOverride': {
    'goalAnimation': 'animatedGoal',
    'goalRenderOffsetX': 0
  },

  'progressConditions' : [
    { required: { 'allGoalsVisited': true },
      result: { success: true, message: msg.successCharacter1() } },
    { required: { 'timedOut': true },
      result: { success: false, message: msg.failedTwoItemsTimeout() } }
  ],

  'callouts': [
    {
      'id': 'playlab:js_hoc2015_event_two_items:placeCommandsHere',
      'element_id': '.droplet-gutter-line:nth-of-type(2)',
      'hide_target_selector': '.droplet-drag-cover',
      'qtip_config': {
        'content': {
          'text': msg.calloutShowPlaceGoUpHere(),
        },
        'hide': {
          'event': 'mouseup touchend',
        },
        'position': {
          'my': 'top left',
          'at': 'bottom right',
          'adjust': {
            'x': 30,
            'y': -10
          }
        }
      }
    },
    {
      'id': 'playlab:js_hoc2015_event_two_items:arrowsCallout',
      'element_id': '#upButton',
      'hide_target_selector': '#soft-buttons',
      'qtip_config': {
        'content': {
          'text': msg.calloutUseArrowButtons(),
        },
        'position': {
          'my': 'top left',
          'at': 'bottom left',
          'adjust': {
            'x': 30,
            'y': 0
          }
        }
      }
    }
  ]
};

levels.js_hoc2015_event_four_items = {
  'editCode': true,
  'background': 'hoth',
  'music': [ 'song8' ],
  'wallMap': 'blobs',
  'softButtons': ['leftButton', 'rightButton', 'downButton', 'upButton'],
  'codeFunctions': {
    'goRight': null,
    'goLeft': null,
    'goUp': null,
    'goDown': null,

    'whenLeft': null,
    'whenRight': null,
    'whenUp': null,
    'whenDown': null
  },
  'startBlocks': [
    'function whenUp() {',
    '  ',
    '}',
    'function whenDown() {',
    '  ',
    '}'].join('\n'),
  'sortDrawOrder': true,
  'wallMapCollisions': true,
  'blockMovingIntoWalls': true,
  'removeItemsWhenActorCollides': true,
  'delayCompletion': 2000,
  'floatingScore': true,
  'map': [
    [0x00, 0x00, 0x00, 0x00, 0x00, 0x00, 0x00, 0x00],
    [0x00, 0x00, 0x00, 0x01, 0x00, 0x00, 0x00, 0x00],
    [0x00, 0x00, 0x00, 0x00, 0x00, 0x00, 0x00, 0x00],
    [0x01, 0x00, 0x00, 0x00, 0x00, 0x00, 0x00, 0x00],
    [0x00, 0x00, 0x00, 0x10, 0x00, 0x00, 0x00, 0x01],
    [0x00, 0x00, 0x00, 0x00, 0x00, 0x00, 0x00, 0x00],
    [0x00, 0x00, 0x00, 0x00, 0x00, 0x00, 0x00, 0x00],
    [0x00, 0x00, 0x00, 0x00, 0x01, 0x00, 0x00, 0x00]],
  'embed': 'false',
  'instructions': '"Get to all of the Rebel Pilots as quickly as you can."',
  'instructions2': 'Move in all directions.',
  'timeoutFailureTick': 900, // 30 seconds
  'showTimeoutRect': true,
  'goalOverride': {
    'goalAnimation': 'animatedGoal'
  },

  'progressConditions' : [
    { required: { 'allGoalsVisited': true },
      result: { success: true, message: msg.successCharacter1() } },
    { required: { 'timedOut': true },
      result: { success: false, message: msg.failedFourItemsTimeout() } }
  ]
};


levels.js_hoc2015_score =
{
  'avatarList': ['R2-D2'],
  'editCode': true,
  'background': 'hoth',
  'music': [ 'song9' ],
  'wallMap': 'circle',
  'softButtons': ['leftButton', 'rightButton', 'downButton', 'upButton'],
  'autohandlerOverrides': {
    'whenGetRebelPilot': 'whenTouchGoal'
  },
  'codeFunctions': {
    'playSound': null,
    'addPoints': { params: ["100"] },

    'whenGetRebelPilot': null
  },
  'startBlocks': [
    'function whenGetRebelPilot() {',
    '  playSound("R2-D2sound1");',
    '}',
    ].join('\n'),
  paramRestrictions: {
    playSound: {
      'random': true,
      'r2-d2sound1': true,
      'r2-d2sound2': true,
      'r2-d2sound3': true,
      'r2-d2sound4': true,
      'r2-d2sound5': true,
    }
  },
  'sortDrawOrder': true,
  'wallMapCollisions': true,
  'blockMovingIntoWalls': true,
  'itemGridAlignedMovement': true,
  'removeItemsWhenActorCollides': true,
  'delayCompletion': 2000,
  'floatingScore': true,
  'edgeCollisions': 'true',
  'map': [
    [0, 0, 0, 0,  0, 0, 0, 0],
    [0, 0, 0, 0,  0, 0, 0, 0],
    [0, 0, 0, 0,  0, 0, 0, 0],
    [1, 0, 0, 16, 0, 0, 0, 1],
    [0, 0, 0, 0,  0, 0, 0, 0],
    [0, 0, 0, 0,  0, 0, 0, 0],
    [0, 0, 0, 0,  0, 0, 0, 0],
    [0, 0, 0, 1,  0, 0, 0, 0]],
  'instructions': '"Reach the Rebel Pilots!"',
  'instructions2': "Let's add points. Add 100 points when R2-D2 gets each Rebel Pilot.",
  'autoArrowSteer': true,
  'timeoutFailureTick': 600, // 20 seconds
  'showTimeoutRect': true,
  'goalOverride': {
    'goalAnimation': 'animatedGoal'
  },
  'goal': {
    // The level uses completeOnSuccessConditionNotGoals, so make sure this
    // returns null  The progressConditions will take care of completion.
    successCondition: function () { return false; }
  },
  'progressConditions' : [
    { required: { 'timedOut': true, 'allGoalsVisited': false, 'currentPointsBelow': 300 },
      result: { success: false, message: msg.failedScoreTimeout() } },
    { required: { 'timedOut': true, 'allGoalsVisited': true, 'currentPointsBelow': 300 },
      result: { success: false, message: msg.failedScoreScore() } },
    { required: { 'timedOut': true, 'allGoalsVisited': false, 'currentPointsAtOrAbove': 300 },
      result: { success: false, message: msg.failedScoreGoals() } },
    { required: { 'allGoalsVisited': true, 'currentPointsAtOrAbove': 300 },
      result: { success: true, message: msg.successCharacter1() } }
  ],
  'completeOnSuccessConditionNotGoals': true,
  'callouts': [
    {
      'id': 'playlab:js_hoc2015_score:arrowsAutoSteerCallout',
      'element_id': '#upButton',
      'hide_target_selector': '#soft-buttons',
      'qtip_config': {
        'content': {
          'text': msg.calloutUseArrowButtonsAutoSteer(),
        },
        'position': {
          'my': 'top left',
          'at': 'bottom left',
          'adjust': {
            'x': 30,
            'y': 0
          }
        }
      }
    },
    {
      'id': 'playlab:js_hoc2015_score:placeCommandsAtTop',
      'element_id': '.droplet-gutter-line:nth-of-type(2)',
      'hide_target_selector': '.droplet-drag-cover',
      'qtip_config': {
        'content': {
          'text': msg.calloutShowPlaySound(),
        },
        'hide': {
          'event': 'mouseup touchend',
        },
        'position': {
          'my': 'top center',
          'at': 'bottom center',
          'adjust': {
            'x': 170,
            'y': 0
          }
        }
      }
    }
  ],
};



levels.js_hoc2015_win_lose = {
  'editCode': true,
  'background': 'endor',
  'music': [ 'song10' ],
  'wallMap': 'blobs',
  'softButtons': ['leftButton', 'rightButton', 'downButton', 'upButton'],
  'codeFunctions': {
    'playSound': null,
    'addPoints': { params: ["100"] },
    'removePoints': { params: ["100"] },
    'whenGetRebelPilot': null,
    'whenGetStormtrooper': null,
    'whenGetMynock': null,
  },
  'startBlocks': [].join('\n'),

  'sortDrawOrder': true,
  'wallMapCollisions': true,
  'blockMovingIntoWalls': true,
  'itemGridAlignedMovement': true,
  'removeItemsWhenActorCollides': true,
  'delayCompletion': 2000,
  'floatingScore': true,
  'map': [
    [0x000, 0x000, 0x000, 0x000, 0x000, 0x000, 0x000, 0x000],
    [0x000, 0x000, 0x000, 0x040, 0x040, 0x000, 0x000, 0x000],
    [0x800, 0x000, 0x000, 0x000, 0x000, 0x000, 0x000, 0x800],
    [0x000, 0x000, 0x000, 0x000, 0x000, 0x000, 0x000, 0x000],
    [0x000, 0x000, 0x000, 0x010, 0x000, 0x000, 0x000, 0x000],
    [0x000, 0x000, 0x000, 0x000, 0x000, 0x000, 0x000, 0x000],
    [0x000, 0x000, 0x000, 0x000, 0x000, 0x000, 0x000, 0x000],
    [0x000, 0x100, 0x000, 0x000, 0x000, 0x000, 0x000, 0x000]],
  'embed': 'false',
  'instructions': '"Watch out for the Stormtrooper."',
  'instructions2': 'Add 100 points when R2-D2 gets the Rebel Pilot.  Remove 100 points when he gets a Stormtrooper.  Now, avoid the Stormtrooper and get all the Rebel Pilots!',
  'autoArrowSteer': true,
  'timeoutFailureTick': 900, // 30 seconds
  'showTimeoutRect': true,
  'callouts': [
    {
      'id': 'playlab:js_hoc2015_win_lose:instructions',
      'element_id': '#prompt-table',
      'qtip_config': {
        'content': {
          'text': msg.calloutInstructions(),
        },
        'position': {
          'my': 'bottom left',
          'at': 'top right',
          'adjust': {
            'x': -40,
            'y': 0
          }
        }
      }
    }
  ],

  'progressConditions' : [
    { required: { 'timedOut': true, 'collectedItemsBelow': 2, 'currentPointsBelow': 200 },
      result: { success: false, message: msg.failedWinLoseTimeout() } },
    { required: { 'timedOut': true, 'collectedItemsAtOrAbove': 2, 'currentPointsBelow': 200 },
      result: { success: false, message: msg.failedWinLoseScore() } },
    { required: { 'timedOut': true, 'collectedItemsBelow': 2, 'currentPointsAtOrAbove': 200 },
      result: { success: false, message: msg.failedWinLoseGoals() } },
    { required: { 'collectedItemsAtOrAbove': 2, 'currentPointsAtOrAbove': 200 },
      result: { success: true, message: msg.successCharacter1() } }
  ]
};


levels.js_hoc2015_add_characters = {
  'editCode': true,
  'background': 'endor',
  'music': [ 'song11' ],
  'wallMap': 'circle',
  'softButtons': ['leftButton', 'rightButton', 'downButton', 'upButton'],
  'codeFunctions': {
    'addCharacter': { params: ['"PufferPig"'] },
    'addPoints': { params: ["1000"] },
    'removePoints': { params: ["1000"] },
    'playSound': null,

    'whenGetPufferPig': null,
  },
  'startBlocks': [
    'playSound("R2-D2sound1");',
    'addCharacter("PufferPig");',
    '',
    'function whenGetPufferPig() {',
    '  playSound("PufferPigSound1");',
    '  addPoints(1000);',
    '}',
    ].join('\n'),
  'sortDrawOrder': true,
  'wallMapCollisions': true,
  'blockMovingIntoWalls': true,
  'itemGridAlignedMovement': true,
  'removeItemsWhenActorCollides': true,
  'delayCompletion': 2000,
  'floatingScore': true,
  'map': [
    [0, 0, 0, 0,  0, 0, 0, 0],
    [0, 0, 0, 0,  0, 0, 0, 0],
    [0, 0, 0, 0,  0, 0, 0, 0],
    [0, 0, 0, 0,  0, 0, 0, 0],
    [0, 0, 0, 16, 0, 0, 0, 0],
    [0, 0, 0, 0,  0, 0, 0, 0],
    [0, 0, 0, 0,  0, 0, 0, 0],
    [0, 0, 0, 0,  0, 0, 0, 0]],
  'embed': 'false',
  'instructions': '"I\'m seeing signs of increased activity on this planet."',
  'instructions2': 'Add three Puffer Pigs to the planet. Then, go get them.',
  'autoArrowSteer': true,
  'timeoutFailureTick': 900, // 30 seconds
  'showTimeoutRect': true,
  'callouts': [
    {
      'id': 'playlab:js_hoc2015_add_characters:calloutPutCommandsHereRunStart',
      'element_id': '.droplet-gutter-line:nth-of-type(2)',
      'hide_target_selector': '.droplet-drag-cover',
      'qtip_config': {
        'content' : {
          'text': msg.calloutPutCommandsHereRunStart(),
        },
        'event': 'mouseup touchend',
        'position': {
          'my': 'top left',
          'at': 'center right',
        }
      }
    }
  ],

  'progressConditions' : [
    { required: { 'collectedItemsAtOrAbove': 3 },
      result: { success: true, message: msg.successCharacter1() } },
    { required: { 'timedOut': true, 'collectedItemsBelow': 3 },
      result: { success: false, message: msg.failedAddCharactersTimeout() } }
  ]
};


levels.js_hoc2015_chain_characters = {
  'editCode': true,
  'background': 'starship',
  'music': [ 'song12' ],
  'wallMap': 'grid',
  'softButtons': ['leftButton', 'rightButton', 'downButton', 'upButton'],
  'codeFunctions': {
    'addCharacter': { params: ['"MouseDroid"'] },
    'playSound': null,
    'addPoints': null,
    'removePoints': null,

    'whenGetMouseDroid': null,
  },
  'startBlocks': [
    'addCharacter("MouseDroid");',
    'playSound("R2-D2sound3");',
    '',
    'function whenGetMouseDroid() {',
    '  playSound("MouseDroidSound2");',
    '  addPoints(100);',
    '',
    '}',
    ].join('\n'),
  'sortDrawOrder': true,
  'wallMapCollisions': true,
  'blockMovingIntoWalls': true,
  'itemGridAlignedMovement': true,
  'removeItemsWhenActorCollides': true,
  'delayCompletion': 2000,
  'floatingScore': true,
  'map': [[0, 0, 0, 0, 0, 0, 0, 0], [0, 0, 0, 0, 0, 0, 0, 0], [0, 0, 0, 0, 0, 0, 0, 0], [0, 0, 0, 0, 0, 0, 0, 0], [0, 0, 0, 16, 0, 0, 0, 0], [0, 0, 0, 0, 0, 0, 0, 0], [0, 0, 0, 0, 0, 0, 0, 0], [0, 0, 0, 0, 0, 0, 0, 0]],
  'embed': 'false',
  'instructions': '"They\'re multiplying!"',
  'instructions2': 'Can you make two Mouse Droids appear every time R2-D2 gets one Mouse Droid?  Get 20 Mouse Droids and score 2000 points.',
  'autoArrowSteer': true,
  'timeoutFailureTick': 1350, // 45 seconds
  'showTimeoutRect': true,
  'progressConditions' : [
    { required: { 'timedOut': true, 'collectedItemsBelow': 20, 'currentPointsBelow': 2000 },
      result: { success: false, message: msg.failedChainCharactersTimeout() } },
    { required: { 'timedOut': true, 'collectedItemsAtOrAbove': 20, 'currentPointsBelow': 2000 },
      result: { success: false, message: msg.failedChainCharactersScore() } },
    { required: { 'timedOut': true, 'collectedItemsBelow': 20, 'currentPointsAtOrAbove': 2000 },
      result: { success: false, message: msg.failedChainCharactersItems() } },
    { required: { 'collectedItemsAtOrAbove': 20, 'currentPointsAtOrAbove': 2000 },
      result: { success: true, message: msg.successCharacter1() } }
  ],
  'callouts': [
    {
      'id': 'playlab:js_hoc2015_chain_characters:calloutPlaceTwo',
      'element_id': '.droplet-gutter-line:nth-of-type(7)',
      'hide_target_selector': '.droplet-drag-cover',
      'qtip_config': {
        'content' : {
          'text': msg.calloutPlaceTwo(),
        },
        'event': 'mouseup touchend',
        'position': {
          'my': 'top left',
          'at': 'center right',
          'adjust': {
            'x': 40,
            'y': 10
          }
        }
      }
    }
  ]
};

levels.js_hoc2015_chain_characters_2 = {
  'editCode': true,
  'background': 'starship',
  'music': [ 'song13' ],
  'wallMap': 'horizontal',
  'softButtons': ['leftButton', 'rightButton', 'downButton', 'upButton'],
  'codeFunctions': {
    'addCharacter': { params: ['"MouseDroid"'] },
    'addPoints': null,
    'removePoints': null,
    'playSound': null,

    'whenGetTauntaun': null,
    'whenGetMouseDroid': null
  },
  'startBlocks': [
    'addCharacter("Tauntaun");',
    'addCharacter("Tauntaun");',
    '',
    'function whenGetTauntaun() {',
    '  playSound("TauntaunSound4");',
    '  addPoints(50);',
    '  addCharacter("Mynock");',
    '  addCharacter("Mynock");',
    '}',
    '',
    'function whenGetMynock() {',
    '  playSound("MynockSound1");',
    '',
    '}',
    'function whenGetMouseDroid() {',
    '  playSound("MouseDroidSound2");',
    '  addPoints(100);',
    '  ',
    '}',
    ].join('\n'),
  'sortDrawOrder': true,
  'wallMapCollisions': true,
  'blockMovingIntoWalls': true,
  'itemGridAlignedMovement': true,
  'removeItemsWhenActorCollides': true,
  'delayCompletion': 2000,
  'floatingScore': true,
  'map': [[0, 0, 0, 0, 0, 0, 0, 0], [0, 0, 0, 0, 0, 0, 0, 0], [0, 0, 0, 0, 0, 0, 0, 0], [0, 0, 0, 0, 0, 0, 0, 0], [0, 0, 0, 16, 0, 0, 0, 0], [0, 0, 0, 0, 0, 0, 0, 0], [0, 0, 0, 0, 0, 0, 0, 0], [0, 0, 0, 0, 0, 0, 0, 0]],
  'embed': 'false',
  'instructions': '"It\'s up to you, R2-D2!"',
  'instructions2': 'When you get a Tauntaun, two mynocks appear. Can you make two Mouse Droids appear when you get a Mynock? Then, get them all.',
  'autoArrowSteer': true,
  'timeoutFailureTick': 1350, // 45 seconds
  'showTimeoutRect': true,
  'progressConditions' : [
    { required: { 'timedOut': true, 'collectedItemsBelow': 14 },
      result: { success: false, message: msg.failedChainCharacters2Timeout() } },
    { required: { 'collectedItemsAtOrAbove': 14 },
      result: { success: true, message: msg.successCharacter1() } }
  ],
  'callouts': [
    {
      'id': 'playlab:js_hoc2015_chain_characters_2:calloutPlaceTwoWhenBird',
      'element_id': '.droplet-gutter-line:nth-of-type(12)',
      'hide_target_selector': '.droplet-drag-cover',
      'qtip_config': {
        'content' : {
          'text': msg.calloutPlaceTwoWhenBird(),
        },
        'event': 'mouseup touchend',
        'position': {
          'my': 'top left',
          'at': 'center right',
          'adjust': {
            'x': 40,
            'y': 10
          }
        }
      }
    }
  ]
};

levels.js_hoc2015_change_setting = {
  'editCode': true,
  'background': 'starship',
  'music': [ 'song14' ],
  'wallMap': 'blobs',
  'softButtons': ['leftButton', 'rightButton', 'downButton', 'upButton'],
  'codeFunctions': {
    'setDroid': null,
    'setBackground': null,
    'setDroidSpeed': null,
    'setMap': null,
    'playSound': null,
    'addCharacter': null,
    'addPoints': null,
    'removePoints': null,

    'whenGetRebelPilot': null,
  },
  'startBlocks': [
    'addCharacter("RebelPilot");',
    'addCharacter("RebelPilot");',
    'addCharacter("RebelPilot");',
    'playSound("R2-D2sound4");',
    'setDroid("R2-D2");',
    '',
    'function whenGetRebelPilot() {',
    '  addPoints(400);',
    '  setBackground("random");',
    '  ',
    '}',
    ''].join('\n'),
  'sortDrawOrder': true,
  'wallMapCollisions': true,
  'blockMovingIntoWalls': true,
  'itemGridAlignedMovement': true,
  'removeItemsWhenActorCollides': true,
  'delayCompletion': 2000,
  'floatingScore': true,
  'map': [[0, 0, 0, 0, 0, 0, 0, 0], [0, 0, 0, 0, 0, 0, 0, 0], [0, 0, 0, 0, 0, 0, 0, 0], [0, 0, 0, 0, 0, 0, 0, 0], [0, 0, 0, 16, 0, 0, 0, 0], [0, 0, 0, 0, 0, 0, 0, 0], [0, 0, 0, 0, 0, 0, 0, 0], [0, 0, 0, 0, 0, 0, 0, 0]],
  'embed': 'false',
  'instructions': '"Time to visit another planet."',
<<<<<<< HEAD
  'instructions2': 'Use the new commands to change the background, map, droid, and speed.  Then, get the pilots.',
=======
  'instructions2': 'Use the new commands to change the map and speed.  Then, get the pilots.',
>>>>>>> 1b0a2673
  'autoArrowSteer': true,
  'timeoutFailureTick': 900, // 30 seconds
  'showTimeoutRect': true,
  'callouts': [
    {
      'id': 'playlab:js_hoc2015_change_setting:setMap',
      'element_id': '#droplet_palette_block_setMap',
      'qtip_config': {
        'content' : {
          'text': msg.calloutSetMapAndSpeed(),
        },
        'position': {
          'my': 'center left',
          'at': 'center right',
        }
      }
    }
  ],
  'progressConditions' : [
    // Collected all the items and set the right properties?  Success.
    { required: { 'setMap': true, 'setDroidSpeed': true, 'collectedItemsAtOrAbove': 3 },
      result: { success: true, message: msg.successGenericCharacter() } },
    // Special message for timing out when not enough items collected.
    { required: { 'timedOut': true, 'collectedItemsBelow': 3 },
      result: { success: false, message: msg.failedChangeSettingTimeout() } },
    // If all items are collected, but either property not set?  Failure.
    { required: { 'setMap': false, 'collectedItemsAtOrAbove': 3 },
      result: { success: false, message: msg.failedChangeSettingSettings() } },
    { required: { 'setDroidSpeed': false, 'collectedItemsAtOrAbove': 3 },
      result: { success: false, message: msg.failedChangeSettingSettings() } }
  ]
};

var js_hoc2015_event_free_character_instructions = '"You\'re on your own now, R2-D2."';
var js_hoc2015_event_free_ooc_instructions = "You have all the tools you need " +
    "now to create your own level. Feel free to explore and play with all " +
    "the different Commands and Events. When you're done, press the Finish " +
    "button to continue.";
var js_hoc2015_event_free_markdown = [
  '<span class="character-text">' + js_hoc2015_event_free_character_instructions + '</span>',
  '',
  '<span class="instructions2">' + js_hoc2015_event_free_ooc_instructions + '</span>',
  '',
  '<details class="hoc2015">',
  '<summary>Example project ideas</summary>',
  '<p>**Example 1**',
  '<br />Add five random characters in the scene, and play a different sound each time R2-D2 collides with one of them.</p>',
  '',
  '<p>**Example 2**',
  '<br />Add ten stormtroopers to chase C-3PO. See if you can outrun them by running at high speed.</p>',
  '',
  '<p>**Example 3**',
  '<br />Add five Puffer Pigs that are running away from R2-D2. Make him scream each time he catches one.</p>',
  '',
  '</details>',
  '<details class="hoc2015">',
  '<summary>Extra credit project ideas</summary>',
  '',
  '<p>**Example 1**',
  '<br />Add a Mouse Droid and a Stormtrooper. Every time R2-D2 catches a Mouse Droid, score some ' +
      'points and then add another Mouse Droid and another Stormtrooper.  End the game if a ' +
      'Stormtrooper catches R2-D2.</p>',
  '',
  '</details>',
  '<details class="hoc2015">',
  '<summary>For JavaScript programmers</summary>',
  '<p>You can create more complex JavaScript programs if you program in “text” mode. ' +
      'Feel free to use `for` loops, `if` statements, variables, or other JavaScript ' +
      'commands to make much more complex games. And _please_: document and share ' +
      'the code you wrote for others to learn too!</p>',
  '',
  '</details>'
].join('\r\n');

levels.js_hoc2015_event_free = {
  'editCode': true,
  'freePlay': true,
  'background': 'endor',
  'music': [ 'song15' ],
  'wallMap': 'blank',
  'softButtons': ['leftButton', 'rightButton', 'downButton', 'upButton'],
  'codeFunctions': {
    'setDroid': { 'category': 'Commands' },
    'setBackground': { 'category': 'Commands' },
    'setDroidSpeed': { 'category': 'Commands' },
    'setMap': { 'category': 'Commands' },
    'playSound': { 'category': 'Commands' },
    'addCharacter': { 'category': 'Commands' },
    'moveSlow': { 'category': 'Commands' },
    'moveNormal': { 'category': 'Commands' },
    'moveFast': { 'category': 'Commands' },
    'addPoints': { 'category': 'Commands' },
    'removePoints': { 'category': 'Commands' },
    'endGame': { 'category': 'Commands' },

    'goRight': { 'category': 'Commands' },
    'goLeft': { 'category': 'Commands' },
    'goUp': { 'category': 'Commands' },
    'goDown': { 'category': 'Commands' },

    'whenLeft': { 'category': 'Events' },
    'whenRight': { 'category': 'Events' },
    'whenUp': { 'category': 'Events' },
    'whenDown': { 'category': 'Events' },

    'whenTouchObstacle': { 'category': 'Events' },
    'whenGetStormtrooper': { 'category': 'Events' },
    'whenGetRebelPilot': { 'category': 'Events' },
    'whenGetPufferPig': { 'category': 'Events' },
    'whenGetMynock': { 'category': 'Events' },
    'whenGetMouseDroid': { 'category': 'Events' },
    'whenGetTauntaun': { 'category': 'Events' },
    'whenGetProbot': { 'category': 'Events' },
    'whenGetCharacter': { 'category': 'Events' },

    'whenGetAllStormtroopers': { 'category': 'Events' },
    'whenGetAllRebelPilots': { 'category': 'Events' },
    'whenGetAllPufferPigs': { 'category': 'Events' },
    'whenGetAllMynocks': { 'category': 'Events' },
    'whenGetAllMouseDroids': { 'category': 'Events' },
    'whenGetAllTauntauns': { 'category': 'Events' },
    'whenGetAllProbots': { 'category': 'Events' },
    'whenGetAllCharacters': { 'category': 'Events' }
  },
  'startBlocks': [
    'setBackground("Endor");',
    'setMap("circle");',
    'setDroid("R2-D2");',
    'setDroidSpeed("normal");',
    'playSound("R2-D2sound5");',
    'function whenUp() {',
    '  ',
    '}',
    'function whenDown() {',
    '  ',
    '}',
    'function whenLeft() {',
    '  ',
    '}',
    'function whenRight() {',
    '  ',
    '}',
    ''].join('\n'),
  'sortDrawOrder': true,
  'wallMapCollisions': true,
  'blockMovingIntoWalls': true,
  'itemGridAlignedMovement': true,
  'removeItemsWhenActorCollides': true,
  'tapSvgToRunAndReset': true,
  'delayCompletion': 2000,
  'floatingScore': true,
  'map': [[0, 0, 0, 0, 0, 0, 0, 0], [0, 0, 0, 0, 0, 0, 0, 0], [0, 0, 0, 0, 0, 0, 0, 0], [0, 0, 0, 0, 0, 0, 0, 0], [0, 0, 0, 0,16,0, 0, 0], [0, 0, 0, 0, 0, 0, 0, 0], [0, 0, 0, 0, 0, 0, 0, 0], [0, 0, 0, 0, 0, 0, 0, 0]],
  'embed': 'false',
  'instructions': js_hoc2015_event_free_character_instructions,
  'instructions2': js_hoc2015_event_free_ooc_instructions,
  'markdownInstructions': js_hoc2015_event_free_markdown,
  'markdownInstructionsWithClassicMargins': true,
  'callouts': [
    {
      'id': 'playlab:js_hoc2015_event_free:clickCategory',
      'element_id': '.droplet-palette-group-header.green',
      'qtip_config': {
        'content' : {
          'text': msg.calloutClickEvents(),
        },
        'position': {
          'my': 'top center',
          'at': 'bottom center',
        }
      }
    },
    {
      'id': 'playlab:js_hoc2015_event_free:finishButton',
      'element_id': '#finishButton',
      'on': 'finishButtonShown',
      'qtip_config': {
        'content' : {
          'text': msg.calloutFinishButton(),
        },
        'position': {
          'my': 'top left',
          'at': 'bottom right',
        }
      }
    }
  ],
  appStringsFunctions: {
    continueText: msg.hoc2015_lastLevel_continueText,
    reinfFeedbackMsg: msg.hoc2015_reinfFeedbackMsg,
    sharingText: msg.hoc2015_shareGame
  },
  disablePrinting: true
};

levels.hoc2015_blockly_1 = utils.extend(levels.js_hoc2015_move_right,  {
  editCode: false,
  startBlocks: whenRunMoveEast,
  toolbox: tb(hocMoveNSEW),
  requiredBlocks: [
    moveEastRequiredBlock(),
  ],
});

levels.hoc2015_blockly_2 = utils.extend(levels.js_hoc2015_move_right_down,  {
  editCode: false,
  startBlocks: whenRunMoveEast,
  toolbox: tb(hocMoveNSEW),
  requiredBlocks: [
    moveEastRequiredBlock(),
    moveSouthRequiredBlock(),
  ],
});

levels.hoc2015_blockly_3 = utils.extend(levels.js_hoc2015_move_diagonal,  {
  editCode: false,
  startBlocks: whenRunMoveSouth,
  toolbox: tb(hocMoveNSEW),
  requiredBlocks: [
    moveSouthRequiredBlock(),
    moveWestRequiredBlock(),
  ],
});

levels.hoc2015_blockly_4 = utils.extend(levels.js_hoc2015_move_backtrack,  {
  editCode: false,
  startBlocks: whenRunMoveEast,
  toolbox: tb(hocMoveNSEW),
  requiredBlocks: [
    moveEastRequiredBlock(),
    moveNorthRequiredBlock(),
    moveSouthRequiredBlock(),
  ],
});

levels.hoc2015_blockly_5 = utils.extend(levels.js_hoc2015_move_around,  {
  editCode: false,
  startBlocks: whenRunMoveEast,
  toolbox: tb(hocMoveNSEW),
  requiredBlocks: [
    moveEastRequiredBlock(),
    moveSouthRequiredBlock(),
    moveWestRequiredBlock(),
  ],
});

levels.hoc2015_blockly_6 = utils.extend(levels.js_hoc2015_move_finale,  {
  editCode: false,
  startBlocks: whenRunMoveSouth,
  toolbox: tb(hocMoveNSEW),
  requiredBlocks: [
    moveNorthRequiredBlock(),
    moveSouthRequiredBlock(),
    moveWestRequiredBlock(),
  ],
});

levels.hoc2015_blockly_7 = utils.extend(levels.js_hoc2015_event_two_items,  {
  editCode: false,
  startBlocks: whenUpDown,
  toolbox: tb(hocMoveNS),
  requiredBlocks: [
    moveNorthRequiredBlock(),
    moveSouthRequiredBlock(),
  ],
});

levels.hoc2015_blockly_8 = utils.extend(levels.js_hoc2015_event_four_items,  {
  editCode: false,
  startBlocks: whenUpDownLeftRight,
  toolbox: tb(hocMoveNSEW),
  requiredBlocks: [
    moveNorthRequiredBlock(),
    moveSouthRequiredBlock(),
    moveEastRequiredBlock(),
    moveWestRequiredBlock(),
  ],
});

levels.hoc2015_blockly_9 = utils.extend(levels.js_hoc2015_score,  {
  editCode: false,
  startBlocks:
    '<block type="studio_whenTouchGoal" deletable="false"> \
      <next><block type="studio_playSound"><title name="SOUND">r2-d2sound1</title></block> \
      </next></block>',
  toolbox:
    tb('<block type="studio_playSound"></block> \
        <block type="studio_addPoints"><title name="VALUE">100</title></block>'),
  requiredBlocks: [
    // TODO: addPoints
  ],
});

levels.hoc2015_blockly_10 = utils.extend(levels.js_hoc2015_win_lose,  {
  editCode: false,
  startBlocks: '',
  toolbox:
    tb('<block type="studio_playSound"></block> \
        <block type="studio_addPoints"><title name="VALUE">100</title></block> \
        <block type="studio_removePoints"><title name="VALUE">100</title></block> \
        <block type="studio_whenGetCharacter"><title name="VALUE">RebelPilot</title></block> \
        <block type="studio_whenGetCharacter"><title name="VALUE">Stormtrooper</title></block> \
        <block type="studio_whenGetCharacter"><title name="VALUE">Mynock</title></block>'),
  requiredBlocks: [
    // TODO: addPoints, removePoints, whenGetPilot, whenGetMan
  ],
});

levels.hoc2015_blockly_11 = utils.extend(levels.js_hoc2015_add_characters,  {
  editCode: false,
  startBlocks:
    '<block type="when_run" deletable="false" x="20" y="20"> \
      <next> \
       <block type="studio_playSound"><title name="SOUND">r2-d2sound1</title> \
        <next> \
         <block type="studio_addCharacter"><title name="VALUE">"PufferPig"</title></block> \
        </next> \
       </block> \
      </next> \
     </block> \
     <block type="studio_whenGetCharacter" deletable="false" x="20" y="200"> \
      <title name="VALUE">PufferPig</title> \
      <next> \
       <block type="studio_playSound"><title name="SOUND">pufferpigsound1</title> \
        <next> \
         <block type="studio_addPoints"><title name="VALUE">1000</title></block> \
        </next> \
       </block> \
      </next> \
     </block>',
  toolbox:
    tb('<block type="studio_addCharacter"><title name="VALUE">"PufferPig"</title></block> \
        <block type="studio_addPoints"><title name="VALUE">100</title></block> \
        <block type="studio_removePoints"><title name="VALUE">100</title></block> \
        <block type="studio_playSound"></block> \
        <block type="studio_whenGetCharacter"><title name="VALUE">PufferPig</title></block>'),
  requiredBlocks: [
    // TODO: addCharacter
  ],
});

levels.hoc2015_blockly_12 = utils.extend(levels.js_hoc2015_chain_characters,  {
  editCode: false,
  startBlocks:
    '<block type="when_run" deletable="false" x="20" y="20"> \
      <next> \
       <block type="studio_addCharacter"><title name="VALUE">"MouseDroid"</title> \
        <next> \
         <block type="studio_playSound"><title name="SOUND">r2-d2sound3</title></block> \
        </next> \
       </block> \
      </next> \
     </block> \
     <block type="studio_whenGetCharacter" deletable="false" x="20" y="200"> \
      <title name="VALUE">MouseDroid</title> \
      <next> \
       <block type="studio_playSound"><title name="SOUND">mousedroidsound2</title> \
        <next> \
         <block type="studio_addPoints"><title name="VALUE">100</title></block> \
        </next> \
       </block> \
      </next> \
     </block>',
  toolbox:
    tb('<block type="studio_addCharacter"><title name="VALUE">"MouseDroid"</title></block> \
        <block type="studio_addPoints"><title name="VALUE">100</title></block> \
        <block type="studio_removePoints"><title name="VALUE">100</title></block> \
        <block type="studio_playSound"></block> \
        <block type="studio_whenGetCharacter"><title name="VALUE">MouseDroid</title></block>'),
  requiredBlocks: [
    // TODO: addCharacter, addPoints
  ],
});

levels.hoc2015_blockly_13 = utils.extend(levels.js_hoc2015_chain_characters_2,  {
  editCode: false,
});

levels.hoc2015_blockly_14 = utils.extend(levels.js_hoc2015_change_setting,  {
  editCode: false,
});

levels.hoc2015_blockly_15 = utils.extend(levels.js_hoc2015_event_free,  {
  editCode: false,
});<|MERGE_RESOLUTION|>--- conflicted
+++ resolved
@@ -2627,11 +2627,7 @@
   'map': [[0, 0, 0, 0, 0, 0, 0, 0], [0, 0, 0, 0, 0, 0, 0, 0], [0, 0, 0, 0, 0, 0, 0, 0], [0, 0, 0, 0, 0, 0, 0, 0], [0, 0, 0, 16, 0, 0, 0, 0], [0, 0, 0, 0, 0, 0, 0, 0], [0, 0, 0, 0, 0, 0, 0, 0], [0, 0, 0, 0, 0, 0, 0, 0]],
   'embed': 'false',
   'instructions': '"Time to visit another planet."',
-<<<<<<< HEAD
-  'instructions2': 'Use the new commands to change the background, map, droid, and speed.  Then, get the pilots.',
-=======
-  'instructions2': 'Use the new commands to change the map and speed.  Then, get the pilots.',
->>>>>>> 1b0a2673
+  'instructions2': 'Use the new commands to change the map and speed.  Then, get the Rebel Pilots.',
   'autoArrowSteer': true,
   'timeoutFailureTick': 900, // 30 seconds
   'showTimeoutRect': true,
