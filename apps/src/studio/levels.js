/*jshint multistr: true */

var msg = require('./locale');
var utils = require('../utils');
var blockUtils = require('../block_utils');
var constants = require('./constants');
var Direction = constants.Direction;
var Emotions = constants.Emotions;
var tb = blockUtils.createToolbox;
var blockOfType = blockUtils.blockOfType;
var createCategory = blockUtils.createCategory;

/**
 * Constructs a required block definition to match "Say [sprite] [text]" blocks
 * @param options (all optional):
 *          sprite (string): zero-indexed string ID of sprite, e.g., "1"
 *          notDefaultText (boolean): require changing the text from the default
 *          requiredText (string): text must change from default. we show
 *            requiredText in feedback blocks
 * @returns test definition suitable for feedback.js::getMissingBlocks
 *          required block processing
 */
function saySpriteRequiredBlock(options) {
  var titles = {};
  if (options.sprite) {
    titles.SPRITE = options.sprite;
  }
  if (options.requiredText) {
    titles.TEXT = options.requiredText;
  }
  if (options.notDefaultText) {
    titles.TEXT = msg.helloWorld();
  }

  return [
    {
      test: function (block) {
        if (block.type !== 'studio_saySprite') {
          return false;
        }
        if (options.sprite && block.getTitleValue("SPRITE") !== options.sprite) {
          return false;
        }
        if ((options.notDefaultText || options.requiredText) && block.getTitleValue("TEXT") === msg.defaultSayText()) {
          return false;
        }

        return true;
      },
      type: 'studio_saySprite',
      titles: titles
    }
  ];
}

/**
 * Constructs a required block definition to match "move [sprite] [dir]" blocks
 * @param {string} [options.sprite] zero-indexed string ID of sprite, e.g., "1"
 * @param {string} [options.dir] string of Direction constant. We show
 *        the direction in feedback blocks
 * @returns {Array} test definition suitable for getMissingRequiredBlocks
 *          required block processing
 * @see FeedbackUtils#getMissingRequiredBlocks
 */
function moveRequiredBlock(options) {
  var titles = {};
  if (options.sprite) {
    titles.SPRITE = options.sprite;
  }
  if (options.dir) {
    titles.DIR = options.dir;
  }

  return [
    {
      test: function (block) {
        if (block.type !== 'studio_move') {
          return false;
        }
        if (options.sprite && block.getTitleValue("SPRITE") !== options.sprite) {
          return false;
        }
        if (options.dir && block.getTitleValue("DIR") !== options.dir) {
          return false;
        }

        return true;
      },
      type: 'studio_move',
      titles: titles
    }
  ];
}

function moveNorthRequiredBlock() {
  return moveRequiredBlock({ dir: '1' });
}

function moveSouthRequiredBlock() {
  return moveRequiredBlock({ dir: '4' });
}

function moveEastRequiredBlock() {
  return moveRequiredBlock({ dir: '2' });
}

function moveWestRequiredBlock() {
  return moveRequiredBlock({ dir: '8' });
}

/**
 * Hoc2015 blockly helpers. We base hoc2015 blockly levels off of hoc2015 droplet
 * levels, marking them as editCode=false and overriding the startBlocks,
 * requiredBlocks and toolboxes as appropriate for the blockly progression
 */

var hocMoveNSEW = '<block type="studio_move"><title name="DIR">1</title></block> \
  <block type="studio_move"><title name="DIR">4</title></block> \
  <block type="studio_move"><title name="DIR">8</title></block> \
  <block type="studio_move"><title name="DIR">2</title></block>';

var hocMoveNS = '<block type="studio_move"><title name="DIR">1</title></block> \
  <block type="studio_move"><title name="DIR">4</title></block>';

var whenRunMoveEast = '<block type="when_run"><next> \
  <block type="studio_move"><title name="DIR">2</title></block></next> \
  </block>';

var whenRunMoveSouth = '<block type="when_run"><next> \
  <block type="studio_move"><title name="DIR">4</title></block></next> \
  </block>';

var whenUpDown = '<block type="studio_whenUp" deletable="false" x="20" y="20"></block> \
  <block type="studio_whenDown" deletable="false" x="20" y="150"></block>';

var whenUpDownLeftRight = '<block type="studio_whenUp" deletable="false" x="20" y="20"></block> \
  <block type="studio_whenDown" deletable="false" x="20" y="150"></block> \
  <block type="studio_whenLeft" deletable="false" x="20" y="280"></block> \
  <block type="studio_whenRight" deletable="false" x="20" y="410"></block>';

/**
 * K1 helpers. We base k1 levels off of existing non-k1 levels, marking them as isK1 and
 * overriding the requiredBlocks and toolboxes as appropriate for the k1 progression
 */

var moveDistanceNSEW = blockOfType('studio_moveNorthDistance') +
  blockOfType('studio_moveEastDistance') +
  blockOfType('studio_moveSouthDistance') +
  blockOfType('studio_moveWestDistance');

var moveNSEW = blockOfType('studio_moveNorth') +
  blockOfType('studio_moveEast') +
  blockOfType('studio_moveSouth') +
  blockOfType('studio_moveWest');

function whenMoveBlocks(yOffset) {
  return '<block type="studio_whenLeft" deletable="false" x="20" y="' + (20 + yOffset).toString() + '"> \
   <next><block type="studio_moveWest"></block> \
   </next></block> \
 <block type="studio_whenRight" deletable="false" x="20" y="'+ (150 + yOffset).toString() +'"> \
   <next><block type="studio_moveEast"></block> \
   </next></block> \
 <block type="studio_whenUp" deletable="false" x="20" y="' + (280 + yOffset).toString() + '"> \
   <next><block type="studio_moveNorth"></block> \
   </next></block> \
 <block type="studio_whenDown" deletable="false" x="20" y="' + (410 + yOffset).toString() + '"> \
   <next><block type="studio_moveSouth"></block> \
   </next></block>';
}

function foreverUpAndDownBlocks(yPosition) {
  return '<block type="studio_repeatForever" deletable="false" x="20" y="' + yPosition + '"> \
      <statement name="DO"><block type="studio_moveDistance"> \
        <title name="SPRITE">1</title> \
        <title name="DISTANCE">400</title> \
        <next><block type="studio_moveDistance"> \
          <title name="SPRITE">1</title> \
          <title name="DISTANCE">400</title> \
          <title name="DIR">4</title></block> \
        </next></block> \
      </statement></block>';
}

/*
 * Configuration for all levels.
 */
var levels = module.exports = {};

// Base config for levels created via levelbuilder
levels.custom = {
  'ideal': Infinity,
  'requiredBlocks': [],
  'scale': {
    'snapRadius': 2
  },
  'startBlocks': ''
};

// Can you make this dog say "hello world"
levels.dog_hello = {
  'ideal': 2,
  'requiredBlocks': [
    saySpriteRequiredBlock({
      notDefaultText: true
    }),
  ],
  'scale': {
    'snapRadius': 2
  },
  'map': [
    [0, 0, 0, 0, 0, 0, 0, 0],
    [0, 0, 0, 0, 0, 0, 0, 0],
    [0, 0, 0, 0, 0, 0, 0, 0],
    [0, 0, 0, 16,0, 0, 0, 0],
    [0, 0, 0, 0, 0, 0, 0, 0],
    [0, 0, 0, 0, 0, 0, 0, 0],
    [0, 0, 0, 0, 0, 0, 0, 0],
    [0, 0, 0, 0, 0, 0, 0, 0]
  ],
  'goal': {
    successCondition: function () {
      return (Studio.sayComplete > 0);
    }
  },
  'timeoutFailureTick': 100,
  'toolbox':
    tb(blockOfType('studio_saySprite')),
  'startBlocks':
   '<block type="when_run" deletable="false" x="20" y="20"></block>'
};
levels.k1_1 = utils.extend(levels.dog_hello,  {
  'isK1': true,
  'toolbox': tb(blockOfType('studio_saySprite'))
});
levels.c2_1 = utils.extend(levels.dog_hello);
levels.c3_story_1 = utils.extend(levels.dog_hello);
levels.playlab_1 = utils.extend(levels.dog_hello, {
  background: 'winter',
  timeoutFailureTick: null,
  timeoutAfterWhenRun: true,
  firstSpriteIndex: 2, // penguin
  goal: {
    successCondition: function () {
      return Studio.allWhenRunBlocksComplete() && Studio.sayComplete > 0;
    }
  },
  // difference is we say hello instead of hello world
  requiredBlocks: [
    saySpriteRequiredBlock({
      requiredText: msg.hello()
    }),
  ]
});

levels.iceage_1 = utils.extend(levels.playlab_1, {
  background: 'icy',
  firstSpriteIndex: 0, // manny
});

// Can you make the dog say something and then have the cat say something afterwards?
levels.dog_and_cat_hello =  {
  'ideal': 3,
  'requiredBlocks': [
    // make sure each sprite says something
    saySpriteRequiredBlock({
      sprite: "0",
      notDefaultText: true
    }),
    saySpriteRequiredBlock({
      sprite: "1",
      notDefaultText: true
    })
  ],
  'scale': {
    'snapRadius': 2
  },
  'map': [
    [0, 0, 0, 0, 0, 0, 0, 0],
    [0, 0, 0, 0, 0, 0, 0, 0],
    [0, 0, 0, 0, 0, 0, 0, 0],
    [0, 0,16, 0, 0,16, 0, 0],
    [0, 0, 0, 0, 0, 0, 0, 0],
    [0, 0, 0, 0, 0, 0, 0, 0],
    [0, 0, 0, 0, 0, 0, 0, 0],
    [0, 0, 0, 0, 0, 0, 0, 0]
  ],
  'goal': {
    successCondition: function () {
      return (Studio.sayComplete > 1);
    }
  },
  'timeoutFailureTick': 200,
  'toolbox':
    tb(blockOfType('studio_saySprite')),
  'startBlocks':
   '<block type="when_run" deletable="false" x="20" y="20"></block>'
};
levels.k1_2 = utils.extend(levels.dog_and_cat_hello, {
  'isK1': true,
  'toolbox': tb(blockOfType('studio_saySprite'))
});
levels.c2_2 = utils.extend(levels.dog_and_cat_hello, {});
levels.c3_story_2 = utils.extend(levels.dog_and_cat_hello, {});
levels.playlab_2 = utils.extend(levels.dog_and_cat_hello, {
  background: 'desert',
  firstSpriteIndex: 20, // cave boy
  timeoutFailureTick: null,
  timeoutAfterWhenRun: true,
  defaultEmotion: Emotions.HAPPY,
  goal: {
    successCondition: function () {
      return Studio.allWhenRunBlocksComplete() && Studio.sayComplete > 1;
    }
  },
  requiredBlocks: [
    // make sure each sprite says something
    saySpriteRequiredBlock({
      sprite: "0",
      requiredText: msg.hello()
    }),
    saySpriteRequiredBlock({
      sprite: "1",
      requiredText: msg.hello()
    })
  ],
  map: [
    [0, 0, 0, 0, 0, 0, 0, 0],
    [0, 0, 0, 0, 0,16, 0, 0],
    [0, 0, 0, 0, 0, 0, 0, 0],
    [0, 0, 0, 0, 0, 0, 0, 0],
    [0, 0, 0, 0, 0, 0, 0, 0],
    [0,16, 0, 0, 0, 0, 0, 0],
    [0, 0, 0, 0, 0, 0, 0, 0],
    [0, 0, 0, 0, 0, 0, 0, 0]
  ],
});
levels.iceage_2 = utils.extend(levels.playlab_2, {
  background: 'leafy',
  firstSpriteIndex: 3, // diego
});


// extended by: k1_3
// Can you write a program to make this dog move to the cat?
levels.dog_move_cat =  {
  'ideal': 2,
  'requiredBlocks': [
    [{'test': 'moveDistance', 'type': 'studio_moveDistance', 'titles': {'DIR': '2'}}]
  ],
  'scale': {
    'snapRadius': 2
  },
  'map': [
    [0, 0, 0, 0, 0, 0, 0, 0],
    [0, 0, 0, 0, 0, 0, 0, 0],
    [0, 0, 0, 0, 0, 0, 0, 0],
    [0, 0,16, 0, 0, 16, 0, 0],
    [0, 0, 0, 0, 0, 0, 0, 0],
    [0, 0, 0, 0, 0, 0, 0, 0],
    [0, 0, 0, 0, 0, 0, 0, 0],
    [0, 0, 0, 0, 0, 0, 0, 0]
  ],
  goal: {
    successCondition: function () {
      return Studio.sprite[0].isCollidingWith(1);
    }
  },
  'timeoutFailureTick': 100,
  'toolbox':
    tb('<block type="studio_moveDistance"><title name="DIR">2</title></block>' +
       blockOfType('studio_saySprite')),
  'startBlocks':
   '<block type="when_run" deletable="false" x="20" y="20"></block>'
};
levels.k1_3 = utils.extend(levels.dog_move_cat,  {
  'isK1': true,
  'requiredBlocks': [
    [{
      test: function(block) {
        return block.type == 'studio_moveEastDistance';
      },
      type: 'studio_moveEastDistance'}]
  ],
  'toolbox': tb(moveDistanceNSEW + blockOfType('studio_saySprite')),
});
levels.c2_3 = utils.extend(levels.dog_move_cat, {});
levels.c3_story_3 = utils.extend(levels.dog_move_cat, {});

levels.playlab_3 = {
  ideal: 2,
  requiredBlocks: [
    [{
      test: 'moveDistance',
      type: 'studio_moveDistance',
      titles: { DIR: '2', DISTANCE: '200'}
    }]
  ],
  timeoutFailureTick: null,
  timeoutAfterWhenRun: true,
  scale: {
    snapRadius: 2
  },
  background: 'tennis',
  firstSpriteIndex: 26, // tennis girl
  toolbox:
    tb(
      '<block type="studio_moveDistance"><title name="DIR">1</title><title name="DISTANCE">200</title></block>' +
      '<block type="studio_moveDistance"><title name="DIR">2</title><title name="DISTANCE">200</title></block>' +
      '<block type="studio_moveDistance"><title name="DIR">4</title><title name="DISTANCE">200</title></block>' +
      '<block type="studio_moveDistance"><title name="DIR">8</title><title name="DISTANCE">200</title></block>'
       ),
  startBlocks: '<block type="when_run" deletable="false" x="20" y="20"></block>',
  map: [
    [0, 0, 0, 0, 0, 0, 0, 0],
    [0, 0, 0, 0, 0, 0, 0, 0],
    [0, 0, 0, 0, 0, 0, 0, 0],
    [0, 0, 0, 0, 0, 0, 0, 0],
    [0, 0, 0, 0, 0, 0, 0, 0],
    [0,16, 0, 0, 0, 1, 0, 0],
    [0, 0, 0, 0, 0, 0, 0, 0],
    [0, 0, 0, 0, 0, 0, 0, 0]
  ]
};
levels.iceage_3 = utils.extend(levels.playlab_3, {
  background: 'grassy',
  firstSpriteIndex: 2, // scrat
});


// Can you write a program that makes the dog move to the cat, and have the cat
// say "hello" when the dog reaches him?
levels.dog_move_cat_hello =  {
  'ideal': 4,
  'requiredBlocks': [
    [{'test': 'moveDistance', 'type': 'studio_moveDistance', 'titles': {'DIR': '2', 'DISTANCE': '100'}}],
    saySpriteRequiredBlock({
      sprite: "1",
      requiredText: msg.hello()
    })
  ],
  'scale': {
    'snapRadius': 2
  },
  'map': [
    [0, 0, 0, 0, 0, 0, 0, 0],
    [0, 0, 0, 0, 0, 0, 0, 0],
    [0, 0, 0, 0, 0, 0, 0, 0],
    [0, 0,16, 0, 0,16, 0, 0],
    [0, 0, 0, 0, 0, 0, 0, 0],
    [0, 0, 0, 0, 0, 0, 0, 0],
    [0, 0, 0, 0, 0, 0, 0, 0],
    [0, 0, 0, 0, 0, 0, 0, 0]
  ],
  'goal': {
    successCondition: function () {
      return ((Studio.sayComplete > 0) && Studio.sprite[0].isCollidingWith(1));
    }
  },
  'timeoutFailureTick': 200,
  'toolbox':
    tb('<block type="studio_moveDistance"><title name="DIR">2</title></block>' +
       blockOfType('studio_saySprite')),
  'startBlocks':
   '<block type="when_run" deletable="false" x="20" y="20"></block> \
    <block type="studio_whenSpriteCollided" deletable="false" x="20" y="120"></block>'
};
levels.k1_4 = utils.extend(levels.dog_move_cat_hello,  {
  'isK1': true,
  'requiredBlocks': [
    [{
      test: function(block) {
        return block.type == 'studio_moveEastDistance';
      },
      type: 'studio_moveEastDistance',
    }],
    [{
      test: function(block) {
        // Make sure they have the right block, and have changed the default
        // text
        return block.type == 'studio_saySprite' &&
          block.getTitleValue("SPRITE") === '1' &&
          block.getTitleValue("TEXT") !== msg.defaultSayText();
      },
      type: 'studio_saySprite',
      titles: {'TEXT': msg.hello(), 'SPRITE': '1'}
    }]
  ],
  'toolbox': tb(moveDistanceNSEW + blockOfType('studio_saySprite')),
  'startBlocks':
    '<block type="when_run" deletable="false" x="20" y="20"></block> \
     <block type="studio_whenSpriteCollided" deletable="false" x="20" y="140"></block>'
});
levels.c2_4 = utils.extend(levels.dog_move_cat_hello, {});
levels.c3_story_4 = utils.extend(levels.dog_move_cat_hello, {});

levels.playlab_4 = {
  ideal: 4,
  scale: {
    snapRadius: 2
  },
  background: 'tennis',
  avatarList: ['tennisboy', 'tennisgirl'],
  defaultEmotion: Emotions.SAD,
  requiredBlocks: [
    [{
      test: 'moveDistance',
      type: 'studio_moveDistance',
      titles: { DIR: '4', DISTANCE: '200'}
    }],
    [{
      test: 'playSound',
      type: 'studio_playSound',
      titles: { SOUND: 'goal1'}
    }]
  ],
  // timeout when we've hit 100 OR we had only when run commands and finished them
  timeoutFailureTick: 100,
  timeoutAfterWhenRun: true,
  goal: {
    successCondition: function () {
      return Studio.playSoundCount > 0 && Studio.sprite[0].isCollidingWith(1);
    }
  },
  toolbox:
    tb(
      '<block type="studio_moveDistance"><title name="DIR">1</title><title name="DISTANCE">200</title></block>' +
      '<block type="studio_moveDistance"><title name="DIR">2</title><title name="DISTANCE">200</title></block>' +
      '<block type="studio_moveDistance"><title name="DIR">4</title><title name="DISTANCE">200</title></block>' +
      '<block type="studio_moveDistance"><title name="DIR">8</title><title name="DISTANCE">200</title></block>' +
      '<block type="studio_playSound"><title name="SOUND">goal1</title></block>'
       ),
  startBlocks:
    '<block type="when_run" deletable="false" x="20" y="20"></block>' +
    '<block type="studio_whenSpriteCollided" deletable="false" x="20" y="120"></block>',
  map: [
    [0, 0, 0, 0, 0, 0, 0, 0],
    [0, 0, 0,16, 0, 0, 0, 0],
    [0, 0, 0, 0, 0, 0, 0, 0],
    [0, 0, 0, 0, 0, 0, 0, 0],
    [0, 0, 0, 0, 0, 0, 0, 0],
    [0, 0, 0,16, 0, 0, 0, 0],
    [0, 0, 0, 0, 0, 0, 0, 0],
    [0, 0, 0, 0, 0, 0, 0, 0]
  ],
};
levels.iceage_4 = utils.extend(levels.playlab_4, {
  background: 'grassy',
  avatarList: ['scrat', 'granny']
});

// Can you write a program to make the octopus say "hello" when it is clicked?
levels.click_hello =  {
  'ideal': 3,
  'requiredBlocks': [
    saySpriteRequiredBlock({
      requiredText: msg.hello()
    })
  ],
  'scale': {
    'snapRadius': 2
  },
  'map': [
    [0, 0, 0, 0, 0, 0, 0, 0],
    [0, 0, 0, 0, 0, 0, 0, 0],
    [0, 0, 0, 0, 0, 0, 0, 0],
    [0, 0, 0, 16,0, 0, 0, 0],
    [0, 0, 0, 0, 0, 0, 0, 0],
    [0, 0, 0, 0, 0, 0, 0, 0],
    [0, 0, 0, 0, 0, 0, 0, 0],
    [0, 0, 0, 0, 0, 0, 0, 0]
  ],
  'firstSpriteIndex': 4,
  'goal': {
    successCondition: function () {
      if (!this.successState.seenCmd) {
        this.successState.seenCmd = Studio.isCmdCurrentInQueue('saySprite', 'whenSpriteClicked-0');
      }
      return (Studio.sayComplete > 0 && this.successState.seenCmd);
    }
  },
  'timeoutFailureTick': 300,
  'toolbox':
    tb('<block type="studio_moveDistance"><title name="DIR">2</title></block>' +
       blockOfType('studio_saySprite')),
  'startBlocks':
   '<block type="when_run" deletable="false" x="20" y="20"></block> \
    <block type="studio_whenSpriteClicked" deletable="false" x="20" y="120"></block>'
};
levels.c2_5 = utils.extend(levels.click_hello, {});
levels.c3_game_1 = utils.extend(levels.click_hello, {});
levels.playlab_5 = utils.extend(levels.click_hello, {
  background: 'space',
  firstSpriteIndex: 23, // spacebot
  timeoutAfterWhenRun: true,
  defaultEmotion: Emotions.HAPPY,
  toolbox: tb(blockOfType('studio_saySprite')),
  startBlocks:
   '<block type="studio_whenSpriteClicked" deletable="false" x="20" y="20"></block>'
});
levels.iceage_5 = utils.extend(levels.playlab_5, {
  background: 'icy',
  firstSpriteIndex: 1, // sid
});

levels.octopus_happy =  {
  'ideal': 2,
  'requiredBlocks': [
    [{'test': 'setSpriteEmotion', 'type': 'studio_setSpriteEmotion'}]
  ],
  'scale': {
    'snapRadius': 2
  },
  'map': [
    [0, 0, 0, 0, 0, 0, 0, 0],
    [0, 0, 0, 0, 0, 0, 0, 0],
    [0, 0, 0, 0, 0, 0, 0, 0],
    [0, 0, 0, 16,0, 0, 0, 0],
    [0, 0, 0, 0, 0, 0, 0, 0],
    [0, 0, 0, 0, 0, 0, 0, 0],
    [0, 0, 0, 0, 0, 0, 0, 0],
    [0, 0, 0, 0, 0, 0, 0, 0]
  ],
  'firstSpriteIndex': 4,
  'goal': {
    successCondition: function () {
      return (Studio.sprite[0].emotion === Emotions.HAPPY) &&
             (Studio.tickCount >= 50);
    }
  },
  'timeoutFailureTick': 100,
  'toolbox':
    tb('<block type="studio_moveDistance"><title name="DIR">2</title></block>' +
       blockOfType('studio_setSpriteEmotion')),
  'startBlocks':
   '<block type="when_run" deletable="false" x="20" y="20"></block>'
};
levels.k1_5 = utils.extend(levels.octopus_happy,  {
  'isK1': true,
  'toolbox': tb(moveDistanceNSEW + blockOfType('studio_setSpriteEmotion'))
});
levels.c3_story_5 = utils.extend(levels.octopus_happy, {});

// Create your own story. When you're done, click Finish to let friends try your
// story on their phones.
levels.c3_story_6 = {
  'ideal': Infinity,
  'requiredBlocks': [
  ],
  'scale': {
    'snapRadius': 2
  },
  'minWorkspaceHeight': 1400,
  'edgeCollisions': true,
  'projectileCollisions': true,
  'allowSpritesOutsidePlayspace': false,
  'spritesHiddenToStart': true,
  'freePlay': true,
  'map': [
    [0,16, 0, 0, 0,16, 0, 0],
    [0, 0, 0, 0, 0, 0, 0, 0],
    [0, 0, 0, 0, 0, 0, 0, 0],
    [0,16, 0, 0, 0,16, 0, 0],
    [0, 0, 0, 0, 0, 0, 0, 0],
    [0, 0, 0, 0, 0, 0, 0, 0],
    [0,16, 0, 0, 0,16, 0, 0],
    [0, 0, 0, 0, 0, 0, 0, 0]
  ],
  'toolbox':
    tb(blockOfType('studio_setSprite') +
       blockOfType('studio_setBackground') +
       blockOfType('studio_whenSpriteCollided') +
       blockOfType('studio_repeatForever') +
       blockOfType('studio_showTitleScreen') +
       blockOfType('studio_move') +
       blockOfType('studio_moveDistance') +
       blockOfType('studio_stop') +
       blockOfType('studio_wait') +
       blockOfType('studio_playSound') +
       blockOfType('studio_changeScore') +
       blockOfType('studio_saySprite') +
       blockOfType('studio_setSpritePosition') +
       blockOfType('studio_setSpriteSpeed') +
       blockOfType('studio_setSpriteEmotion')),
  'startBlocks':
   '<block type="when_run" deletable="false" x="20" y="20"></block>'
};

// Can you write a program to make this penguin move around using the up / down /
// left /right keys to hit all of the targets?
levels.move_penguin =  {
  'ideal': 8,
  'requiredBlocks': [
    [{'test': 'move', 'type': 'studio_move'}]
  ],
  'scale': {
    'snapRadius': 2
  },
  'softButtons': [
    'leftButton',
    'rightButton',
    'downButton',
    'upButton'
  ],
  'map': [
    [0, 0, 0, 0, 0, 0, 0, 0],
    [1, 0, 0, 0, 0, 1, 0, 0],
    [0, 0, 0, 0, 0, 0, 0, 0],
    [0, 0,16, 0, 0, 0, 0, 0],
    [0, 0, 0, 0, 0, 0, 0, 0],
    [0, 0, 0, 0, 0, 0, 0, 0],
    [0, 1, 0, 0, 0, 0, 1, 0],
    [0, 0, 0, 0, 0, 0, 0, 0]
  ],
  'firstSpriteIndex': 2,
  'toolbox':
    tb(blockOfType('studio_move') +
       blockOfType('studio_saySprite')),
  'startBlocks':
   '<block type="studio_whenLeft" deletable="false" x="20" y="20"></block> \
    <block type="studio_whenRight" deletable="false" x="180" y="20"></block> \
    <block type="studio_whenUp" deletable="false" x="20" y="120"></block> \
    <block type="studio_whenDown" deletable="false" x="180" y="120"></block>'
};
levels.c2_6 = utils.extend(levels.move_penguin, {});
levels.c3_game_2 = utils.extend(levels.move_penguin, {});
levels.playlab_6 = utils.extend(levels.move_penguin, {
  background: 'cave',
  firstSpriteIndex: 5, // witch
  goalOverride: {
    goalImage: 'red_fireball',
    successImage: 'blue_fireball',
    imageWidth: 800
  },
  defaultEmotion: Emotions.ANGRY,
  toolbox:
    tb(
      blockOfType('studio_move', {DIR: 8}) +
      blockOfType('studio_move', {DIR: 2}) +
      blockOfType('studio_move', {DIR: 1}) +
      blockOfType('studio_move', {DIR: 4})
    ),
  map: [
    [1, 0, 0, 0, 0, 0, 1, 0],
    [0, 0, 0, 0, 0, 0, 0, 0],
    [0, 0, 0, 0, 0, 0, 0, 0],
    [0, 0, 0, 16,0, 0, 0, 0],
    [0, 0, 0, 0, 0, 0, 0, 0],
    [0, 0, 0, 0, 0, 0, 0, 0],
    [1, 0, 0, 0, 0, 0, 1, 0],
    [0, 0, 0, 0, 0, 0, 0, 0]
  ],
});
levels.iceage_6 = utils.extend(levels.playlab_6, {
  background: 'tile',
  firstSpriteIndex: 3, // diego
  goalOverride: {}
});

// The "repeat forever" block allows you to run code continuously. Can you
// attach blocks to move this dinosaur up and down repeatedly?
levels.dino_up_and_down =  {
  'ideal': 11,
  'requiredBlocks': [
    [{'test': 'moveDistance',
      'type': 'studio_moveDistance',
      'titles': {'SPRITE': '1', 'DISTANCE': '400'}}]
  ],
  'scale': {
    'snapRadius': 2
  },
  'softButtons': [
    'leftButton',
    'rightButton',
    'downButton',
    'upButton'
  ],
  'map': [
    [0, 0, 0, 0, 1, 0, 0, 0],
    [0, 0, 0, 0, 0, 0, 0, 0],
    [0, 0, 0, 0, 0, 0, 0, 0],
    [16,0, 0, 0,16, 0, 0, 0],
    [0, 0, 0, 0, 0, 0, 0, 0],
    [0, 0, 0, 0, 0, 0, 0, 0],
    [0, 0, 0, 0, 1, 0, 0, 0],
    [0, 0, 0, 0, 0, 0, 0, 0]
  ],
  'firstSpriteIndex': 2,
  'protagonistSpriteIndex': 1,
  'timeoutFailureTick': 150,
  'minWorkspaceHeight': 800,
  'toolbox':
    tb('<block type="studio_moveDistance"> \
         <title name="DISTANCE">400</title> \
         <title name="SPRITE">1</title></block>' +
       '<block type="studio_saySprite"> \
         <title name="SPRITE">1</title></block>'),
  'startBlocks':
   '<block type="studio_whenLeft" deletable="false" x="20" y="20"> \
      <next><block type="studio_move"> \
              <title name="DIR">8</title></block> \
      </next></block> \
    <block type="studio_whenRight" deletable="false" x="20" y="150"> \
      <next><block type="studio_move"> \
              <title name="DIR">2</title></block> \
      </next></block> \
    <block type="studio_whenUp" deletable="false" x="20" y="280"> \
      <next><block type="studio_move"> \
              <title name="DIR">1</title></block> \
      </next></block> \
    <block type="studio_whenDown" deletable="false" x="20" y="410"> \
      <next><block type="studio_move"> \
              <title name="DIR">4</title></block> \
      </next></block> \
    <block type="studio_repeatForever" deletable="false" x="20" y="540"></block>'
};
levels.c2_7 = utils.extend(levels.dino_up_and_down, {});
levels.c3_game_3 = utils.extend(levels.dino_up_and_down, {});

levels.playlab_7 = {
  ideal: 3,
  background: 'rainbow',
  firstSpriteIndex: 10, // wizard
  scale: {
    snapRadius: 2
  },
  softButtons: [
    'leftButton',
    'rightButton',
    'downButton',
    'upButton'
  ],
  defaultEmotion: Emotions.HAPPY,
  map: [
    [0, 0, 0, 0, 0, 0, 0, 0],
    [0, 0, 0, 0, 0, 0, 0, 0],
    [0, 0, 0, 0, 0, 0, 0, 0],
    [0, 0, 0, 0, 0, 0, 0, 0],
    [0, 0, 0, 0, 0, 0, 0, 0],
    [0, 0, 0, 0, 0, 0, 0, 0],
    [16, 0, 0, 0, 0, 0, 0, 0],
    [0, 0, 0, 0, 0, 0, 0, 0]
  ],
  goal: {
    successCondition: function () {
      // successful after a given period of time as long as we've used all
      // required blocks. this number has us go back and forth twice, and end
      // facing forward
      return Studio.tickCount === 252;
    },
  },
  timeoutFailureTick: 253,
  minWorkspaceHeight: 800,
  toolbox: tb(
    '<block type="studio_moveDistance"><title name="DIR">1</title><title name="DISTANCE">400</title></block>' +
    '<block type="studio_moveDistance"><title name="DIR">2</title><title name="DISTANCE">400</title></block>' +
    '<block type="studio_moveDistance"><title name="DIR">4</title><title name="DISTANCE">400</title></block>' +
    '<block type="studio_moveDistance"><title name="DIR">8</title><title name="DISTANCE">400</title></block>'
  ),
  startBlocks: '<block type="studio_repeatForever" deletable="false" x="20" y="20"></block>',
  requiredBlocks: [
    [{
      test: function (b) {
        return b.type === 'studio_moveDistance' && b.getTitleValue('DIR') === '2';
      },
      type: 'studio_moveDistance',
      titles: {DIR: 2, DISTANCE: '400'}
    }],
    [{
      test: function (b) {
        return b.type === 'studio_moveDistance' && b.getTitleValue('DIR') === '8';
      },
      type: 'studio_moveDistance',
      titles: {DIR: 8, DISTANCE: '400'}
    }]
  ],
};
levels.iceage_7 = utils.extend(levels.playlab_7, {
  background: 'icy',
  firstSpriteIndex: 1, // sid
});

// Can you have the penguin say "Ouch!" and play a "hit" sound if he runs into
// the dinosaur, and then move him with the arrows to make that happen?
levels.penguin_ouch =  {
  'ideal': 14,
  'requiredBlocks': [
    saySpriteRequiredBlock({
      sprite: "0",
      requiredText: msg.ouchExclamation()
    }),
    [{'test': 'playSound', 'type': 'studio_playSound'}]
  ],
  'scale': {
    'snapRadius': 2
  },
  'softButtons': [
    'leftButton',
    'rightButton',
    'downButton',
    'upButton'
  ],
  'map': [
    [0, 0, 0, 0, 0, 0, 0, 0],
    [0, 0, 0, 0, 0, 0, 0, 0],
    [0, 0, 0, 0, 0, 0, 0, 0],
    [16,0, 0, 0,16, 0, 0, 0],
    [0, 0, 0, 0, 0, 0, 0, 0],
    [0, 0, 0, 0, 0, 0, 0, 0],
    [0, 0, 0, 0, 0, 0, 0, 0],
    [0, 0, 0, 0, 0, 0, 0, 0]
  ],
  'firstSpriteIndex': 2,
  'minWorkspaceHeight': 900,
  'goal': {
    successCondition: function () {
      return Studio.sprite[0].isCollidingWith(1);
    }
  },
  'timeoutFailureTick': 300,
  'toolbox':
    tb('<block type="studio_moveDistance"> \
         <title name="DISTANCE">400</title> \
         <title name="SPRITE">1</title></block>' +
       blockOfType('studio_saySprite') +
       blockOfType('studio_playSound')),
  'startBlocks':
   '<block type="studio_whenLeft" deletable="false" x="20" y="20"> \
      <next><block type="studio_move"> \
              <title name="DIR">8</title></block> \
      </next></block> \
    <block type="studio_whenRight" deletable="false" x="20" y="150"> \
      <next><block type="studio_move"> \
              <title name="DIR">2</title></block> \
      </next></block> \
    <block type="studio_whenUp" deletable="false" x="20" y="280"> \
      <next><block type="studio_move"> \
              <title name="DIR">1</title></block> \
      </next></block> \
    <block type="studio_whenDown" deletable="false" x="20" y="410"> \
      <next><block type="studio_move"> \
              <title name="DIR">4</title></block> \
      </next></block> \
    <block type="studio_repeatForever" deletable="false" x="20" y="540"> \
      <statement name="DO"><block type="studio_moveDistance"> \
              <title name="SPRITE">1</title> \
              <title name="DISTANCE">400</title> \
        <next><block type="studio_moveDistance"> \
                <title name="SPRITE">1</title> \
                <title name="DISTANCE">400</title> \
                <title name="DIR">4</title></block> \
        </next></block> \
    </statement></block> \
    <block type="studio_whenSpriteCollided" deletable="false" x="20" y="730"></block>'
};
levels.c2_8 = utils.extend(levels.penguin_ouch, {});
levels.c3_game_4 = utils.extend(levels.penguin_ouch, {});

// Can you add a block to score a point when the penguin runs into the octopus,
// and then move him with the arrows until you score?
levels.penguin_touch_octopus = {
  'ideal': 16,
  'requiredBlocks': [
    [{'test': 'changeScore', 'type': 'studio_changeScore'}]
  ],
  'scale': {
    'snapRadius': 2
  },
  'softButtons': [
    'leftButton',
    'rightButton',
    'downButton',
    'upButton'
  ],
  'map': [
    [0, 0, 0, 0, 0, 0, 0, 0],
    [0, 0, 0, 0, 0, 0, 0, 0],
    [0, 0, 0, 0, 0, 0, 0, 0],
    [16,0, 0, 0,16, 0,16, 0],
    [0, 0, 0, 0, 0, 0, 0, 0],
    [0, 0, 0, 0, 0, 0, 0, 0],
    [0, 0, 0, 0, 0, 0, 0, 0],
    [0, 0, 0, 0, 0, 0, 0, 0]
  ],
  'firstSpriteIndex': 2,
  'minWorkspaceHeight': 1050,
  'goal': {
    successCondition: function () {
      return Studio.sprite[0].isCollidingWith(2);
    }
  },
  'timeoutFailureTick': 600,
  'toolbox':
    tb('<block type="studio_moveDistance"> \
         <title name="DISTANCE">400</title> \
         <title name="SPRITE">1</title></block>' +
       blockOfType('studio_saySprite') +
       blockOfType('studio_playSound') +
       blockOfType('studio_changeScore')),
  'startBlocks':
   '<block type="studio_whenLeft" deletable="false" x="20" y="20"> \
      <next><block type="studio_move"> \
              <title name="DIR">8</title></block> \
      </next></block> \
    <block type="studio_whenRight" deletable="false" x="20" y="150"> \
      <next><block type="studio_move"> \
              <title name="DIR">2</title></block> \
      </next></block> \
    <block type="studio_whenUp" deletable="false" x="20" y="280"> \
      <next><block type="studio_move"> \
              <title name="DIR">1</title></block> \
      </next></block> \
    <block type="studio_whenDown" deletable="false" x="20" y="410"> \
      <next><block type="studio_move"> \
              <title name="DIR">4</title></block> \
      </next></block> \
    <block type="studio_repeatForever" deletable="false" x="20" y="540"> \
      <statement name="DO"><block type="studio_moveDistance"> \
              <title name="SPRITE">1</title> \
              <title name="DISTANCE">400</title> \
        <next><block type="studio_moveDistance"> \
                <title name="SPRITE">1</title> \
                <title name="DISTANCE">400</title> \
                <title name="DIR">4</title></block> \
        </next></block> \
    </statement></block> \
    <block type="studio_whenSpriteCollided" deletable="false" x="20" y="730"> \
      <next><block type="studio_playSound"> \
      <next><block type="studio_saySprite"> \
              <title name="TEXT">Ouch!</title></block> \
      </next></block> \
      </next></block> \
    <block type="studio_whenSpriteCollided" deletable="false" x="20" y="860"> \
     <title name="SPRITE2">2</title></block>'
};
levels.c2_9 = utils.extend(levels.penguin_touch_octopus, {});
levels.c3_game_5 = utils.extend(levels.penguin_touch_octopus, {});

levels.playlab_8 = {
  background: 'rainbow',
  ideal: 16,
  requiredBlocks: [
    [{test: 'changeScore', type: 'studio_changeScore'}],
    [{test: 'playSound', type: 'studio_playSound', titles: {SOUND: 'winpoint'}}]
  ],
  scale: {
    snapRadius: 2
  },
  softButtons: [
    'leftButton',
    'rightButton',
    'downButton',
    'upButton'
  ],
  map: [
    [0, 0, 0, 0, 0, 0, 0, 0],
    [0, 0, 0,16, 0, 0, 0, 0],
    [0, 0, 0, 0, 0, 0, 0, 0],
    [0, 0, 0, 0, 0, 0, 0, 0],
    [0, 0, 0, 0, 0, 0, 0, 0],
    [0, 0, 0, 0, 0, 0, 0, 0],
    [16, 0, 0, 0, 0, 0, 0, 0],
    [0, 0, 0, 0, 0, 0, 0, 0]
  ],
  avatarList: ['unicorn', 'wizard'],
  defaultEmotion: Emotions.HAPPY,
  goal: {
    successCondition: function () {
      return Studio.sprite[0].isCollidingWith(1) && Studio.playerScore === 1;
    },
    failureCondition: function () {
      return Studio.sprite[0].isCollidingWith(1) && Studio.playerScore !== 1;
    }
  },
  timeoutFailureTick: 600,
  toolbox: tb(
    blockOfType('studio_changeScore') +
    '<block type="studio_playSound"><title name="SOUND">winpoint</title></block>'
  ),
  startBlocks:
    '<block type="studio_whenSpriteCollided" deletable="false" x="20" y="20"></block>' +
    '<block type="studio_repeatForever" deletable="false" x="20" y="150">' +
      '<statement name="DO">' +
        blockUtils.blockWithNext('studio_moveDistance', { SPRITE: 1, DIR: 2, DISTANCE: 400},
          blockOfType('studio_moveDistance', { SPRITE: 1, DIR: 8, DISTANCE: 400})
        ) +
      '</statement>' +
    '</block>' +
    '<block type="studio_whenLeft" deletable="false" x="20" y="300"><next>' +
      blockOfType('studio_move', { SPRITE: 0, DIR: 8}) +
    '</next></block>' +
    '<block type="studio_whenRight" deletable="false" x="20" y="400"><next>' +
      blockOfType('studio_move', { SPRITE: 0, DIR: 2}) +
    '</next></block>' +
    '<block type="studio_whenUp" deletable="false" x="20" y="500"><next>' +
      blockOfType('studio_move', { SPRITE: 0, DIR: 1}) +
    '</next></block>' +
    '<block type="studio_whenDown" deletable="false" x="20" y="600"><next>' +
      blockOfType('studio_move', { SPRITE: 0, DIR: 4}) +
    '</next></block>'

};
levels.iceage_8 = utils.extend(levels.playlab_8, {
  background: 'icy',
  avatarList: ['manny', 'sid']
});

// Can you add blocks to change the background and the speed of the penguin, and
// then move him with the arrows until you score?
levels.change_background_and_speed =  {
  'ideal': 19,
  'requiredBlocks': [
    [{'test': 'setBackground',
      'type': 'studio_setBackground',
      'titles': {'VALUE': '"night"'}}],
    [{'test': 'setSpriteSpeed',
      'type': 'studio_setSpriteSpeed',
      'titles': {'VALUE': 'Studio.SpriteSpeed.FAST'}}]
  ],
  'scale': {
    'snapRadius': 2
  },
  'softButtons': [
    'leftButton',
    'rightButton',
    'downButton',
    'upButton'
  ],
  'map': [
    [0, 0, 0, 0, 0, 0, 0, 0],
    [0, 0, 0, 0, 0, 0, 0, 0],
    [0, 0, 0, 0, 0, 0, 0, 0],
    [16,0, 0, 0,16, 0,16, 0],
    [0, 0, 0, 0, 0, 0, 0, 0],
    [0, 0, 0, 0, 0, 0, 0, 0],
    [0, 0, 0, 0, 0, 0, 0, 0],
    [0, 0, 0, 0, 0, 0, 0, 0]
  ],
  'firstSpriteIndex': 2,
  'minWorkspaceHeight': 1250,
  'goal': {
    successCondition: function () {
      return Studio.sprite[0].isCollidingWith(2);
    }
  },
  'timeoutFailureTick': 600,
  'toolbox':
    tb(
      blockOfType('studio_setBackground', {VALUE: '"night"'}) +
      blockOfType('studio_moveDistance', {DISTANCE: 400, SPRITE: 1}) +
      blockOfType('studio_saySprite') +
      blockOfType('studio_playSound') +
      blockOfType('studio_changeScore') +
      blockOfType('studio_setSpriteSpeed', {VALUE: 'Studio.SpriteSpeed.FAST'})
    ),
  'startBlocks':
    '<block type="when_run" deletable="false" x="20" y="20"></block>' +
    '<block type="studio_whenLeft" deletable="false" x="20" y="200">' +
      '<next>' +
        blockOfType('studio_move', {DIR: 8}) +
      '</next>' +
    '</block>' +
    '<block type="studio_whenRight" deletable="false" x="20" y="330">' +
      '<next>' +
        blockOfType('studio_move', {DIR: 2}) +
      '</next>' +
    '</block>' +
    '<block type="studio_whenUp" deletable="false" x="20" y="460">' +
      '<next>' +
        blockOfType('studio_move', {DIR: 1}) +
      '</next>' +
    '</block>' +
    '<block type="studio_whenDown" deletable="false" x="20" y="590">' +
      '<next>' +
        blockOfType('studio_move', {DIR: 4}) +
      '</next>' +
    '</block>' +
    '<block type="studio_repeatForever" deletable="false" x="20" y="720">' +
      '<statement name="DO">' +
        blockUtils.blockWithNext('studio_moveDistance', {SPRITE: 1, DIR: 1, DISTANCE: 400},
          blockOfType('studio_moveDistance', {SPRITE: 1, DIR: 4, DISTANCE: 400})
        ) +
      '</statement>' +
    '</block>' +
    '<block type="studio_whenSpriteCollided" deletable="false" x="20" y="880">' +
      '<title name="SPRITE2">1</title>' +
      '<next>' +
        blockUtils.blockWithNext('studio_playSound', {},
          blockOfType('studio_saySprite', {TEXT: msg.ouchExclamation()})
        ) +
      '</next>' +
    '</block>' +
    '<block type="studio_whenSpriteCollided" deletable="false" x="20" y="1040">' +
      '<title name="SPRITE2">2</title>' +
      '<next>' +
        blockOfType('studio_changeScore') +
      '</next>' +
    '</block>'
};
levels.c2_10 = utils.extend(levels.change_background_and_speed, {});
levels.c3_game_6 = utils.extend(levels.change_background_and_speed, {});

levels.playlab_9 = {
  background: 'black',
  requiredBlocks: [
    [{test: 'setBackground',
      type: 'studio_setBackground',
      titles: {VALUE: '"space"'}}],
    [{test: 'setSpriteSpeed',
      type: 'studio_setSpriteSpeed',
      titles: {VALUE: 'Studio.SpriteSpeed.FAST'}}]
  ],
  timeoutFailureTick: 400,
  scale: {
    snapRadius: 2
  },
  defaultEmotion: Emotions.ANGRY,
  softButtons: [
    'leftButton',
    'rightButton',
    'downButton',
    'upButton'
  ],
  avatarList: ['spacebot', 'alien'],
  goal: {
    successCondition: function () {
      return Studio.sprite[0].isCollidingWith(1);
    }
  },
  map: [
    [0, 0, 0, 0, 0, 0, 0, 0],
    [0, 0, 0, 0, 0, 0, 0, 0],
    [0, 0, 0, 0, 0, 0, 0, 0],
    [16,0, 0, 0, 0, 0,16, 0],
    [0, 0, 0, 0, 0, 0, 0, 0],
    [0, 0, 0, 0, 0, 0, 0, 0],
    [0, 0, 0, 0, 0, 0, 0, 0],
    [0, 0, 0, 0, 0, 0, 0, 0]
  ],
  toolbox:
    tb(
      blockOfType('studio_setSpriteSpeed', {VALUE: 'Studio.SpriteSpeed.FAST'}) +
      blockOfType('studio_setBackground', {VALUE: '"space"'}) +
      blockOfType('studio_moveDistance', {DISTANCE: 400, SPRITE: 1}) +
      blockOfType('studio_saySprite') +
      blockOfType('studio_playSound', {SOUND: 'winpoint2'}) +
      blockOfType('studio_changeScore')
    ),
  minWorkspaceHeight: 1250,
  startBlocks:
    '<block type="when_run" deletable="false" x="20" y="20"></block>' +
    '<block type="studio_repeatForever" deletable="false" x="20" y="150">' +
      '<statement name="DO">' +
        blockUtils.blockWithNext('studio_moveDistance', {SPRITE: 1, DIR: 1, DISTANCE: 400},
          blockOfType('studio_moveDistance', {SPRITE: 1, DIR: 4, DISTANCE: 400})
        ) +
      '</statement>' +
    '</block>' +
    '<block type="studio_whenSpriteCollided" deletable="false" x="20" y="290">' +
      '<title name="SPRITE2">0</title>' +
      '<title name="SPRITE2">1</title>' +
      '<next>' +
        blockUtils.blockWithNext('studio_playSound', {SOUND: 'winpoint2'},
          blockOfType('studio_saySprite', {TEXT: msg.alienInvasion()})
        ) +
      '</next>' +
    '</block>' +
    '<block type="studio_whenLeft" deletable="false" x="20" y="410">' +
      '<next>' +
        blockOfType('studio_move', {DIR: 8}) +
      '</next>' +
    '</block>' +
    '<block type="studio_whenRight" deletable="false" x="20" y="510">' +
      '<next>' +
        blockOfType('studio_move', {DIR: 2}) +
      '</next>' +
    '</block>' +
    '<block type="studio_whenUp" deletable="false" x="20" y="610">' +
      '<next>' +
        blockOfType('studio_move', {DIR: 1}) +
      '</next>' +
    '</block>' +
    '<block type="studio_whenDown" deletable="false" x="20" y="710">' +
      '<next>' +
        blockOfType('studio_move', {DIR: 4}) +
      '</next>' +
    '</block>'
};

levels.iceage_9 = utils.extend(levels.playlab_9, {
  background: 'flower',
  toolbox:
    tb(
      blockOfType('studio_setSpriteSpeed', {VALUE: 'Studio.SpriteSpeed.FAST'}) +
      blockOfType('studio_setBackground', {VALUE: '"ice"'}) +
      blockOfType('studio_moveDistance', {DISTANCE: 400, SPRITE: 1}) +
      blockOfType('studio_saySprite') +
      blockOfType('studio_playSound', {SOUND: 'winpoint2'}) +
      blockOfType('studio_changeScore')
    ),
  requiredBlocks: [
    [{test: 'setBackground',
      type: 'studio_setBackground',
      titles: {VALUE: '"grassy"'}}],
    [{test: 'setSpriteSpeed',
      type: 'studio_setSpriteSpeed',
      titles: {VALUE: 'Studio.SpriteSpeed.FAST'}}]
  ],
  avatarList: ['sid', 'granny'],
  startBlocks:
    '<block type="when_run" deletable="false" x="20" y="20"></block>' +
    '<block type="studio_repeatForever" deletable="false" x="20" y="150">' +
      '<statement name="DO">' +
        blockUtils.blockWithNext('studio_moveDistance', {SPRITE: 1, DIR: 1, DISTANCE: 400},
          blockOfType('studio_moveDistance', {SPRITE: 1, DIR: 4, DISTANCE: 400})
        ) +
      '</statement>' +
    '</block>' +
    '<block type="studio_whenSpriteCollided" deletable="false" x="20" y="290">' +
      '<title name="SPRITE2">0</title>' +
      '<title name="SPRITE2">1</title>' +
      '<next>' +
        blockUtils.blockWithNext('studio_playSound', {SOUND: 'winpoint2'},
          blockOfType('studio_saySprite', {TEXT: msg.iceAge()})
        ) +
      '</next>' +
    '</block>' +
    '<block type="studio_whenLeft" deletable="false" x="20" y="410">' +
      '<next>' +
        blockOfType('studio_move', {DIR: 8}) +
      '</next>' +
    '</block>' +
    '<block type="studio_whenRight" deletable="false" x="20" y="510">' +
      '<next>' +
        blockOfType('studio_move', {DIR: 2}) +
      '</next>' +
    '</block>' +
    '<block type="studio_whenUp" deletable="false" x="20" y="610">' +
      '<next>' +
        blockOfType('studio_move', {DIR: 1}) +
      '</next>' +
    '</block>' +
    '<block type="studio_whenDown" deletable="false" x="20" y="710">' +
      '<next>' +
        blockOfType('studio_move', {DIR: 4}) +
      '</next>' +
    '</block>'
});

// Create your own game. When you're done, click Finish to let friends try your story on their phones.
levels.sandbox =  {
  'ideal': Infinity,
  'requiredBlocks': [
  ],
  'scale': {
    'snapRadius': 2
  },
  'softButtons': [
    'leftButton',
    'rightButton',
    'downButton',
    'upButton'
  ],
  'minWorkspaceHeight': 1400,
  'edgeCollisions': true,
  'projectileCollisions': true,
  'allowSpritesOutsidePlayspace': false,
  'spritesHiddenToStart': true,
  'freePlay': true,
  'map': [
    [0,16, 0, 0, 0,16, 0, 0],
    [0, 0, 0, 0, 0, 0, 0, 0],
    [0, 0, 0, 0, 0, 0, 0, 0],
    [0,16, 0, 0, 0,16, 0, 0],
    [0, 0, 0, 0, 0, 0, 0, 0],
    [0, 0, 0, 0, 0, 0, 0, 0],
    [0,16, 0, 0, 0,16, 0, 0],
    [0, 0, 0, 0, 0, 0, 0, 0]
  ],
  'toolbox':
    tb(blockOfType('studio_setSprite') +
       blockOfType('studio_setBackground') +
       blockOfType('studio_whenArrow') +
       blockOfType('studio_whenSpriteClicked') +
       blockOfType('studio_whenSpriteCollided') +
       blockOfType('studio_repeatForever') +
       blockOfType('studio_showTitleScreen') +
       blockOfType('studio_move') +
       blockOfType('studio_moveDistance') +
       blockOfType('studio_stop') +
       blockOfType('studio_wait') +
       blockOfType('studio_playSound') +
       blockOfType('studio_changeScore') +
       blockOfType('studio_saySprite') +
       blockOfType('studio_setSpritePosition') +
       blockOfType('studio_throw') +
       blockOfType('studio_makeProjectile') +
       blockOfType('studio_setSpriteSpeed') +
       blockOfType('studio_setSpriteEmotion') +
       blockOfType('studio_vanish')),
  'startBlocks':
   '<block type="when_run" deletable="false" x="20" y="20"></block>'
};
levels.c2_11 = utils.extend(levels.sandbox, {});
levels.c3_game_7 = utils.extend(levels.sandbox, {});
levels.playlab_10 = utils.extend(levels.sandbox, {});
levels.iceage_10 = utils.extend(levels.playlab_10, {});

// Create your own story! Move around the cat and dog, and make them say things.
levels.k1_6 = {
  'ideal': Infinity,
  'requiredBlocks': [
  ],
  'scale': {
    'snapRadius': 2
  },
  'minWorkspaceHeight': 1500,
  'spritesHiddenToStart': true,
  'freePlay': true,
  'map': [
    [16, 0,16, 0,16, 0,16, 0],
    [ 0,16, 0,16, 0,16, 0, 0],
    [16, 0,16, 0,16, 0,16, 0],
    [ 0,16, 0,16, 0,16, 0, 0],
    [16, 0,16, 0,16, 0,16, 0],
    [ 0,16, 0,16, 0,16, 0, 0],
    [16,16,16,16,16,16,16, 0],
    [ 0, 0, 0, 0, 0, 0, 0, 0]
  ],
  'isK1': true,
  softButtons: [],
  'toolbox':
    tb(
      blockOfType('studio_setSprite') +
      blockOfType('studio_saySprite') +
      moveDistanceNSEW +
      blockOfType('studio_whenSpriteCollided') +
      blockOfType('studio_setBackground') +
      blockOfType('studio_setSpriteSpeed') +
      blockOfType('studio_setSpriteEmotion') +
      blockOfType('studio_playSound') +
      blockOfType('studio_vanish')),
  'startBlocks':
    '<block type="when_run" deletable="false" x="20" y="20">\
      <next><block type="studio_setSprite"> \
        <title name="SPRITE">0</title></block> \
      </next></block>'
};

levels.k1_block_test = utils.extend(levels['99'], {
  'toolbox':
    tb(
      blockOfType('studio_setSprite') +
      blockOfType('studio_moveNorth') +
      blockOfType('studio_moveSouth') +
      blockOfType('studio_moveEast') +
      blockOfType('studio_moveWest') +
      blockOfType('studio_moveNorth_length') +
      blockOfType('studio_moveSouth_length') +
      blockOfType('studio_moveEast_length') +
      blockOfType('studio_moveWest_length')
    ),
  'isK1': true
});

// you can get here via http://learn.code.org/2014/11, which is semi-hidden
levels.full_sandbox =  {
  'scrollbars' : true,
  'requiredBlocks': [
  ],
  'scale': {
    'snapRadius': 2
  },
  'softButtons': [
    'leftButton',
    'rightButton',
    'downButton',
    'upButton'
  ],
  'minWorkspaceHeight': 1400,
  'edgeCollisions': true,
  'projectileCollisions': true,
  'allowSpritesOutsidePlayspace': true,
  'spritesHiddenToStart': true,
  'freePlay': true,
  'map': [
    [0,16, 0, 0, 0,16, 0, 0],
    [0, 0, 0, 0, 0, 0, 0, 0],
    [0, 0, 0, 0, 0, 0, 0, 0],
    [0,16, 0, 0, 0,16, 0, 0],
    [0, 0, 0, 0, 0, 0, 0, 0],
    [0, 0, 0, 0, 0, 0, 0, 0],
    [0,16, 0, 0, 0,16, 0, 0],
    [0, 0, 0, 0, 0, 0, 0, 0]
  ],
  'toolbox':
    tb(createCategory(msg.catActions(),
                        blockOfType('studio_setSprite') +
                        blockOfType('studio_setBackground') +
                      '<block type="studio_showTitleScreenParams"> \
                        <value name="TITLE"><block type="text"></block> \
                        </value> \
                        <value name="TEXT"><block type="text"></block> \
                        </value></block>' +
                        blockOfType('studio_move') +
                    '<block type="studio_moveDistanceParams" inline="true"> \
                      <value name="DISTANCE"><block type="math_number"> \
                              <title name="NUM">25</title></block> \
                      </value></block>' +
                        blockOfType('studio_stop') +
                      '<block type="studio_waitParams" inline="true"> \
                        <value name="VALUE"><block type="math_number"> \
                                <title name="NUM">1</title></block> \
                        </value></block>' +
                        blockOfType('studio_playSound') +
                      '<block type="studio_setScoreText" inline="true"> \
                        <value name="TEXT"><block type="text"></block> \
                        </value></block>' +
                      '<block type="studio_saySpriteParams" inline="true"> \
                        <value name="TEXT"><block type="text"></block> \
                        </value></block>' +
                        blockOfType('studio_setSpritePosition') +
                        blockOfType('studio_addCharacter') +
                        blockOfType('studio_throw') +
                        blockOfType('studio_makeProjectile') +
                        blockOfType('studio_setSpriteSpeed') +
                        blockOfType('studio_setSpriteEmotion') +
                        blockOfType('studio_vanish') +
                        blockOfType('studio_setSpriteSize') +
                        blockOfType('studio_showCoordinates')) +
       createCategory(msg.catEvents(),
                        blockOfType('studio_whenArrow') +
                        blockOfType('studio_whenSpriteClicked') +
                        blockOfType('studio_whenSpriteCollided')) +
       createCategory(msg.catControl(),
                        blockOfType('studio_repeatForever') +
                       '<block type="controls_repeat_ext"> \
                          <value name="TIMES"> \
                            <block type="math_number"> \
                              <title name="NUM">10</title> \
                            </block> \
                          </value> \
                        </block>' +
                        blockOfType('controls_whileUntil') +
                       '<block type="controls_for"> \
                          <value name="FROM"> \
                            <block type="math_number"> \
                              <title name="NUM">1</title> \
                            </block> \
                          </value> \
                          <value name="TO"> \
                            <block type="math_number"> \
                              <title name="NUM">10</title> \
                            </block> \
                          </value> \
                          <value name="BY"> \
                            <block type="math_number"> \
                              <title name="NUM">1</title> \
                            </block> \
                          </value> \
                        </block>' +
                        blockOfType('controls_flow_statements')) +
       createCategory(msg.catLogic(),
                        blockOfType('controls_if') +
                        blockOfType('logic_compare') +
                        blockOfType('logic_operation') +
                        blockOfType('logic_negate') +
                        blockOfType('logic_boolean')) +
       createCategory(msg.catMath(),
                        blockOfType('math_number') +
                       '<block type="math_change"> \
                          <value name="DELTA"> \
                            <block type="math_number"> \
                              <title name="NUM">1</title> \
                            </block> \
                          </value> \
                        </block>' +
                       '<block type="math_random_int"> \
                          <value name="FROM"> \
                            <block type="math_number"> \
                              <title name="NUM">1</title> \
                            </block> \
                          </value> \
                          <value name="TO"> \
                            <block type="math_number"> \
                              <title name="NUM">100</title> \
                            </block> \
                          </value> \
                        </block>' +
                        blockOfType('math_arithmetic')) +
       createCategory(msg.catText(),
                        blockOfType('text') +
                        blockOfType('text_join') +
                       '<block type="text_append"> \
                          <value name="TEXT"> \
                            <block type="text"></block> \
                          </value> \
                        </block>') +
       createCategory(msg.catVariables(), '', 'VARIABLE') +
       createCategory(msg.catProcedures(), '', 'PROCEDURE') +
       createCategory('Functional',
           blockOfType('functional_string') +
           blockOfType('functional_background_string_picker') +
           blockOfType('functional_math_number') +
           '<block type="functional_math_number_dropdown">' +
             '<title name="NUM" config="2,3,4,5,6,7,8,9,10,11,12">???</title>' +
           '</block>') +
       createCategory('Functional Start',
           blockOfType('functional_start_setSpeeds') +
           blockOfType('functional_start_setBackgroundAndSpeeds')) +
       createCategory('Functional Logic',
           blockOfType('functional_greater_than') +
           blockOfType('functional_less_than') +
           blockOfType('functional_number_equals') +
           blockOfType('functional_string_equals') +
           blockOfType('functional_logical_and') +
           blockOfType('functional_logical_or') +
           blockOfType('functional_logical_not') +
           blockOfType('functional_boolean'))),
  'startBlocks':
   '<block type="when_run" deletable="false" x="20" y="20"></block>'
};

levels.full_sandbox_infinity = utils.extend(levels.full_sandbox, {});

levels.ec_sandbox = utils.extend(levels.sandbox, {
  'editCode': true,
  'map': [
    [0,16, 0, 0, 0,16, 0, 0],
    [0, 0, 0, 0, 0, 0, 0, 0],
    [0, 0, 0, 0, 0, 0, 0, 0],
    [0,16, 0, 0, 0,16, 0, 0],
    [0, 0, 0, 0, 0, 0, 0, 0],
    [0, 0, 0, 0, 0, 0, 0, 0],
    [0,16, 0, 0, 0,16, 0, 0],
    [0, 0, 0, 0, 0, 0, 0, 0]
  ],
  'codeFunctions': {
    // Play Lab
    "setSprite": { 'category': 'Play Lab' },
    "setBackground": { 'category': 'Play Lab' },
    "move": { 'category': 'Play Lab' },
    "playSound": { 'category': 'Play Lab' },
    "changeScore": { 'category': 'Play Lab' },
    "setSpritePosition": { 'category': 'Play Lab' },
    "setSpriteSpeed": { 'category': 'Play Lab' },
    "setSpriteEmotion": { 'category': 'Play Lab' },
    "throwProjectile": { 'category': 'Play Lab' },
    "vanish": { 'category': 'Play Lab' },
    "onEvent": { 'category': 'Play Lab' },

    // Control
    "forLoop_i_0_4": null,
    "ifBlock": null,
    "ifElseBlock": null,
    "whileBlock": null,

    // Math
    "addOperator": null,
    "subtractOperator": null,
    "multiplyOperator": null,
    "divideOperator": null,
    "equalityOperator": null,
    "inequalityOperator": null,
    "greaterThanOperator": null,
    "lessThanOperator": null,
    "andOperator": null,
    "orOperator": null,
    "notOperator": null,
    "randomNumber_max": null,
    "randomNumber_min_max": null,
    "mathRound": null,
    "mathAbs": null,
    "mathMax": null,
    "mathMin": null,

    // Variables
    "declareAssign_x": null,
    "assign_x": null,
    "declareAssign_x_array_1_4": null,
    "declareAssign_x_prompt": null,

    // Functions
    "functionParams_none": null,
    "functionParams_n": null,
    "callMyFunction": null,
    "callMyFunction_n": null,
  },
  'startBlocks': "",
});

/* ******* Hour of Code 2015 ********/

levels.js_hoc2015_move_right = {
  'editCode': true,
  'background': 'main',
  'music': [ 'song1' ],
  'codeFunctions': {
    'moveRight': null,
    'moveLeft': null,
    'moveUp': null,
    'moveDown': null,
  },
  'startBlocks': [
    'moveRight();',
    ''].join('\n'),
  'sortDrawOrder': true,
  'wallMapCollisions': true,
  'blockMovingIntoWalls': true,
  'gridAlignedMovement': true,
  'itemGridAlignedMovement': true,
  'slowJsExecutionFactor': 10,
  'removeItemsWhenActorCollides': true,
  'delayCompletion': 2000,
  'floatingScore': true,
  'map':
    [[0x1020000, 0x1020000, 0x0000000, 0x0000000, 0x0000000, 0x0000000, 0x00, 0x0000000],
     [0x1020000, 0x1020000, 0x0000000, 0x0010000, 0x0020000, 0x0100000, 0x00, 0x0000000],
     [0x0000000, 0x0000000, 0x0000000, 0x0000000, 0x0000000, 0x0000000, 0x00, 0x0000000],
     [0x0000000, 0x0000000, 0x0000000, 0x0000010, 0x0000000, 0x0000001, 0x00, 0x0000000],
     [0x0000000, 0x0000000, 0x0000000, 0x0000000, 0x0000000, 0x0000000, 0x00, 0x0000000],
     [0x0000000, 0x0000000, 0x0000000, 0x0100000, 0x0010000, 0x0120000, 0x00, 0x0000000],
     [0x0000000, 0x1120000, 0x1120000, 0x0000000, 0x0000000, 0x0000000, 0x00, 0x0100000],
     [0x0000000, 0x1120000, 0x1120000, 0x0000000, 0x0000000, 0x0000000, 0x00, 0x0000000]],

  'instructions': '"We need that scrap metal. BOTX, can you get it?"',
  'ticksBeforeFaceSouth': 9,
  'timeoutFailureTick': 100,
  'timeoutAfterWhenRun': true,
  'goalOverride': {
    'goalImage': 'goal1'
  },
  "callouts": [
    {
      "id": "playlab:js_hoc2015_move_right:runButton",
      "element_id": "#runButton",
      "qtip_config": {
        "content": {
          "text": msg.calloutMoveRightRunButton(),
        },
        'position': {
          'my': 'top left',
          'at': 'bottom center',
          'adjust': {
            'x': 0,
            'y': 0
          }
        }
      }
    }
  ],
  'progressConditions' : [
    { required: { 'allGoalsVisited': true },
      result: { success: true, message: msg.successHasAllGoals() } },
    { required: { 'timedOut': true, 'allGoalsVisited': false },
      result: { success: false, message: msg.failedHasAllGoals() } }
  ]
};

levels.js_hoc2015_move_right_down = {
  'editCode': true,
  'background': 'main',
  'music': [ 'song2' ],
  'codeFunctions': {
    'moveRight': null,
    'moveLeft': null,
    'moveUp': null,
    'moveDown': null,
  },
  'startBlocks': [
    'moveRight();',
    ''].join('\n'),
  'sortDrawOrder': true,
  'wallMapCollisions': true,
  'blockMovingIntoWalls': true,
  'gridAlignedMovement': true,
  'itemGridAlignedMovement': true,
  'slowJsExecutionFactor': 10,
  'removeItemsWhenActorCollides': true,
  'delayCompletion': 2000,
  'floatingScore': true,
  'map':
    [[0x0000000, 0x0000000, 0x00, 0x0000000, 0x0000000, 0x0000000, 0x0000000, 0x00],
     [0x0000000, 0x0000000, 0x00, 0x0000000, 0x0000000, 0x0000000, 0x0000000, 0x00],
     [0x1100000, 0x1100000, 0x00, 0x0000000, 0x0000000, 0x0000000, 0x0000000, 0x00],
     [0x1100000, 0x1100000, 0x00, 0x0000010, 0x0000000, 0x0000001, 0x0000000, 0x00],
     [0x0000000, 0x0000000, 0x00, 0x1010000, 0x1010000, 0x0000000, 0x0000000, 0x00],
     [0x0000000, 0x0000000, 0x00, 0x1010000, 0x1010000, 0x0000001, 0x0000000, 0x00],
     [0x0000000, 0x0000000, 0x00, 0x0000000, 0x0000000, 0x0000000, 0x0000000, 0x00],
     [0x0000000, 0x0000000, 0x00, 0x0000000, 0x0000000, 0x0000000, 0x0000000, 0x00]],
  'instructions': '"We need more scrap metal. Can you get all the metal in this area?"',
  'ticksBeforeFaceSouth': 9,
  'timeoutAfterWhenRun': true,
  'goalOverride': {
    'goalImage': 'goal2'
  },
  'progressConditions' : [
    { required: { 'allGoalsVisited': true },
      result: { success: true, message: msg.successHasAllGoals() } },
    { required: { 'timedOut': true, 'allGoalsVisited': false },
      result: { success: false, message: msg.failedHasAllGoals() } }
  ]
};


levels.js_hoc2015_move_diagonal = {
  'editCode': true,
  'textModeAtStart': true,
  'background': 'main',
  'music': [ 'song3' ],
  'codeFunctions': {
    'moveRight': null,
    'moveLeft': null,
    'moveUp': null,
    'moveDown': null,
  },
  'startBlocks': [
    'moveDown();',
    ''].join('\n'),
  'sortDrawOrder': true,
  'wallMapCollisions': true,
  'blockMovingIntoWalls': true,
  'gridAlignedMovement': true,
  'itemGridAlignedMovement': true,
  'slowJsExecutionFactor': 10,
  'removeItemsWhenActorCollides': true,
  'delayCompletion': 2000,
  'floatingScore': true,
  'map':
    [[0x00, 0x0000000, 0x0000000, 0x0000000, 0x0000000, 0x0000000, 0x0000000, 0x0000000],
     [0x00, 0x0000000, 0x0000000, 0x0000000, 0x0010000, 0x0000010, 0x0000000, 0x0000000],
     [0x20, 0x1100000, 0x1100000, 0x0000000, 0x0000001, 0x0000000, 0x0000000, 0x0000000],
     [0x00, 0x1100000, 0x1100000, 0x0000001, 0x0240000, 0x0250000, 0x0000000, 0x0000000],
     [0x00, 0x0000000, 0x0000001, 0x0000000, 0x0000000, 0x0000000, 0x0000000, 0x0000000],
     [0x00, 0x0000000, 0x0000000, 0x0000000, 0x0000000, 0x0000000, 0x0000000, 0x0000000],
     [0x00, 0x0000000, 0x0000000, 0x1340000, 0x1340000, 0x1350000, 0x1350000, 0x0000000],
     [0x00, 0x0000000, 0x0000000, 0x1340000, 0x1340000, 0x1350000, 0x1350000, 0x0000000]],
  'embed': 'false',
  'instructions': '"Watch out for the GUY!"',
  'ticksBeforeFaceSouth': 9,
  'timeoutAfterWhenRun': true,
  'goalOverride': {
    'goalImage': 'goal1'
  },
  'progressConditions' : [
    { required: { 'touchedHazardsAtOrAbove': 1 },
      result: { success: false, message: msg.failedAvoidHazard(), pauseInterpreter: true } },
    { required: { 'allGoalsVisited': true },
      result: { success: true, message: msg.successHasAllGoals() } },
    { required: { 'timedOut': true, 'allGoalsVisited': false },
      result: { success: false, message: msg.failedHasAllGoals() } }
  ],
  "callouts": [
    {
      'id': 'playlab:js_hoc2015_move_diagonal:placeCommandsHere',
      'element_id': '#show-code-header',
      'hide_target_selector': '.droplet-drag-cover',
      'qtip_config': {
        'content': {
          'text': msg.calloutShowCodeToggle(),
        },
        'hide': {
          'event': 'mouseup touchend',
        },
        'position': {
          'my': 'top right',
          'at': 'bottom left',
          'adjust': {
            'x': 0,
            'y': 0
          }
        }
      }
    }
  ]
};


levels.js_hoc2015_move_backtrack = {
  'editCode': true,
  'background': 'main',
  'music': [ 'song4' ],
  'codeFunctions': {
    'moveRight': null,
    'moveLeft': null,
    'moveUp': null,
    'moveDown': null,
  },
  'startBlocks': [
    'moveRight();',
    ''].join('\n'),
  'sortDrawOrder': true,
  'wallMapCollisions': true,
  'blockMovingIntoWalls': true,
  'gridAlignedMovement': true,
  'itemGridAlignedMovement': true,
  'slowJsExecutionFactor': 10,
  'removeItemsWhenActorCollides': true,
  'delayCompletion': 2000,
  'floatingScore': true,
  'map':
    [[0x00, 0x0000000, 0x0000000, 0x0000000, 0x0000000, 0x0000000, 0x00, 0x00],
     [0x00, 0x0000000, 0x0000000, 0x0000000, 0x0000000, 0x0000000, 0x00, 0x00],
     [0x00, 0x0000000, 0x0000000, 0x0010000, 0x0000001, 0x0020000, 0x00, 0x00],
     [0x00, 0x0000000, 0x0000000, 0x0000010, 0x0000000, 0x0000001, 0x00, 0x00],
     [0x00, 0x0000000, 0x0000000, 0x0000000, 0x0000000, 0x0000000, 0x00, 0x00],
     [0x20, 0x1100000, 0x1100000, 0x0000000, 0x0000000, 0x0000000, 0x00, 0x00],
     [0x00, 0x1100000, 0x1100000, 0x0000000, 0x0000000, 0x0000000, 0x00, 0x00],
     [0x00, 0x0000000, 0x0000000, 0x0000000, 0x0000000, 0x0000000, 0x00, 0x00]],
  'instructions': '"Go quickly, BOTX."',
  'ticksBeforeFaceSouth': 9,
  'timeoutAfterWhenRun': true,
  'goalOverride': {
    'goalImage': 'goal1'
  },
  'progressConditions' : [
    { required: { 'touchedHazardsAtOrAbove': 1 },
      result: { success: false, message: msg.failedAvoidHazard(), pauseInterpreter: true } },
    { required: { 'allGoalsVisited': true },
      result: { success: true, message: msg.successHasAllGoals() } },
    { required: { 'timedOut': true, 'allGoalsVisited': false },
      result: { success: false, message: msg.failedHasAllGoals() } }
  ]
};

levels.js_hoc2015_move_around = {
  'editCode': true,
  'background': 'main',
  'music': [ 'song5' ],
  'codeFunctions': {
    'moveRight': null,
    'moveLeft': null,
    'moveUp': null,
    'moveDown': null,
  },
  'startBlocks': [
    'moveRight();',
    ''].join('\n'),
  'sortDrawOrder': true,
  'wallMapCollisions': true,
  'blockMovingIntoWalls': true,
  'gridAlignedMovement': true,
  'itemGridAlignedMovement': true,
  'slowJsExecutionFactor': 10,
  'removeItemsWhenActorCollides': true,
  'delayCompletion': 2000,
  'floatingScore': true,
  'map':
    [[0x0000000, 0x0000000, 0x00, 0x0000000, 0x0000000, 0x0000000, 0x0000000, 0x00],
     [0x0000000, 0x0000000, 0x00, 0x0000000, 0x0000000, 0x0000000, 0x0000000, 0x00],
     [0x0000000, 0x0000000, 0x00, 0x0000010, 0x0000000, 0x0000001, 0x0010000, 0x00],
     [0x0000000, 0x0000000, 0x00, 0x0040000, 0x0020000, 0x0000000, 0x0000000, 0x00],
     [0x0000000, 0x0000000, 0x20, 0x0140000, 0x0000000, 0x0000001, 0x0000000, 0x00],
     [0x1120000, 0x1120000, 0x00, 0x0000000, 0x0000001, 0x0000000, 0x0000000, 0x00],
     [0x1120000, 0x1120000, 0x00, 0x0000000, 0x0000000, 0x0000000, 0x0000000, 0x00],
     [0x0000000, 0x0000000, 0x00, 0x0000000, 0x0000000, 0x0000000, 0x0000000, 0x00]],
  'embed': 'false',
  'instructions': '"It\'s up to you, BOTX!"',
  'ticksBeforeFaceSouth': 9,
  'timeoutAfterWhenRun': true,
  'goalOverride': {
    'goalImage': 'goal2'
  },
  'progressConditions' : [
    { required: { 'touchedHazardsAtOrAbove': 1 },
      result: { success: false, message: msg.failedAvoidHazard(), pauseInterpreter: true } },
    { required: { 'allGoalsVisited': true },
      result: { success: true, message: msg.successHasAllGoals() } },
    { required: { 'timedOut': true, 'allGoalsVisited': false },
      result: { success: false, message: msg.failedHasAllGoals() } }
  ]
};


levels.js_hoc2015_move_finale = {
  'editCode': true,
  'background': 'main',
  'music': [ 'song6' ],
  'codeFunctions': {
    'moveRight': null,
    'moveLeft': null,
    'moveUp': null,
    'moveDown': null,
  },
  'startBlocks': [
    'moveDown();',
    ''].join('\n'),
  'sortDrawOrder': true,
  'wallMapCollisions': true,
  'blockMovingIntoWalls': true,
  'gridAlignedMovement': true,
  'itemGridAlignedMovement': true,
  'slowJsExecutionFactor': 10,
  'removeItemsWhenActorCollides': true,
  'delayCompletion': 2000,
  'floatingScore': true,
  'map':
    [[0x0000000, 0x0000000, 0x0000000, 0x0000000, 0x0000000, 0x0000000, 0x0000000, 0x0000000],
     [0x0000000, 0x0000000, 0x0000000, 0x0000000, 0x0000000, 0x0000000, 0x0000000, 0x0000000],
     [0x0000000, 0x0000000, 0x0000010, 0x0020000, 0x0000001, 0x0100000, 0x0000000, 0x0000000],
     [0x0000000, 0x0000000, 0x0000000, 0x0000001, 0x0000000, 0x0000001, 0x0000000, 0x0000000],
     [0x0000000, 0x0000000, 0x0000001, 0x0120000, 0x0000000, 0x0000000, 0x0000000, 0x0000000],
     [0x0000000, 0x0000000, 0x0000000, 0x0000020, 0x0000000, 0x0000000, 0x1020000, 0x1020000],
     [0x0000000, 0x1010000, 0x1010000, 0x0000000, 0x0000000, 0x0000000, 0x1020000, 0x1020000],
     [0x0000000, 0x1010000, 0x1010000, 0x0000000, 0x0000000, 0x0000000, 0x0000000, 0x0000000]],
  'embed': 'false',
  'instructions': '"We need 4 more pieces of metal. Can you find them?"',
  'ticksBeforeFaceSouth': 9,
  'timeoutAfterWhenRun': true,
  'goalOverride': {
    'goalImage': 'goal2'
  },
  'progressConditions' : [
    { required: { 'touchedHazardsAtOrAbove': 1 },
      result: { success: false, message: msg.failedAvoidHazard(), pauseInterpreter: true } },
    { required: { 'allGoalsVisited': true },
      result: { success: true, message: msg.successHasAllGoals() } },
    { required: { 'timedOut': true, 'allGoalsVisited': false },
      result: { success: false, message: msg.failedHasAllGoals() } }
  ]
};


/* ** level 7 ** */

levels.js_hoc2015_event_two_items = {
  'editCode': true,
  'background': 'snow',
  'music': [ 'song7' ],
  'wallMap': 'blank',
  'softButtons': ['downButton', 'upButton'],
  'codeFunctions': {
    'goUp': null,
    'goDown': null,

    'whenUp': null,
    'whenDown': null
  },
  'startBlocks': [
    'function whenUp() {',
    '  ',
    '}',
    'function whenDown() {',
    '  ',
    '}'].join('\n'),
  'sortDrawOrder': true,
  'wallMapCollisions': true,
  'blockMovingIntoWalls': true,
  'removeItemsWhenActorCollides': true,
  'delayCompletion': 2000,
  'floatingScore': true,
  'map': [
    [0x00, 0x00, 0x00, 0x00, 0x00, 0x00, 0x00, 0x00],
    [0x00, 0x00, 0x00, 0x01, 0x00, 0x00, 0x00, 0x00],
    [0x00, 0x00, 0x00, 0x00, 0x00, 0x00, 0x00, 0x00],
    [0x00, 0x00, 0x00, 0x00, 0x00, 0x00, 0x00, 0x00],
    [0x00, 0x00, 0x00, 0x10, 0x00, 0x00, 0x00, 0x00],
    [0x00, 0x00, 0x00, 0x00, 0x00, 0x00, 0x00, 0x00],
    [0x00, 0x00, 0x00, 0x00, 0x00, 0x00, 0x00, 0x00],
    [0x00, 0x00, 0x00, 0x01, 0x00, 0x00, 0x00, 0x00]],
  'pinWorkspaceToBottom': 'true',
  'embed': 'false',
  'instructions': '"BOT1, I need you to get a critical message to the GOALs."',
  'instructions2': 'Make BOT1 move when you use the arrow keys.',
  'timeoutFailureTick': 600, // 20 seconds
  'showTimeoutRect': true,
  'goalOverride': {
    'goalAnimation': 'animatedGoal',
    'goalRenderOffsetX': 0
  },

  'progressConditions' : [
    { required: { 'allGoalsVisited': true },
      result: { success: true, message: msg.successCharacter1() } },
    { required: { 'timedOut': true },
      result: { success: false, message: msg.failedTwoItemsTimeout() } }
  ],

  'callouts': [
    {
      'id': 'playlab:js_hoc2015_event_two_items:placeCommandsHere',
      'element_id': '.droplet-gutter-line:nth-of-type(2)',
      'hide_target_selector': '.droplet-drag-cover',
      'qtip_config': {
        'content': {
          'text': msg.calloutShowPlaceGoUpHere(),
        },
        'hide': {
          'event': 'mouseup touchend',
        },
        'position': {
          'my': 'top left',
          'at': 'bottom right',
          'adjust': {
            'x': 30,
            'y': -10
          }
        }
      }
    },
    {
      'id': 'playlab:js_hoc2015_event_two_items:arrowsCallout',
      'element_id': '#upButton',
      'hide_target_selector': '#soft-buttons',
      'qtip_config': {
        'content': {
          'text': msg.calloutUseArrowButtons(),
        },
        'position': {
          'my': 'top left',
          'at': 'bottom left',
          'adjust': {
            'x': 30,
            'y': 0
          }
        }
      }
    }
  ]
};

levels.js_hoc2015_event_four_items = {
  'editCode': true,
  'background': 'snow',
  'music': [ 'song8' ],
  'wallMap': 'blobs',
  'softButtons': ['leftButton', 'rightButton', 'downButton', 'upButton'],
  'codeFunctions': {
    'goRight': null,
    'goLeft': null,
    'goUp': null,
    'goDown': null,

    'whenLeft': null,
    'whenRight': null,
    'whenUp': null,
    'whenDown': null
  },
  'startBlocks': [
    'function whenUp() {',
    '  ',
    '}',
    'function whenDown() {',
    '  ',
    '}'].join('\n'),
  'sortDrawOrder': true,
  'wallMapCollisions': true,
  'blockMovingIntoWalls': true,
  'removeItemsWhenActorCollides': true,
  'delayCompletion': 2000,
  'floatingScore': true,
  'map': [
    [0x00, 0x00, 0x00, 0x00, 0x00, 0x00, 0x00, 0x00],
    [0x00, 0x00, 0x00, 0x01, 0x00, 0x00, 0x00, 0x00],
    [0x00, 0x00, 0x00, 0x00, 0x00, 0x00, 0x00, 0x00],
    [0x01, 0x00, 0x00, 0x00, 0x00, 0x00, 0x00, 0x00],
    [0x00, 0x00, 0x00, 0x10, 0x00, 0x00, 0x00, 0x01],
    [0x00, 0x00, 0x00, 0x00, 0x00, 0x00, 0x00, 0x00],
    [0x00, 0x00, 0x00, 0x00, 0x00, 0x00, 0x00, 0x00],
    [0x00, 0x00, 0x00, 0x00, 0x01, 0x00, 0x00, 0x00]],
  'embed': 'false',
  'instructions': '"Get to all the GOALs as quickly as you can."',
  'instructions2': 'Move in all directions.',
  'timeoutFailureTick': 900, // 30 seconds
  'showTimeoutRect': true,
  'goalOverride': {
    'goalAnimation': 'animatedGoal'
  },

  'progressConditions' : [
    { required: { 'allGoalsVisited': true },
      result: { success: true, message: msg.successCharacter1() } },
    { required: { 'timedOut': true },
      result: { success: false, message: msg.failedFourItemsTimeout() } }
  ]
};


levels.js_hoc2015_score =
{
  'avatarList': ['bot1'],
  'editCode': true,
  'background': 'snow',
  'music': [ 'song9' ],
  'wallMap': 'circle',
  'softButtons': ['leftButton', 'rightButton', 'downButton', 'upButton'],
  'autohandlerOverrides': {
    'whenGetPilot': 'whenTouchGoal'
  },
  'codeFunctions': {
    'playSound': null,
    'addPoints': { params: ["100"] },

    'whenGetPilot': null
  },
  'startBlocks': [
    'function whenGetPilot() {',
    '  playSound("character1sound1");',
    '}',
    ].join('\n'),
  'sortDrawOrder': true,
  'wallMapCollisions': true,
  'blockMovingIntoWalls': true,
  'itemGridAlignedMovement': true,
  'removeItemsWhenActorCollides': true,
  'delayCompletion': 2000,
  'floatingScore': true,
  'edgeCollisions': 'true',
  'map': [
    [0, 0, 0, 0,  0, 0, 0, 0],
    [0, 0, 0, 0,  0, 0, 0, 0],
    [0, 0, 0, 0,  0, 0, 0, 0],
    [1, 0, 0, 16, 0, 0, 0, 1],
    [0, 0, 0, 0,  0, 0, 0, 0],
    [0, 0, 0, 0,  0, 0, 0, 0],
    [0, 0, 0, 0,  0, 0, 0, 0],
    [0, 0, 0, 1,  0, 0, 0, 0]],
  'instructions': '"Reach the GOALs!"',
  'instructions2': "Let's add points. Add 100 points when BOT1 gets each pilot.",
  'autoArrowSteer': true,
  'timeoutFailureTick': 600, // 20 seconds
  'showTimeoutRect': true,
  'goalOverride': {
    'goalAnimation': 'animatedGoal'
  },
  'goal': {
    // The level uses completeOnSuccessConditionNotGoals, so make sure this
    // returns null  The progressConditions will take care of completion.
    successCondition: function () { return false; }
  },
  'progressConditions' : [
    { required: { 'timedOut': true, 'allGoalsVisited': false, 'currentPointsBelow': 300 },
      result: { success: false, message: msg.failedScoreTimeout() } },
    { required: { 'timedOut': true, 'allGoalsVisited': true, 'currentPointsBelow': 300 },
      result: { success: false, message: msg.failedScoreScore() } },
    { required: { 'timedOut': true, 'allGoalsVisited': false, 'currentPointsAtOrAbove': 300 },
      result: { success: false, message: msg.failedScoreGoals() } },
    { required: { 'allGoalsVisited': true, 'currentPointsAtOrAbove': 300 },
      result: { success: true, message: msg.successCharacter1() } }
  ],
  'completeOnSuccessConditionNotGoals': true,
  'callouts': [
    {
      'id': 'playlab:js_hoc2015_score:arrowsAutoSteerCallout',
      'element_id': '#upButton',
      'hide_target_selector': '#soft-buttons',
      'qtip_config': {
        'content': {
          'text': msg.calloutUseArrowButtonsAutoSteer(),
        },
        'position': {
          'my': 'top left',
          'at': 'bottom left',
          'adjust': {
            'x': 30,
            'y': 0
          }
        }
      }
    },
    {
      'id': 'playlab:js_hoc2015_score:placeCommandsAtTop',
      'element_id': '.droplet-gutter-line:nth-of-type(2)',
      'hide_target_selector': '.droplet-drag-cover',
      'qtip_config': {
        'content': {
          'text': msg.calloutShowPlaySound(),
        },
        'hide': {
          'event': 'mouseup touchend',
        },
        'position': {
          'my': 'top center',
          'at': 'bottom center',
          'adjust': {
            'x': 170,
            'y': 0
          }
        }
      }
    }
  ],
};



levels.js_hoc2015_win_lose = {
  'editCode': true,
  'background': 'forest',
  'music': [ 'song10' ],
  'wallMap': 'blobs',
  'softButtons': ['leftButton', 'rightButton', 'downButton', 'upButton'],
  'codeFunctions': {
    'playSound': null,
    'addPoints': { params: ["100"] },
    'removePoints': { params: ["100"] },
    'whenGetPilot': null,
    'whenGetMan': null,
    'whenGetBird': null,
  },
  'startBlocks': [].join('\n'),

  'sortDrawOrder': true,
  'wallMapCollisions': true,
  'blockMovingIntoWalls': true,
  'itemGridAlignedMovement': true,
  'removeItemsWhenActorCollides': true,
  'delayCompletion': 2000,
  'floatingScore': true,
  'map': [
    [0x000, 0x000, 0x000, 0x000, 0x000, 0x000, 0x000, 0x000],
    [0x000, 0x000, 0x000, 0x040, 0x040, 0x000, 0x000, 0x000],
    [0x800, 0x000, 0x000, 0x000, 0x000, 0x000, 0x000, 0x800],
    [0x000, 0x000, 0x000, 0x000, 0x000, 0x000, 0x000, 0x000],
    [0x000, 0x000, 0x000, 0x010, 0x000, 0x000, 0x000, 0x000],
    [0x000, 0x000, 0x000, 0x000, 0x000, 0x000, 0x000, 0x000],
    [0x000, 0x000, 0x000, 0x000, 0x000, 0x000, 0x000, 0x000],
    [0x000, 0x100, 0x000, 0x000, 0x000, 0x000, 0x000, 0x000]],
  'embed': 'false',
  'instructions': '"Watch out for the MAN."',
  'instructions2': 'Add 100 points when BOT1 gets the pilot.  Remove 100 points when he gets a MAN.  Now, avoid the MEN and get all the pilots!',
  'autoArrowSteer': true,
  'timeoutFailureTick': 900, // 30 seconds
  'showTimeoutRect': true,
  'callouts': [
    {
      'id': 'playlab:js_hoc2015_win_lose:instructions',
      'element_id': '#prompt-table',
      'qtip_config': {
        'content': {
          'text': msg.calloutInstructions(),
        },
        'position': {
          'my': 'bottom left',
          'at': 'top right',
          'adjust': {
            'x': -40,
            'y': 0
          }
        }
      }
    }
  ],

  'progressConditions' : [
    { required: { 'timedOut': true, 'collectedItemsBelow': 2, 'currentPointsBelow': 200 },
      result: { success: false, message: msg.failedWinLoseTimeout() } },
    { required: { 'timedOut': true, 'collectedItemsAtOrAbove': 2, 'currentPointsBelow': 200 },
      result: { success: false, message: msg.failedWinLoseScore() } },
    { required: { 'timedOut': true, 'collectedItemsBelow': 2, 'currentPointsAtOrAbove': 200 },
      result: { success: false, message: msg.failedWinLoseGoals() } },
    { required: { 'collectedItemsAtOrAbove': 2, 'currentPointsAtOrAbove': 200 },
      result: { success: true, message: msg.successCharacter1() } }
  ]
};


levels.js_hoc2015_add_characters = {
  'editCode': true,
  'background': 'forest',
  'music': [ 'song11' ],
  'wallMap': 'circle',
  'softButtons': ['leftButton', 'rightButton', 'downButton', 'upButton'],
  'codeFunctions': {
    'addCharacter': { params: ['"pig"'] },
    'addPoints': { params: ["1000"] },
    'removePoints': { params: ["1000"] },
    'playSound': null,

    'whenGetPig': null,
  },
  'startBlocks': [
    'playSound("character1sound1");',
    'addCharacter("pig");',
    '',
    'function whenGetPig() {',
    '  playSound("item1sound1");',
    '  addPoints(1000);',
    '}',
    ].join('\n'),
  'sortDrawOrder': true,
  'wallMapCollisions': true,
  'blockMovingIntoWalls': true,
  'itemGridAlignedMovement': true,
  'removeItemsWhenActorCollides': true,
  'delayCompletion': 2000,
  'floatingScore': true,
  'map': [
    [0, 0, 0, 0,  0, 0, 0, 0],
    [0, 0, 0, 0,  0, 0, 0, 0],
    [0, 0, 0, 0,  0, 0, 0, 0],
    [0, 0, 0, 0,  0, 0, 0, 0],
    [0, 0, 0, 16, 0, 0, 0, 0],
    [0, 0, 0, 0,  0, 0, 0, 0],
    [0, 0, 0, 0,  0, 0, 0, 0],
    [0, 0, 0, 0,  0, 0, 0, 0]],
  'embed': 'false',
  'instructions': '"I\'m seeing signs of increased activity on this planet."',
  'instructions2': 'Add 3 PIGs to the planet. Then, go get them.',
  'autoArrowSteer': true,
  'timeoutFailureTick': 900, // 30 seconds
  'showTimeoutRect': true,
  'callouts': [
    {
      'id': 'playlab:js_hoc2015_add_characters:calloutPutCommandsHereRunStart',
      'element_id': '.droplet-gutter-line:nth-of-type(2)',
      'hide_target_selector': '.droplet-drag-cover',
      'qtip_config': {
        'content' : {
          'text': msg.calloutPutCommandsHereRunStart(),
        },
        'event': 'mouseup touchend',
        'position': {
          'my': 'top left',
          'at': 'center right',
        }
      }
    }
  ],

  'progressConditions' : [
    { required: { 'collectedItemsAtOrAbove': 3 },
      result: { success: true, message: msg.successCharacter1() } },
    { required: { 'timedOut': true, 'collectedItemsBelow': 3 },
      result: { success: false, message: msg.failedAddCharactersTimeout() } }
  ]
};


levels.js_hoc2015_chain_characters = {
  'editCode': true,
  'background': 'ship',
  'music': [ 'song12' ],
  'wallMap': 'grid',
  'softButtons': ['leftButton', 'rightButton', 'downButton', 'upButton'],
  'codeFunctions': {
    'addCharacter': { params: ['"mouse"'] },
    'playSound': null,
    'addPoints': null,
    'removePoints': null,

    'whenGetMouse': null,
  },
  'startBlocks': [
    'addCharacter("mouse");',
    'playSound("character1sound3");',
    '',
    'function whenGetMouse() {',
    '  playSound("item6sound2");',
    '  addPoints(100);',
    '',
    '}',
    ].join('\n'),
  'sortDrawOrder': true,
  'wallMapCollisions': true,
  'blockMovingIntoWalls': true,
  'itemGridAlignedMovement': true,
  'removeItemsWhenActorCollides': true,
  'delayCompletion': 2000,
  'floatingScore': true,
  'map': [[0, 0, 0, 0, 0, 0, 0, 0], [0, 0, 0, 0, 0, 0, 0, 0], [0, 0, 0, 0, 0, 0, 0, 0], [0, 0, 0, 0, 0, 0, 0, 0], [0, 0, 0, 16, 0, 0, 0, 0], [0, 0, 0, 0, 0, 0, 0, 0], [0, 0, 0, 0, 0, 0, 0, 0], [0, 0, 0, 0, 0, 0, 0, 0]],
  'embed': 'false',
  'instructions': '"They\'re multiplying!"',
  'instructions2': 'Can you make two MOUSEs appear every time BOT1 gets one MOUSE?  Get 20 MOUSEs and score 2000 points.',
  'autoArrowSteer': true,
  'timeoutFailureTick': 1350, // 45 seconds
  'showTimeoutRect': true,
  'progressConditions' : [
<<<<<<< HEAD
    { required: { 'timedOut': true, 'collectedItemsBelow': 8, 'currentPointsBelow': 800 },
      result: { success: false, message: msg.failedChainCharactersTimeout() } },
    { required: { 'timedOut': true, 'collectedItemsAtOrAbove': 8, 'currentPointsBelow': 800 },
      result: { success: false, message: msg.failedChainCharactersScore() } },
    { required: { 'timedOut': true, 'collectedItemsBelow': 8, 'currentPointsAtOrAbove': 800 },
      result: { success: false, message: msg.failedChainCharactersItems() } },
    { required: { 'collectedItemsAtOrAbove': 8, 'currentPointsAtOrAbove': 800 },
=======
    { required: { 'timedOut': true, 'collectedItemsBelow': 20, 'currentPointsBelow': 2000 }, 
      result: { success: false, message: msg.failedChainCharactersTimeout() } },
    { required: { 'timedOut': true, 'collectedItemsAtOrAbove': 20, 'currentPointsBelow': 2000 }, 
      result: { success: false, message: msg.failedChainCharactersScore() } },
    { required: { 'timedOut': true, 'collectedItemsBelow': 20, 'currentPointsAtOrAbove': 2000 }, 
      result: { success: false, message: msg.failedChainCharactersItems() } },
    { required: { 'collectedItemsAtOrAbove': 20, 'currentPointsAtOrAbove': 2000 }, 
>>>>>>> c546fd46
      result: { success: true, message: msg.successCharacter1() } }
  ],
  'callouts': [
    {
      'id': 'playlab:js_hoc2015_chain_characters:calloutPlaceTwo',
      'element_id': '.droplet-gutter-line:nth-of-type(7)',
      'hide_target_selector': '.droplet-drag-cover',
      'qtip_config': {
        'content' : {
          'text': msg.calloutPlaceTwo(),
        },
        'event': 'mouseup touchend',
        'position': {
          'my': 'top left',
          'at': 'center right',
          'adjust': {
            'x': 40,
            'y': 10
          }
        }
      }
    }
  ]
};

levels.js_hoc2015_chain_characters_2 = {
  'editCode': true,
  'background': 'ship',
  'music': [ 'song13' ],
  'wallMap': 'horizontal',
  'softButtons': ['leftButton', 'rightButton', 'downButton', 'upButton'],
  'codeFunctions': {
    'addCharacter': { params: ['"mouse"'] },
    'addPoints': null,
    'removePoints': null,
    'playSound': null,

    'whenGetRoo': null,
    'whenGetMouse': null
  },
  'startBlocks': [
    'addCharacter("roo");',
    'addCharacter("roo");',
    '',
    'function whenGetRoo() {',
    '  playSound("item3sound4");',
    '  addPoints(50);',
    '  addCharacter("bird");',
    '  addCharacter("bird");',
    '}',
    '',
    'function whenGetBird() {',
    '  playSound("item4sound1");',
    '',
    '}',
    'function whenGetMouse() {',
    '  playSound("item6sound2");',
    '  addPoints(100);',
    '  ',
    '}',
    ].join('\n'),
  'sortDrawOrder': true,
  'wallMapCollisions': true,
  'blockMovingIntoWalls': true,
  'itemGridAlignedMovement': true,
  'removeItemsWhenActorCollides': true,
  'delayCompletion': 2000,
  'floatingScore': true,
  'map': [[0, 0, 0, 0, 0, 0, 0, 0], [0, 0, 0, 0, 0, 0, 0, 0], [0, 0, 0, 0, 0, 0, 0, 0], [0, 0, 0, 0, 0, 0, 0, 0], [0, 0, 0, 16, 0, 0, 0, 0], [0, 0, 0, 0, 0, 0, 0, 0], [0, 0, 0, 0, 0, 0, 0, 0], [0, 0, 0, 0, 0, 0, 0, 0]],
  'embed': 'false',
  'instructions': '"It\'s up to you, BOT1!"',
  'instructions2': 'When you get a ROO, two BIRDs appear. Can you make two MICE appear when you get a BIRD? Then, get them all.',
  'autoArrowSteer': true,
  'timeoutFailureTick': 1350, // 45 seconds
  'showTimeoutRect': true,
  'progressConditions' : [
    { required: { 'timedOut': true, 'collectedItemsBelow': 14 },
      result: { success: false, message: msg.failedChainCharacters2Timeout() } },
    { required: { 'collectedItemsAtOrAbove': 14 },
      result: { success: true, message: msg.successCharacter1() } }
  ],
  'callouts': [
    {
      'id': 'playlab:js_hoc2015_chain_characters_2:calloutPlaceTwoWhenBird',
      'element_id': '.droplet-gutter-line:nth-of-type(12)',
      'hide_target_selector': '.droplet-drag-cover',
      'qtip_config': {
        'content' : {
          'text': msg.calloutPlaceTwoWhenBird(),
        },
        'event': 'mouseup touchend',
        'position': {
          'my': 'top left',
          'at': 'center right',
          'adjust': {
            'x': 40,
            'y': 10
          }
        }
      }
    }
  ]
};

levels.js_hoc2015_change_setting = {
  'editCode': true,
  'background': 'ship',
  'music': [ 'song14' ],
  'wallMap': 'blobs',
  'softButtons': ['leftButton', 'rightButton', 'downButton', 'upButton'],
  'codeFunctions': {
    'setBot': null,
    'setBackground': null,
    'setBotSpeed': null,
    'setMap': null,
    'playSound': null,
    'addCharacter': null,
    'addPoints': null,
    'removePoints': null,

    'whenGetPilot': null,
  },
  'startBlocks': [
    'addCharacter("pilot");',
    'addCharacter("pilot");',
    'addCharacter("pilot");',
    'playSound("character1sound4");',
    'setBot("bot1");',
    '',
    'function whenGetPilot() {',
    '  addPoints(400);',
    '  setBackground("random");',
    '  ',
    '}',
    ''].join('\n'),
  'sortDrawOrder': true,
  'wallMapCollisions': true,
  'blockMovingIntoWalls': true,
  'itemGridAlignedMovement': true,
  'removeItemsWhenActorCollides': true,
  'delayCompletion': 2000,
  'floatingScore': true,
  'map': [[0, 0, 0, 0, 0, 0, 0, 0], [0, 0, 0, 0, 0, 0, 0, 0], [0, 0, 0, 0, 0, 0, 0, 0], [0, 0, 0, 0, 0, 0, 0, 0], [0, 0, 0, 16, 0, 0, 0, 0], [0, 0, 0, 0, 0, 0, 0, 0], [0, 0, 0, 0, 0, 0, 0, 0], [0, 0, 0, 0, 0, 0, 0, 0]],
  'embed': 'false',
  'instructions': '"Time to visit another planet."',
  'instructions2': 'Use the new commands to change the background, map, BOT, and speed.  Then, get the pilots.',
  'autoArrowSteer': true,
  'timeoutFailureTick': 900, // 30 seconds
  'showTimeoutRect': true,
  'callouts': [
    {
      'id': 'playlab:js_hoc2015_change_setting:setMap',
      'element_id': '#droplet_palette_block_setMap',
      'qtip_config': {
        'content' : {
          'text': msg.calloutSetMapAndSpeed(),
        },
        'position': {
          'my': 'center left',
          'at': 'center right',
        }
      }
    }
  ],
  'progressConditions' : [
    // Collected all the items and set the right properties?  Success.
    { required: { 'setMap': true, 'setBotSpeed': true, 'collectedItemsAtOrAbove': 3 },
      result: { success: true, message: msg.successGenericCharacter() } },
    // Special message for timing out when not enough items collected.
    { required: { 'timedOut': true, 'collectedItemsBelow': 3 },
      result: { success: false, message: msg.failedChangeSettingTimeout() } },
    // If all items are collected, but either property not set?  Failure.
    { required: { 'setMap': false, 'collectedItemsAtOrAbove': 3 },
      result: { success: false, message: msg.failedChangeSettingSettings() } },
    { required: { 'setBotSpeed': false, 'collectedItemsAtOrAbove': 3 },
      result: { success: false, message: msg.failedChangeSettingSettings() } }
  ]
};


levels.js_hoc2015_event_free = {
  'editCode': true,
  'freePlay': true,
  'background': 'forest',
  'music': [ 'song15' ],
  'wallMap': 'blank',
  'softButtons': ['leftButton', 'rightButton', 'downButton', 'upButton'],
  'codeFunctions': {
    'setBot': { 'category': 'Commands' },
    'setBackground': { 'category': 'Commands' },
    'setBotSpeed': { 'category': 'Commands' },
    'setMap': { 'category': 'Commands' },
    'playSound': { 'category': 'Commands' },
    'addCharacter': { 'category': 'Commands' },
    'moveSlow': { 'category': 'Commands' },
    'moveNormal': { 'category': 'Commands' },
    'moveFast': { 'category': 'Commands' },
    'addPoints': { 'category': 'Commands' },
    'removePoints': { 'category': 'Commands' },

    'goRight': { 'category': 'Commands' },
    'goLeft': { 'category': 'Commands' },
    'goUp': { 'category': 'Commands' },
    'goDown': { 'category': 'Commands' },

    'whenLeft': { 'category': 'Events' },
    'whenRight': { 'category': 'Events' },
    'whenUp': { 'category': 'Events' },
    'whenDown': { 'category': 'Events' },

    'whenTouchObstacle': { 'category': 'Events' },
    'whenGetMan': { 'category': 'Events' },
    'whenGetPilot': { 'category': 'Events' },
    'whenGetPig': { 'category': 'Events' },
    'whenGetBird': { 'category': 'Events' },
    'whenGetMouse': { 'category': 'Events' },
    'whenGetRoo': { 'category': 'Events' },
    'whenGetSpider': { 'category': 'Events' },
    'whenGetCharacter': { 'category': 'Events' },

    'whenGetAllMen': { 'category': 'Events' },
    'whenGetAllPilots': { 'category': 'Events' },
    'whenGetAllPigs': { 'category': 'Events' },
    'whenGetAllBirds': { 'category': 'Events' },
    'whenGetAllMice': { 'category': 'Events' },
    'whenGetAllRoos': { 'category': 'Events' },
    'whenGetAllSpiders': { 'category': 'Events' },
    'whenGetAllCharacters': { 'category': 'Events' }
  },
  'startBlocks': [
    'setBackground("forest");',
    'setMap("circle");',
    'setBot("bot1");',
    'setBotSpeed("normal");',
    'playSound("character1sound5");',
    'function whenUp() {',
    '  ',
    '}',
    'function whenDown() {',
    '  ',
    '}',
    'function whenLeft() {',
    '  ',
    '}',
    'function whenRight() {',
    '  ',
    '}',
    ''].join('\n'),
  'sortDrawOrder': true,
  'wallMapCollisions': true,
  'blockMovingIntoWalls': true,
  'itemGridAlignedMovement': true,
  'removeItemsWhenActorCollides': true,
  'delayCompletion': 2000,
  'floatingScore': true,
  'map': [[0, 0, 0, 0, 0, 0, 0, 0], [0, 0, 0, 0, 0, 0, 0, 0], [0, 0, 0, 0, 0, 0, 0, 0], [0, 0, 0, 0, 0, 0, 0, 0], [0, 0, 0, 0,16,0, 0, 0], [0, 0, 0, 0, 0, 0, 0, 0], [0, 0, 0, 0, 0, 0, 0, 0], [0, 0, 0, 0, 0, 0, 0, 0]],
  'embed': 'false',
  'instructions': '"You\'re on your own now, BOT1."',
  'callouts': [
    {
      'id': 'playlab:js_hoc2015_event_free:clickCategory',
      'element_id': '.droplet-palette-group-header.green',
      'qtip_config': {
        'content' : {
          'text': msg.calloutClickEvents(),
        },
        'position': {
          'my': 'top center',
          'at': 'bottom center',
        }
      }
    }
  ],
};

levels.hoc2015_blockly_1 = utils.extend(levels.js_hoc2015_move_right,  {
  editCode: false,
  startBlocks: whenRunMoveEast,
  toolbox: tb(hocMoveNSEW),
  requiredBlocks: [
    moveEastRequiredBlock(),
  ],
});

levels.hoc2015_blockly_2 = utils.extend(levels.js_hoc2015_move_right_down,  {
  editCode: false,
  startBlocks: whenRunMoveEast,
  toolbox: tb(hocMoveNSEW),
  requiredBlocks: [
    moveEastRequiredBlock(),
    moveSouthRequiredBlock(),
  ],
});

levels.hoc2015_blockly_3 = utils.extend(levels.js_hoc2015_move_diagonal,  {
  editCode: false,
  startBlocks: whenRunMoveSouth,
  toolbox: tb(hocMoveNSEW),
  requiredBlocks: [
    moveSouthRequiredBlock(),
    moveWestRequiredBlock(),
  ],
});

levels.hoc2015_blockly_4 = utils.extend(levels.js_hoc2015_move_backtrack,  {
  editCode: false,
  startBlocks: whenRunMoveEast,
  toolbox: tb(hocMoveNSEW),
  requiredBlocks: [
    moveEastRequiredBlock(),
    moveNorthRequiredBlock(),
    moveSouthRequiredBlock(),
  ],
});

levels.hoc2015_blockly_5 = utils.extend(levels.js_hoc2015_move_around,  {
  editCode: false,
  startBlocks: whenRunMoveEast,
  toolbox: tb(hocMoveNSEW),
  requiredBlocks: [
    moveEastRequiredBlock(),
    moveSouthRequiredBlock(),
    moveWestRequiredBlock(),
  ],
});

levels.hoc2015_blockly_6 = utils.extend(levels.js_hoc2015_move_finale,  {
  editCode: false,
  startBlocks: whenRunMoveSouth,
  toolbox: tb(hocMoveNSEW),
  requiredBlocks: [
    moveNorthRequiredBlock(),
    moveSouthRequiredBlock(),
    moveWestRequiredBlock(),
  ],
});

levels.hoc2015_blockly_7 = utils.extend(levels.js_hoc2015_event_two_items,  {
  editCode: false,
  startBlocks: whenUpDown,
  toolbox: tb(hocMoveNS),
  requiredBlocks: [
    moveNorthRequiredBlock(),
    moveSouthRequiredBlock(),
  ],
});

levels.hoc2015_blockly_8 = utils.extend(levels.js_hoc2015_event_four_items,  {
  editCode: false,
  startBlocks: whenUpDownLeftRight,
  toolbox: tb(hocMoveNSEW),
  requiredBlocks: [
    moveNorthRequiredBlock(),
    moveSouthRequiredBlock(),
    moveEastRequiredBlock(),
    moveWestRequiredBlock(),
  ],
});

levels.hoc2015_blockly_9 = utils.extend(levels.js_hoc2015_score,  {
  editCode: false,
});

levels.hoc2015_blockly_10 = utils.extend(levels.js_hoc2015_win_lose,  {
  editCode: false,
});

levels.hoc2015_blockly_11 = utils.extend(levels.js_hoc2015_add_characters,  {
  editCode: false,
});

levels.hoc2015_blockly_12 = utils.extend(levels.js_hoc2015_chain_characters,  {
  editCode: false,
});

levels.hoc2015_blockly_13 = utils.extend(levels.js_hoc2015_chain_characters_2,  {
  editCode: false,
});

levels.hoc2015_blockly_14 = utils.extend(levels.js_hoc2015_change_setting,  {
  editCode: false,
});

levels.hoc2015_blockly_15 = utils.extend(levels.js_hoc2015_event_free,  {
  editCode: false,
});<|MERGE_RESOLUTION|>--- conflicted
+++ resolved
@@ -2465,23 +2465,13 @@
   'timeoutFailureTick': 1350, // 45 seconds
   'showTimeoutRect': true,
   'progressConditions' : [
-<<<<<<< HEAD
-    { required: { 'timedOut': true, 'collectedItemsBelow': 8, 'currentPointsBelow': 800 },
+    { required: { 'timedOut': true, 'collectedItemsBelow': 20, 'currentPointsBelow': 2000 },
       result: { success: false, message: msg.failedChainCharactersTimeout() } },
-    { required: { 'timedOut': true, 'collectedItemsAtOrAbove': 8, 'currentPointsBelow': 800 },
+    { required: { 'timedOut': true, 'collectedItemsAtOrAbove': 20, 'currentPointsBelow': 2000 },
       result: { success: false, message: msg.failedChainCharactersScore() } },
-    { required: { 'timedOut': true, 'collectedItemsBelow': 8, 'currentPointsAtOrAbove': 800 },
+    { required: { 'timedOut': true, 'collectedItemsBelow': 20, 'currentPointsAtOrAbove': 2000 },
       result: { success: false, message: msg.failedChainCharactersItems() } },
-    { required: { 'collectedItemsAtOrAbove': 8, 'currentPointsAtOrAbove': 800 },
-=======
-    { required: { 'timedOut': true, 'collectedItemsBelow': 20, 'currentPointsBelow': 2000 }, 
-      result: { success: false, message: msg.failedChainCharactersTimeout() } },
-    { required: { 'timedOut': true, 'collectedItemsAtOrAbove': 20, 'currentPointsBelow': 2000 }, 
-      result: { success: false, message: msg.failedChainCharactersScore() } },
-    { required: { 'timedOut': true, 'collectedItemsBelow': 20, 'currentPointsAtOrAbove': 2000 }, 
-      result: { success: false, message: msg.failedChainCharactersItems() } },
-    { required: { 'collectedItemsAtOrAbove': 20, 'currentPointsAtOrAbove': 2000 }, 
->>>>>>> c546fd46
+    { required: { 'collectedItemsAtOrAbove': 20, 'currentPointsAtOrAbove': 2000 },
       result: { success: true, message: msg.successCharacter1() } }
   ],
   'callouts': [
