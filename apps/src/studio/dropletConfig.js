--- conflicted
+++ resolved
@@ -15,25 +15,7 @@
   {func: 'goLeft', parent: api, category: '', },
   {func: 'goUp', parent: api, category: '', },
   {func: 'goDown', parent: api, category: '', },
-<<<<<<< HEAD
-  {func: 'playSound', parent: api, category: '', params: ['"r2-d2sound1"'],
-    dropdown: { 0: [
-      '"random"',
-      '"r2-d2sound1"', '"r2-d2sound2"', '"r2-d2sound3"', '"r2-d2sound4"',
-      '"r2-d2sound5"', '"r2-d2sound6"', '"r2-d2sound7"', '"r2-d2sound8"',
-      '"r2-d2sound9"',
-      '"c-3posound1"', '"c-3posound2"', '"c-3posound3"', '"c-3posound4"',
-      '"pufferpigsound1"', '"pufferpigsound2"', '"pufferpigsound3"', '"pufferpigsound4"',
-      '"tauntaunsound1"', '"tauntaunsound2"', '"tauntaunsound3"', '"tauntaunsound4"',
-      '"mynocksound1"', '"mynocksound2"', '"mynocksound3"',
-      '"probotsound1"', '"probotsound2"', '"probotsound3"',
-      '"mousedroidsound1"', '"mousedroidsound2"', '"mousedroidsound3"',
-      '"alert1"', '"alert2"', '"alert3"', '"alert4"',
-      '"applause"'
-      ] } },
-=======
-  {func: 'playSound', parent: api, category: '', params: ['"character1sound1"'], dropdown: { 0: paramLists.playSoundDropdown } },
->>>>>>> 67728ea5
+  {func: 'playSound', parent: api, category: '', params: ['"r2-d2sound1"'], dropdown: { 0: paramLists.playSoundDropdown } },
 
   {func: 'endGame', parent: api, category: '', params: ['"win"'], dropdown: { 0: ['"win"', '"lose"' ] } },
   {func: 'addPoints', parent: api, category: '', params: ["100"] },
