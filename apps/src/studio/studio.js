/**
 * Blockly App: Studio
 *
 * Copyright 2014 Code.org
 *
 */

'use strict';

var studioApp = require('../StudioApp').singleton;
var commonMsg = require('../locale');
var studioMsg = require('./locale');
var skins = require('../skins');
var constants = require('./constants');
var sharedConstants = require('../constants');
var codegen = require('../codegen');
var api = require('./api');
var blocks = require('./blocks');
var page = require('../templates/page.html.ejs');
var dom = require('../dom');
var Collidable = require('./collidable');
var Projectile = require('./projectile');
var Item = require('./Item');
var BigGameLogic = require('./bigGameLogic');
var RocketHeightLogic = require('./rocketHeightLogic');
var SamBatLogic = require('./samBatLogic');
var parseXmlElement = require('../xml').parseElement;
var utils = require('../utils');
var dropletUtils = require('../dropletUtils');
var _ = utils.getLodash();
var dropletConfig = require('./dropletConfig');
var Hammer = utils.getHammer();
var JSInterpreter = require('../JSInterpreter');
var annotationList = require('../acemode/annotationList');

// tests don't have svgelement
if (typeof SVGElement !== 'undefined') {
  // Loading these modules extends SVGElement and puts canvg in the global
  // namespace
  require('../canvg/rgbcolor.js');
  require('../canvg/StackBlur.js');
  require('../canvg/canvg.js');
  require('../canvg/svg_todataurl');
}

var Direction = constants.Direction;
var NextTurn = constants.NextTurn;
var SquareType = constants.SquareType;
var Emotions = constants.Emotions;

var KeyCodes = sharedConstants.KeyCodes;

var ResultType = studioApp.ResultType;
var TestResults = studioApp.TestResults;

var SVG_NS = "http://www.w3.org/2000/svg";

// Whether we are showing debug information
var showDebugInfo = false;

/**
 * Create a namespace for the application.
 */
var Studio = module.exports;

Studio.keyState = {};
Studio.gesturesObserved = {};
Studio.btnState = {};

var ButtonState = {
  UP: 0,
  DOWN: 1
};

var ArrowIds = {
  LEFT: 'leftButton',
  UP: 'upButton',
  RIGHT: 'rightButton',
  DOWN: 'downButton'
};

var DRAG_DISTANCE_TO_MOVE_RATIO = 25;

// NOTE: all class names should be unique. eventhandler naming won't work
// if we name a projectile class 'left' for example.

var EdgeClassNames = [
  'top',
  'left',
  'bottom',
  'right'
];

var level;
var skin;

/**
 * Milliseconds between each animation frame.
 */
var stepSpeed;

//TODO: Make configurable.
studioApp.setCheckForEmptyBlocks(true);

var MAX_INTERPRETER_STEPS_PER_TICK = 200;

var AUTO_HANDLER_MAP = {
  whenRun: 'whenGameStarts',
  whenDown: 'when-down',
  whenUp: 'when-up',
  whenLeft: 'when-left',
  whenRight: 'when-right',
  whenTouchCharacter: 'whenSpriteCollided-' +
      (Studio.protagonistSpriteIndex || 0) +
      '-any_item',
  whenTouchObstacle: 'whenSpriteCollided-' +
      (Studio.protagonistSpriteIndex || 0) +
      '-wall',
  whenGetAllCharacters: 'whenGetAllCharacters',
  whenTouchGoal: 'whenTouchGoal',
  whenTouchAllGoals: 'whenTouchAllGoals',
  whenScore1000: 'whenScore1000',
};

// Default Scalings
Studio.scale = {
  'snapRadius': 1,
  'stepSpeed': 33
};

var TITLE_SCREEN_TIMEOUT = 5000;
var TITLE_SCREEN_TITLE_Y_POSITION = 60; // bottom of title text
var TITLE_SCREEN_TEXT_Y_POSITION = 100; // top of text group
var TITLE_SCREEN_TEXT_SIDE_MARGIN = 20;
var TITLE_SCREEN_TEXT_LINE_HEIGHT = 24;
var TITLE_SCREEN_TEXT_MAX_LINES = 7;
var TITLE_SCREEN_TEXT_TOP_MARGIN = 5;
var TITLE_SCREEN_TEXT_V_PADDING = 15;
var TITLE_SCREEN_TEXT_WIDTH = 360;
var TITLE_SCREEN_TEXT_HEIGHT =
      TITLE_SCREEN_TEXT_TOP_MARGIN + TITLE_SCREEN_TEXT_V_PADDING +
      (TITLE_SCREEN_TEXT_MAX_LINES * TITLE_SCREEN_TEXT_LINE_HEIGHT);

var TITLE_SPRITE_X_POS = 3;
var TITLE_SPRITE_Y_POS = 6;

var SPEECH_BUBBLE_RADIUS = 20;
var SPEECH_BUBBLE_H_OFFSET = 50;
var SPEECH_BUBBLE_PADDING = 5;
var SPEECH_BUBBLE_SIDE_MARGIN = 10;
var SPEECH_BUBBLE_LINE_HEIGHT = 20;
var SPEECH_BUBBLE_MAX_LINES = 4;
var SPEECH_BUBBLE_TOP_MARGIN = 5;
var SPEECH_BUBBLE_WIDTH = 180;
var SPEECH_BUBBLE_HEIGHT = 20 +
      (SPEECH_BUBBLE_MAX_LINES * SPEECH_BUBBLE_LINE_HEIGHT);

var SCORE_TEXT_Y_POSITION = 60; // bottom of text

var MIN_TIME_BETWEEN_PROJECTILES = 500; // time in ms

var twitterOptions = {
  text: studioMsg.shareStudioTwitter(),
  hashtag: "StudioCode"
};

function loadLevel() {
  // Load maps.
  Studio.map = level.map;
  Studio.wallMap = null;  // The map name actually being used.
  Studio.wallMapRequested = null; // The map name requested by the caller.
  Studio.timeoutFailureTick = level.timeoutFailureTick || Infinity;
  Studio.slowJsExecutionFactor = level.slowJsExecutionFactor || 1;
  Studio.ticksBeforeFaceSouth = Studio.slowJsExecutionFactor +
                                  IDLE_TICKS_BEFORE_FACE_SOUTH;
  Studio.minWorkspaceHeight = level.minWorkspaceHeight;
  Studio.softButtons_ = level.softButtons || {};
  // protagonistSpriteIndex was originally mispelled. accept either spelling.
  Studio.protagonistSpriteIndex = utils.valueOr(level.protagonistSpriteIndex,level.protaganistSpriteIndex);

  switch (level.customGameType) {
    case 'Big Game':
      Studio.customLogic = new BigGameLogic(Studio);
      break;
    case 'Rocket Height':
      Studio.customLogic = new RocketHeightLogic(Studio);
      break;
    case 'Sam the Bat':
      Studio.customLogic = new SamBatLogic(Studio);
      break;
    case 'Ninja Cat':
      Studio.customLogic = new BigGameLogic(Studio, {
        staticPlayer: true
      });

  }
  blocks.registerCustomGameLogic(Studio.customLogic);

  if (level.avatarList) {
    Studio.startAvatars = level.avatarList.slice();
  } else {
    Studio.startAvatars = reorderedStartAvatars(skin.avatarList,
      level.firstSpriteIndex);
  }

  // Override scalars.
  for (var key in level.scale) {
    Studio.scale[key] = level.scale[key];
  }

  // Measure maze dimensions and set sizes.
  // ROWS: Number of tiles down.
  Studio.ROWS = Studio.map.length;
  // COLS: Number of tiles across.
  Studio.COLS = Studio.map[0].length;
  // Pixel height and width of each maze square (i.e. tile).
  Studio.SQUARE_SIZE = 50;
  Studio.HALF_SQUARE = Studio.SQUARE_SIZE / 2;

  // Height and width of the goal and obstacles.
  Studio.MARKER_HEIGHT = level.markerHeight || 100;
  Studio.MARKER_WIDTH = level.markerWidth || 100;

  Studio.MAZE_WIDTH = Studio.SQUARE_SIZE * Studio.COLS;
  Studio.MAZE_HEIGHT = Studio.SQUARE_SIZE * Studio.ROWS;
  studioApp.MAZE_WIDTH = Studio.MAZE_WIDTH;
  studioApp.MAZE_HEIGHT = Studio.MAZE_HEIGHT;
}

/**
 * Returns a list of avatars, reordered such that firstSpriteIndex comes first
 * (and is now at index 0).
 */
function reorderedStartAvatars (avatarList, firstSpriteIndex) {
  firstSpriteIndex = firstSpriteIndex || 0;
  return _.flatten([
    avatarList.slice(firstSpriteIndex),
    avatarList.slice(0, firstSpriteIndex)
  ]);
}

var drawMap = function () {
  var svg = document.getElementById('svgStudio');
  var i, x, y, k;

  // Adjust outer element size.
  svg.setAttribute('width', Studio.MAZE_WIDTH);
  svg.setAttribute('height', Studio.MAZE_HEIGHT);

  // Attach click handler.
  var hammerSvg = new Hammer(svg);
  hammerSvg.on("tap", Studio.onSvgClicked);
  hammerSvg.on("drag", Studio.onSvgDrag);

  // Adjust visualizationColumn width.
  var visualizationColumn = document.getElementById('visualizationColumn');
  visualizationColumn.style.width = Studio.MAZE_WIDTH + 'px';

  var backgroundLayer = document.createElementNS(SVG_NS, 'g');
  backgroundLayer.setAttribute('id', 'backgroundLayer');
  svg.appendChild(backgroundLayer);

  if (skin.background) {
    var tile = document.createElementNS(SVG_NS, 'image');
    tile.setAttributeNS('http://www.w3.org/1999/xlink', 'xlink:href',
                        skin[Studio.background].background);
    tile.setAttribute('id', 'background');
    tile.setAttribute('height', Studio.MAZE_HEIGHT);
    tile.setAttribute('width', Studio.MAZE_WIDTH);
    tile.setAttribute('x', 0);
    tile.setAttribute('y', 0);
    backgroundLayer.appendChild(tile);
  }

  if (level.coordinateGridBackground) {
    studioApp.createCoordinateGridBackground({
      svg: 'backgroundLayer',
      origin: 0,
      firstLabel: 100,
      lastLabel: 300,
      increment: 100
    });
  }

  var spriteLayer = document.createElementNS(SVG_NS, 'g');
  spriteLayer.setAttribute('id', 'spriteLayer');
  svg.appendChild(spriteLayer);

  if (level.wallMapCollisions) {
    Studio.drawMapTiles();
  }

  if (Studio.spriteStart_) {
    for (i = 0; i < Studio.spriteCount; i++) {
      // Sprite clipPath element
      // (not setting x, y, height, or width until displaySprite)
      var spriteClip = document.createElementNS(SVG_NS, 'clipPath');
      spriteClip.setAttribute('id', 'spriteClipPath' + i);
      var spriteClipRect = document.createElementNS(SVG_NS, 'rect');
      spriteClipRect.setAttribute('id', 'spriteClipRect' + i);
      spriteClip.appendChild(spriteClipRect);
      spriteLayer.appendChild(spriteClip);

      // Add sprite (not setting href, height, or width until displaySprite).
      var spriteIcon = document.createElementNS(SVG_NS, 'image');
      spriteIcon.setAttribute('id', 'sprite' + i);
      spriteIcon.setAttribute('clip-path', 'url(#spriteClipPath' + i + ')');
      spriteLayer.appendChild(spriteIcon);

      // Add support for walking spritesheet.
      var spriteWalkIcon = document.createElementNS(SVG_NS, 'image');
      spriteWalkIcon.setAttribute('id', 'spriteWalk' + i);
      spriteWalkIcon.setAttribute('clip-path', 'url(#spriteWalkClipPath' + i + ')');
      spriteLayer.appendChild(spriteWalkIcon);

      var spriteWalkClip = document.createElementNS(SVG_NS, 'clipPath');
      spriteWalkClip.setAttribute('id', 'spriteWalkClipPath' + i);
      var spriteWalkClipRect = document.createElementNS(SVG_NS, 'rect');
      spriteWalkClipRect.setAttribute('id', 'spriteWalkClipRect' + i);
      spriteWalkClip.appendChild(spriteWalkClipRect);
      spriteLayer.appendChild(spriteWalkClip);

      dom.addMouseDownTouchEvent(spriteIcon,
        delegate(this, Studio.onSpriteClicked, i));
    }
    for (i = 0; i < Studio.spriteCount; i++) {
      var spriteSpeechBubble = document.createElementNS(SVG_NS, 'g');
      spriteSpeechBubble.setAttribute('id', 'speechBubble' + i);
      spriteSpeechBubble.setAttribute('visibility', 'hidden');

      var speechRect = document.createElementNS(SVG_NS, 'path');
      speechRect.setAttribute('id', 'speechBubblePath' + i);
      speechRect.setAttribute('class', 'studio-speech-bubble-path');

      var speechText = document.createElementNS(SVG_NS, 'text');
      speechText.setAttribute('id', 'speechBubbleText' + i);
      speechText.setAttribute('class', 'studio-speech-bubble');

      spriteSpeechBubble.appendChild(speechRect);
      spriteSpeechBubble.appendChild(speechText);
      svg.appendChild(spriteSpeechBubble);
    }
  }

  var numFrames = 1;
  if (level.goalOverride && 
      level.goalOverride.goalAnimation && 
      skin.animatedGoalFrames) {
    numFrames = skin.animatedGoalFrames;
  }

  if (Studio.spriteGoals_) {
    for (i = 0; i < Studio.spriteGoals_.length; i++) {
      // Add finish markers.

      var width =
        ((level.goalOverride && level.goalOverride.imageWidth) || Studio.MARKER_WIDTH);

      var height = 
        (level.goalOverride && level.goalOverride.imageHeight) || Studio.MARKER_HEIGHT;

      var finishClipPath = document.createElementNS(SVG_NS, 'clipPath');
      finishClipPath.setAttribute('id', 'finishClipPath' + i);
      var finishClipRect = document.createElementNS(SVG_NS, 'rect');
      finishClipRect.setAttribute('id', 'finishClipRect' + i);
      finishClipRect.setAttribute('width', width);
      finishClipRect.setAttribute('height', height);
      finishClipPath.appendChild(finishClipRect);
      svg.appendChild(finishClipPath);

      width = numFrames * 
        ((level.goalOverride && level.goalOverride.imageWidth) || Studio.MARKER_WIDTH);

      height = 
        (level.goalOverride && level.goalOverride.imageHeight) || Studio.MARKER_HEIGHT;

      var spriteFinishMarker = document.createElementNS(SVG_NS, 'image');
      spriteFinishMarker.setAttribute('id', 'spriteFinish' + i);
      spriteFinishMarker.setAttribute('width', width);
      spriteFinishMarker.setAttribute('height', height);
      spriteFinishMarker.setAttribute('clip-path', 'url(#finishClipPath' + i + ')');
      svg.appendChild(spriteFinishMarker);
    }
  }

  var score = document.createElementNS(SVG_NS, 'text');
  score.setAttribute('id', 'score');
  score.setAttribute('class', 'studio-score');
  score.setAttribute('x', Studio.MAZE_WIDTH / 2);
  score.setAttribute('y', SCORE_TEXT_Y_POSITION);
  score.appendChild(document.createTextNode(''));
  score.setAttribute('visibility', 'hidden');
  svg.appendChild(score);

  if (level.floatingScore) {
    var floatingScore = document.createElementNS(SVG_NS, 'text');
    floatingScore.setAttribute('id', 'floatingScore');
    floatingScore.setAttribute('class', 'studio-floating-score');
    floatingScore.setAttribute('x', Studio.MAZE_WIDTH / 2);
    floatingScore.setAttribute('y', SCORE_TEXT_Y_POSITION);
    floatingScore.appendChild(document.createTextNode(''));
    floatingScore.setAttribute('visibility', 'hidden');
    svg.appendChild(floatingScore);
  }

  var titleScreenTitle = document.createElementNS(SVG_NS, 'text');
  titleScreenTitle.setAttribute('id', 'titleScreenTitle');
  titleScreenTitle.setAttribute('class', 'studio-ts-title');
  titleScreenTitle.setAttribute('x', Studio.MAZE_WIDTH / 2);
  titleScreenTitle.setAttribute('y', TITLE_SCREEN_TITLE_Y_POSITION);
  titleScreenTitle.appendChild(document.createTextNode(''));
  titleScreenTitle.setAttribute('visibility', 'hidden');
  svg.appendChild(titleScreenTitle);

  var titleScreenTextGroup = document.createElementNS(SVG_NS, 'g');
  var xPosTextGroup = (Studio.MAZE_WIDTH - TITLE_SCREEN_TEXT_WIDTH) / 2;
  titleScreenTextGroup.setAttribute('id', 'titleScreenTextGroup');
  titleScreenTextGroup.setAttribute('x', xPosTextGroup);
  titleScreenTextGroup.setAttribute('y', TITLE_SCREEN_TEXT_Y_POSITION);
  titleScreenTextGroup.setAttribute(
      'transform',
      'translate(' + xPosTextGroup + ',' + TITLE_SCREEN_TEXT_Y_POSITION + ')');
  titleScreenTextGroup.setAttribute('visibility', 'hidden');

  var titleScreenTextRect = document.createElementNS(SVG_NS, 'rect');
  titleScreenTextRect.setAttribute('id', 'titleScreenTextRect');
  titleScreenTextRect.setAttribute('x', 0);
  titleScreenTextRect.setAttribute('y', 0);
  titleScreenTextRect.setAttribute('width', TITLE_SCREEN_TEXT_WIDTH);
  titleScreenTextRect.setAttribute('class', 'studio-ts-text-rect');

  var titleScreenText = document.createElementNS(SVG_NS, 'text');
  titleScreenText.setAttribute('id', 'titleScreenText');
  titleScreenText.setAttribute('class', 'studio-ts-text');
  titleScreenText.setAttribute('x', TITLE_SCREEN_TEXT_WIDTH / 2);
  titleScreenText.setAttribute('y', 0);
  titleScreenText.appendChild(document.createTextNode(''));

  titleScreenTextGroup.appendChild(titleScreenTextRect);
  titleScreenTextGroup.appendChild(titleScreenText);
  svg.appendChild(titleScreenTextGroup);
};

function collisionTest(x1, x2, xVariance, y1, y2, yVariance) {
  return (Math.abs(x1 - x2) <= xVariance) && (Math.abs(y1 - y2) <= yVariance);
}

function overlappingTest(x1, x2, xVariance, y1, y2, yVariance) {
  return (Math.abs(x1 - x2) < xVariance) && (Math.abs(y1 - y2) < yVariance);
}

/**
 * @param scope Object :  The scope in which to execute the delegated function.
 * @param func Function : The function to execute
 * @param data Object or Array : The data to pass to the function. If the function is also passed arguments, the data is appended to the arguments list. If the data is an Array, each item is appended as a new argument.
 */
var delegate = function(scope, func, data)
{
  return function()
  {
    var args = Array.prototype.slice.apply(arguments).concat(data);
    func.apply(scope, args);
  };
};

var calcMoveDistanceFromQueues = function (index, yAxis, modifyQueues) {
  var totalDistance = 0;

  Studio.eventHandlers.forEach(function (handler) {
    var cmd = handler.cmdQueue[0];
    if (cmd && cmd.name === 'moveDistance' && cmd.opts.spriteIndex === index) {
      var scaleFactor;
      var distThisMove = Math.min(cmd.opts.queuedDistance,
                                  Studio.sprite[cmd.opts.spriteIndex].speed);
      switch (cmd.opts.dir) {
        case Direction.NORTH:
          scaleFactor = yAxis ? -1 : 0;
          break;
        case Direction.WEST:
          scaleFactor = yAxis ? 0: -1;
          break;
        case Direction.SOUTH:
          scaleFactor = yAxis ? 1 : 0;
          break;
        case Direction.EAST:
          scaleFactor = yAxis ? 0: 1;
          break;
      }
      if (modifyQueues && (0 !== scaleFactor)) {
        cmd.opts.queuedDistance -= distThisMove;
        if ("0.00" === Math.abs(cmd.opts.queuedDistance).toFixed(2)) {
          cmd.opts.queuedDistance = 0;
        }
      }
      totalDistance += distThisMove * scaleFactor;
    }
  });

  return totalDistance;
};


var cancelQueuedMovements = function (index, yAxis) {
  Studio.eventHandlers.forEach(function (handler) {
    var cmd = handler.cmdQueue[0];
    if (cmd && cmd.name === 'moveDistance' && cmd.opts.spriteIndex === index) {
      var dir = cmd.opts.dir;
      if (yAxis && (dir === Direction.NORTH || dir === Direction.SOUTH)) {
        cmd.opts.queuedDistance = 0;
      } else if (!yAxis && (dir === Direction.EAST || dir === Direction.WEST)) {
        cmd.opts.queuedDistance = 0;
      }
    }
  });
};

//
// Return the next position for this sprite on a given coordinate axis
// given the queued moves (yAxis == false means xAxis)
// NOTE: position values returned are not clamped to playspace boundaries
//

var getNextPosition = function (i, yAxis, modifyQueues) {
  var curPos = yAxis ? Studio.sprite[i].y : Studio.sprite[i].x;
  return curPos + calcMoveDistanceFromQueues(i, yAxis, modifyQueues);
};

//
// Perform Queued Moves in the X and Y axes (called from inside onTick)
//
var performQueuedMoves = function (i) {
  var sprite = Studio.sprite[i];

  var origX = sprite.x;
  var origY = sprite.y;

  var nextX = getNextPosition(i, false, true);
  var nextY = getNextPosition(i, true, true);

  if (level.allowSpritesOutsidePlayspace) {
    sprite.x = nextX;
    sprite.y = nextY;
  } else {
    var playspaceBoundaries = Studio.getPlayspaceBoundaries(sprite);

    // Clamp nextX to boundaries as newX:
    var newX = Math.min(playspaceBoundaries.right,
                        Math.max(playspaceBoundaries.left, nextX));
    if (nextX != newX) {
      cancelQueuedMovements(i, false);
    }
    sprite.x = newX;

    // Clamp nextY to boundaries as newY:
    var newY = Math.min(playspaceBoundaries.bottom,
                        Math.max(playspaceBoundaries.top, nextY));
    if (nextY != newY) {
      cancelQueuedMovements(i, true);
    }
    sprite.y = newY;
  }

  // if sprite position changed, note it
  if (origX !== sprite.x || origY !== sprite.y) {
    sprite.lastMove = Studio.tickCount;
  }
};

//
// Set text into SVG text tspan elements (manual word wrapping)
// Thanks http://stackoverflow.com/questions/
//        7046986/svg-using-getcomputedtextlength-to-wrap-text
//
// opts.svgText: existing svg 'text' element
// opts.text: full-length text string
// opts.width: total width
// opts.fullHeight: total height (fits maxLines of text)
// opts.maxLines: max number of text lines
// opts.lineHeight: height per line of text
// opts.topMargin: top margin
// opts.sideMargin: left & right margin (deducted from total width)
//

var setSvgText = function(opts) {
  // Remove any children from the svgText node:
  while (opts.svgText.firstChild) {
    opts.svgText.removeChild(opts.svgText.firstChild);
  }

  var words = opts.text.toString().split(' ');
  // Create first tspan element
  var tspan = document.createElementNS('http://www.w3.org/2000/svg', 'tspan');
  tspan.setAttribute("x", opts.width / 2);
  tspan.setAttribute("dy", opts.lineHeight + opts.topMargin);
  // Create text in tspan element
  var text_node = document.createTextNode(words[0]);

  // Add text to tspan element
  tspan.appendChild(text_node);
  // Add tspan element to DOM
  opts.svgText.appendChild(tspan);
  var tSpansAdded = 1;

  for (var i = 1; i < words.length; i++) {
    // Find number of letters in string
    var len = tspan.firstChild.data.length;
    // Add next word
    tspan.firstChild.data += " " + words[i];

    if (tspan.getComputedTextLength &&
      tspan.getComputedTextLength() > opts.width - 2 * opts.sideMargin) {
      // Remove added word
      tspan.firstChild.data = tspan.firstChild.data.slice(0, len);

      if (opts.maxLines === tSpansAdded) {
        return opts.fullHeight;
      }
      // Create new tspan element
      tspan = document.createElementNS('http://www.w3.org/2000/svg', 'tspan');
      tspan.setAttribute("x", opts.width / 2);
      tspan.setAttribute("dy", opts.lineHeight);
      text_node = document.createTextNode(words[i]);
      tspan.appendChild(text_node);
      opts.svgText.appendChild(tspan);
      tSpansAdded++;
    }
  }
  var linesLessThanMax = opts.maxLines - Math.max(1, tSpansAdded);
  return opts.fullHeight - linesLessThanMax * opts.lineHeight;
};

/**
 * Execute the code for all of the event handlers that match an event name
 * @param {string} name Name of the handler we want to call
 * @param {boolean} allowQueueExension When true, we allow additional cmds to
 *  be appended to the queue
 * @param {Array} extraArgs Additional arguments passed into the virtual
*   JS machine for consumption by the student's event-handling code.
 */
function callHandler (name, allowQueueExtension, extraArgs) {
  if (level.autoArrowSteer) {
    var moveDir;
    switch (name) {
      case 'when-up':
        moveDir = Direction.NORTH;
        break;
      case 'when-down':
        moveDir = Direction.SOUTH;
        break;
      case 'when-left':
        moveDir = Direction.WEST;
        break;
      case 'when-right':
        moveDir = Direction.EAST;
        break;
    }
    if (moveDir) {
      Studio.queueCmd(null, 'move', {
        'spriteIndex': Studio.protagonistSpriteIndex || 0,
        'dir': moveDir
      });
    }
  }

  Studio.eventHandlers.forEach(function (handler) {
    if (studioApp.isUsingBlockly()) {
      // Note: we skip executing the code if we have not completed executing
      // the cmdQueue on this handler (checking for non-zero length)
      if (handler.name === name &&
          (allowQueueExtension || (0 === handler.cmdQueue.length))) {
        Studio.currentCmdQueue = handler.cmdQueue;
        try {
          handler.func(studioApp, api, Studio.Globals);
        } catch (e) {
          // Do nothing
        }
        Studio.currentCmdQueue = null;
      }
    } else {
      // TODO (cpirich): support events with parameters
      if (handler.name === name) {
        Studio.JSInterpreter.queueEvent(handler.func, extraArgs);
      }
    }
  });
}

Studio.initAutoHandlers = function (map) {
  for (var funcName in map) {
    var func = Studio.JSInterpreter.findGlobalFunction(funcName);
    if (func) {
      registerEventHandler(Studio.eventHandlers, map[funcName], func);
    }
  }
};

/**
 * Performs movement on a list of Projectiles or Items. Removes items from the
 * list automatically when they move out of bounds
 */
function performItemOrProjectileMoves (list) {
  for (var i = list.length - 1; i >= 0; i--) {
    list[i].moveToNextPosition();
    if (list[i].outOfBounds()) {
      list[i].removeElement();
      list.splice(i, 1);
    } else {
      list[i].display();
    }
  }
}

/**
 * Sort the draw order of sprites, items, and tiles so that items higher on
 * the screen are drawn before the ones in front, for a simple form of
 * z-sorting.
 */
function sortDrawOrder() {
  if (!level.sortDrawOrder) {
    return;
  }

  var spriteLayer = document.getElementById('spriteLayer');

  var itemsArray = [];

  // Add items.
  for (var i = 0; i < Studio.items.length; i++) {
    var item = {};
    item.element = Studio.items[i].element;
    item.y = Studio.items[i].y + Studio.items[i].height/2;
    itemsArray.push(item);

    Studio.drawDebugRect("itemLocation", Studio.items[i].x, Studio.items[i].y, 4, 4);
    Studio.drawDebugRect("itemBottom", Studio.items[i].x, item.y, 4, 4);
  }

  // Add sprites, both walking and non-walking.
  for (i = 0; i < Studio.sprite.length; i++) {
    var sprite = {};
    sprite.element = document.getElementById('sprite' + i);
    sprite.y = Studio.sprite[i].y + Studio.sprite[i].height;
    itemsArray.push(sprite);

    sprite = {};
    sprite.element = document.getElementById('spriteWalk' + i);
    sprite.y = Studio.sprite[i].y + Studio.sprite[i].height;
    itemsArray.push(sprite);

    Studio.drawDebugRect("spriteBottom", Studio.sprite[i].x, sprite.y, 4, 4);
  }

  // Add wall tiles.
  for (i = 0; i < Studio.tiles.length; i++) {
    var tile = {};
    tile.element = document.getElementById('tile_' + i);
    tile.y = Studio.tiles[i].bottomY;
    itemsArray.push(tile);
  }

  // Add goals.
  for (i = 0; i < Studio.spriteGoals_.length; i++) {
    var goal = {};
    goal.element = document.getElementById('spriteFinish' + i);
    var goalHeight = skin.goalCollisionRectHeight || Studio.MARKER_HEIGHT;
    goal.y = Studio.spriteGoals_[i].y + goalHeight;
    itemsArray.push(goal);
  }

  // Now sort everything by y.

  itemsArray = _.sortBy(itemsArray, 'y');

  for (i = 0; i < itemsArray.length; ++i) {
    spriteLayer.appendChild(itemsArray[i].element);
  }
}

/**
 * This is a little weird, but is effectively a way for us to call api code
 * (i.e. the methods in studio/api.js) so that we can essentially simulate
 * generated code. It does this by creating an event handler for the given name,
 * calling the handler - which results in func being executed to generate a
 * command queue - and then executing the command queue.
 */
Studio.callApiCode = function (name, func) {
  registerEventHandler(Studio.eventHandlers, name, func);
  // generate the cmdQueue
  callHandler(name);
  Studio.executeQueue(name);
};

Studio.onTick = function() {
  Studio.tickCount++;
  var i;

  Studio.clearDebugRects();

  var animationOnlyFrame = 0 !== (Studio.tickCount - 1) % Studio.slowJsExecutionFactor;
  Studio.yieldThisTick = false;

  if (Studio.customLogic) {
    Studio.customLogic.onTick();
  }

  if (Studio.tickCount === 1) {
    callHandler('whenGameStarts');
  }

  if (!animationOnlyFrame) {
    Studio.executeQueue('whenGameStarts');

    callHandler('repeatForever');
    Studio.executeQueue('repeatForever');

    for (i = 0; i < Studio.spriteCount; i++) {
      Studio.executeQueue('whenSpriteClicked-' + i);
    }

    // Run key event handlers for any keys that are down:
    for (var key in KeyCodes) {
      if (Studio.keyState[KeyCodes[key]] &&
          Studio.keyState[KeyCodes[key]] === "keydown") {
        switch (KeyCodes[key]) {
          case KeyCodes.LEFT:
            callHandler('when-left');
            break;
          case KeyCodes.UP:
            callHandler('when-up');
            break;
          case KeyCodes.RIGHT:
            callHandler('when-right');
            break;
          case KeyCodes.DOWN:
            callHandler('when-down');
            break;
        }
      }
    }

    for (var btn in ArrowIds) {
      if (Studio.btnState[ArrowIds[btn]] &&
          Studio.btnState[ArrowIds[btn]] === ButtonState.DOWN) {
        switch (ArrowIds[btn]) {
          case ArrowIds.LEFT:
            callHandler('when-left');
            break;
          case ArrowIds.UP:
            callHandler('when-up');
            break;
          case ArrowIds.RIGHT:
            callHandler('when-right');
            break;
          case ArrowIds.DOWN:
            callHandler('when-down');
            break;
        }
      }
    }

    for (var gesture in Studio.gesturesObserved) {
      switch (gesture) {
        case 'left':
          callHandler('when-left');
          break;
        case 'up':
          callHandler('when-up');
          break;
        case 'right':
          callHandler('when-right');
          break;
        case 'down':
          callHandler('when-down');
          break;
      }
      if (0 === Studio.gesturesObserved[gesture]--) {
        delete Studio.gesturesObserved[gesture];
      }
    }

    Studio.executeQueue('when-left');
    Studio.executeQueue('when-up');
    Studio.executeQueue('when-right');
    Studio.executeQueue('when-down');

    updateItems();

    checkForCollisions();
  }

  if (Studio.JSInterpreter && !animationOnlyFrame) {
    Studio.JSInterpreter.executeInterpreter(Studio.tickCount === 1);
  }

  var spritesNeedMoreAnimationFrames = false;

  for (i = 0; i < Studio.spriteCount; i++) {
    if (!animationOnlyFrame) {
      performQueuedMoves(i);
    }

    var isWalking = true;

    // After 5 ticks of no movement, turn sprite forward.
    var ticksBeforeFaceSouth = utils.valueOr(level.ticksBeforeFaceSouth, Studio.ticksBeforeFaceSouth);
    if (Studio.tickCount - Studio.sprite[i].lastMove > Studio.ticksBeforeFaceSouth) {
      Studio.sprite[i].dir = Direction.SOUTH;
      isWalking = false;
    }

    // Also if the character has never moved, they are also not walking.
    // Separate to the above case because we don't want to force them to
    // face south in this case.  They are still allowed to face a different
    // direction even if they've never walked.
    if (Studio.sprite[i].lastMove === Infinity) {
      isWalking = false;
    }

    // Display sprite:
    Studio.displaySprite(i, isWalking);

    // Animate goals
    Studio.animateGoals();

    var sprite = Studio.sprite[i];
    if (level.gridAlignedMovement &&
        (sprite.x !== sprite.displayX || sprite.y !== sprite.displayY)) {
      spritesNeedMoreAnimationFrames = true;
    }

    Studio.drawDebugRect("spriteCenter", Studio.sprite[i].x, Studio.sprite[i].y, 5, 5);
  }

  if (!animationOnlyFrame) {
    performItemOrProjectileMoves(Studio.projectiles);
    performItemOrProjectileMoves(Studio.items);
  }

  Studio.updateFloatingScore();

  Studio.drawTimeoutRect();

  sortDrawOrder();

  var currentTime = new Date().getTime();
 
  if (!Studio.succeededTime && checkFinished()) {
    Studio.succeededTime = currentTime;
  }

  if (Studio.succeededTime && 
      !spritesNeedMoreAnimationFrames && 
      (!level.delayCompletion || currentTime > Studio.succeededTime + level.delayCompletion)) {
    Studio.onPuzzleComplete();
  }
};

/**
 * Returns the distance between two sprites on the specified axis.
 * @param {number} i1 The index of the first sprite.
 * @param {number} i2 The index of the second sprite.
 * @param {boolean} Whether this is for the Y axis.  If false, then X axis.
 */
function spriteCollisionDistance  (i1, i2, yAxis) {
  var dim1 = yAxis ? Studio.sprite[i1].height : Studio.sprite[i1].width;
  var dim2 = yAxis ? Studio.sprite[i2].height : Studio.sprite[i2].width;
  return constants.SPRITE_COLLIDE_DISTANCE_SCALING * (dim1 + dim2) / 2;
}

/**
 * Returns the distance between a sprite and a collidable on the specified axis.
 * @param {number} i1 The index of the sprite.
 * @param {number} i2 The index of the collidable.
 * @param {boolean} Whether this is for the Y axis.  If false, then X axis.
 */
function spriteCollidableCollisionDistance (iS, collidable, yAxis) {
  var spriteWidth = skin.spriteCollisionRectWidth || Studio.sprite[iS].width;
  var spriteHeight = skin.spriteCollisionRectHeight || Studio.sprite[iS].height;
  var collidableWidth = skin.itemCollisionRectWidth || collidable.width;
  var collidableHeight = skin.itemCollisionRectHeight || collidable.height;
  var dim1 = yAxis ? spriteHeight : spriteWidth;
  var dim2 = yAxis ? collidableHeight : collidableWidth;
  return constants.SPRITE_COLLIDE_DISTANCE_SCALING * (dim1 + dim2) / 2;
}

/**
 * Returns the distance between a collidable and an edge on the specified axis.
 * @param {number} i1 The index of the collidable.
 * @param {string} i2 The name of the edge.
 * @param {boolean} Whether this is for the Y axis.  If false, then X axis.
 */
function edgeCollidableCollisionDistance (collidable, edgeName, yAxis) {
  var dim1 = yAxis ? collidable.height : collidable.width;
  var dim2;
  if (edgeName === 'left' || edgeName === 'right') {
    dim2 = yAxis ? Studio.MAZE_HEIGHT : 0;
  } else {
    dim2 = yAxis ? 0 : Studio.MAZE_WIDTH;
  }
  return (dim1 + dim2) / 2;
}

/* Checks for collisions between an actor and a list of projectiles or items.
 * Calls startCollision/endCollision and handleCollision for className, but not
 * executeCollision, which is expected to be called afterwards by the caller.
 */
function handleActorCollisionsWithCollidableList (
           spriteIndex, xCenter, yCenter, list, autoDisappear)
{
  // Traverse the list in reverse order because we may remove elements from the
  // list while inside the loop:
  for (var i = list.length - 1; i >= 0; i--) {
    var collidable = list[i];
    var next = collidable.getNextPosition();

    if (collidable.isFading && collidable.isFading()) {
      continue;
    }

    Studio.drawDebugRect("itemCollision",
      next.x,
      next.y,
      skin.itemCollisionRectWidth || collidable.width,
      skin.itemCollisionRectHeight || collidable.height);
    Studio.drawDebugRect("spriteCollision",
      xCenter,
      yCenter,
      skin.spriteCollisionRectWidth || Studio.sprite[spriteIndex].width,
      skin.spriteCollisionRectHeight || Studio.sprite[spriteIndex].height);

    if (collisionTest(
          xCenter,
          next.x,
          spriteCollidableCollisionDistance(spriteIndex, collidable, false),
          yCenter,
          next.y,
          spriteCollidableCollisionDistance(spriteIndex, collidable, true))) {
      if (collidable.startCollision(spriteIndex)) {
        Studio.currentEventParams = { eventObject: collidable };
        // Allow cmdQueue extension (pass true) since this handler
        // may be called for multiple collidables before executing the queue
        // below

        // NOTE: not using collideSpriteWith() because collision state is
        // tracked on the collidable in this case
        handleCollision(spriteIndex, collidable.className, true);
        Studio.currentEventParams = null;

        // Make the projectile/item disappear automatically if this parameter
        // is set:
        if (autoDisappear) {
          if (list.length === 1 && list === Studio.items) {
            // NOTE: we do this only for the Item list (not projectiles)
            
            // NOTE: if items are allowed to move outOfBounds(), this may never
            // be called because the last item may not be removed here.
            callHandler('whenGetAllCharacters');
          }

          if (collidable.beginRemoveElement) {
            collidable.beginRemoveElement();
          } else {
            collidable.removeElement();
            list.splice(i, 1);
          }
        }
      }
    } else {
      collidable.endCollision(spriteIndex);
    }
  }
}

/* Checks for collisions between a collidable and all of the edges.
 * Calls startCollision and endCollision on the projectile. The caller
 * should pass in a function to handle the case when a new collision is
 * detected. executeCollision() is expected to be called later by the caller.
 */
function handleEdgeCollisions (collidable, xPos, yPos, onCollided) {
  for (var i = 0; i < EdgeClassNames.length && level.edgeCollisions; i++) {
    var edgeXCenter, edgeYCenter;
    var edgeClass = EdgeClassNames[i];
    switch (edgeClass) {
      case 'top':
        edgeXCenter = Studio.MAZE_WIDTH / 2;
        edgeYCenter = 0;
        break;
      case 'left':
        edgeXCenter = 0;
        edgeYCenter = Studio.MAZE_HEIGHT / 2;
        break;
      case 'bottom':
        edgeXCenter = Studio.MAZE_WIDTH / 2;
        edgeYCenter = Studio.MAZE_HEIGHT;
        break;
      case 'right':
        edgeXCenter = Studio.MAZE_WIDTH;
        edgeYCenter = Studio.MAZE_HEIGHT / 2;
        break;
    }
    if (collisionTest(
          xPos,
          edgeXCenter,
          edgeCollidableCollisionDistance(collidable, edgeClass, false),
          yPos,
          edgeYCenter,
          edgeCollidableCollisionDistance(collidable, edgeClass, true))) {
      if (collidable.startCollision(edgeClass)) {
        onCollided(edgeClass);
      }
    } else {
      collidable.endCollision(edgeClass);
    }
  }
}

/* Create an edge collision handler callback for a specific spriteIndex
 */
function createActorEdgeCollisionHandler (spriteIndex) {
  return function (edgeClass) {
    handleCollision(spriteIndex, edgeClass);
  };
}

/* Check for collisions (note that we use the positions they are about
 * to attain with queued moves - this allows the moves to be canceled before
 * the actual movements take place)
 */
function checkForCollisions() {

  checkForItemCollisions();

  for (var i = 0; i < Studio.spriteCount; i++) {
    var sprite = Studio.sprite[i];
    if (!sprite.visible) {
      // hidden sprite can't collide with anything
      continue;
    }
    var iHalfWidth = sprite.width / 2;
    var iHalfHeight = sprite.height / 2;
    var iXPos = getNextPosition(i, false, false);
    var iYPos = getNextPosition(i, true, false);
    var iXCenter = iXPos + iHalfWidth;
    var iYCenter = iYPos + iHalfHeight;
    for (var j = 0; j < Studio.spriteCount; j++) {
      if (i == j || !Studio.sprite[j].visible) {
        continue;
      }
      var jXCenter = getNextPosition(j, false, false) +
                      Studio.sprite[j].width / 2;
      var jYCenter = getNextPosition(j, true, false) +
                      Studio.sprite[j].height / 2;
      if (collisionTest(iXCenter,
                        jXCenter,
                        spriteCollisionDistance(i, j, false),
                        iYCenter,
                        jYCenter,
                        spriteCollisionDistance(i, j, true)))
      {
        Studio.collideSpriteWith(i, j);
      } else {
        sprite.endCollision(j);
      }
      executeCollision(i, j);
    }

    handleActorCollisionsWithCollidableList(i,
                                            iXCenter,
                                            iYCenter,
                                            Studio.projectiles);
    handleActorCollisionsWithCollidableList(i,
                                            iXCenter,
                                            iYCenter,
                                            Studio.items,
                                            level.removeItemsWhenActorCollides);

    handleEdgeCollisions(
        sprite,
        iXCenter,
        iYCenter,
        createActorEdgeCollisionHandler(i));

    if (level.wallMapCollisions) {
      if (Studio.willSpriteTouchWall(sprite, iXPos, iYPos)) {
        if (level.blockMovingIntoWalls) {
          cancelQueuedMovements(i, false);
          cancelQueuedMovements(i, true);
        }
        Studio.collideSpriteWith(i, 'wall');
      } else {
        sprite.endCollision('wall');
      }
    }

    // Don't execute actor collision queue(s) until we've handled all
    // wall, projectile, item, and edge collisions. Not sure this is strictly
    // necessary, but it preserves behavior that student code may depend upon.
    executeCollision(i, 'wall');
    for (j = 0; j < EdgeClassNames.length; j++) {
      executeCollision(i, EdgeClassNames[j]);
    }
    for (j = 0; j < skin.ProjectileClassNames.length; j++) {
      executeCollision(i, skin.ProjectileClassNames[j]);
    }
    for (j = 0; j < skin.ItemClassNames.length; j++) {
      executeCollision(i, skin.ItemClassNames[j]);
    }
  }
}

/* Create an edge collision handler callback for a specific item
 */
function createItemEdgeCollisionHandler (item) {
  return function (edgeClass) {
    Studio.currentEventParams = { eventObject: item };
    // Allow cmdQueue extension (pass true) since this handler
    // may be called for multiple items before executing the queue
    // below
    handleItemCollision(item.className, edgeClass, true);
    Studio.currentEventParams = null;
  };
}

/* Calls each item's update function
 */
function updateItems () {
  // Traverse the list in reverse order because we may remove elements from the
  // list while inside the loop:
  for (var i = Studio.items.length - 1; i >= 0; i--) {
    var item = Studio.items[i];

    item.update();

    if (item.hasCompletedFade && item.hasCompletedFade()) {
      item.removeElement();
      Studio.items.splice(i, 1);
    }
  }
}

function checkForItemCollisions () {
  for (var i = 0; i < Studio.items.length; i++) {
    var item = Studio.items[i];
    var next = item.getNextPosition();

    if (item.isFading && item.isFading()) {
      continue;
    }

    if (level.wallMapCollisions) {
      if (Studio.willCollidableTouchWall(item, next.x, next.y)) {
        Studio.currentEventParams = { eventObject: item };
        // Allow cmdQueue extension (pass true) since this handler
        // may be called for multiple items before executing the queue
        // below
        Studio.collideItemWith(item, 'wall', true);
        Studio.currentEventParams = null;
      } else {
        item.endCollision('wall');
      }
    }

    if (level.edgeCollisions) {
      handleEdgeCollisions(
          item,
          next.x,
          next.y,
          createItemEdgeCollisionHandler(item));
    }

    // After collisions have been handled for these items, now execute the
    // command queues for this item:
    executeItemCollision(item.className, 'wall');
    for (var j = 0; j < EdgeClassNames.length; j++) {
      executeItemCollision(item.className, EdgeClassNames[j]);
    }
  }
}

/**
 * Test to see if an actor sprite will be touching a wall given particular X/Y
 * position coordinates (top-left)
 */

Studio.willSpriteTouchWall = function (sprite, xPos, yPos) {
  var xCenter = xPos + sprite.width / 2;
  var yCenter = yPos + sprite.height / 2;
  return Studio.willCollidableTouchWall(sprite, xCenter, yCenter);
};

/**
 * Get a wall value (either a SquareType.WALL value or a specific row/col tile
 * from a 16x16 grid shifted into bits 16-23).
 */

Studio.getWallValue = function (row, col) {
  if (row < 0 || row >= Studio.ROWS || col < 0 || col >= Studio.COLS) {
    return 0;
  }

  if (Studio.wallMap) {
    return skin[Studio.wallMap] ? (skin[Studio.wallMap][row][col] << constants.WallCoordsShift): 0;
  } else {
    return Studio.map[row][col] & constants.WallAnyMask;
  }
};

/**
 * Test to see if a collidable will be touching a wall given particular X/Y
 * position coordinates (center)
 */

Studio.willCollidableTouchWall = function (collidable, xCenter, yCenter) {
  var collidableHeight = collidable.height;
  var collidableWidth = collidable.width;

  if (!level.gridAlignedMovement) {
    xCenter += skin.wallCollisionRectOffsetX;
    yCenter += skin.wallCollisionRectOffsetY;
    collidableHeight = skin.wallCollisionRectHeight || collidableHeight;
    collidableWidth = skin.wallCollisionRectWidth || collidableWidth;
  }

  Studio.drawDebugRect("avatarCollision", xCenter, yCenter, collidableWidth, collidableHeight);

  var colsOffset = Math.floor(xCenter) + 1;
  var rowsOffset = Math.floor(yCenter) + 1;
  var xGrid = Math.floor(xCenter / Studio.SQUARE_SIZE);
  var iYGrid = Math.floor(yCenter / Studio.SQUARE_SIZE);
  for (var col = Math.max(0, xGrid - colsOffset);
       col < Math.min(Studio.COLS, xGrid + colsOffset);
       col++) {
    for (var row = Math.max(0, iYGrid - rowsOffset);
         row < Math.min(Studio.ROWS, iYGrid + rowsOffset);
         row++) {
      if (Studio.getWallValue(row, col)) {
        if (overlappingTest(xCenter,
                            (col + 0.5) * Studio.SQUARE_SIZE,
                            Studio.SQUARE_SIZE / 2 + collidableWidth / 2,
                            yCenter,
                            (row + 0.5) * Studio.SQUARE_SIZE,
                            Studio.SQUARE_SIZE / 2 + collidableHeight / 2)) {
          return true;
        }
      }
    }
  }
  return false;
};

Studio.onSvgDrag = function(e) {
  if (Studio.tickCount > 0) {
    Studio.gesturesObserved[e.gesture.direction] =
      Math.round(e.gesture.distance / DRAG_DISTANCE_TO_MOVE_RATIO);
    e.gesture.preventDefault();
  }
};

Studio.onKey = function(e) {
  // Store the most recent event type per-key
  Studio.keyState[e.keyCode] = e.type;

  // If we are actively running our tick loop, suppress default event handling
  if (Studio.tickCount > 0 &&
      e.keyCode >= KeyCodes.LEFT && e.keyCode <= KeyCodes.DOWN) {
    e.preventDefault();
  }
};

Studio.onArrowButtonDown = function(e, idBtn) {
  // Store the most recent event type per-button
  Studio.btnState[idBtn] = ButtonState.DOWN;
  e.preventDefault();  // Stop normal events so we see mouseup later.
};

Studio.onSpriteClicked = function(e, spriteIndex) {
  // If we are "running", call the event handler if registered.
  if (Studio.tickCount > 0) {
    callHandler('whenSpriteClicked-' + spriteIndex);
  }
  e.preventDefault();  // Stop normal events.
};

Studio.onSvgClicked = function(e) {
  // If we are "running", check the cmdQueues.
  if (Studio.tickCount > 0){
    // Check the first command in all of the cmdQueues to see if there is a
    // pending "wait for click" command
    Studio.eventHandlers.forEach(function (handler) {
      var cmd = handler.cmdQueue[0];

      if (cmd && cmd.opts.waitForClick && !cmd.opts.complete) {
        if (cmd.opts.waitCallback) {
          cmd.opts.waitCallback();
        }
        cmd.opts.complete = true;
      }
    });
  }
  e.preventDefault();  // Stop normal events.
};

Studio.onArrowButtonUp = function(e, idBtn) {
  // Store the most recent event type per-button
  Studio.btnState[idBtn] = ButtonState.UP;
};

Studio.onMouseUp = function(e) {
  // Reset btnState on mouse up
  Studio.btnState = {};
};

Studio.initSprites = function () {
  Studio.spriteCount = 0;
  Studio.sprite = [];
  Studio.startTime = null;

  Studio.spriteGoals_ = [];

  // Locate the start and finish positions.
  for (var row = 0; row < Studio.ROWS; row++) {
    for (var col = 0; col < Studio.COLS; col++) {
      if (Studio.map[row][col] & SquareType.SPRITEFINISH) {
        Studio.spriteGoals_.push({x: col * Studio.SQUARE_SIZE,
                                  y: row * Studio.SQUARE_SIZE,
                                  finished: false});
      } else if (Studio.map[row][col] & SquareType.SPRITESTART) {
        if (0 === Studio.spriteCount) {
          Studio.spriteStart_ = [];
        }
        Studio.spriteStart_[Studio.spriteCount] = {x: col * Studio.SQUARE_SIZE,
                                                   y: row * Studio.SQUARE_SIZE};
        Studio.spriteCount++;
      }
    }
  }

  if (studioApp.isUsingBlockly()) {
    // Update the sprite count in the blocks:
    blocks.setSpriteCount(Blockly, Studio.spriteCount);
    blocks.setStartAvatars(Studio.startAvatars);

    if (level.projectileCollisions) {
      blocks.enableProjectileCollisions(Blockly);
    }

    if (level.edgeCollisions) {
      blocks.enableEdgeCollisions(Blockly);
    }

    if (level.allowSpritesOutsidePlayspace) {
      blocks.enableSpritesOutsidePlayspace(Blockly);
    }
  }
};

/**
 * Initialize Blockly and Studio for read-only (blocks feedback).
 * Called on iframe load for read-only.
 */
Studio.initReadonly = function(config) {
  // Do some minimal level loading and sprite initialization so that
  // we can ensure that the blocks are appropriately modified for this level
  skin = config.skin;
  level = config.level;
  loadLevel();

  config.appMsg = studioMsg;

  Studio.initSprites();

  studioApp.initReadonly(config);
};

/**
 * Initialize Blockly and the Studio app.  Called on page load.
 */
Studio.init = function(config) {
  // replace studioApp methods with our own
  studioApp.reset = this.reset.bind(this);
  studioApp.runButtonClick = this.runButtonClick.bind(this);

  Studio.projectiles = [];
  Studio.items = [];
  Studio.itemSpeed = {};
  Studio.itemActivity = {};
  Studio.eventHandlers = [];
  Studio.perExecutionTimeouts = [];
  Studio.tickIntervalId = null;
  Studio.tiles = [];
  Studio.tilesDrawn = false;

  Studio.clearEventHandlersKillTickLoop();
  skin = config.skin;
  level = config.level;

  // In our Algebra course, we want to gray out undeletable blocks. I'm not sure
  // whether or not that's desired in our other courses.
  var isAlgebraLevel = !!level.useContractEditor;
  config.grayOutUndeletableBlocks = isAlgebraLevel;

  loadLevel();

  Studio.background = getDefaultBackgroundName();

  if (Studio.customLogic) {
    // We don't want icons in instructions for our custom logic base games
    skin.staticAvatar = null;
    skin.smallStaticAvatar = null;
    skin.failureAvatar = null;
    skin.winAvatar = null;
  }

  window.addEventListener("keydown", Studio.onKey, false);
  window.addEventListener("keyup", Studio.onKey, false);

  var showFinishButton = !level.isProjectLevel;
  var finishButtonFirstLine = _.isEmpty(level.softButtons);
  var firstControlsRow = require('./controls.html.ejs')({
    assetUrl: studioApp.assetUrl,
    finishButton: finishButtonFirstLine && showFinishButton
  });
  var extraControlsRow = require('./extraControlRows.html.ejs')({
    assetUrl: studioApp.assetUrl,
    finishButton: !finishButtonFirstLine && showFinishButton
  });

  config.html = page({
    assetUrl: studioApp.assetUrl,
    data: {
      localeDirection: studioApp.localeDirection(),
      visualization: require('./visualization.html.ejs')(),
      controls: firstControlsRow,
      extraControlRows: extraControlsRow,
      blockUsed: undefined,
      idealBlockNumber: undefined,
      editCode: level.editCode,
      blockCounterClass: 'block-counter-default',
      inputOutputTable: level.inputOutputTable,
      readonlyWorkspace: config.readonlyWorkspace
    }
  });

  config.loadAudio = skin.loadAudio;

  config.afterInject = function() {
    // Connect up arrow button event handlers
    for (var btn in ArrowIds) {
      dom.addMouseUpTouchEvent(document.getElementById(ArrowIds[btn]),
                               delegate(this,
                                        Studio.onArrowButtonUp,
                                        ArrowIds[btn]));
      dom.addMouseDownTouchEvent(document.getElementById(ArrowIds[btn]),
                                 delegate(this,
                                          Studio.onArrowButtonDown,
                                          ArrowIds[btn]));
    }
    document.addEventListener('mouseup', Studio.onMouseUp, false);

    if (studioApp.isUsingBlockly()) {
      /**
       * The richness of block colours, regardless of the hue.
       * MOOC blocks should be brighter (target audience is younger).
       * Must be in the range of 0 (inclusive) to 1 (exclusive).
       * Blockly's default is 0.45.
       */
      Blockly.HSV_SATURATION = 0.6;

      Blockly.SNAP_RADIUS *= Studio.scale.snapRadius;

      if (Blockly.contractEditor) {
        Blockly.contractEditor.registerTestHandler(Studio.getStudioExampleFailure);
      }
    }

    drawMap();
  };

  config.afterClearPuzzle = function() {
    studioApp.resetButtonClick();
    annotationList.clearRuntimeAnnotations();
  };

  config.twitter = twitterOptions;

  // for this app, show make your own button if on share page
  config.makeYourOwn = config.share;

  config.makeString = studioMsg.makeYourOwn();
  config.makeUrl = "http://code.org/studio";
  config.makeImage = studioApp.assetUrl('media/promo.png');

  // Disable "show code" button in feedback dialog and workspace if blockly.
  // Note - if turned back on, be sure it remains hidden when config.level.embed
  config.enableShowCode = utils.valueOr(studioApp.editCode, false);
  config.varsInGlobals = true;
  config.dropletConfig = dropletConfig;
  config.dropIntoAceAtLineStart = true;
  config.unusedConfig = [];
  for (var prop in skin.AutohandlerTouchItems) {
    AUTO_HANDLER_MAP[skin.AutohandlerTouchItems[prop]] =
        'whenSpriteCollided-' +
        (Studio.protagonistSpriteIndex || 0) + '-' + prop;
  }
  for (prop in skin.AutohandlerGetAllItems) {
    AUTO_HANDLER_MAP[skin.AutohandlerGetAllItems[prop]] = 'whenGetAll-' + prop;
  }
  for (prop in level.autohandlerOverrides) {
    AUTO_HANDLER_MAP[prop] = level.autohandlerOverrides[prop];
  }
  for (var handlerName in AUTO_HANDLER_MAP) {
    config.unusedConfig.push(handlerName);
  }

  config.appMsg = studioMsg;

  Studio.initSprites();

  studioApp.init(config);

  var finishButton = document.getElementById('finishButton');
  if (finishButton) {
    dom.addClickTouchEvent(finishButton, Studio.onPuzzleComplete);
  }

  // pre-load images asynchronously
  // (to reduce the likelihood that there is a delay when images
  //  are changed at runtime)
  if (config.skin.preloadAssets) {
    preloadActorImages();
    preloadProjectileAndItemImages();
    preloadBackgroundImages();
  }
};

var preloadImage = function(url) {
  var img = new Image();
  img.src = url;
};

var preloadBackgroundImages = function() {
  var imageChoices = skin.backgroundChoicesK1;
  for (var i = 0; i < imageChoices.length; i++) {
    preloadImage(imageChoices[i][0]);
  }
};

var preloadProjectileAndItemImages = function() {
  for (var i = 0; i < skin.ProjectileClassNames.length; i++) {
    preloadImage(skin[skin.ProjectileClassNames[i]]);
  }
  for (i = 0; i < skin.ItemClassNames.length; i++) {
    preloadImage(skin[skin.ItemClassNames[i]]);
  }
};

var preloadActorImages = function() {
  for (var i = 0; i < skin.avatarList.length; i++) {
    preloadImage(skin[skin.avatarList[i]].sprite);
  }
};

/**
 * Clean up a list of Items or Projectiles.
 */
function resetItemOrProjectileList (list) {
  for (var i = 0; i < list.length; i++) {
    list[i].removeElement();
  }
  // Set length because list = [] will not modify array passed in by reference
  list.length = 0;
}

/**
 * Clear the event handlers and stop the onTick timer.
 */
Studio.clearEventHandlersKillTickLoop = function() {
  // Check the first command in all of the cmdQueues and clear the timeout
  // if there is a pending wait command
  Studio.eventHandlers.forEach(function (handler) {
    var cmd = handler.cmdQueue[0];

    if (cmd && cmd.opts.waitTimeout && !cmd.opts.complete) {
      // Note: not calling waitCallback() or setting complete = true
      window.clearTimeout(cmd.opts.waitTimeout);
    }
  });
  Studio.eventHandlers = [];
  Studio.perExecutionTimeouts.forEach(function (timeout) {
    clearTimeout(timeout);
  });
  clearInterval(Studio.tickIntervalId);
  Studio.perExecutionTimeouts = [];
  Studio.tickCount = 0;
  for (var i = 0; i < Studio.spriteCount; i++) {
    if (Studio.sprite[i] && Studio.sprite[i].bubbleTimeout) {
      window.clearTimeout(Studio.sprite[i].bubbleTimeout);
    }
  }
  // Reset the projectiles and items (they include animation timers)
  resetItemOrProjectileList(Studio.projectiles);
  resetItemOrProjectileList(Studio.items);
};


/**
 * Return the name (can be dereferenced as skin[name]) of the default background
 * (1st priority is to force to grid if specified by the level, the 2nd priority
 * is to honor the level-specific background value, the 3rd priority is to
 * fall back to the skin's value, which is also used for the blockly block).
 */
function getDefaultBackgroundName() {
  return level.coordinateGridBackground ? 'grid' :
          (level.background || skin.defaultBackground);
}

function getDefaultMapName() {
  return level.wallMap || skin.defaultWallMap;
}

/**
 * Reset the app to the start position and kill any pending animation tasks.
 * @param {boolean} first True if an opening animation is to be played.
 */
Studio.reset = function(first) {
  var i;
  Studio.clearEventHandlersKillTickLoop();
  var svg = document.getElementById('svgStudio');

  if (Studio.customLogic) {
    Studio.customLogic.reset();
  }

  // Soft buttons
  var softButtonCount = 0;
  for (i = 0; i < Studio.softButtons_.length; i++) {
    document.getElementById(Studio.softButtons_[i]).style.display = 'inline';
    softButtonCount++;
  }
  if (softButtonCount) {
    var softButtonsCell = document.getElementById('soft-buttons');
    softButtonsCell.className = 'soft-buttons-' + softButtonCount;
  }

  // True if we should fail before execution, even if freeplay
  Studio.preExecutionFailure = false;
  Studio.message = null;

  // Reset the score and title screen.
  Studio.playerScore = 0;
  Studio.scoreText = null;
  document.getElementById('score')
    .setAttribute('visibility', 'hidden');
  if (level.floatingScore) {
    document.getElementById('floatingScore')
      .setAttribute('visibility', 'hidden');
  }
  document.getElementById('titleScreenTitle')
    .setAttribute('visibility', 'hidden');
  document.getElementById('titleScreenTextGroup')
    .setAttribute('visibility', 'hidden');

  // Reset configurable variables
  Studio.background = null;
  Studio.wallMap = null;
  Studio.wallMapRequested = null;
  Studio.setBackground({value: getDefaultBackgroundName()});

  // Reset currentCmdQueue and various counts:
  Studio.gesturesObserved = {};
  Studio.currentCmdQueue = null;
  // Number of things that have been said.  Used to validate level completion.
  Studio.sayComplete = 0;
  Studio.playSoundCount = 0;

  // More things used to validate level completion.
  Studio.trackedBehavior = {
    removedItemCount: 0,
    setActivityRecord: null,
    hasSetBot: false,
    hasAddedItem: false
  };

  // Reset goal successState:
  if (level.goal) {
    level.goal.successState = {};
  }

  // Reset the Globals object used to contain program variables:
  Studio.Globals = {};
  if (studioApp.editCode) {
    Studio.executionError = null;
    Studio.JSInterpreter = null;
  }

  // Move sprites into position.
  for (i = 0; i < Studio.spriteCount; i++) {
    Studio.sprite[i] = new Collidable({
      x: Studio.spriteStart_[i].x,
      y: Studio.spriteStart_[i].y,
      displayX: Studio.spriteStart_[i].x,
      displayY: Studio.spriteStart_[i].y,
      speed: constants.DEFAULT_SPRITE_SPEED,
      size: constants.DEFAULT_SPRITE_SIZE,
      dir: Direction.NONE,
      displayDir: Direction.SOUTH,
      emotion: level.defaultEmotion || Emotions.NORMAL,
      // tickCount of last time sprite moved,
      lastMove: Infinity,
      // overridden as soon as we call setSprite
      visible: !level.spritesHiddenToStart
    });

    var opts = {
      spriteIndex: i,
      value: Studio.startAvatars[i % Studio.startAvatars.length],
      forceHidden: level.spritesHiddenToStart
    };
    Studio.setSprite(opts);
    Studio.displaySprite(i);
    document.getElementById('speechBubble' + i)
      .setAttribute('visibility', 'hidden');

    document.getElementById('sprite' + i).removeAttribute('opacity');

    var explosion = document.getElementById('explosion' + i);
    if (explosion) {
      explosion.setAttribute('visibility', 'hidden');
    }
  }

  Studio.itemSpeed = {};
  for (var className in skin.specialItemProperties) {
    Studio.itemSpeed[className] = skin.specialItemProperties[className].speed;
  }
  Studio.itemActivity = {};
  for (className in skin.specialItemProperties) {
    Studio.itemActivity[className] = skin.specialItemProperties[className].activity;
  }
  // Create Items that are specified on the map:
  Studio.createLevelItems(svg);

  // Now that sprites are in place, we can set up a map, which might move
  // sprites around.
  if (level.wallMapCollisions) {
    Studio.setMap({value: getDefaultMapName()});
  }

  // Setting up walls might have moved the sprites, so draw them once more.
  for (i = 0; i < Studio.spriteCount; i++) {
    Studio.displaySprite(i);
  }

  var goalAsset = skin.goal;
  if (level.goalOverride && level.goalOverride.goalAnimation) {
    goalAsset = skin[level.goalOverride.goalAnimation];
  }

  Studio.touchAllGoalsEventFired = false;
  for (i = 0; i < Studio.spriteGoals_.length; i++) {
    // Mark each finish as incomplete.
    Studio.spriteGoals_[i].finished = false;
    Studio.spriteGoals_[i].startFadeTime = null;

    // Move the finish icons into position.
    var offsetX = skin.goalRenderOffsetX || 0;
    var offsetY = skin.goalRenderOffsetY || 0;
    var spriteFinishIcon = document.getElementById('spriteFinish' + i);
    spriteFinishIcon.setAttribute('x', Studio.spriteGoals_[i].x + offsetX);
    spriteFinishIcon.setAttribute('y', Studio.spriteGoals_[i].y + offsetY);
    spriteFinishIcon.setAttributeNS('http://www.w3.org/1999/xlink',
      'xlink:href', goalAsset);
    spriteFinishIcon.setAttribute('opacity', 1);
    var finishClipRect = document.getElementById('finishClipRect' + i);
    finishClipRect.setAttribute('x', Studio.spriteGoals_[i].x + offsetX);
    finishClipRect.setAttribute('y', Studio.spriteGoals_[i].y + offsetY);
  }

  sortDrawOrder();

  // A little flag for script-based code to consume.
  Studio.levelRestarted = true;

  // Reset whether level has succeeded.
  Studio.succeededTime = null;
};

/**
 * Runs test of a given example
 * @param exampleBlock
 * @returns {string} string to display after example execution
 */
Studio.getStudioExampleFailure = function (exampleBlock) {
  try {
    var actualBlock = exampleBlock.getInputTargetBlock("ACTUAL");
    var expectedBlock = exampleBlock.getInputTargetBlock("EXPECTED");

    studioApp.feedback_.throwOnInvalidExampleBlocks(actualBlock, expectedBlock);

    var defCode = Blockly.Generator.blockSpaceToCode('JavaScript', ['functional_definition']);
    var exampleCode = Blockly.Generator.blocksToCode('JavaScript', [ exampleBlock ]);
    if (exampleCode) {
      var resultBoolean = codegen.evalWith(defCode + '; return' + exampleCode, {
        StudioApp: studioApp,
        Studio: api,
        Globals: Studio.Globals
      });
      return resultBoolean ? null : "Does not match definition.";
    } else {
      return "No example code.";
    }
  } catch (error) {
    return "Execution error: " + error.message;
  }
};

/**
 * Click the run button.  Start the program.
 */
// XXX This is the only method used by the templates!
Studio.runButtonClick = function() {
  var runButton = document.getElementById('runButton');
  var resetButton = document.getElementById('resetButton');
  // Ensure that Reset button is at least as wide as Run button.
  if (!resetButton.style.minWidth) {
    resetButton.style.minWidth = runButton.offsetWidth + 'px';
  }
  studioApp.toggleRunReset('reset');
  if (studioApp.isUsingBlockly()) {
    Blockly.mainBlockSpace.traceOn(true);
  }
  studioApp.reset(false);
  studioApp.attempts++;
  Studio.startTime = new Date();
  Studio.execute();

  if (level.freePlay && !level.isProjectLevel &&
      (!studioApp.hideSource || level.showFinish)) {
    var shareCell = document.getElementById('share-cell');
    if (shareCell.className !== 'share-cell-enabled') {
      shareCell.className = 'share-cell-enabled';
      studioApp.onResize();
    }
  }

  if (level.showZeroScore) {
    Studio.displayScore();
  }
};

/**
 * App specific displayFeedback function that calls into
 * studioApp.displayFeedback when appropriate
 */
var displayFeedback = function() {
  var tryAgainText;
  // For free play, show keep playing, unless it's a big game level
  if (level.freePlay && !Studio.customLogic instanceof BigGameLogic) {
    tryAgainText = commonMsg.keepPlaying();
  }
  else {
    tryAgainText = commonMsg.tryAgain();
  }


  if (!Studio.waitingForReport) {
    studioApp.displayFeedback({
      app: 'studio', //XXX
      skin: skin.id,
      feedbackType: Studio.testResults,
      executionError: Studio.executionError,
      tryAgainText: tryAgainText,
      continueText: level.freePlay ? commonMsg.nextPuzzle() : undefined,
      response: Studio.response,
      level: level,
      showingSharing: !level.disableSharing && level.freePlay && !Studio.preExecutionFailure &&
          !level.projectTemplateLevelName,
      feedbackImage: Studio.feedbackImage,
      twitter: twitterOptions,
      // allow users to save freeplay levels to their gallery (impressive non-freeplay levels are autosaved)
      saveToGalleryUrl: level.freePlay && Studio.response && Studio.response.save_to_gallery_url,
      message: Studio.message,
      appStrings: {
        reinfFeedbackMsg: studioMsg.reinfFeedbackMsg({backButton: tryAgainText}),
        sharingText: studioMsg.shareGame()
      }
    });
  }
};

/**
 * Function to be called when the service report call is complete
 * @param {object} JSON response (if available)
 */
Studio.onReportComplete = function(response) {
  Studio.response = response;
  Studio.waitingForReport = false;
  displayFeedback();
};

var registerEventHandler = function (handlers, name, func) {
  handlers.push({
    name: name,
    func: func,
    cmdQueue: []});
};

var registerHandlers =
      function (handlers, blockName, eventNameBase,
                nameParam1, matchParam1Val,
                nameParam2, matchParam2Val) {
  var blocks = Blockly.mainBlockSpace.getTopBlocks();
  for (var x = 0; blocks[x]; x++) {
    var block = blocks[x];
    // default title values to '0' for case when there is only one sprite
    // and no title value is set through a dropdown
    var titleVal1 = block.getTitleValue(nameParam1) || '0';
    var titleVal2 = block.getTitleValue(nameParam2) || '0';
    if (block.type === blockName &&
        (!nameParam1 ||
         matchParam1Val === titleVal1) &&
        (!nameParam2 ||
         matchParam2Val === titleVal2)) {
      var code = Blockly.Generator.blocksToCode('JavaScript', [ block ]);
      if (code) {
        var func = codegen.functionFromCode(code, {
                                            StudioApp: studioApp,
                                            Studio: api,
                                            Globals: Studio.Globals } );
        var eventName = eventNameBase;
        if (nameParam1) {
          eventName += '-' + matchParam1Val;
        }
        if (nameParam2) {
          eventName += '-' + matchParam2Val;
        }
        registerEventHandler(handlers, eventName, func);
      }
    }
  }
};

var registerHandlersWithSingleSpriteParam =
      function (handlers, blockName, eventNameBase, blockParam) {
  for (var i = 0; i < Studio.spriteCount; i++) {
    registerHandlers(handlers, blockName, eventNameBase, blockParam, String(i));
  }
};

var registerHandlersWithTitleParam =
      function (handlers, blockName, eventNameBase, titleParam, values) {
  for (var i = 0; i < values.length; i++) {
    registerHandlers(handlers, blockName, eventNameBase, titleParam, values[i]);
  }
};

var registerHandlersWithMultipleSpriteParams =
      function (handlers, blockName, eventNameBase, blockParam1, blockParam2) {
  var i;
  var registerHandlersForClassName = function (className) {
    registerHandlers(handlers,
                     blockName,
                     eventNameBase,
                     blockParam1,
                     String(i),
                     blockParam2,
                     className);
  };
  for (i = 0; i < Studio.spriteCount; i++) {
    for (var j = 0; j < Studio.spriteCount; j++) {
      if (i === j) {
        continue;
      }
      registerHandlers(handlers,
                       blockName,
                       eventNameBase,
                       blockParam1,
                       String(i),
                       blockParam2,
                       String(j));
    }
    skin.ProjectileClassNames.forEach(registerHandlersForClassName);
    skin.ItemClassNames.forEach(registerHandlersForClassName);
    EdgeClassNames.forEach(registerHandlersForClassName);
    registerHandlers(handlers, blockName, eventNameBase, blockParam1, String(i),
      blockParam2, 'any_actor');
    registerHandlers(handlers, blockName, eventNameBase, blockParam1, String(i),
      blockParam2, 'any_edge');
    registerHandlers(handlers, blockName, eventNameBase, blockParam1, String(i),
      blockParam2, 'any_projectile');
    registerHandlers(handlers, blockName, eventNameBase, blockParam1, String(i),
      blockParam2, 'anything');
  }
};

//
// Generates code with user-generated function definitions and evals that code
// so these can be called from event handlers. This should be called for each
// block type that defines functions.
//

var defineProcedures = function (blockType) {
  var code = Blockly.Generator.blockSpaceToCode('JavaScript', blockType);
  try { codegen.evalWith(code, {
                         StudioApp: studioApp,
                         Studio: api,
                         Globals: Studio.Globals } ); } catch (e) { }
};

/**
 * Looks for failures that should prevent execution.
 * @returns {boolean} True if we have a pre-execution failure
 */
Studio.checkForPreExecutionFailure = function () {
  if (studioApp.hasUnfilledFunctionalBlock()) {
    Studio.result = false;
    Studio.testResults = TestResults.EMPTY_FUNCTIONAL_BLOCK;
    // Some of our levels (i.e. big game) have a different top level block, but
    // those should be undeletable/unmovable and not hit this. If they do,
    // they'll still get the generic unfilled block message
    Studio.message = studioApp.getUnfilledFunctionalBlockError('functional_start_setValue');
    Studio.preExecutionFailure = true;
    return true;
  }

  if (studioApp.hasExtraTopBlocks()) {
    Studio.result = false;
    Studio.testResults = TestResults.EXTRA_TOP_BLOCKS_FAIL;
    Studio.preExecutionFailure = true;
    return true;
  }

  if (studioApp.hasEmptyFunctionOrVariableName()) {
    Studio.result = false;
    Studio.testResults = TestResults.EMPTY_FUNCTION_NAME;
    Studio.message = commonMsg.unnamedFunction();
    Studio.preExecutionFailure = true;
    return true;
  }

  var outcome = Studio.checkExamples_();
  if (outcome.result !== undefined) {
    $.extend(Studio, outcome);
    Studio.preExecutionFailure = true;
    return true;
  }

  return false;
};

/**
 * @returns {Object} outcome
 * @returns {boolean} outcome.result
 * @returns {number} outcome.testResults
 * @returns {string} outcome.message
 */
Studio.checkExamples_ = function () {
  var outcome = {};
  if (!level.examplesRequired) {
    return outcome;
  }

  var exampleless = studioApp.getFunctionWithoutTwoExamples();
  if (exampleless) {
    outcome.result = ResultType.FAILURE;
    outcome.testResults = TestResults.EXAMPLE_FAILED;
    outcome.message = commonMsg.emptyExampleBlockErrorMsg({functionName: exampleless});
    return outcome;
  }

  var unfilled = studioApp.getUnfilledFunctionalExample();
  if (unfilled) {
    outcome.result = ResultType.FAILURE;
    outcome.testResults = TestResults.EXAMPLE_FAILED;

    var name = unfilled.getRootBlock().getInputTargetBlock('ACTUAL')
      .getTitleValue('NAME');
    outcome.message = commonMsg.emptyExampleBlockErrorMsg({functionName: name});
    return outcome;
  }

  var failingBlockName = studioApp.checkForFailingExamples(Studio.getStudioExampleFailure);
  if (failingBlockName) {
    outcome.result = false;
    outcome.testResults = TestResults.EXAMPLE_FAILED;
    outcome.message = commonMsg.exampleErrorMessage({functionName: failingBlockName});
  }

  return outcome;
};

var ErrorLevel = {
  WARNING: 'WARNING',
  ERROR: 'ERROR'
};

/**
 * Output error to console and gutter as appropriate
 * @param {string} warning Text for warning
 * @param {ErrorLevel} level
 * @param {number} lineNum One indexed line number
 */
function outputError(warning, level, lineNum) {
  var text = level + ': ';
  if (lineNum !== undefined) {
    text += 'Line: ' + lineNum + ': ';
  }
  text += warning;
  // TODO: consider how to notify the user without a debug console output area
  if (console.log) {
    console.log(text);
  }
  if (lineNum !== undefined) {
    annotationList.addRuntimeAnnotation(level, lineNum, warning);
  }
}

function handleExecutionError(err, lineNumber) {
  if (!lineNumber && err instanceof SyntaxError) {
    // syntax errors came before execution (during parsing), so we need
    // to determine the proper line number by looking at the exception
    lineNumber = err.loc.line;
    // Now select this location in the editor, since we know we didn't hit
    // this while executing (in which case, it would already have been selected)

    codegen.selectEditorRowColError(studioApp.editor, lineNumber - 1, err.loc.column);
  }
  if (Studio.JSInterpreter) {
    // Select code that just executed:
    Studio.JSInterpreter.selectCurrentCode("ace_error");
    // Grab line number if we don't have one already:
    if (!lineNumber) {
      lineNumber = 1 + Studio.JSInterpreter.getNearestUserCodeLine();
    }
  }
  outputError(String(err), ErrorLevel.ERROR, lineNumber);
  Studio.executionError = { err: err, lineNumber: lineNumber };

  // Call onPuzzleComplete() if syntax error or any time we're not on a freeplay level:
  if (err instanceof SyntaxError) {
    // Mark preExecutionFailure and testResults immediately so that an error
    // message always appears, even on freeplay:
    Studio.preExecutionFailure = true;
    Studio.testResults = TestResults.SYNTAX_ERROR_FAIL;
    Studio.onPuzzleComplete();
  } else if (!level.freePlay) {
    Studio.onPuzzleComplete();
  }
}

/**
 * Execute the story
 */
Studio.execute = function() {
  Studio.result = studioApp.UNSET;
  Studio.testResults = TestResults.NO_TESTS_RUN;
  Studio.waitingForReport = false;
  Studio.response = null;

  var handlers = [];
  if (studioApp.isUsingBlockly()) {
    if (Studio.checkForPreExecutionFailure()) {
      return Studio.onPuzzleComplete();
    }

    registerHandlers(handlers, 'when_run', 'whenGameStarts');
    registerHandlers(handlers, 'functional_start_setSpeeds', 'whenGameStarts');
    registerHandlers(handlers, 'functional_start_setBackgroundAndSpeeds',
        'whenGameStarts');
    registerHandlers(handlers, 'functional_start_setFuncs', 'whenGameStarts');
    registerHandlers(handlers, 'functional_start_setValue', 'whenGameStarts');
    registerHandlers(handlers, 'studio_whenLeft', 'when-left');
    registerHandlers(handlers, 'studio_whenRight', 'when-right');
    registerHandlers(handlers, 'studio_whenUp', 'when-up');
    registerHandlers(handlers, 'studio_whenDown', 'when-down');
    registerHandlersWithTitleParam(handlers,
                                    'studio_whenArrow',
                                    'when',
                                    'VALUE',
                                    ['left', 'right', 'up', 'down']);
    registerHandlers(handlers, 'studio_repeatForever', 'repeatForever');
    registerHandlers(handlers,
                     'studio_whenTouchItem',
                     'whenSpriteCollided-' +
                       (Studio.protagonistSpriteIndex || 0) +
                       '-any_item');
    if (level.wallMapCollisions) {
      registerHandlers(handlers,
                       'studio_whenTouchWall',
                       'whenSpriteCollided-' +
                         (Studio.protagonistSpriteIndex || 0) +
                         '-wall');
    }
    registerHandlersWithSingleSpriteParam(handlers,
                                    'studio_whenSpriteClicked',
                                    'whenSpriteClicked',
                                    'SPRITE');
    registerHandlersWithMultipleSpriteParams(handlers,
                                     'studio_whenSpriteCollided',
                                     'whenSpriteCollided',
                                     'SPRITE1',
                                     'SPRITE2');
  }

  studioApp.playAudio('start');

  studioApp.reset(false);

  if (level.editCode) {
    var codeWhenRun = studioApp.editor.getValue();
    // Our ace worker also calls attachToSession, but it won't run on IE9:
    var session = studioApp.editor.aceEditor.getSession();
    annotationList.attachToSession(session, studioApp.editor);
    annotationList.clearRuntimeAnnotations();
    Studio.JSInterpreter = new JSInterpreter({
      code: codeWhenRun,
      blocks: dropletConfig.blocks,
      enableEvents: true,
      studioApp: studioApp,
      shouldRunAtMaxSpeed: function() { return Studio.slowJsExecutionFactor === 1; },
      onExecutionError: handleExecutionError,
    });
    if (!Studio.JSInterpreter.initialized()) {
        return;
    }
    Studio.initAutoHandlers(AUTO_HANDLER_MAP);
  } else {
    // Define any top-level procedures the user may have created
    // (must be after reset(), which resets the Studio.Globals namespace)
    defineProcedures('procedures_defreturn');
    defineProcedures('procedures_defnoreturn');
    defineProcedures('functional_definition');

    // Set event handlers and start the onTick timer
    Studio.eventHandlers = handlers;
  }

  Studio.perExecutionTimeouts = [];
  Studio.tickIntervalId = window.setInterval(Studio.onTick, Studio.scale.stepSpeed);
};

Studio.feedbackImage = '';
Studio.encodedFeedbackImage = '';

Studio.onPuzzleComplete = function() {
  if (Studio.executionError) {
    Studio.result = ResultType.ERROR;
  } else if (level.freePlay && !Studio.preExecutionFailure) {
    Studio.result = ResultType.SUCCESS;
  }

  // Stop everything on screen
  Studio.clearEventHandlersKillTickLoop();

  // If we know they succeeded, mark levelComplete true
  var levelComplete = (Studio.result === ResultType.SUCCESS);

  // If preExecutionFailure testResults should already be set
  if (!Studio.preExecutionFailure) {
    // If the current level is a free play, always return the free play
    // result type
    Studio.testResults = level.freePlay ? TestResults.FREE_PLAY :
      studioApp.getTestResults(levelComplete, { executionError: Studio.executionError });
  }

  if (Studio.testResults >= TestResults.TOO_MANY_BLOCKS_FAIL) {
    studioApp.playAudio('win');
  } else {
    studioApp.playAudio('failure');
  }

  var program;
  if (level.editCode) {
    // If we want to "normalize" the JavaScript to avoid proliferation of nearly
    // identical versions of the code on the service, we could do either of these:

    // do an acorn.parse and then use escodegen to generate back a "clean" version
    // or minify (uglifyjs) and that or js-beautify to restore a "clean" version

    program = studioApp.editor.getValue();
  } else {
    var xml = Blockly.Xml.blockSpaceToDom(Blockly.mainBlockSpace);
    program = Blockly.Xml.domToText(xml);
  }

  Studio.waitingForReport = true;

  var sendReport = function() {
    studioApp.report({
      app: 'studio',
      level: level.id,
      result: Studio.result === ResultType.SUCCESS,
      testResult: Studio.testResults,
      program: encodeURIComponent(program),
      image: Studio.encodedFeedbackImage,
      onComplete: Studio.onReportComplete
    });
  };

  // don't try it if function is not defined, which should probably only be
  // true in our test environment
  if (typeof document.getElementById('svgStudio').toDataURL === 'undefined') {
    sendReport();
  } else {
    document.getElementById('svgStudio').toDataURL("image/png", {
      callback: function(pngDataUrl) {
        Studio.feedbackImage = pngDataUrl;
        Studio.encodedFeedbackImage = encodeURIComponent(Studio.feedbackImage.split(',')[1]);

        sendReport();
      }
    });
  }
};


var ANIM_RATE = 6;
var ANIM_OFFSET = 7; // Each sprite animates at a slightly different time
var ANIM_AFTER_NUM_NORMAL_FRAMES = 8;
// Number of extra ticks between the last time the sprite moved and when we
// reset them to face south.
var IDLE_TICKS_BEFORE_FACE_SOUTH = 4;


/**
 * Given direction/emotion/tickCount, calculate which frame number we should
 * display for sprite.
 * @param {boolean} opts.walkDirection - Return walking direction (0-7)
 * @param {boolean} opts.walkFrame - Return walking animation frame
 */
function spriteFrameNumber (index, opts) {
  var sprite = Studio.sprite[index];
  var frameNum = 0;

  var currentTime = new Date();
  var elapsed = currentTime - Studio.startTime;

  if (opts && opts.walkDirection) {
    return constants.frameDirTableWalking[sprite.displayDir];
  }
  else if (opts && opts.walkFrame && sprite.timePerFrame) {
    return Math.floor(elapsed / sprite.timePerFrame) % sprite.frameCounts.walk;
  }

  if ((sprite.frameCounts.turns === 8) && sprite.displayDir !== Direction.SOUTH) {
    // turn frames start after normal and animation frames
    return sprite.frameCounts.normal + sprite.frameCounts.animation + 1 +
      constants.frameDirTable[sprite.displayDir];
  }
  if ((sprite.frameCounts.turns === 7) && sprite.displayDir !== Direction.SOUTH) {
    // turn frames start after normal and animation frames
    return sprite.frameCounts.normal + sprite.frameCounts.animation +
      constants.frameDirTable[sprite.displayDir];
  }
  if (sprite.frameCounts.animation === 1 && Studio.tickCount) {
    // we only support two-frame animation for base playlab, the 2nd frame is
    // only up for 1/8th of the time (since it is a blink of the eyes)
    if (1 === Math.round((Studio.tickCount + index * ANIM_OFFSET) / ANIM_RATE) %
        ANIM_AFTER_NUM_NORMAL_FRAMES) {
      // animation frame is the first frame after all the normal frames
      frameNum = sprite.frameCounts.normal;
    }
  }

  if (sprite.frameCounts.normal > 1 && sprite.timePerFrame) {
    // Use elapsed time instead of tickCount
    frameNum = Math.floor(elapsed / sprite.timePerFrame) % sprite.frameCounts.normal;
  }

  if (!frameNum && sprite.emotion !== Emotions.NORMAL &&
    sprite.frameCounts.emotions > 0) {
    // emotion frames precede normal, animation, turn frames
    frameNum = sprite.frameCounts.normal + sprite.frameCounts.animation +
      sprite.frameCounts.turns + (sprite.emotion - 1);
  }
  return frameNum;
}

function spriteTotalFrames (index) {
  var sprite = Studio.sprite[index];
  return sprite.frameCounts.normal + sprite.frameCounts.animation +
    sprite.frameCounts.turns + sprite.frameCounts.emotions;
}

/* Return the frame count for items or projectiles
*/
function getFrameCount (className, exceptionList, defaultCount) {
  if (/.gif$/.test(skin[className])) {
    return 1;
  } else if (exceptionList && exceptionList[className] && exceptionList[className].frames) {
    return exceptionList[className].frames;
  }
  return defaultCount;
}

function cellId(prefix, row, col) {
  return prefix + '_' + row + '_' + col;
}

/**
 * Draw a debug rectangle centered on the given location, using the given
 * CSS class name.
 */

Studio.drawDebugRect = function(className, x, y, width, height) {
  if (!showDebugInfo) {
    return;
  }

  var svg = document.getElementById('svgStudio');
  var group = document.createElementNS(SVG_NS, 'g');
  group.setAttribute('class', className + " debugRect");
  var background = document.createElementNS(SVG_NS, 'rect');
  background.setAttribute('width', width);
  background.setAttribute('height', height);
  background.setAttribute('x', x - width/2);
  background.setAttribute('y', y - height/2);
  background.setAttribute('fill', 'rgba(255, 255, 255, 0.5)');
  background.setAttribute('stroke', '#000000');
  background.setAttribute('stroke-width', 1);
  group.appendChild(background);
  svg.appendChild(group);
};

/**
 * Draw a timeout rectangle across the bottom of the play area.
 * It doesn't appear until halfway through the level, and briefly fades in 
 * when first appearing.
 */
Studio.drawTimeoutRect = function() {
  if (!level.showTimeoutRect || Studio.timeoutFailureTick === Infinity) {
    return;
  }

  $(".timeoutRect").remove();

  // The fraction of the entire level duration that we start and end the
  // fade-in.
  var startFadeInAt = 0.5;
  var endFadeInAt = 0.4;

  var timeRemaining = Studio.timeoutFailureTick - Studio.tickCount;
  var currentFraction = timeRemaining / Studio.timeoutFailureTick;

  if (currentFraction <= startFadeInAt) {
    var opacity = currentFraction < endFadeInAt ? 1 : 
      1 - (currentFraction - endFadeInAt) / (startFadeInAt - endFadeInAt);

    var width = timeRemaining * Studio.MAZE_WIDTH / (Studio.timeoutFailureTick * startFadeInAt);
    var height = 6;

    if (width > 0) {
      var svg = document.getElementById('svgStudio');
      var group = document.createElementNS(SVG_NS, 'g');
      group.setAttribute('class', "timeoutRect");
      var background = document.createElementNS(SVG_NS, 'rect');
      background.setAttribute('opacity', opacity);
      background.setAttribute('width', width);
      background.setAttribute('height', height);
      background.setAttribute('x', 0);
      background.setAttribute('y', Studio.MAZE_HEIGHT - height);
      background.setAttribute('fill', 'rgba(255, 255, 255, 0.5)');
      group.appendChild(background);
      svg.appendChild(group);
    }
  }
};

/**
 * Clear the debug rectangles.
 */

Studio.clearDebugRects = function() {
  $(".debugRect").remove();
};

Studio.drawWallTile = function (svg, wallVal, row, col) {
  var srcRow, srcCol;

  // Defaults for regular tiles:
  var tiles = skin.tiles;
  var srcWallType = 0;
  var tileSize = Studio.SQUARE_SIZE;
  var addOffset = 0;  // Added to X & Y to offset drawn tile.
  var numSrcRows = 8;
  var numSrcCols = 8;

  // We usually won't try jumbo size.
  var jumboSize = false;

  if (wallVal == SquareType.WALL) {
    // use a random coordinate
    // TODO (cpirich): these should probably be chosen once at level load time
    // and we should allow the level/skin to set specific row/col max values
    // to ensure that reasonable tiles are chosen at random
    srcRow = Math.floor(Math.random() * constants.WallRandomCoordMax);
    // Since [0,0] is not a valid wall tile, ensure that we avoid column zero
    // when row zero was chosen at random
    srcCol = srcRow ?
                Math.floor(Math.random() * constants.WallRandomCoordMax) :
                1 + Math.floor(Math.random() * (constants.WallRandomCoordMax - 1));
  } else {
    // This wall value has been explicitly set.  It encodes the row & col from
    // the spritesheet of wall tile images.
    srcRow = (wallVal & constants.WallCoordRowMask) >> constants.WallCoordRowShift;
    srcCol = (wallVal & constants.WallCoordColMask) >> constants.WallCoordColShift;
    srcWallType = (wallVal & constants.WallTypeMask) >> constants.WallTypeShift;

    if (srcWallType === constants.WallType.JUMBO_SIZE) {
      // Jumbo tiles come from a separate sprite sheet which has oversize tiles
      // which are drawn in an overlapping fashion, though centered on the
      // regular tiles' centers.
      jumboSize = true;
      tileSize = skin[Studio.background].jumboTilesSize;
      numSrcRows = skin[Studio.background].jumboTilesRows;
      numSrcCols = skin[Studio.background].jumboTilesCols;
    } else if (srcWallType === constants.WallType.DOUBLE_SIZE) {
      // Double-size tiles are just a regular tile expanded to cover 2x2 tiles.
      tileSize = 2 * Studio.SQUARE_SIZE;
    }
  }

  // Attempt to load tiles that match the current background, if specified.
  if (Studio.background && !jumboSize && skin[Studio.background].tiles) {
    tiles = skin[Studio.background].tiles;
  } else if (Studio.background && jumboSize && skin[Studio.background].jumboTiles) {
    tiles = skin[Studio.background].jumboTiles;
    addOffset = skin[Studio.background].jumboTilesAddOffset;
  }

  var clipPath = document.createElementNS(SVG_NS, 'clipPath');
  var clipId = 'tile_clippath_' + Studio.tiles.length;
  clipPath.setAttribute('id', clipId);
  clipPath.setAttribute('class', "tile");
  var rect = document.createElementNS(SVG_NS, 'rect');
  rect.setAttribute('width', tileSize);
  rect.setAttribute('height', tileSize);
  rect.setAttribute('x', col * Studio.SQUARE_SIZE + addOffset);
  rect.setAttribute('y', row * Studio.SQUARE_SIZE + addOffset);
  clipPath.appendChild(rect);
  svg.appendChild(clipPath);

  var tile = document.createElementNS(SVG_NS, 'image');
  var tileId = 'tile_' + (Studio.tiles.length);
  tile.setAttribute('id', tileId);
  tile.setAttribute('class', "tileClip");
  tile.setAttribute('width', numSrcCols * tileSize);
  tile.setAttribute('height', numSrcRows * tileSize);
  tile.setAttribute('x', col * Studio.SQUARE_SIZE - srcCol * tileSize + addOffset);
  tile.setAttribute('y', row * Studio.SQUARE_SIZE - srcRow * tileSize + addOffset); 
  tile.setAttributeNS('http://www.w3.org/1999/xlink', 'xlink:href', tiles);
  svg.appendChild(tile);

  tile.setAttribute('clip-path', 'url(#' + clipId + ')');

  var tileEntry = {};
  tileEntry.bottomY = row * Studio.SQUARE_SIZE + addOffset + tileSize;
  Studio.tiles.push(tileEntry);  
};

Studio.createLevelItems = function (svg) {
  for (var row = 0; row < Studio.ROWS; row++) {
    for (var col = 0; col < Studio.COLS; col++) {
      var mapVal = Studio.map[row][col];
      for (var index = 0; index < skin.ItemClassNames.length; index++) {
        if (constants.squareHasItemClass(index, mapVal)) {
          var className = skin.ItemClassNames[index];
          // Create item:
          var itemOptions = {
            frames: getFrameCount(className, skin.specialItemProperties, skin.itemFrames),
            className: className,
            dir: Direction.NONE,
            image: skin[className],
            speed: Studio.itemSpeed[className],
            activity: Studio.itemActivity[className],
            loop: true,
            x: Studio.HALF_SQUARE + Studio.SQUARE_SIZE * col,
            y: Studio.HALF_SQUARE + Studio.SQUARE_SIZE * row,
          };

          var item = new Item(itemOptions);

          item.createElement(svg);
          // Display immediately (we can't assume it will be updated in onTick
          // right away since this is called after 'Reset' as well as 'Run'
          item.display();
          Studio.items.push(item);
        }
      }
    }
  }
};

Studio.drawMapTiles = function (svg) {

  // If we're just using the level's own map, then draw it only once.
  if (!Studio.wallMap && Studio.tilesDrawn) {
    return;
  }

  Studio.tilesDrawn = true;

  var row, col;

  var tilesDrawn = [];
  for (row = 0; row < Studio.ROWS; row++) {
    tilesDrawn[row] = [];
    for (col = 0; col < Studio.COLS; col++) {
      tilesDrawn[row][col] = false;
    }
  }

  var spriteLayer = document.getElementById('backgroundLayer');

  for (row = 0; row < Studio.ROWS; row++) {
    for (col = 0; col < Studio.COLS; col++) {
      var wallVal = Studio.getWallValue(row, col);
      if (wallVal) {
        // Skip if we've already drawn a large tile that covers this square.
        if (tilesDrawn[row][col]) {
          continue;
        }

        var srcWallType = (wallVal & constants.WallTypeMask) >> constants.WallTypeShift;

        if (srcWallType === constants.WallType.DOUBLE_SIZE) {
          tilesDrawn[row][col] = true;
          tilesDrawn[row][col+1] = true;
          tilesDrawn[row+1][col] = true;
          tilesDrawn[row+1][col+1] = true;          
        }

        Studio.drawWallTile(spriteLayer, wallVal, row, col);
      }
    }
  }
};

var updateSpeechBubblePath = function (element) {
  var height = +element.getAttribute('height');
  var onTop = 'true' === element.getAttribute('onTop');
  var onRight = 'true' === element.getAttribute('onRight');
  element.setAttribute('d',
                       createSpeechBubblePath(0,
                                              0,
                                              SPEECH_BUBBLE_WIDTH,
                                              height,
                                              SPEECH_BUBBLE_RADIUS,
                                              onTop,
                                              onRight));
};

Studio.displaySprite = function(i, isWalking) {
  var sprite = Studio.sprite[i];

  // avoid lots of unnecessary changes to hidden sprites
  if (sprite.value === 'hidden') {
    return;
  }

  var spriteRegularIcon = document.getElementById('sprite' + i);
  var spriteWalkIcon = document.getElementById('spriteWalk' + i);

  var spriteIcon, spriteClipRect, unusedSpriteClipRect;
  var xOffset, yOffset;

  if (sprite.value !== undefined && skin[sprite.value] && skin[sprite.value].walk && isWalking) {

    // One exception: don't show the walk sprite if we're already playing an explosion animation for
    // that sprite.  (Ideally, we would show the sprite in place while explosion plays over the top,
    // but this is not a common case for now and this keeps the change small.)
    var explosion = document.getElementById('explosion' + i);
    if (explosion && explosion.getAttribute('visibility') !== 'hidden') {
      spriteWalkIcon.setAttribute('visibility', 'hidden');
      return;
    }

    // Show walk sprite, and hide regular sprite.
    spriteRegularIcon.setAttribute('visibility', 'hidden');
    spriteWalkIcon.setAttribute('visibility', 'visible');

    xOffset = sprite.drawWidth * spriteFrameNumber(i, {walkDirection: true});
    yOffset = sprite.drawHeight * spriteFrameNumber(i, {walkFrame: true});

    spriteIcon = spriteWalkIcon;
    spriteClipRect = document.getElementById('spriteWalkClipRect' + i);
    unusedSpriteClipRect = document.getElementById('spriteClipRect' + i);
  } else {
    // Show regular sprite, and hide walk sprite.
    spriteRegularIcon.setAttribute('visibility', 'visible');
    spriteWalkIcon.setAttribute('visibility', 'hidden');

    xOffset = sprite.drawWidth * spriteFrameNumber(i);
    yOffset = 0;

    spriteIcon = spriteRegularIcon;
    spriteClipRect = document.getElementById('spriteClipRect' + i);
    unusedSpriteClipRect = document.getElementById('spriteWalkClipRect' + i);
  }

  var extraOffsetX = 0;
  var extraOffsetY = 0;

  if (level.gridAlignedMovement) {
    extraOffsetX = skin.gridSpriteRenderOffsetX || 0;
    extraOffsetY = skin.gridSpriteRenderOffsetY || 0;
  }

  var xCoordPrev = spriteClipRect.getAttribute('x') - extraOffsetX;
  var yCoordPrev = spriteClipRect.getAttribute('y') - extraOffsetY;

  var dirPrev = sprite.dir;
  if (dirPrev === Direction.NONE) {
    // direction not yet set, start at SOUTH (forward facing)
    sprite.dir = Direction.SOUTH;
  }
  else if ((sprite.x != xCoordPrev) || (sprite.y != yCoordPrev)) {
    sprite.dir = Direction.NONE;
    if (sprite.x < xCoordPrev) {
      sprite.dir |= Direction.WEST;
    } else if (sprite.x > xCoordPrev) {
      sprite.dir |= Direction.EAST;
    }
    if (sprite.y < yCoordPrev) {
      sprite.dir |= Direction.NORTH;
    } else if (sprite.y > yCoordPrev) {
      sprite.dir |= Direction.SOUTH;
    }
  }

  if (sprite.dir !== sprite.displayDir) {
    // Every other frame, assign a new displayDir from state table
    // (only one turn at a time):
    if (Studio.tickCount && (0 === Studio.tickCount % 2)) {
      sprite.displayDir = NextTurn[sprite.displayDir][sprite.dir];
    }
  }

  if (level.gridAlignedMovement) {
    if (sprite.x > sprite.displayX) {
      sprite.displayX += Studio.SQUARE_SIZE / level.slowJsExecutionFactor;
    } else if (sprite.x < sprite.displayX) {
      sprite.displayX -= Studio.SQUARE_SIZE / level.slowJsExecutionFactor;
    }
    if (sprite.y > sprite.displayY) {
      sprite.displayY += Studio.SQUARE_SIZE / level.slowJsExecutionFactor;
    } else if (sprite.y < sprite.displayY) {
      sprite.displayY -= Studio.SQUARE_SIZE / level.slowJsExecutionFactor;
    }

  } else {
    sprite.displayX = sprite.x;
    sprite.displayY = sprite.y;
  }

  spriteIcon.setAttribute('x', sprite.displayX - xOffset + extraOffsetX);
  spriteIcon.setAttribute('y', sprite.displayY - yOffset + extraOffsetY);

  spriteClipRect.setAttribute('x', sprite.displayX + extraOffsetX);
  spriteClipRect.setAttribute('y', sprite.displayY + extraOffsetY);

  // Update the other clip rect too, so that calculations involving
  // inter-frame differences (just above, to calculate sprite.dir)
  // are correct when we transition between spritesheets.
  unusedSpriteClipRect.setAttribute('x', sprite.displayX + extraOffsetX);
  unusedSpriteClipRect.setAttribute('y', sprite.displayY + extraOffsetY);

  var speechBubble = document.getElementById('speechBubble' + i);
  var speechBubblePath = document.getElementById('speechBubblePath' + i);
  var bblHeight = +speechBubblePath.getAttribute('height');
  var wasOnTop = 'true' === speechBubblePath.getAttribute('onTop');
  var wasOnRight = 'true' === speechBubblePath.getAttribute('onRight');
  var nowOnTop = true;
  var nowOnRight = true;
  var ySpeech = sprite.y - (bblHeight + SPEECH_BUBBLE_PADDING);
  if (ySpeech < 0) {
    ySpeech = sprite.y + sprite.height + SPEECH_BUBBLE_PADDING;
    nowOnTop = false;
  }
  var xSpeech = sprite.x + SPEECH_BUBBLE_H_OFFSET;
  if (xSpeech > Studio.MAZE_WIDTH - SPEECH_BUBBLE_WIDTH) {
    xSpeech = sprite.x + sprite.width -
                (SPEECH_BUBBLE_WIDTH + SPEECH_BUBBLE_H_OFFSET);
    nowOnRight = false;
  }
  speechBubblePath.setAttribute('onTop', nowOnTop);
  speechBubblePath.setAttribute('onRight', nowOnRight);

  if (wasOnTop !== nowOnTop || wasOnRight !== nowOnRight) {
    updateSpeechBubblePath(speechBubblePath);
  }

  speechBubble.setAttribute('transform', 'translate(' + xSpeech + ',' +
    ySpeech + ')');
};

Studio.displayScore = function() {
  var score = document.getElementById('score');
  if (Studio.scoreText) {
    score.textContent = Studio.scoreText;
  } else {
    score.textContent = studioMsg.scoreText({
      playerScore: Studio.playerScore
    });
  }
  score.setAttribute('visibility', 'visible');
};

Studio.animateGoals = function() {
  if (!(level.goalOverride && level.goalOverride.goalAnimation)) {
    return;
  }

  var currentTime = new Date();
  var elapsed = currentTime - Studio.startTime;

  var numFrames = skin.animatedGoalFrames;
  var frameDuration = skin.timePerGoalAnimationFrame;
  var frameWidth = level.goalOverride.imageWidth;

  for (var i = 0; i < Studio.spriteGoals_.length; i++) {
    var goal = Studio.spriteGoals_[i];
    // Keep showing the goal unless it's finished and we're not fading out.
    if (!goal.finished || goal.startFadeTime) {

      var goalSprite = document.getElementById('spriteFinish' + i);
      var goalClipRect = document.getElementById('finishClipRect' + i);

      var baseX = parseInt(goalClipRect.getAttribute('x'), 10);
      var frame = Math.floor(elapsed / frameDuration) % numFrames;
  
      goalSprite.setAttribute('x', baseX - frame * frameWidth);

      var fadeTime = 350;

      if (goal.startFadeTime) {
        var opacity = 1 - (currentTime - goal.startFadeTime) / fadeTime;

        if (opacity < 0) {
          goal.startFadeTime = null;
        } else {
          goalSprite.setAttribute('opacity', opacity);
        }
      }
    }
  }
};

/**
 * Start showing an upwards-floating score at the location of sprite 0.
 * The floatingScore level property should only be set to true if this
 * is desired.
 @param {number} changeValue The value that is displayed.
 */

Studio.displayFloatingScore = function(changeValue) {
  if (!level.floatingScore) {
    return;
  }

  var sprite = Studio.sprite[0];
  var floatingScore = document.getElementById('floatingScore');
  floatingScore.textContent = changeValue > 0 ? ("+" + changeValue) : changeValue;
  floatingScore.setAttribute('x', sprite.x + sprite.width/2);
  floatingScore.setAttribute('y', sprite.y + sprite.height/2);
  floatingScore.setAttribute('opacity', 1);
  floatingScore.setAttribute('visibility', 'visible');  
};

Studio.updateFloatingScore = function() {
  if (!level.floatingScore) {
    return;
  }

  var floatingScore = document.getElementById('floatingScore');
  var y = parseInt(floatingScore.getAttribute('y'));
  var opacity = parseFloat(floatingScore.getAttribute('opacity'));
  if (opacity > 0) {
    opacity += constants.floatingScoreChangeOpacity;
    floatingScore.setAttribute('opacity', opacity);
  }
  y += constants.floatingScoreChangeY;
  floatingScore.setAttribute('y', y);
};

Studio.showCoordinates = function() {
  var sprite = Studio.sprite[Studio.protagonistSpriteIndex || 0];
  if (!sprite) {
    return;
  }
  // convert to math coordinates, with the origin at the bottom left
  // corner of the grid, and distances measured from the center of the
  // sprite.
  var x = sprite.x + 50;
  var y = 350 - sprite.y;
  Studio.setScoreText({text: 'x: ' + x + ' y: ' + y});
};

Studio.queueCmd = function (id, name, opts) {
  var cmd = {
    'id': id,
    'name': name,
    'opts': opts
  };
  if (studioApp.isUsingBlockly()) {
    if (Studio.currentEventParams) {
      for (var prop in Studio.currentEventParams) {
        cmd.opts[prop] = Studio.currentEventParams[prop];
      }
    }
    Studio.currentCmdQueue.push(cmd);
  } else {
    // in editCode/interpreter mode, all commands are executed immediately:
    Studio.callCmd(cmd);
  }
};

//
// Execute an entire command queue (specified with the name parameter)
//
// If Studio.yieldThisTick is true, execution of commands will stop
//

Studio.executeQueue = function (name, oneOnly) {
  Studio.eventHandlers.forEach(function (handler) {
    if (Studio.yieldThisTick) {
      return;
    }
    if (handler.name === name && handler.cmdQueue.length) {
      for (var cmd = handler.cmdQueue[0]; cmd; cmd = handler.cmdQueue[0]) {
        if (Studio.callCmd(cmd)) {
          // Command executed immediately, remove from queue and continue
          handler.cmdQueue.shift();
        } else {
          break;
        }
        if (Studio.yieldThisTick) {
          break;
        }
      }
    }
  });
};

//
// Execute a command from a command queue
//
// Return false if the command is not complete (it will remain in the queue)
// and this function will be called again with the same command later
//
// Return true if the command is complete
//

Studio.callCmd = function (cmd) {
  switch (cmd.name) {
    case 'winGame':
      studioApp.highlight(cmd.id);
      Studio.winGame(cmd.opts);
      break;
    case 'loseGame':
      studioApp.highlight(cmd.id);
      Studio.loseGame(cmd.opts);
      break;
    case 'setBackground':
      studioApp.highlight(cmd.id);
      Studio.setBackground(cmd.opts);
      break;
    case 'setMap':
      studioApp.highlight(cmd.id);
      Studio.setMap(cmd.opts);
      break;
    case 'setSprite':
      studioApp.highlight(cmd.id);
      Studio.setSprite(cmd.opts);
      Studio.trackedBehavior.hasSetSprite = true;
      break;
    case 'saySprite':
      if (!cmd.opts.started) {
        studioApp.highlight(cmd.id);
      }
      return Studio.saySprite(cmd.opts);
    case 'setSpriteEmotion':
      studioApp.highlight(cmd.id);
      Studio.setSpriteEmotion(cmd.opts);
      break;
    case 'setSpriteSpeed':
      studioApp.highlight(cmd.id);
      Studio.setSpriteSpeed(cmd.opts);
      break;
    case 'setBotSpeed':
      studioApp.highlight(cmd.id);
      Studio.setBotSpeed(cmd.opts);
      Studio.trackedBehavior.hasSetBotSpeed = true;
      break;
    case 'setSpriteSize':
      studioApp.highlight(cmd.id);
      Studio.setSpriteSize(cmd.opts);
      break;
    case 'setSpritePosition':
      studioApp.highlight(cmd.id);
      Studio.setSpritePosition(cmd.opts);
      break;
    case 'setSpriteXY':
      studioApp.highlight(cmd.id);
      Studio.setSpriteXY(cmd.opts);
      break;
    case 'playSound':
      studioApp.highlight(cmd.id);
      studioApp.playAudio(cmd.opts.soundName, { volume: 1.0 });
      Studio.playSoundCount++;
      break;
    case 'showTitleScreen':
      if (!cmd.opts.started) {
        studioApp.highlight(cmd.id);
      }
      return Studio.showTitleScreen(cmd.opts);
    case 'move':
      studioApp.highlight(cmd.id);
      Studio.moveSingle(cmd.opts);
      break;
    case 'moveRight':
      studioApp.highlight(cmd.id);
      Studio.moveSingle({
          spriteIndex: Studio.protagonistSpriteIndex || 0,
          dir: Direction.EAST,
      });
      break;
    case 'moveLeft':
      studioApp.highlight(cmd.id);
      Studio.moveSingle({
          spriteIndex: Studio.protagonistSpriteIndex || 0,
          dir: Direction.WEST,
      });
      break;
    case 'moveUp':
      studioApp.highlight(cmd.id);
      Studio.moveSingle({
          spriteIndex: Studio.protagonistSpriteIndex || 0,
          dir: Direction.NORTH,
      });
      break;
    case 'moveDown':
      studioApp.highlight(cmd.id);
      Studio.moveSingle({
          spriteIndex: Studio.protagonistSpriteIndex || 0,
          dir: Direction.SOUTH,
      });
      break;
    case 'moveDistance':
      if (!cmd.opts.started) {
        studioApp.highlight(cmd.id);
      }
      return Studio.moveDistance(cmd.opts);
    case 'stop':
      studioApp.highlight(cmd.id);
      Studio.stop(cmd.opts);
      break;
    case 'throwProjectile':
      if (!cmd.opts.started) {
        studioApp.highlight(cmd.id);
      }
      return Studio.throwProjectile(cmd.opts);
    case 'makeProjectile':
      studioApp.highlight(cmd.id);
      Studio.makeProjectile(cmd.opts);
      break;
    case 'changeScore':
      studioApp.highlight(cmd.id);
      Studio.changeScore(cmd.opts);
      break;
    case 'setScoreText':
      studioApp.highlight(cmd.id);
      Studio.setScoreText(cmd.opts);
      break;
    case 'showCoordinates':
      studioApp.highlight(cmd.id);
      Studio.showCoordinates();
      break;
    case 'wait':
      if (!cmd.opts.started) {
        studioApp.highlight(cmd.id);
      }
      return Studio.wait(cmd.opts);
    case 'vanish':
      studioApp.highlight(cmd.id);
      Studio.vanishActor(cmd.opts);
      break;
    case 'addItem':
      studioApp.highlight(cmd.id);
      Studio.addItem(cmd.opts);
      Studio.trackedBehavior.hasAddedItem = true;
      break;
    case 'setItemActivity':
      studioApp.highlight(cmd.id);
      Studio.setItemActivity(cmd.opts);
      break;
    case 'setItemSpeed':
      studioApp.highlight(cmd.id);
      Studio.setItemSpeed(cmd.opts);
      break;
    case 'showDebugInfo':
      studioApp.highlight(cmd.id);
      Studio.showDebugInfo(cmd.opts);
      break;
    case 'onEvent':
      studioApp.highlight(cmd.id);
      Studio.onEvent(cmd.opts);
      break;
  }
  return true;
};

Studio.addItem = function (opts) {

  if (typeof opts.className !== 'string') {
    throw new TypeError("Incorrect parameter: " + opts.className);
  }

  var itemClass = opts.className.toLowerCase().trim();

  if (itemClass === constants.RANDOM_VALUE) {
    itemClass =
        skin.ItemClassNames[Math.floor(Math.random() * skin.ItemClassNames.length)];
  }

  var skinItem = skin[itemClass];
  if (!skinItem) {
    throw new RangeError("Incorrect parameter: " + opts.className);
  }

  var directions = [
    Direction.NORTH,
    Direction.EAST,
    Direction.SOUTH,
    Direction.WEST,
    Direction.NORTHEAST,
    Direction.SOUTHEAST,
    Direction.SOUTHWEST,
    Direction.NORTHWEST,
  ];

  // Create stationary, grid-aligned items when level.gridAlignedMovement,
  // otherwise, create randomly placed items travelling in a random direction.
  // Assumes that sprite[0] is in use, and avoids placing the item too close
  // to that sprite.

  var generateRandomItemPosition = function () {
    // TODO (cpirich): check for edge collisions? (currently avoided by placing
    // the items within the coordinate space (x/y min of Studio.HALF_SQUARE,
    // max of max - Studio.HALF_SQUARE)

    var pos = {};
    if (level.itemGridAlignedMovement) {
      pos.x = Studio.HALF_SQUARE +
                Studio.SQUARE_SIZE * Math.floor(Math.random() * Studio.COLS);
      pos.y = Studio.HALF_SQUARE +
                Studio.SQUARE_SIZE * Math.floor(Math.random() * Studio.ROWS);
    } else {
      pos.x = Studio.HALF_SQUARE +
                Math.floor(Math.random() * (Studio.MAZE_WIDTH - Studio.SQUARE_SIZE));
      pos.y = Studio.HALF_SQUARE +
                Math.floor(Math.random() * (Studio.MAZE_HEIGHT - Studio.SQUARE_SIZE));
    }
    return pos;
  };

  var direction = level.itemGridAlignedMovement ? Direction.NONE :
                    directions[Math.floor(Math.random() * directions.length)];
  var pos = generateRandomItemPosition();

  var renderScale = 1;
  var properties = skin.specialItemProperties[opts.className];
  if (properties) {
    renderScale = utils.valueOr(properties.scale, renderScale);
  }

  var itemOptions = {
<<<<<<< HEAD
    frames: getFrameCount(opts.className, skin.specialItemProperties, skin.itemFrames),
    className: opts.className,
=======
    frames: getFrameCount(itemClass, skin.specialItemFrames, skin.itemFrames),
    className: itemClass,
>>>>>>> f5b8c77e
    dir: direction,
    image: skinItem,
    loop: true,
    x: pos.x,
    y: pos.y,
    speed: Studio.itemSpeed[itemClass],
    activity: utils.valueOr(Studio.itemActivity[itemClass], "roam"),
    width: 100,
    height: 100,
<<<<<<< HEAD
    renderScale: renderScale,
=======
    renderScale: skin.specialItemScale[itemClass] || 1
>>>>>>> f5b8c77e
  };

  var item = new Item(itemOptions);

  if (level.blockMovingIntoWalls) {
    // TODO (cpirich): just move within the map looking for open spaces instead
    // of randomly retrying random numbers

    var numTries = 0;
    var minDistanceFromSprite = 100;
    while (Studio.willCollidableTouchWall(item, item.x, item.y) ||
           Studio.getDistance(Studio.sprite[0].x + Studio.sprite[0].width/2,
                              Studio.sprite[0].y + Studio.sprite[0].height/2,
                              item.x, item.y) < minDistanceFromSprite) {
      var newPos = generateRandomItemPosition();
      item.x = newPos.x;
      item.y = newPos.y;
      numTries++;
      if (numTries > 100) {
        break;
      }
    }
  }

  item.createElement(document.getElementById('spriteLayer'));
  Studio.items.push(item);
};


Studio.getDistance = function(x1, y1, x2, y2) {
  return Math.sqrt(Math.pow(x2-x1, 2) + Math.pow(y2-y1, 2));
};


Studio.setItemActivity = function (opts) {

  if (typeof opts.className !== 'string') {
    throw new TypeError("Incorrect parameter: " + opts.className);
  }

  var itemClass = opts.className.toLowerCase().trim();

  if (itemClass === constants.RANDOM_VALUE) {
    itemClass =
        skin.ItemClassNames[Math.floor(Math.random() * skin.ItemClassNames.length)];
  }

  var skinItem = skin[itemClass];
  if (!skinItem) {
    throw new RangeError("Incorrect parameter: " + opts.className);
  }

  if (opts.type === "roam" || opts.type === "chase" ||
      opts.type === "flee" || opts.type === "none") {
    // retain this activity type for items of this class created in the future:
    Studio.itemActivity[itemClass] = opts.type;
    Studio.items.forEach(function (item) {
      if (item.className === itemClass) {
        item.setActivity(opts.type);

        // For verifying success, record this combination of activity type and
        // item type.

        if (!Studio.trackedBehavior.setActivityRecord) {
          Studio.trackedBehavior.setActivityRecord = [];
        }

        if (!Studio.trackedBehavior.setActivityRecord[itemClass]) {
          Studio.trackedBehavior.setActivityRecord[itemClass] = [];
        }

        Studio.trackedBehavior.setActivityRecord[itemClass][opts.type] = true;
      }
    });
  }
};

Studio.setItemSpeed = function (opts) {

  if (typeof opts.className !== 'string') {
    throw new TypeError("Incorrect parameter: " + opts.className);
  }

  var itemClass = opts.className.toLowerCase().trim();

  if (itemClass === constants.RANDOM_VALUE) {
    itemClass =
        skin.ItemClassNames[Math.floor(Math.random() * skin.ItemClassNames.length)];
  }

  var skinItem = skin[itemClass];
  if (!skinItem) {
    throw new RangeError("Incorrect parameter: " + opts.className);
  }

  // retain this speed value for items of this class created in the future:
  Studio.itemSpeed[itemClass] = opts.speed;
  Studio.items.forEach(function (item) {
    if (item.className === itemClass) {
      item.speed = opts.speed;
    }
  });
};

Studio.showDebugInfo = function (opts) {
  showDebugInfo = opts.value;
};

Studio.vanishActor = function (opts) {
  var svg = document.getElementById('svgStudio');

  var sprite = document.getElementById('sprite' + opts.spriteIndex);
  var spriteShowing = sprite && sprite.getAttribute('visibility') !== 'hidden';
  var spriteWalk = document.getElementById('spriteWalk' + opts.spriteIndex);
  var spriteWalkShowing = spriteWalk && spriteWalk.getAttribute('visibility') !== 'hidden';

  if (!spriteShowing && !spriteWalkShowing) {
    return;
  }

  var explosion = document.getElementById('explosion' + opts.spriteIndex);
  if (!explosion) {
    explosion = document.createElementNS(SVG_NS, 'image');
    explosion.setAttribute('id', 'explosion' + opts.spriteIndex);
    explosion.setAttribute('visibility', 'hidden');
    svg.appendChild(explosion, sprite);
  }

  var spriteClipRect = document.getElementById('spriteClipRect' + opts.spriteIndex);

  var frameWidth = Studio.sprite[opts.spriteIndex].width;

  explosion.setAttribute('height', Studio.sprite[opts.spriteIndex].height);
  explosion.setAttribute('x', spriteClipRect.getAttribute('x'));

  explosion.setAttribute('visibility', 'visible');

  var baseX = parseInt(spriteClipRect.getAttribute('x'), 10);
  var numFrames = skin.explosionFrames;
  explosion.setAttribute('clip-path', 'url(#spriteClipPath' + opts.spriteIndex + ')');
  explosion.setAttribute('width', numFrames * frameWidth);

  if (!skin.fadeExplosion) {
    Studio.setSprite({
      spriteIndex: opts.spriteIndex,
      value: 'hidden'
    });
  }

  _.range(0, numFrames).forEach(function (i) {
    Studio.perExecutionTimeouts.push(setTimeout(function () {
      explosion.setAttribute('x', baseX - i * frameWidth);
      if (i === 0) {
        // Sometimes the spriteClipRect still moves a bit before our explosion
        // starts, so wait until first frame to set y.
        explosion.setAttribute('y', spriteClipRect.getAttribute('y'));
      }

      if (skin.fadeExplosion) {
        sprite.setAttribute('opacity', (numFrames - i) / numFrames);
      }
    }, i * skin.timePerExplosionFrame));
  });
  Studio.perExecutionTimeouts.push(setTimeout(function () {
    explosion.setAttribute('visibility', 'hidden');
    if (skin.fadeAnimation) {
      // hide the sprite
      Studio.setSprite({
        spriteIndex: opts.spriteIndex,
        value: 'hidden'
      });
      sprite.removeAttribute('opacity');
    }
  }, skin.timePerExplosionFrame * (numFrames + 1)));

  // we append the url with the spriteIndex so that each sprites explosion gets
  // treated as being different, otherwise chrome will animate all existing
  // explosions anytime we try to animate one of them
  explosion.setAttributeNS('http://www.w3.org/1999/xlink',
    'xlink:href', skin.explosion + "?spriteIndex=" + opts.spriteIndex);
};

Studio.setSpriteEmotion = function (opts) {
  Studio.sprite[opts.spriteIndex].emotion = opts.value;
};

Studio.setSpriteSpeed = function (opts) {
  var speed = Math.min(Math.max(opts.value, constants.SpriteSpeed.SLOW),
      constants.SpriteSpeed.VERY_FAST);
  Studio.sprite[opts.spriteIndex].speed = speed;
};

var BOT_SPEEDS = {
  slow: constants.SpriteSpeed.SLOW,
  normal: constants.SpriteSpeed.NORMAL,
  fast: constants.SpriteSpeed.VERY_FAST
};

Studio.setBotSpeed = function (opts) {
  if (opts.value === constants.RANDOM_VALUE) {
    opts.value = utils.randomKey(BOT_SPEEDS);
  }

  var speedVal = BOT_SPEEDS[opts.value];
  if (speedVal) {
    opts.value = speedVal;
    Studio.setSpriteSpeed(opts);
  }
};

Studio.setSpriteSize = function (opts) {
  Studio.sprite[opts.spriteIndex].size = opts.value;
  var curSpriteValue = Studio.sprite[opts.spriteIndex].value;

  if (curSpriteValue !== 'hidden') {
    // call setSprite with existing index/value now that we changed the size
    Studio.setSprite({
      spriteIndex: opts.spriteIndex,
      value: curSpriteValue
    });
  }
};

Studio.changeScore = function (opts) {
  Studio.playerScore += Number(opts.value);
  Studio.displayScore();
  Studio.displayFloatingScore(opts.value);

  if (Studio.playerScore - Number(opts.value) < 1000 && Studio.playerScore >= 1000) {
    callHandler('whenScore1000');
  }
};

Studio.setScoreText = function (opts) {
  Studio.scoreText = opts.text;
  Studio.displayScore();
};

Studio.winGame = function(opts) {
  Studio.setScoreText({text: studioMsg.winMessage()});
};

Studio.loseGame = function(opts) {
  Studio.setScoreText({text: studioMsg.loseMessage()});
};

Studio.setBackground = function (opts) {

  if (typeof opts.value !== 'string') {
    throw new TypeError("Incorrect parameter: " + opts.value);
  }

  var backgroundValue = opts.value.toLowerCase().trim();

  if (backgroundValue === constants.RANDOM_VALUE) {
    // NOTE: never select the last item from backgroundChoicesK1, since it is
    // presumed to be the "random" item for blockly
    // NOTE: the [1] index in the array contains the name parameter with an
    // additional set of quotes
    var quotedBackground = skin.backgroundChoicesK1[
        Math.floor(Math.random() * (skin.backgroundChoicesK1.length - 1))][1];
    // Remove the outer quotes:
    backgroundValue = quotedBackground.replace(/^"(.*)"$/, '$1');
  }

  var skinBackground = skin[backgroundValue];
  if (!skinBackground) {
    throw new RangeError("Incorrect parameter: " + opts.value);
  }

  if (backgroundValue !== Studio.background) {
    Studio.background = backgroundValue;

    var element = document.getElementById('background');
    element.setAttributeNS('http://www.w3.org/1999/xlink', 'xlink:href',
      skinBackground.background);

    // Draw the tiles (again) now that we know which background we're using.
    if (level.wallMapCollisions) {
      // Changing background can cause a change in the map used internally,
      // since we might use a different map to suit this background, so set
      // the map again.
      if (Studio.wallMapRequested) {
        Studio.setMap({value: Studio.wallMapRequested, forceRedraw: true});
      }
    }
  }
};

/**
 * Set the wall map.
 * @param {string} opts.value - The name of the wall map.
 * @param {boolean} opts.forceRedraw - Force drawing map, even if it's already set.
 */
Studio.setMap = function (opts) {

  if (typeof opts.value !== 'string') {
    throw new TypeError("Incorrect parameter: " + opts.value);
  }

  var mapValue = opts.value.toLowerCase().trim();

  if (mapValue === constants.RANDOM_VALUE) {
    // NOTE: never select the first item from mapChoices, since it is
    // presumed to be the "random" item for blockly
    // NOTE: the [1] index in the array contains the name parameter with an
    // additional set of quotes
    var quotedMap = skin.mapChoices[
        Math.floor(1 + Math.random() * (skin.mapChoices.length - 1))][1];
    // Remove the outer quotes:
    mapValue = quotedMap.replace(/^"(.*)"$/, '$1');
  }

  var useMap;

  if (mapValue === 'default') {
    // Treat 'default' as resetting to the level's map (Studio.wallMap = null)
    useMap = null;
  } else if (skin.getMap) {
    // Give the skin a chance to adjust the map name depending upon the
    // background name.
<<<<<<< HEAD
    useMap = skin.getMap(Studio.background, opts.value);
  } else {
    useMap = opts.value;
=======
    useMap = skin.getMap(Studio.background, mapValue);
  }

  if (useMap !== null && !skin[useMap]) {
    throw new RangeError("Incorrect parameter: " + opts.value);
>>>>>>> f5b8c77e
  }

  if (!opts.forceRedraw && useMap === Studio.wallMap) {
    return;
  }

  // Use the actual map for collisions, rendering, etc.
  Studio.wallMap = useMap;

  // Remember the requested name so that we can reuse it next time the
  // background is changed.
  Studio.wallMapRequested = opts.value;

  // Draw the tiles (again) now that we know which background we're using.
  $(".tileClip").remove();
  $(".tile").remove();
  Studio.tiles = [];
  Studio.drawMapTiles();

  Studio.fixSpriteLocation();

  sortDrawOrder();
};

/**
 * A call to setMap might place a wall on top of the sprite.  In that case,
 * find a new nearby location for the sprite that doesn't have a wall.
 * Currently a work in progress with known issues.
 */
Studio.fixSpriteLocation = function () {
  if (level.wallMapCollisions && level.blockMovingIntoWalls) {

    var spriteIndex = 0;

    if (Studio.sprite.length <= spriteIndex) {
      return;
    }

    var sprite = Studio.sprite[spriteIndex];
    var xPos = getNextPosition(spriteIndex, false, false);
    var yPos = getNextPosition(spriteIndex, true, false);

    if (Studio.willSpriteTouchWall(sprite, xPos, yPos)) {

      // Let's assume that one of the surrounding 8 squares is available.
      // (Note: this is a major assumption predicated on level design.)

      var xCenter = xPos + sprite.width / 2;
      var yCenter = yPos + sprite.height / 2;

      xCenter += skin.wallCollisionRectOffsetX + skin.wallCollisionRectWidth / 2;
      yCenter += skin.wallCollisionRectOffsetY + skin.wallCollisionRectHeight / 2;

      var xGrid = Math.floor(xCenter / Studio.SQUARE_SIZE);
      var yGrid = Math.floor(yCenter / Studio.SQUARE_SIZE);

      var minRow = Math.max(yGrid - 1, 0);
      var maxRow = Math.min(yGrid + 1, Studio.ROWS - 1);
      var minCol = Math.max(xGrid - 1, 0);
      var maxCol = Math.min(xGrid + 1, Studio.COLS - 1);

      for (var row = minRow; row <= maxRow; row++) {
        for (var col = minCol; col <= maxCol; col++) {
          if (! Studio.getWallValue(row, col)) {

            sprite.x = Studio.HALF_SQUARE + Studio.SQUARE_SIZE * col - sprite.width / 2 - 
              skin.wallCollisionRectOffsetX;
            sprite.y = Studio.HALF_SQUARE + Studio.SQUARE_SIZE * row - sprite.height / 2 -
              skin.wallCollisionRectOffsetY;
            sprite.dir = Direction.NONE;

            return;
          }
        }
      }
    }
  }
};

/**
 * Sets an actor to be a specific sprite, or alternatively to be hidden.
 * @param opts.value {string} Name of sprite, or 'hidden'
 * @param opts.spriteIndex {number} Index of the sprite
 */
Studio.setSprite = function (opts) {
  var spriteIndex = opts.spriteIndex;
  var sprite = Studio.sprite[spriteIndex];

  if (typeof opts.value !== 'string') {
    throw new TypeError("Incorrect parameter: " + opts.value);
  }

  var spriteValue = opts.value.toLowerCase().trim();

  if (spriteValue === constants.RANDOM_VALUE) {
    spriteValue = skin.avatarList[Math.floor(Math.random() * skin.avatarList.length)];
  }

  var spriteIcon = document.getElementById('sprite' + spriteIndex);
  if (!spriteIcon) {
    return;
    // TODO (cpirich): We should probably throw here, but since our JS tutorials
    // don't allow the student to set the spriteIndex, we will fail silently
    // in case existing blockly tutorials expect this error to fail quietly

    // throw new RangeError("Incorrect parameter: " + spriteIndex);
  }

  var skinSprite = skin[spriteValue];
  if (!skinSprite && spriteValue !== 'hidden' && spriteValue !== 'visible') {
    throw new RangeError("Incorrect parameter: " + opts.value);
  }

  sprite.visible = (spriteValue !== 'hidden' && !opts.forceHidden);
  spriteIcon.setAttribute('visibility', sprite.visible ? 'visible' : 'hidden');
  sprite.value = opts.forceHidden ? 'hidden' : opts.value;
  if (spriteValue === 'hidden' || spriteValue === 'visible') {
    return;
  }

  // If this skin has walking spritesheet, then load that too.
  var spriteWalk = null;
  if (spriteValue !== undefined && skinSprite.walk) {
    spriteWalk = document.getElementById('spriteWalk' + spriteIndex);
    if (!spriteWalk) {
      return;
    }

    // Hide the walking sprite at this stage.
    spriteWalk.setAttribute('visibility', 'hidden');
  }

  sprite.frameCounts = skinSprite.frameCounts;
  sprite.timePerFrame = skinSprite.timePerFrame;
  // Reset height and width:
  if (level.gridAlignedMovement) {
    // This mode only works properly with square sprites
    sprite.height = sprite.width = Studio.SQUARE_SIZE;
    sprite.size = 1; //sprite.width / skin.spriteWidth;

    sprite.drawHeight = sprite.size * skin.spriteHeight;
    sprite.drawWidth = sprite.size * skin.spriteWidth;
  } else {
    sprite.drawHeight = sprite.height = sprite.size * skin.spriteHeight;
    sprite.drawWidth = sprite.width = sprite.size * skin.spriteWidth;
  }
  if (skin.projectileSpriteHeight) {
    sprite.projectileSpriteHeight = sprite.size * skin.projectileSpriteHeight;
  }
  if (skin.projectileSpriteWidth) {
    sprite.projectileSpriteWidth = sprite.size * skin.projectileSpriteWidth;
  }

  var spriteClipRect = document.getElementById('spriteClipRect' + spriteIndex);
  spriteClipRect.setAttribute('width', sprite.drawWidth);
  spriteClipRect.setAttribute('height', sprite.drawHeight);

  spriteIcon.setAttributeNS('http://www.w3.org/1999/xlink', 'xlink:href', skinSprite.sprite);
  spriteIcon.setAttribute('width', sprite.drawWidth * spriteTotalFrames(spriteIndex));
  spriteIcon.setAttribute('height', sprite.drawHeight);

  if (spriteWalk) {
    // And set up the cliprect so we can show the right item from the spritesheet.
    var spriteWalkClipRect = document.getElementById('spriteWalkClipRect' + spriteIndex);
    spriteWalkClipRect.setAttribute('width', sprite.drawWidth);
    spriteWalkClipRect.setAttribute('height', sprite.drawHeight);

    spriteWalk.setAttributeNS('http://www.w3.org/1999/xlink', 'xlink:href', skinSprite.walk);
    spriteWalk.setAttribute('width', sprite.drawWidth * sprite.frameCounts.turns); // 800
    spriteWalk.setAttribute('height', sprite.drawHeight * sprite.frameCounts.walk); // 1200
  }

  // call display right away since the frame number may have changed:
  Studio.displaySprite(spriteIndex);
};

var p = function (x,y) {
  return x + " " + y + " ";
};

var TIP_HEIGHT = 15;
var TIP_WIDTH = 25;
var TIP_X_SHIFT = 10;

//
// createSpeechBubblePath creates a SVG path that looks like a rounded rect
// plus a 'tip' that points back to the sprite.
//
// x, y is the top left position. w, h, r are width/height/radius (for corners)
// onTop, onRight are booleans that are used to tell this function if the
//     bubble is appearing on top and on the right of the sprite.
//
// Thanks to Remy for the original rounded rect path function
/*
http://www.remy-mellet.com/blog/179-draw-rectangle-with-123-or-4-rounded-corner/
*/

var createSpeechBubblePath = function (x, y, w, h, r, onTop, onRight) {
  var strPath = "M"+p(x+r,y); //A
  if (!onTop) {
    if (onRight) {
      strPath+="L"+p(x+r-TIP_X_SHIFT,y-TIP_HEIGHT)+"L"+p(x+r+TIP_WIDTH,y);
    } else {
      strPath+="L"+p(x+w-r-TIP_WIDTH,y)+"L"+p(x+w-TIP_X_SHIFT,y-TIP_HEIGHT);
    }
  }
  strPath+="L"+p(x+w-r,y);
  strPath+="Q"+p(x+w,y)+p(x+w,y+r); //B
  strPath+="L"+p(x+w,y+h-r)+"Q"+p(x+w,y+h)+p(x+w-r,y+h); //C
  if (onTop) {
    if (onRight) {
      strPath+="L"+p(x+r+TIP_WIDTH,y+h)+"L"+p(x+r-TIP_X_SHIFT,y+h+TIP_HEIGHT);
    } else {
      strPath+="L"+p(x+w-TIP_X_SHIFT,y+h+TIP_HEIGHT)+"L"+p(x+w-r-TIP_WIDTH,y+h);
    }
  }
  strPath+="L"+p(x+r,y+h);
  strPath+="Q"+p(x,y+h)+p(x,y+h-r); //D
  strPath+="L"+p(x,y+r)+"Q"+p(x,y)+p(x+r,y); //A
  strPath+="Z";
  return strPath;
};

var onWaitComplete = function (opts) {
  if (!opts.complete) {
    if (opts.waitCallback) {
      opts.waitCallback();
    }
    opts.complete = true;
  }
};

Studio.wait = function (opts) {
  if (!opts.started) {
    opts.started = true;

    // opts.value is the number of milliseconds to wait - or 'click' which means
    // "wait for click"
    if ('click' === opts.value) {
      opts.waitForClick = true;
    } else {
      opts.waitTimeout = window.setTimeout(
        delegate(this, onWaitComplete, opts),
        opts.value);
    }
  }

  return opts.complete;
};

Studio.hideTitleScreen = function (opts) {
  var tsTitle = document.getElementById('titleScreenTitle');
  var tsTextGroup = document.getElementById('titleScreenTextGroup');
  tsTitle.setAttribute('visibility', 'hidden');
  tsTextGroup.setAttribute('visibility', 'hidden');

  opts.complete = true;
};

Studio.showTitleScreen = function (opts) {
  if (!opts.started) {
    opts.started = true;
    var tsTitle = document.getElementById('titleScreenTitle');
    var tsTextGroup = document.getElementById('titleScreenTextGroup');
    var tsText = document.getElementById('titleScreenText');
    var tsTextRect = document.getElementById('titleScreenTextRect');
    tsTitle.textContent = opts.title;
    var svgTextOpts = {
      'svgText': tsText,
      'text': opts.text,
      'width': TITLE_SCREEN_TEXT_WIDTH,
      'lineHeight': TITLE_SCREEN_TEXT_LINE_HEIGHT,
      'topMargin': TITLE_SCREEN_TEXT_TOP_MARGIN,
      'sideMargin': TITLE_SCREEN_TEXT_SIDE_MARGIN,
      'maxLines': TITLE_SCREEN_TEXT_MAX_LINES,
      'fullHeight': TITLE_SCREEN_TEXT_HEIGHT
    };
    var tsTextHeight = setSvgText(svgTextOpts);
    tsTextRect.setAttribute('height', tsTextHeight);

    tsTitle.setAttribute('visibility', 'visible');
    tsTextGroup.setAttribute('visibility', 'visible');

    // Wait for a click or a timeout
    opts.waitForClick = true;
    opts.waitCallback = delegate(this, Studio.hideTitleScreen, opts);
    opts.waitTimeout = window.setTimeout(
        delegate(this, onWaitComplete, opts),
        TITLE_SCREEN_TIMEOUT);
  }

  return opts.complete;
};

Studio.isCmdCurrentInQueue = function (cmdName, queueName) {
  var foundCmd = false;
  Studio.eventHandlers.forEach(function (handler) {
    if (handler.name === queueName) {
      var cmd = handler.cmdQueue[0];

      if (cmd && cmd.name === cmdName) {
        foundCmd = true;
        // would like to break, but can't do that in forEach
      }
    }
  });
  return foundCmd;
};

Studio.hideSpeechBubble = function (opts) {
  var speechBubble = document.getElementById('speechBubble' + opts.spriteIndex);
  speechBubble.setAttribute('visibility', 'hidden');
  speechBubble.removeAttribute('onTop');
  speechBubble.removeAttribute('onRight');
  speechBubble.removeAttribute('height');
  opts.complete = true;
  delete Studio.sprite[opts.spriteIndex].bubbleTimeoutFunc;
  Studio.sayComplete++;
};

Studio.saySprite = function (opts) {
  if (opts.started) {
    return opts.complete;
  }

  var spriteIndex = opts.spriteIndex;
  var sprite = Studio.sprite[spriteIndex];
  if (!sprite) {
    return;
  }

  opts.started = true;

  // Remove any existing speech bubble on this sprite:
  if (sprite.bubbleTimeoutFunc) {
    sprite.bubbleTimeoutFunc();
  }
  window.clearTimeout(sprite.bubbleTimeout);

  if (!sprite.visible) {
    opts.complete = true;
    return opts.complete;
  }

  // Start creating the new speech bubble:
  var bblText = document.getElementById('speechBubbleText' + spriteIndex);

  var svgTextOpts = {
    'svgText': bblText,
    'text': opts.text,
    'width': SPEECH_BUBBLE_WIDTH,
    'lineHeight': SPEECH_BUBBLE_LINE_HEIGHT,
    'topMargin': SPEECH_BUBBLE_TOP_MARGIN,
    'sideMargin': SPEECH_BUBBLE_SIDE_MARGIN,
    'maxLines': SPEECH_BUBBLE_MAX_LINES,
    'fullHeight': SPEECH_BUBBLE_HEIGHT
  };
  var bblHeight = setSvgText(svgTextOpts);
  var speechBubblePath = document.getElementById('speechBubblePath' + spriteIndex);
  var speechBubble = document.getElementById('speechBubble' + spriteIndex);

  speechBubblePath.setAttribute('height', bblHeight);
  updateSpeechBubblePath(speechBubblePath);

  // displaySprite will reposition the bubble
  Studio.displaySprite(opts.spriteIndex);
  speechBubble.setAttribute('visibility', 'visible');

  sprite.bubbleTimeoutFunc = delegate(this, Studio.hideSpeechBubble, opts);
  sprite.bubbleTimeout = window.setTimeout(sprite.bubbleTimeoutFunc,
    opts.seconds * 1000);

  return opts.complete;
};

Studio.stop = function (opts) {
  cancelQueuedMovements(opts.spriteIndex, true);
  cancelQueuedMovements(opts.spriteIndex, false);

  if (!opts.dontResetCollisions) {
    // Reset collisionMasks so the next movement will fire another collision
    // event against the same sprite if needed. This makes it easier to write code
    // that says "when sprite X touches Y" => "stop sprite X", and have it do what
    // you expect it to do...
    var sprite = Studio.sprite[opts.spriteIndex];
    if (!sprite) {
      return;
    }
    sprite.clearCollisions();
    for (var i = 0; i < Studio.spriteCount; i++) {
      if (i === opts.spriteIndex) {
        continue;
      }
      Studio.sprite[i].endCollision(opts.spriteIndex);
    }
  }
};

/**
 * Launch a projectile from the sprite at options.spriteIndex. If the source
 * sprite isn't visible, do nothing.
 */
Studio.throwProjectile = function (options) {
  if (options.started) {
    return options.complete;
  }
  options.started = true;
  options.complete = false;
  window.setTimeout(function () {
    options.complete = true;
  }, MIN_TIME_BETWEEN_PROJECTILES);

  var sourceSprite = Studio.sprite[options.spriteIndex];
  if (!sourceSprite.visible) {
    return;
  }

  var preventLoop = skin.preventProjectileLoop && skin.preventProjectileLoop(options.className);

  var projectileOptions = {
    frames: getFrameCount(options.className, skin.specialProjectileProperties, skin.projectileFrames),
    className: options.className,
    dir: options.dir,
    image: skin[options.className],
    loop: !preventLoop,
    spriteX: sourceSprite.x,
    spriteY: sourceSprite.y,
    spriteHeight: sourceSprite.projectileSpriteHeight || sourceSprite.height,
    spriteWidth: sourceSprite.projectileSpriteWidth || sourceSprite.width,
  };

  var projectile = new Projectile(projectileOptions);
  projectile.createElement(document.getElementById('svgStudio'));
  Studio.projectiles.push(projectile);
};

//
// Internal helper to handle makeProjectile calls on a single projectile
//
// Return value: true if projectile was removed from the projectiles array
//

var doMakeProjectile = function (projectile, action) {
  if (action === 'bounce') {
    projectile.bounce();
  } else if (action === 'disappear') {
    projectile.removeElement();
    var pos = Studio.projectiles.indexOf(projectile);
    if (-1 !== pos) {
      Studio.projectiles.splice(pos, 1);
      return true;
    }
  } else {
    throw "unknown action in doMakeProjectile";
  }
  return false;
};

Studio.makeProjectile = function (opts) {
  // opts.eventObject will be set when we've had a collision with a particular
  // projectile, otherwise we operate all all of that class
  if (opts.eventObject) {
    doMakeProjectile(opts.eventObject, opts.action);
  } else {
    // No "current" projectile, so apply action to all of them of this class
    for (var i = 0; i < Studio.projectiles.length; i++) {
      if (Studio.projectiles[i].className === opts.className &&
          doMakeProjectile(Studio.projectiles[i], opts.action)) {
        // if this returned true, the projectile was deleted

        // decrement i because we just removed an item from the array. We want
        // to keep i as the same value for the next iteration through this loop
        i--;
      }
    }
  }
};

//
// xFromPosition: return left-most point of sprite given position constant
//

var xFromPosition = function (sprite, position) {
  switch (position) {
    case constants.Position.OUTTOPOUTLEFT:
    case constants.Position.TOPOUTLEFT:
    case constants.Position.MIDDLEOUTLEFT:
    case constants.Position.BOTTOMOUTLEFT:
    case constants.Position.OUTBOTTOMOUTLEFT:
      return -sprite.width;
    case constants.Position.OUTTOPLEFT:
    case constants.Position.TOPLEFT:
    case constants.Position.MIDDLELEFT:
    case constants.Position.BOTTOMLEFT:
    case constants.Position.OUTBOTTOMLEFT:
      return 0;
    case constants.Position.OUTTOPCENTER:
    case constants.Position.TOPCENTER:
    case constants.Position.MIDDLECENTER:
    case constants.Position.BOTTOMCENTER:
    case constants.Position.OUTBOTTOMCENTER:
      return (Studio.MAZE_WIDTH - sprite.width) / 2;
    case constants.Position.OUTTOPRIGHT:
    case constants.Position.TOPRIGHT:
    case constants.Position.MIDDLERIGHT:
    case constants.Position.BOTTOMRIGHT:
    case constants.Position.OUTBOTTOMRIGHT:
      return Studio.MAZE_WIDTH - sprite.width;
    case constants.Position.OUTTOPOUTRIGHT:
    case constants.Position.TOPOUTRIGHT:
    case constants.Position.MIDDLEOUTRIGHT:
    case constants.Position.BOTTOMOUTRIGHT:
    case constants.Position.OUTBOTTOMOUTRIGHT:
      return Studio.MAZE_WIDTH;
  }
};

//
// yFromPosition: return top-most point of sprite given position constant
//

var yFromPosition = function (sprite, position) {
  switch (position) {
    case constants.Position.OUTTOPOUTLEFT:
    case constants.Position.OUTTOPLEFT:
    case constants.Position.OUTTOPCENTER:
    case constants.Position.OUTTOPRIGHT:
    case constants.Position.OUTTOPOUTRIGHT:
      return -sprite.height;
    case constants.Position.TOPOUTLEFT:
    case constants.Position.TOPLEFT:
    case constants.Position.TOPCENTER:
    case constants.Position.TOPRIGHT:
    case constants.Position.TOPOUTRIGHT:
      return 0;
    case constants.Position.MIDDLEOUTLEFT:
    case constants.Position.MIDDLELEFT:
    case constants.Position.MIDDLECENTER:
    case constants.Position.MIDDLERIGHT:
    case constants.Position.MIDDLEOUTRIGHT:
      return (Studio.MAZE_HEIGHT - sprite.height) / 2;
    case constants.Position.BOTTOMOUTLEFT:
    case constants.Position.BOTTOMLEFT:
    case constants.Position.BOTTOMCENTER:
    case constants.Position.BOTTOMRIGHT:
    case constants.Position.BOTTOMOUTRIGHT:
      return Studio.MAZE_HEIGHT - sprite.height;
    case constants.Position.OUTBOTTOMOUTLEFT:
    case constants.Position.OUTBOTTOMLEFT:
    case constants.Position.OUTBOTTOMCENTER:
    case constants.Position.OUTBOTTOMRIGHT:
    case constants.Position.OUTBOTTOMOUTRIGHT:
      return Studio.MAZE_HEIGHT;
  }
};

/**
 * Actors have a class name in the form "0". Returns true if this class is
 * an actor
 */
function isActorClass(className) {
  return (/^\d*$/).test(className);
}

function isEdgeClass(className) {
  return EdgeClassNames.indexOf(className) !== -1;
}

function isProjectileClass(className) {
  return skin.ProjectileClassNames.indexOf(className) !== -1;
}

function isItemClass(className) {
  return skin.ItemClassNames.indexOf(className) !== -1;
}

/**
 * Call the handler for an actor (src) colliding with target
 */
function handleCollision(src, target, allowQueueExtension) {
  var prefix = 'whenSpriteCollided-' + src + '-';

  callHandler(prefix + target, allowQueueExtension);
  callHandler(prefix + 'anything', allowQueueExtension);
  // If dest is just a number, we're colliding with another actor
  if (isActorClass(target)) {
    callHandler(prefix + 'any_actor', allowQueueExtension);
  } else if (isEdgeClass(target)) {
    callHandler(prefix + 'any_edge', allowQueueExtension);
  } else if (isProjectileClass(target)) {
    callHandler(prefix + 'any_projectile', allowQueueExtension);
  } else if (isItemClass(target)) {
    callHandler(prefix + 'any_item', allowQueueExtension);
  }
}

/**
 * Call the handler for an item colliding with target
 */
function handleItemCollision(src, target, allowQueueExtension) {
  var prefix = 'whenItemCollided-' + src + '-';

  callHandler(prefix + target, allowQueueExtension);

  if (isEdgeClass(target)) {
    callHandler(prefix + 'any_edge', allowQueueExtension);
  }
}

/**
 * Execute the code for an item colliding with target
 */
function executeItemCollision(src, target) {
  var prefix = 'whenItemCollided-' + src + '-';

  Studio.executeQueue(prefix + target);

  if (isEdgeClass(target)) {
    Studio.executeQueue(prefix + 'any_edge');
  }
}

/**
 * Execute the code for an actor (src) colliding with target
 */
function executeCollision(src, target) {
  var srcPrefix = 'whenSpriteCollided-' + src + '-';

  Studio.executeQueue(srcPrefix + target);

  // src is always an actor
  Studio.executeQueue(srcPrefix + 'any_actor');
  Studio.executeQueue(srcPrefix + 'anything');

  if (isEdgeClass(target)) {
    Studio.executeQueue(srcPrefix + 'any_edge');
  } else if (isProjectileClass(target)) {
    Studio.executeQueue(srcPrefix + 'any_projectile');
  } else if (isItemClass(target)) {
    Studio.executeQueue(srcPrefix + 'any_item');
  }
}

/**
 * Looks to see if the item is already colliding with target.  If it
 * isn't, it starts the collision and calls the relevant code.
 * @param {Collidable} Collidable colliding
 * @param {string/number} target Class name of the target. String for classes,
 *   index if colliding with another sprite.
 * @param {boolean} allowQueueExtension Passed on to callHandler
 */
Studio.collideItemWith = function (item, target, allowQueueExtension) {
  if (item.startCollision(target)) {
    handleItemCollision(item.className, target, allowQueueExtension);
  }
};

/**
 * Looks to see if the sprite is already colliding with target.  If it isn't, it
 * starts the collision and calls the relevant code.
 * @param {Collidable} Collidable colliding
 * @param {string/number} target Class name of the target. String for classes,
 *   index if colliding with another sprite.
 * @param {boolean} allowQueueExtension Passed on to callHandler
 */
Studio.collideSpriteWith = function (spriteIndex, target, allowQueueExtension) {
  var sprite = Studio.sprite[spriteIndex];
  if (sprite.startCollision(target)) {
    handleCollision(spriteIndex, target, allowQueueExtension);
  }
};

Studio.setSpritePosition = function (opts) {
  var sprite = Studio.sprite[opts.spriteIndex];
  if (opts.value) {
    // fill in .x and .y from the constants.Position value in opts.value
    opts.x = xFromPosition(sprite, opts.value);
    opts.y = yFromPosition(sprite, opts.value);
  }
  var samePosition = (sprite.x === opts.x && sprite.y === opts.y);

  // Don't reset collisions inside stop() if we're in the same position
  Studio.stop({'spriteIndex': opts.spriteIndex,
               'dontResetCollisions': samePosition});
  sprite.displayX = sprite.x = opts.x;
  sprite.displayY = sprite.y = opts.y;
  // Reset to "no direction" so no turn animation will take place
  sprite.dir = Direction.NONE;
};

Studio.setSpriteXY = function (opts) {
  var sprite = Studio.sprite[opts.spriteIndex];
  var x = opts.x - sprite.width / 2;
  var y = opts.y - sprite.height / 2;
  var samePosition = (sprite.x === x && sprite.y === y);

  // Don't reset collisions inside stop() if we're in the same position
  Studio.stop({
    'spriteIndex': opts.spriteIndex,
    'dontResetCollisions': samePosition
  });
  sprite.displayX = sprite.x = x;
  sprite.displayY = sprite.y = y;
  // Reset to "no direction" so no turn animation will take place
  sprite.dir = Direction.NONE;
};

Studio.getPlayspaceBoundaries = function(sprite)
{
  var boundaries;

  if (skin.wallCollisionRectWidth && skin.wallCollisionRectHeight) {
    boundaries = {
      top:    0 - (sprite.height - skin.wallCollisionRectHeight)/2 - skin.wallCollisionRectOffsetY,
      right:  Studio.MAZE_WIDTH - skin.wallCollisionRectWidth - (sprite.width - skin.wallCollisionRectWidth)/2 - skin.wallCollisionRectOffsetX,
      bottom: Studio.MAZE_HEIGHT - skin.wallCollisionRectHeight - (sprite.height - skin.wallCollisionRectHeight)/2 - skin.wallCollisionRectOffsetY,
      left:   0 - (sprite.width - skin.wallCollisionRectWidth)/2 - skin.wallCollisionRectOffsetX
    };
  } else {
    boundaries = {
      top: 0,
      right: Studio.MAZE_WIDTH - sprite.width,
      bottom: Studio.MAZE_HEIGHT - sprite.height,
      left: 0
    };
  }

  return boundaries;
};

Studio.getSkin = function() {
  return skin;
};

Studio.moveSingle = function (opts) {
  var sprite = Studio.sprite[opts.spriteIndex];
  sprite.lastMove = Studio.tickCount;
  var distance = level.gridAlignedMovement ? Studio.SQUARE_SIZE : sprite.speed;
  var wallCollision = false;
  switch (opts.dir) {
    case Direction.NORTH:
      if (level.blockMovingIntoWalls &&
          Studio.willSpriteTouchWall(sprite, sprite.x, sprite.y - distance)) {
        wallCollision = true;
        break;
      }
      sprite.y -= distance;
      var topBoundary = Studio.getPlayspaceBoundaries(sprite).top;
      if (sprite.y < topBoundary && !level.allowSpritesOutsidePlayspace) {
        sprite.y = topBoundary;
      }
      break;
    case Direction.EAST:
      if (level.blockMovingIntoWalls &&
          Studio.willSpriteTouchWall(sprite, sprite.x + distance, sprite.y)) {
        wallCollision = true;
        break;
      }
      sprite.x += distance;
      var rightBoundary = Studio.getPlayspaceBoundaries(sprite).right;
      if (sprite.x > rightBoundary && !level.allowSpritesOutsidePlayspace) {
        sprite.x = rightBoundary;
      }
      break;
    case Direction.SOUTH:
      if (level.blockMovingIntoWalls &&
          Studio.willSpriteTouchWall(sprite, sprite.x, sprite.y + distance)) {
        wallCollision = true;
        break;
      }
      sprite.y += distance;
      var bottomBoundary = Studio.getPlayspaceBoundaries(sprite).bottom;
      if (sprite.y > bottomBoundary && !level.allowSpritesOutsidePlayspace) {
        sprite.y = bottomBoundary;
      }
      break;
    case Direction.WEST:
      if (level.blockMovingIntoWalls &&
          Studio.willSpriteTouchWall(sprite, sprite.x - distance, sprite.y)) {
        wallCollision = true;
        break;
      }
      sprite.x -= distance;
      var leftBoundary = Studio.getPlayspaceBoundaries(sprite).left;
      if (sprite.x < leftBoundary && !level.allowSpritesOutsidePlayspace) {
        sprite.x = leftBoundary;
      }
      break;
  }
  if (wallCollision) {
    // We prevented the wall collision, but queue a wall collision event and
    // immediately reset the collision state since we didn't actually overlap:
    Studio.collideSpriteWith(opts.spriteIndex, 'wall');
    sprite.endCollision('wall');
  }
  if (level.gridAlignedMovement) {
    Studio.yieldThisTick = true;
    if (Studio.JSInterpreter) {
      Studio.JSInterpreter.yield();
    }
  }
};

Studio.moveDistance = function (opts) {
  if (!opts.started) {
    opts.started = true;
    if (level.gridAlignedMovement) {
      opts.distance =
        Math.ceil(opts.distance / Studio.SQUARE_SIZE) * Studio.SQUARE_SIZE;
    }
    opts.queuedDistance = opts.distance;
  }

  return (0 === opts.queuedDistance);
};

Studio.onEvent = function (opts) {
  registerEventHandler(Studio.eventHandlers, opts.eventName, opts.func);
};

/**
 * Return true if all of the blocks underneath when_run blocks have had their
 * commands executed
 */
Studio.allWhenRunBlocksComplete = function () {
  for (var i = 0; i < Studio.eventHandlers.length; i++) {
    if (Studio.eventHandlers[i].name === 'whenGameStarts' &&
        Studio.eventHandlers[i].cmdQueue.length !== 0) {
      return false;
    }
  }
  return true;
};

Studio.timedOut = function() {
  // If the only event block that had children is when_run, and those commands
  // are finished executing, don't wait for the timeout.
  // If we have additional event blocks that DO have children, we don't timeout
  // until timeoutFailureTick
  if (level.timeoutAfterWhenRun) {
    if (Studio.eventHandlers.length === 0 || (Studio.eventHandlers.length === 1 &&
        Studio.eventHandlers[0].name === 'whenGameStarts' &&
        Studio.allWhenRunBlocksComplete())) {
    return true;
    }
  }

  return Studio.tickCount > Studio.timeoutFailureTick;
};

/**
 * Tests whether the sprite is currently at the goal sprite.
 */
function spriteAtGoal(sprite, goal) {
  var goalWidth = skin.goalCollisionRectWidth || Studio.MARKER_WIDTH;
  var goalHeight = skin.goalCollisionRectHeight || Studio.MARKER_HEIGHT;

  var finishCollisionDistance = function (yAxis) {
    var dim1 = yAxis ? sprite.height : sprite.width;
    var dim2 = yAxis ? goalHeight : goalWidth;

    return constants.FINISH_COLLIDE_DISTANCE_SCALING * (dim1 + dim2) / 2;
  };

  var xSpriteCenter = sprite.x + (skin.itemCollisionRectWidth || sprite.width) / 2;
  var ySpriteCenter = sprite.y + (skin.itemCollisionRectHeight || sprite.height) / 2;

  var xFinCenter = goal.x + goalWidth / 2;
  var yFinCenter = goal.y + goalHeight / 2;

  Studio.drawDebugRect("goalCollisionSprite", xSpriteCenter, ySpriteCenter, sprite.width, sprite.height);
  Studio.drawDebugRect("goalCollisionGoal", xFinCenter, yFinCenter, goalWidth, goalHeight);

  return collisionTest(xSpriteCenter,
    xFinCenter,
    finishCollisionDistance(false),
    ySpriteCenter,
    yFinCenter,
    finishCollisionDistance(true));
}

Studio.allGoalsVisited = function() {
  var i, playSound;
  // If protagonistSpriteIndex is set, the sprite with this index must navigate
  // to the goals.  Otherwise any sprite can navigate to each goal.
  var protagonistSprite = Studio.sprite[Studio.protagonistSpriteIndex];
  var finishedGoals = 0;

  // Can't visit all goals if we don't have any
  if (Studio.spriteGoals_.length === 0) {
    return false;
  }

  // Can't visit all the goals if the specified sprite doesn't exist
  if (Studio.protagonistSpriteIndex && !protagonistSprite) {
    return false;
  }

  for (i = 0; i < Studio.spriteGoals_.length; i++) {
    var goal = Studio.spriteGoals_[i];
    if (!goal.finished) {
      if (protagonistSprite) {
        var wasGoalFinished = goal.finished;

        goal.finished = spriteAtGoal(protagonistSprite, goal);

        // If goal was just finished, then call the "when actor touches anything handler"
        if (!wasGoalFinished && goal.finished) {
          var allowQueueExtension = false;
          var prefix = 'whenSpriteCollided-' + Studio.protagonistSpriteIndex + '-';
          callHandler(prefix + 'anything', allowQueueExtension);
        }

      } else {
        goal.finished = false;
        for (var j = 0; j < Studio.sprite.length; j++) {
          if (spriteAtGoal(Studio.sprite[j], goal)) {
            goal.finished = true;
            if (skin.fadeOutGoal) {
              goal.startFadeTime = new Date().getTime();
            }

            callHandler('whenTouchGoal');  

            break;
          }
        }
      }
      playSound = goal.finished;
    }

    if (goal.finished) {
      finishedGoals++;

      // Play a sound unless we've hit the last flag
      if (playSound && finishedGoals !== Studio.spriteGoals_.length) {
        studioApp.playAudio('flag');
      }

      if (skin.goalSuccess) {
        // Change the finish icon to goalSuccess.
        var successAsset = skin.goalSuccess;
        if (level.goalOverride && level.goalOverride.success) {
          successAsset = skin[level.goalOverride.success];
        }
        var spriteFinishIcon = document.getElementById('spriteFinish' + i);
        spriteFinishIcon.setAttributeNS('http://www.w3.org/1999/xlink',
          'xlink:href', successAsset);
      }
    }
  }

  var retVal = finishedGoals === Studio.spriteGoals_.length;

  if (retVal && !Studio.touchAllGoalsEventFired) {
    Studio.touchAllGoalsEventFired = true;
    callHandler('whenTouchAllGoals');
  }

  return retVal;
};

/**
 * A level can provide zero or more requiredForSuccess criteria which are
 * special cases that a level requires for success.  This function evaluates
 * the state of these criteria.
 * @returns {Object} outcome
 * @returns {boolean} outcome.exists Whether the level even has any of these criteria.
 * @returns {boolean} outcome.achieved false if any of the criteria was required but not met.
 * @returns {string} outcome.message A custom message for the first of the failing criteria.
 */
Studio.checkRequiredForSuccess = function() {

  if (!level.requiredForSuccess) {
    return { exists: false, achieved: false, message: null };
  }

  var required = level.requiredForSuccess;
  var tracked = Studio.trackedBehavior;

  if (required.setSprite && !tracked.hasSetSprite) {
    return { exists: true, achieved: false, message: studioMsg.failedHasSetSprite() };
  }

  if (required.setBotSpeed && !tracked.hasSetBotSpeed) {
    return { exists: true, achieved: false, message: studioMsg.failedHasSetBotSpeed() };
  }

  if (required.touchAllItems && Studio.items.length > 0) {
    return { exists: true, achieved: false, message: studioMsg.failedTouchAllItems() };
  }

  if (required.scoreMinimum && Studio.playerScore < required.scoreMinimum) {
    return { exists: true, achieved: false, message: studioMsg.failedScoreMinimum() };
  }

  if (required.removedItemCount && tracked.removedItemCount < required.removedItemCount) {
    return { exists: true, achieved: false, message: studioMsg.failedRemovedItemCount() };
  }

  if (required.setActivity &&
      !(tracked.setActivityRecord && 
        tracked.setActivityRecord[required.setActivity.itemType] &&
        tracked.setActivityRecord[required.setActivity.itemType][required.setActivity.activityType])) {
    return { exists: true, achieved: false, message: studioMsg.failedSetActivity() };
  }

  return { exists: true, achieved: true, message: null };
};


var checkFinished = function () {

  var hasGoals = Studio.spriteGoals_.length !== 0;
  var achievedGoals = Studio.allGoalsVisited();
  var requiredForSuccess = Studio.checkRequiredForSuccess();
  var hasSuccessCondition = level.goal && level.goal.successCondition ? true : false;
  var achievedOptionalSuccessCondition = !hasSuccessCondition || utils.valueOr(level.goal.successCondition(), true);
  var achievedRequiredSuccessCondition = hasSuccessCondition && utils.valueOr(level.goal.successCondition(), false);

  // Levels with goals (usually images that need to be touched) can have an optional success
  // condition that can explicitly return false to prevent the level from completing.
  // In very rare cases, a level might have goals but not care whether they're touched or not
  // to succeed, relying instead solely on the success function.  In such a case, the level should
  // have completeOnSuccessConditionNotGoals set to true.
  // In the remainder of levels which do not have goals, they simply require a success condition
  // that returns true.

  if ((hasGoals && achievedGoals && achievedOptionalSuccessCondition) ||
      (hasGoals && level.completeOnSuccessConditionNotGoals && achievedRequiredSuccessCondition) ||
      (!hasGoals && achievedRequiredSuccessCondition)) {
    Studio.result = ResultType.SUCCESS;
    return true;
  }

  if (requiredForSuccess.exists) {
    if (requiredForSuccess.achieved) {
      Studio.message = null;
      Studio.result = ResultType.SUCCESS;
      return true;
    } else {
      // Not meeting these is not reason for immediate failure in itself, but they do
      // establish a custom error message.
      Studio.message = requiredForSuccess.message;
    }
  } 

  if (level.goal && level.goal.failureCondition && level.goal.failureCondition()) {
    Studio.result = ResultType.FAILURE;
    return true;
  }

  if (Studio.timedOut()) {
    Studio.result = ResultType.FAILURE;
    return true;
  }

  return false;
};<|MERGE_RESOLUTION|>--- conflicted
+++ resolved
@@ -1842,7 +1842,7 @@
 
   // Now that sprites are in place, we can set up a map, which might move
   // sprites around.
-  if (level.wallMapCollisions) {
+  if (level.wallMapCollisions && getDefaultMapName()) {
     Studio.setMap({value: getDefaultMapName()});
   }
 
@@ -3269,19 +3269,14 @@
   var pos = generateRandomItemPosition();
 
   var renderScale = 1;
-  var properties = skin.specialItemProperties[opts.className];
+  var properties = skin.specialItemProperties[itemClass];
   if (properties) {
     renderScale = utils.valueOr(properties.scale, renderScale);
   }
 
   var itemOptions = {
-<<<<<<< HEAD
-    frames: getFrameCount(opts.className, skin.specialItemProperties, skin.itemFrames),
-    className: opts.className,
-=======
-    frames: getFrameCount(itemClass, skin.specialItemFrames, skin.itemFrames),
+    frames: getFrameCount(itemClass, skin.specialItemProperties, skin.itemFrames),
     className: itemClass,
->>>>>>> f5b8c77e
     dir: direction,
     image: skinItem,
     loop: true,
@@ -3291,11 +3286,7 @@
     activity: utils.valueOr(Studio.itemActivity[itemClass], "roam"),
     width: 100,
     height: 100,
-<<<<<<< HEAD
     renderScale: renderScale,
-=======
-    renderScale: skin.specialItemScale[itemClass] || 1
->>>>>>> f5b8c77e
   };
 
   var item = new Item(itemOptions);
@@ -3617,17 +3608,13 @@
   } else if (skin.getMap) {
     // Give the skin a chance to adjust the map name depending upon the
     // background name.
-<<<<<<< HEAD
-    useMap = skin.getMap(Studio.background, opts.value);
+    useMap = skin.getMap(Studio.background, mapValue);
   } else {
     useMap = opts.value;
-=======
-    useMap = skin.getMap(Studio.background, mapValue);
   }
 
   if (useMap !== null && !skin[useMap]) {
     throw new RangeError("Incorrect parameter: " + opts.value);
->>>>>>> f5b8c77e
   }
 
   if (!opts.forceRedraw && useMap === Studio.wallMap) {
