--- conflicted
+++ resolved
@@ -8,23 +8,18 @@
 'use strict';
 
 import $ from 'jquery';
-<<<<<<< HEAD
+import * as constants from './constants';
+import _ from 'lodash';
 import Collidable from './collidable';
-import * as constants from './constants';
+import CollisionMaskWalls from './collisionMaskWalls';
 import Item from './Item';
-import _ from 'lodash';
+import ObstacleZoneWalls from './obstacleZoneWalls';
 import Projectile from './projectile';
 import React from 'react';
 import ReactDOM from 'react-dom';
 import Sprite from './Sprite';
+import TileWalls from './tileWalls';
 import { GridMove, GridMoveAndCancel } from './spriteActions';
-=======
-import CollisionMaskWalls from './collisionMaskWalls';
-import ObstacleZoneWalls from './obstacleZoneWalls';
-import React from 'react';
-import ReactDOM from 'react-dom';
-import TileWalls from './tileWalls';
->>>>>>> 8bf53b27
 var studioApp = require('../StudioApp').singleton;
 var commonMsg = require('@cdo/locale');
 var studioMsg = require('./locale');
