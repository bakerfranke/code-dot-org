--- conflicted
+++ resolved
@@ -3327,15 +3327,12 @@
   }
 };
 
-<<<<<<< HEAD
 /**
  * Set the wall map.
  * @param {string} opts.value - The name of the wall map.
  * @param {boolean} forceLoad - Force loading the map, even if it's already set.
  */
 Studio.setMap = function (opts, forceLoad) {
-=======
-Studio.setMap = function (opts) {
   if (opts.value === constants.RANDOM_VALUE) {
     // NOTE: never select the first item from mapChoices, since it is
     // presumed to be the "random" item for blockly
@@ -3347,7 +3344,6 @@
     opts.value = quotedMap.replace(/^"(.*)"$/, '$1');
   }
 
->>>>>>> 806a319d
   if (!level.wallMapCollisions) {
     return;
   }
