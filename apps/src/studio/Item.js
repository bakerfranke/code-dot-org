--- conflicted
+++ resolved
@@ -137,23 +137,6 @@
       return;
     }
 
-<<<<<<< HEAD
-  // Has the item reached its destination grid position?
-  // (There is a small margin of error to allow for per-update movements greater
-  // than a single pixel.)
-  var speed = utils.valueOr(this.speed, 0);
-  var dirUnit = Direction.getUnitVector(this.dir);
-  var destVector = {
-    x: (this.destGridX * Studio.SQUARE_SIZE + Studio.HALF_SQUARE) - this.x,
-    y: (this.destGridY * Studio.SQUARE_SIZE + Studio.HALF_SQUARE) - this.y
-  };
-  if (this.destGridX !== undefined &&
-      (dirUnit.x * destVector.x + dirUnit.y * destVector.y ) <= speed) {
-    this.gridX = this.destGridX;
-    this.gridY = this.destGridY;
-    reachedDestinationGridPosition = true;
-  }
-=======
     if (this.destGridX !== undefined) {
       // Draw the item's destination grid square.
       Studio.drawDebugRect(
@@ -163,15 +146,18 @@
         Studio.SQUARE_SIZE,
         Studio.SQUARE_SIZE);
     }
->>>>>>> a2520ef9
 
     // Has the item reached its destination grid position?
     // (There is a small margin of error to allow for per-update movements greater
     // than a single pixel.)
     var speed = valueOr(this.speed, 0);
+    var dirUnit = Direction.getUnitVector(this.dir);
+    var destVector = {
+      x: (this.destGridX * Studio.SQUARE_SIZE + Studio.HALF_SQUARE) - this.x,
+      y: (this.destGridY * Studio.SQUARE_SIZE + Studio.HALF_SQUARE) - this.y
+    };
     if (this.destGridX !== undefined &&
-        (Math.abs(this.x - (this.destGridX * Studio.SQUARE_SIZE + Studio.HALF_SQUARE)) <= speed &&
-         Math.abs(this.y - (this.destGridY * Studio.SQUARE_SIZE + Studio.HALF_SQUARE)) <= speed)) {
+        (dirUnit.x * destVector.x + dirUnit.y * destVector.y ) <= speed) {
       this.gridX = this.destGridX;
       this.gridY = this.destGridY;
       reachedDestinationGridPosition = true;
