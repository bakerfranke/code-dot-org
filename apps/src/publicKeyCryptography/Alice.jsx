/** @file The Alice character panel from the crypto widget */
import React, {PropTypes} from 'react';
import CharacterPanel from './CharacterPanel';
import NumberedSteps, {Step} from './NumberedSteps';
import IntegerField from './IntegerField';
import IntegerTextbox from './IntegerTextbox';
import {
  PrivateKeyDropdown,
  PublicModulusDropdown,
  GoButton,
  KeywordPublicModulus,
  KeywordPublicKey,
  KeywordPrivateKey,
  KeywordPublicNumber,
  KeywordSecretNumber
} from './cryptographyFields';
import {computePublicKey} from './cryptographyMath';
import {COLORS} from './style';

<<<<<<< HEAD
const Alice = React.createClass({
  propTypes: {
    disabled: PropTypes.bool,
    setPublicModulus: PropTypes.func.isRequired,
    setPublicKey: PropTypes.func.isRequired,
    runModuloClock: PropTypes.func.isRequired
  },
=======
const INITIAL_STATE = {
  publicModulus: null,
  privateKey: null,
  publicNumber: null,
  secretNumber: null
};
>>>>>>> a4df5b8b

export default class Alice extends React.Component {
  static propTypes = {
    disabled: PropTypes.bool,
    setPublicModulus: PropTypes.func.isRequired,
    setPublicKey: PropTypes.func.isRequired,
    runModuloClock: PropTypes.func.isRequired
  };

  state = {...INITIAL_STATE};

  startOver = () => this.setState(INITIAL_STATE);

  setPublicModulus(publicModulus) {
    this.setState({publicModulus});
    this.setPrivateKey(null);
    this.clearSecretNumber();
  }

  onPublicModulusChange = (publicModulus) => {
    this.setPublicModulus(publicModulus);
    this.props.setPublicModulus(publicModulus);
  };

  setPrivateKey(privateKey) {
    this.setState({privateKey});
    this.clearSecretNumber();
  }

  onPrivateKeyChange = (privateKey) => {
    const {publicModulus} = this.state;
    this.setPrivateKey(privateKey);
    this.props.setPublicKey(this.getPublicKey({privateKey, publicModulus}));
  };

  setPublicNumber = (publicNumber) => {
    this.setState({publicNumber});
    this.clearSecretNumber();
  };

  getPublicKey({privateKey, publicModulus}) {
    return privateKey && publicModulus ? computePublicKey(privateKey, publicModulus) : null;
  }

  computeSecretNumber = () => {
    const {runModuloClock} = this.props;
    const {publicModulus, privateKey, publicNumber} = this.state;
    if ([publicModulus, privateKey, publicNumber].every(Number.isInteger)) {
      const dividend = publicNumber * privateKey;
      const secretNumber = dividend % publicModulus;
      runModuloClock(dividend, currentDividend => {
        this.setState({secretNumber: currentDividend % publicModulus});
      }, () => {
        this.setState({secretNumber});
      });
    } else {
      this.clearSecretNumber();
    }
  };

  clearSecretNumber() {
    this.setState({secretNumber: null});
  }

  render() {
    const {disabled} = this.props;
    const {
      publicModulus,
      privateKey,
      publicNumber,
      secretNumber
    } = this.state;
    const publicKey = this.getPublicKey({privateKey, publicModulus});

    return (
      <CharacterPanel title="Alice">
        <NumberedSteps>
          <Step>
            Set a <KeywordPublicModulus/>:
            <PublicModulusDropdown
              value={publicModulus}
              onChange={this.onPublicModulusChange}
              disabled={disabled}
            />
          </Step>
          <Step requires={[publicModulus].every(Number.isInteger)}>
            Set a <KeywordPrivateKey/>:
            <PrivateKeyDropdown
              publicModulus={publicModulus}
              value={privateKey}
              onChange={this.onPrivateKeyChange}
              disabled={disabled}
            />
            <div>
              Your computed <KeywordPublicKey/>
              {' is '}
              <IntegerField className="public-key" color={COLORS.publicKey} value={publicKey}/>
            </div>
          </Step>
          <Step requires={[publicModulus, privateKey].every(Number.isInteger)}>
            Enter Bob's <KeywordPublicNumber/>:
            <IntegerTextbox
              value={publicNumber}
              onChange={this.setPublicNumber}
              disabled={disabled}
              color={COLORS.publicNumber}
            />
          </Step>
          <Step requires={[publicModulus, privateKey, publicNumber].every(Number.isInteger)}>
            Calculate Bob's <KeywordSecretNumber/>.
            <div>
              (
              <IntegerField color={COLORS.publicNumber} value={publicNumber}/>
              {' x '}
              <IntegerField color={COLORS.privateKey} value={privateKey}/>
              {') MOD '}
              <IntegerField color={COLORS.publicModulus} value={publicModulus}/>
              <GoButton
                onClick={this.computeSecretNumber}
                disabled={disabled}
              />
            </div>
            <div>
              Bob's <KeywordSecretNumber/>
              {' is '}
              <IntegerField
                className="secret-number"
                color={COLORS.secretNumber}
                value={secretNumber}
              />!
            </div>
          </Step>
        </NumberedSteps>
      </CharacterPanel>);
  }
}<|MERGE_RESOLUTION|>--- conflicted
+++ resolved
@@ -17,22 +17,12 @@
 import {computePublicKey} from './cryptographyMath';
 import {COLORS} from './style';
 
-<<<<<<< HEAD
-const Alice = React.createClass({
-  propTypes: {
-    disabled: PropTypes.bool,
-    setPublicModulus: PropTypes.func.isRequired,
-    setPublicKey: PropTypes.func.isRequired,
-    runModuloClock: PropTypes.func.isRequired
-  },
-=======
 const INITIAL_STATE = {
   publicModulus: null,
   privateKey: null,
   publicNumber: null,
   secretNumber: null
 };
->>>>>>> a4df5b8b
 
 export default class Alice extends React.Component {
   static propTypes = {
