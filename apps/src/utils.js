--- conflicted
+++ resolved
@@ -423,9 +423,7 @@
   } catch (e) {
     return false;
   }
-<<<<<<< HEAD
-
-=======
+
 };
 
 /**
@@ -449,5 +447,4 @@
     Object.freeze(result);
   }
   return result;
->>>>>>> fdfe01a1
 };