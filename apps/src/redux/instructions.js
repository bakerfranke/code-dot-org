/**
 * A duck module for instructions, particularly instructions that we show in
 * the top pane above the code workspace. This module contains both the actions
 * that are required for this feature, and the reducer that sets state based
 * off of those actions.
 */

import { trySetLocalStorage, tryGetLocalStorage } from '../utils';

const SET_CONSTANTS = 'instructions/SET_CONSTANTS';
const TOGGLE_INSTRUCTIONS_COLLAPSED = 'instructions/TOGGLE_INSTRUCTIONS_COLLAPSED';
const SET_INSTRUCTIONS_RENDERED_HEIGHT = 'instructions/SET_INSTRUCTIONS_RENDERED_HEIGHT';
const SET_INSTRUCTIONS_MAX_HEIGHT_NEEDED = 'instructions/SET_INSTRUCTIONS_MAX_HEIGHT_NEEDED';
const SET_INSTRUCTIONS_MAX_HEIGHT_AVAILABLE = 'instructions/SET_INSTRUCTIONS_MAX_HEIGHT_AVAILABLE';
const SET_HAS_AUTHORED_HINTS = 'instructions/SET_HAS_AUTHORED_HINTS';
const SET_FEEDBACK = 'instructions/SET_FEEDBACK';
const HIDE_OVERLAY = 'instructions/HIDE_OVERLAY';

const ENGLISH_LOCALE = 'en_us';

const LOCALSTORAGE_OVERLAY_SEEN_FLAG = 'instructionsOverlaySeenOnce';

/**
 * Some scenarios:
 * (1) Projects level w/o instructions: shortInstructions and longInstructions
 *     will both be undefined
 * (2) CSP level: Just longInstructions
 * (3) CSF level with only one set of instructions: Just shortInstructions
 * (4) CSF level with two sets of instructions: shortInstructions and
 *     longInstructions will both be set.
 * (5) CSF level with just long instructions
 */
const instructionsInitialState = {
  noInstructionsWhenCollapsed: false,
  hasInlineImages: false,
  shortInstructions: undefined,
  shortInstructions2: undefined,
  longInstructions: undefined,
  teacherMarkdown: undefined,
  hasContainedLevels: false,
  collapsed: false,
  // The amount of vertical space consumed by the TopInstructions component
  renderedHeight: 0,
  // The amount of vertical space consumed by the TopInstructions component
  // when it is not collapsed
  expandedHeight: 0,
  // The maximum amount of vertical space needed by the TopInstructions component.
  maxNeededHeight: Infinity,
  // The maximum height we'll allow the resizer to drag to. This is based in
  // part off of the size of the code workspace.
  maxAvailableHeight: Infinity,
  hasAuthoredHints: false,
  overlayVisible: false,
  levelVideos: [],
<<<<<<< HEAD
=======
  mapReference: undefined,
  referenceLinks: [],
  // TODO (epeach) - remove after resources tab A/B test
  // Used to provide access to level data for the logging
  app: undefined,
  scriptName: undefined,
  scriptId: undefined,
  stagePosition: 0,
  levelPosition: 0,
  serverLevelId: undefined,
>>>>>>> 37c09c7e
};

export default function reducer(state = {...instructionsInitialState}, action) {
  if (action.type === SET_CONSTANTS) {
    if (state.shortInstructions || state.longInstructions) {
      throw new Error('instructions constants already set');
    }
    const {
      noInstructionsWhenCollapsed,
      hasInlineImages,
      shortInstructions,
      shortInstructions2,
      longInstructions,
      hasContainedLevels,
      overlayVisible,
      teacherMarkdown,
      levelVideos,
<<<<<<< HEAD
=======
      mapReference,
      referenceLinks,
      app,
      scriptName,
      stagePosition,
      levelPosition,
      scriptId,
      serverLevelId
>>>>>>> 37c09c7e
    } = action;
    let collapsed = state.collapsed;
    if (!longInstructions && !hasContainedLevels) {
      // If we only have short instructions, we want to be in collapsed mode
      collapsed = true;
    }
    return Object.assign({}, state, {
      noInstructionsWhenCollapsed,
      hasInlineImages,
      shortInstructions,
      shortInstructions2,
      longInstructions,
      teacherMarkdown,
      hasContainedLevels,
      overlayVisible,
      collapsed,
      levelVideos,
<<<<<<< HEAD
=======
      mapReference,
      referenceLinks,
      app,
      scriptName,
      stagePosition,
      levelPosition,
      scriptId,
      serverLevelId
>>>>>>> 37c09c7e
    });
  }

  if (action.type === TOGGLE_INSTRUCTIONS_COLLAPSED) {
    return Object.assign({}, state, {
      collapsed: !state.collapsed
    });
  }

  if (action.type === SET_INSTRUCTIONS_RENDERED_HEIGHT) {
    return Object.assign({}, state, {
      renderedHeight: action.height,
      expandedHeight: !state.collapsed ? action.height : state.expandedHeight
    });
  }

  if (action.type === SET_INSTRUCTIONS_MAX_HEIGHT_NEEDED &&
      action.maxNeededHeight !== state.maxNeededHeight) {
    return Object.assign({}, state, {
      maxNeededHeight: action.maxNeededHeight
    });
  }

  if (action.type === SET_INSTRUCTIONS_MAX_HEIGHT_AVAILABLE &&
      action.maxAvailableHeight !== state.maxAvailableHeight) {
    return Object.assign({}, state, {
      maxAvailableHeight: action.maxAvailableHeight,
      renderedHeight: Math.min(action.maxAvailableHeight, state.renderedHeight),
      expandedHeight: Math.min(action.maxAvailableHeight, state.expandedHeight)
    });
  }

  if (action.type === SET_HAS_AUTHORED_HINTS) {
    return Object.assign({}, state, {
      hasAuthoredHints: action.hasAuthoredHints
    });
  }

  if (action.type === SET_FEEDBACK) {
    return Object.assign({}, state, {
      feedback: action.feedback
    });
  }

  if (action.type === HIDE_OVERLAY) {
    return Object.assign({}, state, {
      overlayVisible: false
    });
  }

  return state;
}

export const setInstructionsConstants = ({noInstructionsWhenCollapsed,
    shortInstructions, shortInstructions2, longInstructions,
<<<<<<< HEAD
    hasContainedLevels, hasInlineImages, overlayVisible, teacherMarkdown, levelVideos}) => ({
=======
    hasContainedLevels, hasInlineImages, overlayVisible, teacherMarkdown, levelVideos,
    mapReference, referenceLinks, app, scriptName, stagePosition, levelPosition,
    serverLevelId, scriptId }) => ({
>>>>>>> 37c09c7e
  type: SET_CONSTANTS,
  noInstructionsWhenCollapsed,
  hasInlineImages,
  shortInstructions,
  shortInstructions2,
  longInstructions,
  hasContainedLevels,
  overlayVisible,
  teacherMarkdown,
  levelVideos,
<<<<<<< HEAD
=======
  mapReference,
  referenceLinks,
  app,
  scriptName,
  stagePosition,
  levelPosition,
  scriptId,
  serverLevelId
>>>>>>> 37c09c7e
});

export const setInstructionsRenderedHeight = height => ({
  type: SET_INSTRUCTIONS_RENDERED_HEIGHT,
  height
});

/**
 * Toggles whether instructions are currently collapsed.
 */
export const toggleInstructionsCollapsed = () => ({
  type: TOGGLE_INSTRUCTIONS_COLLAPSED
});

/**
 * Sets the maximum amount of height need by our instructions component if it
 * were to render itself with no scrollbars
 */
export const setInstructionsMaxHeightNeeded = height => ({
  type: SET_INSTRUCTIONS_MAX_HEIGHT_NEEDED,
  maxNeededHeight: height
});


/**
 * Set the max height of the instructions panel
 * @param {number} maxAvailableHeight - Don't let user drag instructions pane to be
 *   larger than this number.
 */
export const setInstructionsMaxHeightAvailable = height => ({
  type: SET_INSTRUCTIONS_MAX_HEIGHT_AVAILABLE,
  maxAvailableHeight: height
});

export const setHasAuthoredHints = hasAuthoredHints => ({
  type: SET_HAS_AUTHORED_HINTS,
  hasAuthoredHints
});

export const setFeedback = feedback => ({
  type: SET_FEEDBACK,
  feedback
});

export const hideOverlay = () => ({
  type: HIDE_OVERLAY
});

// HELPERS

/**
 * Given instructions that look something like
 *   '[pufferpig] <b>Puffer Pigs</b> roam around slowly<br/>'
 * Replaces [pufferpig] with the appropriate image html.
 * In most cases, no substitutions will be necessary and this method will just
 * return the passed in htmlText. Substitutions currently only exist for star wars.
 * @param {string} htmlText
 * @param {Object.<string, string>} [substitutions] Dictionary strings (keys) to
 *   replacement values.
 */
export const substituteInstructionImages = (htmlText, substitutions) => {
  if (!htmlText) {
    return htmlText;
  }

  for (let prop in substitutions) {
    const imageUrl = substitutions[prop];
    const substitutionHtml = (
      '<span class="instructionsImageContainer">' +
        `<img src="${imageUrl}" class="instructionsImage"/>` +
      '</span>'
    );
    const re = new RegExp('\\[' + prop + '\\]', 'g');
    htmlText = htmlText.replace(re, substitutionHtml);
  }

  return htmlText;
};


/**
 * Given a particular set of config options, determines what our instructions
 * constants should be
 * @param {AppOptionsConfig} config
 * @param {string} config.level.instructions
 * @param {string} config.level.instructions2
 * @param {string} config.level.markdownInstructions
 * @param {array} config.level.inputOutputTable
 * @param {array} config.level.levelVideos
 * @param {stirng} config.level.mapReference,
 * @param {array} config.level.referenceLinks,
 * @param {string} config.locale
 * @param {boolean} config.noInstructionsWhenCollapsed
 * @param {boolean} config.hasContainedLevels
 * @param {Object} config.skin.instructions2ImageSubstitutions
 * @returns {Object}
 */
export const determineInstructionsConstants = config => {
  const {
    level,
    locale,
    noInstructionsWhenCollapsed,
    hasContainedLevels,
    teacherMarkdown} = config;
  const {
    instructions,
    instructions2,
    markdownInstructions,
    inputOutputTable,
    levelVideos,
    mapReference,
    referenceLinks,
  } = level;

  let longInstructions, shortInstructions, shortInstructions2;
  if (noInstructionsWhenCollapsed) {
    // CSP mode - We dont care about locale, and always want to show English
    longInstructions = markdownInstructions;
    shortInstructions = instructions;

    // Never use short instructions in CSP. If that's all we have, make them
    // our longInstructions instead
    if (shortInstructions && !longInstructions) {
      longInstructions = shortInstructions;
    }
    shortInstructions = undefined;
  } else {
    // CSF mode - For non-English folks, only use the non-markdown instructions
    longInstructions = (!locale || locale === ENGLISH_LOCALE) ? markdownInstructions : undefined;
    shortInstructions = instructions;
    shortInstructions2 = instructions2;

    // if the two sets of instructions are identical, only use the short
    // version (such that we dont end up minimizing/expanding between
    // two identical sets).
    if (shortInstructions === longInstructions) {
      longInstructions = undefined;
    }

    // In the case where we have an input output table, we want to ensure we
    // have long instructions (even if identical to short instructions) since
    // we only show the inputOutputTable in non-collapsed mode.
    if (inputOutputTable) {
      longInstructions = longInstructions || shortInstructions;
    }

    if (config.skin.instructions2ImageSubstitutions) {
      longInstructions = substituteInstructionImages(longInstructions,
        config.skin.instructions2ImageSubstitutions);
      shortInstructions = substituteInstructionImages(shortInstructions,
        config.skin.instructions2ImageSubstitutions);
      shortInstructions2 = substituteInstructionImages(shortInstructions2,
        config.skin.instructions2ImageSubstitutions);
    }

    if (config.skin.replaceInstructions) {
      longInstructions = config.skin.replaceInstructions(longInstructions);
      shortInstructions = config.skin.replaceInstructions(shortInstructions);
    }
  }

  // If the level has instructions to show, we will in some situations
  // want to show an overlay.
  let hasInstructionsToShow = shortInstructions || longInstructions;
  // If the level is specifically flagged as having important
  // instructions or if it is the first level in the stage, always show
  // the overlay. Otherwise, show it exactly once on the very first
  // level a user looks at.
  let overlaySeen = tryGetLocalStorage(LOCALSTORAGE_OVERLAY_SEEN_FLAG, false);
  let shouldShowOverlay = hasInstructionsToShow && !hasContainedLevels &&
      (config.level.instructionsImportant || config.levelPosition === 1 || !overlaySeen);
  if (shouldShowOverlay) {
    trySetLocalStorage(LOCALSTORAGE_OVERLAY_SEEN_FLAG, true);
  }

  return {
    noInstructionsWhenCollapsed: !!noInstructionsWhenCollapsed,
    hasInlineImages: !!config.skin.instructions2ImageSubstitutions,
    overlayVisible: !!shouldShowOverlay,
    shortInstructions,
    shortInstructions2,
    longInstructions,
    teacherMarkdown,
    hasContainedLevels,
<<<<<<< HEAD
    levelVideos
=======
    levelVideos,
    mapReference,
    referenceLinks,
    app,
    scriptName,
    stagePosition,
    levelPosition,
    serverLevelId,
    scriptId,
>>>>>>> 37c09c7e
  };
};<|MERGE_RESOLUTION|>--- conflicted
+++ resolved
@@ -52,19 +52,8 @@
   hasAuthoredHints: false,
   overlayVisible: false,
   levelVideos: [],
-<<<<<<< HEAD
-=======
   mapReference: undefined,
-  referenceLinks: [],
-  // TODO (epeach) - remove after resources tab A/B test
-  // Used to provide access to level data for the logging
-  app: undefined,
-  scriptName: undefined,
-  scriptId: undefined,
-  stagePosition: 0,
-  levelPosition: 0,
-  serverLevelId: undefined,
->>>>>>> 37c09c7e
+  referenceLinks: []
 };
 
 export default function reducer(state = {...instructionsInitialState}, action) {
@@ -82,17 +71,8 @@
       overlayVisible,
       teacherMarkdown,
       levelVideos,
-<<<<<<< HEAD
-=======
       mapReference,
-      referenceLinks,
-      app,
-      scriptName,
-      stagePosition,
-      levelPosition,
-      scriptId,
-      serverLevelId
->>>>>>> 37c09c7e
+      referenceLinks
     } = action;
     let collapsed = state.collapsed;
     if (!longInstructions && !hasContainedLevels) {
@@ -110,17 +90,8 @@
       overlayVisible,
       collapsed,
       levelVideos,
-<<<<<<< HEAD
-=======
       mapReference,
-      referenceLinks,
-      app,
-      scriptName,
-      stagePosition,
-      levelPosition,
-      scriptId,
-      serverLevelId
->>>>>>> 37c09c7e
+      referenceLinks
     });
   }
 
@@ -176,13 +147,8 @@
 
 export const setInstructionsConstants = ({noInstructionsWhenCollapsed,
     shortInstructions, shortInstructions2, longInstructions,
-<<<<<<< HEAD
-    hasContainedLevels, hasInlineImages, overlayVisible, teacherMarkdown, levelVideos}) => ({
-=======
     hasContainedLevels, hasInlineImages, overlayVisible, teacherMarkdown, levelVideos,
-    mapReference, referenceLinks, app, scriptName, stagePosition, levelPosition,
-    serverLevelId, scriptId }) => ({
->>>>>>> 37c09c7e
+    mapReference, referenceLinks}) => ({
   type: SET_CONSTANTS,
   noInstructionsWhenCollapsed,
   hasInlineImages,
@@ -193,17 +159,8 @@
   overlayVisible,
   teacherMarkdown,
   levelVideos,
-<<<<<<< HEAD
-=======
   mapReference,
-  referenceLinks,
-  app,
-  scriptName,
-  stagePosition,
-  levelPosition,
-  scriptId,
-  serverLevelId
->>>>>>> 37c09c7e
+  referenceLinks
 });
 
 export const setInstructionsRenderedHeight = height => ({
@@ -388,18 +345,8 @@
     longInstructions,
     teacherMarkdown,
     hasContainedLevels,
-<<<<<<< HEAD
-    levelVideos
-=======
     levelVideos,
     mapReference,
-    referenceLinks,
-    app,
-    scriptName,
-    stagePosition,
-    levelPosition,
-    serverLevelId,
-    scriptId,
->>>>>>> 37c09c7e
+    referenceLinks
   };
 };