import React, {PropTypes} from 'react';
import SoundListEntry from './SoundListEntry';
import Sounds from '../../Sounds';
import {searchAssets} from '../assets/searchAssets';
import soundLibrary from '../soundLibrary.json';

const styles = {
  root: {
    height: 330,
    overflowY: 'scroll',
    clear: 'both'
  }
};

/**
 * A component for managing sounds from soundLibrary.json.
 */
<<<<<<< HEAD
const SoundList = React.createClass({
  propTypes: {
=======
export default class SoundList extends React.Component {
  static propTypes = {
>>>>>>> a4df5b8b
    assetChosen: PropTypes.func.isRequired,
    search: PropTypes.string.isRequired,
    category: PropTypes.string.isRequired,
    selectedSound: PropTypes.object.isRequired
<<<<<<< HEAD
  },
=======
  };
>>>>>>> a4df5b8b

  componentWillMount() {
    this.sounds = new Sounds();
  }

  getMatches(searchQuery) {
    // Sound library does not use pagination so give a range from 0 - 400
    const searchedData = searchAssets(searchQuery, this.props.category, soundLibrary, 0, 400);
    return searchedData.results;
  }

  render() {
    const results = this.getMatches(this.props.search);
    const soundEntries = results.map(sound => {
      const isSelected = this.props.selectedSound.name === sound.name ? true : false;
      return (
        <SoundListEntry
          key={sound.name}
          assetChosen={this.props.assetChosen}
          soundMetadata={sound}
          isSelected={isSelected}
          soundsRegistry={this.sounds}
        />
      );
    });

    return (
      <div style={styles.root}>
        {soundEntries.length > 0 ? soundEntries : 'No sounds found'}
      </div>
    );
  }
}<|MERGE_RESOLUTION|>--- conflicted
+++ resolved
@@ -15,22 +15,13 @@
 /**
  * A component for managing sounds from soundLibrary.json.
  */
-<<<<<<< HEAD
-const SoundList = React.createClass({
-  propTypes: {
-=======
 export default class SoundList extends React.Component {
   static propTypes = {
->>>>>>> a4df5b8b
     assetChosen: PropTypes.func.isRequired,
     search: PropTypes.string.isRequired,
     category: PropTypes.string.isRequired,
     selectedSound: PropTypes.object.isRequired
-<<<<<<< HEAD
-  },
-=======
   };
->>>>>>> a4df5b8b
 
   componentWillMount() {
     this.sounds = new Sounds();
