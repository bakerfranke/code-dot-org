--- conflicted
+++ resolved
@@ -5,19 +5,11 @@
 /**
  * A component for managing icons.
  */
-<<<<<<< HEAD
-var IconLibrary = React.createClass({
-  propTypes: {
-    alignment: PropTypes.string,
-    assetChosen: PropTypes.func.isRequired
-  },
-=======
 export default class IconLibrary extends React.Component {
   static propTypes = {
     alignment: PropTypes.string,
     assetChosen: PropTypes.func.isRequired
   };
->>>>>>> a4df5b8b
 
   state = {search: ''};
 
