import FontAwesome from '@cdo/apps/templates/FontAwesome';
import PropTypes from 'prop-types';
import Radium from 'radium';
import React from 'react';
import color from '../../../util/color';
import i18n from '@cdo/locale';
<<<<<<< HEAD
import {stageOfBonusLevels} from './shapes';
import SublevelCard from '../SublevelCard';
=======
import {bonusLevel, lessonOfBonusLevels} from './shapes';
import {connect} from 'react-redux';
import {isPerfect} from '@cdo/apps/code-studio/progressRedux';
>>>>>>> a30be2fa

const CARD_AREA_SIZE = 900;
const RadiumFontAwesome = Radium(FontAwesome);

const styles = {
  challengeRow: {
    clear: 'both',
    overflow: 'hidden',
    display: 'inline-block',
    position: 'relative',
    whiteSpace: 'normal',
    transition: 'left 0.25s ease-out',
    padding: '10px 0',
    verticalAlign: 'top'
  },
  challenges: {
    display: 'inline-block',
    overflowX: 'hidden',
    whiteSpace: 'nowrap',
    transition: 'width 0.1s ease-out',
    verticalAlign: 'top'
  },
<<<<<<< HEAD
  stageNumberHeading: {
    backgroundColor: color.purple,
    width: '100%',
    textAlign: 'center',
    color: color.white,
    fontSize: 20,
    lineHeight: '35px'
=======
  solutionImage: {
    border: `1px solid ${color.lighter_gray}`,
    marginBottom: 5,
    width: 400,
    height: 400,
    maxWidth: 'initial'
  },
  lessonNumberHeading: {
    textAlign: 'center'
>>>>>>> a30be2fa
  },
  arrow: {
    fontSize: 40,
    cursor: 'pointer',
    verticalAlign: -30,
    margin: 10
  },
  arrowDisabled: {
    color: color.lighter_gray,
    cursor: 'default'
  },
  cards: {
    display: 'flex',
    flexWrap: 'wrap',
    justifyContent: 'space-between',
    backgroundColor: color.white
  },
  scroller: {
    backgroundColor: color.white,
    width: '100%',
    display: 'flex',
    flexDirection: 'row',
    alignItems: 'center'
  }
};

class BonusLevels extends React.Component {
  static propTypes = {
    bonusLevels: PropTypes.arrayOf(PropTypes.shape(stageOfBonusLevels)),
    sectionId: PropTypes.number,
    userId: PropTypes.number
  };

  constructor(props) {
    super(props);
    this.state = {
      stageIndex: props.bonusLevels.length - 1
    };
  }

  nextStage = () => {
    if (this.state.stageIndex < this.props.bonusLevels.length - 1) {
      this.setState({stageIndex: this.state.stageIndex + 1});
    }
<<<<<<< HEAD
  };

  previousStage = () => {
    if (this.state.stageIndex > 0) {
      this.setState({stageIndex: this.state.stageIndex - 1});
=======
  }
}

const ConnectedBonusLevel = connect((state, ownProps) => ({
  perfected: isPerfect(state.progress, ownProps.levelId)
}))(BonusLevel);

export default Radium(
  class BonusLevels extends React.Component {
    static propTypes = {
      bonusLevels: PropTypes.arrayOf(PropTypes.shape(lessonOfBonusLevels)),
      sectionId: PropTypes.number,
      userId: PropTypes.number
    };

    constructor(props) {
      super(props);
      this.state = {
        lessonIndex: props.bonusLevels.length - 1
      };
>>>>>>> a30be2fa
    }
  };

<<<<<<< HEAD
  render() {
    const previousNumStages = this.props.bonusLevels.filter(
      stage =>
        stage.stageNumber <
        this.props.bonusLevels[this.state.stageIndex].stageNumber
    ).length;
    const scrollAmount = -1 * previousNumStages * CARD_AREA_SIZE;

    const leftDisabled = this.state.stageIndex === 0;
    const rightDisabled =
      this.state.stageIndex === this.props.bonusLevels.length - 1;

    return (
      <div>
        <div style={styles.stageNumberHeading}>
          {i18n.extrasStageNChallenges({
            stageNumber: this.props.bonusLevels[this.state.stageIndex]
              .stageNumber
          })}
        </div>
        <div style={styles.scroller}>
=======
    nextLesson = () => {
      if (this.state.lessonIndex < this.props.bonusLevels.length - 1) {
        this.setState({lessonIndex: this.state.lessonIndex + 1});
      }
    };

    previousLesson = () => {
      if (this.state.lessonIndex > 0) {
        this.setState({lessonIndex: this.state.lessonIndex - 1});
      }
    };

    render() {
      const totalThumbnailWidth = THUMBNAIL_IMAGE_SIZE + THUMBNAIL_IMAGE_MARGIN;
      const totalWidth =
        this.props.bonusLevels[this.state.lessonIndex].levels.length *
          totalThumbnailWidth -
        THUMBNAIL_IMAGE_MARGIN;

      const levels = this.props.bonusLevels
        .filter(
          lesson =>
            lesson.stageNumber <
            this.props.bonusLevels[this.state.lessonIndex].stageNumber
        )
        .reduce((numLevels, lesson) => numLevels + lesson.levels.length, 0);
      const scrollAmount = -1 * levels * totalThumbnailWidth;

      const leftDisabled = this.state.lessonIndex === 0;
      const rightDisabled =
        this.state.lessonIndex === this.props.bonusLevels.length - 1;
      return (
        <div>
          <h2 style={styles.bonusLevelsTitle}>{i18n.extrasTryAChallenge()}</h2>
>>>>>>> a30be2fa
          <RadiumFontAwesome
            icon="caret-left"
            onClick={this.previousLesson}
            style={[styles.arrow, leftDisabled && styles.arrowDisabled]}
          />
          <div
            style={{
              ...styles.challenges,
              width: CARD_AREA_SIZE
            }}
          >
            {this.props.bonusLevels.map(lesson => (
              <div
                key={lesson.stageNumber}
                style={{
                  ...styles.challengeRow,
                  left: scrollAmount,
<<<<<<< HEAD
                  width: CARD_AREA_SIZE
                }}
              >
                <div style={styles.cards}>
                  {stage.levels.map(level => (
                    <SublevelCard
                      isLessonExtra={true}
                      sublevel={level}
                      key={level.id}
                      sectionId={this.props.sectionId}
                      userId={this.props.userId}
                    />
                  ))}
                </div>
=======
                  width: lesson.levels.length * totalThumbnailWidth
                }}
              >
                <h3 style={styles.lessonNumberHeading}>
                  {i18n.extrasStageNChallenges({
                    stageNumber: this.props.bonusLevels[this.state.lessonIndex]
                      .stageNumber
                  })}
                </h3>
                {lesson.levels.map(level => (
                  <ConnectedBonusLevel
                    key={level.id}
                    {...level}
                    sectionId={this.props.sectionId}
                    userId={this.props.userId}
                  />
                ))}
>>>>>>> a30be2fa
              </div>
            ))}
          </div>
          <RadiumFontAwesome
            icon="caret-right"
            onClick={this.nextLesson}
            style={[styles.arrow, rightDisabled && styles.arrowDisabled]}
          />
        </div>
      </div>
    );
  }
}

export default Radium(BonusLevels);<|MERGE_RESOLUTION|>--- conflicted
+++ resolved
@@ -4,14 +4,8 @@
 import React from 'react';
 import color from '../../../util/color';
 import i18n from '@cdo/locale';
-<<<<<<< HEAD
-import {stageOfBonusLevels} from './shapes';
+import {lessonOfBonusLevels} from './shapes';
 import SublevelCard from '../SublevelCard';
-=======
-import {bonusLevel, lessonOfBonusLevels} from './shapes';
-import {connect} from 'react-redux';
-import {isPerfect} from '@cdo/apps/code-studio/progressRedux';
->>>>>>> a30be2fa
 
 const CARD_AREA_SIZE = 900;
 const RadiumFontAwesome = Radium(FontAwesome);
@@ -34,25 +28,13 @@
     transition: 'width 0.1s ease-out',
     verticalAlign: 'top'
   },
-<<<<<<< HEAD
-  stageNumberHeading: {
+  lessonNumberHeading: {
     backgroundColor: color.purple,
     width: '100%',
     textAlign: 'center',
     color: color.white,
     fontSize: 20,
     lineHeight: '35px'
-=======
-  solutionImage: {
-    border: `1px solid ${color.lighter_gray}`,
-    marginBottom: 5,
-    width: 400,
-    height: 400,
-    maxWidth: 'initial'
-  },
-  lessonNumberHeading: {
-    textAlign: 'center'
->>>>>>> a30be2fa
   },
   arrow: {
     fontSize: 40,
@@ -81,7 +63,7 @@
 
 class BonusLevels extends React.Component {
   static propTypes = {
-    bonusLevels: PropTypes.arrayOf(PropTypes.shape(stageOfBonusLevels)),
+    bonusLevels: PropTypes.arrayOf(PropTypes.shape(lessonOfBonusLevels)),
     sectionId: PropTypes.number,
     userId: PropTypes.number
   };
@@ -89,103 +71,43 @@
   constructor(props) {
     super(props);
     this.state = {
-      stageIndex: props.bonusLevels.length - 1
+      lessonIndex: props.bonusLevels.length - 1
     };
   }
 
-  nextStage = () => {
-    if (this.state.stageIndex < this.props.bonusLevels.length - 1) {
-      this.setState({stageIndex: this.state.stageIndex + 1});
-    }
-<<<<<<< HEAD
-  };
-
-  previousStage = () => {
-    if (this.state.stageIndex > 0) {
-      this.setState({stageIndex: this.state.stageIndex - 1});
-=======
-  }
-}
-
-const ConnectedBonusLevel = connect((state, ownProps) => ({
-  perfected: isPerfect(state.progress, ownProps.levelId)
-}))(BonusLevel);
-
-export default Radium(
-  class BonusLevels extends React.Component {
-    static propTypes = {
-      bonusLevels: PropTypes.arrayOf(PropTypes.shape(lessonOfBonusLevels)),
-      sectionId: PropTypes.number,
-      userId: PropTypes.number
-    };
-
-    constructor(props) {
-      super(props);
-      this.state = {
-        lessonIndex: props.bonusLevels.length - 1
-      };
->>>>>>> a30be2fa
+  nextLesson = () => {
+    if (this.state.lessonIndex < this.props.bonusLevels.length - 1) {
+      this.setState({lessonIndex: this.state.lessonIndex + 1});
     }
   };
 
-<<<<<<< HEAD
+  previousLesson = () => {
+    if (this.state.lessonIndex > 0) {
+      this.setState({lessonIndex: this.state.lessonIndex - 1});
+    }
+  };
+
   render() {
-    const previousNumStages = this.props.bonusLevels.filter(
-      stage =>
-        stage.stageNumber <
-        this.props.bonusLevels[this.state.stageIndex].stageNumber
+    const previousNumLessons = this.props.bonusLevels.filter(
+      lesson =>
+        lesson.stageNumber <
+        this.props.bonusLevels[this.state.lessonIndex].stageNumber
     ).length;
-    const scrollAmount = -1 * previousNumStages * CARD_AREA_SIZE;
+    const scrollAmount = -1 * previousNumLessons * CARD_AREA_SIZE;
 
-    const leftDisabled = this.state.stageIndex === 0;
+    const leftDisabled = this.state.lessonIndex === 0;
     const rightDisabled =
-      this.state.stageIndex === this.props.bonusLevels.length - 1;
+      this.state.lessonIndex === this.props.bonusLevels.length - 1;
 
     return (
       <div>
-        <div style={styles.stageNumberHeading}>
+        <div style={styles.lessonNumberHeading}>
           {i18n.extrasStageNChallenges({
-            stageNumber: this.props.bonusLevels[this.state.stageIndex]
+            stageNumber: this.props.bonusLevels[this.state.lessonIndex]
               .stageNumber
           })}
         </div>
         <div style={styles.scroller}>
-=======
-    nextLesson = () => {
-      if (this.state.lessonIndex < this.props.bonusLevels.length - 1) {
-        this.setState({lessonIndex: this.state.lessonIndex + 1});
-      }
-    };
-
-    previousLesson = () => {
-      if (this.state.lessonIndex > 0) {
-        this.setState({lessonIndex: this.state.lessonIndex - 1});
-      }
-    };
-
-    render() {
-      const totalThumbnailWidth = THUMBNAIL_IMAGE_SIZE + THUMBNAIL_IMAGE_MARGIN;
-      const totalWidth =
-        this.props.bonusLevels[this.state.lessonIndex].levels.length *
-          totalThumbnailWidth -
-        THUMBNAIL_IMAGE_MARGIN;
-
-      const levels = this.props.bonusLevels
-        .filter(
-          lesson =>
-            lesson.stageNumber <
-            this.props.bonusLevels[this.state.lessonIndex].stageNumber
-        )
-        .reduce((numLevels, lesson) => numLevels + lesson.levels.length, 0);
-      const scrollAmount = -1 * levels * totalThumbnailWidth;
-
-      const leftDisabled = this.state.lessonIndex === 0;
-      const rightDisabled =
-        this.state.lessonIndex === this.props.bonusLevels.length - 1;
-      return (
-        <div>
-          <h2 style={styles.bonusLevelsTitle}>{i18n.extrasTryAChallenge()}</h2>
->>>>>>> a30be2fa
           <RadiumFontAwesome
             icon="caret-left"
             onClick={this.previousLesson}
@@ -203,12 +125,11 @@
                 style={{
                   ...styles.challengeRow,
                   left: scrollAmount,
-<<<<<<< HEAD
                   width: CARD_AREA_SIZE
                 }}
               >
                 <div style={styles.cards}>
-                  {stage.levels.map(level => (
+                  {lesson.levels.map(level => (
                     <SublevelCard
                       isLessonExtra={true}
                       sublevel={level}
@@ -218,25 +139,6 @@
                     />
                   ))}
                 </div>
-=======
-                  width: lesson.levels.length * totalThumbnailWidth
-                }}
-              >
-                <h3 style={styles.lessonNumberHeading}>
-                  {i18n.extrasStageNChallenges({
-                    stageNumber: this.props.bonusLevels[this.state.lessonIndex]
-                      .stageNumber
-                  })}
-                </h3>
-                {lesson.levels.map(level => (
-                  <ConnectedBonusLevel
-                    key={level.id}
-                    {...level}
-                    sectionId={this.props.sectionId}
-                    userId={this.props.userId}
-                  />
-                ))}
->>>>>>> a30be2fa
               </div>
             ))}
           </div>
