import React, {PropTypes} from 'react';
import classNames from 'classnames';
import FontAwesome from '@cdo/apps/templates/FontAwesome';

<<<<<<< HEAD
const TeacherPanel = React.createClass({
  propTypes: {
    children: PropTypes.node
  },
=======
export default class TeacherPanel extends React.Component {
  static propTypes = {
    children: PropTypes.node
  };
>>>>>>> a4df5b8b

  state = {open: true};

  hide = () => this.setState({open: false});

  show = () => this.setState({open: true});

  render() {
    return (
      <div className={classNames("teacher-panel", { hidden: !this.state.open })}>
        <div className="hide-handle">
          <FontAwesome
            icon="chevron-right"
            onClick={this.hide}
          />
        </div>
        <div className="show-handle">
          <FontAwesome
            icon="chevron-left"
            onClick={this.show}
          />
        </div>
        {this.props.children}
      </div>
    );
  }
}<|MERGE_RESOLUTION|>--- conflicted
+++ resolved
@@ -2,17 +2,10 @@
 import classNames from 'classnames';
 import FontAwesome from '@cdo/apps/templates/FontAwesome';
 
-<<<<<<< HEAD
-const TeacherPanel = React.createClass({
-  propTypes: {
-    children: PropTypes.node
-  },
-=======
 export default class TeacherPanel extends React.Component {
   static propTypes = {
     children: PropTypes.node
   };
->>>>>>> a4df5b8b
 
   state = {open: true};
 
