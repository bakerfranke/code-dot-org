--- conflicted
+++ resolved
@@ -7,12 +7,7 @@
 import AudioRecorder from './AudioRecorder';
 import experiments from '@cdo/apps/util/experiments';
 import firehoseClient from '@cdo/apps/lib/util/firehose';
-<<<<<<< HEAD
 import AddAssetButtonRow from "./AddAssetButtonRow";
-=======
-import Button from "../../templates/Button";
-import i18n from '@cdo/locale';
->>>>>>> 675d7386
 
 const errorMessages = {
   403: 'Quota exceeded. Please delete some files and try again.',
@@ -29,7 +24,6 @@
   return errorMessages[status] || errorMessages.unknown;
 }
 
-<<<<<<< HEAD
 export const assetButtonStyles = {
   button: {
     paddingLeft: 10,
@@ -45,33 +39,6 @@
     flexFlow: 'row',
     alignItems: 'center'
   }
-=======
-const RecordButton = ({onSelectRecord}) => (
-  <Button
-    onClick={onSelectRecord}
-    id="record-asset"
-    className="share"
-    text={i18n.recordAudio()}
-    icon="microphone"
-    style={assetButtonStyles.button}
-    size="large"
-  />
-);
-
-RecordButton.propTypes = {
-  onSelectRecord: PropTypes.func,
->>>>>>> 675d7386
-};
-
-export const assetButtonStyles = {
-  button: {
-    paddingLeft: 10,
-    paddingRight: 10,
-    marginTop: 5,
-    borderRadius: 4,
-    fontSize: 'large',
-    fontWeight: 'lighter',
-  }
 };
 
 const styles = {
@@ -79,13 +46,6 @@
     margin: '1em 0',
     fontSize: '16px',
     lineHeight: '20px'
-<<<<<<< HEAD
-=======
-  },
-  buttonRow: {
-    display: 'flex',
-    flexFlow: 'row',
->>>>>>> 675d7386
   }
 };
 
