/* eslint-disable react/no-is-mounted */
import PropTypes from 'prop-types';
import React from 'react';
import {
  assets as assetsApi,
  starterAssets as starterAssetsApi,
  files as filesApi
} from '@cdo/apps/clientApi';

import AssetRow from './AssetRow';
import assetListStore from '../assets/assetListStore';
import AudioRecorder from './AudioRecorder';
import firehoseClient from '@cdo/apps/lib/util/firehose';
import AddAssetButtonRow from './AddAssetButtonRow';
import i18n from '@cdo/locale';

export const AudioErrorType = {
  NONE: 'none',
  INITIALIZE: 'initialize',
  SAVE: 'save'
};

const errorMessages = {
  403: 'Quota exceeded. Please delete some files and try again.',
  413: 'The file is too large.',
  415: 'This type of file is not supported.',
  500: 'The server responded with an error.',
  unknown: 'An unknown error occurred.'
};

const errorUploadDisabled =
  'This project has been reported for abusive content, ' +
  'so uploading new assets is disabled.';

function getErrorMessage(status) {
  return errorMessages[status] || errorMessages.unknown;
}

const styles = {
  emptyText: {
    margin: '1em 0',
    fontSize: '16px',
    lineHeight: '20px'
  }
};

/**
 * A component for managing hosted assets.
 */
export default class AssetManager extends React.Component {
  static propTypes = {
    assetChosen: PropTypes.func,
    assetsChanged: PropTypes.func,
    allowedExtensions: PropTypes.string,
    uploadsEnabled: PropTypes.bool.isRequired,
    useFilesApi: PropTypes.bool,
    soundPlayer: PropTypes.object,
    disableAudioRecording: PropTypes.bool,
    projectId: PropTypes.string,
<<<<<<< HEAD
    levelChannelId: PropTypes.string,
    isStartMode: PropTypes.bool,
=======
    levelName: PropTypes.string,
>>>>>>> 20ac4658

    // For logging purposes
    imagePicker: PropTypes.bool, // identifies if displayed by 'Manage Assets' flow
    elementId: PropTypes.string
  };

  // TODO: REMOVE DEFAULT PROPS
  static defaultProps = {
    levelChannelId: '1',
    isStartMode: true
  };

  constructor(props) {
    super(props);
    this.state = {
      assets: null,
      starterAssets: null,
      statusMessage: props.uploadsEnabled ? '' : errorUploadDisabled,
      recordingAudio: false,
      audioErrorType: AudioErrorType.NONE
    };
  }

  componentWillMount() {
    if (this.props.levelName) {
      starterAssetsApi.getStarterAssets(
        this.props.levelName,
        this.onStarterAssetsReceived,
        this.onStarterAssetsFailure
      );
    } else {
      this.setState({starterAssets: []});
    }

    let api = this.props.useFilesApi ? filesApi : assetsApi;
    if (!api.getProjectId()) {
      api = api.withProjectId(this.props.projectId);
    }

    // Request to files/assets API will fail if no projectId is present, so only
    // request files if we have a projectId.
    if (api.getProjectId()) {
      api.getFiles(this.onAssetListReceived, this.onAssetListFailure);
    } else {
      this.setState({assets: []});
    }
  }

  componentDidMount() {
    this._isMounted = true;
  }

  componentWillUnmount() {
    this._isMounted = false;
  }

  onStarterAssetsReceived = result => {
    const response = JSON.parse(result.response);
    if (this._isMounted) {
      this.setState({starterAssets: response.starter_assets});
    }
  };

  onStarterAssetsFailure = xhr => {
    if (this._isMounted) {
      this.setState({
        statusMessage:
          'Error loading starter assets: ' + getErrorMessage(xhr.status)
      });
    }
  };

  /**
   * Called after the component mounts, when the server responds with the
   * current list of assets.
   * @param result
   */
  onAssetListReceived = result => {
    assetListStore.reset(result.files);
    if (this._isMounted) {
      this.setState({
        assets: assetListStore.list(this.props.allowedExtensions)
      });
    }
  };

  /**
   * Called after the component mounts, if the server responds with an error
   * when loading the current list of assets.
   * @param xhr
   */
  onAssetListFailure = xhr => {
    if (this._isMounted) {
      this.setState({
        statusMessage:
          'Error loading asset list: ' + getErrorMessage(xhr.status)
      });
    }
  };

  onUploadStart = data => {
    this.setState({statusMessage: 'Uploading...'});
    data.submit();
  };

  onUploadDone = result => {
    let newState = {
      statusMessage: 'File "' + result.filename + '" successfully uploaded!'
    };

    if (this.props.isStartMode) {
      newState.starterAssets = [...this.state.starterAssets, result];
    } else {
      assetListStore.add(result);
      if (this.props.assetsChanged) {
        this.props.assetsChanged();
      }
      newState.assets = assetListStore.list(this.props.allowedExtensions);
    }

    this.setState(newState);
  };

  onUploadError = status => {
    this.setState({
      statusMessage: 'Error uploading file: ' + getErrorMessage(status)
    });
    firehoseClient.putRecord({
      study: 'project-data-integrity',
      study_group: 'v4',
      event: 'asset-upload-error',
      project_id: this.props.projectId,
      data_int: status
    });
  };

  onSelectRecord = () => {
    this.setState({recordingAudio: true});
  };

  deleteAssetRow = name => {
    assetListStore.remove(name);
    if (this.props.assetsChanged) {
      this.props.assetsChanged();
    }
    firehoseClient.putRecord({
      study: 'delete-asset',
      study_group:
        this.props.assetChosen && typeof this.props.assetChosen === 'function'
          ? 'choose-assets'
          : 'manage-assets',
      event: 'confirm',
      project_id: this.props.projectId,
      data_json: JSON.stringify({
        assetName: name,
        elementId: this.props.elementId
      })
    });

    this.setState({
      assets: assetListStore.list(this.props.allowedExtensions),
      statusMessage: 'File "' + name + '" successfully deleted!'
    });
  };

  afterAudioSaved = err => {
    this.setState({recordingAudio: false, audioErrorType: err});
  };

  defaultAssetProps = asset => {
    return {
      key: asset.filename,
      name: asset.filename,
      timestamp: asset.timestamp,
      type: asset.category,
      size: asset.size,
      soundPlayer: this.props.soundPlayer,
      imagePicker: this.props.imagePicker,
      projectId: this.props.projectId,
      elementId: this.props.elementId
    };
  };

  getStarterAssetRows = () => {
    if (!this.props.levelName || this.state.starterAssets.length === 0) {
      return [];
    }

    const boundApi = starterAssetsApi.withLevelName(this.props.levelName);
    return this.state.starterAssets.map(asset => {
      return (
        <AssetRow
          {...this.defaultAssetProps(asset)}
          api={boundApi}
          onChoose={() => console.log('choose!')}
          onDelete={() => console.log('delete!')}
          levelName={this.props.levelName}
        />
      );
    });
  };

  getAssetRows = () => {
    return this.state.assets.map(asset => {
      return (
        <AssetRow
          {...this.defaultAssetProps(asset)}
          useFilesApi={this.props.useFilesApi}
          onChoose={() =>
            this.props.assetChosen(asset.filename, asset.timestamp)
          }
          onDelete={() => this.deleteAssetRow(asset.filename)}
        />
      );
    });
  };

  uploadApi = () => {
    if (this.props.isStartMode) {
      return starterAssetsApi.withLevelChannelId(this.props.levelChannelId);
    } else {
      let api = this.props.useFilesApi ? filesApi : assetsApi;

      // Bind API if it isn't already bound
      if (!api.getProjectId()) {
        api = api.withProjectId(this.props.projectId);
      }

      return api;
    }
  };

  render() {
    const displayAudioRecorder =
      this.state.audioErrorType !== AudioErrorType.INITIALIZE &&
      this.state.recordingAudio;
    const buttons = (
      <div>
        {this.state.audioErrorType === AudioErrorType.SAVE && (
          <div>{i18n.audioSaveError()}</div>
        )}
        {this.state.audioErrorType === AudioErrorType.INITIALIZE && (
          <div>{i18n.audioInitializeError()}</div>
        )}
        {displayAudioRecorder && (
          <AudioRecorder
            onUploadDone={this.onUploadDone}
            afterAudioSaved={this.afterAudioSaved}
            imagePicker={this.props.imagePicker}
          />
        )}
        <AddAssetButtonRow
          uploadsEnabled={this.props.uploadsEnabled}
          allowedExtensions={this.props.allowedExtensions}
          api={this.uploadApi()}
          onUploadStart={this.onUploadStart}
          onUploadDone={this.onUploadDone}
          onUploadError={this.onUploadError}
          onSelectRecord={this.onSelectRecord}
          statusMessage={this.state.statusMessage}
          recordDisabled={this.state.recordingAudio}
          hideAudioRecording={this.props.disableAudioRecording}
        />
      </div>
    );

    let assetList;
    // If this.state.assets or this.state.starterAssets are null, assets are still loading.
    // If empty, the asset list has loaded and there are no assets in the current
    // channel (matching the `allowedExtensions`, if any were provided).
    if (this.state.assets === null || this.state.starterAssets === null) {
      assetList = (
        <div style={{margin: '1em 0', textAlign: 'center'}}>
          <i className="fa fa-spinner fa-spin" style={{fontSize: '32px'}} />
        </div>
      );
    } else if (
      this.state.assets.length === 0 &&
      this.state.starterAssets.length === 0
    ) {
      const emptyText =
        this.props.allowedExtensions === '.mp3' ? (
          <div>
            <div>
              Go to the "Sound library" to find sounds for your project.
            </div>
            <div>
              To upload your own sound, click "Upload File." Your uploaded
              assets will appear here.
            </div>
          </div>
        ) : (
          'Your assets will appear here. Click "Upload File" to add a new asset for this project.'
        );
      assetList = (
        <div>
          <div style={styles.emptyText}>{emptyText}</div>
          {buttons}
        </div>
      );
    } else {
      const rows = [...this.getStarterAssetRows(), ...this.getAssetRows()];
      assetList = (
        <div>
          <div
            style={{maxHeight: '330px', overflowY: 'scroll', margin: '1em 0'}}
          >
            <table style={{width: '100%'}}>
              <tbody>{rows}</tbody>
            </table>
          </div>
          {buttons}
        </div>
      );
    }

    return assetList;
  }
}<|MERGE_RESOLUTION|>--- conflicted
+++ resolved
@@ -57,12 +57,8 @@
     soundPlayer: PropTypes.object,
     disableAudioRecording: PropTypes.bool,
     projectId: PropTypes.string,
-<<<<<<< HEAD
-    levelChannelId: PropTypes.string,
+    levelName: PropTypes.string,
     isStartMode: PropTypes.bool,
-=======
-    levelName: PropTypes.string,
->>>>>>> 20ac4658
 
     // For logging purposes
     imagePicker: PropTypes.bool, // identifies if displayed by 'Manage Assets' flow
@@ -71,7 +67,7 @@
 
   // TODO: REMOVE DEFAULT PROPS
   static defaultProps = {
-    levelChannelId: '1',
+    levelName: 'U5 Lists Investigate Outfitly Code',
     isStartMode: true
   };
 
@@ -282,7 +278,7 @@
 
   uploadApi = () => {
     if (this.props.isStartMode) {
-      return starterAssetsApi.withLevelChannelId(this.props.levelChannelId);
+      return starterAssetsApi.withLevelName(this.props.levelName);
     } else {
       let api = this.props.useFilesApi ? filesApi : assetsApi;
 
