--- conflicted
+++ resolved
@@ -6,19 +6,11 @@
 /**
  * A component for managing icons.
  */
-<<<<<<< HEAD
-var IconList = React.createClass({
-  propTypes: {
-    assetChosen: PropTypes.func.isRequired,
-    search: PropTypes.string.isRequired
-  },
-=======
 export default class IconList extends React.Component {
   static propTypes = {
     assetChosen: PropTypes.func.isRequired,
     search: PropTypes.string.isRequired
   };
->>>>>>> a4df5b8b
 
   getMatches(query) {
     const results = {};
