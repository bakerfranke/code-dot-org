/**
 * @overview React component to allow for easy editing and creation of PlanterCells
 * @see @code-dot-org/maze/src/harvesterCell
 */

import React from 'react';
import CellEditor from './CellEditor';
<<<<<<< HEAD
import PlanterCell from '@code-dot-org/maze/src/planterCell';
import { SquareType } from '@code-dot-org/maze/src/tiles';
=======
import { cells, tiles } from '@code-dot-org/maze';
const PlanterCell = cells.PlanterCell;
const SquareType = tiles.SquareType;
>>>>>>> eeb78293

export default class PlanterCellEditor extends CellEditor {

  /**
   * @override
   */
  getSelectFieldNames() {
    return ['tileType', 'featureType'];
  }

  /**
   * @override
   */
  renderFields(values) {
    return (
      <div>
        {this.renderTileTypes(values)}

        <label htmlFor="featureType">Feature Type:</label>
        <select name="featureType" value={values.featureType} disabled={this.props.cell.getTile() !== SquareType.OPEN} onChange={this.handleChange}>
          {Object.keys(PlanterCell.FeatureType).map(type => (
            <option key={type} value={PlanterCell.FeatureType[type]}>{type.toLowerCase()}</option>
          ))}
        </select>
      </div>
    );
  }
}<|MERGE_RESOLUTION|>--- conflicted
+++ resolved
@@ -5,14 +5,9 @@
 
 import React from 'react';
 import CellEditor from './CellEditor';
-<<<<<<< HEAD
-import PlanterCell from '@code-dot-org/maze/src/planterCell';
-import { SquareType } from '@code-dot-org/maze/src/tiles';
-=======
 import { cells, tiles } from '@code-dot-org/maze';
 const PlanterCell = cells.PlanterCell;
 const SquareType = tiles.SquareType;
->>>>>>> eeb78293
 
 export default class PlanterCellEditor extends CellEditor {
 
