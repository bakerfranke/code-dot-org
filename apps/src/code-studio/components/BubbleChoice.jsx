import React from 'react';
import PropTypes from 'prop-types';
import i18n from '@cdo/locale';
import color from '@cdo/apps/util/color';
import {navigateToHref} from '@cdo/apps/utils';
import FontAwesome from '@cdo/apps/templates/FontAwesome';
import UnsafeRenderedMarkdown from '@cdo/apps/templates/UnsafeRenderedMarkdown';

const THUMBNAIL_IMAGE_SIZE = 150;
const MARGIN = 10;

const styles = {
  h2: {
    color: color.charcoal,
    padding: `${MARGIN}px 0`
  },
  row: {
    display: 'flex',
    marginBottom: MARGIN
  },
  thumbnail: {
    width: THUMBNAIL_IMAGE_SIZE,
    height: THUMBNAIL_IMAGE_SIZE
  },
  placeholderThumbnail: {
    width: THUMBNAIL_IMAGE_SIZE,
    height: THUMBNAIL_IMAGE_SIZE,
    backgroundColor: color.lighter_gray
  },
  thumbnailOverlay: {
    position: 'absolute',
    width: THUMBNAIL_IMAGE_SIZE,
    height: THUMBNAIL_IMAGE_SIZE,
    backgroundColor: 'rgba(0, 255, 0, 0.3)'
  },
  check: {
    fontSize: THUMBNAIL_IMAGE_SIZE,
    color: color.white,
    opacity: 0.8
  },
  column: {
    marginLeft: MARGIN * 2
  },
  title: {
    fontSize: 20,
    fontFamily: '"Gotham 5r"',
    color: color.teal
  },
<<<<<<< HEAD
  description: {
    marginTop: MARGIN
  },
  btnContainer: {
    float: 'right'
  },
=======
>>>>>>> 29153dba
  btn: {
    color: color.white,
    backgroundColor: color.lighter_gray,
    borderColor: color.lighter_gray
  },
  btnOrange: {
    backgroundColor: color.orange,
    borderColor: color.orange
  }
};

export default class BubbleChoice extends React.Component {
  static propTypes = {
    level: PropTypes.shape({
      title: PropTypes.string.isRequired,
      description: PropTypes.string.isRequired,
      previous_level_url: PropTypes.string,
      next_level_url: PropTypes.string,
      script_url: PropTypes.string,
      sublevels: PropTypes.arrayOf(
        PropTypes.shape({
          id: PropTypes.number.isRequired,
          title: PropTypes.string.isRequired,
          description: PropTypes.string,
          thumbnail_url: PropTypes.string,
          url: PropTypes.string.isRequired,
          perfect: PropTypes.bool
        })
      )
    })
  };

  goToUrl = url => {
    navigateToHref(url + location.search);
  };

  renderButtons = () => {
    const {level} = this.props;
    const backButtonUrl = level.previous_level_url || level.script_url;
    const continueButtonUrl = level.next_level_url || level.script_url;

    return (
      <div>
        {backButtonUrl && (
          <button
            type="button"
            onClick={() => this.goToUrl(backButtonUrl)}
            style={styles.btn}
          >
            {i18n.back()}
          </button>
        )}
        {continueButtonUrl && (
          <button
            type="button"
            onClick={() => this.goToUrl(continueButtonUrl)}
            style={{...styles.btn, ...styles.btnOrange}}
          >
            {level.next_level_url ? i18n.continue() : i18n.finish()}
          </button>
        )}
      </div>
    );
  };

  render() {
    const {level} = this.props;

    return (
      <div>
        <h1>{level.title}</h1>
        <UnsafeRenderedMarkdown markdown={level.description} />
        {this.renderButtons()}
        <h2 style={styles.h2}>{i18n.chooseActivity()}</h2>
        {level.sublevels.map(sublevel => (
          <div key={sublevel.id} style={styles.row}>
            {sublevel.perfect && (
              <div style={styles.thumbnailOverlay}>
                <FontAwesome icon="check" style={styles.check} />
              </div>
            )}
            {/* Render a square-shaped placeholder if we don't have a thumbnail. */}
            {sublevel.thumbnail_url ? (
              <img src={sublevel.thumbnail_url} style={styles.thumbnail} />
            ) : (
              <div
                style={styles.placeholderThumbnail}
                className="placeholder"
              />
            )}
            <div style={styles.column}>
              <a href={sublevel.url + location.search} style={styles.title}>
                {sublevel.title}
              </a>
              {sublevel.description && (
                <div style={styles.description}>{sublevel.description}</div>
              )}
            </div>
          </div>
        ))}
        {this.renderButtons()}
      </div>
    );
  }
}<|MERGE_RESOLUTION|>--- conflicted
+++ resolved
@@ -46,15 +46,9 @@
     fontFamily: '"Gotham 5r"',
     color: color.teal
   },
-<<<<<<< HEAD
   description: {
     marginTop: MARGIN
   },
-  btnContainer: {
-    float: 'right'
-  },
-=======
->>>>>>> 29153dba
   btn: {
     color: color.white,
     backgroundColor: color.lighter_gray,
