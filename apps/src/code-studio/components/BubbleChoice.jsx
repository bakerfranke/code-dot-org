--- conflicted
+++ resolved
@@ -119,13 +119,8 @@
 
     return (
       <div>
-<<<<<<< HEAD
-        <h1>{level.title}</h1>
+        <h1>{level.display_name}</h1>
         <SafeMarkdown markdown={level.description} />
-=======
-        <h1>{level.display_name}</h1>
-        <UnsafeRenderedMarkdown markdown={level.description} />
->>>>>>> 75a792bd
         {this.renderButtons()}
         <h2 style={styles.h2}>{i18n.chooseActivity()}</h2>
         {level.sublevels.map(sublevel => (
