--- conflicted
+++ resolved
@@ -7,11 +7,7 @@
   WallCoordColMask,
   WallCoordColShift
 } from '@cdo/apps/studio/constants';
-<<<<<<< HEAD
-import mazeUtils from '@code-dot-org/maze/src/utils';
-=======
 import { utils as mazeUtils } from '@code-dot-org/maze';
->>>>>>> eeb78293
 
 const CELL_WIDTH = 48;
 const CELL_HEIGHT = 38;
