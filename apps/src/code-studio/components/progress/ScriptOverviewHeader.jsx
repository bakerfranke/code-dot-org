--- conflicted
+++ resolved
@@ -104,7 +104,6 @@
     });
   };
 
-<<<<<<< HEAD
   /*
   Processes all of the announcements for the script and determines if they should be shown based
   on the their visibility setting and the current view. For example a teacher should only see
@@ -138,7 +137,7 @@
     }
     return currentAnnouncements;
   };
-=======
+
     dismissedRedirectWarning = () => {
       const dismissedRedirectWarnings = sessionStorage.getItem(DISMISSED_REDIRECT_WARNINGS_SESSION_KEY);
       return (dismissedRedirectWarnings || '').includes(this.props.scriptName);
@@ -153,7 +152,6 @@
       }
       sessionStorage.setItem(DISMISSED_REDIRECT_WARNINGS_SESSION_KEY, dismissedRedirectWarnings);
     };
->>>>>>> 5cdc20ba
 
   render() {
     const {
