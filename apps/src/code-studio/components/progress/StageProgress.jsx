import PropTypes from 'prop-types';
import React, {Component} from 'react';
import {connect} from 'react-redux';
import color from '../../../util/color';
import LessonExtrasProgressBubble from '@cdo/apps/templates/progress/LessonExtrasProgressBubble';
import StageTrophyProgressBubble from '@cdo/apps/templates/progress/StageTrophyProgressBubble';
import {
  levelsForLessonId,
  lessonExtrasUrl,
  getPercentPerfect
} from '@cdo/apps/code-studio/progressRedux';
import ProgressBubble from '@cdo/apps/templates/progress/ProgressBubble';
import {levelType} from '@cdo/apps/templates/progress/progressTypes';

const styles = {
  headerContainer: {
    // With our new bubble we don't want any padding above/below
    display: 'flex',
    flexDirection: 'row',
    alignItems: 'center',
    paddingLeft: 5,
    paddingRight: 5,
    backgroundColor: color.lightest_gray,
    border: `1px solid ${color.lighter_gray}`,
    borderRadius: 5,
    height: 40,
    marginLeft: 4,
    marginRight: 4
  },
  spacer: {
    marginRight: 'auto'
  },
  stageTrophyContainer: {
    border: 0,
    borderRadius: 20,
    paddingLeft: 8,
    paddingRight: 0,
    minWidth: 350,
    marginLeft: 48
  },
  pillContainer: {
    // Vertical padding is so that this lines up with other bubbles
    paddingTop: 4,
    paddingBottom: 4
  }
};

/**
 * Stage progress component used in level header and course overview.
 */
class StageProgress extends Component {
  static propTypes = {
    // redux provided
    levels: PropTypes.arrayOf(levelType).isRequired,
    lessonExtrasUrl: PropTypes.string,
    onLessonExtras: PropTypes.bool,
    stageTrophyEnabled: PropTypes.bool
  };

  render() {
    const {lessonExtrasUrl, onLessonExtras, stageTrophyEnabled} = this.props;
    let levels = this.props.levels;

    // Only puzzle levels (non-concept levels) should count towards mastery.
    if (stageTrophyEnabled) {
      levels = levels.filter(level => !level.isConceptLevel);
    }

    // Bonus levels should not count towards mastery.
    levels = levels.filter(level => !level.bonus);

    return (
      <div
        className="react_stage"
        style={{
          ...styles.headerContainer,
          ...(stageTrophyEnabled && styles.stageTrophyContainer)
        }}
      >
        {stageTrophyEnabled && <div style={styles.spacer} />}
        {levels.map((level, index) => (
          <div
            key={index}
            style={{
              ...(level.isUnplugged &&
                level.isCurrentLevel &&
                styles.pillContainer)
            }}
          >
            <ProgressBubble
              level={level}
              disabled={false}
              smallBubble={!level.isCurrentLevel}
              stageTrophyEnabled={stageTrophyEnabled}
            />
          </div>
        ))}
        {lessonExtrasUrl && !stageTrophyEnabled && (
          <LessonExtrasProgressBubble
<<<<<<< HEAD
            stageExtrasUrl={stageExtrasUrl}
            perfect={onStageExtras}
=======
            lessonExtrasUrl={lessonExtrasUrl}
            onLessonExtras={onLessonExtras}
>>>>>>> c094b47f
          />
        )}
        {stageTrophyEnabled && (
          <StageTrophyProgressBubble
            percentPerfect={getPercentPerfect(levels)}
          />
        )}
      </div>
    );
  }
}

export const UnconnectedStageProgress = StageProgress;

export default connect(state => ({
  levels: levelsForLessonId(state.progress, state.progress.currentStageId),
  lessonExtrasUrl: lessonExtrasUrl(
    state.progress,
    state.progress.currentStageId
  ),
  onLessonExtras: state.progress.currentLevelId === 'stage_extras'
}))(StageProgress);<|MERGE_RESOLUTION|>--- conflicted
+++ resolved
@@ -97,13 +97,8 @@
         ))}
         {lessonExtrasUrl && !stageTrophyEnabled && (
           <LessonExtrasProgressBubble
-<<<<<<< HEAD
-            stageExtrasUrl={stageExtrasUrl}
-            perfect={onStageExtras}
-=======
             lessonExtrasUrl={lessonExtrasUrl}
-            onLessonExtras={onLessonExtras}
->>>>>>> c094b47f
+            perfect={onLessonExtras}
           />
         )}
         {stageTrophyEnabled && (
