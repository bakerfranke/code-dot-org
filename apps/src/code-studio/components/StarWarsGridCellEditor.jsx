--- conflicted
+++ resolved
@@ -24,30 +24,8 @@
   covered_crates_3b: 0x350000,
 };
 
-<<<<<<< HEAD
 const startDirections = Object.entries(Direction).slice(0, 5);
 
-export default class StarWarsGridCellEditor extends React.Component {
-  static propTypes = {
-    cell: React.PropTypes.object.isRequired,
-    row: React.PropTypes.number.isRequired,
-    col: React.PropTypes.number.isRequired,
-    onUpdate: React.PropTypes.func.isRequired,
-  }
-
-  constructor(props) {
-    super(props);
-    this.handleChange = this.handleChange.bind(this);
-  }
-
-  handleChange() {
-    const zoom = this.refs.zoom && this.refs.zoom.checked;
-    const direction = this.refs.direction ? +this.refs.direction.value : undefined;
-
-    this.props.onUpdate({
-      tileType: zoom << WallTypeShift | this.refs.type.value,
-      direction: direction,
-=======
 export default class StarWarsGridCellEditor extends CellEditor {
   /**
    * @override
@@ -56,7 +34,6 @@
     const zoom = this.zoom && this.zoom.checked;
     this.props.onUpdate({
       tileType: zoom << WallTypeShift | this.type.value
->>>>>>> ec20c688
     });
   }
 
@@ -75,7 +52,12 @@
         </header>
 
         <label htmlFor="tileType">Tile Type (required):</label>
-        <select ref={c => { this.type = c; }} name="tileType" value={type} onChange={this.handleChange}>
+        <select
+          ref={c => { this.type = c; }}
+          name="tileType"
+          value={type}
+          onChange={this.handleChange}
+        >
           {Object.entries(options).map(([name, value]) => (
             <option value={value} key={value}>{name}</option>
           ))}
@@ -83,14 +65,20 @@
         {type > 0xFFFF &&
           <span>
             <label htmlFor="zoom">Double size:</label>
-            <input ref={c => { this.zoom = c; }} name="zoom" type="checkbox" checked={zoom} onChange={this.handleChange} />
+            <input
+              ref={c => { this.zoom = c; }}
+              name="zoom"
+              type="checkbox"
+              checked={zoom}
+              onChange={this.handleChange}
+            />
           </span>
         }
         {type === SquareType.SPRITESTART &&
           <span>
             <label htmlFor="direction">Start direction:</label>
             <select
-              ref="direction"
+              ref={c => { this.direction = c; }}
               name="direction"
               value={this.props.cell.direction_}
               onChange={this.handleChange}
