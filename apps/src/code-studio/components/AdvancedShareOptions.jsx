import React, {PropTypes} from 'react';
import Radium from 'radium';
import * as color from "../../util/color";
import {CIPHER, ALPHABET} from '../../constants';

const style = {
  nav: {
    ul: {
      borderBottom: '1px solid',
      borderColor: color.purple,
      marginTop: 0,
      marginLeft: 0,
      marginRight: 0,
      marginBottom: 10,
    },
    li: {
      display: 'inline-block',
      color: color.light_gray,
      fontSize: 'larger',
      fontWeight: 'bold',
      marginRight: 10,
      cursor: 'pointer',
    },
    selectedLi: {color:color.purple},
  },
  p: {
    fontSize: 'inherit',
    lineHeight: 'inherit',
    color: 'inherit',
  },
  root: {
    marginTop: 20,
  },
  expand: {
    color: color.purple,
    cursor: 'pointer',
    fontWeight: 'bold'
  },
  embedInput: {
    cursor: 'copy',
    width: 465,
    height: 80,
    margin: 0,
  },
};

<<<<<<< HEAD
const AdvancedShareOptions = Radium(React.createClass({
  propTypes: {
=======
const AdvancedShareOptions = Radium(class extends React.Component {
  static propTypes = {
>>>>>>> a4df5b8b
    shareUrl: PropTypes.string.isRequired,
    onClickExport: PropTypes.func,
    onExpand: PropTypes.func.isRequired,
    expanded: PropTypes.bool.isRequired,
    i18n: PropTypes.object.isRequired,
    channelId: PropTypes.string.isRequired,
    embedOptions: PropTypes.shape({
      iframeHeight: PropTypes.number.isRequired,
      iframeWidth: PropTypes.number.isRequired,
    }).isRequired,
  };

  constructor(props) {
    super(props);
    this.state = {
      selectedOption: props.onClickExport ? 'export' : 'embed',
      exporting: false,
      exportError: null,
      embedWithoutCode: false,
    };
  }

  downloadExport = () => {
    this.setState({exporting: true});
    this.props.onClickExport().then(
      this.setState.bind(this, {exporting: false}),
      () => {
        this.setState({
          exporting: false,
          exportError: 'Failed to export project. Please try again later.'
        });
      }
    );
  };

  renderEmbedTab() {
    let url = `${this.props.shareUrl}/embed`;
    if (this.state.embedWithoutCode) {
      // When embedding without code, we "hide" the real channel id for the
      // project by encoding it with a cipher. This is not meant to be secure,
      // it is just meant to make the bar slightly higher for people trying
      // to get to the original source.
      url = url.replace(
        this.props.channelId,
        this.props.channelId
          .split('')
          .map(char => CIPHER[ALPHABET.indexOf(char)] || char)
          .join('')
      ) + '?nosource';
    }
    const {iframeWidth, iframeHeight} = this.props.embedOptions;
    const iframeHtml =
      `<iframe width="${iframeWidth}" height="${iframeHeight}" style="border: 0px;" src="${url}"></iframe>`;
    return (
      <div>
        <p style={style.p}>
          {this.props.i18n.t('project.share_embed_description')}
        </p>
        <textarea
          type="text"
          onClick={(e) => e.target.select()}
          readOnly="true"
          value={iframeHtml}
          style={style.embedInput}
        />
        <label style={{display: 'flex'}}>
          <input
            type="checkbox"
            checked={this.state.embedWithoutCode}
            onChange={() => this.setState({embedWithoutCode: !this.state.embedWithoutCode})}
          />
          <span style={{marginLeft: 5}}>
            Hide ability to view code
          </span>
        </label>
      </div>
    );
  }

  renderExportTab() {
    const spinner = this.state.exporting ?
          <i className="fa fa-spinner fa-spin"></i> :
          null;
    // TODO: Make this use a nice UI component from somewhere.
    const alert = this.state.exportError ? (
      <div className="alert fade in">
        {this.state.exportError}
      </div>
    ) : null;

    return (
      <div>
        <p style={style.p}>
          Export your project as a zipped file, which will contain the
          HTML/CSS/JS files, as well as any assets, for your project.
          Note that data APIs will not work outside of Code Studio.
        </p>
        <button onClick={this.downloadExport} style={{marginLeft: 0}}>
          {spinner}
          Export
        </button>
        {alert}
      </div>
    );
  }

  render() {
    if (!this.state.selectedOption) {
      // no options are available. Render nothing.
      return null;
    }
    let optionsNav;
    let selectedOption;
    if (this.props.expanded) {
      let exportTab = null;
      if (this.props.onClickExport) {
        exportTab = (
          <li
            style={[
              style.nav.li,
              this.state.selectedOption === 'export' && style.nav.selectedLi
            ]}
            onClick={() => this.setState({selectedOption: 'export'})}
          >
            Export
          </li>
        );
      }
      const embedTab = (
        <li
          style={[
            style.nav.li,
            this.state.selectedOption === 'embed' && style.nav.selectedLi
          ]}
          onClick={() => this.setState({selectedOption: 'embed'})}
        >
          {this.props.i18n.t('project.embed')}
        </li>
      );
      optionsNav = (
        <div>
          <ul style={style.nav.ul}>
            {exportTab}
            {embedTab}
          </ul>
        </div>
      );
      if (this.state.selectedOption === 'export') {
        selectedOption = this.renderExportTab();
      } else if (this.state.selectedOption === 'embed') {
        selectedOption = this.renderEmbedTab();
      }
    }
    const expand = this.props.expanded && this.state.selectedOption ? null :
          (
            <a onClick={this.props.onExpand} style={style.expand}>
              {this.props.i18n.t('project.advanced_share')}
            </a>
          );
    return (
      <div style={style.root}>
        {expand}
        {optionsNav}
        {selectedOption}
      </div>
    );
  }
});

export default AdvancedShareOptions;<|MERGE_RESOLUTION|>--- conflicted
+++ resolved
@@ -44,13 +44,8 @@
   },
 };
 
-<<<<<<< HEAD
-const AdvancedShareOptions = Radium(React.createClass({
-  propTypes: {
-=======
 const AdvancedShareOptions = Radium(class extends React.Component {
   static propTypes = {
->>>>>>> a4df5b8b
     shareUrl: PropTypes.string.isRequired,
     onClickExport: PropTypes.func,
     onExpand: PropTypes.func.isRequired,
