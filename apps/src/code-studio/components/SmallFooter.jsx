/* eslint-disable react/no-danger */

import $ from 'jquery';
<<<<<<< HEAD
import _ from 'lodash';
import React, {PropTypes} from 'react';
window.dashboard = window.dashboard || {};
=======
import React, {PropTypes} from 'react';
>>>>>>> a4df5b8b

const MenuState = {
  MINIMIZING: 'MINIMIZING',
  MINIMIZED: 'MINIMIZED',
  EXPANDED: 'EXPANDED',
  COPYRIGHT: 'COPYRIGHT'
};

<<<<<<< HEAD
var EncodedParagraph = React.createClass({
  propTypes: {
    text: PropTypes.string,
  },
  render: function () {
=======
class EncodedParagraph extends React.Component {
  static propTypes = {
    text: PropTypes.string,
  };
  render() {
>>>>>>> a4df5b8b
    return (
      <p
        dangerouslySetInnerHTML={{
          __html: decodeURIComponent(this.props.text)
        }}
      />
    );
  }
}

export default class SmallFooter extends React.Component {
  static propTypes = {
    // We let dashboard generate our i18n dropdown and pass it along as an
    // encode string of html
    i18nDropdown: PropTypes.string,
    privacyPolicyInBase: PropTypes.bool.isRequired,
    copyrightInBase: PropTypes.bool.isRequired,
    copyrightStrings: PropTypes.shape({
      thank_you: PropTypes.string.isRequired,
      help_from_html: PropTypes.string.isRequired,
      art_from_html: PropTypes.string.isRequired,
      code_from_html: PropTypes.string.isRequired,
      powered_by_aws: PropTypes.string.isRequired,
      trademark: PropTypes.string.isRequired
    }),
    basePrivacyPolicyString: PropTypes.string,
    baseCopyrightString: PropTypes.string,
    baseMoreMenuString: PropTypes.string.isRequired,
    baseStyle: PropTypes.object,
    menuItems: PropTypes.arrayOf(
      PropTypes.shape({
        text: PropTypes.string.isRequired,
        link: PropTypes.string.isRequired,
        copyright: PropTypes.bool,
        newWindow: PropTypes.bool
      })
    ).isRequired,
    // True if we're displaying this inside a phone (real, or our wireframe)
    phoneFooter: PropTypes.bool,
    className: PropTypes.string,
    fontSize: PropTypes.number,
    rowHeight: PropTypes.number,
<<<<<<< HEAD
  },
=======
    fullWidth: PropTypes.bool
  };
>>>>>>> a4df5b8b

  state = {
    menuState: MenuState.MINIMIZED,
    baseWidth: 0,
    baseHeight: 0
  };

  componentDidMount() {
    this.captureBaseElementDimensions();
    window.addEventListener('resize', this.captureBaseElementDimensions);
  }

  captureBaseElementDimensions = () => {
    const base = this.refs.base;
    this.setState({
      baseWidth: base.offsetWidth,
      baseHeight: base.offsetHeight
    });
  };

  minimizeOnClickAnywhere(event) {
    // The first time we click anywhere, hide any open children
    $(document.body).one('click', function (event) {
      // menu copyright has its own click handler
      if (event.target === this.refs.menuCopyright) {
        return;
      }

      this.setState({
        menuState: MenuState.MINIMIZING,
        moreOffset: 0
      });

      // Create a window during which we can't show again, so that clicking
      // on copyright doesnt immediately hide/reshow
      setTimeout(function () {
        this.setState({ menuState: MenuState.MINIMIZED });
      }.bind(this), 200);
    }.bind(this));
  }

  clickBase = () => {
    if (this.props.copyrightInBase) {
      // When we have multiple items in our base row, ignore clicks to the
      // row that aren't on those particular items
      return;
    }

    this.clickBaseMenu();
  };

  clickBasePrivacyPolicy = () => {
    if (this.props.privacyPolicyInBase) {
      // When we have multiple items in our base row, ignore clicks to the
      // row that aren't on those particular items
      return;
    }

    this.clickBaseMenu();
  };

  clickBaseCopyright = (e) => {
    e.preventDefault();

    if (this.state.menuState === MenuState.MINIMIZING) {
      return;
    }

    if (this.state.menuState === MenuState.COPYRIGHT) {
      this.setState({ menuState: MenuState.MINIMIZED });
      return;
    }

    this.setState({ menuState: MenuState.COPYRIGHT });
    this.minimizeOnClickAnywhere();
  };

  clickMenuCopyright = (event) => {
    this.setState({ menuState: MenuState.COPYRIGHT });
    this.minimizeOnClickAnywhere();
  };

  clickBaseMenu = () => {
    if (this.state.menuState === MenuState.MINIMIZING) {
      return;
    }

    if (this.state.menuState === MenuState.EXPANDED) {
      this.setState({ menuState: MenuState.MINIMIZED });
      return;
    }

    this.setState({ menuState: MenuState.EXPANDED });
    this.minimizeOnClickAnywhere();
  };

  render() {

    const styles = {
      smallFooter: {
        fontSize: this.props.fontSize
      },
      base: {
        paddingBottom: 3,
        paddingTop: 3,
        // subtract top/bottom padding from row height
        height: this.props.rowHeight ? this.props.rowHeight - 6 : undefined
      },
      // Additional styling to base, above.
      baseFullWidth: {
        width: '100%',
        boxSizing: 'border-box'
      },
      privacy: {
        color: '#0094ca',
      },
      copyright: {
        display: this.state.menuState === MenuState.COPYRIGHT ? 'block' : 'none',
        position: 'absolute',
        bottom: 0,
        left: 0,
        width: 650,
        maxWidth: '50%',
        minWidth: this.state.baseWidth
      },
      copyrightScrollArea: {
        overflowY: 'auto',
        maxHeight: this.props.phoneFooter ? 210 : undefined,
        padding: '0.8em',
        borderBottom: 'solid thin #e7e8ea',
        marginBottom: this.state.baseHeight
      },
      moreMenu: {
        display: this.state.menuState === MenuState.EXPANDED ? 'block': 'none',
        bottom: this.state.baseHeight,
        width: this.state.baseWidth
      },
      listItem: {
        height: this.props.rowHeight,
        // account for padding (3px on top and bottom) and bottom border (1px)
        // on bottom border on child anchor element
        lineHeight: this.props.rowHeight ?
          (this.props.rowHeight - 6 - 1) + 'px' : undefined
      }
    };

    const caretIcon = this.state.menuState === MenuState.EXPANDED ?
      'fa fa-caret-down' : 'fa fa-caret-up';

    const combinedBaseStyle = {
      ...styles.base,
      ...this.props.baseStyle,
      ...(this.props.fullWidth && styles.baseFullWidth)
    };

    return (
      <div className={this.props.className} style={styles.smallFooter}>
        <div className="small-footer-base" ref="base" style={combinedBaseStyle} onClick={this.clickBase}>
          <div
            dangerouslySetInnerHTML={{
              __html: decodeURIComponent(this.props.i18nDropdown)
            }}
          />
          <small>
            {this.renderPrivacy(styles)}
            {this.renderCopyright()}
            <a
              className="more-link"
              href="javascript:void(0)"
              onClick={this.clickBaseMenu}
            >
              {this.props.baseMoreMenuString + ' '}
              <i className={caretIcon}/>
            </a>
          </small>
        </div>
        <div id="copyright-flyout" style={styles.copyright}>
          <div id="copyright-scroll-area" style={styles.copyrightScrollArea}>
            <EncodedParagraph text={this.props.copyrightStrings.thank_you}/>
            <p>{this.props.copyrightStrings.help_from_html}</p>
            <EncodedParagraph text={this.props.copyrightStrings.art_from_html}/>
            <EncodedParagraph text={this.props.copyrightStrings.code_from_html}/>
            <p>{this.props.copyrightStrings.powered_by_aws}</p>
            <EncodedParagraph text={this.props.copyrightStrings.trademark}/>
          </div>
        </div>
        {this.renderMoreMenu(styles)}
      </div>
    );
  }

  renderPrivacy(styles) {
    if (this.props.privacyPolicyInBase) {
      return (
        <span>
          <a
            className="privacy-link"
            href="https://code.org/privacy"
            target="_blank"
            style={styles.privacy}
            onClick={this.clickBasePrivacyPolicy}
          >
            {this.props.basePrivacyPolicyString}
          </a>
          &nbsp;&nbsp;|&nbsp;&nbsp;
        </span>
      );
    }
  }

  renderCopyright() {
    if (this.props.copyrightInBase) {
      return (
        <span>
          <a
            className="copyright-link"
            href="#"
            onClick={this.clickBaseCopyright}
          >
            {this.props.baseCopyrightString}
          </a>
          &nbsp;&nbsp;|&nbsp;&nbsp;
        </span>
      );
    }
  }

  renderMoreMenu(styles) {
    const menuItemElements = this.props.menuItems.map(function (item, index) {
      return (
        <li key={index} style={styles.listItem}>
        <a
          href={item.link}
          ref={item.copyright ? "menuCopyright" : undefined}
          target={item.newWindow ? "_blank" : "_parent"}
          onClick={item.copyright ? this.clickMenuCopyright : undefined}
        >
          {item.text}
        </a>
        </li>
      );
    }.bind(this));
    return (
      <ul id="more-menu" style={styles.moreMenu}>
        {menuItemElements}
      </ul>
    );
  }
}

window.dashboard = window.dashboard || {};
window.dashboard.SmallFooter = SmallFooter;<|MERGE_RESOLUTION|>--- conflicted
+++ resolved
@@ -1,13 +1,7 @@
 /* eslint-disable react/no-danger */
 
 import $ from 'jquery';
-<<<<<<< HEAD
-import _ from 'lodash';
 import React, {PropTypes} from 'react';
-window.dashboard = window.dashboard || {};
-=======
-import React, {PropTypes} from 'react';
->>>>>>> a4df5b8b
 
 const MenuState = {
   MINIMIZING: 'MINIMIZING',
@@ -16,19 +10,11 @@
   COPYRIGHT: 'COPYRIGHT'
 };
 
-<<<<<<< HEAD
-var EncodedParagraph = React.createClass({
-  propTypes: {
-    text: PropTypes.string,
-  },
-  render: function () {
-=======
 class EncodedParagraph extends React.Component {
   static propTypes = {
     text: PropTypes.string,
   };
   render() {
->>>>>>> a4df5b8b
     return (
       <p
         dangerouslySetInnerHTML={{
@@ -71,12 +57,8 @@
     className: PropTypes.string,
     fontSize: PropTypes.number,
     rowHeight: PropTypes.number,
-<<<<<<< HEAD
-  },
-=======
     fullWidth: PropTypes.bool
   };
->>>>>>> a4df5b8b
 
   state = {
     menuState: MenuState.MINIMIZED,
