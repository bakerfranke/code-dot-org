--- conflicted
+++ resolved
@@ -5,23 +5,14 @@
 /**
  * A hidden file input providing upload functionality with event hooks.
  */
-<<<<<<< HEAD
-var HiddenUploader = React.createClass({
-  propTypes: {
-=======
 export default class HiddenUploader extends React.Component {
   static propTypes = {
->>>>>>> a4df5b8b
     toUrl: PropTypes.string.isRequired,
     allowedExtensions: PropTypes.string,
     onUploadStart: PropTypes.func.isRequired,
     onUploadDone: PropTypes.func.isRequired,
     onUploadError: PropTypes.func
-<<<<<<< HEAD
-  },
-=======
   };
->>>>>>> a4df5b8b
 
   componentDidMount() {
     const props = this.props;
