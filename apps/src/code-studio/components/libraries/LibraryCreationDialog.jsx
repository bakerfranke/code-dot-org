/*global dashboard*/
import React from 'react';
import PropTypes from 'prop-types';
import Dialog, {Body} from '@cdo/apps/templates/Dialog';
import {connect} from 'react-redux';
import {hideLibraryCreationDialog} from '../shareDialogRedux';
import libraryParser from './libraryParser';
import i18n from '@cdo/locale';
import PadAndCenter from '@cdo/apps/templates/teacherDashboard/PadAndCenter';
import {Heading1, Heading2} from '@cdo/apps/lib/ui/Headings';
import Spinner from '../../pd/components/spinner';
import Button from '@cdo/apps/templates/Button';

const styles = {
  alert: {
    color: 'red'
  },
  libraryBoundary: {
    padding: 10
  },
  largerCheckbox: {
    width: 20,
    height: 20,
    margin: 10
  },
  functionItem: {
    marginBottom: 20
  },
  textarea: {
    width: 400
  },
  centerSpinner: {
    display: 'flex',
    justifyContent: 'center'
  }
};

function select(event) {
  event.target.select();
}

/**
 * @readonly
 * @enum {string}
 */
export const LoadingState = {
  LOADING: 'loading',
  DONE_LOADING: 'done_loading',
  PUBLISHED: 'published'
};

class LibraryCreationDialog extends React.Component {
  static propTypes = {
    dialogIsOpen: PropTypes.bool.isRequired,
    onClose: PropTypes.func.isRequired,
    clientApi: PropTypes.object.isRequired
  };

  state = {
    librarySource: '',
    sourceFunctionList: [],
    loadingState: LoadingState.LOADING,
    libraryName: '',
    canPublish: false
  };

  componentDidUpdate(prevProps) {
    if (prevProps.dialogIsOpen === false && this.props.dialogIsOpen === true) {
      this.onOpen();
    }
  }

  onOpen = () => {
    dashboard.project.getUpdatedSourceAndHtml_(response => {
      this.setState({
        libraryName: libraryParser.sanitizeName(
          dashboard.project.getCurrentName()
        ),
        librarySource: response.source,
        loadingState: LoadingState.DONE_LOADING,
        sourceFunctionList: libraryParser.getFunctions(response.source)
      });
    });
  };

  handleClose = () => {
    this.setState({loadingState: LoadingState.LOADING});
    this.props.onClose();
  };

<<<<<<< HEAD
  copyChannelId = () => {
    let channelId = document.getElementById('library-sharing');
    channelId.select();
    channelId.setSelectionRange(0, 999);

    document.execCommand('copy');
  };

  publish = event => {
=======
  publish = event => {
    event.preventDefault();
>>>>>>> 14ce6ff3
    let formElements = this.formElements.elements;
    let selectedFunctionList = [];
    let libraryDescription = '';
    [...formElements].forEach(element => {
      if (element.type === 'checkbox' && element.checked) {
        selectedFunctionList.push(this.state.sourceFunctionList[element.value]);
      }
      if (element.type === 'textarea') {
        libraryDescription = element.value;
      }
    });
    let libraryJson = libraryParser.createLibraryJson(
      this.state.librarySource,
      selectedFunctionList,
      this.state.libraryName,
      libraryDescription
    );

    // TODO: Display final version of error and success messages to the user.
    this.props.clientApi.publish(
      libraryJson,
      error => {
        console.warn(`Error publishing library: ${error}`);
      },
      () => {
        this.setState({loadingState: LoadingState.PUBLISHED});
      }
    );
    dashboard.project.setLibraryName(this.state.libraryName);
<<<<<<< HEAD
    event.preventDefault();
=======
    dashboard.project.setLibraryDescription(libraryDescription);
>>>>>>> 14ce6ff3
  };

  validateInput = () => {
    // Check if any of the checkboxes are checked
    // If this changes the publishable state, update
    let formElements = this.formElements.elements;
    let isChecked = false;
    [...formElements].forEach(element => {
      if (element.type === 'checkbox' && element.checked) {
        isChecked = true;
      }
    });
    if (isChecked !== this.state.canPublish) {
      this.setState({canPublish: isChecked});
    }
  };

  displayFunctions = () => {
    if (this.state.loadingState === LoadingState.LOADING) {
      return (
        <div style={styles.centerSpinner}>
          <Spinner />
        </div>
      );
    } else if (this.state.loadingState === LoadingState.DONE_LOADING) {
      let keyIndex = 0;
      return (
        <div>
          <Heading2>
            <b>{i18n.libraryName()}</b>
            {this.state.libraryName}
          </Heading2>
          <form
            ref={formElements => {
              this.formElements = formElements;
            }}
            onSubmit={this.publish}
          >
            <textarea
              required
              name="description"
              rows="2"
              cols="200"
              style={styles.textarea}
              placeholder="Write a description of your library"
            />
            {this.state.sourceFunctionList.map(sourceFunction => {
              let name = sourceFunction.functionName;
              let comment = sourceFunction.comment;
              return (
                <div key={keyIndex} style={styles.functionItem}>
                  <input
                    type="checkbox"
                    style={styles.largerCheckbox}
                    disabled={comment.length === 0}
                    onClick={this.validateInput}
                    value={keyIndex++}
                  />
                  {name}
                  <br />
                  {comment.length === 0 && (
                    <p style={styles.alert}>
                      {i18n.libraryExportNoCommentError()}
                    </p>
                  )}
                  <pre>{comment}</pre>
                </div>
              );
            })}
            <input
              className="btn btn-primary"
              type="submit"
              value={i18n.publish()}
              disabled={!this.state.canPublish}
            />
          </form>
        </div>
      );
    } else {
      return (
        <div>
          <Heading2>
            <b>{i18n.libraryPublishTitle()}</b>
            {this.state.libraryName}
          </Heading2>
          <div>
            <p style={{fontSize: 20}}>{i18n.libraryPublishExplanation()}</p>
            <div style={{display: 'flex', justifyContent: 'center'}}>
              <input
                type="text"
                id="library-sharing"
                onClick={select}
                readOnly="true"
                value={dashboard.project.getCurrentId()}
                style={{cursor: 'copy', width: 300}}
              />
              <Button
                onClick={this.copyChannelId}
                text={i18n.copyId()}
                style={{marginLeft: 10, marginRight: 10}}
              />
            </div>
          </div>
        </div>
      );
    }
  };

  render() {
    return (
      <Dialog
        isOpen={this.props.dialogIsOpen}
        handleClose={this.handleClose}
        useUpdatedStyles
      >
        <Body>
          <PadAndCenter>
            <div style={styles.libraryBoundary}>
              <Heading1>{i18n.libraryExportTitle()}</Heading1>
              {this.displayFunctions()}
            </div>
          </PadAndCenter>
        </Body>
      </Dialog>
    );
  }
}

export const UnconnectedLibraryCreationDialog = LibraryCreationDialog;

export default connect(
  state => ({
    dialogIsOpen: state.shareDialog.libraryDialogIsOpen
  }),
  dispatch => ({
    onClose() {
      dispatch(hideLibraryCreationDialog());
    }
  })
)(LibraryCreationDialog);<|MERGE_RESOLUTION|>--- conflicted
+++ resolved
@@ -88,7 +88,6 @@
     this.props.onClose();
   };
 
-<<<<<<< HEAD
   copyChannelId = () => {
     let channelId = document.getElementById('library-sharing');
     channelId.select();
@@ -98,10 +97,7 @@
   };
 
   publish = event => {
-=======
-  publish = event => {
     event.preventDefault();
->>>>>>> 14ce6ff3
     let formElements = this.formElements.elements;
     let selectedFunctionList = [];
     let libraryDescription = '';
@@ -131,11 +127,7 @@
       }
     );
     dashboard.project.setLibraryName(this.state.libraryName);
-<<<<<<< HEAD
-    event.preventDefault();
-=======
     dashboard.project.setLibraryDescription(libraryDescription);
->>>>>>> 14ce6ff3
   };
 
   validateInput = () => {
