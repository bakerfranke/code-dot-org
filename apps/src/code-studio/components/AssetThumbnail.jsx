--- conflicted
+++ resolved
@@ -38,23 +38,14 @@
   },
 };
 
-<<<<<<< HEAD
-var AssetThumbnail = Radium(React.createClass({
-  propTypes: {
-=======
 const AssetThumbnail = Radium(class extends React.Component {
   static propTypes = {
->>>>>>> a4df5b8b
     name: PropTypes.string.isRequired,
     type: PropTypes.oneOf(['image', 'audio', 'video', 'pdf', 'doc']).isRequired,
     style: PropTypes.object,
     iconStyle: PropTypes.object,
     useFilesApi: PropTypes.bool,
-<<<<<<< HEAD
-  },
-=======
   };
->>>>>>> a4df5b8b
 
   render() {
     const {type, name} = this.props;
