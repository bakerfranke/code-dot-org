--- conflicted
+++ resolved
@@ -85,10 +85,7 @@
 var currentAbuseScore = 0;
 var sharingDisabled = false;
 var currentHasPrivacyProfanityViolation = false;
-<<<<<<< HEAD
 var currentShareFailure = '';
-=======
->>>>>>> 5104360c
 var isEditing = false;
 let initialSaveComplete = false;
 let initialCaptureComplete = false;
@@ -1618,7 +1615,6 @@
   });
 }
 
-<<<<<<< HEAD
 function fetchShareFailure(resolve) {
   channels.fetch(current.id + '/share-failure', function(err, data) {
     currentShareFailure =
@@ -1634,8 +1630,6 @@
   });
 }
 
-=======
->>>>>>> 5104360c
 function fetchPrivacyProfanityViolations(resolve) {
   channels.fetch(current.id + '/privacy-profanity', (err, data) => {
     // data.has_violation is 0 or true, coerce to a boolean
