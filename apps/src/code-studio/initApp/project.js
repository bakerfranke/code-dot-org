/* global appOptions */
import $ from 'jquery';
import MD5 from 'crypto-js/md5';
import msg from '@cdo/locale';
import * as utils from '../../utils';
import {CIPHER, ALPHABET} from '../../constants';
import {files as filesApi} from '../../clientApi';
import firehoseClient from '@cdo/apps/lib/util/firehose';
import {AbuseConstants} from '@cdo/apps/util/sharedConstants';
import experiments from '@cdo/apps/util/experiments';

// Attempt to save projects every 30 seconds
var AUTOSAVE_INTERVAL = 30 * 1000;

const NUM_ERRORS_BEFORE_WARNING = 3;

var ABUSE_THRESHOLD = AbuseConstants.ABUSE_THRESHOLD;

var hasProjectChanged = false;

var assets = require('./clientApi').create('/v3/assets');
var files = require('./clientApi').create('/v3/files');
var sources = require('./clientApi').create('/v3/sources');
var sourcesPublic = require('./clientApi').create('/v3/sources-public');
var channels = require('./clientApi').create('/v3/channels');

var showProjectAdmin = require('../showProjectAdmin');
var header = require('../header');
import {queryParams, hasQueryParam, updateQueryParam} from '../utils';

// Name of the packed source file
var SOURCE_FILE = 'main.json';

var events = {
  // Fired when run state changes or we enter/exit design mode
  appModeChanged: 'appModeChanged',
  appInitialized: 'appInitialized',
  workspaceChange: 'workspaceChange'
};

// Number of consecutive failed attempts to update the channel.
let saveChannelErrorCount = 0;

// Number of consecutive failed attempts to update the sources.
let saveSourcesErrorCount = 0;

/**
 * Helper for when we split our pathname by /. channel_id and action may end up
 * being undefined.
 * Example paths:
 * /projects/applab
 * /projects/playlab/1U53pYpR8szDgtrGIG5lIg
 * /projects/artist/VyVO-bQaGQ-Cyb7DbpabNQ/edit
 */
var PathPart = {
  START: 0,
  PROJECTS: 1,
  APP: 2,
  CHANNEL_ID: 3,
  ACTION: 4
};

/**
 * Current state of our Channel API object
 * @typedef {Object} ProjectInstance
 * @property {string} id
 * @property {string} name
 * @property {string} levelHtml
 * @property {string} levelSource
 * @property {boolean} hidden Doesn't show up in project list
 * @property {boolean} isOwner Populated by our update/create callback.
 * @property {string} updatedAt String representation of a Date. Populated by
 *   out update/create callback
 * @property {string} level Path where this particular app type is hosted
 */
var current;
var currentSourceVersionId;
let replaceCurrentSourceVersion = false;
// String representing server timestamp at which the first project version was
// saved from this browser tab, to uniquely identify the browser tab for
// logging purposes.
var firstSaveTimestamp;
// The last client time in milliseconds when we forced a new source version.
let lastNewSourceVersionTime = 0;
// Force a new source version if it has been this many milliseconds since we
// last did so.
let newSourceVersionInterval = 15 * 60 * 1000; // 15 minutes
var currentAbuseScore = 0;
var sharingDisabled = false;
var currentHasPrivacyProfanityViolation = false;
var currentShareFailureEnglish = '';
var currentShareFailureIntl = '';
var intlLanguage = false;
var isEditing = false;
let initialSaveComplete = false;
let initialCaptureComplete = false;
let thumbnailChanged = false;
let thumbnailPngBlob = null;

/**
 * Current state of our sources API data
 */
var currentSources = {
  source: null,
  html: null,
  makerAPIsEnabled: false,
  animations: null,
  selectedSong: null
};

/**
 * Get string representation of our sources API object for upload
 */
function packSources() {
  return JSON.stringify(currentSources);
}

/**
 * Populate our current sources API object based off of given data
 * @param {string} data.source
 * @param {string} data.html
 * @param {SerializedAnimationList} data.animations
 * @param {boolean} data.makerAPIsEnabled
 */
function unpackSources(data) {
  currentSources = {
    source: data.source,
    html: data.html,
    animations: data.animations,
    makerAPIsEnabled: data.makerAPIsEnabled,
<<<<<<< HEAD
    generatedProperties: data.generatedProperties,
    selectedSong: data.selectedSong,
    libraries: data.libraries
=======
    selectedSong: data.selectedSong
>>>>>>> 7f9b84a0
  };
}

/**
 * Used by getProjectUrl() to extract the project URL.
 */
const PROJECT_URL_PATTERN = /^(.*\/projects\/\w+\/[\w\d-]+)\/.*/;

/**
 * Used by setThumbnailUrl() to set the project thumbnail URL path.
 */
const THUMBNAIL_PATH = '.metadata/thumbnail.png';

var projects = (module.exports = {
  /**
   * @returns {string} id of the current project, or undefined if we don't have
   *   a current project.
   */
  getCurrentId() {
    if (!current) {
      return;
    }
    return current.id;
  },

  /**
   * @returns {string} name of the current project, or undefined if we don't have
   *   a current project
   */
  getCurrentName() {
    if (!current) {
      return;
    }
    return current.name;
  },

  /**
   * This method is used so that it can be mocked for unit tests.
   */
  getUrl() {
    return this.getLocation().href;
  },

  /**
   * This method exists to be mocked for unit tests.
   */
  getLocation() {
    return document.location;
  },

  /**
   * @param [fragment] optional url fragment to append to the end of the project URL.
   * @returns the absolute url to the root of this project without a trailing slash.
   *     For example: http://studio.code.org/projects/applab/GobB13Dy-g0oK. Hash strings
   *     are removed, but query strings are retained. If provided, fragment will be
   *     added to the end of the URL, before the query string.
   */
  getProjectUrl(fragment = '') {
    const match = this.getUrl().match(PROJECT_URL_PATTERN);
    let url;
    if (match) {
      url = match[1];
    } else {
      url = this.getUrl(); // i give up. Let's try this?
    }
    var hashIndex = url.indexOf('#');
    if (hashIndex !== -1) {
      url = url.substring(0, hashIndex);
    }
    var queryString = '';
    var queryIndex = url.indexOf('?');
    if (queryIndex !== -1) {
      queryString = url.substring(queryIndex);
      url = url.substring(0, queryIndex);
    }
    if (fragment.startsWith('/')) {
      while (url.endsWith('/')) {
        url = url.substring(0, url.length - 1);
      }
    }
    return url + fragment + queryString;
  },

  /**
   * Returns a share URL for the current project.
   *
   * Share URLs can vary by application environment and project type.  For most
   * project types the share URL is the same as the project edit and view URLs,
   * but has no action appended to the project's channel ID. Weblab is a special
   * case right now, because it shares projects to codeprojects.org.
   *
   * This function depends on the document location to determine the current
   * application environment.
   *
   * @returns {string} Fully-qualified share URL for the current project.
   */
  getShareUrl() {
    const location = this.getLocation();
    if (this.isWebLab()) {
      const re = /([-.]?studio)?\.?code.org/i;
      const environmentKey = location.hostname.replace(re, '');
      const subdomain = environmentKey.length > 0 ? `${environmentKey}.` : '';
      const port = 'localhost' === environmentKey ? `:${location.port}` : '';
      return `${
        location.protocol
      }//${subdomain}codeprojects.org${port}/${this.getCurrentId()}`;
    } else {
      return location.origin + this.getPathName();
    }
  },

  getCurrentTimestamp() {
    if (!current) {
      return;
    }
    return current.updatedAt;
  },

  /**
   * @returns {number}
   */
  getAbuseScore() {
    return currentAbuseScore;
  },

  getSharingDisabled() {
    return sharingDisabled;
  },

  /**
   * Whether this project's source has Maker APIs enabled.
   * @returns {boolean}
   */
  useMakerAPIs() {
    return currentSources.makerAPIsEnabled;
  },

  /**
   * Calculates a md5 hash for everything within sources except the
   * generatedProperties.
   * @return {string} md5 hash string.
   */
  md5CurrentSources() {
    const {
      generatedProperties, // eslint-disable-line no-unused-vars
      ...sourcesWithoutProperties
    } = currentSources;
    return MD5(JSON.stringify(sourcesWithoutProperties)).toString();
  },

  getCurrentSourceVersionId() {
    return currentSourceVersionId;
  },

  disableAutoContentModeration() {
    return new Promise((resolve, reject) => {
      channels.update(
        `${this.getCurrentId()}/disable-content-moderation`,
        null,
        err => {
          err ? reject(err) : resolve();
        }
      );
    });
  },

  enableAutoContentModeration() {
    return new Promise((resolve, reject) => {
      channels.update(
        `${this.getCurrentId()}/enable-content-moderation`,
        null,
        err => {
          err ? reject(err) : resolve();
        }
      );
    });
  },

  /**
   * Sets abuse score to zero, saves the project, and reloads the page
   */
  adminResetAbuseScore() {
    var id = this.getCurrentId();
    if (!id) {
      return;
    }
    channels.delete(id + '/abuse', function(err, result) {
      if (err) {
        throw err;
      }
      assets.patchAll(id, 'abuse_score=0', null, function(err, result) {
        if (err) {
          throw err;
        }
      });
      files.patchAll(id, 'abuse_score=0', null, function(err, result) {
        if (err) {
          throw err;
        }
        $('.admin-abuse-score').text(0);
      });
    });
  },

  /**
   * Is the current project (if any) editable by the logged in user (if any)?
   */
  isEditable: isEditable,

  /**
   * @returns {boolean} true if we're frozen
   */
  isFrozen() {
    if (!current) {
      return;
    }
    return current.frozen;
  },

  /**
   * @returns {boolean}
   */
  isOwner() {
    return !!(current && current.isOwner);
  },

  isPublished() {
    return !!(current && current.publishedAt);
  },

  /**
   * @returns {boolean} true if project has a profanity or privacy violation
   */
  hasPrivacyProfanityViolation() {
    return currentHasPrivacyProfanityViolation;
  },

  /**
   * @returns {string} the text that was flagged by our content moderation service for being potentially private or profane in English.
   */
  privacyProfanityDetailsEnglish() {
    return currentShareFailureEnglish;
  },

  /**
   * @returns {string} the text that was flagged by our content moderation service for being potentially private or profane in an language other than English.
   */
  privacyProfanityDetailsIntl() {
    return currentShareFailureIntl;
  },

  /**
   * @returns {string} a 2-character language code if the content moderation service ran in a language other than English.
   */
  privacyProfanitySecondLanguage() {
    return intlLanguage;
  },

  /**
   * @returns {boolean} true if project has been reported enough times to
   *   exceed our threshold
   */
  exceedsAbuseThreshold() {
    return currentAbuseScore >= ABUSE_THRESHOLD;
  },

  /**
   * @return {boolean} true if we should show our policy violation box instead
   *   of showing the project.
   */
  hideBecausePrivacyViolationOrProfane() {
    if (this.showEvenIfPolicyViolatingOrAbusiveProject()) {
      return false;
    }
    return this.hasPrivacyProfanityViolation();
  },

  /**
   * @return {boolean} true if we should show our abuse box instead of showing
   *   the project.
   */
  hideBecauseAbusive() {
    if (this.showEvenIfPolicyViolatingOrAbusiveProject()) {
      return false;
    }
    return this.exceedsAbuseThreshold();
  },

  /**
   * @returns {boolean} true if we should show a project regardless of its
   * profanity, policy violations or abuse rating level.
   */
  showEvenIfPolicyViolatingOrAbusiveProject() {
    if (appOptions.scriptId) {
      // Never want to hide when in the context of a script, as this will always
      // either be me or my teacher viewing my last submission
      return true;
    }

    // When owners edit a project, we don't want to hide it entirely. Instead,
    // we'll load the project and show them a small alert
    const pageAction = parsePath().action;

    // NOTE: appOptions.canResetAbuse is not a security setting as it can be
    // manipulated by the user. In this case that's okay, since all that does
    // is allow them to view a project that was marked as abusive.
    const hasEditPermissions = this.isOwner() || appOptions.canResetAbuse;
    const isEditOrViewPage = pageAction === 'edit' || pageAction === 'view';

    return hasEditPermissions && isEditOrViewPage;
  },

  __TestInterface: {
    // Used by UI tests
    isInitialSaveComplete() {
      return initialSaveComplete;
    },
    isInitialCaptureComplete() {
      return initialCaptureComplete;
    },
    setCurrentData(data) {
      current = data;
    },
    setSourceVersionInterval(seconds) {
      newSourceVersionInterval = seconds * 1000;
    },
    setCurrentSourceVersionId(id) {
      currentSourceVersionId = id;
    }
  },

  //////////////////////////////////////////////////////////////////////
  // Properties and callbacks. These are all candidates for being extracted
  // as configuration parameters which are passed in by the caller.
  //////////////////////////////////////////////////////////////////////

  // TODO(dave): extract isAutosaveEnabled and any boolean helper
  // functions below to become properties on appOptions.project.
  // Projects behavior should ultimately be fully configurable by
  // properties on appOptions.project, rather than reaching out
  // into global state to make decisions.

  /**
   * @returns {boolean} true if we're editing
   */
  isEditing() {
    return isEditing;
  },

  // Whether the current level is a project level (i.e. at the /projects url).
  isProjectLevel() {
    return appOptions.level && appOptions.level.isProjectLevel;
  },

  shouldUpdateHeaders() {
    return !appOptions.isExternalProjectLevel;
  },

  showProjectHeader() {
    if (this.shouldUpdateHeaders()) {
      header.showProjectHeader({
        showExport: this.shouldShowExport()
      });
    }
  },

  showMinimalProjectHeader() {
    if (this.shouldUpdateHeaders()) {
      header.showMinimalProjectHeader();
    }
  },

  // Students should not be able to easily see source for embedded applab or
  // gamelab levels.
  shouldHideShareAndRemix() {
    return (
      (appOptions.level && appOptions.level.hideShareAndRemix) ||
      (appOptions.embed &&
        (appOptions.app === 'applab' || appOptions.app === 'gamelab'))
    );
  },

  // Currently, only applab when the experiment is enabled. Hide if
  // hideShareAndRemix is set on the level.
  shouldShowExport() {
    const {level = {}, app} = appOptions;
    const {hideShareAndRemix} = level;
    return (
      !hideShareAndRemix &&
      (app === 'applab' || app === 'gamelab') &&
      experiments.isEnabled('exportExpo')
    );
  },

  showHeaderForProjectBacked() {
    if (this.shouldUpdateHeaders()) {
      header.showHeaderForProjectBacked({
        showShareAndRemix: !this.shouldHideShareAndRemix(),
        showExport: this.shouldShowExport()
      });
    }
  },
  setName(newName) {
    current = current || {};
    if (newName) {
      current.name = newName;
      this.setTitle(newName);
    }
  },
  setTitle(newName) {
    if (newName && appOptions.gameDisplayName) {
      document.title = newName + ' - ' + appOptions.gameDisplayName;
    }
  },

  //////////////////////////////////////////////////////////////////////
  // End of properties and callbacks.
  //////////////////////////////////////////////////////////////////////

  /**
   *
   * @param {Object} sourceHandler Object containing callbacks provided by caller.
   * @param {function(string)} sourceHandler.setInitialLevelHtml
   * @param {function(): string} sourceHandler.getLevelHtml
   * @param {function(string)} sourceHandler.setInitialLevelSource
   * @param {function(): string} sourceHandler.getLevelSource
   * @param {function(SerializedAnimationList)} sourceHandler.setInitialAnimationList
   * @param {function(function(): SerializedAnimationList)} sourceHandler.getAnimationList
   * @param {function(Object)} sourceHandler.setInitialGeneratedProperties
   * @param {function(): Object} sourceHandler.getGeneratedProperties
   * @param {function(boolean)} sourceHandler.setMakerAPIsEnabled
   * @param {function(): boolean} sourceHandler.getMakerAPIsEnabled
   * @param {function(): boolean} sourceHandler.setSelectedSong
   */
  init(sourceHandler) {
    this.sourceHandler = sourceHandler;
    if (redirectFromHashUrl() || redirectEditView()) {
      return;
    }

    if (this.isProjectLevel() || current) {
      if (currentSources.html) {
        sourceHandler.setInitialLevelHtml(currentSources.html);
      }

      setMakerAPIsStatusFromLevel();
      setMakerAPIsStatusFromQueryParams();
      if (currentSources.makerAPIsEnabled) {
        sourceHandler.setMakerAPIsEnabled(currentSources.makerAPIsEnabled);
      }

      if (currentSources.selectedSong) {
        sourceHandler.setSelectedSong(currentSources.selectedSong);
      }

      if (currentSources.animations) {
        sourceHandler.setInitialAnimationList(currentSources.animations);
      }

<<<<<<< HEAD
      if (currentSources.generatedProperties) {
        sourceHandler.setInitialGeneratedProperties(
          currentSources.generatedProperties
        );
      }

      if (currentSources.libraries) {
        sourceHandler.setInitialLevelLibraries(currentSources.libraries);
      }

=======
>>>>>>> 7f9b84a0
      if (isEditing) {
        if (current) {
          if (currentSources.source) {
            sourceHandler.setInitialLevelSource(currentSources.source);
          }
        } else {
          this.setName('My Project');
        }

        if (!appOptions.level.skipRunSave) {
          $(window).on(
            events.appModeChanged,
            this.saveIfSourcesChanged.bind(this)
          );
        }

        $(window).on(
          events.appInitialized,
          function() {
            // Get the initial app code as a baseline
            this.sourceHandler
              .getLevelSource(currentSources.source)
              .then(response => {
                currentSources.source = response;
              });
          }.bind(this)
        );
        $(window).on(events.workspaceChange, function() {
          hasProjectChanged = true;
        });

        if (!appOptions.level.skipAutosave) {
          // Autosave every AUTOSAVE_INTERVAL milliseconds
          window.setInterval(this.autosave.bind(this), AUTOSAVE_INTERVAL);
        }

        if (current.hidden) {
          if (!this.isFrozen()) {
            this.showHeaderForProjectBacked();
          }
        } else {
          if (current.isOwner || !parsePath().channelId) {
            this.showProjectHeader();
          } else {
            // Viewing someone else's project - set share mode
            this.showMinimalProjectHeader();
          }
        }
      } else if (current) {
        this.sourceHandler.setInitialLevelSource(currentSources.source);
        this.showMinimalProjectHeader();
      }
    } else if (appOptions.legacyShareStyle && this.getStandaloneApp()) {
      this.setName('Untitled Project');
      this.showMinimalProjectHeader();
    }
    if (appOptions.noPadding) {
      $('.full_container').css({padding: '0px'});
    }

    // Updates the contents of the admin box for admins. We have no knowledge
    // here whether we're an admin, and depend on dashboard getting this right.
    showProjectAdmin(this);
  },
  projectChanged() {
    hasProjectChanged = true;
  },
  hasOwnerChangedProject() {
    return this.isOwner() && hasProjectChanged;
  },
  /**
   * @returns {string} A UI string containing the name of a new project, which
   *   varies based on the app type and skin.
   */
  getNewProjectName() {
    switch (appOptions.app) {
      case 'applab':
        return msg.defaultProjectNameAppLab();
      case 'gamelab':
        return msg.defaultProjectNameGameLab();
      case 'weblab':
        return msg.defaultProjectNameWebLab();
      case 'turtle':
        switch (appOptions.skinId) {
          case 'artist':
          case 'artist_zombie':
            return msg.defaultProjectNameArtist();
          case 'anna':
          case 'elsa':
            return msg.defaultProjectNameFrozen();
        }
        break;
      case 'studio':
        if (appOptions.level.useContractEditor) {
          return msg.defaultProjectNameBigGame();
        }
        switch (appOptions.skinId) {
          case 'studio':
            return msg.defaultProjectNamePlayLab();
          case 'infinity':
            return msg.defaultProjectNameInfinity();
          case 'gumball':
            return msg.defaultProjectNameGumball();
          case 'iceage':
            return msg.defaultProjectNameIceAge();
          case 'hoc2015':
            return msg.defaultProjectNameStarWars();
        }
        break;
      case 'craft':
        return msg.defaultProjectNameMinecraft();
      case 'flappy':
        return msg.defaultProjectNameFlappy();
      case 'bounce':
        if (appOptions.skinId === 'sports') {
          return msg.defaultProjectNameSports();
        } else if (appOptions.skinId === 'basketball') {
          return msg.defaultProjectNameBasketball();
        }
        return msg.defaultProjectNameBounce();
      case 'dance':
        return msg.defaultProjectNameDance();
    }
    return msg.defaultProjectName();
  },
  /**
   * @returns {string} The name of the standalone app capable of running
   * this project as a standalone project, or null if none exists.
   */
  getStandaloneApp() {
    if (appOptions.level && appOptions.level.projectType) {
      return appOptions.level.projectType;
    }
    switch (appOptions.app) {
      case 'applab':
      case 'calc':
      case 'dance':
      case 'eval':
      case 'flappy':
      case 'scratch':
      case 'weblab':
        return appOptions.app; // Pass through type exactly
      case 'gamelab':
        if (appOptions.droplet) {
          return 'gamelab';
        }
        return 'spritelab';
      case 'turtle':
        if (appOptions.skinId === 'elsa' || appOptions.skinId === 'anna') {
          return 'frozen';
        } else if (appOptions.level.isK1) {
          return 'artist_k1';
        }
        return 'artist';
      case 'craft':
        if (appOptions.level.isAgentLevel) {
          return 'minecraft_hero';
        } else if (appOptions.level.isEventLevel) {
          return 'minecraft_designer';
        } else if (appOptions.level.isConnectionLevel) {
          return 'minecraft_codebuilder';
        } else if (appOptions.level.isAquaticLevel) {
          return 'minecraft_aquatic';
        }
        return 'minecraft_adventurer';
      case 'studio':
        if (appOptions.level.useContractEditor) {
          return 'algebra_game';
        } else if (appOptions.skinId === 'hoc2015') {
          if (appOptions.droplet) {
            return 'starwars';
          } else {
            return 'starwarsblocks_hour';
          }
        } else if (appOptions.skinId === 'iceage') {
          return 'iceage';
        } else if (appOptions.skinId === 'infinity') {
          return 'infinity';
        } else if (appOptions.skinId === 'gumball') {
          return 'gumball';
        } else if (appOptions.level.isK1) {
          return 'playlab_k1';
        }
        return 'playlab';
      case 'bounce':
        if (appOptions.skinId === 'sports') {
          return 'sports';
        } else if (appOptions.skinId === 'basketball') {
          return 'basketball';
        }
        return 'bounce';
      default:
        return null;
    }
  },

  isWebLab() {
    return this.getStandaloneApp() === 'weblab';
  },

  canServerSideRemix() {
    // The excluded app types need to make modifications to the project that
    // apply to the remixed project, but should not be saved on the original
    // project. See (Turtle|Studio).prepareForRemix().
    // If you're viewing somebody else's project, it will always be based on
    // the standard project level, so that's safe to server-side remix.
    return (
      !current.isOwner ||
      !['artist', 'playlab'].includes(projects.getStandaloneApp())
    );
  },

  /*
   * @returns {boolean} Whether a project can be created for this level type.
   */
  isSupportedLevelType() {
    return !!this.getStandaloneApp();
  },
  /*
   * @returns {boolean} Whether a project should use the sources api.
   */
  useSourcesApi() {
    return this.getStandaloneApp() !== 'weblab';
  },
  /**
   * @returns {string} The path to the app capable of running
   * this project as a standalone app.
   * @throws {Error} If no standalone app exists.
   */
  appToProjectUrl() {
    var app = projects.getStandaloneApp();
    if (!app) {
      throw new Error(
        'This type of project cannot be run as a standalone app.'
      );
    }
    return '/projects/' + app;
  },
  /**
   * Explicitly clear the HTML, circumventing safety measures which prevent it from
   * being accidentally deleted.
   */
  clearHtml() {
    currentSources.html = '';
  },
  /**
   * Saves the project only if the sources {source, html, animations,
   * makerAPIsEnabled, selectedSong} have changed.
   * @returns {Promise} A promise containing the project data if the project
   * was saved, otherwise returns a promise which resolves with no arguments.
   */
  saveIfSourcesChanged() {
    if (!isEditable()) {
      return Promise.resolve();
    }

    return new Promise(resolve => {
      this.getUpdatedSourceAndHtml_(newSources => {
        const sourcesChanged =
          JSON.stringify(currentSources) !== JSON.stringify(newSources);
        if (sourcesChanged || thumbnailChanged) {
          thumbnailChanged = false;
          this.saveSourceAndHtml_(newSources, resolve);
        } else {
          resolve();
        }
      });
    });
  },
  /**
   * Saves the project to the Channels API.
   * @param {boolean} forceNewVersion If true, explicitly create a new version.
   * @param {boolean} preparingRemix Indicates whether this save is part of a remix.
   * @returns {Promise} A promise containing the project data.
   */
  save(forceNewVersion, preparingRemix) {
    if (!isEditable()) {
      return Promise.resolve();
    }

    /**
     * Gets project source from code studio and writes it to the Channels API.
     * @returns {Promise} A Promise containing the new project data, which
     * resolves once the data has been written to the server.
     */
    const completeAsyncSave = () =>
      new Promise(resolve =>
        this.getUpdatedSourceAndHtml_(sourceAndHtml =>
          this.saveSourceAndHtml_(
            sourceAndHtml,
            resolve,
            forceNewVersion,
            preparingRemix
          )
        )
      );

    if (preparingRemix) {
      return this.sourceHandler.prepareForRemix().then(completeAsyncSave);
    } else {
      return completeAsyncSave();
    }
  },

  /**
   * Saves the project to the Channels API and Sources API. Calls `callback` on
   * success if a callback function was provided.
   * @param {object} sourceAndHtml Project source code to save.
   * @param {function} callback Function to be called after saving.
   * @param {boolean} forceNewVersion If true, explicitly create a new version.
   * @param {boolean} [clientSideRemix] If true this is part of a client-side remix, the initial
   *   PUT to a new channel ID.
   * @private
   */
  saveSourceAndHtml_(
    sourceAndHtml,
    callback,
    forceNewVersion,
    clientSideRemix
  ) {
    if (!isEditable()) {
      return;
    }

    header.showProjectSaving();

    // Force a new version if we have not done so recently. This creates
    // periodic "checkpoint" saves if the user works for a long period of time
    // without refreshing the browser window.
    if (lastNewSourceVersionTime + newSourceVersionInterval < Date.now()) {
      forceNewVersion = true;
    }

    if (forceNewVersion) {
      lastNewSourceVersionTime = Date.now();
      replaceCurrentSourceVersion = false;
    }

    var channelId = current.id;
    // TODO(dave): Remove this check and remove clearHtml() once all projects
    // have versioning: https://www.pivotaltracker.com/story/show/103347498
    if (currentSources.html && !sourceAndHtml.html) {
      throw new Error('Attempting to blow away existing levelHtml');
    }

    if (this.getStandaloneApp()) {
      current.level = this.appToProjectUrl();
      current.projectType = this.getStandaloneApp();
    }

    if (thumbnailPngBlob) {
      const blob = thumbnailPngBlob;
      thumbnailPngBlob = null;
      this.saveThumbnail(blob);
    }

    unpackSources(sourceAndHtml);

    if (this.useSourcesApi()) {
      let params = '';
      if (currentSourceVersionId && !clientSideRemix) {
        params =
          `?currentVersion=${currentSourceVersionId}` +
          `&replace=${!!replaceCurrentSourceVersion}` +
          `&firstSaveTimestamp=${encodeURIComponent(firstSaveTimestamp)}` +
          `&tabId=${utils.getTabId()}`;
      }
      const filename = SOURCE_FILE + params;
      sources.put(
        channelId,
        packSources(),
        filename,
        function(err, response) {
          if (err) {
            if (err.message.includes('httpStatusCode: 401')) {
              this.showSaveError_(
                'unauthorized-save-sources-reload',
                saveSourcesErrorCount,
                err.message
              );
              window.location.reload();
            } else if (err.message.includes('httpStatusCode: 409')) {
              this.showSaveError_(
                'conflict-save-sources-reload',
                saveSourcesErrorCount,
                err.message
              );
              window.location.reload();
            } else {
              saveSourcesErrorCount++;
              this.showSaveError_(
                'save-sources-error',
                saveSourcesErrorCount,
                err.message
              );
              if (saveSourcesErrorCount >= NUM_ERRORS_BEFORE_WARNING) {
                header.showTryAgainDialog();
              }
              return;
            }
          } else if (saveSourcesErrorCount > 0) {
            // If the previous errors occurred due to network problems, we may not
            // have been able to report them. Try to report them once more, now that
            // the network appears to be working again.
            this.logError_(
              'sources-saved-after-errors',
              saveSourcesErrorCount,
              `sources saved after ${saveSourcesErrorCount} consecutive failures`
            );
          }
          saveSourcesErrorCount = 0;
          if (!firstSaveTimestamp) {
            firstSaveTimestamp = response.timestamp;
          }
          currentSourceVersionId = response.versionId;
          replaceCurrentSourceVersion = true;
          current.migratedToS3 = true;

          this.updateChannels_(callback);
        }.bind(this)
      );
    } else {
      this.updateChannels_(callback);
    }
  },

  saveSelectedSong(id) {
    this.sourceHandler.setSelectedSong(id);
    return this.save();
  },

  /**
   * Saves the project to the Channels API. Calls `callback` on success if a
   * callback function was provided.
   * @param {function} callback Function to be called after saving.
   * @private
   */
  updateChannels_(callback) {
    channels.update(
      current.id,
      current,
      function(err, data) {
        initialSaveComplete = true;
        this.updateCurrentData_(err, data, false);
        executeCallback(callback, data);
      }.bind(this)
    );
  },

  getSourceForChannel(channelId, callback) {
    channels.fetch(channelId, function(err, data) {
      if (err) {
        executeCallback(callback, null);
      } else {
        var url = channelId + '/' + SOURCE_FILE;
        sources.fetch(url, function(err, data) {
          if (err) {
            executeCallback(callback, null);
          } else {
            executeCallback(callback, data.source);
          }
        });
      }
    });
  },

  createNewChannelFromSource(source, callback) {
    channels.create(
      {
        name: 'New Project'
      },
      (err, channelData) => {
        sources.put(
          channelData.id,
          JSON.stringify({source}),
          SOURCE_FILE,
          (err, sourceData) => {
            channelData.migratedToS3 = true;
            channels.update(
              channelData.id,
              channelData,
              (err, finalChannelData) => {
                executeCallback(callback, finalChannelData);
              }
            );
          }
        );
      }
    );
  },

  /**
   * Ask the configured sourceHandler for the latest project save data and
   * pass it to the provided callback.
   * @param {function} callback
   * @private
   */
  getUpdatedSourceAndHtml_(callback) {
    this.sourceHandler.getAnimationList(animations =>
      this.sourceHandler.getLevelSource().then(source => {
        const html = this.sourceHandler.getLevelHtml();
        const makerAPIsEnabled = this.sourceHandler.getMakerAPIsEnabled();
        const selectedSong = this.sourceHandler.getSelectedSong();
<<<<<<< HEAD
        const generatedProperties = this.sourceHandler.getGeneratedProperties();
        const libraries =
          this.sourceHandler.getLevelLibraries &&
          this.sourceHandler.getLevelLibraries();
        var sourceAndHtml = {
          source,
          html,
          animations,
          makerAPIsEnabled,
          selectedSong,
          generatedProperties
        };
        if (libraries) {
          sourceAndHtml['libraries'] = libraries;
        }
        callback(sourceAndHtml);
=======
        callback({source, html, animations, makerAPIsEnabled, selectedSong});
>>>>>>> 7f9b84a0
      })
    );
  },

  getSelectedSong() {
    return currentSources.selectedSong;
  },

  getGeneratedProperties() {
    return currentSources.generatedProperties;
  },

  /**
   * Save the project with the maker API state toggled, then reload the page
   * so that the toolbox gets re-initialized.
   * @returns {Promise} (mostly useful for tests)
   */
  toggleMakerEnabled() {
    return new Promise(resolve => {
      this.getUpdatedSourceAndHtml_(sourceAndHtml => {
        this.saveSourceAndHtml_(
          {
            ...sourceAndHtml,
            makerAPIsEnabled: !sourceAndHtml.makerAPIsEnabled
          },
          () => {
            resolve();
            utils.reload();
          }
        );
      });
    });
  },
  showSaveError_(errorType, errorCount, errorText) {
    header.showProjectSaveError();
    this.logError_(errorType, errorCount, errorText);
  },
  logError_: function(errorType, errorCount, errorText) {
    firehoseClient.putRecord(
      {
        study: 'project-data-integrity',
        study_group: 'v4',
        event: errorType,
        data_int: errorCount,
        project_id: current.id + '',
        data_string: errorText,
        // Some fields in the data_json are repeated in separate fields above, so
        // that they can be easily searched on as separate fields, and also have
        // appropriately descriptive names in the data_json.
        data_json: JSON.stringify({
          errorCount: errorCount,
          errorText: errorText,
          isOwner: this.isOwner(),
          currentUrl: window.location.href,
          shareUrl: this.getShareUrl(),
          currentSourceVersionId: currentSourceVersionId
        })
      },
      {includeUserId: true}
    );
  },
  updateCurrentData_(err, data, options = {}) {
    const {shouldNavigate} = options;
    if (err) {
      saveChannelErrorCount++;
      this.showSaveError_(
        'save-channel-error',
        saveChannelErrorCount,
        err + ''
      );
      if (saveChannelErrorCount >= NUM_ERRORS_BEFORE_WARNING) {
        header.showTryAgainDialog();
      }
      return;
    } else if (saveChannelErrorCount) {
      // If the previous errors occurred due to network problems, we may not
      // have been able to report them. Try to report them once more, now that
      // the network appears to be working again.
      this.logError_(
        'channel-saved-after-errors',
        saveChannelErrorCount,
        `channel save succeeded after ${saveChannelErrorCount} consecutive failures`
      );
    }
    saveChannelErrorCount = 0;
    header.hideTryAgainDialog();

    // The following race condition can lead to thumbnail URLs not being stored
    // in the project metadata:
    //   1. Run button is pressed
    //   2. channel.update() is called during project.save()
    //   3. project.saveThumbnail() completes
    //   4. updateCurrentData_ is called in the callback from channel.update
    //
    // Work around this by merging in new data into the existing data rather
    // than overwriting it, preserving any newly-added thumbnail url. Revisit
    // this if we ever change the thumbnail url, since the same race condition
    // would clobber any changes to existing fields.

    current = current || {};
    Object.assign(current, data);

    if (shouldNavigate) {
      // If we are at a /projects/<appname> link, we can display the project
      // without navigating and we just need to update the url.
      if (isEditing && parsePath().appName) {
        if (window.history.pushState) {
          window.history.pushState(
            null,
            document.title,
            this.getPathName('edit')
          );
        }
      } else {
        // We're on a legacy share page or script level, so we must navigate
        // in order to display the project.
        location.href = this.getPathName('edit');
      }
    }
    header.updateTimestamp();
  },
  /**
   * Autosave the code if things have changed. Calls `callback` if autosave was
   * not needed or after autosave success if a callback function was provided.
   * @param {function} callback Function to be called after saving.
   */
  autosave(callback) {
    const callCallback = () => {
      if (callback) {
        callback();
      }
    };
    // Bail if baseline code doesn't exist (app not yet initialized)
    if (currentSources.source === null) {
      callCallback();
      return;
    }
    // `getLevelSource()` is expensive for Blockly so only call
    // after `workspaceChange` has fired
    if (!appOptions.droplet && !hasProjectChanged) {
      callCallback();
      return;
    }

    if ($('#designModeViz .ui-draggable-dragging').length !== 0) {
      callCallback();
      return;
    }

    this.getUpdatedSourceAndHtml_(newSources => {
      if (JSON.stringify(currentSources) === JSON.stringify(newSources)) {
        hasProjectChanged = false;
        callCallback();
        return;
      }

      this.saveSourceAndHtml_(newSources, () => {
        hasProjectChanged = false;
        callCallback();
      });
    });
  },
  /**
   * Renames and saves the project.
   */
  rename(newName, callback) {
    this.setName(newName);
    this.save().then(callback);
  },
  /**
   * Freezes the project. Also hides so that it's not available for
   * deleting/renaming in the user's project list.
   */
  freeze(callback) {
    if (!(current && current.isOwner)) {
      return;
    }
    current.frozen = true;
    current.hidden = true;
    this.updateChannels_(callback);
  },

  /**
   * Unfreezes the project. Also unhides so that it's available for
   * deleting/renaming in the user's project list.
   */
  unfreeze(callback) {
    if (!(current && current.isOwner)) {
      return;
    }
    current.frozen = false;
    current.hidden = false;
    this.updateChannels_(callback);
  },

  /**
   * Creates a copy of the project, gives it the provided name, and sets the
   * copy as the current project.
   * @param {string} newName
   * @param {Object} options Optional parameters.
   * @param {boolean} options.shouldNavigate Whether to navigate to the project URL.
   * @param {boolean} options.shouldPublish Whether to publish the new project.
   * @returns {Promise} Promise which resolves when the operation is complete.
   */
  copy(newName, options = {}) {
    const {shouldPublish} = options;
    current = current || {};
    const queryParams = current.id ? {parent: current.id} : null;
    delete current.id;
    delete current.hidden;
    current.projectType = this.getStandaloneApp();
    if (shouldPublish) {
      current.shouldPublish = true;
    }
    this.setName(newName);
    return new Promise((resolve, reject) => {
      channels.create(
        current,
        (err, data) => {
          this.updateCurrentData_(err, data, options);
          err ? reject(err) : resolve();
        },
        queryParams
      );
    }).then(() =>
      this.save(false /* forceNewVersion */, true /* preparingRemix */)
    );
  },
  copyAssets(srcChannel, callback) {
    if (!srcChannel) {
      executeCallback(callback);
      return;
    }
    var destChannel = current.id;
    assets.copyAll(srcChannel, destChannel, function(err) {
      if (err) {
        header.showProjectSaveError();
        return;
      }
      executeCallback(callback);
    });
  },
  copyAnimations(srcChannel, callback) {
    if (!srcChannel) {
      executeCallback(callback);
      return;
    }
    // TODO: Copy animation assets to new channel
    executeCallback(callback);
  },

  /** @returns {Promise} resolved after remix (for testing) */
  async serverSideRemix() {
    if (current && !current.name) {
      const url = projects.appToProjectUrl();
      this.setName(
        url === '/projects/algebra_game' ? 'Big Game Template' : 'My Project'
      );
    }
    function redirectToRemix() {
      utils.navigateToHref(`${projects.getPathName('remix')}`);
    }
    // If the user is the owner, save before remixing on the server.
    if (current.isOwner) {
      await projects.save(false, true).then(redirectToRemix);
    } else {
      redirectToRemix();
    }
  },
  createNew() {
    const url = `${projects.appToProjectUrl()}/new`;
    projects.save().then(() => {
      location.href = url;
    });
  },
  delete(callback) {
    var channelId = current.id;
    channels.delete(channelId, function(err, data) {
      executeCallback(callback, data);
    });
  },
  /**
   * @returns {jQuery.Deferred} A deferred which will resolve when the project loads.
   */
  load() {
    var deferred = new $.Deferred();

    // Use the sources-public API for dancelab shares. Responses from this API
    // can be publicly cached, which is helpful for HoC scalability in the
    // celebrity tweet scenario where a single share link gets many hits.
    const useSourcesPublic =
      appOptions.share &&
      appOptions.level &&
      appOptions.level.projectType === 'dance';
    let sourcesApi;
    if (this.useSourcesApi()) {
      sourcesApi = useSourcesPublic ? sourcesPublic : sources;
    }

    if (projects.isProjectLevel()) {
      if (redirectFromHashUrl() || redirectEditView()) {
        deferred.resolve();
        return deferred;
      }
      var pathInfo = parsePath();

      if (pathInfo.channelId) {
        if (pathInfo.action === 'edit') {
          isEditing = true;
        } else {
          $('#betainfo').hide();
        }

        // Load the project ID, if one exists
        channels.fetch(pathInfo.channelId, (err, data) => {
          if (err) {
            // Project not found, redirect to the new project experience.
            location.href = location.pathname
              .split('/')
              .slice(PathPart.START, PathPart.APP + 1)
              .join('/');
          } else {
            this.fetchSource(
              data,
              () => {
                if (current.isOwner && pathInfo.action === 'view') {
                  isEditing = true;
                }
                fetchAbuseScoreAndPrivacyViolations(this, function() {
                  deferred.resolve();
                });
              },
              queryParams('version'),
              sourcesApi
            );
          }
        });
      } else {
        isEditing = true;
        deferred.resolve();
      }
    } else if (appOptions.channel) {
      isEditing = true;
      channels.fetch(appOptions.channel, (err, data) => {
        if (err) {
          deferred.reject();
        } else {
          this.fetchSource(
            data,
            () => {
              projects.showHeaderForProjectBacked();
              fetchAbuseScoreAndPrivacyViolations(this, function() {
                deferred.resolve();
              });
            },
            queryParams('version'),
            sourcesApi
          );
        }
      });
    } else {
      deferred.resolve();
    }
    return deferred;
  },

  /**
   * Generates the url to perform the specified action for this project.
   * @param {string} action Action to perform.
   * @param {string} projectId Optional Project ID (defaults to current ID).
   * @returns {string} Url to the specified action.
   * @throws {Error} If this type of project does not have a standalone app.
   */
  getPathName(action, projectId = this.getCurrentId()) {
    let pathName = this.appToProjectUrl() + '/' + projectId;
    if (action) {
      pathName += '/' + action;
    }
    return pathName;
  },

  /**
   * Returns the URL stored in current.thumbnailUrl.
   * @returns {string} The thumbnail URL.
   */
  getThumbnailUrl() {
    return current && current.thumbnailUrl;
  },

  setThumbnailUrl() {
    current.thumbnailUrl = `/v3/files/${current.id}/${THUMBNAIL_PATH}`;
    thumbnailChanged = true;
  },

  /**
   * Sets the thumbnailPngBlob variable. Caveat: This does not save the thumbnail to the server.
   * Use the saveThumbnail method to do that.
   * @param {Blob} pngBlob A Blob in PNG format containing the thumbnail image.
   */
  setThumbnailPngBlob(pngBlob) {
    if (pngBlob) {
      thumbnailPngBlob = pngBlob;
      projects.setThumbnailUrl();
    }
  },

  /**
   * Uploads a thumbnail image to the thumbnail path in the files API. If
   * successful, stores a URL to access the thumbnail in current.thumbnailUrl.
   * @param {Blob} pngBlob A Blob in PNG format containing the thumbnail image.
   * @returns {Promise} A promise indicating whether the upload was successful.
   */
  saveThumbnail(pngBlob) {
    if (!pngBlob) {
      return Promise.reject('PNG blob required.');
    }
    if (!current) {
      return Promise.reject('Project not initialized.');
    }
    if (!current.isOwner) {
      return Promise.reject('Project not owned by current user.');
    }

    return new Promise((resolve, reject) => {
      filesApi.putFile(
        THUMBNAIL_PATH,
        pngBlob,
        () => {
          projects.setThumbnailUrl();
          if (!initialCaptureComplete) {
            initialCaptureComplete = true;
          }
          resolve();
        },
        error => {
          reject(`error saving thumbnail image: ${error}`);
        }
      );
    });
  },

  /**
   * Set the publishedAt date in our copy of the project data.
   * @param {string|null} publishedAt
   */
  setPublishedAt(publishedAt) {
    current = current || {};
    current.publishedAt = publishedAt;
  },

  /**
   * Given data from our channels api, updates current and gets sources from
   * sources api
   * @param {object} channelData Data we fetched from channels api
   * @param {function} callback
   * @param {string?} version Optional version to load
   * @param {boolean} sources api to use, if present.
   */
  fetchSource(channelData, callback, version, sourcesApi) {
    // Explicitly remove levelSource/levelHtml from channels
    delete channelData.levelSource;
    delete channelData.levelHtml;
    // Also clear out html, which we never should have been setting.
    delete channelData.html;

    // Update current
    current = channelData;

    projects.setTitle(current.name);
    if (sourcesApi && channelData.migratedToS3) {
      var url = current.id + '/' + SOURCE_FILE;
      if (version) {
        url += '?version=' + version;
      }
      sourcesApi.fetch(url, (err, data, jqXHR) => {
        if (err) {
          this.logError_(
            'load-sources-error',
            null,
            `unable to fetch project source file: ${err}`
          );
          console.warn();
          data = {
            source: '',
            html: '',
            animations: ''
          };
        }
        currentSourceVersionId =
          jqXHR && jqXHR.getResponseHeader('S3-Version-Id');
        unpackSources(data);
        callback();
      });
    } else {
      // It's possible that we created a channel, but failed to save anything to
      // S3. In this case, it's expected that html/levelSource are null.
      callback();
    }
  }
});

function fetchAbuseScore(resolve) {
  channels.fetch(current.id + '/abuse', function(err, data) {
    currentAbuseScore = (data && data.abuse_score) || currentAbuseScore;
    resolve();
    if (err) {
      // Throw an error so that things like New Relic see this. This shouldn't
      // affect anything else
      throw err;
    }
  });
}

function fetchSharingDisabled(resolve) {
  channels.fetch(current.id + '/sharing_disabled', function(err, data) {
    sharingDisabled = (data && data.sharing_disabled) || sharingDisabled;
    resolve();
    if (err) {
      // Throw an error so that things like New Relic see this. This shouldn't
      // affect anything else
      throw err;
    }
  });
}

function fetchShareFailure(resolve) {
  channels.fetch(current.id + '/share-failure', function(err, data) {
    currentShareFailureEnglish =
      data && data.share_failure && data.share_failure.content
        ? data.share_failure.content
        : currentShareFailureEnglish;
    currentShareFailureIntl =
      data && data.intl_share_failure && data.intl_share_failure.content
        ? data.intl_share_failure.content
        : currentShareFailureIntl;
    intlLanguage = data && data.language ? data.language : intlLanguage;
    resolve();
    if (err) {
      // Throw an error so that things like New Relic see this. This shouldn't
      // affect anything else
      throw err;
    }
  });
}

function fetchPrivacyProfanityViolations(resolve) {
  channels.fetch(current.id + '/privacy-profanity', (err, data) => {
    // data.has_violation is 0 or true, coerce to a boolean
    currentHasPrivacyProfanityViolation =
      (data && !!data.has_violation) || currentHasPrivacyProfanityViolation;
    resolve();
    if (err) {
      // Throw an error so that things like New Relic see this. This shouldn't
      // affect anything else
      throw err;
    }
  });
}

function fetchAbuseScoreAndPrivacyViolations(project, callback) {
  const deferredCallsToMake = [
    new Promise(fetchAbuseScore),
    new Promise(fetchShareFailure)
  ];

  if (project.getStandaloneApp() === 'playlab') {
    deferredCallsToMake.push(new Promise(fetchPrivacyProfanityViolations));
  } else if (
    project.getStandaloneApp() === 'applab' ||
    project.getStandaloneApp() === 'gamelab' ||
    project.isWebLab()
  ) {
    deferredCallsToMake.push(new Promise(fetchSharingDisabled));
  }
  Promise.all(deferredCallsToMake).then(function() {
    callback();
  });
}

/**
 * Allow setting Maker APIs enabled / disabled via URL parameters.
 */
function setMakerAPIsStatusFromQueryParams() {
  if (hasQueryParam('enableMaker')) {
    currentSources.makerAPIsEnabled = true;
    updateQueryParam('enableMaker', undefined, true);
  }

  if (hasQueryParam('disableMaker')) {
    currentSources.makerAPIsEnabled = false;
    updateQueryParam('disableMaker', undefined, true);
  }
}

/**
 * If a level itself has makerlabEnabled, set that for this project's source.
 * This is the case with New Maker Lab Project.level, and projects created
 * based off of that template (/p/makerlab), done prior to maker API support
 * within applab.
 */
function setMakerAPIsStatusFromLevel() {
  if (appOptions.level.makerlabEnabled) {
    currentSources.makerAPIsEnabled = appOptions.level.makerlabEnabled;
  }
}

/**
 * Only execute the given argument if it is a function.
 * @param callback
 */
function executeCallback(callback, data) {
  if (typeof callback === 'function') {
    callback(data);
  }
}

/**
 * is the current project (if any) editable by the logged in user (if any)?
 */
function isEditable() {
  return (
    current && current.isOwner && !current.frozen && !queryParams('version')
  );
}

/**
 * If the current user is the owner, we want to redirect from the readonly
 * /view route to /edit. If they are not the owner, we want to redirect from
 * /edit to /view
 */
function redirectEditView() {
  var parseInfo = parsePath();
  if (!parseInfo.action) {
    return;
  }
  // don't do any redirecting if we havent loaded a channel yet
  if (!current) {
    return;
  }
  var newUrl;
  if (parseInfo.action === 'view' && isEditable()) {
    // Redirect to /edit without a readonly workspace
    newUrl = location.href.replace(
      /(\/projects\/[^/]+\/[^/]+)\/view/,
      '$1/edit'
    );
    appOptions.readonlyWorkspace = false;
    isEditing = true;
  } else if (parseInfo.action === 'edit' && !isEditable()) {
    // Redirect to /view with a readonly workspace
    newUrl = location.href.replace(
      /(\/projects\/[^/]+\/[^/]+)\/edit/,
      '$1/view'
    );
    appOptions.readonlyWorkspace = true;
    isEditing = false;
  }

  // PushState to the new Url if we can, otherwise do nothing.
  if (newUrl && newUrl !== location.href && window.history.pushState) {
    window.history.pushState({modified: true}, document.title, newUrl);
  }
  return false;
}

/**
 * Does a hard redirect if we end up with a hash based projects url. This can
 * happen on IE9, when we save a new project for hte first time.
 * @returns {boolean} True if we did an actual redirect
 */
function redirectFromHashUrl() {
  var newUrl = location.href.replace('#', '/');
  if (newUrl === location.href) {
    // Nothing changed
    return false;
  }

  location.href = newUrl;
  return true;
}

/**
 * Extracts the channelId/action from the pathname, accounting for the fact
 * that we may have hash based route or not
 */
function parsePath() {
  var pathname = location.pathname;

  // We have a hash based route. Replace the hash with a slash, and append to
  // our existing path
  if (location.hash) {
    pathname += location.hash.replace('#', '/');
  }

  var tokens = pathname.split('/');

  if (
    tokens[PathPart.PROJECTS] !== 'p' &&
    tokens[PathPart.PROJECTS] !== 'projects'
  ) {
    return {
      appName: null,
      channelId: null,
      action: null
    };
  }

  // projects can optionally be embedded without making their source available.
  // to keep people from just twiddling the url to get to the regular project page,
  // we encode the channel id using a simple cipher. This is not meant to be secure
  // in any way, just meant to make it slightly less trivial than changing the url
  // to get to the project source. The channel id gets encoded when generating the
  // embed url. Since a lot of our javascript depends on having the decoded channel
  // id, we do that here when parsing the page's path.
  let channelId = tokens[PathPart.CHANNEL_ID];
  if (location.search.indexOf('nosource') >= 0) {
    channelId = channelId
      .split('')
      .map(char => ALPHABET[CIPHER.indexOf(char)] || char)
      .join('');
  }

  return {
    appName: tokens[PathPart.APP],
    channelId,
    action: tokens[PathPart.ACTION]
  };
}<|MERGE_RESOLUTION|>--- conflicted
+++ resolved
@@ -128,13 +128,8 @@
     html: data.html,
     animations: data.animations,
     makerAPIsEnabled: data.makerAPIsEnabled,
-<<<<<<< HEAD
     generatedProperties: data.generatedProperties,
-    selectedSong: data.selectedSong,
-    libraries: data.libraries
-=======
     selectedSong: data.selectedSong
->>>>>>> 7f9b84a0
   };
 }
 
@@ -594,19 +589,12 @@
         sourceHandler.setInitialAnimationList(currentSources.animations);
       }
 
-<<<<<<< HEAD
       if (currentSources.generatedProperties) {
         sourceHandler.setInitialGeneratedProperties(
           currentSources.generatedProperties
         );
       }
 
-      if (currentSources.libraries) {
-        sourceHandler.setInitialLevelLibraries(currentSources.libraries);
-      }
-
-=======
->>>>>>> 7f9b84a0
       if (isEditing) {
         if (current) {
           if (currentSources.source) {
@@ -1110,26 +1098,15 @@
         const html = this.sourceHandler.getLevelHtml();
         const makerAPIsEnabled = this.sourceHandler.getMakerAPIsEnabled();
         const selectedSong = this.sourceHandler.getSelectedSong();
-<<<<<<< HEAD
         const generatedProperties = this.sourceHandler.getGeneratedProperties();
-        const libraries =
-          this.sourceHandler.getLevelLibraries &&
-          this.sourceHandler.getLevelLibraries();
-        var sourceAndHtml = {
+        callback({
           source,
           html,
           animations,
           makerAPIsEnabled,
           selectedSong,
           generatedProperties
-        };
-        if (libraries) {
-          sourceAndHtml['libraries'] = libraries;
-        }
-        callback(sourceAndHtml);
-=======
-        callback({source, html, animations, makerAPIsEnabled, selectedSong});
->>>>>>> 7f9b84a0
+        });
       })
     );
   },
