--- conflicted
+++ resolved
@@ -628,13 +628,9 @@
       redirectToRemix();
     }
   },
-<<<<<<< HEAD
   createNew() {
-=======
-  createNew: function () {
     const suffix = projects.useFirebaseForNewProject() ? '?useFirebase=1' : '';
     const url = `${projects.appToProjectUrl()}/new${suffix}`;
->>>>>>> c9525d9c
     projects.save(function () {
       location.href = url;
     });
