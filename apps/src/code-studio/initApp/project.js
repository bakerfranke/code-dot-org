/* global dashboard, appOptions */
import $ from 'jquery';
import msg from '@cdo/locale';
import {CIPHER, ALPHABET} from '../../constants';
import {files as filesApi} from '../../clientApi';

// Attempt to save projects every 30 seconds
var AUTOSAVE_INTERVAL = 30 * 1000;

var ABUSE_THRESHOLD = 10;

<<<<<<< HEAD
var NON_REMIXABLE_SKINS = ['infinity', 'gumball', 'iceage'];
=======
var NON_REMIXABLE_SKINS = ['hoc2015'];
>>>>>>> 24778499

var hasProjectChanged = false;

var assets = require('./clientApi').create('/v3/assets');
var sources = require('./clientApi').create('/v3/sources');
var channels = require('./clientApi').create('/v3/channels');

var showProjectAdmin = require('../showProjectAdmin');
var header = require('../header');
import {queryParams, hasQueryParam} from '../utils';

// Name of the packed source file
var SOURCE_FILE = 'main.json';

var events = {
  // Fired when run state changes or we enter/exit design mode
  appModeChanged: 'appModeChanged',
  appInitialized: 'appInitialized',
  workspaceChange: 'workspaceChange'
};

/**
 * Helper for when we split our pathname by /. channel_id and action may end up
 * being undefined.
 * Example paths:
 * /projects/applab
 * /projects/playlab/1U53pYpR8szDgtrGIG5lIg
 * /projects/artist/VyVO-bQaGQ-Cyb7DbpabNQ/edit
 */
var PathPart = {
  START: 0,
  PROJECTS: 1,
  APP: 2,
  CHANNEL_ID: 3,
  ACTION: 4
};

/**
 * Current state of our Channel API object
 * @typedef {Object} ProjectInstance
 * @property {string} id
 * @property {string} name
 * @property {string} levelHtml
 * @property {string} levelSource
 * @property {boolean} hidden Doesn't show up in project list
 * @property {boolean} isOwner Populated by our update/create callback.
 * @property {string} updatedAt String representation of a Date. Populated by
 *   out update/create callback
 * @property {string} level Path where this particular app type is hosted
 */
var current;
var currentSourceVersionId;
var currentAbuseScore = 0;
var currentHasPrivacyProfanityViolation = false;
var isEditing = false;
let initialSaveComplete = false;
let initialCaptureComplete = false;

/**
 * Current state of our sources API data
 */
var currentSources = {
  source: null,
  html: null,
  makerAPIsEnabled: false,
  animations: null
};

/**
 * Get string representation of our sources API object for upload
 */
function packSources() {
  return JSON.stringify(currentSources);
}

/**
 * Populate our current sources API object based off of given data
 * @param {string} data.source
 * @param {string} data.html
 * @param {SerializedAnimationList} data.animations
 * @param {boolean} data.makerAPIsEnabled
 */
function unpackSources(data) {
  currentSources = {
    source: data.source,
    html: data.html,
    animations: data.animations,
    makerAPIsEnabled: data.makerAPIsEnabled
  };
}

/**
 * Used by getProjectUrl() to extract the project URL.
 */
const PROJECT_URL_PATTERN = /^(.*\/projects\/\w+\/[\w\d-]+)\/.*/;

var projects = module.exports = {
  /**
   * @returns {string} id of the current project, or undefined if we don't have
   *   a current project.
   */
  getCurrentId() {
    if (!current) {
      return;
    }
    return current.id;
  },

  /**
   * @returns {string} name of the current project, or undefined if we don't have
   *   a current project
   */
  getCurrentName() {
    if (!current) {
      return;
    }
    return current.name;
  },

  /**
   * This method is used so that it can be mocked for unit tests.
   */
  getUrl() {
    return location.href;
  },

  /**
   * @param [fragment] optional url fragment to append to the end of the project URL.
   * @returns the absolute url to the root of this project without a trailing slash.
   *     For example: http://studio.code.org/projects/applab/GobB13Dy-g0oK. Hash strings
   *     are removed, but query strings are retained. If provided, fragment will be
   *     added to the end of the URL, before the query string.
   */
  getProjectUrl(fragment = '') {
    const match = this.getUrl().match(PROJECT_URL_PATTERN);
    let url;
    if (match) {
      url = match[1];
    } else {
      url = this.getUrl(); // i give up. Let's try this?
    }
    var hashIndex = url.indexOf('#');
    if (hashIndex !== -1) {
      url = url.substring(0, hashIndex);
    }
    var queryString = '';
    var queryIndex = url.indexOf('?');
    if (queryIndex !== -1) {
      queryString = url.substring(queryIndex);
      url = url.substring(0, queryIndex);
    }
    if (fragment.startsWith('/')) {
      while (url.endsWith('/')) {
        url = url.substring(0, url.length - 1);
      }
    }
    return url + fragment + queryString;
  },

  getCurrentTimestamp() {
    if (!current) {
      return;
    }
    return current.updatedAt;
  },

  /**
   * @returns {number}
   */
  getAbuseScore() {
    return currentAbuseScore;
  },

  /**
   * Whether this project uses Firebase for data storage.
   */
  useFirebase() {
    if (!current) {
      return;
    }
    return current.useFirebase;
  },

  /**
   * Whether this project's source has Maker APIs enabled.
   * @returns {boolean}
   */
  useMakerAPIs() {
    return currentSources.makerAPIsEnabled;
  },

  /**
   * Sets abuse score to zero, saves the project, and reloads the page
   */
  adminResetAbuseScore() {
    var id = this.getCurrentId();
    if (!id) {
      return;
    }
    channels.delete(id + '/abuse', function (err, result) {
      if (err) {
        throw err;
      }
      assets.patchAll(id, 'abuse_score=0', null, function (err, result) {
        if (err) {
          throw err;
        }
        $('.admin-abuse-score').text(0);
      });
    });
  },

  /**
   * Is the current project (if any) editable by the logged in user (if any)?
   */
  isEditable: isEditable,

  /**
   * @returns {boolean} true if we're frozen
   */
  isFrozen() {
    if (!current) {
      return;
    }
    return current.frozen;
  },

  /**
   * @returns {boolean}
   */
  isOwner() {
    return current && current.isOwner;
  },

  /**
   * @returns {boolean} true if project has a profanity or privacy violation
   */
  hasPrivacyProfanityViolation() {
    return currentHasPrivacyProfanityViolation;
  },

  /**
   * @returns {boolean} true if project has been reported enough times to
   *   exceed our threshold
   */
  exceedsAbuseThreshold() {
    return currentAbuseScore >= ABUSE_THRESHOLD;
  },

  /**
   * @return {boolean} true if we should show our policy violation box instead
   *   of showing the project.
   */
  hideBecausePrivacyViolationOrProfane() {
    if (this.showEvenIfPolicyViolatingOrAbusiveProject()) {
      return false;
    }
    return this.hasPrivacyProfanityViolation();
  },

  /**
   * @return {boolean} true if we should show our abuse box instead of showing
   *   the project.
   */
  hideBecauseAbusive() {
    if (this.showEvenIfPolicyViolatingOrAbusiveProject()) {
      return false;
    }
    return this.exceedsAbuseThreshold();
  },

  /**
   * @returns {boolean} true if we should show a project regardless of its
   * profanity, policy violations or abuse rating level.
   */
  showEvenIfPolicyViolatingOrAbusiveProject() {
    if (appOptions.scriptId) {
      // Never want to hide when in the context of a script, as this will always
      // either be me or my teacher viewing my last submission
      return true;
    }

    // When owners edit a project, we don't want to hide it entirely. Instead,
    // we'll load the project and show them a small alert
    const pageAction = parsePath().action;

    // NOTE: appOptions.isAdmin is not a security setting as it can be manipulated
    // by the user. In this case that's okay, since all that does is allow them to
    // view a project that was marked as abusive.
    const hasEditPermissions = this.isOwner() || appOptions.isAdmin;
    const isEditOrViewPage = pageAction === 'edit' || pageAction === 'view';

    return hasEditPermissions && isEditOrViewPage;
  },

  useFirebaseForNewProject() {
    return current.level === '/projects/applab';
  },

  __TestInterface: {
    // Used by UI tests
    isInitialSaveComplete() {
      return initialSaveComplete;
    },
    isInitialCaptureComplete() {
      return initialCaptureComplete;
    },
    setCurrentData(data) {
      current = data;
    },
  },

  //////////////////////////////////////////////////////////////////////
  // Properties and callbacks. These are all candidates for being extracted
  // as configuration parameters which are passed in by the caller.
  //////////////////////////////////////////////////////////////////////

  // TODO(dave): extract isAutosaveEnabled and any boolean helper
  // functions below to become properties on appOptions.project.
  // Projects behavior should ultimately be fully configurable by
  // properties on appOptions.project, rather than reaching out
  // into global state to make decisions.

  /**
   * @returns {boolean} true if we're editing
   */
  isEditing() {
    return isEditing;
  },

  // Whether the current level is a project level (i.e. at the /projects url).
  isProjectLevel() {
    return (appOptions.level && appOptions.level.isProjectLevel);
  },

  shouldUpdateHeaders() {
    return !appOptions.isExternalProjectLevel;
  },

  showProjectHeader() {
    if (this.shouldUpdateHeaders()) {
      header.showProjectHeader();
    }
  },

  showMinimalProjectHeader() {
    if (this.shouldUpdateHeaders()) {
      header.showMinimalProjectHeader();
    }
  },

  // Students should not be able to easily see source for embedded applab or
  // gamelab levels.
  shouldHideShareAndRemix() {
    return (appOptions.level && appOptions.level.hideShareAndRemix) ||
      (appOptions.embed && (appOptions.app === 'applab' || appOptions.app === 'gamelab'));
  },

  showHeaderForProjectBacked() {
    if (this.shouldUpdateHeaders() && !this.shouldHideShareAndRemix()) {
      header.showHeaderForProjectBacked();
    }
  },
  setName(newName) {
    current = current || {};
    if (newName) {
      current.name = newName;
      this.setTitle(newName);
    }
  },
  setTitle(newName) {
    if (newName && appOptions.gameDisplayName) {
      document.title = newName + ' - ' + appOptions.gameDisplayName;
    }
  },

  //////////////////////////////////////////////////////////////////////
  // End of properties and callbacks.
  //////////////////////////////////////////////////////////////////////

  /**
   *
   * @param {Object} sourceHandler Object containing callbacks provided by caller.
   * @param {function(string)} sourceHandler.setInitialLevelHtml
   * @param {function(): string} sourceHandler.getLevelHtml
   * @param {function(string)} sourceHandler.setInitialLevelSource
   * @param {function(): string} sourceHandler.getLevelSource
   * @param {function(SerializedAnimationList)} sourceHandler.setInitialAnimationList
   * @param {function(function(): SerializedAnimationList)} sourceHandler.getAnimationList
   * @param {function(boolean)} sourceHandler.setMakerAPIsEnabled
   * @param {function(): boolean} sourceHandler.getMakerAPIsEnabled
   */
  init(sourceHandler) {
    this.sourceHandler = sourceHandler;
    if (redirectFromHashUrl() || redirectEditView()) {
      return;
    }

    if (this.isProjectLevel() || current) {
      if (currentSources.html) {
        sourceHandler.setInitialLevelHtml(currentSources.html);
      }

      setMakerAPIsStatusFromLevel();
      setMakerAPIsStatusFromQueryParams();
      if (currentSources.makerAPIsEnabled) {
        sourceHandler.setMakerAPIsEnabled(currentSources.makerAPIsEnabled);
      }

      if (currentSources.animations) {
        sourceHandler.setInitialAnimationList(currentSources.animations);
      }

      if (isEditing) {
        if (current) {
          if (currentSources.source) {
            sourceHandler.setInitialLevelSource(currentSources.source);
          }
        } else {
          this.setName('My Project');
        }

        $(window).on(events.appModeChanged, function (event, callback) {
          this.save(callback);
        }.bind(this));

        // Autosave every AUTOSAVE_INTERVAL milliseconds
        $(window).on(events.appInitialized, function () {
          // Get the initial app code as a baseline
          this.sourceHandler.getLevelSource(currentSources.source).then(response => {
            currentSources.source = response;
          });
        }.bind(this));
        $(window).on(events.workspaceChange, function () {
          hasProjectChanged = true;
        });
        window.setInterval(this.autosave.bind(this), AUTOSAVE_INTERVAL);

        if (current.hidden) {
          if (!this.isFrozen()) {
            this.showHeaderForProjectBacked();
          }
        } else {
          if (current.isOwner || !parsePath().channelId) {
            this.showProjectHeader();
          } else {
            // Viewing someone else's project - set share mode
            this.showMinimalProjectHeader();
          }
        }
      } else if (current) {
        this.sourceHandler.setInitialLevelSource(currentSources.source);
        this.showMinimalProjectHeader();
      }
    } else if (appOptions.isLegacyShare && this.getStandaloneApp()) {
      this.setName('Untitled Project');
      this.showMinimalProjectHeader();
    }
    if (appOptions.noPadding) {
      $(".full_container").css({"padding":"0px"});
    }


    // Updates the contents of the admin box for admins. We have no knowledge
    // here whether we're an admin, and depend on dashboard getting this right.
    showProjectAdmin();
  },
  projectChanged() {
    hasProjectChanged = true;
  },
  hasOwnerChangedProject() {
    return this.isOwner() && hasProjectChanged;
  },
  /**
   * @returns {string} A UI string containing the name of a new project, which
   *   varies based on the app type and skin.
   */
  getNewProjectName() {
    switch (appOptions.app) {
      case 'applab':
        return msg.defaultProjectNameAppLab();
      case 'gamelab':
        return msg.defaultProjectNameGameLab();
      case 'weblab':
        return msg.defaultProjectNameWebLab();
      case 'turtle':
        switch (appOptions.skinId) {
          case 'artist':
            return msg.defaultProjectNameArtist();
          case 'anna':
          case 'elsa':
            return msg.defaultProjectNameFrozen();
        }
        break;
      case 'studio':
        if (appOptions.level.useContractEditor) {
          return msg.defaultProjectNameBigGame();
        }
        switch (appOptions.skinId) {
          case 'studio':
            return msg.defaultProjectNamePlayLab();
          case 'infinity':
            return msg.defaultProjectNameInfinity();
          case 'gumball':
            return msg.defaultProjectNameGumball();
          case 'iceage':
            return msg.defaultProjectNameIceAge();
        }
    }
    return msg.defaultProjectName();
  },
  /**
   * @returns {string} The name of the standalone app capable of running
   * this project as a standalone project, or null if none exists.
   */
  getStandaloneApp() {
    switch (appOptions.app) {
      case 'applab':
        return 'applab';
      case 'gamelab':
        return 'gamelab';
      case 'turtle':
        return 'artist';
      case 'calc':
        return 'calc';
      case 'eval':
        return 'eval';
      case 'studio':
        if (appOptions.level.useContractEditor) {
          return 'algebra_game';
<<<<<<< HEAD
        } else if (appOptions.skinId === 'hoc2015') {
          return 'starwars';
=======
        } else if (appOptions.skin === 'iceage') {
            return 'iceage';
        } else if (appOptions.skin === 'infinity') {
          return 'infinity';
        } else if (appOptions.skin === 'gumball') {
          return 'gumball';
>>>>>>> 24778499
        } else if (NON_REMIXABLE_SKINS.indexOf(appOptions.skinId) !== -1) {
          return null;
        }
        return 'playlab';
      case 'weblab':
        return 'weblab';
      default:
        return null;
    }
  },
  /**
   * @returns {boolean} Whether a project can be created for this level type.
   */
  isSupportedLevelType() {
    return !!this.getStandaloneApp();
  },
  /**
   * @returns {string} The path to the app capable of running
   * this project as a standalone app.
   * @throws {Error} If no standalone app exists.
   */
  appToProjectUrl() {
    var app = projects.getStandaloneApp();
    if (!app) {
      throw new Error('This type of project cannot be run as a standalone app.');
    }
    return '/projects/' + app;
  },
  /**
   * Explicitly clear the HTML, circumventing safety measures which prevent it from
   * being accidentally deleted.
   */
  clearHtml() {
    currentSources.html = '';
  },
  /**
   * Saves the project to the Channels API. Calls `callback` on success if a
   * callback function was provided.
   * @param {object?} sourceAndHtml Optional source to be provided, saving us another
   *   call to `sourceHandler.getLevelSource`.
   * @param {function} callback Function to be called after saving.
   * @param {boolean} forceNewVersion If true, explicitly create a new version.
   * @param {boolean} preparingRemix Indicates whether this save is part of a remix.
   */
  save(...args) {
    let [sourceAndHtml, callback, forceNewVersion, preparingRemix] = args;
    // Can't save a project if we're not the owner.
    if (current && current.isOwner === false) {
      return;
    }

    $('.project_updated_at').text(msg.saving());

    if (typeof args[0] === 'function' || !sourceAndHtml) {
      // If no save data is provided, shift the arguments and ask for the
      // latest save data ourselves.
      [callback, forceNewVersion, preparingRemix] = args;

      let completeAsyncSave = () =>
        this.getUpdatedSourceAndHtml_(sourceAndHtml =>
          this.save(sourceAndHtml, callback, forceNewVersion));

      if (preparingRemix) {
        this.sourceHandler.prepareForRemix().then(completeAsyncSave);
      } else {
        completeAsyncSave();
      }
      return;
    }

    if (forceNewVersion) {
      currentSourceVersionId = null;
    }

    var channelId = current.id;
    // TODO(dave): Remove this check and remove clearHtml() once all projects
    // have versioning: https://www.pivotaltracker.com/story/show/103347498
    if (currentSources.html && !sourceAndHtml.html) {
      throw new Error('Attempting to blow away existing levelHtml');
    }

    unpackSources(sourceAndHtml);
    if (this.getStandaloneApp()) {
      current.level = this.appToProjectUrl();
    }

    var filename = SOURCE_FILE + (currentSourceVersionId ? "?version=" + currentSourceVersionId : '');
    sources.put(channelId, packSources(), filename, function (err, response) {
      currentSourceVersionId = response.versionId;
      current.migratedToS3 = true;

      channels.update(channelId, current, function (err, data) {
        initialSaveComplete = true;
        this.updateCurrentData_(err, data, false);
        executeCallback(callback, data);
      }.bind(this));
    }.bind(this));
  },

  /**
   * Ask the configured sourceHandler for the latest project save data and
   * pass it to the provided callback.
   * @param {function} callback
   * @private
   */
  getUpdatedSourceAndHtml_(callback) {
    this.sourceHandler.getAnimationList(animations =>
      this.sourceHandler.getLevelSource().then(response => {
        const source = response;
        const html = this.sourceHandler.getLevelHtml();
        const makerAPIsEnabled = this.sourceHandler.getMakerAPIsEnabled();
        callback({source, html, animations, makerAPIsEnabled});
      }));
  },

  /**
   * Save the project with the maker API state toggled, then reload the page
   * so that the toolbox gets re-initialized.
   * @returns {Promise} (mostly useful for tests)
   */
  toggleMakerEnabled() {
    return new Promise(resolve => {
      this.getUpdatedSourceAndHtml_(sourceAndHtml => {
        this.save(
          {
            ...sourceAndHtml,
            makerAPIsEnabled: !sourceAndHtml.makerAPIsEnabled,
          },
          () => {
            resolve();
            window.location.reload();
          }
        );
      });
    });
  },
  updateCurrentData_(err, data, shouldNavigate) {
    if (err) {
      $('.project_updated_at').text('Error saving project');  // TODO i18n
      return;
    }

    // The following race condition can lead to thumbnail URLs not being stored
    // in the project metadata:
    //   1. Run button is pressed
    //   2. channel.update() is called during project.save()
    //   3. project.saveThumbnail() completes
    //   4. updateCurrentData_ is called in the callback from channel.update
    //
    // Work around this by merging in new data into the existing data rather
    // than overwriting it, preserving any newly-added thumbnail url. Revisit
    // this if we ever change the thumbnail url, since the same race condition
    // would clobber any changes to existing fields.

    current = current || {};
    Object.assign(current, data);

    if (shouldNavigate) {
      // If we are at a /projects/<appname> link, we can display the project
      // without navigating and we just need to update the url.
      if (isEditing && parsePath().appName) {
        if (window.history.pushState) {
          window.history.pushState(null, document.title, this.getPathName('edit'));
        }
      } else {
        // We're on a legacy share page or script level, so we must navigate
        // in order to display the project.
        location.href = this.getPathName('edit');
      }
    }
    header.updateTimestamp();
  },
  /**
   * Autosave the code if things have changed. Calls `callback` if autosave was
   * not needed or after autosave success if a callback function was provided.
   * @param {function} callback Function to be called after saving.
   */
  autosave(callback) {
    const callCallback = () => {
      if (callback) {
        callback();
      }
    };
    // Bail if baseline code doesn't exist (app not yet initialized)
    if (currentSources.source === null) {
      callCallback();
      return;
    }
    // `getLevelSource()` is expensive for Blockly so only call
    // after `workspaceChange` has fired
    if (!appOptions.droplet && !hasProjectChanged) {
      callCallback();
      return;
    }

    if ($('#designModeViz .ui-draggable-dragging').length !== 0) {
      callCallback();
      return;
    }

    this.sourceHandler.getAnimationList(animations => {
      this.sourceHandler.getLevelSource().then(response => {
        const source = response;
        const html = this.sourceHandler.getLevelHtml();
        const makerAPIsEnabled = this.sourceHandler.getMakerAPIsEnabled();
        const newSources = {source, html, animations, makerAPIsEnabled};
        if (JSON.stringify(currentSources) === JSON.stringify(newSources)) {
          hasProjectChanged = false;
          callCallback();
          return;
        }

        this.save(newSources, () => {
          hasProjectChanged = false;
          callCallback();
        });
      });
    });
  },
  /**
   * Renames and saves the project.
   */
  rename(newName, callback) {
    this.setName(newName);
    this.save(callback);
  },
  /**
   * Freezes and saves the project. Also hides so that it's not available for deleting/renaming in the user's project list.
   */
  freeze(callback) {
    current.frozen = true;
    current.hidden = true;
    this.save(function (data) {
      executeCallback(callback, data);
      redirectEditView();
    });
  },
  /**
   * Creates a copy of the project, gives it the provided name, and sets the
   * copy as the current project.
   * @param {string} newName
   * @param {function} callback
   * @param {boolean} shouldNavigate Whether to navigate to the project URL.
   */
  copy(newName, callback, shouldNavigate) {
    current = current || {};
    var srcChannel = current.id;
    var wrappedCallback = this.copyAssets.bind(this, srcChannel,
        this.copyAnimations.bind(this, srcChannel, callback));
    delete current.id;
    delete current.hidden;
    this.setName(newName);
    channels.create(current, function (err, data) {
      this.updateCurrentData_(err, data, shouldNavigate);
      this.save(wrappedCallback);
    }.bind(this));
  },
  copyAssets(srcChannel, callback) {
    if (!srcChannel) {
      executeCallback(callback);
      return;
    }
    var destChannel = current.id;
    assets.copyAll(srcChannel, destChannel, function (err) {
      if (err) {
        $('.project_updated_at').text('Error copying files');  // TODO i18n
        return;
      }
      executeCallback(callback);
    });
  },
  copyAnimations(srcChannel, callback) {
    if (!srcChannel) {
      executeCallback(callback);
      return;
    }
    // TODO: Copy animation assets to new channel
    executeCallback(callback);
  },
  serverSideRemix() {
    if (current && !current.name) {
      var url = projects.appToProjectUrl();
      if (url === '/projects/algebra_game') {
        this.setName('Big Game Template');
      } else if (url === '/projects/applab' ||
          url === '/projects/makerlab' ||
          url === '/projects/gamelab' ||
          url === '/projects/weblab') {
        this.setName('My Project');
      }
    }
    function redirectToRemix() {
      const url = `${projects.getPathName('remix')}`;
      location.href = url;
    }
    // If the user is the owner, save before remixing on the server.
    if (current.isOwner) {
      projects.save(redirectToRemix, false, true);
    } else {
      redirectToRemix();
    }
  },
  createNew() {
    const url = `${projects.appToProjectUrl()}/new`;
    projects.save(function () {
      location.href = url;
    });
  },
  delete(callback) {
    var channelId = current.id;
    channels.delete(channelId, function (err, data) {
      executeCallback(callback, data);
    });
  },
  /**
   * @returns {jQuery.Deferred} A deferred which will resolve when the project loads.
   */
  load() {
    var deferred = new $.Deferred();
    if (projects.isProjectLevel()) {
      if (redirectFromHashUrl() || redirectEditView()) {
        deferred.resolve();
        return deferred;
      }
      var pathInfo = parsePath();

      if (pathInfo.channelId) {
        if (pathInfo.action === 'edit') {
          isEditing = true;
        } else {
          $('#betainfo').hide();
        }

        // Load the project ID, if one exists
        channels.fetch(pathInfo.channelId, function (err, data) {
          if (err) {
            // Project not found, redirect to the new project experience.
            location.href = location.pathname.split('/')
              .slice(PathPart.START, PathPart.APP + 1).join('/');
          } else {
            fetchSource(data, function () {
              if (current.isOwner && pathInfo.action === 'view') {
                isEditing = true;
              }
              fetchAbuseScoreAndPrivacyViolations(function () {
                deferred.resolve();
              });
            }, queryParams('version'));
          }
        });
      } else {
        isEditing = true;
        deferred.resolve();
      }
    } else if (appOptions.isChannelBacked) {
      isEditing = true;
      channels.fetch(appOptions.channel, function (err, data) {
        if (err) {
          deferred.reject();
        } else {
          fetchSource(data, function () {
            projects.showHeaderForProjectBacked();
            fetchAbuseScoreAndPrivacyViolations(function () {
              deferred.resolve();
            });
          }, queryParams('version'));
        }
      });
    } else {
      deferred.resolve();
    }
    return deferred;
  },

  /**
   * Generates the url to perform the specified action for this project.
   * @param {string} action Action to perform.
   * @returns {string} Url to the specified action.
   * @throws {Error} If this type of project does not have a standalone app.
   */
  getPathName(action) {
    var pathName = this.appToProjectUrl() + '/' + this.getCurrentId();
    if (action) {
      pathName += '/' + action;
    }
    return pathName;
  },

  /**
   * Uploads a thumbnail image to the thumbnail path in the files API. If
   * successful, stores a URL to access the thumbnail in current.thumbnailUrl.
   * @param {Blob} pngBlob A Blob in PNG format containing the thumbnail image.
   * @returns {Promise} A promise indicating whether the upload was successful.
   */
  saveThumbnail(pngBlob) {
    if (!current) {
      return Promise.reject('Project not initialized.');
    }
    if (!current.isOwner) {
      return Promise.reject('Project not owned by current user.');
    }

    return new Promise((resolve, reject) => {
      const thumbnailPath = '.metadata/thumbnail.png';
      filesApi.putFile(thumbnailPath, pngBlob, () => {
        current.thumbnailUrl = `/v3/files/${current.id}/${thumbnailPath}`;
        initialCaptureComplete = true;
        resolve();
      }, error => {
        reject(`error saving thumbnail image: ${error}`);
      });
    });
  },
};

/**
 * Given data from our channels api, updates current and gets sources from
 * sources api
 * @param {object} channelData Data we fetched from channels api
 * @param {function} callback
 * @param {string?} version Optional version to load
 */
function fetchSource(channelData, callback, version) {
  // Explicitly remove levelSource/levelHtml from channels
  delete channelData.levelSource;
  delete channelData.levelHtml;
  // Also clear out html, which we never should have been setting.
  delete channelData.html;

  // Update current
  current = channelData;

  projects.setTitle(current.name);
  if (channelData.migratedToS3) {
    var url = current.id + '/' + SOURCE_FILE;
    if (version) {
      url += '?version=' + version;
    }
    sources.fetch(url, function (err, data) {
      if (err) {
        console.warn('unable to fetch project source file', err);
        data = {
          source: '',
          html: '',
          animations: ''
        };
      }
      unpackSources(data);
      callback();
    });
  } else {
    // It's possible that we created a channel, but failed to save anything to
    // S3. In this case, it's expected that html/levelSource are null.
    callback();
  }
}

function fetchAbuseScore(resolve) {
  channels.fetch(current.id + '/abuse', function (err, data) {
    currentAbuseScore = (data && data.abuse_score) || currentAbuseScore;
    resolve();
    if (err) {
      // Throw an error so that things like New Relic see this. This shouldn't
      // affect anything else
      throw err;
    }
  });
}

function fetchPrivacyProfanityViolations(resolve) {
  channels.fetch(current.id + '/privacy-profanity', (err, data) => {
    // data.has_violation is 0 or true, coerce to a boolean
    currentHasPrivacyProfanityViolation = (data && !!data.has_violation) || currentHasPrivacyProfanityViolation;
    resolve();
    if (err) {
      // Throw an error so that things like New Relic see this. This shouldn't
      // affect anything else
      throw err;
    }
  });
}

function fetchAbuseScoreAndPrivacyViolations(callback) {
  const deferredCallsToMake = [new Promise(fetchAbuseScore)];

  if (dashboard.project.getStandaloneApp() === 'playlab') {
    deferredCallsToMake.push(new Promise(fetchPrivacyProfanityViolations));
  }
  Promise.all(deferredCallsToMake).then(function () {
    callback();
  });
}

/**
 * Temporarily allow for setting Maker APIs enabled / disabled via URL parameters.
 */
function setMakerAPIsStatusFromQueryParams() {
  if (hasQueryParam('enableMaker')) {
    currentSources.makerAPIsEnabled = true;
  }

  if (hasQueryParam('disableMaker')) {
    currentSources.makerAPIsEnabled = false;
  }
}

/**
 * If a level itself has makerlabEnabled, set that for this project's source.
 * This is the case with New Maker Lab Project.level, and projects created
 * based off of that template (/p/makerlab), done prior to maker API support
 * within applab.
 */
function setMakerAPIsStatusFromLevel() {
  if (appOptions.level.makerlabEnabled) {
    currentSources.makerAPIsEnabled = appOptions.level.makerlabEnabled;
  }
}

/**
 * Only execute the given argument if it is a function.
 * @param callback
 */
function executeCallback(callback, data) {
  if (typeof callback === 'function') {
    callback(data);
  }
}

/**
 * is the current project (if any) editable by the logged in user (if any)?
 */
function isEditable() {
  return current && current.isOwner && !current.frozen && !queryParams('version');
}

/**
 * If the current user is the owner, we want to redirect from the readonly
 * /view route to /edit. If they are not the owner, we want to redirect from
 * /edit to /view
 */
function redirectEditView() {
  var parseInfo = parsePath();
  if (!parseInfo.action) {
    return;
  }
  // don't do any redirecting if we havent loaded a channel yet
  if (!current) {
    return;
  }
  var newUrl;
  if (parseInfo.action === 'view' && isEditable()) {
    // Redirect to /edit without a readonly workspace
    newUrl = location.href.replace(/(\/projects\/[^/]+\/[^/]+)\/view/, '$1/edit');
    appOptions.readonlyWorkspace = false;
    isEditing = true;
  } else if (parseInfo.action === 'edit' && !isEditable()) {
    // Redirect to /view with a readonly workspace
    newUrl = location.href.replace(/(\/projects\/[^/]+\/[^/]+)\/edit/, '$1/view');
    appOptions.readonlyWorkspace = true;
    isEditing = false;
  }

  // PushState to the new Url if we can, otherwise do nothing.
  if (newUrl && newUrl !== location.href && window.history.pushState) {
    window.history.pushState({modified: true}, document.title, newUrl);
  }
  return false;
}

/**
 * Does a hard redirect if we end up with a hash based projects url. This can
 * happen on IE9, when we save a new project for hte first time.
 * @returns {boolean} True if we did an actual redirect
 */
function redirectFromHashUrl() {
  var newUrl = location.href.replace('#', '/');
  if (newUrl === location.href) {
    // Nothing changed
    return false;
  }

  location.href = newUrl;
  return true;
}

/**
 * Extracts the channelId/action from the pathname, accounting for the fact
 * that we may have hash based route or not
 */
function parsePath() {
  var pathname = location.pathname;

  // We have a hash based route. Replace the hash with a slash, and append to
  // our existing path
  if (location.hash) {
    pathname += location.hash.replace('#', '/');
  }

  var tokens = pathname.split('/');

  if (tokens[PathPart.PROJECTS] !== 'p' &&
    tokens[PathPart.PROJECTS] !== 'projects') {
    return {
      appName: null,
      channelId: null,
      action: null
    };
  }

  // projects can optionally be embedded without making their source available.
  // to keep people from just twiddling the url to get to the regular project page,
  // we encode the channel id using a simple cipher. This is not meant to be secure
  // in any way, just meant to make it slightly less trivial than changing the url
  // to get to the project source. The channel id gets encoded when generating the
  // embed url. Since a lot of our javascript depends on having the decoded channel
  // id, we do that here when parsing the page's path.
  let channelId = tokens[PathPart.CHANNEL_ID];
  if (location.search.indexOf('nosource') >= 0) {
    channelId = channelId
      .split('')
      .map(char => ALPHABET[CIPHER.indexOf(char)] || char)
      .join('');
  }

  return {
    appName: tokens[PathPart.APP],
    channelId,
    action: tokens[PathPart.ACTION]
  };
}<|MERGE_RESOLUTION|>--- conflicted
+++ resolved
@@ -8,12 +8,6 @@
 var AUTOSAVE_INTERVAL = 30 * 1000;
 
 var ABUSE_THRESHOLD = 10;
-
-<<<<<<< HEAD
-var NON_REMIXABLE_SKINS = ['infinity', 'gumball', 'iceage'];
-=======
-var NON_REMIXABLE_SKINS = ['hoc2015'];
->>>>>>> 24778499
 
 var hasProjectChanged = false;
 
@@ -544,19 +538,14 @@
       case 'studio':
         if (appOptions.level.useContractEditor) {
           return 'algebra_game';
-<<<<<<< HEAD
         } else if (appOptions.skinId === 'hoc2015') {
           return 'starwars';
-=======
         } else if (appOptions.skin === 'iceage') {
             return 'iceage';
         } else if (appOptions.skin === 'infinity') {
           return 'infinity';
         } else if (appOptions.skin === 'gumball') {
           return 'gumball';
->>>>>>> 24778499
-        } else if (NON_REMIXABLE_SKINS.indexOf(appOptions.skinId) !== -1) {
-          return null;
         }
         return 'playlab';
       case 'weblab':
