--- conflicted
+++ resolved
@@ -156,11 +156,7 @@
           onSaving={this.handleAttendanceChangeSaving}
           onSaved={this.handleAttendanceChangeSaved.bind(this, i)}
           accountRequiredForAttendance={this.props.accountRequiredForAttendance}
-<<<<<<< HEAD
           scholarshipWorkshop={this.props.scholarshipWorkshop}
-          showPuzzlesCompleted={this.showPuzzlesCompleted}
-=======
->>>>>>> afc80e78
           displayYesNoAttendance={
             !this.props.permission.hasAny(WorkshopAdmin, Partner)
           }
@@ -197,16 +193,12 @@
                     <th>Code Studio Account</th>
                   )}
                   <th>Verified Teacher Account</th>
-<<<<<<< HEAD
-                  {this.showPuzzlesCompleted && <th>Puzzles Completed</th>}
                   {this.props.scholarshipWorkshop && (
                     <th>Code.org Scholarship?</th>
                   )}
                   {this.props.scholarshipWorkshop && (
                     <th>Other Scholarship?</th>
                   )}
-=======
->>>>>>> afc80e78
                   {this.isCSF ? <th>Attended</th> : <th>Present</th>}
                 </tr>
               </thead>
