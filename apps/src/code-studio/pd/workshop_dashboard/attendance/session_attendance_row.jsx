/**
 * Display and edit attendance for a single teacher in a session,
 * for use in SessionAttendance.
 */
import PropTypes from 'prop-types';

import React from 'react';
import $ from 'jquery';
import {OverlayTrigger, Tooltip} from 'react-bootstrap';

const styles = {
  contents: {
    height: '100%',
    width: '100%',
    cursor: 'pointer'
  }
};

export default class SessionAttendanceRow extends React.Component {
  static propTypes = {
    workshopId: PropTypes.number.isRequired,
    sessionId: PropTypes.number.isRequired,
    attendance: PropTypes.shape({
      first_name: PropTypes.string.isRequired,
      last_name: PropTypes.string.isRequired,
      email: PropTypes.string.isRequired,
      enrollment_id: PropTypes.number.isRequired,
      user_id: PropTypes.number,
      verified_teacher_account: PropTypes.bool.isRequired,
<<<<<<< HEAD
      attended: PropTypes.bool.isRequired,
      puzzles_completed: PropTypes.number.isRequired,
      cdo_scholarship: PropTypes.string,
      other_scholarship: PropTypes.string
=======
      attended: PropTypes.bool.isRequired
>>>>>>> afc80e78
    }).isRequired,
    adminOverride: PropTypes.bool,
    isReadOnly: PropTypes.bool,
    onSaving: PropTypes.func.isRequired,
    onSaved: PropTypes.func.isRequired,
    accountRequiredForAttendance: PropTypes.bool.isRequired,
<<<<<<< HEAD
    scholarshipWorkshop: PropTypes.bool.isRequired,
    showPuzzlesCompleted: PropTypes.bool.isRequired,
=======
>>>>>>> afc80e78
    displayYesNoAttendance: PropTypes.bool.isRequired
  };

  state = {
    pendingRequest: null
  };

  componentWillUnmount() {
    if (this.state.pendingRequest) {
      this.state.pendingRequest.abort();
    }
  }

  isValid() {
    return (
      !this.props.accountRequiredForAttendance || this.props.attendance.user_id
    );
  }

  handleClickAttended = () => {
    if (this.isValid()) {
      if (this.props.attendance.attended) {
        this.deleteAttendance();
      } else {
        this.setAttendance();
      }
    }
  };

  getApiUrl() {
    const {workshopId, sessionId} = this.props;

    if (this.props.accountRequiredForAttendance) {
      const userId = this.props.attendance.user_id;
      return `/api/v1/pd/workshops/${workshopId}/attendance/${sessionId}/user/${userId}`;
    } else {
      const enrollmentId = this.props.attendance.enrollment_id;
      return `/api/v1/pd/workshops/${workshopId}/attendance/${sessionId}/enrollment/${enrollmentId}`;
    }
  }

  setAttendance() {
    let url = this.getApiUrl();
    if (this.props.adminOverride) {
      url += '?admin_override=1';
    }

    this.save('PUT', url, {
      attended: true
    });
  }

  deleteAttendance() {
    this.save('DELETE', this.getApiUrl(), {
      attended: false
    });
  }

  // Saves via the specified method and url, merging in the newAttendanceValues on success.
  save(method, url, newAttendanceValues) {
    const pendingRequest = $.ajax({
      method,
      url,
      dataType: 'json'
    })
      .done(() => {
        // Clone attendance, merge the new values, and send upstream.
        this.props.onSaved({
          ...this.props.attendance,
          ...newAttendanceValues
        });
      })
      .fail(() => {
        // Tell the parent we failed to save.
        this.props.onSaved({
          error: true
        });
      })
      .always(() => {
        this.setState({pendingRequest: null});
      });

    // Tell the parent we are saving.
    this.setState({pendingRequest});
    this.props.onSaving();
  }

  renderAttendedCellContents() {
    if (this.props.displayYesNoAttendance) {
      return this.props.attendance.attended ? 'Yes' : 'No';
    } else {
      return this.renderEditableAttendedCellContents();
    }
  }

  renderEditableAttendedCellContents() {
    const checkBoxClass = this.props.attendance.attended
      ? 'fa fa-check-square-o'
      : 'fa fa-square-o';
    if (this.props.isReadOnly || this.state.pendingRequest) {
      return (
        <div>
          <i className={checkBoxClass} />
        </div>
      );
    }

    const contents = (
      <div style={styles.contents} onClick={this.handleClickAttended}>
        <i className={checkBoxClass} />
      </div>
    );

    if (!this.isValid()) {
      const tooltip = (
        <Tooltip id={0}>
          Teachers must have a Code Studio account before they can be marked
          attended.
        </Tooltip>
      );
      return (
        <OverlayTrigger overlay={tooltip} placement="left" delayShow={100}>
          {contents}
        </OverlayTrigger>
      );
    }

    return contents;
  }

  render() {
    return (
      <tr className={this.props.attendance.attended ? 'success' : null}>
        <td>{this.props.attendance.first_name}</td>
        <td>{this.props.attendance.last_name}</td>
        <td>{this.props.attendance.email}</td>
        {this.props.accountRequiredForAttendance && (
          <td>{this.props.attendance.user_id ? 'Yes' : 'No'}</td>
        )}
        <td>{this.props.attendance.verified_teacher_account ? 'Yes' : 'No'}</td>
<<<<<<< HEAD
        {this.props.showPuzzlesCompleted && (
          <td>
            {// Only show for attended teachers
            this.props.attendance.attended
              ? this.props.attendance.puzzles_completed
              : null}
          </td>
        )}
        {this.props.scholarshipWorkshop && (
          <td>{this.props.attendance.cdo_scholarship ? 'Yes' : ''}</td>
        )}
        {this.props.scholarshipWorkshop && (
          <td>{this.props.attendance.other_scholarship ? 'Yes' : ''}</td>
        )}
=======
>>>>>>> afc80e78
        <td>{this.renderAttendedCellContents()}</td>
      </tr>
    );
  }
}<|MERGE_RESOLUTION|>--- conflicted
+++ resolved
@@ -27,25 +27,16 @@
       enrollment_id: PropTypes.number.isRequired,
       user_id: PropTypes.number,
       verified_teacher_account: PropTypes.bool.isRequired,
-<<<<<<< HEAD
       attended: PropTypes.bool.isRequired,
-      puzzles_completed: PropTypes.number.isRequired,
       cdo_scholarship: PropTypes.string,
       other_scholarship: PropTypes.string
-=======
-      attended: PropTypes.bool.isRequired
->>>>>>> afc80e78
     }).isRequired,
     adminOverride: PropTypes.bool,
     isReadOnly: PropTypes.bool,
     onSaving: PropTypes.func.isRequired,
     onSaved: PropTypes.func.isRequired,
     accountRequiredForAttendance: PropTypes.bool.isRequired,
-<<<<<<< HEAD
     scholarshipWorkshop: PropTypes.bool.isRequired,
-    showPuzzlesCompleted: PropTypes.bool.isRequired,
-=======
->>>>>>> afc80e78
     displayYesNoAttendance: PropTypes.bool.isRequired
   };
 
@@ -186,23 +177,12 @@
           <td>{this.props.attendance.user_id ? 'Yes' : 'No'}</td>
         )}
         <td>{this.props.attendance.verified_teacher_account ? 'Yes' : 'No'}</td>
-<<<<<<< HEAD
-        {this.props.showPuzzlesCompleted && (
-          <td>
-            {// Only show for attended teachers
-            this.props.attendance.attended
-              ? this.props.attendance.puzzles_completed
-              : null}
-          </td>
-        )}
         {this.props.scholarshipWorkshop && (
           <td>{this.props.attendance.cdo_scholarship ? 'Yes' : ''}</td>
         )}
         {this.props.scholarshipWorkshop && (
           <td>{this.props.attendance.other_scholarship ? 'Yes' : ''}</td>
         )}
-=======
->>>>>>> afc80e78
         <td>{this.renderAttendedCellContents()}</td>
       </tr>
     );
