/**
 * Workshop view / edit. Displays and optionally edits details for a workshop.
 * Routes:
 *   /workshops/:workshopId
 *   /Workshops/:workshopId/edit
 */

import $ from 'jquery';
import _ from 'lodash';
import React, {PropTypes} from 'react';
import moment from 'moment';
import {
  Grid,
  Row,
  Col,
  Panel,
  ButtonToolbar,
  Button
} from 'react-bootstrap';
import {DATE_FORMAT} from './workshopConstants';
import ConfirmationDialog from './components/confirmation_dialog';
import WorkshopForm from './components/workshop_form';
import WorkshopEnrollment from './components/workshop_enrollment';
import Spinner from './components/spinner';

const styles = {
  linkButton: {
    color:'inherit'
  },
  attendanceRow: {
    padding: '5px 0'
  },
  attendanceRowText: {
    fontSize: '14px',
    padding: '6px 0',
    margin: 1
  }
};

const Workshop = React.createClass({
  contextTypes: {
    router: PropTypes.object.isRequired
  },

  propTypes: {
    params: PropTypes.shape({
      workshopId: PropTypes.string.isRequired
    }).isRequired,
    route: PropTypes.shape({
      view: PropTypes.string
    }).isRequired,
  },

  getInitialState() {
    if (this.props.params.workshopId) {
      return {
        loadingWorkshop: true,
        loadingEnrollments: true,
        enrollmentActiveTab: 0
      };
    }
  },

  componentDidMount() {
    this.loadWorkshop();
    this.loadEnrollments();
  },

  shouldComponentUpdate() {
    // Don't allow editing a workshop that has been started.
    if (this.props.route.view === 'edit' && this.state.workshop && this.state.workshop.state !== 'Not Started') {
      this.context.router.replace(`/workshops/${this.props.params.workshopId}`);
      return false;
    }
    return true;
  },

  loadWorkshop() {
    this.loadWorkshopRequest = $.ajax({
      method: "GET",
      url: `/api/v1/pd/workshops/${this.props.params.workshopId}`,
      dataType: "json"
    }).done(data => {
      this.setState({
        loadingWorkshop: false,
        workshop: _.pick(data, [
          'id',
          'organizer',
          'facilitators',
          'location_name',
          'location_address',
          'capacity',
          'enrolled_teacher_count',
          'on_map',
          'funded',
          'course',
          'subject',
          'notes',
          'sessions',
          'state',
          'account_required_for_attendance?',
          'ready_to_close?'
        ])
      });
    }).fail(data => {
      if (data.statusText !== "abort") {
        this.setState({
          loadingWorkshop: false,
          workshop: null
        });
      }
    });
  },

  loadEnrollments() {
    this.setState({loadingEnrollments: true});
    this.loadEnrollmentsRequest = $.ajax({
      method: "GET",
      url: `/api/v1/pd/workshops/${this.props.params.workshopId}/enrollments`,
      dataType: "json"
    }).done(data => {
      this.setState({
        loadingEnrollments: false,
        enrollments: data,
        workshop: _.merge(_.cloneDeep(this.state.workshop), {
          enrolled_teacher_count: data.length
        })
      });
    });
  },

  handleDeleteEnrollment(id) {
    this.deleteEnrollmentRequest = $.ajax({
      method: 'DELETE',
      url: `/api/v1/pd/workshops/${this.props.params.workshopId}/enrollments/${id}`,
      dataType: "json"
    }).done(() => {
      // reload
      this.loadEnrollments();
    });
  },

  componentWillUnmount() {
    if (this.loadWorkshopRequest) {
      this.loadWorkshopRequest.abort();
    }
    if (this.loadEnrollmentsRequest) {
      this.loadEnrollmentsRequest.abort();
    }
    if (this.deleteEnrollmentRequest) {
      this.deleteEnrollmentRequest.abort();
    }
    if (this.startRequest) {
      this.startRequest.abort();
    }
    if (this.endRequest) {
      this.endRequest.abort();
    }
  },

  handleStartWorkshopClick() {
    this.setState({showStartWorkshopConfirmation: true});
  },

  handleStartWorkshopCancel() {
    this.setState({showStartWorkshopConfirmation: false});
  },

  handleStartWorkshopConfirmed() {
    this.startRequest = $.ajax({
      method: "POST",
      url: "/api/v1/pd/workshops/" + this.props.params.workshopId + "/start",
      dataType: "json"
    }).done(() => {
      this.setState({showStartWorkshopConfirmation: false});
      this.loadWorkshop();
    }).fail(data => {
      if (data.statusText !== "abort") {
        console.log(`Failed to start workshop: ${this.props.params.workshopId}`);
        alert("We're sorry, we were unable to start the workshop. Please try again.");
      }
    });
  },

  handleEndWorkshopClick() {
    this.setState({showEndWorkshopConfirmation: true});
  },

  handleEndWorkshopCancel() {
    this.setState({showEndWorkshopConfirmation: false});
  },

  handleEndWorkshopConfirmed() {
    this.endRequest = $.ajax({
      method: "POST",
      url: `/api/v1/pd/workshops/${this.props.params.workshopId}/end`,
      dataType: "json"
    }).done(() => {
      this.setState({showEndWorkshopConfirmation: false});
      this.loadWorkshop();
    }).fail(data => {
      if (data.statusText !== "abort") {
        console.log(`Failed to end workshop: ${this.props.params.workshopId}`);
        alert("We're sorry, we were unable to end the workshop. Please try again.");
      }
    });
  },

  getAttendanceUrl(sessionId) {
    return `/workshops/${this.props.params.workshopId}/attendance/${sessionId}`;
  },

  handleTakeAttendanceClick(event) {
    event.preventDefault();
    const sessionId = event.currentTarget.dataset.session_id;
    this.context.router.push(this.getAttendanceUrl(sessionId));
  },

  handleEditClick() {
    this.context.router.push(`/workshops/${this.props.params.workshopId}/edit`);
  },

  handleBackClick() {
    this.context.router.push('/workshops');
  },

  handleWorkshopSaved(workshop) {
    this.setState({workshop: workshop});
    this.context.router.replace(`/workshops/${this.props.params.workshopId}`);
  },

  handleSaveClick() {
    // This button is just a shortcut to click the Save button in the form component,
    // which will handle the logic.
    $('#workshop-form-save-btn').trigger('click');
  },

  handleEnrollmentRefreshClick() {
    this.loadEnrollments();
  },

  handleEnrollmentDownloadClick() {
    window.open(`/api/v1/pd/workshops/${this.props.params.workshopId}/enrollments.csv`);
  },

  handleEnrollmentActiveTabSelect(enrollmentActiveTab) {
    this.setState({enrollmentActiveTab});
<<<<<<< HEAD
  },

  getSectionUrl() {
    return `${window.location.protocol}${window.dashboard.CODE_ORG_URL}/teacher-dashboard#/sections/${this.state.workshop.section_id}/manage`;
=======
>>>>>>> a4df5b8b
  },

  getSessionAttendanceLink(session) {
    const url = this.getSessionAttendanceUrl(session);
    return (
      <a href={url} target="_blank">
        {url}
      </a>
    );
  },

  getSessionAttendanceUrl(session) {
    if (!session.code) {
      console.warn(`No attendance code found for session ${session.id}`);
      return null;
    }

    return `${window.location.protocol}${window.dashboard.CODE_ORG_URL}/pd/${session.code}`;
  },

  renderSignupPanel() {
    if (this.state.workshop.state !== 'Not Started') {
      return null;
    }

    const header = (
      <div>
        Your workshop sign-up link:
      </div>
    );

    const signupUrl = `${location.origin}/pd/workshops/${this.props.params.workshopId}/enroll`;
    const content = (
      <div>
        <p>Share this link with teachers who need to sign up for your workshop.</p>
        <a href={signupUrl} target="_blank">
          {signupUrl}
        </a>
      </div>
    );

    return this.renderPanel(header, content);
  },

  renderIntroPanel() {
    const header = (
      <div>
        Workshop State: {this.state.workshop.state}
      </div>
    );

    let contents = null;

    switch (this.state.workshop.state) {
      case 'Not Started': {
        const firstSessionStart = this.state.workshop.sessions[0].start;
        let buttonClass = null;
        if (moment().isSame(moment.utc(firstSessionStart), 'day')) {
          buttonClass = "btn-orange";
        }
        contents = (
          <div>
            <p>
              On the day of your workshop, click the Start Workshop button below.
            </p>
            <Button
              onClick={this.handleStartWorkshopClick}
              className={buttonClass}
            >
              Start Workshop
            </Button>
            <ConfirmationDialog
              show={this.state.showStartWorkshopConfirmation}
              onOk={this.handleStartWorkshopConfirmed}
              onCancel={this.handleStartWorkshopCancel}
              headerText="Start Workshop"
              bodyText="Are you sure you want to start this workshop?"
            />
          </div>
        );
        break;
      }
      case 'In Progress': {
        if (this.state.workshop['account_required_for_attendance?']) {
          contents = (
            <div>
              <p>
                On the day of the workshop, ask workshop attendees to follow the steps:
              </p>
              <h4>Step 1: Sign into Code Studio</h4>
              <p>
                Tell teachers to sign into their Code Studio accounts. If they do not already have an
                account tell them to create one by going to{' '}
                <a href={location.origin} target="_blank">
                  {location.origin}
                </a>
              </p>
              <h4>Step 2: Take attendance</h4>
              <p>
                After teachers have signed into their Code Studio accounts, use the attendance
                links below to take attendance.
              </p>
            </div>
          );
        } else { // account not required
          const signupUrl = `${location.origin}/pd/workshops/${this.props.params.workshopId}/enroll`;
          contents = (
            <div>
              <p>
                On the day of the workshop, ask workshop attendees to register if they haven't already:
              </p>
              <p>
                <a href={signupUrl} target="_blank">{signupUrl}</a>
              </p>
            </div>
          );
        }
        break;
      }
      default:
        contents = (
          <div>
            <p>
              We hope you had a great workshop!
            </p>
            <p>
              Teachers will receive an email with survey link from{' '}
              <a href="mailto:survey@code.org">
                survey@code.org
              </a>.{' '}
              If they do not receive the link ask them to check their spam.
              Many school districts block outside emails.
              You can also recommend they set hadi_partovi and any other @code.org
              addresses to their contacts or safe senders list, so they don't miss
              out on future emails. Lastly, they can check to make sure the email
              went to the correct email address by logging into their Code Studio
              account, navigating to the 'my account' page via the top right corner
              to confirm their email address was typed correctly when they
              first created the account.
            </p>
            <p>
              If they still can’t find the email, have them email{' '}
              <a href="mailto:support@code.org">
                support@code.org
              </a>{' '}
              and we will help them.
            </p>
          </div>
        );
    }

    return this.renderPanel(header, contents);
  },

  renderAttendancePanel() {
    if (this.state.workshop.state === 'Not Started') {
      return null;
    }

    const header = (
      <div>
        Take Attendance:
      </div>
    );

    const contents = this.renderAttendancePanelContents();
    return this.renderPanel(header, contents);
  },

  renderAttendancePanelContents() {
    return (
      <div>
        <p>
          Every day of the workshop, your participants must visit the attendance URL to receive
          professional development credit. The attendance URL will not show up until the day of the session.
        </p>
        <Row>
          <Col md={2}>
            Date
          </Col>
          <Col md={4}>
            Attendance URL
          </Col>
          <Col md={4}>
            View Daily Roster
          </Col>
        </Row>
        {
          this.state.workshop.sessions.map(session => {
            const date = moment.utc(session.start).format(DATE_FORMAT);
            return (
              <Row key={session.id} style={styles.attendanceRow}>
                <Col md={2}>
                  <div style={styles.attendanceRowText}>
                    {date}
                  </div>
                </Col>
                <Col md={4}>
                  {session['open_for_attendance?'] &&
                  <div style={styles.attendanceRowText}>
                    {this.getSessionAttendanceLink(session)}
                  </div>
                  }
                </Col>
                <Col md={4}>
                  <Button
                    className={session['open_for_attendance?'] && session.attendance_count === 0 ? "btn-orange" : null}
                    data-session_id={session.id}
                    href={this.context.router.createHref(this.getAttendanceUrl(session.id))}
                    onClick={this.handleTakeAttendanceClick}
                  >
                    Attendance for&nbsp;
                    {date}
                  </Button>
                </Col>
              </Row>
            );
          })
        }
      </div>
    );
  },

  renderEndWorkshopPanel() {
    if (this.state.workshop.state !== 'In Progress') {
      return null;
    }

    const header = (
      <div>
        End Workshop:
      </div>
    );

    const contents = (
      <div>
        <p>
          After the last day of your workshop, you must end the workshop.
          This will generate a report to Code.org as well as email teachers
          a survey regarding the workshop.
        </p>
        <Button onClick={this.handleEndWorkshopClick}>End Workshop and Send Survey</Button>
        <ConfirmationDialog
          show={this.state.showEndWorkshopConfirmation}
          onOk={this.handleEndWorkshopConfirmed}
          okText={this.state.workshop['ready_to_close?'] ? "OK" : "Yes, end this workshop"}
          onCancel={this.handleEndWorkshopCancel}
          headerText="End Workshop and Send Survey"
          bodyText={this.state.workshop['ready_to_close?'] ?
            "Are you sure? Once ended, the workshop cannot be restarted."
            :
            "There are still sessions remaining in this workshop. " +
            "Once a workshop is ended, attendees can no longer mark themselves as attended for the remaining sessions. " +
            "Are you sure you want to end this workshop?"
          }
          width={this.state.workshop['ready_to_close?'] ? 500 : 800}
        />
      </div>
    );

    return this.renderPanel(header, contents);
  },

  renderDetailsPanelHeader() {
    let button = null;
    if (this.state.workshop.state === 'Not Started') {
      if (this.props.route.view === 'edit') {
        button = <Button bsSize="xsmall" bsStyle="primary" onClick={this.handleSaveClick}>Save</Button>;
      } else {
        button = <Button bsSize="xsmall" onClick={this.handleEditClick}>Edit</Button>;
      }
    }

    return (
      <span>
        Workshop Details: {button}
      </span>
    );
  },

  renderDetailsPanelContent() {
    if (this.props.route.view === 'edit' ) {
      return (
        <div>
          <WorkshopForm
            workshop={this.state.workshop}
            onSaved={this.handleWorkshopSaved}
          />
        </div>
      );
    }

    let editButton = null;
    if (this.state.workshop.state === 'Not Started') {
      editButton = (
        <Button onClick={this.handleEditClick}>Edit</Button>
      );
    }

    return (
      <div>
        <WorkshopForm workshop={this.state.workshop} readOnly>
          <Row>
            <Col sm={4}>
              <ButtonToolbar>
                {editButton}
                <Button onClick={this.handleBackClick}>Back</Button>
              </ButtonToolbar>
            </Col>
          </Row>
        </WorkshopForm>
      </div>
    );
  },

  renderDetailsPanel() {
    return this.renderPanel(this.renderDetailsPanelHeader(), this.renderDetailsPanelContent());
  },

  renderEnrollmentsPanel() {
    const header = (
      <div>
        Workshop Enrollment:{' '}
        {this.state.workshop.enrolled_teacher_count}/{this.state.workshop.capacity}
        <Button bsStyle="link" style={styles.linkButton} onClick={this.handleEnrollmentRefreshClick}>
          <i className="fa fa-refresh" />
        </Button>
        <Button bsStyle="link" style={styles.linkButton} onClick={this.handleEnrollmentDownloadClick}>
          <i className="fa fa-arrow-circle-down" />
        </Button>
      </div>
    );

    let contents = null;
    if (this.state.loadingEnrollments) {
      contents = <Spinner/>;
    } else {
      contents = (
        <WorkshopEnrollment
          workshopId={this.props.params.workshopId}
          workshopCourse={this.state.workshop.course}
          enrollments={this.state.enrollments}
          onDelete={this.handleDeleteEnrollment}
          accountRequiredForAttendance={this.state.workshop['account_required_for_attendance?']}
          activeTab={this.state.enrollmentActiveTab}
          onTabSelect={this.handleEnrollmentActiveTabSelect}
        />
      );
    }

    return this.renderPanel(header, contents);
  },

  renderPanel(header, content) {
    return (
      <Row>
        <Col sm={12}>
          <Panel header={header}>
            {content}
          </Panel>
        </Col>
      </Row>
    );
  },

  render() {
    if (this.state.loadingWorkshop) {
      return <Spinner/>;
    } else if (!this.state.workshop) {
      return <p>No workshop found</p>;
    }

    return (
      <Grid>
        {this.renderSignupPanel()}
        {this.renderIntroPanel()}
        {this.renderAttendancePanel()}
        {this.renderEndWorkshopPanel()}
        {this.renderEnrollmentsPanel()}
        {this.renderDetailsPanel()}
      </Grid>
    );
  }
});
export default Workshop;<|MERGE_RESOLUTION|>--- conflicted
+++ resolved
@@ -245,13 +245,6 @@
 
   handleEnrollmentActiveTabSelect(enrollmentActiveTab) {
     this.setState({enrollmentActiveTab});
-<<<<<<< HEAD
-  },
-
-  getSectionUrl() {
-    return `${window.location.protocol}${window.dashboard.CODE_ORG_URL}/teacher-dashboard#/sections/${this.state.workshop.section_id}/manage`;
-=======
->>>>>>> a4df5b8b
   },
 
   getSessionAttendanceLink(session) {
