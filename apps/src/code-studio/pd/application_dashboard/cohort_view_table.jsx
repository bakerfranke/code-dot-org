--- conflicted
+++ resolved
@@ -95,8 +95,6 @@
         header: {
           label: 'Status',
           transforms: [sortable]
-<<<<<<< HEAD
-=======
         },
         cell: {
           format: (status) => {
@@ -107,7 +105,6 @@
               style: {...styles.statusCellCommon, ...styles.statusCell[status]}
             })
           ]
->>>>>>> 8289266c
         }
       }
     ];
