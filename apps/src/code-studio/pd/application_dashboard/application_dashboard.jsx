--- conflicted
+++ resolved
@@ -28,17 +28,11 @@
 );
 
 const paths = {
-<<<<<<< HEAD
-  'csf_facilitators': 'CS Fundamentals Facilitators',
-  'csd_facilitators': 'CS Discoveries Facilitators',
-  'csp_facilitators': 'CS Principles Facilitators'
-=======
   'csf_facilitators': 'CSF Facilitators',
   'csd_facilitators': 'CSD Facilitator Applications',
+  'csp_facilitators': 'CSP Facilitator Applications',
   'csd_teachers': 'CSD Teacher Applications',
-  'csp_facilitators': 'CSP Facilitator Applications',
   'csp_teachers': 'CSP Teacher Applications'
->>>>>>> bd72587d
 };
 
 const ApplicationDashboard = ()=> (
