--- conflicted
+++ resolved
@@ -34,11 +34,7 @@
     contactRelationship: "Relationship to you:",
     contactPhone: "Phone number:",
     dietaryNeeds: "Do you have any dietary needs or food allergies?",
-<<<<<<< HEAD
-    dietaryNeedsDetails: "Please provide details",
-=======
     dietaryNeedsDetails: "Please provide details about your food allergy.",
->>>>>>> 89306656
     addressStreet: "Street",
     addressCity: "City",
     addressState: "State",
