--- conflicted
+++ resolved
@@ -1,4 +1,4 @@
-import React from 'react';
+import React, {PropTypes} from 'react';
 import {FormGroup} from "react-bootstrap";
 import ApplicationFormComponent from "../ApplicationFormComponent";
 import UsPhoneNumberInput from "../../form_components/UsPhoneNumberInput";
@@ -8,17 +8,13 @@
 
 const FACILITATOR_URL = "https://code.org/educate/facilitator";
 const FACILITATOR_EMAIL = "facilitators@code.org";
-<<<<<<< HEAD
-=======
 
 export default class Section1AboutYou extends ApplicationFormComponent {
   static propTypes = {
     ...ApplicationFormComponent.propTypes,
     accountEmail: PropTypes.string.isRequired
   };
->>>>>>> 4ba7ef4e
 
-export default class Section1AboutYou extends ApplicationFormComponent {
   static labels = PageLabels.section1AboutYou;
 
   static associatedFields = [
