--- conflicted
+++ resolved
@@ -50,10 +50,6 @@
         regionalPartnerName: data.name
       });
 
-<<<<<<< HEAD
-      // Update state with all the partner workshop data to display
-=======
->>>>>>> b8d08e81
       this.setState({
         loadingPartner: false
       });
@@ -163,15 +159,9 @@
                 <p>
                   <strong>Your Regional Partner is {this.props.data.regionalPartnerName}.</strong>
                 </p>
-<<<<<<< HEAD
               </div>
             }
             {this.radioButtonsFor('csfGoodStandingRequirement')}
-=======
-                {this.radioButtonsFor('csfGoodStandingRequirement')}
-              </div>
-            }
->>>>>>> b8d08e81
           </div>
         }
         {this.radioButtonsFor("codeOrgFacilitator")}
@@ -203,11 +193,7 @@
       );
     }
 
-<<<<<<< HEAD
     if (data.program === CSF) {
-=======
-    if (data.program === CSF && data.regionalPartnerId && !PartnersWithoutCsf.includes(data.regionalPartnerId)) {
->>>>>>> b8d08e81
       requiredFields.push("csfGoodStandingRequirement");
     }
 
