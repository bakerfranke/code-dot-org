--- conflicted
+++ resolved
@@ -193,11 +193,7 @@
       );
     }
 
-<<<<<<< HEAD
-    if (data.program === CSF && data.regionalPartnerId && this.state.hasCsf) {
-=======
     if (data.program === CSF) {
->>>>>>> b0fa6f05
       requiredFields.push("csfGoodStandingRequirement");
     }
 
