import React from 'react';
import {FormGroup} from "react-bootstrap";
import LabeledFormComponent from "../../form_components/LabeledFormComponent";
import {
  PageLabels,
  SectionHeaders,
  TextFields,
  PartnersWithoutCsf
} from '@cdo/apps/generated/pd/facilitator1920ApplicationConstants';
import {YES, CSF, CSD, CSP} from '../ApplicationConstants';

export default class Section2ChooseYourProgram extends LabeledFormComponent {
  static labels = PageLabels.section2ChooseYourProgram;

  static associatedFields = [...Object.keys(PageLabels.section2ChooseYourProgram)];

  componentWillUnmount() {
    if (this.loadPartnerRequest) {
      this.loadPartnerRequest.abort();
    }
  }

  onProgramSelect(selected) {
    const program = selected.program;
    this.handleChange({program});

    if (program === CSF) {
      this.setState({
        loadingPartner: true,
        partner: null,
        loadError: false
      });
      this.loadPartnerRequest = null;

      this.loadPartner();
    }
  }

  loadPartner() {
    const params = {
      zip_code: this.props.data.zipCode,
      state: this.props.data.state,
    };

    function onDone(data) {
      this.loadPartnerRequest = null;

      this.handleChange({
        regionalPartnerId: data.id,
        regionalPartnerName: data.name
      });

<<<<<<< HEAD
      // Update state with all the partner workshop data to display
=======
>>>>>>> b8d08e81
      this.setState({
        loadingPartner: false
      });
    }

    function onError() {
      this.setState({
        loadingPartner: false,
        loadError: true
      });
    }

    const boundDone = onDone.bind(this);
    const boundError = onError.bind(this);
    const url = `/api/v1/pd/regional_partner_workshops/find?${$.param(params)}`;
    this.loadPartnerRequest = $.ajax({
      method: 'GET',
      url: url,
      dataType: 'json'
    }).done((data) => {
      boundDone(data);
    }).error(() => {
      boundError();
    });
  }

  render() {
    return (
      <FormGroup>
        <h3>Section 2: {SectionHeaders.section2ChooseYourProgram}</h3>
        <p>
          We offer our Facilitator Development Program for three Code.org courses.
          For more details about the requirements to facilitate each program, please visit the{' '}
          <a href="https://code.org/files/facilitator/overview-2019-20.pdf" target="_blank">
            2019-20 Facilitator Development Program Description
          </a>
          .
        </p>

        {
          this.buildButtons(
            {
              name: "program",
              label: Section2ChooseYourProgram.labels["program"],
              type: "radio",
              required: true,
              answers: [
                {
                  answerText: 'CS Fundamentals (K - 5th grade)',
                  answerValue: CSF
                },{
                  answerText: 'CS Discoveries (6 - 10th grade)',
                  answerValue: CSD
                },{
                  answerText: 'CS Principles (9 - 12th grade)',
                  answerValue: CSP
                }
              ],
              controlWidth: {md: 6},
              onChange: this.onProgramSelect.bind(this),
            }
          )
        }

        {
          this.props.data.program === CSF &&
          <div>
            <p>
              Code.org facilitators work with their assigned Regional Partner to host workshops
              for teachers in their region. Facilitator applicants are assigned to Regional
              Partners based on the zip code they provide in their application.
            </p>

            {
              !this.props.data.regionalPartnerId &&
              <div>
                <p>
                  <strong>There is no Regional Partner supporting CS Fundamentals in your region at this time.</strong>
                </p>
                <p>
                  Please note that we prioritize applicants in regions where we currently have a
                  Regional Partner supporting CS Fundamentals, and there is a need for additional
                  facilitators. Code.org will review your application and contact you if there is
                  a need for facilitators. We are not able to guarantee a space for you in a
                  different location.
                </p>
              </div>
            }
            {
              this.props.data.regionalPartnerId && PartnersWithoutCsf.includes(this.props.data.regionalPartnerId) &&
              <div>
                <p>
                  <strong>Your Regional Partner is not accepting applications for CS Fundamentals facilitators at this time.</strong>
                </p>
                <p>
                  Please note that we prioritize applicants in regions where we currently have a
                  Regional Partner supporting CS Fundamentals, and there is a need for additional
                  facilitators. Code.org will review your application and contact you if there is
                  a need for facilitators. We are not able to guarantee a space for you in a
                  different location.
                </p>
              </div>
            }
            {
              this.props.data.regionalPartnerId && !PartnersWithoutCsf.includes(this.props.data.regionalPartnerId) &&
              <div>
                <p>
                  <strong>Your Regional Partner is {this.props.data.regionalPartnerName}.</strong>
                </p>
                {this.radioButtonsFor('csfGoodStandingRequirement')}
              </div>
            }
          </div>
        }
        {this.radioButtonsFor("codeOrgFacilitator")}

        {this.props.data.codeOrgFacilitator === YES &&
          <div>
            {this.checkBoxesWithAdditionalTextFieldsFor("codeOrgFacilitatorYears", {
              [TextFields.otherWithText] : "other"
            })}
            {this.checkBoxesWithAdditionalTextFieldsFor("codeOrgFacilitatorPrograms", {
              [TextFields.otherWithText] : "other"
            })}
          </div>
        }
      </FormGroup>
    );
  }

  /**
   * @override
   */
  static getDynamicallyRequiredFields(data) {
    const requiredFields = [];

    if (data.codeOrgFacilitator === YES) {
      requiredFields.push(
        "codeOrgFacilitatorYears",
        "codeOrgFacilitatorPrograms"
      );
    }

    if (data.program === CSF && data.regionalPartnerId && !PartnersWithoutCsf.includes(data.regionalPartnerId)) {
      requiredFields.push("csfGoodStandingRequirement");
    }

    return requiredFields;
  }

  /**
   * @override
   */
  static processPageData(data) {
    const changes = {};

    if (data.codeOrgFacilitator !== YES) {
      changes.codeOrgFacilitatorYears = undefined;
      changes.codeOrgFacilitatorPrograms = undefined;
    }

    return changes;
  }
}<|MERGE_RESOLUTION|>--- conflicted
+++ resolved
@@ -50,10 +50,6 @@
         regionalPartnerName: data.name
       });
 
-<<<<<<< HEAD
-      // Update state with all the partner workshop data to display
-=======
->>>>>>> b8d08e81
       this.setState({
         loadingPartner: false
       });
