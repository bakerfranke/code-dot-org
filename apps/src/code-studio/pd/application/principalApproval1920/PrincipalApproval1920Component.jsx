import React from 'react';
import {FormGroup, Row, Col, ControlLabel} from "react-bootstrap";
import {
  PageLabels,
  TextFields
} from '@cdo/apps/generated/pd/principalApproval1920ApplicationConstants';
import LabeledFormComponent from '../../form_components/LabeledFormComponent';
import SchoolAutocompleteDropdown from '@cdo/apps/templates/SchoolAutocompleteDropdown';
import {isInt, isPercent} from '@cdo/apps/util/formatValidation';
import {styles} from '../teacher1920/TeacherApplicationConstants';

const MANUAL_SCHOOL_FIELDS = ['schoolName', 'schoolAddress', 'schoolCity',
  'schoolState', 'schoolZipCode', 'schoolType'];
const RACE_LIST = ['white', 'black', 'hispanic', 'asian', 'pacificIslander', 'americanIndian', 'other'];
const REQUIRED_SCHOOL_INFO_FIELDS = ['planToTeach', 'school', 'totalStudentEnrollment',
  'freeLunchPercent', ...RACE_LIST, 'committedToMasterSchedule', 'replaceCourse', 'committedToDiversity',
  'understandFee', 'payFee', 'howHeard'
];
// Since the rails model allows empty principal approvals as placeholders, we require these fields here
const ALWAYS_REQUIRED_FIELDS = ["doYouApprove", "firstName", "lastName", "email", "confirmPrincipal"];
const REPLACE_COURSE_FIELDS = ['replaceWhichCourseCsp', 'replaceWhichCourseCsd'];
const IMPLEMENTATION_FIELDS = ['csdImplementation', 'cspImplementation'];
const YEAR = "2019-20";

export default class PrincipalApproval1920Component extends LabeledFormComponent {
  static labels = PageLabels;

  static associatedFields = [
    ...Object.keys(PageLabels),
    ...REPLACE_COURSE_FIELDS,
    ...IMPLEMENTATION_FIELDS,
    'doYouApprove',
    'planToTeach',
    'committedToMasterSchedule',
    'committedToDiversity',
    'howHeard'
  ];

  handleSchoolChange = selectedSchool => {
    this.handleChange({school: selectedSchool && selectedSchool.value});
  };

  renderSchoolSection() {
    // TODO: Mehal - this should be a separate component
    return (
      <div>
        <FormGroup
          id="school"
          controlId="school"
          validationState={this.getValidationState("school")}
        >
          <Row>
            <Col md={6}>
              <ControlLabel>
                School
                <span style={{color: 'red'}}> *</span>
              </ControlLabel>
            </Col>
          </Row>
          <Row>
            <Col md={6}>
              <SchoolAutocompleteDropdown
                value={this.props.data.school}
                onChange={this.handleSchoolChange}
              />
            </Col>
          </Row>
        </FormGroup>
        {
          this.props.data.school && this.props.data.school === '-1' &&
          <div style={styles.indented}>
            {this.inputFor("schoolName")}
            {this.inputFor("schoolAddress")}
            {this.inputFor("schoolCity")}
            {this.selectFor("schoolState", {placeholder: "Select a state"})}
            {this.inputFor("schoolZipCode")}
            {this.radioButtonsFor("schoolType")}
          </div>
        }
      </div>
    );
  }

  renderSchoolInfoSection() {
    const planToTeachOther = 'I don’t know if they will teach this course (Please Explain):';
    return (
      <div>
        {
          this.radioButtonsWithAdditionalTextFieldsFor('planToTeach', {
            [planToTeachOther] : "other"
          }, {
            label: `Is ${this.props.teacherApplication.name} planning to teach this course in
                    the ${YEAR} school year?`,
          })
        }
        {this.renderSchoolSection()}
        {this.inputFor('totalStudentEnrollment')}
        {this.numberInputFor('freeLunchPercent', {
          min: 0,
          max: 100,
          step: 1
        })}
        <p style={styles.questionText}>
          Percentage of student enrollment by race
        </p>
        {
          RACE_LIST.map(race => {
            return this.numberInputFor(race, {
              inlineControl: true,
              labelWidth: { md: 3 },
              controlWidth: { md: 2 },
              min: 0,
              max: 100,
              step: 1
            });
          })
        }
        {
          this.radioButtonsWithAdditionalTextFieldsFor('committedToMasterSchedule', {
            [TextFields.otherWithText]: "other"
          }, {
            label: `Are you committed to including ${this.props.teacherApplication.course}
                    on the master schedule in ${YEAR} if ${this.props.teacherApplication.name}
                    is accepted into the program? Note: the program may be listed under a different
                    course name as determined by your district.`
          })
        }
        {this.radioButtonsWithAdditionalTextFieldsFor('replaceCourse', {
          [TextFields.dontKnowExplain] : "other"
        })}
        {
          this.props.data.replaceCourse === 'Yes, it will replace an existing computer science course.' && this.renderCourseReplacementSection()
        }
        {this.renderImplementationSection()}
        {
          this.radioButtonsWithAdditionalTextFieldsFor('committedToDiversity', {
            [TextFields.otherPleaseExplain] : "other"
          }, {
            label: `A key part of Code.org's mission is to increase and diversify participation
                    in computer science, especially among female students and underrepresented
                    minorities. To that end, do you commit to recruiting and enrolling a diverse
                    group of students in this course, representative of the overall demographics
                    of your school?`
          })
        }
        <p style={styles.questionText}>
          There may be a fee associated with your teacher’s professional learning program.
          Please <a href="https://code.org/educate/professional-learning/program-information" target="_blank">
          check here</a> to see if there are fees for your teacher’s professional learning
          program and/or if there are scholarships available in your region.
        </p>
        <div>
          {this.singleCheckboxFor('understandFee')}
          {this.radioButtonsFor('payFee')}
        </div>
        {this.checkBoxesWithAdditionalTextFieldsFor('howHeard', {
          [TextFields.otherWithText] : "other"
        }, {
          label:
            <span style={styles.questionText}>How did you hear about Code.org’s Professional Learning program? (To see a list of local Regional
              Partners, <a href="https://code.org/educate/professional-learning/about-partners" target="_blank">visit this page</a>.)
            </span>
        })}
        {this.props.teacherApplication.course === 'Computer Science Principles' &&
          <div>
            <p style={styles.questionText}>
              If you are planning to offer CS Principles as an AP course, please review
              the <a href="https://code.org/csp/ap-score-sharing-agreement" target="_blank">AP Score Sharing Agreement</a>.
            </p>
            {this.singleCheckboxFor('shareApScores', {
              required: false,
              label: `I am authorized to release student data and give permission for the College
              Board to send de-identified AP scores for Code.org classes directly to Code.org for
              the 2019 to 2021 school years. I understand that the de-identified data cannot be
              tied to individual students, will not be used to evaluate teachers, and will greatly
              help Code.org evaluate its program effectiveness.`
            })}
            <br/>
            <br/>
          </div>
        }
        <p>
          Code.org works closely with local Regional Partners to organize and deliver the Professional
          Learning Program. By submitting their application to the professional learning program,
          teachers have agreed to allow Code.org to share information on how they use Code.org and the
          Professional Learning resources with their Regional Partner and school district. In order to
          organize the workshops and support teachers, our partners need to know who is attending and
          what content is relevant for them. So, we will share teachers’ contact information, which
          courses/units they are using in their classrooms and aggregate data about their classes. This
          includes the number of students in their classes, the demographic breakdown of their classroom,
          and the name of their school and district. We will not share any information about individual
          students with our Regional Partners - all information will be de-identified and aggregated. Our
          Regional Partners are contractually obliged to treat this information with the same level of
          confidentiality as Code.org. To see Code.org’s complete Privacy Policy,
          visit <a href="http://code.org/privacy" target="_blank">http://code.org/privacy</a>.
        </p>
      </div>
    );
  }

  renderCourseReplacementSection() {
    if (this.props.teacherApplication.course === 'Computer Science Discoveries') {
      return this.checkBoxesWithAdditionalTextFieldsFor('replaceWhichCourseCsd', {
        [TextFields.otherPleaseExplain] : "other"
      });
    } else if (this.props.teacherApplication.course === 'Computer Science Principles') {
      return this.checkBoxesWithAdditionalTextFieldsFor('replaceWhichCourseCsp',{
        [TextFields.otherPleaseExplain] : "other"
      });
    }
  }

  renderImplementationSection() {
    const questionLabel = (<span>To participate in Code.org’s {this.props.teacherApplication.course} Professional
                  Learning Program, we require that this course be offered in one of the following
                  ways. Please select which option will be implemented at your school. Be sure
                  to <a href="https://docs.google.com/document/d/1nFp033SuO_BMR-Bkinrlp0Ti_s-XYQDsOc-UjqNdrGw/edit#heading=h.6s62vrpws18" target="_blank">
                  review the guidance on required number of hours here</a> prior to answering.</span>);
    const otherLabel = "We will use a different implementation schedule. (Please Explain):";

    if (this.props.teacherApplication.course === 'Computer Science Discoveries') {
      return this.radioButtonsWithAdditionalTextFieldsFor('csdImplementation', {
          [otherLabel] : 'other'
        },
        {label: questionLabel}
      );
    } else if (this.props.teacherApplication.course === 'Computer Science Principles') {
      return this.radioButtonsWithAdditionalTextFieldsFor('cspImplementation', {
          [otherLabel] : 'other'
        },
        {label: questionLabel}
      );
    }
  }

  render() {
    const courseSuffix = this.props.teacherApplication.course === 'Computer Science Discoveries' ? 'csd' : 'csp';
    return (
      <FormGroup>
        <p>
<<<<<<< HEAD
          A teacher at your school, {this.props.teacherApplication.name}, has applied to be a part
          of <a href="https://code.org/educate/professional-learning-2019" target="_blank">Code.org’s Professional Learning Program</a>
          {' '} in order to teach the <a href={`https://code.org/educate/${courseSuffix}`} target="_blank">{this.props.teacherApplication.course} curriculum</a>
          {' '} during the 2018-19 school year. Your approval is required for the
          teacher’s application to be considered.
=======
          A teacher at your school, {this.props.teacherApplication.name}, has applied to be a part of{' '}
          <a href="https://code.org/educate/professional-learning-2019" target="_blank">Code.org’s Professional Learning Program</a>
          {' '}in order to teach the{' '}
          <a href={`https://code.org/educate/${courseSuffix}`} target="_blank">{this.props.teacherApplication.course} curriculum</a>
          {' '}during the {YEAR} school year. Your approval is required for the teacher’s application to be considered.
>>>>>>> 09aa1768
        </p>
        {
          this.selectFor('title', {
            required: false,
            placeholder: 'Select a title',
          })
        }
        {this.inputFor('firstName')}
        {this.inputFor('lastName')}
        {this.inputFor('email')}
        <p>Teachers in this program are required to participate in both:</p>
        <ul>
          <li>One five-day, in-person summer workshop in 2019</li>
          <li>Up to four one-day, in-person local workshops during the 2019-20 school year (typically held on Saturdays)</li>
        </ul>
        {
          this.radioButtonsWithAdditionalTextFieldsFor('doYouApprove', {
            [TextFields.otherWithText]: "other"
          }, {
            label: `Do you approve of ${this.props.teacherApplication.name} participating
                    in Code.org's ${YEAR} Professional Learning Program?`,
          })
        }
        {this.props.data.doYouApprove !== 'No' && this.renderSchoolInfoSection()}
        {this.singleCheckboxFor('confirmPrincipal')}
      </FormGroup>
    );
  }

  /**
   * @override
   */
  static getDynamicallyRequiredFields(data) {
    const requiredFields = ALWAYS_REQUIRED_FIELDS;

    if (data.school && data.school === '-1') {
      requiredFields.push(
        "schoolName",
        "schoolAddress",
        "schoolCity",
        "schoolState",
        "schoolZipCode",
        "schoolType"
      );
    }

    if (data.doYouApprove !== 'No') {
      requiredFields.push(...REQUIRED_SCHOOL_INFO_FIELDS);

      if (data.course === 'Computer Science Discoveries') {
        requiredFields.push('csdImplementation');
      } else if (data.course === 'Computer Science Principles') {
        requiredFields.push('cspImplementation');
      }
    }

    if (data.replaceCourse === 'Yes') {
      if (data.course === 'Computer Science Discoveries') {
        requiredFields.push('replaceWhichCourseCsd');
      } else if (data.course === 'Computer Science Principles') {
        requiredFields.push('replaceWhichCourseCsp');
      }
    }

    return requiredFields;
  }

  /**
   * @override
   */
  static getErrorMessages(data) {
    const formatErrors = {};

    if (data.totalStudentEnrollment && !isInt(data.totalStudentEnrollment)) {
      formatErrors.totalStudentEnrollment = "Must be a valid number";
    }

    ['freeLunchPercent', ...RACE_LIST].forEach((key) => {
      if (data[key] && !isPercent(data[key])) {
        formatErrors[key] = "Must be a valid percent between 0 and 100";
      }
    });

    return formatErrors;
  }

  /**
   * @override
   */
  static processPageData(data) {
    const changes = {};
    const fieldsToClear = new Set();

    // Clear out all the form data if the principal rejects the application
    if (data.doYouApprove === 'No') {
      fieldsToClear.add([...REQUIRED_SCHOOL_INFO_FIELDS, REPLACE_COURSE_FIELDS, IMPLEMENTATION_FIELDS]);
    }

    // Clear out school form data if we have a school
    if (data.school && data.school !== -1) {
      fieldsToClear.add(MANUAL_SCHOOL_FIELDS);
    }

    // Clear out replaced course if we are not replacing a course
    if (data.replaceCourse !== 'Yes') {
      fieldsToClear.add(REPLACE_COURSE_FIELDS);
    }

    return changes;
  }
}

export {ALWAYS_REQUIRED_FIELDS, MANUAL_SCHOOL_FIELDS, REQUIRED_SCHOOL_INFO_FIELDS, RACE_LIST};<|MERGE_RESOLUTION|>--- conflicted
+++ resolved
@@ -238,19 +238,11 @@
     return (
       <FormGroup>
         <p>
-<<<<<<< HEAD
-          A teacher at your school, {this.props.teacherApplication.name}, has applied to be a part
-          of <a href="https://code.org/educate/professional-learning-2019" target="_blank">Code.org’s Professional Learning Program</a>
-          {' '} in order to teach the <a href={`https://code.org/educate/${courseSuffix}`} target="_blank">{this.props.teacherApplication.course} curriculum</a>
-          {' '} during the 2018-19 school year. Your approval is required for the
-          teacher’s application to be considered.
-=======
           A teacher at your school, {this.props.teacherApplication.name}, has applied to be a part of{' '}
           <a href="https://code.org/educate/professional-learning-2019" target="_blank">Code.org’s Professional Learning Program</a>
           {' '}in order to teach the{' '}
           <a href={`https://code.org/educate/${courseSuffix}`} target="_blank">{this.props.teacherApplication.course} curriculum</a>
           {' '}during the {YEAR} school year. Your approval is required for the teacher’s application to be considered.
->>>>>>> 09aa1768
         </p>
         {
           this.selectFor('title', {
