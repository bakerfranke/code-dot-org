--- conflicted
+++ resolved
@@ -26,17 +26,14 @@
 import {getAppOptions} from '@cdo/apps/code-studio/initApp/loadApp';
 import project from '@cdo/apps/code-studio/initApp/project';
 import {EXPO_SESSION_SECRET} from '../constants';
-<<<<<<< HEAD
 import {
   extractSoundAssets,
   createPackageFilesFromZip,
   createPackageFilesFromExpoFiles,
   rewriteAssetUrls,
-  getEnvironmentPrefix
-} from '../export';
-=======
-import {fetchWebpackRuntime} from '../util/exporter';
->>>>>>> 6fdcd0ba
+  getEnvironmentPrefix,
+  fetchWebpackRuntime
+} from '../util/exporter';
 
 // This whitelist determines which appOptions properties
 // will get exported with the applab app, appearing in the
@@ -596,6 +593,10 @@
     const exportConfig = await getExportConfig(true);
     const appOptionsJs = getAppOptionsFile(true, exportConfig.channelId);
     const {origin} = window.location;
+    const webpackRuntimePath =
+      getEnvironmentPrefix() === 'cdo-development'
+        ? `${origin}/blockly/js/webpack-runtime.js`
+        : `${origin}/blockly/js/webpack-runtime.min.js`;
     const applabApiPath =
       getEnvironmentPrefix() === 'cdo-development'
         ? `${origin}/blockly/js/applab-api.js`
@@ -609,6 +610,7 @@
       appOptionsPath: 'appOptions.j',
       fontPath: fontAwesomeWOFFPath,
       applabApiPath,
+      webpackRuntimePath,
       jQueryPath: 'https://code.jquery.com/jquery-1.12.1.min.js',
       commonCssPath: `${origin}/blockly/css/common.css`,
       applabCssPath: `${origin}/blockly/css/applab.css`
