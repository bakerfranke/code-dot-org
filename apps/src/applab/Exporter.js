--- conflicted
+++ resolved
@@ -27,7 +27,7 @@
 import logToCloud from '../logToCloud';
 import {getAppOptions} from '@cdo/apps/code-studio/initApp/loadApp';
 import project from '@cdo/apps/code-studio/initApp/project';
-import { EXPO_SESSION_SECRET } from '../constants';
+import {EXPO_SESSION_SECRET} from '../constants';
 
 // This whitelist determines which appOptions properties
 // will get exported with the applab app, appearing in the
@@ -551,10 +551,10 @@
     });
   },
 
-  async exportApp(appName, code, levelHtml, suppliedExpoOpts) {
+  async exportApp(appName, code, levelHtml, suppliedExpoOpts, config) {
     const expoOpts = suppliedExpoOpts || {};
     if (expoOpts.mode === 'expoPublish') {
-      return await this.publishToExpo(appName, code, levelHtml);
+      return await this.publishToExpo(appName, code, levelHtml, config);
     }
     return this.exportAppToZip(
       appName,
@@ -598,15 +598,15 @@
     return exportExpoPackagedFilesEjs({entries});
   },
 
-  async generateExpoApk(snackId) {
+  async generateExpoApk(snackId, config) {
     const session = new SnackSession({
       sessionId: `${getEnvironmentPrefix()}-${project.getCurrentId()}`,
       name: `project-${project.getCurrentId()}`,
       sdkVersion: '31.0.0',
       snackId,
       user: {
-        sessionSecret: EXPO_SESSION_SECRET,
-      },
+        sessionSecret: config.expoSession || EXPO_SESSION_SECRET
+      }
     });
 
     const appJson = session.generateAppJson();
@@ -616,7 +616,7 @@
     return artifactUrl;
   },
 
-  async publishToExpo(appName, code, levelHtml) {
+  async publishToExpo(appName, code, levelHtml, config) {
     const {css, outerHTML} = transformLevelHtml(levelHtml);
     const fontAwesomeCSS = exportFontAwesomeCssEjs({
       fontPath: fontAwesomeWOFFPath
@@ -661,14 +661,10 @@
       sessionId: `${getEnvironmentPrefix()}-${project.getCurrentId()}`,
       files,
       name: project.getCurrentName(),
-<<<<<<< HEAD
       sdkVersion: '31.0.0',
       user: {
-        sessionSecret: EXPO_SESSION_SECRET,
-      },
-=======
-      sdkVersion: '31.0.0'
->>>>>>> bb1bfb51
+        sessionSecret: config.expoSession || EXPO_SESSION_SECRET
+      }
     });
 
     // Important that index.html comes first:
@@ -738,7 +734,7 @@
 
     return {
       expoUri,
-      expoSnackId,
+      expoSnackId
     };
   }
 };
