/** @file Top-level view for App Lab */
'use strict';

var ApplabVisualizationColumn = require('./ApplabVisualizationColumn');
var ProtectedStatefulDiv = require('../templates/ProtectedStatefulDiv');
var ConnectedStudioAppWrapper = require('../templates/ConnectedStudioAppWrapper');
var InstructionsWithWorkspace = require('../templates/instructions/InstructionsWithWorkspace');

/**
 * Top-level React wrapper for App Lab.
 */
var AppLabView = React.createClass({
  propTypes: {
    isEditingProject: React.PropTypes.bool.isRequired,

    screenIds: React.PropTypes.arrayOf(React.PropTypes.string).isRequired,
    onScreenCreate: React.PropTypes.func.isRequired,

    codeWorkspace: React.PropTypes.element.isRequired,
    onMount: React.PropTypes.func.isRequired
  },

  componentDidMount: function () {
    this.props.onMount();
  },

  render: function () {
    return (
      <ConnectedStudioAppWrapper>
        <ApplabVisualizationColumn
            isEditingProject={this.props.isEditingProject}
            screenIds={this.props.screenIds}
            onScreenCreate={this.props.onScreenCreate} />
        <ProtectedStatefulDiv
            id="visualizationResizeBar"
            className="fa fa-ellipsis-v" />
        <InstructionsWithWorkspace
<<<<<<< HEAD
          generateCodeWorkspaceHtml={this.props.generateCodeWorkspaceHtml}/>
=======
          codeWorkspace={this.props.codeWorkspace}/>
>>>>>>> 3b13e189
      </ConnectedStudioAppWrapper>
    );
  }
});

module.exports = AppLabView;<|MERGE_RESOLUTION|>--- conflicted
+++ resolved
@@ -35,11 +35,7 @@
             id="visualizationResizeBar"
             className="fa fa-ellipsis-v" />
         <InstructionsWithWorkspace
-<<<<<<< HEAD
-          generateCodeWorkspaceHtml={this.props.generateCodeWorkspaceHtml}/>
-=======
           codeWorkspace={this.props.codeWorkspace}/>
->>>>>>> 3b13e189
       </ConnectedStudioAppWrapper>
     );
   }
