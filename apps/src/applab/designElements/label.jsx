import $ from 'jquery';
import PropTypes from 'prop-types';
import React from 'react';
import PropertyRow from './PropertyRow';
import BooleanPropertyRow from './BooleanPropertyRow';
import ColorPickerPropertyRow from './ColorPickerPropertyRow';
import ZOrderRow from './ZOrderRow';
import EventHeaderRow from './EventHeaderRow';
import EventRow from './EventRow';
import EnumPropertyRow from './EnumPropertyRow';
import BorderProperties from './BorderProperties';
import * as applabConstants from '../constants';
import * as elementUtils from './elementUtils';
import * as gridUtils from '../gridUtils';

class LabelProperties extends React.Component {
  static propTypes = {
    element: PropTypes.instanceOf(HTMLElement).isRequired,
    handleChange: PropTypes.func.isRequired,
    onDepthChange: PropTypes.func.isRequired
  };

  render() {
    const element = this.props.element;

    return (
      <div id="propertyRowContainer">
        <PropertyRow
          desc={'id'}
          initialValue={elementUtils.getId(element)}
          handleChange={this.props.handleChange.bind(this, 'id')}
          isIdRow
        />
        <PropertyRow
          desc={'text'}
          initialValue={$(element).text()}
          handleChange={this.props.handleChange.bind(this, 'text')}
        />
        <PropertyRow
          desc={'width (px)'}
<<<<<<< HEAD
          isNumber
          lockState={$(element).data('lock-width') || PropertyRow.LockState.UNLOCKED}
=======
          isNumber={true}
          lockState={
            $(element).data('lock-width') || PropertyRow.LockState.UNLOCKED
          }
>>>>>>> eba2cc79
          handleLockChange={this.props.handleChange.bind(this, 'lock-width')}
          initialValue={parseInt(element.style.width, 10)}
          handleChange={this.props.handleChange.bind(this, 'style-width')}
        />
        <PropertyRow
          desc={'height (px)'}
<<<<<<< HEAD
          isNumber
          lockState={$(element).data('lock-height') || PropertyRow.LockState.UNLOCKED}
=======
          isNumber={true}
          lockState={
            $(element).data('lock-height') || PropertyRow.LockState.UNLOCKED
          }
>>>>>>> eba2cc79
          handleLockChange={this.props.handleChange.bind(this, 'lock-height')}
          initialValue={parseInt(element.style.height, 10)}
          handleChange={this.props.handleChange.bind(this, 'style-height')}
        />
        <PropertyRow
          desc={'x position (px)'}
          isNumber
          initialValue={parseInt(element.style.left, 10)}
          handleChange={this.props.handleChange.bind(this, 'left')}
        />
        <PropertyRow
          desc={'y position (px)'}
          isNumber
          initialValue={parseInt(element.style.top, 10)}
          handleChange={this.props.handleChange.bind(this, 'top')}
        />
        <ColorPickerPropertyRow
          desc={'text color'}
          initialValue={elementUtils.rgb2hex(element.style.color)}
          handleChange={this.props.handleChange.bind(this, 'textColor')}
        />
        <ColorPickerPropertyRow
          desc={'background color'}
          initialValue={elementUtils.rgb2hex(element.style.backgroundColor)}
          handleChange={this.props.handleChange.bind(this, 'backgroundColor')}
        />
        <PropertyRow
          desc={'font size (px)'}
          isNumber
          initialValue={parseInt(element.style.fontSize, 10)}
          handleChange={this.props.handleChange.bind(this, 'fontSize')}
        />
        <EnumPropertyRow
          desc={'text alignment'}
          initialValue={element.style.textAlign || 'left'}
          options={['left', 'right', 'center', 'justify']}
          handleChange={this.props.handleChange.bind(this, 'textAlign')}
        />
        <BorderProperties
          element={element}
          handleBorderWidthChange={this.props.handleChange.bind(this, 'borderWidth')}
          handleBorderColorChange={this.props.handleChange.bind(this, 'borderColor')}
          handleBorderRadiusChange={this.props.handleChange.bind(this, 'borderRadius')}
        />
        <BooleanPropertyRow
          desc={'hidden'}
          initialValue={$(element).hasClass('design-mode-hidden')}
          handleChange={this.props.handleChange.bind(this, 'hidden')}
        />
        <ZOrderRow
          element={this.props.element}
          onDepthChange={this.props.onDepthChange}
        />
      </div>
    );

    // TODO:
    // bold/italics/underline (p2)
    // textAlignment (p2)
    // enabled (p2)
  }
}

class LabelEvents extends React.Component {
  static propTypes = {
    element: PropTypes.instanceOf(HTMLElement).isRequired,
    handleChange: PropTypes.func.isRequired,
    onInsertEvent: PropTypes.func.isRequired
  };

  getClickEventCode() {
    const id = elementUtils.getId(this.props.element);
    const code =
      'onEvent("' +
      id +
      '", "click", function(event) {\n' +
      '  console.log("' +
      id +
      ' clicked!");\n' +
      '});\n';
    return code;
  }

  insertClick = () => {
    this.props.onInsertEvent(this.getClickEventCode());
  };

  render() {
    const element = this.props.element;
    const clickName = 'Click';
    const clickDesc =
      'Triggered when the label is clicked with a mouse or tapped on a screen.';

    return (
      <div id="eventRowContainer">
        <PropertyRow
          desc={'id'}
          initialValue={elementUtils.getId(element)}
          handleChange={this.props.handleChange.bind(this, 'id')}
          isIdRow
        />
        <EventHeaderRow />
        <EventRow
          name={clickName}
          desc={clickDesc}
          handleInsert={this.insertClick}
        />
      </div>
    );
  }
}

/**
 * This represents the amount of error allowed before we consider a label's size to "fit exactly".
 * This allows for rounding errors for adjusting center aligned labels, as well as allowing users
 * to have a chance of returning to an exact fit.
 */
const STILL_FITS = 5;

export default {
  PropertyTab: LabelProperties,
  EventTab: LabelEvents,

  create: function() {
    const element = document.createElement('label');
    element.style.margin = '0px';
    element.style.padding = '2px';
    element.style.lineHeight = '1';
    element.style.fontSize = '14px';
    element.style.overflow = 'hidden';
    element.style.wordWrap = 'break-word';
    element.textContent = 'text';
    element.style.color = '#333333';
    element.style.backgroundColor = '';
    element.style.maxWidth = applabConstants.APP_WIDTH + 'px';
    elementUtils.setDefaultBorderStyles(element, { forceDefaults: true });

    this.resizeToFitText(element);
    return element;
  },

<<<<<<< HEAD
  onDeserialize: function (element) {
    // Set border styles for older projects that didn't set them on create:
    elementUtils.setDefaultBorderStyles(element);
  },

  getCurrentSize: function (element) {
=======
  getCurrentSize: function(element) {
>>>>>>> eba2cc79
    return {
      width: parseInt(element.style.width, 10),
      height: parseInt(element.style.height, 10)
    };
  },

  /**
   * @returns {{width: number, height: number}} Size that this element should be if it were fitted exactly. If there is
   * no text, then the best size is 15 x 15 so that the user has something to drag around.
   */
  getBestSize: function(element) {
    // Start by assuming best fit is current size
    const size = this.getCurrentSize(element);

    const widthLocked =
      $(element).data('lock-width') === PropertyRow.LockState.LOCKED;
    const heightLocked =
      $(element).data('lock-height') === PropertyRow.LockState.LOCKED;

    // Change the size to fit the text.
    if (element.textContent) {
      // Max width depends on alignment.
      let maxWidth;
      if (element.style.textAlign === 'center') {
        maxWidth = applabConstants.APP_WIDTH;
      } else {
        // Note that left may not be defined yet, if this is just now being created.
        const left = parseInt(element.style.left || '0', 10);
        if (element.style.textAlign === 'right') {
          maxWidth = left + size.width;
        } else {
          maxWidth = applabConstants.APP_WIDTH - left;
        }
      }
      const clone = $(element)
        .clone()
        .css({
          position: 'absolute',
          visibility: 'hidden',
          width: 'auto',
          height: 'auto',
          maxWidth: maxWidth + 'px'
        })
        .appendTo($(document.body));

      const padding = parseInt(element.style.padding, 10);

      if (!widthLocked) {
        // Truncate the width before it runs off the edge of the screen
        size.width = Math.min(clone.width() + 1 + 2 * padding, maxWidth);
      }
      if (!heightLocked) {
        size.height = clone.height() + 1 + 2 * padding;
      }

      clone.remove();
    } else if (!widthLocked && !heightLocked) {
      // If either width or height are locked, then retain previous size.
      size.width = size.height = 15;
    }
    return size;
  },

  resizeToFitText: function(element) {
    const size = this.getBestSize(element);

    // For center or right alignment, we should adjust the left side to effectively retain that alignment.
    if (
      element.style.textAlign === 'center' ||
      element.style.textAlign === 'right'
    ) {
      let left = parseInt(element.style.left, 10);
      const width = parseInt(element.style.width, 10);
      // Positive delta means that it is getting wider
      const delta = size.width - width;
      if (element.style.textAlign === 'right') {
        left -= delta;
      } else {
        // must be centered
        left -= delta / 2;
      }
      // Don't move text past the left side.
      element.style.left = Math.max(0, left) + 'px';
      if (gridUtils.isDraggableContainer(element.parentNode)) {
        element.parentNode.style.left = element.style.left;
      }
    }
    element.style.width = size.width + 'px';
    element.style.height = size.height + 'px';
  },

  /**
   * Returns whether this element perfectly fits its bounding size, if that is needed in onPropertyChange.
   */
  beforePropertyChange: function(element, name) {
    if (name !== 'text' && name !== 'fontSize') {
      return null;
    }
    const currentSize = this.getCurrentSize(element);
    const bestSize = this.getBestSize(element);
    return (
      Math.abs(currentSize.width - bestSize.width) < STILL_FITS &&
      Math.abs(currentSize.height - bestSize.height) < STILL_FITS
    );
  },

  /**
   * @returns {boolean} True if it modified the backing element
   */
  onPropertyChange: function(element, name, value, previouslyFitExactly) {
    switch (name) {
      case 'text':
      case 'fontSize':
        if (previouslyFitExactly) {
          this.resizeToFitText(element);
        }
        break;
      case 'lock-width':
        $(element).data('lock-width', value);
        break;
      case 'lock-height':
        $(element).data('lock-height', value);
        break;
      default:
        return false;
    }
    return true;
  }
};<|MERGE_RESOLUTION|>--- conflicted
+++ resolved
@@ -38,30 +38,20 @@
         />
         <PropertyRow
           desc={'width (px)'}
-<<<<<<< HEAD
-          isNumber
-          lockState={$(element).data('lock-width') || PropertyRow.LockState.UNLOCKED}
-=======
-          isNumber={true}
+          isNumber
           lockState={
             $(element).data('lock-width') || PropertyRow.LockState.UNLOCKED
           }
->>>>>>> eba2cc79
           handleLockChange={this.props.handleChange.bind(this, 'lock-width')}
           initialValue={parseInt(element.style.width, 10)}
           handleChange={this.props.handleChange.bind(this, 'style-width')}
         />
         <PropertyRow
           desc={'height (px)'}
-<<<<<<< HEAD
-          isNumber
-          lockState={$(element).data('lock-height') || PropertyRow.LockState.UNLOCKED}
-=======
-          isNumber={true}
+          isNumber
           lockState={
             $(element).data('lock-height') || PropertyRow.LockState.UNLOCKED
           }
->>>>>>> eba2cc79
           handleLockChange={this.props.handleChange.bind(this, 'lock-height')}
           initialValue={parseInt(element.style.height, 10)}
           handleChange={this.props.handleChange.bind(this, 'style-height')}
@@ -102,9 +92,18 @@
         />
         <BorderProperties
           element={element}
-          handleBorderWidthChange={this.props.handleChange.bind(this, 'borderWidth')}
-          handleBorderColorChange={this.props.handleChange.bind(this, 'borderColor')}
-          handleBorderRadiusChange={this.props.handleChange.bind(this, 'borderRadius')}
+          handleBorderWidthChange={this.props.handleChange.bind(
+            this,
+            'borderWidth'
+          )}
+          handleBorderColorChange={this.props.handleChange.bind(
+            this,
+            'borderColor'
+          )}
+          handleBorderRadiusChange={this.props.handleChange.bind(
+            this,
+            'borderRadius'
+          )}
         />
         <BooleanPropertyRow
           desc={'hidden'}
@@ -197,22 +196,18 @@
     element.style.color = '#333333';
     element.style.backgroundColor = '';
     element.style.maxWidth = applabConstants.APP_WIDTH + 'px';
-    elementUtils.setDefaultBorderStyles(element, { forceDefaults: true });
+    elementUtils.setDefaultBorderStyles(element, {forceDefaults: true});
 
     this.resizeToFitText(element);
     return element;
   },
 
-<<<<<<< HEAD
-  onDeserialize: function (element) {
+  onDeserialize: function(element) {
     // Set border styles for older projects that didn't set them on create:
     elementUtils.setDefaultBorderStyles(element);
   },
 
-  getCurrentSize: function (element) {
-=======
   getCurrentSize: function(element) {
->>>>>>> eba2cc79
     return {
       width: parseInt(element.style.width, 10),
       height: parseInt(element.style.height, 10)
