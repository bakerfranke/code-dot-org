// APIs needed for droplet (keep in sync with apiBlockly.js):

exports.container = function (elementId, html) {
  return Applab.executeCmd(null,
                          'container',
                          {'elementId': elementId,
                           'html': html });
};

exports.write = function (html) {
  return Applab.executeCmd(null,
                          'write',
                          {'html': html });
};

exports.innerHTML = function (elementId, html) {
  return Applab.executeCmd(null,
                          'innerHTML',
                          {'elementId': elementId,
                           'html': html });
};

exports.deleteElement = function (elementId) {
  return Applab.executeCmd(null,
                          'deleteElement',
                          {'elementId': elementId });
};

exports.showElement = function (elementId) {
  return Applab.executeCmd(null,
                          'showElement',
                          {'elementId': elementId });
};

exports.hideElement = function (elementId) {
  return Applab.executeCmd(null,
                          'hideElement',
                          {'elementId': elementId });
};

exports.setScreen = function (screenId) {
  return Applab.executeCmd(null,
                          'setScreen',
                          {'screenId': screenId });
};

exports.button = function (elementId, text) {
  return Applab.executeCmd(null,
                          'button',
                          {'elementId': elementId,
                           'text': text });
};

exports.image = function (elementId, src) {
  return Applab.executeCmd(null,
                          'image',
                          {'elementId': elementId,
                           'src': src });
};

exports.setPosition = function (elementId, left, top, width, height) {
  return Applab.executeCmd(null,
                          'setPosition',
                          {'elementId': elementId,
                           'left': left,
                           'top': top,
                           'width': width,
                           'height': height });
};

exports.setSize = function (elementId, width, height) {
  return Applab.executeCmd(null,
                          'setSize',
                          {'elementId': elementId,
                           'width': width,
                           'height': height });
};

exports.getXPosition = function (elementId) {
  return Applab.executeCmd(null,
                          'getXPosition',
                          {'elementId': elementId });
};

exports.getYPosition = function (elementId) {
  return Applab.executeCmd(null,
                          'getYPosition',
                          {'elementId': elementId });
};

exports.createCanvas = function (elementId, width, height) {
  return Applab.executeCmd(null,
                          'createCanvas',
                          {'elementId': elementId,
                           'width': width,
                           'height': height });
};

exports.setActiveCanvas = function (elementId) {
  return Applab.executeCmd(null,
                          'setActiveCanvas',
                          {'elementId': elementId  });
};

exports.line = function (x1, y1, x2, y2) {
  return Applab.executeCmd(null,
                          'line',
                          {'x1': x1,
                           'y1': y1,
                           'x2': x2,
                           'y2': y2 });
};

exports.circle = function (x, y, radius) {
  return Applab.executeCmd(null,
                          'circle',
                          {'x': x,
                           'y': y,
                           'radius': radius });
};

exports.rect = function (x, y, width, height) {
  return Applab.executeCmd(null,
                          'rect',
                          {'x': x,
                           'y': y,
                           'width': width,
                           'height': height });
};

exports.setStrokeWidth = function (width) {
  return Applab.executeCmd(null,
                          'setStrokeWidth',
                          {'width': width });
};

exports.setStrokeColor = function (color) {
  return Applab.executeCmd(null,
                          'setStrokeColor',
                          {'color': color });
};

exports.setFillColor = function (color) {
  return Applab.executeCmd(null,
                          'setFillColor',
                          {'color': color });
};

exports.clearCanvas = function () {
  return Applab.executeCmd(null, 'clearCanvas');
};

exports.drawImage = function (imageId, x, y, width, height) {
  return Applab.executeCmd(null,
                          'drawImage',
                          {'imageId': imageId,
                           'x': x,
                           'y': y,
                           'width': width,
                           'height': height });
};

exports.drawImageURL = function (url, x, y, width, height, callback) {
  if (y === undefined && width === undefined && height === undefined &&
      callback === undefined) {
    // everything after x is undefined. assume the two param version (in which
    // callback might still be undefined)
    callback = x;
    x = undefined;
  }
  return Applab.executeCmd(null,
                          'drawImageURL',
                          {'url': url,
                           'x': x,
                           'y': y,
                           'width': width,
                           'height': height,
                           'callback': callback});
};


exports.getImageData = function (x, y, width, height) {
  return Applab.executeCmd(null,
                          'getImageData',
                          {'x': x,
                           'y': y,
                           'width': width,
                           'height': height });
};

exports.putImageData = function (imageData, x, y) {
  return Applab.executeCmd(null,
                          'putImageData',
                          {'imageData': imageData,
                           'x': x,
                           'y': y });
};

exports.textInput = function (elementId, text) {
  return Applab.executeCmd(null,
                          'textInput',
                          {'elementId': elementId,
                           'text': text });
};

exports.textLabel = function (elementId, text, forId) {
  return Applab.executeCmd(null,
                          'textLabel',
                          {'elementId': elementId,
                           'text': text,
                           'forId': forId });
};

exports.checkbox = function (elementId, checked) {
  return Applab.executeCmd(null,
                          'checkbox',
                          {'elementId': elementId,
                           'checked': checked });
};

exports.radioButton = function (elementId, checked, name) {
  return Applab.executeCmd(null,
                          'radioButton',
                          {'elementId': elementId,
                           'checked': checked,
                           'name': name });
};

exports.getChecked = function (elementId) {
  return Applab.executeCmd(null,
                          'getChecked',
                          {'elementId': elementId });
};

exports.setChecked = function (elementId, checked) {
  return Applab.executeCmd(null,
                          'setChecked',
                          {'elementId': elementId,
                           'checked': checked });
};

exports.dropdown = function (elementId) {
  var optionsArray = Array.prototype.slice.call(arguments, 1);
  return Applab.executeCmd(null,
                          'dropdown',
                          {'elementId': elementId,
                           'optionsArray': optionsArray });
};

exports.getAttribute = function(elementId, attribute) {
  return Applab.executeCmd(null,
                           'getAttribute',
                           {elementId: elementId,
                            attribute: attribute});
};

exports.setAttribute = function(elementId, attribute, value) {
  return Applab.executeCmd(null,
                           'setAttribute',
                           {elementId: elementId,
                            attribute: attribute,
                            value: value});
};

exports.getText = function (elementId) {
  return Applab.executeCmd(null,
                          'getText',
                          {'elementId': elementId });
};

exports.setText = function (elementId, text) {
  return Applab.executeCmd(null,
                          'setText',
                          {'elementId': elementId,
                           'text': text });
};

exports.getNumber = function (elementId) {
  return Applab.executeCmd(null,
                          'getNumber',
                          {'elementId': elementId });
};

<<<<<<< HEAD
exports.setNumber = function (elementId, text) {
  return Applab.executeCmd(null,
                          'setNumber',
                          {'elementId': elementId,
                           'text': text });
=======
exports.setNumber = function (elementId, number) {
  return Applab.executeCmd(null,
                          'setNumber',
                          {'elementId': elementId,
                           'number': number });
>>>>>>> 493bd884
};

exports.getImageURL = function (elementId) {
  return Applab.executeCmd(null,
                          'getImageURL',
                          {'elementId': elementId });
};

exports.setImageURL = function (elementId, src) {
  return Applab.executeCmd(null,
                          'setImageURL',
                          {'elementId': elementId,
                           'src': src });
};

exports.imageUploadButton = function (elementId, text) {
  return Applab.executeCmd(null,
                           'imageUploadButton',
                           {'elementId': elementId,
                            'text': text });
};

exports.setParent = function (elementId, parentId) {
  return Applab.executeCmd(null,
                          'setParent',
                          {'elementId': elementId,
                           'parentId': parentId });
};

exports.setStyle = function (elementId, style) {
  return Applab.executeCmd(null,
                           'setStyle',
                           {'elementId': elementId,
                           'style': style });
};

exports.onEvent = function (elementId, eventName, func) {
  var extraArgs = Array.prototype.slice.call(arguments).slice(3);
  return Applab.executeCmd(null,
                          'onEvent',
                          {'elementId': elementId,
                           'eventName': eventName,
                           'func': func,
                           'extraArgs': extraArgs});
};

exports.startWebRequest = function (url, func) {
  return Applab.executeCmd(null,
                          'startWebRequest',
                          {'url': url,
                           'func': func });
};

exports.setTimeout = function (func, milliseconds) {
  return Applab.executeCmd(null,
                          'setTimeout',
                          {'func': func,
                           'milliseconds': milliseconds });
};

exports.clearTimeout = function (timeoutId) {
  return Applab.executeCmd(null,
                           'clearTimeout',
                           {'timeoutId': timeoutId });
};

exports.setInterval = function (func, milliseconds) {
  return Applab.executeCmd(null,
                          'setInterval',
                          {'func': func,
                           'milliseconds': milliseconds });
};

exports.clearInterval = function (intervalId) {
  return Applab.executeCmd(null,
                           'clearInterval',
                           {'intervalId': intervalId });
};

exports.playSound = function (url) {
  return Applab.executeCmd(null,
                          'playSound',
                          {'url': url});
};

exports.getKeyValue = function(key, onSuccess, onError) {
  return Applab.executeCmd(null,
                           'getKeyValue',
                           {'key':key,
                            'onSuccess': onSuccess,
                            'onError': onError});
};

exports.setKeyValue = function(key, value, onSuccess, onError) {
  return Applab.executeCmd(null,
                           'setKeyValue',
                           {'key':key,
                            'value': value,
                            'onSuccess': onSuccess,
                            'onError': onError});
};

exports.createRecord = function (table, record, onSuccess, onError) {
  return Applab.executeCmd(null,
                          'createRecord',
                          {'table': table,
                           'record': record,
                           'onSuccess': onSuccess,
                           'onError': onError});
};

exports.readRecords = function (table, searchParams, onSuccess, onError) {
  return Applab.executeCmd(null,
                          'readRecords',
                          {'table': table,
                           'searchParams': searchParams,
                           'onSuccess': onSuccess,
                           'onError': onError});
};

exports.updateRecord = function (table, record, onComplete, onError) {
  return Applab.executeCmd(null,
                          'updateRecord',
                          {'table': table,
                           'record': record,
                           'onComplete': onComplete,
                           'onError': onError});
};

exports.deleteRecord = function (table, record, onComplete, onError) {
  return Applab.executeCmd(null,
                          'deleteRecord',
                          {'table': table,
                           'record': record,
                           'onComplete': onComplete,
                           'onError': onError});
};

exports.getUserId = function () {
  return Applab.executeCmd(null,
                          'getUserId',
                          {});
};

exports.moveForward = function (distance) {
  return Applab.executeCmd(null,
                          'moveForward',
                          {'distance': distance });
};

exports.moveBackward = function (distance) {
  return Applab.executeCmd(null,
                          'moveBackward',
                          {'distance': distance });
};

exports.move = function (x, y) {
  return Applab.executeCmd(null,
                          'move',
                          {'x': x,
                           'y': y });
};

exports.moveTo = function (x, y) {
  return Applab.executeCmd(null,
                          'moveTo',
                          {'x': x,
                           'y': y });
};

exports.turnRight = function (degrees) {
  return Applab.executeCmd(null,
                          'turnRight',
                          {'degrees': degrees });
};

exports.turnLeft = function (degrees) {
  return Applab.executeCmd(null,
                          'turnLeft',
                          {'degrees': degrees });
};

exports.turnTo = function (direction) {
  return Applab.executeCmd(null,
                           'turnTo',
                           {'direction': direction });
};

exports.arcRight = function (degrees, radius) {
  return Applab.executeCmd(null,
                           'arcRight',
                           {'degrees': degrees,
                            'radius': radius });
};

exports.arcLeft = function (degrees, radius) {
  return Applab.executeCmd(null,
                           'arcLeft',
                           {'degrees': degrees,
                            'radius': radius });
};

exports.dot = function (radius) {
  return Applab.executeCmd(null,
                           'dot',
                           {'radius': radius });
};

exports.getX = function () {
  return Applab.executeCmd(null, 'getX');
};

exports.getY = function () {
  return Applab.executeCmd(null, 'getY');
};

exports.getDirection = function () {
  return Applab.executeCmd(null, 'getDirection');
};

exports.penUp = function () {
  return Applab.executeCmd(null, 'penUp');
};

exports.penDown = function () {
  return Applab.executeCmd(null, 'penDown');
};

exports.show = function () {
  return Applab.executeCmd(null, 'show');
};

exports.hide = function () {
  return Applab.executeCmd(null, 'hide');
};

exports.speed = function (percent) {
  return Applab.executeCmd(null,
                           'speed',
                           {'percent': percent});
};

exports.penWidth = function (width) {
  return Applab.executeCmd(null,
                          'penWidth',
                          {'width': width });
};

exports.penColor = function (color) {
  return Applab.executeCmd(null,
                          'penColor',
                          {'color': color });
};

exports.penRGB = function (r, g, b, a) {
  return Applab.executeCmd(null,
                          'penRGB',
                          {'r': r,
                           'g': g,
                           'b': b,
                           'a': a });
};

exports.insertItem = function (array, index, item) {
  return Applab.executeCmd(null,
                          'insertItem',
                          {'array': array,
                           'index': index,
                           'item': item });
};

exports.appendItem = function (array, item) {
  return Applab.executeCmd(null,
                          'appendItem',
                          {'array': array,
                           'item': item });
};

exports.removeItem = function (array, index) {
  return Applab.executeCmd(null,
                          'removeItem',
                          {'array': array,
                           'index': index });
};

exports.drawChart = function (chartId, chartType, chartData, options, callback) {
  return Applab.executeCmd(null,
                          'drawChart',
                          {'chartId': chartId,
                           'chartType': chartType,
                           'chartData': chartData,
                           'options': options,
                           'callback': callback });
};

exports.drawChartFromRecords = function (chartId, chartType, tableName, columns, options, callback) {
  return Applab.executeCmd(null,
                          'drawChartFromRecords',
                          {'chartId': chartId,
                           'chartType': chartType,
                           'tableName': tableName,
                           'columns': columns,
                           'options': options,
                           'callback': callback });
};<|MERGE_RESOLUTION|>--- conflicted
+++ resolved
@@ -281,19 +281,11 @@
                           {'elementId': elementId });
 };
 
-<<<<<<< HEAD
-exports.setNumber = function (elementId, text) {
+exports.setNumber = function (elementId, number) {
   return Applab.executeCmd(null,
                           'setNumber',
                           {'elementId': elementId,
-                           'text': text });
-=======
-exports.setNumber = function (elementId, number) {
-  return Applab.executeCmd(null,
-                          'setNumber',
-                          {'elementId': elementId,
                            'number': number });
->>>>>>> 493bd884
 };
 
 exports.getImageURL = function (elementId) {
