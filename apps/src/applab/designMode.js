--- conflicted
+++ resolved
@@ -431,14 +431,9 @@
   React.render(
     React.createElement(DesignToggleRow, {
       screens: ['screen1'],
-<<<<<<< HEAD
-      onDesignModeButton: Applab.onDesignModeButton,
+      onDesignModeButton: throttledDesignModeClick,
       onCodeModeButton: Applab.onCodeModeButton,
       handleManageAssets: designMode.showAssetManager
-=======
-      onDesignModeButton: throttledDesignModeClick,
-      onCodeModeButton: Applab.onCodeModeButton
->>>>>>> 759f3379
     }),
     designToggleRow
   );
