--- conflicted
+++ resolved
@@ -1037,27 +1037,12 @@
       var throttledViewDataClick = _.debounce(viewDataClick, 250, true);
       dom.addClickTouchEvent(viewDataButton, throttledViewDataClick);
     }
-<<<<<<< HEAD
-    var designModeButton = document.getElementById('designModeButton');
-    if (designModeButton) {
-      // Simulate a run button click, to load the channel id.
-      var designModeClick = studioApp.runButtonClickWrapper.bind(
-          studioApp, Applab.onDesignModeButton);
-      var throttledDesignModeClick = _.debounce(designModeClick, 250, true);
-      dom.addClickTouchEvent(designModeButton, throttledDesignModeClick);
-    }
-    var codeModeButton = document.getElementById('codeModeButton');
-    if (codeModeButton) {
-      dom.addClickTouchEvent(codeModeButton, Applab.onCodeModeButton);
-    }
-=======
 
     designMode.configureDesignToggleRow();
 
     // Start out in regular mode. Eventually likely want this to be a level setting
     designMode.toggleDesignMode(false);
 
->>>>>>> 1a547372
     var designModeClear = document.getElementById('designModeClear');
     if (designModeClear) {
       dom.addClickTouchEvent(designModeClear, designMode.onClear);
