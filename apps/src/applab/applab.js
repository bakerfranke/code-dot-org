/**
 * CodeOrgApp: Applab
 *
 * Copyright 2014-2015 Code.org
 *
 */
import $ from 'jquery';
import cookies from 'js-cookie';
import _ from 'lodash';
import React from 'react';
import ReactDOM from 'react-dom';
import {singleton as studioApp} from '../StudioApp';
import commonMsg from '@cdo/locale';
import applabMsg from '@cdo/applab/locale';
import AppLabView from './AppLabView';
import {initializeSubmitHelper, onSubmitComplete} from '../submitHelper';
import dom from '../dom';
import * as utils from '../utils';
import * as dropletConfig from './dropletConfig';
import {initFirebaseStorage} from '../storage/firebaseStorage';
import {
  getColumnsRef,
  onColumnNames,
  addMissingColumns
} from '../storage/firebaseMetadata';
import {getDatabase} from '../storage/firebaseUtils';
import * as apiTimeoutList from '../lib/util/timeoutList';
import designMode from './designMode';
import applabTurtle from './applabTurtle';
import applabCommands from './commands';
import JSInterpreter from '../lib/tools/jsinterpreter/JSInterpreter';
import JsInterpreterLogger from '../JsInterpreterLogger';
import * as elementUtils from './designElements/elementUtils';
import {shouldOverlaysBeVisible} from '../templates/VisualizationOverlay';
import logToCloud from '../logToCloud';
import DialogButtons from '../templates/DialogButtons';
import executionLog from '../executionLog';
import annotationList from '../acemode/annotationList';
import Exporter from './Exporter';
import {Provider} from 'react-redux';
import {getStore} from '../redux';
import {actions, reducers} from './redux/applab';
import {add as addWatcher} from '../redux/watchedExpressions';
import {changeScreen} from './redux/screens';
import * as applabConstants from './constants';
const {ApplabInterfaceMode} = applabConstants;
import {DataView} from '../storage/constants';
import consoleApi from '../consoleApi';
import {
  addTableName,
  deleteTableName,
  updateTableColumns,
  updateTableRecords,
  updateKeyValueData
} from '../storage/redux/data';
import {setStepSpeed} from '../redux/runState';
import {
  getContainedLevelResultInfo,
  postContainedLevelAttempt,
  runAfterPostContainedLevel
} from '../containedLevels';
import SmallFooter from '@cdo/apps/code-studio/components/SmallFooter';
import {outputError, injectErrorHandler} from '../lib/util/javascriptMode';
import {actions as jsDebugger} from '../lib/tools/jsdebugger/redux';
import JavaScriptModeErrorHandler from '../JavaScriptModeErrorHandler';
import * as makerToolkit from '../lib/kits/maker/toolkit';
import * as makerToolkitRedux from '../lib/kits/maker/redux';
import project from '../code-studio/initApp/project';
import * as thumbnailUtils from '../util/thumbnail';
import Sounds from '../Sounds';
import {makeDisabledConfig} from '../dropletUtils';
import {getRandomDonorTwitter} from '../util/twitterHelper';
import {showHideWorkspaceCallouts} from '../code-studio/callouts';
import experiments from '../util/experiments';
import header from '../code-studio/header';
import {TestResults, ResultType} from '../constants';
import i18n from '../code-studio/i18n';
import {expoInteractWithApk} from '../util/exporter';
import {setExportGeneratedProperties} from '../code-studio/components/exportDialogRedux';

/**
 * Create a namespace for the application.
 * @implements LogTarget
 */
const Applab = {};
export default Applab;

const DEFAULT_GENERATED_PROPERTIES = {};

/**
 * @type {JsInterpreterLogger} observes the interpreter and logs to console
 */
var jsInterpreterLogger = null;

/**
 * Temporary: Some code depends on global access to logging, but only Applab
 * knows about the debugger UI where logging should occur.
 * Eventually, I'd like to replace this with window events that the debugger
 * UI listens to, so that the Applab global is not involved.
 * @param {*} object
 * @param {string} logLevel
 */
Applab.log = function(object, logLevel) {
  if (jsInterpreterLogger) {
    jsInterpreterLogger.log(
      experiments.isEnabled('react-inspector')
        ? {output: object, fromConsoleLog: true}
        : object
    );
  }

  getStore().dispatch(
    jsDebugger.appendLog(
      experiments.isEnabled('react-inspector')
        ? {output: object, fromConsoleLog: true}
        : object,
      logLevel
    )
  );
};
consoleApi.setLogMethod(Applab.log);

var level;
var skin;
var copyrightStrings;

//TODO: Make configurable.
studioApp().setCheckForEmptyBlocks(true);

var MAX_INTERPRETER_STEPS_PER_TICK = 10000;

// Default Scalings
Applab.scale = {
  snapRadius: 1,
  stepSpeed: 0
};

var twitterOptions = {
  text: applabMsg.shareApplabTwitterDonor({donor: getRandomDonorTwitter()}),
  hashtag: 'ApplabCode'
};

function stepDelayFromStepSpeed(stepSpeed) {
  // 1.5 sec per socket in turtle mode
  return 1500 * Math.pow(1 - stepSpeed, 2);
}

function loadLevel() {
  Applab.timeoutFailureTick = level.timeoutFailureTick || Infinity;
  Applab.minWorkspaceHeight = level.minWorkspaceHeight;
  Applab.softButtons_ = level.softButtons || {};

  // Historically, appWidth and appHeight were customizable on a per level basis.
  // This led to lots of hackery in the code to properly scale the visualization
  // area. Width/height are now constant, but much of the hackery still remains
  // since I don't understand it well enough.
  Applab.appWidth = applabConstants.APP_WIDTH;
  Applab.appHeight = applabConstants.APP_HEIGHT;

  // In share mode we need to reserve some number of pixels for our in-app
  // footer. We do that by making the play space slightly smaller elsewhere.
  // Applab.appHeight represents the height of the entire app (footer + other)
  // Applab.footerlessAppHeight represents the height of only the "other"
  Applab.footerlessAppHeight =
    applabConstants.APP_HEIGHT - applabConstants.FOOTER_HEIGHT;

  // Override scalars.
  for (var key in level.scale) {
    Applab.scale[key] = level.scale[key];
  }
}

var drawDiv = function() {
  ['divApplab', 'visualizationOverlay', 'designModeViz'].forEach(function(
    divId
  ) {
    var div = document.getElementById(divId);
    div.style.width = Applab.appWidth + 'px';
    div.style.height = Applab.footerlessAppHeight + 'px';
  });

  if (shouldRenderFooter()) {
    renderFooterInSharedGame();
  }
};

function shouldRenderFooter() {
  return studioApp().share;
}

Applab.makeFooterMenuItems = function(isIframeEmbed) {
  const footerMenuItems = [
    window.location.search.indexOf('nosource') < 0 && {
      key: 'how-it-works',
      text: i18n.t('footer.how_it_works'),
      link: project.getProjectUrl('/view'),
      newWindow: true
    },
    isIframeEmbed &&
      !dom.isMobile() && {
        text: applabMsg.makeMyOwnApp(),
        link: '/projects/applab/new'
      },
    {
      key: 'report-abuse',
      text: commonMsg.reportAbuse(),
      link: '/report_abuse',
      newWindow: true
    },
    {
      text: commonMsg.copyright(),
      link: '#',
      copyright: true
    },
    {
      text: commonMsg.privacyPolicy(),
      link: 'https://code.org/privacy',
      newWindow: true
    }
  ].filter(item => item);

  var userAlreadyReportedAbuse =
    cookies.get('reported_abuse') &&
    _.includes(
      JSON.parse(cookies.get('reported_abuse')),
      project.getCurrentId()
    );

  if (userAlreadyReportedAbuse) {
    _.remove(footerMenuItems, function(menuItem) {
      return menuItem.key === 'report-abuse';
    });
  }

  return footerMenuItems;
};

function renderFooterInSharedGame() {
  const divApplab = document.getElementById('divApplab');
  const footerDiv = document.createElement('div');
  footerDiv.setAttribute('id', 'footerDiv');
  divApplab.parentNode.insertBefore(footerDiv, divApplab.nextSibling);

  const isIframeEmbed = getStore().getState().pageConstants.isIframeEmbed;

  const menuItems = Applab.makeFooterMenuItems(isIframeEmbed);

  ReactDOM.render(
    <SmallFooter
      i18nDropdown={''}
      privacyPolicyInBase={false}
      copyrightInBase={false}
      copyrightStrings={copyrightStrings}
      baseMoreMenuString={commonMsg.builtOnCodeStudio()}
      rowHeight={applabConstants.FOOTER_HEIGHT}
      style={{fontSize: 18}}
      baseStyle={{
        width: $('#divApplab').width(),
        paddingLeft: 0
      }}
      className="dark"
      menuItems={menuItems}
      phoneFooter={true}
    />,
    footerDiv
  );
}

/**
 * @param {string} code The code to search for Data Storage APIs
 * @return {boolean} True if the code uses any data storage APIs
 */
Applab.hasDataStoreAPIs = function(code) {
  return (
    /createRecord/.test(code) ||
    /updateRecord/.test(code) ||
    /setKeyValue/.test(code)
  );
};

/**
 * Set the current interpreter step speed as a value from 0 (stopped)
 * to 1 (full speed).
 * @param {!number} speed - range 0..1
 */
Applab.setStepSpeed = function(speed) {
  getStore().dispatch(setStepSpeed(speed));
  Applab.scale.stepSpeed = stepDelayFromStepSpeed(speed);
};

function getCurrentTickLength() {
  var debugStepDelay = stepDelayFromStepSpeed(
    getStore().getState().runState.stepSpeed
  );
  return debugStepDelay !== undefined ? debugStepDelay : Applab.scale.stepSpeed;
}

function queueOnTick() {
  window.setTimeout(Applab.onTick, getCurrentTickLength());
}

function handleExecutionError(err, lineNumber, outputString) {
  outputError(outputString, lineNumber);
  Applab.executionError = {err: err, lineNumber: lineNumber};

  // prevent further execution
  Applab.clearEventHandlersKillTickLoop();

  // Used by level tests
  if (Applab.onExecutionError) {
    Applab.onExecutionError();
  }
}

Applab.getCode = function() {
  return studioApp().getCode();
};

Applab.getHtml = function() {
  // This method is called on autosave. If we're about to autosave, let's update
  // levelHtml to include our current state.
  if ($('#designModeViz').is(':visible')) {
    designMode.serializeToLevelHtml();
  }
  return Applab.levelHtml;
};

/**
 * Sets Applab.levelHtml as well as #designModeViz contents.
 * designModeViz is the source of truth for the app's HTML.
 * levelHtml can be lazily updated from designModeViz via serializeToLevelHtml.
 * @param html
 */
Applab.setLevelHtml = function(html) {
  if (html === '') {
    Applab.levelHtml = '';
  } else {
    Applab.levelHtml = designMode.addScreenIfNecessary(html);
  }
  var designModeViz = document.getElementById('designModeViz');
  designMode.parseFromLevelHtml(
    designModeViz,
    true,
    applabConstants.DESIGN_ELEMENT_ID_PREFIX
  );

  // Make sure at least one screen exists, and that the first
  // screen is visible.
  designMode.loadDefaultScreen();
  designMode.serializeToLevelHtml();
};

Applab.onTick = function() {
  if (!Applab.running) {
    return;
  }

  Applab.tickCount++;
  queueOnTick();

  if (Applab.tickCount === applabConstants.CAPTURE_TICK_COUNT) {
    const visualization = document.getElementById('visualization');
    thumbnailUtils.captureThumbnailFromElement(visualization);
  }
  if (Applab.JSInterpreter) {
    Applab.JSInterpreter.executeInterpreter(Applab.tickCount === 1);
  }

  if (checkFinished()) {
    Applab.onPuzzleFinish();
  }
};

/**
 * Initialize Blockly and Applab for read-only (blocks feedback).
 * Called on iframe load for read-only.
 */
Applab.initReadonly = function(config) {
  // Do some minimal level loading so that
  // we can ensure that the blocks are appropriately modified for this level
  skin = config.skin;
  level = config.level;
  copyrightStrings = config.copyrightStrings;
  config.appMsg = applabMsg;
  loadLevel();

  // Applab.initMinimal();

  studioApp().initReadonly(config);
};

/**
 * Initialize Blockly and the Applab app.  Called on page load.
 */
Applab.init = function(config) {
  // Gross, but necessary for tests, until we can instantiate AppLab and make
  // this a member variable: Reset this thing until we're ready to create it!
  jsInterpreterLogger = null;

  // Necessary for tests.
  thumbnailUtils.init();

  Applab.generatedProperties = {
    ...DEFAULT_GENERATED_PROPERTIES,
    ...config.initialGeneratedProperties
  };
  getStore().dispatch(
    setExportGeneratedProperties(Applab.generatedProperties.export)
  );
  config.getGeneratedProperties = getGeneratedProperties;

  // replace studioApp methods with our own
  studioApp().reset = this.reset.bind(this);
  studioApp().runButtonClick = this.runButtonClick.bind(this);

  config.runButtonClickWrapper = runButtonClickWrapper;

  if (!config.level.editCode) {
    throw 'App Lab requires Droplet';
  }

  if (config.level.editBlocks) {
    header.showLevelBuilderSaveButton(() => ({
      start_blocks: Applab.getCode(),
      start_html: Applab.getHtml()
    }));
  }
  Applab.channelId = config.channel;
  Applab.storage = initFirebaseStorage({
    channelId: config.channel,
    firebaseName: config.firebaseName,
    firebaseAuthToken: config.firebaseAuthToken,
    firebaseChannelIdSuffix: config.firebaseChannelIdSuffix || '',
    showRateLimitAlert: studioApp().showRateLimitAlert
  });
  // inlcude channel id in any new relic actions we generate
  logToCloud.setCustomAttribute('channelId', Applab.channelId);

  config.usesAssets = true;

  Applab.clearEventHandlersKillTickLoop();
  skin = config.skin;
  skin.smallStaticAvatar = null;
  skin.staticAvatar = null;
  skin.winAvatar = null;
  skin.failureAvatar = null;
  level = config.level;
  copyrightStrings = config.copyrightStrings;
  Applab.user = {
    labUserId: config.labUserId,
    isSignedIn: config.isSignedIn
  };
  Applab.isReadOnlyView = config.readonlyWorkspace;

  Applab.onExecutionError = config.onExecutionError;

  loadLevel();

  if (studioApp().hideSource) {
    // always run at max speed if source is hidden
    config.level.sliderSpeed = 1.0;
  }

  var showDebugButtons = !config.hideSource && !config.level.debuggerDisabled;
  var breakpointsEnabled = !config.level.debuggerDisabled;
  var showDebugConsole = !config.hideSource;

  // Construct a logging observer for interpreter events
  if (!config.hideSource) {
    jsInterpreterLogger = new JsInterpreterLogger(window.console);
  }

  if (showDebugButtons || showDebugConsole) {
    getStore().dispatch(
      jsDebugger.initialize({
        runApp: Applab.runButtonClick
      })
    );
    if (config.level.expandDebugger) {
      getStore().dispatch(jsDebugger.open());
    }
  }

  //Mobile share pages do not show the logo
  if (dom.isMobile() && config.share) {
    $('#main-logo').hide();
  }

  // Set up an error handler for student errors and warnings.
  injectErrorHandler(
    new JavaScriptModeErrorHandler(() => Applab.JSInterpreter, Applab)
  );

  config.loadAudio = function() {
    studioApp().loadAudio(skin.failureSound, 'failure');
  };

  config.shareWarningInfo = {
    hasDataAPIs: function() {
      return Applab.hasDataStoreAPIs(Applab.getCode());
    },
    onWarningsComplete: function() {
      if (config.share) {
        // If this is a share page, autostart the app after warnings closed.
        window.setTimeout(Applab.runButtonClick.bind(studioApp()), 0);
      }
    }
  };

  config.afterInject = function() {
    if (studioApp().isUsingBlockly()) {
      /**
       * The richness of block colours, regardless of the hue.
       * MOOC blocks should be brighter (target audience is younger).
       * Must be in the range of 0 (inclusive) to 1 (exclusive).
       * Blockly's default is 0.45.
       */
      Blockly.HSV_SATURATION = 0.6;

      Blockly.SNAP_RADIUS *= Applab.scale.snapRadius;
    }
    drawDiv();

    // Ignore the user's levelHtml for levels without design mode. levelHtml
    // should never be present on such levels, however some levels do
    // have levelHtml stored due to a previous bug. HTML set by levelbuilder
    // is stored in startHtml, not levelHtml. Also ignore levelHtml for embedded
    // or contained levels so that updates made to startHtml by levelbuilders
    // are shown.
    if (
      !getStore().getState().pageConstants.hasDesignMode ||
      getStore().getState().pageConstants.isEmbedView ||
      getStore().getState().pageConstants.hasContainedLevels
    ) {
      config.level.levelHtml = '';
    }

    // Set designModeViz contents after it is created in configureDom()
    // and sized in drawDiv().
    Applab.setLevelHtml(level.levelHtml || level.startHtml || '');
  };

  config.afterEditorReady = function() {
    if (breakpointsEnabled) {
      studioApp().enableBreakpoints();
    }
  };

  config.afterClearPuzzle = function() {
    designMode.resetIds();
    Applab.setLevelHtml(config.level.startHtml || '');
    Applab.storage.populateTable(level.dataTables, true, () => {}, outputError); // overwrite = true
    Applab.storage.populateKeyValue(
      level.dataProperties,
      true,
      () => {},
      outputError
    ); // overwrite = true
    studioApp().resetButtonClick();
  };

  // arrangeStartBlocks(config);

  config.twitter = twitterOptions;

  // hide makeYourOwn on the share page
  config.makeYourOwn = false;

  config.varsInGlobals = true;

  config.pinWorkspaceToBottom = true;

  config.vizAspectRatio = Applab.appWidth / Applab.footerlessAppHeight;
  config.nativeVizWidth = Applab.appWidth;

  config.appMsg = applabMsg;

  config.mobileNoPaddingShareWidth = applabConstants.APP_WIDTH;

  config.enableShowLinesCount = false;

  config.wireframeShare = true;

  // Provide a way for us to have top pane instructions disabled by default, but
  // able to turn them on.
  config.noInstructionsWhenCollapsed = true;

  // Ignore user's code on embedded levels, so that changes made
  // to starting code by levelbuilders will be shown.
  config.ignoreLastAttempt = config.embed;

  // Tell droplet to only allow dropping anonymous functions into known function
  // call params when we have marked that param with allowFunctionDrop
  config.lockFunctionDropIntoKnownParams = true;

  // Print any json parsing errors to the applab debug console and the browser debug
  // console. If a json parse error is thrown before the applab debug console
  // initializes, the error will be printed only to the browser debug console.
  if (level.dataTables) {
    Applab.storage.populateTable(
      level.dataTables,
      false,
      () => {},
      outputError
    ); // overwrite = false
  }
  if (level.dataProperties) {
    Applab.storage.populateKeyValue(
      level.dataProperties,
      false,
      () => {},
      outputError
    ); // overwrite = false
  }

  Applab.handleVersionHistory = studioApp().getVersionHistoryHandler(config);

  var onMount = function() {
    studioApp().init(config);

    var finishButton = document.getElementById('finishButton');
    if (finishButton) {
      dom.addClickTouchEvent(finishButton, Applab.onPuzzleFinish);
    }

    initializeSubmitHelper({
      studioApp: studioApp(),
      onPuzzleComplete: this.onPuzzleComplete.bind(this),
      unsubmitUrl: level.unsubmitUrl
    });

    setupReduxSubscribers(getStore());
    if (config.level.watchersPrepopulated) {
      try {
        JSON.parse(config.level.watchersPrepopulated).forEach(option => {
          getStore().dispatch(addWatcher(option));
        });
      } catch (e) {
        console.warn('Error pre-populating watchers.');
      }
    }

    designMode.addKeyboardHandlers();
    designMode.renderDesignWorkspace();
    designMode.loadDefaultScreen();

    designMode.configureDragAndDrop();

    var designModeViz = document.getElementById('designModeViz');
    designModeViz.addEventListener('click', designMode.onDesignModeVizClick);
  }.bind(this);

  // Push initial level properties into the Redux store
  studioApp().setPageConstants(config, {
    playspacePhoneFrame: !config.share,
    channelId: config.channel,
    allowExportExpo: experiments.isEnabled('exportExpo'),
    exportApp: Applab.exportApp,
    nonResponsiveVisualizationColumnWidth: applabConstants.APP_WIDTH,
    visualizationHasPadding: !config.noPadding,
    hasDataMode: !config.level.hideViewDataButton,
    hasDesignMode: !config.level.hideDesignMode,
    isIframeEmbed: !!config.level.iframeEmbed,
    isProjectLevel: !!config.level.isProjectLevel,
    isSubmittable: !!config.level.submittable,
    isSubmitted: !!config.level.submitted,
    showDebugButtons: showDebugButtons,
    showDebugConsole: showDebugConsole,
    showDebugSlider: showDebugConsole,
    showDebugWatch:
      !!config.level.isProjectLevel || config.level.showDebugWatch,
    showMakerToggle:
      !!config.level.isProjectLevel || config.level.makerlabEnabled
  });

  config.dropletConfig = dropletConfig;

  if (config.level.makerlabEnabled) {
    makerToolkit.enable();
    config.dropletConfig = utils.deepMergeConcatArrays(
      config.dropletConfig,
      makerToolkit.dropletConfig
    );
  } else {
    // Push gray, no-autocomplete versions of maker blocks for display purposes.
    const disabledMakerDropletConfig = makeDisabledConfig(
      makerToolkit.dropletConfig
    );
    config.dropletConfig = utils.deepMergeConcatArrays(
      config.dropletConfig,
      disabledMakerDropletConfig
    );
  }

  let customFunctions = level.codeFunctions
    ? level.codeFunctions['customFunctions']
    : undefined;
  if (customFunctions) {
    Object.keys(customFunctions).map(key => {
      customFunctions[key]['func'] = key;
      config.dropletConfig.blocks.push(customFunctions[key]);
      level.codeFunctions[key] = null;
    });
  }

  // Set the custom set of blocks (may have had maker blocks merged in) so
  // we can later pass the custom set to the interpreter.
  config.level.levelBlocks = config.dropletConfig.blocks;

  getStore().dispatch(
    actions.changeInterfaceMode(
      !Applab.isReadOnlyView && Applab.startInDesignMode()
        ? ApplabInterfaceMode.DESIGN
        : ApplabInterfaceMode.CODE
    )
  );

  Applab.reactInitialProps_ = {
    onMount: onMount
  };

  Applab.reactMountPoint_ = document.getElementById(config.containerId);

  const loader = studioApp()
    .loadLibraries(level.helperLibraries)
    .then(() => {
      Applab.render();

      //Scale old-sized apps to fit the new sized display. Old height - 480.
      if ($('.screen').height() === 480) {
        const ratio = 450 / 480;
        if (studioApp().share) {
          //share and embed pages
          $('#divApplab').css(
            'transform',
            'scale(' + ratio + ', ' + ratio + ')'
          );
          $('.small-footer-base').css('transform', 'scale(' + ratio + ', 1)');
        } else {
          //includes the frame on the edit page
          $('#phoneFrameWrapper').css(
            'transform',
            'scale(' + ratio + ', ' + ratio + ')'
          );
        }
      }
    });

  if (IN_UNIT_TEST) {
    return loader.catch(() => {});
  }
  return loader;
};

function changedToDataMode(state, lastState) {
  return (
    state.interfaceMode !== lastState.interfaceMode &&
    state.interfaceMode === ApplabInterfaceMode.DATA
  );
}

/**
 * Subscribe to state changes on the store.
 * @param {!Store} store
 */
function setupReduxSubscribers(store) {
  designMode.setupReduxSubscribers(store);

  var state = {};
  store.subscribe(function() {
    var lastState = state;
    state = store.getState();

    if (state.interfaceMode !== lastState.interfaceMode) {
      onInterfaceModeChange(state.interfaceMode);
    }

    // Simulate a data view change when switching into data mode.
    const view = state.data && state.data.view;
    const lastView = lastState.data && lastState.data.view;
    const isDataMode = state.interfaceMode === ApplabInterfaceMode.DATA;
    if (
      (isDataMode && view !== lastView) ||
      changedToDataMode(state, lastState)
    ) {
      onDataViewChange(
        state.data.view,
        lastState.data.tableName,
        state.data.tableName
      );
    }

    if (
      !lastState.runState ||
      state.runState.isRunning !== lastState.runState.isRunning
    ) {
      Applab.onIsRunningChange();
    }
  });

  if (store.getState().pageConstants.hasDataMode) {
    // Initialize redux's list of tables from firebase, and keep it up to date as
    // new tables are added and removed.
    const tablesRef = getDatabase(Applab.channelId).child('counters/tables');
    tablesRef.on('child_added', snapshot => {
      store.dispatch(
        addTableName(
          typeof snapshot.key === 'function' ? snapshot.key() : snapshot.key
        )
      );
    });
    tablesRef.on('child_removed', snapshot => {
      store.dispatch(
        deleteTableName(
          typeof snapshot.key === 'function' ? snapshot.key() : snapshot.key
        )
      );
    });
  }
}

Applab.onIsRunningChange = function() {
  Applab.setCrosshairCursorForPlaySpace();
};

/**
 * Hopefully a temporary measure - we do this ourselves for now because this is
 * a 'protected' div that React doesn't update, but eventually would rather do
 * this with React.
 */
Applab.setCrosshairCursorForPlaySpace = function() {
  var showOverlays = shouldOverlaysBeVisible(getStore().getState());
  $('#divApplab').toggleClass('withCrosshair', showOverlays);
  $('#designModeViz').toggleClass('withCrosshair', true);
};

/**
 * Cache of props, established during init, to use when re-rendering top-level
 * view.  Eventually, it would be best to replace these with a Redux store.
 * @type {Object}
 */
Applab.reactInitialProps_ = {};

/**
 * Element on which to mount the top-level React view.
 * @type {Element}
 * @private
 */
Applab.reactMountPoint_ = null;

/**
 * Trigger a top-level React render
 */
Applab.render = function() {
  var nextProps = Object.assign({}, Applab.reactInitialProps_, {
    isEditingProject: project.isEditing(),
    screenIds: designMode.getAllScreenIds(),
    onScreenCreate: designMode.createScreen,
    handleVersionHistory: Applab.handleVersionHistory
  });
  ReactDOM.render(
    <Provider store={getStore()}>
      <AppLabView {...nextProps} />
    </Provider>,
    Applab.reactMountPoint_
  );
};

/**
 * Export the project for web or use within Expo.
 * @param {Object} expoOpts
 */
Applab.exportApp = async function(expoOpts) {
  const appName = project.getCurrentName() || 'my-app';

  const {mode} = expoOpts || {};
  switch (mode) {
    case 'expoGenerateApk':
    case 'expoCheckApkBuild':
    case 'expoCancelApkBuild':
      return expoInteractWithApk(
        {
          ...expoOpts,
          appName
        },
        studioApp().config,
        Applab.setAndroidExportProps
      );
    default:
      // Run, grab the html from divApplab, then reset:
      Applab.runButtonClick();
      var html = document.getElementById('divApplab').outerHTML;
      studioApp().resetButtonClick();

      return Exporter.exportApp(
        appName,
        studioApp().editor.getValue(),
        html,
        expoOpts,
        studioApp().config
      );
  }
};

Applab.setAndroidExportProps = function(props) {
  // Spread the previous object so changes here will always fail shallow
  // compare and trigger react prop changes
  Applab.generatedProperties.export = {
    ...Applab.generatedProperties.export,
    android: props
  };
  project.projectChanged();
  project.saveIfSourcesChanged();
  getStore().dispatch(
    setExportGeneratedProperties(Applab.generatedProperties.export)
  );
};

/**
 * @param {string} newCode Code to append to the end of the editor
 */
Applab.appendToEditor = function(newCode) {
  var code =
    studioApp().editor.addEmptyLine(studioApp().editor.getValue()) + newCode;
  studioApp().editor.setValue(code);
};

Applab.scrollToEnd = function() {
  studioApp().editor.scrollCursorToEndOfDocument();
};

/**
 * Clear the event handlers and stop the onTick timer.
 */
Applab.clearEventHandlersKillTickLoop = function() {
  Applab.whenRunFunc = null;
  Applab.running = false;
  $('#headers').removeClass('dimmed');
  $('#codeWorkspace').removeClass('dimmed');
  Applab.tickCount = 0;
};

/**
 * @returns {boolean}
 */
Applab.isRunning = function() {
  return studioApp().isRunning();
};

/**
 * Toggle whether divApplab or designModeViz is visible.
 * @param isVisible whether divApplab should be visible.
 */
Applab.toggleDivApplab = function(isVisible) {
  if (isVisible) {
    $('#divApplab').show();
    $('#designModeViz').hide();
  } else {
    $('#divApplab').hide();
    $('#designModeViz').show();
  }
};

/**
 * reset and initialize the state of the turtle object
 */
Applab.resetTurtle = function() {
  Applab.turtle = {};
  Applab.turtle.heading = 0;
  Applab.turtle.x = Applab.appWidth / 2;
  Applab.turtle.y = Applab.appHeight / 2;
};

/**
 * Reset the app to the start position and kill any pending animation tasks.
 * @param {boolean} first True if an opening animation is to be played.
 */
Applab.reset = function() {
  Applab.clearEventHandlersKillTickLoop();

  // Reset configurable variables
  Applab.message = null;
  delete Applab.activeCanvas;
  Applab.resetTurtle();
  apiTimeoutList.clearTimeouts();
  apiTimeoutList.clearIntervals();

  var divApplab = document.getElementById('divApplab');
  while (divApplab.firstChild) {
    divApplab.removeChild(divApplab.firstChild);
  }

  Sounds.getSingleton().stopAllAudio();

  // Clone and replace divApplab (this removes all attached event listeners):
  var newDivApplab = divApplab.cloneNode(true);
  divApplab.parentNode.replaceChild(newDivApplab, divApplab);

  $('#divApplab').toggleClass('running', Applab.isRunning());
  $('#divApplab').toggleClass('notRunning', !Applab.isRunning());

  var isDesigning = Applab.isInDesignMode() && !Applab.isRunning();
  Applab.toggleDivApplab(!isDesigning);
  designMode.parseFromLevelHtml(newDivApplab, false);
  if (Applab.isInDesignMode()) {
    designMode.resetElementTray(isDesigning);
    designMode.resetPropertyTab();
  }

  makerToolkit.reset();

  if (level.showTurtleBeforeRun) {
    applabTurtle.turtleSetVisibility(true);
  }

  // Reset goal successState:
  if (level.goal) {
    level.goal.successState = {};
  }

  getStore().dispatch(jsDebugger.detach());

  if (jsInterpreterLogger) {
    jsInterpreterLogger.detach();
  }

  Applab.storage.resetRecordListener();

  // Reset the Globals object used to contain program variables:
  Applab.Globals = {};
  Applab.executionError = null;
  if (Applab.JSInterpreter) {
    Applab.JSInterpreter.deinitialize();
    Applab.JSInterpreter = null;
  }
};

/**
 * Save the app state and trigger any callouts, then call the callback.
 * @param callback {Function}
 */
function runButtonClickWrapper(callback) {
  $(window).trigger('run_button_pressed');

  const defaultScreenId = elementUtils.getDefaultScreenId();
  // Reset our design mode screen to be the default one, so that after we reset
  // we'll end up on the default screen rather than whichever one we were last
  // editing.
  getStore().dispatch(changeScreen(defaultScreenId));
  // Also set the visualization screen to be the default one before we serialize
  // so that our serialization isn't changing based on whichever screen we were
  // last editing.
  Applab.changeScreen(defaultScreenId);
  Applab.serializeAndSave(callback);
}

/**
 * We also want to serialize in save in some other cases (i.e. entering code
 * mode from design mode).
 */
Applab.serializeAndSave = function(callback) {
  designMode.serializeToLevelHtml();
  $(window).trigger('appModeChanged');
  if (callback) {
    callback();
  }
};

/**
 * Click the run button.  Start the program.
 */
// XXX This is the only method used by the templates!
Applab.runButtonClick = function() {
  Sounds.getSingleton().unmuteURLs();
  studioApp().toggleRunReset('reset');
  if (studioApp().isUsingBlockly()) {
    Blockly.mainBlockSpace.traceOn(true);
  }
  Applab.execute();

  // Enable the Finish button if is present:
  var shareCell = document.getElementById('share-cell');
  if (shareCell) {
    shareCell.className = 'share-cell-enabled';
    // adding finish button changes layout. force a resize
    studioApp().onResize();
  }

  if (studioApp().editor) {
    logToCloud.addPageAction(
      logToCloud.PageAction.RunButtonClick,
      {
        usingBlocks: studioApp().editor.session.currentlyUsingBlocks,
        app: 'applab'
      },
      1 / 100
    );
  }

  postContainedLevelAttempt(studioApp());
};

/**
 * App specific displayFeedback function that calls into
 * studioApp.displayFeedback when appropriate
 */
var displayFeedback = function() {
  if (!Applab.waitingForReport) {
    studioApp().displayFeedback({
      feedbackType: Applab.testResults,
      executionError: Applab.executionError,
      response: Applab.response,
      level: level,
      showingSharing: false,
      tryAgainText: applabMsg.tryAgainText(),
      feedbackImage: Applab.feedbackImage,
      twitter: twitterOptions,
      // allow users to save freeplay levels to their gallery (impressive non-freeplay levels are autosaved)
      saveToLegacyGalleryUrl:
        level.freePlay &&
        Applab.response &&
        Applab.response.save_to_gallery_url,
      message: Applab.message,
      appStrings: {
        reinfFeedbackMsg: applabMsg.reinfFeedbackMsg(),
        sharingText: applabMsg.shareGame()
      },
      hideXButton: true
    });
  }
};

/**
 * Function to be called when the service report call is complete
 * @param {MilestoneResponse} response - JSON response (if available)
 */
Applab.onReportComplete = function(response) {
  Applab.response = response;
  Applab.waitingForReport = false;
  studioApp().onReportComplete(response);
  displayFeedback();
};

/**
<<<<<<< HEAD
 * Generates a library from the functions in the project code
 */
function getLibrary() {
  var temporaryInterpreter = new JSInterpreter({studioApp: studioApp()});
  temporaryInterpreter.parse({code: studioApp().getCode()});
  return temporaryInterpreter.getFunctionsAndParams(studioApp().getCode());
}

/**
 * Returns true if a lint error (red gutter warning) exists in the code
 */
function codeContainsError() {
  var errors = annotationList.getJSLintAnnotations().filter(annotation => {
    return annotation.type === 'error';
  });

  return errors.length > 0;
}

function getGeneratedProperties() {
  return Applab.generatedProperties;
}

/**
=======
>>>>>>> 7f9b84a0
 * Execute the app
 */
Applab.execute = function() {
  Applab.result = ResultType.UNSET;
  Applab.testResults = TestResults.NO_TESTS_RUN;
  Applab.waitingForReport = false;
  Applab.response = null;

  studioApp().reset(false);
  studioApp().clearAndAttachRuntimeAnnotations();
  studioApp().attempts++;

  // Set event handlers and start the onTick timer

  var codeWhenRun = '';
  if (level.helperLibraries) {
    codeWhenRun +=
      level.helperLibraries.map(lib => studioApp().libraries[lib]).join('\n') +
      '\n';
  }
  codeWhenRun += studioApp().getCode();
  Applab.currentExecutionLog = [];

  if (typeof codeWhenRun === 'string') {
    // Create a new interpreter for this run
    Applab.JSInterpreter = new JSInterpreter({
      studioApp: studioApp(),
      logExecution: !!level.logConditions,
      shouldRunAtMaxSpeed: function() {
        return getCurrentTickLength() === 0;
      },
      maxInterpreterStepsPerTick: MAX_INTERPRETER_STEPS_PER_TICK
    });

    // Register to handle interpreter events
    Applab.JSInterpreter.onExecutionError.register(handleExecutionError);
    if (jsInterpreterLogger) {
      jsInterpreterLogger.attachTo(Applab.JSInterpreter);
    }
    getStore().dispatch(jsDebugger.attach(Applab.JSInterpreter));

    // Initialize the interpreter and parse the student code
    Applab.JSInterpreter.parse({
      code: codeWhenRun,
      blocks: level.levelBlocks,
      blockFilter: level.executePaletteApisOnly && level.codeFunctions,
      enableEvents: true
    });
    // Maintain a reference here so we can still examine this after we
    // discard the JSInterpreter instance during reset
    Applab.currentExecutionLog = Applab.JSInterpreter.executionLog;
    if (!Applab.JSInterpreter.initialized()) {
      return;
    }
  }

  if (makerToolkitRedux.isEnabled(getStore().getState())) {
    makerToolkit
      .connect({
        interpreter: Applab.JSInterpreter,
        onDisconnect: () => studioApp().resetButtonClick()
      })
      .then(Applab.beginVisualizationRun)
      .catch(error => {
        // Don't just throw any error away, but squelch errors that we already
        // handle gracefully (like early disconnect or a missing board).
        if (!(error instanceof makerToolkit.MakerError)) {
          Applab.log(error);
          return Promise.reject(error);
        }
      });
  } else {
    Applab.beginVisualizationRun();
  }
};

Applab.beginVisualizationRun = function() {
  // Call change screen on the default screen to ensure it has focus
  var defaultScreenId = Applab.getScreens()
    .first()
    .attr('id');
  Applab.changeScreen(defaultScreenId);

  Applab.running = true;
  $('#headers').addClass('dimmed');
  $('#codeWorkspace').addClass('dimmed');
  designMode.renderDesignWorkspace();
  queueOnTick();
};

Applab.feedbackImage = '';
Applab.encodedFeedbackImage = '';

/**
 * Handle code/design mode change.
 * @param {ApplabInterfaceMode} mode
 */
function onInterfaceModeChange(mode) {
  var showDivApplab = mode !== ApplabInterfaceMode.DESIGN;
  Applab.toggleDivApplab(showDivApplab);

  if (mode === ApplabInterfaceMode.DESIGN) {
    studioApp().resetButtonClick();
    designMode.setAppSpaceClipping(true);
  } else if (mode === ApplabInterfaceMode.CODE) {
    setTimeout(() => utils.fireResizeEvent(), 0);
    if (!Applab.isRunning()) {
      Applab.serializeAndSave();
      var divApplab = document.getElementById('divApplab');
      designMode.parseFromLevelHtml(divApplab, false);
      Applab.changeScreen(getStore().getState().screens.currentScreenId);
    } else {
      Applab.activeScreen().focus();
    }
  }
  requestAnimationFrame(() => showHideWorkspaceCallouts());
}

/**
 * Handle a view change within data mode.
 * @param {DataView} view
 */
function onDataViewChange(view, oldTableName, newTableName) {
  if (!getStore().getState().pageConstants.hasDataMode) {
    throw new Error('onDataViewChange triggered without data mode enabled');
  }
  const storageRef = getDatabase(Applab.channelId).child('storage');

  // Unlisten from previous data view. This should not interfere with events listened to
  // by onRecordEvent, which listens for added/updated/deleted events, whereas we are
  // only unlistening from 'value' events here.
  storageRef.child('keys').off('value');
  storageRef.child(`tables/${oldTableName}/records`).off('value');
  getColumnsRef(oldTableName).off();

  switch (view) {
    case DataView.PROPERTIES:
      storageRef.child('keys').on('value', snapshot => {
        getStore().dispatch(updateKeyValueData(snapshot.val()));
      });
      return;
    case DataView.TABLE:
      // Add any columns which appear in records in Firebase to the list of columns in
      // Firebase. Do NOT do this every time the records change, to avoid adding back
      // a column shortly after it was explicitly renamed or deleted.
      addMissingColumns(newTableName);

      onColumnNames(newTableName, columnNames => {
        getStore().dispatch(updateTableColumns(newTableName, columnNames));
      });

      storageRef
        .child(`tables/${newTableName}/records`)
        .on('value', snapshot => {
          getStore().dispatch(updateTableRecords(newTableName, snapshot.val()));
        });
      return;
    default:
      return;
  }
}

/**
 * Show a modal dialog with a title, text, and OK and Cancel buttons
 * @param {title}
 * @param {text}
 * @param {callback} [onConfirm] what to do when the user clicks OK
 * @param {string} [filterSelector] Optional selector to filter for.
 */

Applab.showConfirmationDialog = function(config) {
  config.text = config.text || '';
  config.title = config.title || '';

  var contentDiv = document.createElement('div');
  contentDiv.innerHTML =
    '<p class="dialog-title">' +
    config.title +
    '</p>' +
    '<p>' +
    config.text +
    '</p>';

  var buttons = document.createElement('div');
  ReactDOM.render(
    React.createElement(DialogButtons, {
      confirmText: commonMsg.dialogOK(),
      cancelText: commonMsg.dialogCancel()
    }),
    buttons
  );
  contentDiv.appendChild(buttons);

  var dialog = studioApp().createModalDialog({
    contentDiv: contentDiv,
    defaultBtnSelector: '#confirm-button'
  });

  var cancelButton = buttons.querySelector('#again-button');
  if (cancelButton) {
    dom.addClickTouchEvent(cancelButton, function() {
      dialog.hide();
    });
  }

  var confirmButton = buttons.querySelector('#confirm-button');
  if (confirmButton) {
    dom.addClickTouchEvent(confirmButton, function() {
      if (config.onConfirm) {
        config.onConfirm();
      }
      dialog.hide();
    });
  }

  dialog.show();
};

Applab.onPuzzleFinish = function() {
  Applab.onPuzzleComplete(false); // complete without submitting
};

Applab.onPuzzleComplete = function(submit) {
  if (Applab.executionError) {
    Applab.result = ResultType.ERROR;
  } else {
    // In most cases, submit all results as success
    Applab.result = ResultType.SUCCESS;
  }

  // If we know they succeeded, mark levelComplete true
  var levelComplete = Applab.result === ResultType.SUCCESS;

  if (Applab.executionError) {
    Applab.testResults = studioApp().getTestResults(levelComplete, {
      executionError: Applab.executionError
    });
  } else if (level.logConditions) {
    var results = executionLog.getResultsFromLog(
      level.logConditions,
      Applab.currentExecutionLog
    );
    Applab.testResults = results.testResult;
    Applab.message = results.message;
  } else if (!submit) {
    Applab.testResults = TestResults.FREE_PLAY;
  }

  // If we're failing due to failOnLintErrors, replace the previous test result
  // when it is a more positive (relatively more successful) test result
  if (level.failOnLintErrors && annotationList.getJSLintAnnotations().length) {
    if (Applab.testResults > TestResults.GENERIC_LINT_FAIL) {
      Applab.testResults = TestResults.GENERIC_LINT_FAIL;
    }
  }

  // Stop everything on screen
  Applab.clearEventHandlersKillTickLoop();

  if (Applab.testResults >= TestResults.FREE_PLAY) {
    studioApp().playAudio('win');
  } else {
    studioApp().playAudio('failure');
  }

  var program;
  const containedLevelResultsInfo = studioApp().hasContainedLevels
    ? getContainedLevelResultInfo()
    : null;
  if (containedLevelResultsInfo) {
    // Keep our this.testResults as always passing so the feedback dialog
    // shows Continue (the proper results will be reported to the service)
    Applab.testResults = TestResults.ALL_PASS;
    Applab.message = containedLevelResultsInfo.feedback;
  } else {
    // If we want to "normalize" the JavaScript to avoid proliferation of nearly
    // identical versions of the code on the service, we could do either of these:

    // do an acorn.parse and then use escodegen to generate back a "clean" version
    // or minify (uglifyjs) and that or js-beautify to restore a "clean" version

    program = studioApp().getCode();
  }

  Applab.waitingForReport = true;

  const sendReport = function() {
    const onComplete = submit ? onSubmitComplete : Applab.onReportComplete;

    if (containedLevelResultsInfo) {
      // We already reported results when run was clicked. Make sure that call
      // finished, then call onComplete.
      runAfterPostContainedLevel(onComplete);
    } else {
      studioApp().report({
        app: 'applab',
        level: level.id,
        result: levelComplete,
        testResult: Applab.testResults,
        submitted: submit,
        program: encodeURIComponent(program),
        image: Applab.encodedFeedbackImage,
        containedLevelResultsInfo: containedLevelResultsInfo,
        onComplete
      });
    }
  };

  sendReport();
};

Applab.executeCmd = function(id, name, opts) {
  var cmd = {
    id: id,
    name: name,
    opts: opts
  };
  return Applab.callCmd(cmd);
};

//
// Execute an API command
//

Applab.callCmd = function(cmd) {
  var retVal = false;
  if (applabCommands[cmd.name] instanceof Function) {
    studioApp().highlight(cmd.id);
    retVal = applabCommands[cmd.name](cmd.opts);
  }
  return retVal;
};

/*
var onWaitComplete = function (opts) {
  if (!opts.complete) {
    if (opts.waitCallback) {
      opts.waitCallback();
    }
    opts.complete = true;
  }
};

Studio.wait = function (opts) {
  if (!opts.started) {
    opts.started = true;

    // opts.value is the number of milliseconds to wait - or 'click' which means
    // "wait for click"
    if ('click' === opts.value) {
      opts.waitForClick = true;
    } else {
      opts.waitTimeout = window.setTimeout(
        delegate(this, onWaitComplete, opts),
        opts.value);
    }
  }

  return opts.complete;
};
*/

Applab.timedOut = function() {
  return Applab.tickCount > Applab.timeoutFailureTick;
};

var checkFinished = function() {
  // if we have a succcess condition and have accomplished it, we're done and successful
  if (
    level.goal &&
    level.goal.successCondition &&
    level.goal.successCondition()
  ) {
    Applab.result = ResultType.SUCCESS;
    return true;
  }

  // if we have a failure condition, and it's been reached, we're done and failed
  if (
    level.goal &&
    level.goal.failureCondition &&
    level.goal.failureCondition()
  ) {
    Applab.result = ResultType.FAILURE;
    return true;
  }

  /*
  if (Applab.allGoalsVisited()) {
    Applab.result = ResultType.SUCCESS;
    return true;
  }
  */

  if (Applab.timedOut()) {
    Applab.result = ResultType.FAILURE;
    return true;
  }

  return false;
};

Applab.startInDesignMode = function() {
  return !!level.designModeAtStart;
};

Applab.isInDesignMode = function() {
  const mode = getStore().getState().interfaceMode;
  return ApplabInterfaceMode.DESIGN === mode;
};

function quote(str) {
  return '"' + str + '"';
}

/**
 * Return droplet dropdown options representing a list of ids currently present
 * in the DOM, optionally limiting the result to a certain HTML element tagName.
 * @param {string} [filterSelector] Optional selector to filter for.
 * @returns {Array}
 */
Applab.getIdDropdown = function(filterSelector) {
  return Applab.getIdDropdownFromDom_($(document), filterSelector);
};

/**
 * Internal helper for getIdDropdown, which takes a documentRoot
 * argument to remove its global dependency and make it testable.
 * @param {jQuery} documentRoot
 * @param {string} filterSelector
 * @returns {Array}
 * @private
 */
Applab.getIdDropdownFromDom_ = function(documentRoot, filterSelector) {
  var elements = documentRoot.find(
    '#designModeViz [id^="' + applabConstants.DESIGN_ELEMENT_ID_PREFIX + '"]'
  );

  // Return all elements when no filter is given
  if (filterSelector) {
    elements = elements.filter(filterSelector);
  }

  return elements
    .sort(byId)
    .map(function(_, element) {
      var id = quote(elementUtils.getId(element));
      return {text: id, display: id};
    })
    .get();
};

function byId(a, b) {
  return a.id > b.id ? 1 : -1;
}

/**
 * Returns a list of IDs currently present in the DOM of the current screen,
 * including the screen, sorted by z-index.
 */
Applab.getIdDropdownForCurrentScreen = function() {
  return Applab.getIdDropdownForCurrentScreenFromDom_($('#designModeViz'));
};

/**
 * Internal helper for getIdDropdownForCurrentScreen.
 * @private
 */
Applab.getIdDropdownForCurrentScreenFromDom_ = function(documentRoot) {
  var screen = documentRoot
    .find('.screen')
    .filter(function() {
      return this.style.display !== 'none';
    })
    .first();

  var elements = screen
    .find('[id^="' + applabConstants.DESIGN_ELEMENT_ID_PREFIX + '"]')
    .add(screen);

  return elements
    .map(function(_, element) {
      return elementUtils.getId(element);
    })
    .get();
};

/**
 * @returns {HTMLElement} The first "screen" that isn't hidden.
 */
Applab.activeScreen = function() {
  return Applab.getScreens()
    .filter(function() {
      return this.style.display !== 'none';
    })
    .first()[0];
};

/**
 * Changes the active screen for the visualization by toggling all screens in
 * divApplab to be non-visible, unless they match the provided screenId. Also
 * focuses the screen.
 */
Applab.changeScreen = function(screenId) {
  Applab.getScreens().each(function() {
    $(this).toggle(this.id === screenId);
    if (this.id === screenId) {
      // Allow the active screen to receive keyboard events.
      this.focus();
    }
  });

  // Hacky - showTurtleBeforeRun option is designed for authored levels, so we
  // probably ought to make sure it's shown regardless of what screen we display.
  if (!Applab.isRunning()) {
    if (level.showTurtleBeforeRun) {
      applabTurtle.turtleSetVisibility(true);
    }
  }
};

Applab.getScreens = function() {
  return $('#divApplab > .screen');
};

// Wrap design mode function so that we can call from commands
Applab.updateProperty = function(element, property, value) {
  return designMode.updateProperty(element, property, value);
};

// Wrap design mode function so that we can call from commands
Applab.readProperty = function(element, property) {
  return designMode.readProperty(element, property);
};

Applab.getAppReducers = function() {
  return reducers;
};<|MERGE_RESOLUTION|>--- conflicted
+++ resolved
@@ -1141,34 +1141,11 @@
   displayFeedback();
 };
 
-/**
-<<<<<<< HEAD
- * Generates a library from the functions in the project code
- */
-function getLibrary() {
-  var temporaryInterpreter = new JSInterpreter({studioApp: studioApp()});
-  temporaryInterpreter.parse({code: studioApp().getCode()});
-  return temporaryInterpreter.getFunctionsAndParams(studioApp().getCode());
-}
-
-/**
- * Returns true if a lint error (red gutter warning) exists in the code
- */
-function codeContainsError() {
-  var errors = annotationList.getJSLintAnnotations().filter(annotation => {
-    return annotation.type === 'error';
-  });
-
-  return errors.length > 0;
-}
-
 function getGeneratedProperties() {
   return Applab.generatedProperties;
 }
 
 /**
-=======
->>>>>>> 7f9b84a0
  * Execute the app
  */
 Applab.execute = function() {
