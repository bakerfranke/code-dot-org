var studioApp = require('../StudioApp').singleton;
var AppStorage = require('./appStorage');
var apiTimeoutList = require('../timeoutList');
var ChartApi = require('./ChartApi');
var EventSandboxer = require('./EventSandboxer');
var RGBColor = require('./rgbcolor.js');
var codegen = require('../codegen');
var sanitizeHtml = require('./sanitizeHtml');
var utils = require('../utils');
var elementLibrary = require('./designElements/library');
var elementUtils = require('./designElements/elementUtils');
var setPropertyDropdown = require('./setPropertyDropdown');
var assetPrefix = require('../assetManagement/assetPrefix');

var errorHandler = require('../errorHandler');
var ErrorLevel = errorHandler.ErrorLevel;
var applabTurtle = require('./applabTurtle');
var ChangeEventHandler = require('./ChangeEventHandler');
var color = require('../color');
var logToCloud = require('../logToCloud');

var OPTIONAL = true;

// For proxying non-https xhr requests
var XHR_PROXY_PATH = '//' + location.host + '/xhr';

<<<<<<< HEAD
=======
var ICON_PREFIX_REGEX = require('./constants').ICON_PREFIX_REGEX;

>>>>>>> 3b13e189
var applabCommands = module.exports;

/**
 * Lookup table of asset URLs. If an asset isn't listed here, initiate a
 * separate request to ensure it is downloaded without interruption. Otherwise
 * a quickly changing src could cancel the download before it can be cached by
 * the browser.
 */
var toBeCached = {};

/**
 * Utility for converting browser events into standardized, sandboxed event
 * objects for use in student code.
 * @type {EventSandboxer}
 */
var eventSandboxer = new EventSandboxer();

function outputWarning(errorString) {
  var line = 1 + window.Applab.JSInterpreter.getNearestUserCodeLine();
  errorHandler.outputError(errorString, ErrorLevel.WARNING, line);
}

function outputError(errorString) {
  var line = 1 + window.Applab.JSInterpreter.getNearestUserCodeLine();
  errorHandler.outputError(errorString, ErrorLevel.ERROR, line);
}


/**
 * @param value
 * @returns {boolean} true if value is a string, number, boolean, undefined or null.
 *     returns false for other values, including instances of Number or String.
 */
function isPrimitiveType(value) {
  switch (typeof value) {
    case 'string':
    case 'number':
    case 'boolean':
    case 'undefined':
      return true;
    case 'object':
      return (value === null);
    default:
      return false;
  }
}

/**
 * Validates a user function paramer, and outputs error to the console if invalid
 * @returns {boolean} True if param passed validation.
 */
function apiValidateType(opts, funcName, varName, varValue, expectedType, opt) {
  var validatedTypeKey = 'validated_type_' + varName;
  if (typeof opts[validatedTypeKey] === 'undefined') {
    var properType;
    switch (expectedType) {
      case 'color':
        // Special handling for colors, must be a string and a valid RGBColor:
        properType = (typeof varValue === 'string');
        if (properType) {
          var color = new RGBColor(varValue);
          properType = color.ok;
        }
        break;
      case 'uistring':
        properType = (typeof varValue === 'string') ||
          (typeof varValue === 'number') || (typeof varValue === 'boolean');
        break;
      case 'number':
        properType = (typeof varValue === 'number' ||
          (typeof varValue === 'string' && !isNaN(varValue)));
        break;
      case 'primitive':
        properType = isPrimitiveType(varValue);
        if (!properType) {
          // Ensure a descriptive error message is displayed.
          expectedType = 'string, number, boolean, undefined or null';
        }
        break;
      case 'array':
        properType = Array.isArray(varValue);
        break;
      case 'record':
        // Validate that we have a data record. These must be objects, and
        // not arrays
        properType = typeof varValue === 'object' && !Array.isArray(varValue);
        break;
      default:
        properType = (typeof varValue === expectedType);
        break;
    }
    properType = properType || (opt === OPTIONAL && (typeof varValue === 'undefined'));
    if (!properType) {
      outputWarning(funcName + "() " + varName + " parameter value (" +
        varValue + ") is not a " + expectedType + ".");

    }
    opts[validatedTypeKey] = properType;
  }
  return !!opts[validatedTypeKey];
}

function apiValidateTypeAndRange(opts, funcName, varName, varValue,
                                 expectedType, minValue, maxValue, opt) {
  var validatedTypeKey = 'validated_type_' + varName;
  var validatedRangeKey = 'validated_range_' + varName;
  apiValidateType(opts, funcName, varName, varValue, expectedType, opt);
  if (opts[validatedTypeKey] && typeof opts[validatedRangeKey] === 'undefined') {
    var inRange = (typeof minValue === 'undefined') || (varValue >= minValue);
    if (inRange) {
      inRange = (typeof maxValue === 'undefined') || (varValue <= maxValue);
    }
    inRange = inRange || (opt === OPTIONAL && (typeof varValue === 'undefined'));
    if (!inRange) {
      outputWarning(funcName + "() " + varName + " parameter value (" +
        varValue + ") is not in the expected range.");
    }
    opts[validatedRangeKey] = inRange;
  }
}

function apiValidateActiveCanvas(opts, funcName) {
  var validatedActiveCanvasKey = 'validated_active_canvas';
  if (!opts || typeof opts[validatedActiveCanvasKey] === 'undefined') {
    var activeCanvas = Boolean(Applab.activeCanvas);
    if (!activeCanvas) {
      outputWarning(funcName + "() called without an active canvas. Call " +
        "createCanvas() first.");
    }
    if (opts) {
      opts[validatedActiveCanvasKey] = activeCanvas;
    }
  }
}

function apiValidateDomIdExistence(opts, funcName, varName, id, shouldExist) {
  var divApplab = document.getElementById('divApplab');
  var validatedTypeKey = 'validated_type_' + varName;
  var validatedDomKey = 'validated_id_' + varName;
  apiValidateType(opts, funcName, varName, id, 'string');
  if (opts[validatedTypeKey] && typeof opts[validatedDomKey] === 'undefined') {
    var element = document.getElementById(id);

    var existsInApplab = Boolean(element && divApplab.contains(element));
    var options = {
      allowCodeElements: true,
      allowDesignPrefix: true,
      allowDesignElements: true,
      allowTurtleCanvas: Boolean(opts.turtleCanvas)
    };
    var existsOutsideApplab = !elementUtils.isIdAvailable(id, options);

    var valid = !existsOutsideApplab && (shouldExist == existsInApplab);

    if (!valid) {
      var errorString = "";
      if (existsOutsideApplab) {
        errorString = funcName + "() " + varName + " parameter refers to an id (" + id +
            ") which is already in use outside of Applab. Choose a different id.";
        throw new Error(errorString);
      } else {
        outputWarning(funcName + "() " + varName +
            " parameter refers to an id (" + id + ") which " +
            (existsInApplab ? "already exists." : "does not exist."));
      }
    }
    opts[validatedDomKey] = valid;
  }
}

// (brent) We may in the future also provide a second option that allows you to
// reset the state of the screen to it's original (design mode) state.
applabCommands.setScreen = function (opts) {
  apiValidateDomIdExistence(opts, 'setScreen', 'screenId', opts.screenId, true);
  var element = document.getElementById(opts.screenId);
  var divApplab = document.getElementById('divApplab');
  if (!element || (element.parentNode != divApplab)) {
    return;
  }

  Applab.changeScreen(opts.screenId);
};

function reportUnsafeHtml(removed, unsafe, safe, warnings) {
  var msg = "The following lines of HTML were modified or removed:\n" + removed +
      "\noriginal html:\n" + unsafe + "\nmodified html:\n" + safe;
  if (warnings.length > 0) {
    msg += '\nwarnings:\n' + warnings.join('\n');
  }
  outputWarning(msg);
}

applabCommands.container = function (opts) {
  if (opts.elementId) {
    apiValidateDomIdExistence(opts, 'container', 'id', opts.elementId, false);
  }
  var newDiv = document.createElement("div");
  if (typeof opts.elementId !== "undefined") {
    newDiv.id = opts.elementId;
  }
  var sanitized = sanitizeHtml(opts.html, reportUnsafeHtml, true /* rejectExistingIds */);
  newDiv.innerHTML = sanitized;
  newDiv.style.position = 'relative';

  return Boolean(Applab.activeScreen().appendChild(newDiv));
};

applabCommands.write = function (opts) {
  apiValidateType(opts, 'write', 'text', opts.html, 'uistring');
  return applabCommands.container(opts);
};

applabCommands.button = function (opts) {
  // PARAMNAME: button: id vs. buttonId
  apiValidateDomIdExistence(opts, 'button', 'id', opts.elementId, false);
  apiValidateType(opts, 'button', 'text', opts.text, 'uistring');

  var newButton = document.createElement("button");
  var textNode = document.createTextNode(opts.text);
  newButton.id = opts.elementId;
  newButton.style.position = 'relative';
  newButton.style.color = color.white;
  newButton.style.backgroundColor = color.applab_button_teal;

  return Boolean(newButton.appendChild(textNode) &&
    Applab.activeScreen().appendChild(newButton));
};

applabCommands.image = function (opts) {
  apiValidateDomIdExistence(opts, 'image', 'id', opts.elementId, false);
  apiValidateType(opts, 'image', 'id', opts.elementId, 'string');
  apiValidateType(opts, 'image', 'url', opts.src, 'string');

  var newImage = document.createElement("img");
  if (ICON_PREFIX_REGEX.test(opts.src)) {
    newImage.src = assetPrefix.renderIconToString(opts.src, newImage);
    newImage.width = newImage.height = 200;
  } else {
    newImage.src = assetPrefix.fixPath(opts.src);
  }
  newImage.setAttribute('data-canonical-image-url', opts.src);
  newImage.id = opts.elementId;
  newImage.style.position = 'relative';

  return Boolean(Applab.activeScreen().appendChild(newImage));
};

applabCommands.imageUploadButton = function (opts) {
  apiValidateDomIdExistence(opts, 'imageUploadButton', 'id', opts.elementId, false);
  // To avoid showing the ugly fileupload input element, we create a label
  // element with an img-upload class that will ensure it looks like a button
  var newLabel = document.createElement("label");
  var textNode = document.createTextNode(opts.text);
  newLabel.id = opts.elementId;
  newLabel.className = 'img-upload';
  newLabel.style.position = 'relative';

  // We then create an offscreen input element and make it a child of the new
  // label element
  var newInput = document.createElement("input");
  newInput.type = "file";
  newInput.accept = "image/*";
  newInput.capture = "camera";
  newInput.style.position = "absolute";
  newInput.style.left = "-9999px";

  return Boolean(newLabel.appendChild(newInput) &&
                 newLabel.appendChild(textNode) &&
                 Applab.activeScreen().appendChild(newLabel));
};

applabCommands.show = function (opts) {
  applabTurtle.turtleSetVisibility(true);
};

applabCommands.hide = function (opts) {
  applabTurtle.turtleSetVisibility(false);
};

applabCommands.moveTo = function (opts) {
  apiValidateType(opts, 'moveTo', 'x', opts.x, 'number');
  apiValidateType(opts, 'moveTo', 'y', opts.y, 'number');
  var ctx = applabTurtle.getTurtleContext();
  if (ctx) {
    ctx.beginPath();
    ctx.moveTo(Applab.turtle.x, Applab.turtle.y);
    Applab.turtle.x = opts.x;
    Applab.turtle.y = opts.y;
    ctx.lineTo(Applab.turtle.x, Applab.turtle.y);
    ctx.stroke();
    applabTurtle.updateTurtleImage();
  }
};

applabCommands.move = function (opts) {
  apiValidateType(opts, 'move', 'x', opts.x, 'number');
  apiValidateType(opts, 'move', 'y', opts.y, 'number');
  opts.x += Applab.turtle.x;
  opts.y += Applab.turtle.y;
  applabCommands.moveTo(opts);
};

applabCommands.moveForward = function (opts) {
  apiValidateType(opts, 'moveForward', 'pixels', opts.distance, 'number', OPTIONAL);
  var newOpts = {};
  var distance = 25;
  if (typeof opts.distance !== 'undefined') {
    distance = opts.distance;
  }
  newOpts.x = Applab.turtle.x +
    distance * Math.sin(2 * Math.PI * Applab.turtle.heading / 360);
  newOpts.y = Applab.turtle.y -
    distance * Math.cos(2 * Math.PI * Applab.turtle.heading / 360);
  applabCommands.moveTo(newOpts);
};

applabCommands.moveBackward = function (opts) {
  apiValidateType(opts, 'moveBackward', 'pixels', opts.distance, 'number', OPTIONAL);
  var distance = -25;
  if (typeof opts.distance !== 'undefined') {
    distance = -opts.distance;
  }
  applabCommands.moveForward({'distance': distance });
};

applabCommands.turnRight = function (opts) {
  apiValidateType(opts, 'turnRight', 'angle', opts.degrees, 'number', OPTIONAL);
  // call this first to ensure there is a turtle (in case this is the first API)
  applabTurtle.getTurtleContext();

  var degrees = 90;
  if (typeof opts.degrees !== 'undefined') {
    degrees = opts.degrees;
  }

  Applab.turtle.heading += degrees;
  Applab.turtle.heading = (Applab.turtle.heading + 360) % 360;
  applabTurtle.updateTurtleImage();
};

applabCommands.turnLeft = function (opts) {
  apiValidateType(opts, 'turnLeft', 'angle', opts.degrees, 'number', OPTIONAL);
  var degrees = -90;
  if (typeof opts.degrees !== 'undefined') {
    degrees = -opts.degrees;
  }
  applabCommands.turnRight({'degrees': degrees });
};

applabCommands.turnTo = function (opts) {
  apiValidateType(opts, 'turnTo', 'angle', opts.direction, 'number');
  var degrees = opts.direction - Applab.turtle.heading;
  applabCommands.turnRight({'degrees': degrees });
};

// Turn along an arc with a specified radius (by default, turn clockwise, so
// the center of the arc is 90 degrees clockwise of the current heading)
// if opts.counterclockwise, the center point is 90 degrees counterclockwise

applabCommands.arcRight = function (opts) {
  apiValidateType(opts, 'arcRight', 'angle', opts.degrees, 'number');
  apiValidateType(opts, 'arcRight', 'radius', opts.radius, 'number');

  // call this first to ensure there is a turtle (in case this is the first API)
  var centerAngle = opts.counterclockwise ? -90 : 90;
  var clockwiseDegrees = opts.counterclockwise ? -opts.degrees : opts.degrees;
  var ctx = applabTurtle.getTurtleContext();
  if (ctx) {
    var centerX = Applab.turtle.x +
      opts.radius * Math.sin(2 * Math.PI * (Applab.turtle.heading + centerAngle) / 360);
    var centerY = Applab.turtle.y -
      opts.radius * Math.cos(2 * Math.PI * (Applab.turtle.heading + centerAngle) / 360);

    var startAngle =
      2 * Math.PI * (Applab.turtle.heading + (opts.counterclockwise ? 0 : 180)) / 360;
    var endAngle = startAngle + (2 * Math.PI * clockwiseDegrees / 360);

    ctx.beginPath();
    ctx.arc(centerX, centerY, opts.radius, startAngle, endAngle, opts.counterclockwise);
    ctx.stroke();

    Applab.turtle.heading = (Applab.turtle.heading + clockwiseDegrees + 360) % 360;
    var xMovement = opts.radius * Math.cos(2 * Math.PI * Applab.turtle.heading / 360);
    var yMovement = opts.radius * Math.sin(2 * Math.PI * Applab.turtle.heading / 360);
    Applab.turtle.x = centerX + (opts.counterclockwise ? xMovement : -xMovement);
    Applab.turtle.y = centerY + (opts.counterclockwise ? yMovement : -yMovement);
    applabTurtle.updateTurtleImage();
  }
};

applabCommands.arcLeft = function (opts) {
  apiValidateType(opts, 'arcLeft', 'angle', opts.degrees, 'number');
  apiValidateType(opts, 'arcLeft', 'radius', opts.radius, 'number');

  opts.counterclockwise = true;
  applabCommands.arcRight(opts);
};

applabCommands.getX = function (opts) {
  var ctx = applabTurtle.getTurtleContext();
  return Applab.turtle.x;
};

applabCommands.getY = function (opts) {
  var ctx = applabTurtle.getTurtleContext();
  return Applab.turtle.y;
};

applabCommands.getDirection = function (opts) {
  var ctx = applabTurtle.getTurtleContext();
  return Applab.turtle.heading;
};

applabCommands.dot = function (opts) {
  apiValidateTypeAndRange(opts, 'dot', 'radius', opts.radius, 'number', 0.0001);
  var ctx = applabTurtle.getTurtleContext();
  if (ctx && opts.radius > 0) {
    ctx.beginPath();
    if (Applab.turtle.penUpColor) {
      // If the pen is up and the color has been changed, use that color:
      ctx.strokeStyle = Applab.turtle.penUpColor;
    }
    var savedLineWidth = ctx.lineWidth;
    ctx.lineWidth = 1;
    ctx.arc(Applab.turtle.x, Applab.turtle.y, opts.radius, 0, 2 * Math.PI);
    ctx.fill();
    ctx.stroke();
    if (Applab.turtle.penUpColor) {
      // If the pen is up, reset strokeStyle back to transparent:
      ctx.strokeStyle = "rgba(255, 255, 255, 0)";
    }
    ctx.lineWidth = savedLineWidth;
    return true;
  }

};

applabCommands.penUp = function (opts) {
  var ctx = applabTurtle.getTurtleContext();
  if (ctx) {
    if (ctx.strokeStyle !== "rgba(255, 255, 255, 0)") {
      Applab.turtle.penUpColor = ctx.strokeStyle;
      ctx.strokeStyle = "rgba(255, 255, 255, 0)";
    }
  }
};

applabCommands.penDown = function (opts) {
  var ctx = applabTurtle.getTurtleContext();
  if (ctx && Applab.turtle.penUpColor) {
    ctx.strokeStyle = Applab.turtle.penUpColor;
    delete Applab.turtle.penUpColor;
  }
};

applabCommands.penWidth = function (opts) {
  apiValidateTypeAndRange(opts, 'penWidth', 'width', opts.width, 'number', 0.0001);
  var ctx = applabTurtle.getTurtleContext();
  if (ctx) {
    ctx.lineWidth = opts.width;
  }
};

applabCommands.penColorInternal = function (rgbstring) {
  var ctx = applabTurtle.getTurtleContext();
  if (ctx) {
    if (Applab.turtle.penUpColor) {
      // pen is currently up, store this color for pen down
      Applab.turtle.penUpColor = rgbstring;
    } else {
      ctx.strokeStyle = rgbstring;
    }
    ctx.fillStyle = rgbstring;
  }
};

applabCommands.penColor = function (opts) {
  apiValidateType(opts, 'penColor', 'color', opts.color, 'color');
  applabCommands.penColorInternal(opts.color);
};

applabCommands.penRGB = function (opts) {
  // PARAMNAME: penRGB: red vs. r
  // PARAMNAME: penRGB: green vs. g
  // PARAMNAME: penRGB: blue vs. b
  apiValidateTypeAndRange(opts, 'penRGB', 'r', opts.r, 'number', 0, 255);
  apiValidateTypeAndRange(opts, 'penRGB', 'g', opts.g, 'number', 0, 255);
  apiValidateTypeAndRange(opts, 'penRGB', 'b', opts.b, 'number', 0, 255);
  apiValidateTypeAndRange(opts, 'penRGB', 'a', opts.a, 'number', 0, 1, OPTIONAL);
  var alpha = (typeof opts.a === 'undefined') ? 1 : opts.a;
  var rgbstring = "rgba(" + opts.r + "," + opts.g + "," + opts.b + "," + alpha + ")";
  applabCommands.penColorInternal(rgbstring);
};

applabCommands.speed = function (opts) {
  // DOCBUG: range is 0-100, not 1-100
  apiValidateTypeAndRange(opts, 'speed', 'value', opts.percent, 'number', 0, 100);
  if (opts.percent >= 0 && opts.percent <= 100) {
    Applab.setStepSpeed(opts.percent / 100);
  }
};

applabCommands.createCanvas = function (opts) {
  // PARAMNAME: createCanvas: id vs. canvasId
  apiValidateDomIdExistence(opts, 'createCanvas', 'canvasId', opts.elementId, false);
  apiValidateType(opts, 'createCanvas', 'width', width, 'number', OPTIONAL);
  apiValidateType(opts, 'createCanvas', 'height', height, 'number', OPTIONAL);

  var newElement = document.createElement("canvas");
  var ctx = newElement.getContext("2d");
  if (newElement && ctx) {
    newElement.id = opts.elementId;
    // default width/height if params are missing
    var width = opts.width || Applab.appWidth;
    var height = opts.height || Applab.footerlessAppHeight;
    newElement.width = width;
    newElement.height = height;
    newElement.setAttribute('width', width + 'px');
    newElement.setAttribute('height', height + 'px');
    // Unlike other elements, we use absolute position, otherwise our z-index
    // doesn't work
    newElement.style.position = 'absolute';
    if (!opts.turtleCanvas) {
      // set transparent fill by default (unless it is the turtle canvas):
      ctx.fillStyle = "rgba(255, 255, 255, 0)";
    }
    ctx.lineCap = "round";

    if (!Applab.activeCanvas && !opts.turtleCanvas) {
      // If there is no active canvas and this isn't the turtleCanvas,
      // we'll make this the active canvas for subsequent API calls:
      Applab.activeCanvas = newElement;
    }

    return Boolean(Applab.activeScreen().appendChild(newElement));
  }
  return false;
};

applabCommands.setActiveCanvas = function (opts) {
  var divApplab = document.getElementById('divApplab');
  // PARAMNAME: setActiveCanvas: id vs. canvasId
  apiValidateDomIdExistence(opts, 'setActiveCanvas', 'canvasId', opts.elementId, true);
  var canvas = document.getElementById(opts.elementId);
  if (divApplab.contains(canvas)) {
    Applab.activeCanvas = canvas;
    return true;
  }
  return false;
};

applabCommands.line = function (opts) {
  apiValidateActiveCanvas(opts, 'line');
  apiValidateType(opts, 'line', 'x1', opts.x1, 'number');
  apiValidateType(opts, 'line', 'x2', opts.x2, 'number');
  apiValidateType(opts, 'line', 'y1', opts.y1, 'number');
  apiValidateType(opts, 'line', 'y2', opts.y2, 'number');
  var ctx = Applab.activeCanvas && Applab.activeCanvas.getContext("2d");
  if (ctx) {
    ctx.beginPath();
    ctx.moveTo(opts.x1, opts.y1);
    ctx.lineTo(opts.x2, opts.y2);
    ctx.stroke();
    return true;
  }
  return false;
};

applabCommands.circle = function (opts) {
  apiValidateActiveCanvas(opts, 'circle');
  // PARAMNAME: circle: centerX vs. x
  // PARAMNAME: circle: centerY vs. y
  apiValidateType(opts, 'circle', 'centerX', opts.x, 'number');
  apiValidateType(opts, 'circle', 'centerY', opts.y, 'number');
  apiValidateType(opts, 'circle', 'radius', opts.radius, 'number');
  var ctx = Applab.activeCanvas && Applab.activeCanvas.getContext("2d");
  if (ctx) {
    ctx.beginPath();
    ctx.arc(opts.x, opts.y, opts.radius, 0, 2 * Math.PI);
    ctx.fill();
    ctx.stroke();
    return true;
  }
  return false;
};

applabCommands.rect = function (opts) {
  apiValidateActiveCanvas(opts, 'rect');
  // PARAMNAME: rect: upperLeftX vs. x
  // PARAMNAME: rect: upperLeftY vs. y
  apiValidateType(opts, 'rect', 'upperLeftX', opts.x, 'number');
  apiValidateType(opts, 'rect', 'upperLeftY', opts.y, 'number');
  apiValidateType(opts, 'rect', 'width', opts.width, 'number');
  apiValidateType(opts, 'rect', 'height', opts.height, 'number');
  var ctx = Applab.activeCanvas && Applab.activeCanvas.getContext("2d");
  if (ctx) {
    ctx.beginPath();
    ctx.rect(opts.x, opts.y, opts.width, opts.height);
    ctx.fill();
    ctx.stroke();
    return true;
  }
  return false;
};

applabCommands.setStrokeWidth = function (opts) {
  apiValidateActiveCanvas(opts, 'setStrokeWidth');
  apiValidateTypeAndRange(opts, 'setStrokeWidth', 'width', opts.width, 'number', 0.0001);
  var ctx = Applab.activeCanvas && Applab.activeCanvas.getContext("2d");
  if (ctx) {
    ctx.lineWidth = opts.width;
    return true;
  }
  return false;
};

applabCommands.setStrokeColor = function (opts) {
  apiValidateActiveCanvas(opts, 'setStrokeColor');
  apiValidateType(opts, 'setStrokeColor', 'color', opts.color, 'color');
  var ctx = Applab.activeCanvas && Applab.activeCanvas.getContext("2d");
  if (ctx) {
    ctx.strokeStyle = String(opts.color);
    return true;
  }
  return false;
};

applabCommands.setFillColor = function (opts) {
  apiValidateActiveCanvas(opts, 'setFillColor');
  apiValidateType(opts, 'setFillColor', 'color', opts.color, 'color');
  var ctx = Applab.activeCanvas && Applab.activeCanvas.getContext("2d");
  if (ctx) {
    ctx.fillStyle = String(opts.color);
    return true;
  }
  return false;
};

applabCommands.clearCanvas = function (opts) {
  apiValidateActiveCanvas(opts, 'clearCanvas');
  var ctx = Applab.activeCanvas && Applab.activeCanvas.getContext("2d");
  if (ctx) {
    ctx.clearRect(0,
                  0,
                  Applab.activeCanvas.width,
                  Applab.activeCanvas.height);
    return true;
  }
  return false;
};

/**
 * Semi-deprecated. We still support this API, but no longer expose it in the
 * toolbox. Replaced by drawImageURL
 */
applabCommands.drawImage = function (opts) {
  var divApplab = document.getElementById('divApplab');
  // PARAMNAME: drawImage: imageId vs. id
  apiValidateActiveCanvas(opts, 'drawImage');
  apiValidateDomIdExistence(opts, 'drawImage', 'id', opts.imageId, true);
  apiValidateType(opts, 'drawImage', 'x', opts.x, 'number');
  apiValidateType(opts, 'drawImage', 'y', opts.y, 'number');
  var image = document.getElementById(opts.imageId);
  var ctx = Applab.activeCanvas && Applab.activeCanvas.getContext("2d");
  if (ctx && divApplab.contains(image)) {
    var xScale, yScale;
    xScale = yScale = 1;
    if (typeof opts.width !== 'undefined') {
      apiValidateType(opts, 'drawImage', 'width', opts.width, 'number');
      xScale = xScale * (opts.width / image.width);
    }
    if (typeof opts.height !== 'undefined') {
      apiValidateType(opts, 'drawImage', 'height', opts.height, 'number');
      yScale = yScale * (opts.height / image.height);
    }
    ctx.save();
    ctx.setTransform(xScale, 0, 0, yScale, opts.x, opts.y);
    ctx.drawImage(image, 0, 0);
    ctx.restore();
    return true;
  }
  return false;
};

/**
 * We support a couple different version of this API
 * drawImageURL(url, [callback])
 * drawImaegURL(url, x, y, width, height, [calback])
 */
applabCommands.drawImageURL = function (opts) {
  var divApplab = document.getElementById('divApplab');

  apiValidateActiveCanvas(opts, 'drawImageURL');
  apiValidateType(opts, 'drawImageURL', 'url', opts.url, 'string');
  apiValidateType(opts, 'drawImageURL', 'x', opts.x, 'number', OPTIONAL);
  apiValidateType(opts, 'drawImageURL', 'y', opts.y, 'number', OPTIONAL);
  apiValidateType(opts, 'drawImageURL', 'width', opts.width, 'number', OPTIONAL);
  apiValidateType(opts, 'drawImageURL', 'height', opts.height, 'number', OPTIONAL);
  apiValidateType(opts, 'drawImageURL', 'callback', opts.callback, 'function', OPTIONAL);

  var jsInterpreter = Applab.JSInterpreter;
  var callback = function (success) {
    if (opts.callback) {
      opts.callback.call(null, success);
    }
  };

  var image = new Image();
  image.src = assetPrefix.fixPath(opts.url);
  image.onload = function () {
    var ctx = Applab.activeCanvas && Applab.activeCanvas.getContext("2d");
    if (!ctx) {
      return;
    }
    var x = utils.valueOr(opts.x, 0);
    var y = utils.valueOr(opts.y, 0);

    // if given a width/height use that
    var renderWidth = utils.valueOr(opts.width, image.width);
    var renderHeight = utils.valueOr(opts.height, image.height);

    // if undefined, extra width/height from image and potentially resize to
    // fit
    if (opts.width === undefined || opts.height === undefined) {
      var aspectRatio = image.width / image.height;
      if (aspectRatio > 1) {
        renderWidth = Math.min(Applab.activeCanvas.width, image.width);
        renderHeight = renderWidth / aspectRatio;
      } else {
        renderHeight = Math.min(Applab.activeCanvas.height, image.height);
        renderWidth = renderHeight * aspectRatio;
      }
    }

    ctx.save();
    ctx.setTransform(renderWidth / image.width, 0, 0, renderHeight / image.height, x, y);
    ctx.drawImage(image, 0, 0);
    ctx.restore();

    callback(true);
  };
  image.onerror = function () {
    callback(false);
  };
};

applabCommands.getImageData = function (opts) {
  apiValidateActiveCanvas(opts, 'getImageData');
  // PARAMNAME: getImageData: all params + doc bugs
  apiValidateType(opts, 'getImageData', 'x', opts.x, 'number');
  apiValidateType(opts, 'getImageData', 'y', opts.y, 'number');
  apiValidateType(opts, 'getImageData', 'width', opts.width, 'number');
  apiValidateType(opts, 'getImageData', 'height', opts.height, 'number');
  var ctx = Applab.activeCanvas && Applab.activeCanvas.getContext("2d");
  if (ctx) {
    return ctx.getImageData(opts.x, opts.y, opts.width, opts.height);
  }
};

applabCommands.putImageData = function (opts) {
  apiValidateActiveCanvas(opts, 'putImageData');
  // PARAMNAME: putImageData: imageData vs. imgData
  // PARAMNAME: putImageData: startX vs. x
  // PARAMNAME: putImageData: startY vs. y
  apiValidateType(opts, 'putImageData', 'imgData', opts.imageData, 'object');
  apiValidateType(opts, 'putImageData', 'x', opts.x, 'number');
  apiValidateType(opts, 'putImageData', 'y', opts.y, 'number');
  var ctx = Applab.activeCanvas && Applab.activeCanvas.getContext("2d");
  if (ctx) {
    // Create tmpImageData and initialize it because opts.imageData is not
    // going to be a real ImageData object if it came from the interpreter
    var tmpImageData = ctx.createImageData(opts.imageData.width,
                                           opts.imageData.height);
    tmpImageData.data.set(opts.imageData.data);
    return ctx.putImageData(tmpImageData, opts.x, opts.y);
  }
};

applabCommands.textInput = function (opts) {
  // PARAMNAME: textInput: id vs. inputId
  apiValidateDomIdExistence(opts, 'textInput', 'id', opts.elementId, false);
  apiValidateType(opts, 'textInput', 'text', opts.text, 'uistring');

  var newInput = document.createElement("input");
  newInput.value = opts.text;
  newInput.id = opts.elementId;
  newInput.style.position = 'relative';
  newInput.style.height = '30px';
  newInput.style.width = '200px';

  return Boolean(Applab.activeScreen().appendChild(newInput));
};

applabCommands.textLabel = function (opts) {
  // PARAMNAME: textLabel: id vs. labelId
  apiValidateDomIdExistence(opts, 'textLabel', 'id', opts.elementId, false);
  apiValidateType(opts, 'textLabel', 'text', opts.text, 'uistring');
  if (typeof opts.forId !== 'undefined') {
    apiValidateDomIdExistence(opts, 'textLabel', 'forId', opts.forId, true);
  }

  var newLabel = document.createElement("label");
  var textNode = document.createTextNode(opts.text);
  newLabel.id = opts.elementId;
  newLabel.style.position = 'relative';
  var forElement = document.getElementById(opts.forId);
  if (forElement && Applab.activeScreen().contains(forElement)) {
    newLabel.setAttribute('for', opts.forId);
  }

  return Boolean(newLabel.appendChild(textNode) &&
                 Applab.activeScreen().appendChild(newLabel));
};

applabCommands.checkbox = function (opts) {
  // PARAMNAME: checkbox: id vs. checkboxId
  apiValidateDomIdExistence(opts, 'checkbox', 'id', opts.elementId, false);
  // apiValidateType(opts, 'checkbox', 'checked', opts.checked, 'boolean');

  var newCheckbox = document.createElement("input");
  newCheckbox.setAttribute("type", "checkbox");
  newCheckbox.checked = opts.checked;
  newCheckbox.id = opts.elementId;
  newCheckbox.style.position = 'relative';

  return Boolean(Applab.activeScreen().appendChild(newCheckbox));
};

applabCommands.radioButton = function (opts) {
  apiValidateDomIdExistence(opts, 'radioButton', 'id', opts.elementId, false);
  // apiValidateType(opts, 'radioButton', 'checked', opts.checked, 'boolean');
  apiValidateType(opts, 'radioButton', 'group', opts.name, 'string', OPTIONAL);

  var newRadio = document.createElement("input");
  newRadio.setAttribute("type", "radio");
  newRadio.name = opts.name;
  newRadio.checked = opts.checked;
  newRadio.id = opts.elementId;
  newRadio.style.position = 'relative';

  return Boolean(Applab.activeScreen().appendChild(newRadio));
};

applabCommands.dropdown = function (opts) {
  // PARAMNAME: dropdown: id vs. dropdownId
  apiValidateDomIdExistence(opts, 'dropdown', 'id', opts.elementId, false);

  var newSelect = document.createElement("select");

  if (opts.optionsArray) {
    for (var i = 0; i < opts.optionsArray.length; i++) {
      var option = document.createElement("option");
      apiValidateType(opts, 'dropdown', 'option_' + (i + 1), opts.optionsArray[i], 'uistring');
      option.text = opts.optionsArray[i];
      newSelect.add(option);
    }
  }
  newSelect.id = opts.elementId;
  newSelect.style.position = 'relative';
  newSelect.style.color = color.white;
  newSelect.style.backgroundColor = color.applab_button_teal;

  return Boolean(Applab.activeScreen().appendChild(newSelect));
};

applabCommands.getAttribute = function (opts) {
  var divApplab = document.getElementById('divApplab');
  var element = document.getElementById(opts.elementId);
  var attribute = String(opts.attribute);
  return divApplab.contains(element) ? String(element[attribute]) : false;
};

// Whitelist of HTML Element attributes which can be modified, to
// prevent DOM manipulation which would violate the sandbox.
var MUTABLE_ATTRIBUTES = ['scrollTop'];

applabCommands.setAttribute = function (opts) {
  var divApplab = document.getElementById('divApplab');
  var element = document.getElementById(opts.elementId);
  var attribute = String(opts.attribute);
  if (divApplab.contains(element) &&
      MUTABLE_ATTRIBUTES.indexOf(attribute) !== -1) {
    element[attribute] = opts.value;
    return true;
  }
  return false;
};

applabCommands.getText = function (opts) {
  var divApplab = document.getElementById('divApplab');
  apiValidateDomIdExistence(opts, 'getText', 'id', opts.elementId, true);

  var element = document.getElementById(opts.elementId);
  if (divApplab.contains(element)) {
    if (element.tagName === 'INPUT' || element.tagName === 'SELECT') {
      return String(element.value);
    } else if (element.tagName === 'IMG') {
      return String(element.alt);
    } else {
      return applabCommands.getElementInnerText_(element);
    }
  }
  return false;
};

applabCommands.setText = function (opts) {
  var divApplab = document.getElementById('divApplab');
  apiValidateDomIdExistence(opts, 'setText', 'id', opts.elementId, true);
  apiValidateType(opts, 'setText', 'text', opts.text, 'uistring');

  var element = document.getElementById(opts.elementId);
  if (divApplab.contains(element)) {
    if (element.tagName === 'INPUT' || element.tagName === 'SELECT') {
      element.value = opts.text;
    } else if (element.tagName === 'IMG') {
      element.alt = opts.text;
    } else {
      applabCommands.setElementInnerText_(element, opts.text);
    }
    return true;
  }
  return false;
};

applabCommands.getNumber = function (opts) {
  apiValidateDomIdExistence(opts, 'getNumber', 'id', opts.elementId, true);
  return parseFloat(applabCommands.getText(opts), 10);
};

applabCommands.setNumber = function (opts) {
  apiValidateDomIdExistence(opts, 'setNumber', 'id', opts.elementId, true);
  apiValidateType(opts, 'setNumber', 'value', opts.number, 'number');
  opts.text = opts.number;
  return applabCommands.setText(opts);
};

/**
 * Attempts to emulate Chrome's version of innerText by way of innerHTML, only
 * for the simplified case of plain text content (in, for example, a
 * contentEditable div).
 * @param {Element} element
 * @private
 */
applabCommands.getElementInnerText_ = function (element) {
  return utils.unescapeText(element.innerHTML);
};

/**
 * Attempts to emulate Chrome's version of innerText by way of innerHTML, only
 * for the simplified case of plain text content (in, for example, a
 * contentEditable div).
 * @param {Element} element
 * @param {string} newText
 * @private
 */
applabCommands.setElementInnerText_ = function (element, newText) {
  element.innerHTML = utils.escapeText(newText.toString());
};

applabCommands.getChecked = function (opts) {
  var divApplab = document.getElementById('divApplab');
  apiValidateDomIdExistence(opts, 'getChecked', 'id', opts.elementId, true);

  var element = document.getElementById(opts.elementId);
  if (divApplab.contains(element) && element.tagName === 'INPUT') {
    return element.checked;
  }
  return false;
};

applabCommands.setChecked = function (opts) {
  var divApplab = document.getElementById('divApplab');
  apiValidateDomIdExistence(opts, 'setChecked', 'id', opts.elementId, true);
  // apiValidateType(opts, 'setChecked', 'checked', opts.checked, 'boolean');

  var element = document.getElementById(opts.elementId);
  if (divApplab.contains(element) && element.tagName === 'INPUT') {
    element.checked = opts.checked;
    return true;
  }
  return false;
};

applabCommands.getImageURL = function (opts) {
  var divApplab = document.getElementById('divApplab');
  // PARAMNAME: getImageURL: id vs. imageId
  apiValidateDomIdExistence(opts, 'getImageURL', 'id', opts.elementId, true);

  var element = document.getElementById(opts.elementId);
  if (divApplab.contains(element)) {
    // We return a URL if it is an IMG element or our special img-upload label
    if (element.tagName === 'IMG') {
      return element.getAttribute('data-canonical-image-url');
    } else if (element.tagName === 'LABEL' && element.className === 'img-upload') {
      var fileObj = element.children[0].files[0];
      if (fileObj) {
        return window.URL.createObjectURL(fileObj);
      }
    }
  }
};

applabCommands.setImageURL = function (opts) {
  var divApplab = document.getElementById('divApplab');
  apiValidateDomIdExistence(opts, 'setImageURL', 'id', opts.elementId, true);
  apiValidateType(opts, 'setImageURL', 'url', opts.src, 'string');

  var element = document.getElementById(opts.elementId);
  if (divApplab.contains(element) && element.tagName === 'IMG') {
    element.src = assetPrefix.fixPath(opts.src);
    element.setAttribute('data-canonical-image-url', opts.src);

    if (!toBeCached[element.src]) {
      var img = new Image();
      img.src = element.src;
      toBeCached[element.src] = true;
    }

    return true;
  }
  return false;
};

applabCommands.playSound = function (opts) {
  apiValidateType(opts, 'playSound', 'url', opts.url, 'string');

  if (studioApp.cdoSounds) {
    var url = assetPrefix.fixPath(opts.url);
    if (studioApp.cdoSounds.isPlayingURL(url)) {
      return;
    }

    studioApp.cdoSounds.playURL(url, {
      volume: 1.0,
      // TODO: Re-enable forceHTML5 after Varnish 4.1 upgrade.
      //       See Pivotal #108279582
      //
      //       HTML5 audio is not working for user-uploaded MP3s due to a bug in
      //       Varnish 4.0 with certain forms of the Range request header.
      //
      //       By commenting this line out, we re-enable Web Audio API in App
      //       Lab, which has the following effects:
      //       GOOD: Web Audio should not use the Range header so it won't hit
      //             the bug.
      //       BAD: This disables cross-domain audio loading (hotlinking from an
      //            App Lab app to an audio asset on another site) so it might
      //            break some existing apps.  This should be less problematic
      //            since we now allow students to upload and serve audio assets
      //            from our domain via the Assets API now.
      //
      // forceHTML5: true,
      allowHTML5Mobile: true
    });
  }
};

applabCommands.innerHTML = function (opts) {
  var divApplab = document.getElementById('divApplab');
  var div = document.getElementById(opts.elementId);
  if (divApplab.contains(div)) {
    div.innerHTML = sanitizeHtml(opts.html, reportUnsafeHtml, true /* rejectExistingIds */);
    return true;
  }
  return false;
};

applabCommands.deleteElement = function (opts) {
  var divApplab = document.getElementById('divApplab');
  apiValidateDomIdExistence(opts, 'deleteElement', 'id', opts.elementId, true);

  var div = document.getElementById(opts.elementId);
  if (divApplab.contains(div)) {
    // Special check to see if the active canvas is being deleted
    if (div == Applab.activeCanvas || div.contains(Applab.activeCanvas)) {
      delete Applab.activeCanvas;
    }
    return Boolean(div.parentElement.removeChild(div));
  }
  return false;
};

applabCommands.showElement = function (opts) {
  var divApplab = document.getElementById('divApplab');
  apiValidateDomIdExistence(opts, 'showElement', 'id', opts.elementId, true);

  var div = document.getElementById(opts.elementId);
  if (divApplab.contains(div)) {
    div.style.visibility = 'visible';
    return true;
  }
  return false;
};

applabCommands.hideElement = function (opts) {
  var divApplab = document.getElementById('divApplab');
  apiValidateDomIdExistence(opts, 'hideElement', 'id', opts.elementId, true);

  var div = document.getElementById(opts.elementId);
  if (divApplab.contains(div)) {
    div.style.visibility = 'hidden';
    return true;
  }
  return false;
};

applabCommands.setStyle = function (opts) {
  var divApplab = document.getElementById('divApplab');
  var div = document.getElementById(opts.elementId);
  if (divApplab.contains(div)) {
    div.style.cssText += opts.style;
    return true;
  }
  return false;
};

applabCommands.setParent = function (opts) {
  var divApplab = document.getElementById('divApplab');
  var div = document.getElementById(opts.elementId);
  var divNewParent = document.getElementById(opts.parentId);
  if (divApplab.contains(div) && divApplab.contains(divNewParent)) {
    return Boolean(div.parentElement.removeChild(div) &&
                   divNewParent.appendChild(div));
  }
  return false;
};

applabCommands.setPosition = function (opts) {
  var divApplab = document.getElementById('divApplab');
  apiValidateDomIdExistence(opts, 'setPosition', 'id', opts.elementId, true);
  apiValidateType(opts, 'setPosition', 'x', opts.left, 'number');
  apiValidateType(opts, 'setPosition', 'y', opts.top, 'number');

  var el = document.getElementById(opts.elementId);
  if (divApplab.contains(el)) {
    el.style.position = 'absolute';
    el.style.left = opts.left + 'px';
    el.style.top = opts.top + 'px';

    // if we have a width and/or height given, validate args and setSize
    if (opts.width !== undefined || opts.height !== undefined) {
      apiValidateType(opts, 'setPosition', 'width', opts.width, 'number', OPTIONAL);
      apiValidateType(opts, 'setPosition', 'height', opts.height, 'number', OPTIONAL);
      setSize_(opts.elementId, opts.width, opts.height);
    }
    return true;
  }
  return false;
};

applabCommands.setSize = function (opts) {
  apiValidateType(opts, 'setSize', 'width', opts.width, 'number');
  apiValidateType(opts, 'setSize', 'height', opts.height, 'number');
  setSize_(opts.elementId, opts.width, opts.height);

  return true;
};

/**
 * Logic shared between setPosition and setSize for setting the size
 */
function setSize_(elementId, width, height) {
  var element = document.getElementById(elementId);
  var divApplab = document.getElementById('divApplab');
  if (divApplab.contains(element)) {
    element.style.width = width + 'px';
    element.style.height = height + 'px';
  }
}

applabCommands.setProperty = function (opts) {
  apiValidateDomIdExistence(opts, 'setProperty', 'id', opts.elementId, true);
  apiValidateType(opts, 'setProperty', 'property', opts.property, 'string');

  var elementId = opts.elementId;
  var property = opts.property;
  var value = opts.value;

  var element = document.getElementById(elementId);
  if (!element) {
    return;
  }

  var info = setPropertyDropdown.getInternalPropertyInfo(element, property);
  if (!info) {
    outputError('Cannot set property "' + property + '" on element "' + elementId + '".');
    return;
  }

  var valid = apiValidateType(opts, 'setProperty', 'value', opts.value, info.type);
  if (!valid) {
    return;
  }

  Applab.updateProperty(element, info.internalName, value);
};

applabCommands.getXPosition = function (opts) {
  var divApplab = document.getElementById('divApplab');
  apiValidateDomIdExistence(opts, 'getXPosition', 'id', opts.elementId, true);

  var div = document.getElementById(opts.elementId);
  if (divApplab.contains(div)) {
    var x = div.offsetLeft;
    while (div && div !== divApplab) {
      // https://developer.mozilla.org/en-US/docs/Web/API/HTMLElement/offsetParent
      // This property will return null on Webkit if the element is hidden
      // (the style.display of this element or any ancestor is "none") or if the
      // style.position of the element itself is set to "fixed".
      // This property will return null on Internet Explorer (9) if the
      // style.position of the element itself is set to "fixed".
      // (Having display:none does not affect this browser.)
      div = div.offsetParent;
      if (div) {
        x += div.offsetLeft;
      }
    }
    return x;
  }
  return 0;
};

applabCommands.getYPosition = function (opts) {
  var divApplab = document.getElementById('divApplab');
  apiValidateDomIdExistence(opts, 'getYPosition', 'id', opts.elementId, true);

  var div = document.getElementById(opts.elementId);
  if (divApplab.contains(div)) {
    var y = div.offsetTop;
    while (div && div !== divApplab) {
      div = div.offsetParent;
      if (div) {
        y += div.offsetTop;
      }
    }
    return y;
  }
  return 0;
};

applabCommands.onEventFired = function (opts, e) {
  var funcArgs = opts.extraArgs;
  if (typeof e != 'undefined') {
    eventSandboxer.setTransformFromElement(document.getElementById('divApplab'));
    var applabEvent = eventSandboxer.sandboxEvent(e);

    // Push a function call on the queue with an array of arguments consisting
    // of the applabEvent parameter (and any extraArgs originally supplied)
    funcArgs = [applabEvent].concat(opts.extraArgs);
  }
  // Call the callback function:
  return opts.func.apply(null, funcArgs);
};

applabCommands.onEvent = function (opts) {
  var divApplab = document.getElementById('divApplab');
  // Special case the id of 'body' to mean the app's container (divApplab)
  // TODO (cpirich): apply this logic more broadly (setStyle, etc.)
  if (opts.elementId === 'body') {
    opts.elementId = 'divApplab';
  } else {
    apiValidateDomIdExistence(opts, 'onEvent', 'id', opts.elementId, true);
  }
  apiValidateType(opts, 'onEvent', 'type', opts.eventName, 'string');
  // PARAMNAME: onEvent: callback vs. callbackFunction
  apiValidateType(opts, 'onEvent', 'callback', opts.func, 'function');
  var domElement = document.getElementById(opts.elementId);
  if (divApplab.contains(domElement)) {
    var elementType = elementLibrary.getElementType(domElement);
    if ((elementType === elementLibrary.ElementType.TEXT_INPUT ||
        elementType === elementLibrary.ElementType.TEXT_AREA ) &&
        opts.eventName === 'change') {
      // contentEditable divs don't generate a change event, and change events
      // on text inputs behave differently across browsers, so synthesize a
      // change event here.
      var callback = applabCommands.onEventFired.bind(this, opts);
      ChangeEventHandler.addChangeEventHandler(domElement, callback);
      return true;
    }
    switch (opts.eventName) {
      /*
      Check for a specific set of Hammer v1 event names (full set below) and if
      we find a match, instantiate Hammer on that element

      TODO (cpirich): review the following:
      * whether using Hammer v1 events is the right choice
      * choose the specific list of events
      * consider instantiating Hammer just once per-element or on divApplab
      * review use of preventDefault

      case 'hold':
      case 'tap':
      case 'doubletap':
      case 'swipe':
      case 'swipeup':
      case 'swipedown':
      case 'swipeleft':
      case 'swiperight':
      case 'rotate':
      case 'release':
      case 'gesture':
      case 'pinch':
      case 'pinchin':
      case 'pinchout':
        var hammerElement = new Hammer(divApplab, { 'preventDefault': true });
        hammerElement.on(opts.eventName,
                         applabCommands.onEventFired.bind(this, opts));
        break;
      */
      case 'click':
      case 'change':
      case 'keyup':
      case 'dblclick':
      case 'mousedown':
      case 'mouseup':
      case 'mouseover':
      case 'mouseout':
      case 'keydown':
      case 'keypress':
      case 'input':
        // For now, we're not tracking how many of these we add and we don't allow
        // the user to detach the handler. We detach all listeners by cloning the
        // divApplab DOM node inside of reset()
        domElement.addEventListener(
            opts.eventName,
            applabCommands.onEventFired.bind(this, opts));
        // To allow INPUT type="range" (Slider) events to work on downlevel browsers, we need to
        // register a 'change' listener whenever an 'input' listner is requested.  Downlevel
        // browsers typically only sent 'change' events.
        if (opts.eventName === 'input' &&
            domElement.tagName.toUpperCase() === 'INPUT' &&
            domElement.type === 'range') {
          domElement.addEventListener(
              'change',
              applabCommands.onEventFired.bind(this, opts));
        }
        break;
      case 'mousemove':
        domElement.addEventListener(
          opts.eventName,
          applabCommands.onEventFired.bind(this, opts));
        // Additional handler needed to ensure correct calculation of
        // movementX and movementY.
        domElement.addEventListener(
          'mouseout',
          eventSandboxer.clearLastMouseMoveEvent.bind(eventSandboxer));
        break;
      default:
        return false;
    }
    return true;
  }
  return false;
};

applabCommands.onHttpRequestEvent = function (opts) {
  if (this.readyState === 4) {
    // Call the callback function:
    opts.func.call(
        null,
        Number(this.status),
        String(this.getResponseHeader('content-type')),
        String(this.responseText)
    );
  }
};

/**
 * Log the hostname and url to New Relic as a StartWebRequest event.
 * @param {string} url
 */
function logWebRequest(url) {
  var a = document.createElement('a');
  a.href = url;
  var hostname = a.hostname;

  logToCloud.addPageAction(logToCloud.PageAction.StartWebRequest, {
    hostname: hostname,
    url: url
  });
}

applabCommands.startWebRequest = function (opts) {
  apiValidateType(opts, 'startWebRequest', 'url', opts.url, 'string');
  apiValidateType(opts, 'startWebRequest', 'callback', opts.func, 'function');
  logWebRequest(opts.url);
  var req = new XMLHttpRequest();
  req.onreadystatechange = applabCommands.onHttpRequestEvent.bind(req, opts);
  if (!Applab.channelId) {
    // In the unlikely event that the rest of App Lab hasn't broken in the absence
    // of a channel id, let the user know its out fault that startWebRequest is failing.
    throw new Error('Internal error: A channel id is required to execute startWebRequest.');
  }
  var url = XHR_PROXY_PATH + '?u=' + encodeURIComponent(opts.url) +
      '&c=' + encodeURIComponent(Applab.channelId);
  req.open('GET', url, true);
  req.send();
};

applabCommands.onTimerFired = function (opts) {
  opts.func.call(null);
};

applabCommands.setTimeout = function (opts) {
  // PARAMNAME: setTimeout: callback vs. function
  // PARAMNAME: setTimeout: ms vs. milliseconds
  apiValidateType(opts, 'setTimeout', 'callback', opts.func, 'function');
  apiValidateType(opts, 'setTimeout', 'milliseconds', opts.milliseconds, 'number');

  return apiTimeoutList.setTimeout(applabCommands.onTimerFired.bind(this, opts), opts.milliseconds);
};

applabCommands.clearTimeout = function (opts) {
  apiValidateType(opts, 'clearTimeout', 'timeout', opts.timeoutId, 'number');
  // NOTE: we do not currently check to see if this is a timer created by
  // our applabCommands.setTimeout() function
  apiTimeoutList.clearTimeout(opts.timeoutId);
};

applabCommands.setInterval = function (opts) {
  // PARAMNAME: setInterval: callback vs. function
  // PARAMNAME: setInterval: ms vs. milliseconds
  apiValidateType(opts, 'setInterval', 'callback', opts.func, 'function');
  apiValidateType(opts, 'setInterval', 'milliseconds', opts.milliseconds, 'number');

  return apiTimeoutList.setInterval(applabCommands.onTimerFired.bind(this, opts), opts.milliseconds);
};

applabCommands.clearInterval = function (opts) {
  apiValidateType(opts, 'clearInterval', 'interval', opts.intervalId, 'number');
  // NOTE: we do not currently check to see if this is a timer created by
  // our applabCommands.setInterval() function
  apiTimeoutList.clearInterval(opts.intervalId);
};

applabCommands.createRecord = function (opts) {
  // PARAMNAME: createRecord: table vs. tableName
  // PARAMNAME: createRecord: callback vs. callbackFunction
  apiValidateType(opts, 'createRecord', 'table', opts.table, 'string');
  var validRecord = apiValidateType(opts, 'createRecord', 'record', opts.record, 'record');
  apiValidateType(opts, 'createRecord', 'callback', opts.onSuccess, 'function', OPTIONAL);
  apiValidateType(opts, 'createRecord', 'onError', opts.onError, 'function', OPTIONAL);
  if (!validRecord) {
    return;
  }
  if (!opts.table) {
    outputError('missing required parameter "tableName"');
    return;
  }
  if (opts.record.id) {
    outputError('record must not have an "id" property');
    return;
  }
  var onSuccess = applabCommands.handleCreateRecord.bind(this, opts);
  var onError = errorHandler.handleError.bind(this, opts);
  AppStorage.createRecord(opts.table, opts.record, onSuccess, onError);
};

applabCommands.handleCreateRecord = function (opts, record) {
  if (opts.onSuccess) {
    opts.onSuccess.call(null, record);
  }
};

applabCommands.getKeyValue = function (opts) {
  // PARAMNAME: getKeyValue: callback vs. callbackFunction
  apiValidateType(opts, 'getKeyValue', 'key', opts.key, 'string');
  apiValidateType(opts, 'getKeyValue', 'callback', opts.onSuccess, 'function');
  apiValidateType(opts, 'getKeyValue', 'onError', opts.onError, 'function', OPTIONAL);
  var onSuccess = applabCommands.handleReadValue.bind(this, opts);
  var onError = errorHandler.handleError.bind(this, opts);
  AppStorage.getKeyValue(opts.key, onSuccess, onError);
};

applabCommands.handleReadValue = function (opts, value) {
  if (opts.onSuccess) {
    opts.onSuccess.call(null, value);
  }
};

applabCommands.getKeyValueSync = function (opts) {
  apiValidateType(opts, 'getKeyValueSync', 'key', opts.key, 'string');
  var onSuccess = handleGetKeyValueSync.bind(this, opts);
  var onError = handleGetKeyValueSyncError.bind(this, opts);
  AppStorage.getKeyValue(opts.key, onSuccess, onError);
};

var handleGetKeyValueSync = function (opts, value) {
  opts.callback(value);
};

var handleGetKeyValueSyncError = function (opts, message) {
  // Call callback with no value parameter (sync func will return undefined)
  opts.callback();
  Applab.log(message);
};

applabCommands.setKeyValue = function (opts) {
  // PARAMNAME: setKeyValue: callback vs. callbackFunction
  apiValidateType(opts, 'setKeyValue', 'key', opts.key, 'string');
  apiValidateType(opts, 'setKeyValue', 'value', opts.value, 'primitive');
  apiValidateType(opts, 'setKeyValue', 'callback', opts.onSuccess, 'function', OPTIONAL);
  apiValidateType(opts, 'setKeyValue', 'onError', opts.onError, 'function', OPTIONAL);
  var onSuccess = applabCommands.handleSetKeyValue.bind(this, opts);
  var onError = errorHandler.handleError.bind(this, opts);
  AppStorage.setKeyValue(opts.key, opts.value, onSuccess, onError);
};

applabCommands.handleSetKeyValue = function (opts) {
  if (opts.onSuccess) {
    opts.onSuccess.call(null);
  }
};

applabCommands.setKeyValueSync = function (opts) {
  apiValidateType(opts, 'setKeyValueSync', 'key', opts.key, 'string');
  apiValidateType(opts, 'setKeyValueSync', 'value', opts.value, 'primitive');
  var onSuccess = handleSetKeyValueSync.bind(this, opts);
  var onError = handleSetKeyValueSyncError.bind(this, opts);
  AppStorage.setKeyValue(opts.key, opts.value, onSuccess, onError);
};

var handleSetKeyValueSync = function (opts) {
  // Return 'true' to indicate the setKeyValueSync succeeded
  opts.callback(true);
};

var handleSetKeyValueSyncError = function (opts, message) {
  // Return 'false' to indicate the setKeyValueSync failed
  opts.callback(false);
  Applab.log(message);
};

applabCommands.readRecords = function (opts) {
  // PARAMNAME: readRecords: table vs. tableName
  // PARAMNAME: readRecords: callback vs. callbackFunction
  // PARAMNAME: readRecords: terms vs. searchTerms
  apiValidateType(opts, 'readRecords', 'table', opts.table, 'string');
  apiValidateType(opts, 'readRecords', 'searchTerms', opts.searchParams, 'object');
  apiValidateType(opts, 'readRecords', 'callback', opts.onSuccess, 'function');
  apiValidateType(opts, 'readRecords', 'onError', opts.onError, 'function', OPTIONAL);
  if (!opts.table) {
    outputError('missing required parameter "tableName"');
    return;
  }
  var onSuccess = applabCommands.handleReadRecords.bind(this, opts);
  var onError = errorHandler.handleError.bind(this, opts);
  AppStorage.readRecords(opts.table, opts.searchParams, onSuccess, onError);
};

applabCommands.handleReadRecords = function (opts, records) {
  if (opts.onSuccess) {
    opts.onSuccess.call(null, records);
  }
};

applabCommands.updateRecord = function (opts) {
  // PARAMNAME: updateRecord: table vs. tableName
  // PARAMNAME: updateRecord: callback vs. callbackFunction
  apiValidateType(opts, 'updateRecord', 'table', opts.table, 'string');
  var validRecord = apiValidateType(opts, 'updateRecord', 'record', opts.record, 'record');
  apiValidateTypeAndRange(opts, 'updateRecord', 'record.id', opts.record.id, 'number', 1, Infinity);
  apiValidateType(opts, 'updateRecord', 'callback', opts.onComplete, 'function', OPTIONAL);
  apiValidateType(opts, 'updateRecord', 'onError', opts.onError, 'function', OPTIONAL);
  if (!validRecord) {
    return;
  }
  if (!opts.table) {
    outputError('missing required parameter "tableName"');
    return;
  }
  if (opts.record.id === undefined) {
    outputError('missing required property "id"');
    return;
  }
  var onComplete = applabCommands.handleUpdateRecord.bind(this, opts);
  var onError = errorHandler.handleError.bind(this, opts);
  AppStorage.updateRecord(opts.table, opts.record, onComplete, onError);
};

applabCommands.handleUpdateRecord = function (opts, record, success) {
  if (opts.onComplete) {
    opts.onComplete.call(null, record, success);
  }
};

applabCommands.deleteRecord = function (opts) {
  // PARAMNAME: deleteRecord: table vs. tableName
  // PARAMNAME: deleteRecord: callback vs. callbackFunction
  apiValidateType(opts, 'deleteRecord', 'table', opts.table, 'string');
  var validRecord = apiValidateType(opts, 'deleteRecord', 'record', opts.record, 'record');
  apiValidateTypeAndRange(opts, 'deleteRecord', 'record.id', opts.record.id, 'number', 1, Infinity);
  apiValidateType(opts, 'deleteRecord', 'callback', opts.onComplete, 'function', OPTIONAL);
  apiValidateType(opts, 'deleteRecord', 'onError', opts.onError, 'function', OPTIONAL);
  if (!validRecord) {
    return;
  }
  if (!opts.table) {
    outputError('missing required parameter "tableName"');
    return;
  }
  if (opts.record.id === undefined) {
    outputError('missing required property "id"');
    return;
  }
  var onComplete = applabCommands.handleDeleteRecord.bind(this, opts);
  var onError = errorHandler.handleError.bind(this, opts);
  AppStorage.deleteRecord(opts.table, opts.record, onComplete, onError);
};

applabCommands.handleDeleteRecord = function (opts, success) {
  if (opts.onComplete) {
    opts.onComplete.call(null, success);
  }
};

applabCommands.onRecordEvent = function (opts) {
  apiValidateType(opts, 'onRecordEvent', 'table', opts.table, 'string');
  apiValidateType(opts, 'onRecordEvent', 'callback', opts.onRecord, 'function');
  var onError = errorHandler.handleError.bind(this, opts);
  AppStorage.onRecordEvent(opts.table, opts.onRecord, onError);
};

applabCommands.getUserId = function (opts) {
  if (!Applab.user.applabUserId) {
    throw new Error("User ID failed to load.");
  }
  return Applab.user.applabUserId;
};

/**
 * How to execute the 'drawChart' function.
 * Delegates most work to ChartApi.drawChart, but a few things are
 * handled directly at this layer:
 *   - Type validation (before execution)
 *   - Queueing callbacks (after execution)
 *   - Reporting errors and warnings (after execution)
 * @see {ChartApi}
 * @param {Object} opts
 * @param {string} opts.chartId
 * @param {ChartType} opts.chartType
 * @param {Object[]} opts.chartData
 * @param {Object} opts.options
 * @param {function} opts.callback
 */
applabCommands.drawChart = function (opts) {
  apiValidateType(opts, 'drawChart', 'chartId', opts.chartId, 'string');
  apiValidateType(opts, 'drawChart', 'chartType', opts.chartType, 'string');
  apiValidateType(opts, 'drawChart', 'chartData', opts.chartData, 'array');
  apiValidateType(opts, 'drawChart', 'options', opts.options, 'object', OPTIONAL);
  apiValidateType(opts, 'drawChart', 'callback', opts.callback, 'function', OPTIONAL);
  apiValidateDomIdExistence(opts, 'drawChart', 'chartId', opts.chartId, true);

  var chartApi = new ChartApi();

  /**
   * What to do after drawing the chart succeeds/completes:
   *   1. Report any warnings, attributed to the current line.
   *   2. Queue the user-provided success callback.
   *
   * @param {Error[]} warnings - Any non-terminal errors generated by the
   *        drawChartFromRecords call, which we will report on after the fact
   *        without halting execution.
   */
  var onSuccess = function () {
    stopLoadingSpinnerFor(opts.chartId);
    chartApi.warnings.forEach(function (warning) {
      outputWarning(warning.message);
    });
    if (opts.callback) {
      opts.callback.call(null);
    }
  };

  /**
   * What to do if something goes wrong:
   *   1. Report the error.
   *
   * @param {Error} error - A rejected promise usually passes an error.
   */
  var onError = function (error) {
    stopLoadingSpinnerFor(opts.chartId);
    outputError(error.message);
  };

  startLoadingSpinnerFor(opts.chartId);
  chartApi.drawChart(
      opts.chartId,
      opts.chartType,
      opts.chartData,
      opts.options
  ).then(onSuccess, onError);
};

/**
 * How to execute the 'drawChartFromRecords' function.
 * Delegates most work to ChartApi.drawChartFromRecords, but a few things are
 * handled directly at this layer:
 *   - Type validation (before execution)
 *   - Queueing callbacks (after execution)
 *   - Reporting errors and warnings (after execution)
 * @see {ChartApi}
 * @param {Object} opts
 * @param {string} opts.chartId
 * @param {ChartType} opts.chartType
 * @param {string} opts.tableName
 * @param {string[]} opts.columns
 * @param {Object} opts.options
 * @param {function} opts.callback
 */
applabCommands.drawChartFromRecords = function (opts) {
  apiValidateType(opts, 'drawChartFromRecords', 'chartId', opts.chartId, 'string');
  apiValidateType(opts, 'drawChartFromRecords', 'chartType', opts.chartType, 'string');
  apiValidateType(opts, 'drawChartFromRecords', 'tableName', opts.tableName, 'string');
  apiValidateType(opts, 'drawChartFromRecords', 'columns', opts.columns, 'array');
  apiValidateType(opts, 'drawChartFromRecords', 'options', opts.options, 'object', OPTIONAL);
  apiValidateType(opts, 'drawChartFromRecords', 'callback', opts.callback, 'function', OPTIONAL);
  apiValidateDomIdExistence(opts, 'drawChartFromRecords', 'chartId', opts.chartId, true);

  var chartApi = new ChartApi();

  /**
   * What to do after drawing the chart succeeds/completes:
   *   1. Report any warnings, attributed to the current line.
   *   2. Queue the user-provided success callback.
   *
   * @param {Error[]} warnings - Any non-terminal errors generated by the
   *        drawChartFromRecords call, which we will report on after the fact
   *        without halting execution.
   */
  var onSuccess = function () {
    stopLoadingSpinnerFor(opts.chartId);
    chartApi.warnings.forEach(function (warning) {
      outputWarning(warning.message);
    });
    if (opts.callback) {
      opts.callback.call(null);
    }
  };

  /**
   * What to do if something goes wrong:
   *   1. Report the error.
   *
   * @param {Error} error - A rejected promise usually passes an error.
   */
  var onError = function (error) {
    stopLoadingSpinnerFor(opts.chartId);
    outputError(error.message);
  };

  startLoadingSpinnerFor(opts.chartId);
  chartApi.drawChartFromRecords(
      opts.chartId,
      opts.chartType,
      opts.tableName,
      opts.columns,
      opts.options
  ).then(onSuccess, onError);
};

/**
 * If the element is found, add the 'loading' class to it so that it
 * displays the loading spinner.
 * @param {string} elementId
 */
function startLoadingSpinnerFor(elementId) {
  var element = document.getElementById(elementId);
  if (!element) {
    return;
  }

  // Add 'loading' class
  element.className += ' loading';
}

/**
 * If the element is found, make sure to remove the 'loading' class from it
 * so that it hides the loading spinner.
 * @param {string} elementId
 */
function stopLoadingSpinnerFor(elementId) {
  var element = document.getElementById(elementId);
  if (!element) {
    return;
  }

  // Remove 'loading' class
  element.className = element.className.split(/\s+/).filter(function (x) {
    return !(/loading/i.test(x));
  }).join(' ');
}<|MERGE_RESOLUTION|>--- conflicted
+++ resolved
@@ -24,11 +24,8 @@
 // For proxying non-https xhr requests
 var XHR_PROXY_PATH = '//' + location.host + '/xhr';
 
-<<<<<<< HEAD
-=======
 var ICON_PREFIX_REGEX = require('./constants').ICON_PREFIX_REGEX;
 
->>>>>>> 3b13e189
 var applabCommands = module.exports;
 
 /**
