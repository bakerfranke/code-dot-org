var studioApp = require('../StudioApp').singleton;
var AppStorage = require('./appStorage');
var apiTimeoutList = require('../timeoutList');
var ChartApi = require('./ChartApi');
var RGBColor = require('./rgbcolor.js');
var codegen = require('../codegen');
var keyEvent = require('./keyEvent');
var utils = require('../utils');

var errorHandler = require('./errorHandler');
var outputApplabConsole = errorHandler.outputApplabConsole;
var outputError = errorHandler.outputError;
var ErrorLevel = errorHandler.ErrorLevel;
var applabTurtle = require('./applabTurtle');
var ChangeEventHandler = require('./ChangeEventHandler');
var colors = require('../sharedJsxStyles').colors;

var OPTIONAL = true;

var applabCommands = module.exports;

/**
 * Lookup table of asset URLs. If an asset isn't listed here, initiate a
 * separate request to ensure it is downloaded without interruption. Otherwise
 * a quickly changing src could cancel the download before it can be cached by
 * the browser.
 */
var toBeCached = {};

/**
 * @param value
 * @returns {boolean} true if value is a string, number, boolean, undefined or null.
 *     returns false for other values, including instances of Number or String.
 */
function isPrimitiveType(value) {
  switch (typeof value) {
    case 'string':
    case 'number':
    case 'boolean':
    case 'undefined':
      return true;
    case 'object':
      return (value === null);
    default:
      return false;
  }
}

function apiValidateType(opts, funcName, varName, varValue, expectedType, opt) {
  var validatedTypeKey = 'validated_type_' + varName;
  if (typeof opts[validatedTypeKey] === 'undefined') {
    var properType;
    if (expectedType === 'color') {
      // Special handling for colors, must be a string and a valid RGBColor:
      properType = (typeof varValue === 'string');
      if (properType) {
        var color = new RGBColor(varValue);
        properType = color.ok;
      }
    } else if (expectedType === 'uistring') {
      properType = (typeof varValue === 'string') ||
                   (typeof varValue === 'number') ||
                   (typeof varValue === 'boolean');
    } else if (expectedType === 'function') {
      // Special handling for functions, it must be an interpreter function:
      properType = (typeof varValue === 'object') && (varValue.type === 'function');
    } else if (expectedType === 'number') {
      properType = (typeof varValue === 'number' ||
                    (typeof varValue === 'string' && !isNaN(varValue)));
    } else if (expectedType === 'primitive') {
      properType = isPrimitiveType(varValue);
      if (!properType) {
        // Ensure a descriptive error message is displayed.
        expectedType = 'string, number, boolean, undefined or null';
      }
    } else if (expectedType === 'array') {
      properType = Array.isArray(varValue);
    } else {
      properType = (typeof varValue === expectedType);
    }
    properType = properType || (opt === OPTIONAL && (typeof varValue === 'undefined'));
    if (!properType) {
      var line = 1 + Applab.JSInterpreter.getNearestUserCodeLine();
      var errorString = funcName + "() " + varName + " parameter value (" +
        varValue + ") is not a " + expectedType + ".";
      outputError(errorString, ErrorLevel.WARNING, line);
    }
    opts[validatedTypeKey] = properType;
  }
}

function apiValidateTypeAndRange(opts, funcName, varName, varValue,
                                 expectedType, minValue, maxValue, opt) {
  var validatedTypeKey = 'validated_type_' + varName;
  var validatedRangeKey = 'validated_range_' + varName;
  apiValidateType(opts, funcName, varName, varValue, expectedType, opt);
  if (opts[validatedTypeKey] && typeof opts[validatedRangeKey] === 'undefined') {
    var inRange = (typeof minValue === 'undefined') || (varValue >= minValue);
    if (inRange) {
      inRange = (typeof maxValue === 'undefined') || (varValue <= maxValue);
    }
    inRange = inRange || (opt === OPTIONAL && (typeof varValue === 'undefined'));
    if (!inRange) {
      var line = 1 + Applab.JSInterpreter.getNearestUserCodeLine();
      var errorString = funcName + "() " + varName + " parameter value (" +
        varValue + ") is not in the expected range.";
      outputError(errorString, ErrorLevel.WARNING, line);
    }
    opts[validatedRangeKey] = inRange;
  }
}

function apiValidateActiveCanvas(opts, funcName) {
  var validatedActiveCanvasKey = 'validated_active_canvas';
  if (!opts || typeof opts[validatedActiveCanvasKey] === 'undefined') {
    var activeCanvas = Boolean(Applab.activeCanvas);
    if (!activeCanvas) {
      var line = 1 + Applab.JSInterpreter.getNearestUserCodeLine();
      var errorString = funcName + "() called without an active canvas. Call " +
        "createCanvas() first.";
      outputError(errorString, ErrorLevel.WARNING, line);
    }
    if (opts) {
      opts[validatedActiveCanvasKey] = activeCanvas;
    }
  }
}

function apiValidateDomIdExistence(opts, funcName, varName, id, shouldExist) {
  var divApplab = document.getElementById('divApplab');
  var validatedTypeKey = 'validated_type_' + varName;
  var validatedDomKey = 'validated_id_' + varName;
  apiValidateType(opts, funcName, varName, id, 'string');
  if (opts[validatedTypeKey] && typeof opts[validatedDomKey] === 'undefined') {
    var element = document.getElementById(id);

    var existsInApplab = Boolean(element && divApplab.contains(element));
    var existsOutsideApplab = Boolean(element && !divApplab.contains(element));

    var valid = !existsOutsideApplab && (shouldExist == existsInApplab);

    if (!valid) {
      var line = 1 + Applab.JSInterpreter.getNearestUserCodeLine();
      var errorString = "";
      if (existsOutsideApplab) {
        errorString = funcName + "() " + varName + " parameter refers to an id (" + id +
            ") which is already in use outside of Applab. Choose a different id.";
        throw new Error(errorString);
      } else {
        errorString = funcName + "() " + varName +
            " parameter refers to an id (" + id + ") which " +
            (existsInApplab ? "already exists." : "does not exist.");
        outputError(errorString, ErrorLevel.WARNING, line);
      }
    }
    opts[validatedDomKey] = valid;
  }
}

function apiValidateElementIdTagAndType(funcName, id, tagName, type, friendlyName) {
  var divApplab = document.getElementById('divApplab');
  var element = document.getElementById(id);
  if (!(divApplab.contains(element)) ||
      !((element.tagName === tagName) && (element.type === type))) {
      var line = 1 + Applab.JSInterpreter.getNearestUserCodeLine();
      var errorString = funcName + "() id must refer to a " + friendlyName + " element.";
      outputError(errorString, ErrorLevel.WARNING, line);
  }
}

// (brent) We may in the future also provide a second option that allows you to
// reset the state of the screen to it's original (design mode) state.
applabCommands.setScreen = function (opts) {
  apiValidateDomIdExistence(opts, 'setScreen', 'screenId', opts.screenId, true);
  var element = document.getElementById(opts.screenId);
  var divApplab = document.getElementById('divApplab');
  if (!divApplab.contains(element)) {
    return;
  }

  Applab.changeScreen(opts.screenId);
};

applabCommands.container = function (opts) {
  if (opts.elementId) {
    apiValidateDomIdExistence(opts, 'container', 'id', opts.elementId, false);
  }
  var newDiv = document.createElement("div");
  if (typeof opts.elementId !== "undefined") {
    newDiv.id = opts.elementId;
  }
  newDiv.innerHTML = opts.html;
  newDiv.style.position = 'relative';

  return Boolean(Applab.activeScreen().appendChild(newDiv));
};

applabCommands.write = function (opts) {
  apiValidateType(opts, 'write', 'text', opts.html, 'uistring');
  return applabCommands.container(opts);
};

applabCommands.button = function (opts) {
  // PARAMNAME: button: id vs. buttonId
  apiValidateDomIdExistence(opts, 'button', 'id', opts.elementId, false);
  apiValidateType(opts, 'button', 'text', opts.text, 'uistring');

  var newButton = document.createElement("button");
  var textNode = document.createTextNode(opts.text);
  newButton.id = opts.elementId;
  newButton.style.position = 'relative';
  newButton.style.color = colors.white;
  newButton.style.backgroundColor = colors.teal;

  return Boolean(newButton.appendChild(textNode) &&
    Applab.activeScreen().appendChild(newButton));
};

applabCommands.image = function (opts) {
  apiValidateDomIdExistence(opts, 'image', 'id', opts.elementId, false);
  apiValidateType(opts, 'image', 'id', opts.elementId, 'string');
  apiValidateType(opts, 'image', 'url', opts.src, 'string');

  var newImage = document.createElement("img");
  newImage.src = Applab.maybeAddAssetPathPrefix(opts.src);
  newImage.id = opts.elementId;
  newImage.style.position = 'relative';

  return Boolean(Applab.activeScreen().appendChild(newImage));
};

applabCommands.imageUploadButton = function (opts) {
  apiValidateDomIdExistence(opts, 'imageUploadButton', 'id', opts.elementId, false);
  // To avoid showing the ugly fileupload input element, we create a label
  // element with an img-upload class that will ensure it looks like a button
  var newLabel = document.createElement("label");
  var textNode = document.createTextNode(opts.text);
  newLabel.id = opts.elementId;
  newLabel.className = 'img-upload';
  newLabel.style.position = 'relative';

  // We then create an offscreen input element and make it a child of the new
  // label element
  var newInput = document.createElement("input");
  newInput.type = "file";
  newInput.accept = "image/*";
  newInput.capture = "camera";
  newInput.style.position = "absolute";
  newInput.style.left = "-9999px";

  return Boolean(newLabel.appendChild(newInput) &&
                 newLabel.appendChild(textNode) &&
                 Applab.activeScreen().appendChild(newLabel));
};

applabCommands.show = function (opts) {
  applabTurtle.turtleSetVisibility(true);
};

applabCommands.hide = function (opts) {
  applabTurtle.turtleSetVisibility(false);
};

applabCommands.moveTo = function (opts) {
  apiValidateType(opts, 'moveTo', 'x', opts.x, 'number');
  apiValidateType(opts, 'moveTo', 'y', opts.y, 'number');
  var ctx = applabTurtle.getTurtleContext();
  if (ctx) {
    ctx.beginPath();
    ctx.moveTo(Applab.turtle.x, Applab.turtle.y);
    Applab.turtle.x = opts.x;
    Applab.turtle.y = opts.y;
    ctx.lineTo(Applab.turtle.x, Applab.turtle.y);
    ctx.stroke();
    applabTurtle.updateTurtleImage();
  }
};

applabCommands.move = function (opts) {
  apiValidateType(opts, 'move', 'x', opts.x, 'number');
  apiValidateType(opts, 'move', 'y', opts.y, 'number');
  opts.x += Applab.turtle.x;
  opts.y += Applab.turtle.y;
  applabCommands.moveTo(opts);
};

applabCommands.moveForward = function (opts) {
  apiValidateType(opts, 'moveForward', 'pixels', opts.distance, 'number', OPTIONAL);
  var newOpts = {};
  var distance = 25;
  if (typeof opts.distance !== 'undefined') {
    distance = opts.distance;
  }
  newOpts.x = Applab.turtle.x +
    distance * Math.sin(2 * Math.PI * Applab.turtle.heading / 360);
  newOpts.y = Applab.turtle.y -
    distance * Math.cos(2 * Math.PI * Applab.turtle.heading / 360);
  applabCommands.moveTo(newOpts);
};

applabCommands.moveBackward = function (opts) {
  apiValidateType(opts, 'moveBackward', 'pixels', opts.distance, 'number', OPTIONAL);
  var distance = -25;
  if (typeof opts.distance !== 'undefined') {
    distance = -opts.distance;
  }
  applabCommands.moveForward({'distance': distance });
};

applabCommands.turnRight = function (opts) {
  apiValidateType(opts, 'turnRight', 'angle', opts.degrees, 'number', OPTIONAL);
  // call this first to ensure there is a turtle (in case this is the first API)
  applabTurtle.getTurtleContext();

  var degrees = 90;
  if (typeof opts.degrees !== 'undefined') {
    degrees = opts.degrees;
  }

  Applab.turtle.heading += degrees;
  Applab.turtle.heading = (Applab.turtle.heading + 360) % 360;
  applabTurtle.updateTurtleImage();
};

applabCommands.turnLeft = function (opts) {
  apiValidateType(opts, 'turnLeft', 'angle', opts.degrees, 'number', OPTIONAL);
  var degrees = -90;
  if (typeof opts.degrees !== 'undefined') {
    degrees = -opts.degrees;
  }
  applabCommands.turnRight({'degrees': degrees });
};

applabCommands.turnTo = function (opts) {
  apiValidateType(opts, 'turnTo', 'angle', opts.direction, 'number');
  var degrees = opts.direction - Applab.turtle.heading;
  applabCommands.turnRight({'degrees': degrees });
};

// Turn along an arc with a specified radius (by default, turn clockwise, so
// the center of the arc is 90 degrees clockwise of the current heading)
// if opts.counterclockwise, the center point is 90 degrees counterclockwise

applabCommands.arcRight = function (opts) {
  apiValidateType(opts, 'arcRight', 'angle', opts.degrees, 'number');
  apiValidateType(opts, 'arcRight', 'radius', opts.radius, 'number');

  // call this first to ensure there is a turtle (in case this is the first API)
  var centerAngle = opts.counterclockwise ? -90 : 90;
  var clockwiseDegrees = opts.counterclockwise ? -opts.degrees : opts.degrees;
  var ctx = applabTurtle.getTurtleContext();
  if (ctx) {
    var centerX = Applab.turtle.x +
      opts.radius * Math.sin(2 * Math.PI * (Applab.turtle.heading + centerAngle) / 360);
    var centerY = Applab.turtle.y -
      opts.radius * Math.cos(2 * Math.PI * (Applab.turtle.heading + centerAngle) / 360);

    var startAngle =
      2 * Math.PI * (Applab.turtle.heading + (opts.counterclockwise ? 0 : 180)) / 360;
    var endAngle = startAngle + (2 * Math.PI * clockwiseDegrees / 360);

    ctx.beginPath();
    ctx.arc(centerX, centerY, opts.radius, startAngle, endAngle, opts.counterclockwise);
    ctx.stroke();

    Applab.turtle.heading = (Applab.turtle.heading + clockwiseDegrees + 360) % 360;
    var xMovement = opts.radius * Math.cos(2 * Math.PI * Applab.turtle.heading / 360);
    var yMovement = opts.radius * Math.sin(2 * Math.PI * Applab.turtle.heading / 360);
    Applab.turtle.x = centerX + (opts.counterclockwise ? xMovement : -xMovement);
    Applab.turtle.y = centerY + (opts.counterclockwise ? yMovement : -yMovement);
    applabTurtle.updateTurtleImage();
  }
};

applabCommands.arcLeft = function (opts) {
  apiValidateType(opts, 'arcLeft', 'angle', opts.degrees, 'number');
  apiValidateType(opts, 'arcLeft', 'radius', opts.radius, 'number');

  opts.counterclockwise = true;
  applabCommands.arcRight(opts);
};

applabCommands.getX = function (opts) {
  var ctx = applabTurtle.getTurtleContext();
  return Applab.turtle.x;
};

applabCommands.getY = function (opts) {
  var ctx = applabTurtle.getTurtleContext();
  return Applab.turtle.y;
};

applabCommands.getDirection = function (opts) {
  var ctx = applabTurtle.getTurtleContext();
  return Applab.turtle.heading;
};

applabCommands.dot = function (opts) {
  apiValidateTypeAndRange(opts, 'dot', 'radius', opts.radius, 'number', 0.0001);
  var ctx = applabTurtle.getTurtleContext();
  if (ctx && opts.radius > 0) {
    ctx.beginPath();
    if (Applab.turtle.penUpColor) {
      // If the pen is up and the color has been changed, use that color:
      ctx.strokeStyle = Applab.turtle.penUpColor;
    }
    var savedLineWidth = ctx.lineWidth;
    ctx.lineWidth = 1;
    ctx.arc(Applab.turtle.x, Applab.turtle.y, opts.radius, 0, 2 * Math.PI);
    ctx.fill();
    ctx.stroke();
    if (Applab.turtle.penUpColor) {
      // If the pen is up, reset strokeStyle back to transparent:
      ctx.strokeStyle = "rgba(255, 255, 255, 0)";
    }
    ctx.lineWidth = savedLineWidth;
    return true;
  }

};

applabCommands.penUp = function (opts) {
  var ctx = applabTurtle.getTurtleContext();
  if (ctx) {
    if (ctx.strokeStyle !== "rgba(255, 255, 255, 0)") {
      Applab.turtle.penUpColor = ctx.strokeStyle;
      ctx.strokeStyle = "rgba(255, 255, 255, 0)";
    }
  }
};

applabCommands.penDown = function (opts) {
  var ctx = applabTurtle.getTurtleContext();
  if (ctx && Applab.turtle.penUpColor) {
    ctx.strokeStyle = Applab.turtle.penUpColor;
    delete Applab.turtle.penUpColor;
  }
};

applabCommands.penWidth = function (opts) {
  apiValidateTypeAndRange(opts, 'penWidth', 'width', opts.width, 'number', 0.0001);
  var ctx = applabTurtle.getTurtleContext();
  if (ctx) {
    ctx.lineWidth = opts.width;
  }
};

applabCommands.penColorInternal = function (rgbstring) {
  var ctx = applabTurtle.getTurtleContext();
  if (ctx) {
    if (Applab.turtle.penUpColor) {
      // pen is currently up, store this color for pen down
      Applab.turtle.penUpColor = rgbstring;
    } else {
      ctx.strokeStyle = rgbstring;
    }
    ctx.fillStyle = rgbstring;
  }
};

applabCommands.penColor = function (opts) {
  apiValidateType(opts, 'penColor', 'color', opts.color, 'color');
  applabCommands.penColorInternal(opts.color);
};

applabCommands.penRGB = function (opts) {
  // PARAMNAME: penRGB: red vs. r
  // PARAMNAME: penRGB: green vs. g
  // PARAMNAME: penRGB: blue vs. b
  apiValidateTypeAndRange(opts, 'penRGB', 'r', opts.r, 'number', 0, 255);
  apiValidateTypeAndRange(opts, 'penRGB', 'g', opts.g, 'number', 0, 255);
  apiValidateTypeAndRange(opts, 'penRGB', 'b', opts.b, 'number', 0, 255);
  apiValidateTypeAndRange(opts, 'penRGB', 'a', opts.a, 'number', 0, 1, OPTIONAL);
  var alpha = (typeof opts.a === 'undefined') ? 1 : opts.a;
  var rgbstring = "rgba(" + opts.r + "," + opts.g + "," + opts.b + "," + alpha + ")";
  applabCommands.penColorInternal(rgbstring);
};

applabCommands.speed = function (opts) {
  // DOCBUG: range is 0-100, not 1-100
  apiValidateTypeAndRange(opts, 'speed', 'value', opts.percent, 'number', 0, 100);
  if (opts.percent >= 0 && opts.percent <= 100) {
    var sliderSpeed = opts.percent / 100;
    if (Applab.speedSlider) {
      Applab.speedSlider.setValue(sliderSpeed);
    }
    Applab.scale.stepSpeed = Applab.stepSpeedFromSliderSpeed(sliderSpeed);
  }
};

applabCommands.createCanvas = function (opts) {
  // PARAMNAME: createCanvas: id vs. canvasId
  apiValidateDomIdExistence(opts, 'createCanvas', 'canvasId', opts.elementId, false);
  apiValidateType(opts, 'createCanvas', 'width', width, 'number', OPTIONAL);
  apiValidateType(opts, 'createCanvas', 'height', height, 'number', OPTIONAL);

  var newElement = document.createElement("canvas");
  var ctx = newElement.getContext("2d");
  if (newElement && ctx) {
    newElement.id = opts.elementId;
    // default width/height if params are missing
    var width = opts.width || Applab.appWidth;
    var height = opts.height || Applab.footerlessAppHeight;
    newElement.width = width;
    newElement.height = height;
    newElement.setAttribute('width', width + 'px');
    newElement.setAttribute('height', height + 'px');
    // Unlike other elements, we use absolute position, otherwise our z-index
    // doesn't work
    newElement.style.position = 'absolute';
    if (!opts.turtleCanvas) {
      // set transparent fill by default (unless it is the turtle canvas):
      ctx.fillStyle = "rgba(255, 255, 255, 0)";
    }
    ctx.lineCap = "round";

    if (!Applab.activeCanvas && !opts.turtleCanvas) {
      // If there is no active canvas and this isn't the turtleCanvas,
      // we'll make this the active canvas for subsequent API calls:
      Applab.activeCanvas = newElement;
    }

    return Boolean(Applab.activeScreen().appendChild(newElement));
  }
  return false;
};

applabCommands.setActiveCanvas = function (opts) {
  var divApplab = document.getElementById('divApplab');
  // PARAMNAME: setActiveCanvas: id vs. canvasId
  apiValidateDomIdExistence(opts, 'setActiveCanvas', 'canvasId', opts.elementId, true);
  var canvas = document.getElementById(opts.elementId);
  if (divApplab.contains(canvas)) {
    Applab.activeCanvas = canvas;
    return true;
  }
  return false;
};

applabCommands.line = function (opts) {
  apiValidateActiveCanvas(opts, 'line');
  apiValidateType(opts, 'line', 'x1', opts.x1, 'number');
  apiValidateType(opts, 'line', 'x2', opts.x2, 'number');
  apiValidateType(opts, 'line', 'y1', opts.y1, 'number');
  apiValidateType(opts, 'line', 'y2', opts.y2, 'number');
  var ctx = Applab.activeCanvas && Applab.activeCanvas.getContext("2d");
  if (ctx) {
    ctx.beginPath();
    ctx.moveTo(opts.x1, opts.y1);
    ctx.lineTo(opts.x2, opts.y2);
    ctx.stroke();
    return true;
  }
  return false;
};

applabCommands.circle = function (opts) {
  apiValidateActiveCanvas(opts, 'circle');
  // PARAMNAME: circle: centerX vs. x
  // PARAMNAME: circle: centerY vs. y
  apiValidateType(opts, 'circle', 'centerX', opts.x, 'number');
  apiValidateType(opts, 'circle', 'centerY', opts.y, 'number');
  apiValidateType(opts, 'circle', 'radius', opts.radius, 'number');
  var ctx = Applab.activeCanvas && Applab.activeCanvas.getContext("2d");
  if (ctx) {
    ctx.beginPath();
    ctx.arc(opts.x, opts.y, opts.radius, 0, 2 * Math.PI);
    ctx.fill();
    ctx.stroke();
    return true;
  }
  return false;
};

applabCommands.rect = function (opts) {
  apiValidateActiveCanvas(opts, 'rect');
  // PARAMNAME: rect: upperLeftX vs. x
  // PARAMNAME: rect: upperLeftY vs. y
  apiValidateType(opts, 'rect', 'upperLeftX', opts.x, 'number');
  apiValidateType(opts, 'rect', 'upperLeftY', opts.y, 'number');
  apiValidateType(opts, 'rect', 'width', opts.width, 'number');
  apiValidateType(opts, 'rect', 'height', opts.height, 'number');
  var ctx = Applab.activeCanvas && Applab.activeCanvas.getContext("2d");
  if (ctx) {
    ctx.beginPath();
    ctx.rect(opts.x, opts.y, opts.width, opts.height);
    ctx.fill();
    ctx.stroke();
    return true;
  }
  return false;
};

applabCommands.setStrokeWidth = function (opts) {
  apiValidateActiveCanvas(opts, 'setStrokeWidth');
  apiValidateTypeAndRange(opts, 'setStrokeWidth', 'width', opts.width, 'number', 0.0001);
  var ctx = Applab.activeCanvas && Applab.activeCanvas.getContext("2d");
  if (ctx) {
    ctx.lineWidth = opts.width;
    return true;
  }
  return false;
};

applabCommands.setStrokeColor = function (opts) {
  apiValidateActiveCanvas(opts, 'setStrokeColor');
  apiValidateType(opts, 'setStrokeColor', 'color', opts.color, 'color');
  var ctx = Applab.activeCanvas && Applab.activeCanvas.getContext("2d");
  if (ctx) {
    ctx.strokeStyle = String(opts.color);
    return true;
  }
  return false;
};

applabCommands.setFillColor = function (opts) {
  apiValidateActiveCanvas(opts, 'setFillColor');
  apiValidateType(opts, 'setFillColor', 'color', opts.color, 'color');
  var ctx = Applab.activeCanvas && Applab.activeCanvas.getContext("2d");
  if (ctx) {
    ctx.fillStyle = String(opts.color);
    return true;
  }
  return false;
};

applabCommands.clearCanvas = function (opts) {
  apiValidateActiveCanvas(opts, 'clearCanvas');
  var ctx = Applab.activeCanvas && Applab.activeCanvas.getContext("2d");
  if (ctx) {
    ctx.clearRect(0,
                  0,
                  Applab.activeCanvas.width,
                  Applab.activeCanvas.height);
    return true;
  }
  return false;
};

/**
 * Semi-deprecated. We still support this API, but no longer expose it in the
 * toolbox. Replaced by drawImageURL
 */
applabCommands.drawImage = function (opts) {
  var divApplab = document.getElementById('divApplab');
  // PARAMNAME: drawImage: imageId vs. id
  apiValidateActiveCanvas(opts, 'drawImage');
  apiValidateDomIdExistence(opts, 'drawImage', 'id', opts.imageId, true);
  apiValidateType(opts, 'drawImage', 'x', opts.x, 'number');
  apiValidateType(opts, 'drawImage', 'y', opts.y, 'number');
  var image = document.getElementById(opts.imageId);
  var ctx = Applab.activeCanvas && Applab.activeCanvas.getContext("2d");
  if (ctx && divApplab.contains(image)) {
    var xScale, yScale;
    xScale = yScale = 1;
    if (typeof opts.width !== 'undefined') {
      apiValidateType(opts, 'drawImage', 'width', opts.width, 'number');
      xScale = xScale * (opts.width / image.width);
    }
    if (typeof opts.height !== 'undefined') {
      apiValidateType(opts, 'drawImage', 'height', opts.height, 'number');
      yScale = yScale * (opts.height / image.height);
    }
    ctx.save();
    ctx.setTransform(xScale, 0, 0, yScale, opts.x, opts.y);
    ctx.drawImage(image, 0, 0);
    ctx.restore();
    return true;
  }
  return false;
};

/**
 * We support a couple different version of this API
 * drawImageURL(url, [callback])
 * drawImaegURL(url, x, y, width, height, [calback])
 */
applabCommands.drawImageURL = function (opts) {
  var divApplab = document.getElementById('divApplab');

  apiValidateActiveCanvas(opts, 'drawImageURL');
  apiValidateType(opts, 'drawImageURL', 'url', opts.url, 'string');
  apiValidateType(opts, 'drawImageURL', 'x', opts.x, 'number', OPTIONAL);
  apiValidateType(opts, 'drawImageURL', 'y', opts.y, 'number', OPTIONAL);
  apiValidateType(opts, 'drawImageURL', 'width', opts.width, 'number', OPTIONAL);
  apiValidateType(opts, 'drawImageURL', 'height', opts.height, 'number', OPTIONAL);
  apiValidateType(opts, 'drawImageURL', 'callback', opts.callback, 'function', OPTIONAL);

  var jsInterpreter = Applab.JSInterpreter;
  var callback = function (success) {
    if (opts.callback) {
      queueCallback(jsInterpreter, opts.callback, [success]);
    }
  };

  var image = new Image();
  image.src = Applab.maybeAddAssetPathPrefix(opts.url);
  image.onload = function () {
    var ctx = Applab.activeCanvas && Applab.activeCanvas.getContext("2d");
    if (!ctx) {
      return;
    }
    var x = utils.valueOr(opts.x, 0);
    var y = utils.valueOr(opts.y, 0);

    // if given a width/height use that
    var renderWidth = utils.valueOr(opts.width, image.width);
    var renderHeight = utils.valueOr(opts.height, image.height);

    // if undefined, extra width/height from image and potentially resize to
    // fit
    if (opts.width === undefined || opts.height === undefined) {
      var aspectRatio = image.width / image.height;
      if (aspectRatio > 1) {
        renderWidth = Math.min(Applab.activeCanvas.width, image.width);
        renderHeight = renderWidth / aspectRatio;
      } else {
        renderHeight = Math.min(Applab.activeCanvas.height, image.height);
        renderWidth = renderHeight * aspectRatio;
      }
    }

    ctx.save();
    ctx.setTransform(renderWidth / image.width, 0, 0, renderHeight / image.height, x, y);
    ctx.drawImage(image, 0, 0);
    ctx.restore();

    callback(true);
  };
  image.onerror = function () {
    callback(false);
  };
};

applabCommands.getImageData = function (opts) {
  apiValidateActiveCanvas(opts, 'getImageData');
  // PARAMNAME: getImageData: all params + doc bugs
  apiValidateType(opts, 'getImageData', 'x', opts.x, 'number');
  apiValidateType(opts, 'getImageData', 'y', opts.y, 'number');
  apiValidateType(opts, 'getImageData', 'width', opts.width, 'number');
  apiValidateType(opts, 'getImageData', 'height', opts.height, 'number');
  var ctx = Applab.activeCanvas && Applab.activeCanvas.getContext("2d");
  if (ctx) {
    return ctx.getImageData(opts.x, opts.y, opts.width, opts.height);
  }
};

applabCommands.putImageData = function (opts) {
  apiValidateActiveCanvas(opts, 'putImageData');
  // PARAMNAME: putImageData: imageData vs. imgData
  // PARAMNAME: putImageData: startX vs. x
  // PARAMNAME: putImageData: startY vs. y
  apiValidateType(opts, 'putImageData', 'imgData', opts.imageData, 'object');
  apiValidateType(opts, 'putImageData', 'x', opts.x, 'number');
  apiValidateType(opts, 'putImageData', 'y', opts.y, 'number');
  var ctx = Applab.activeCanvas && Applab.activeCanvas.getContext("2d");
  if (ctx) {
    // Create tmpImageData and initialize it because opts.imageData is not
    // going to be a real ImageData object if it came from the interpreter
    var tmpImageData = ctx.createImageData(opts.imageData.width,
                                           opts.imageData.height);
    tmpImageData.data.set(opts.imageData.data);
    return ctx.putImageData(tmpImageData, opts.x, opts.y);
  }
};

applabCommands.textInput = function (opts) {
  // PARAMNAME: textInput: id vs. inputId
  apiValidateDomIdExistence(opts, 'textInput', 'id', opts.elementId, false);
  apiValidateType(opts, 'textInput', 'text', opts.text, 'uistring');

  var newInput = document.createElement("input");
  newInput.value = opts.text;
  newInput.id = opts.elementId;
  newInput.style.position = 'relative';
  newInput.style.height = '30px';
  newInput.style.width = '200px';

  return Boolean(Applab.activeScreen().appendChild(newInput));
};

applabCommands.textLabel = function (opts) {
  // PARAMNAME: textLabel: id vs. labelId
  apiValidateDomIdExistence(opts, 'textLabel', 'id', opts.elementId, false);
  apiValidateType(opts, 'textLabel', 'text', opts.text, 'uistring');
  if (typeof opts.forId !== 'undefined') {
    apiValidateDomIdExistence(opts, 'textLabel', 'forId', opts.forId, true);
  }

  var newLabel = document.createElement("label");
  var textNode = document.createTextNode(opts.text);
  newLabel.id = opts.elementId;
  newLabel.style.position = 'relative';
  var forElement = document.getElementById(opts.forId);
  if (forElement && Applab.activeScreen().contains(forElement)) {
    newLabel.setAttribute('for', opts.forId);
  }

  return Boolean(newLabel.appendChild(textNode) &&
                 Applab.activeScreen().appendChild(newLabel));
};

applabCommands.checkbox = function (opts) {
  // PARAMNAME: checkbox: id vs. checkboxId
  apiValidateDomIdExistence(opts, 'checkbox', 'id', opts.elementId, false);
  // apiValidateType(opts, 'checkbox', 'checked', opts.checked, 'boolean');

  var newCheckbox = document.createElement("input");
  newCheckbox.setAttribute("type", "checkbox");
  newCheckbox.checked = opts.checked;
  newCheckbox.id = opts.elementId;
  newCheckbox.style.position = 'relative';

  return Boolean(Applab.activeScreen().appendChild(newCheckbox));
};

applabCommands.radioButton = function (opts) {
  apiValidateDomIdExistence(opts, 'radioButton', 'id', opts.elementId, false);
  // apiValidateType(opts, 'radioButton', 'checked', opts.checked, 'boolean');
  apiValidateType(opts, 'radioButton', 'group', opts.name, 'string', OPTIONAL);

  var newRadio = document.createElement("input");
  newRadio.setAttribute("type", "radio");
  newRadio.name = opts.name;
  newRadio.checked = opts.checked;
  newRadio.id = opts.elementId;
  newRadio.style.position = 'relative';

  return Boolean(Applab.activeScreen().appendChild(newRadio));
};

applabCommands.dropdown = function (opts) {
  // PARAMNAME: dropdown: id vs. dropdownId
  apiValidateDomIdExistence(opts, 'dropdown', 'id', opts.elementId, false);

  var newSelect = document.createElement("select");

  if (opts.optionsArray) {
    for (var i = 0; i < opts.optionsArray.length; i++) {
      var option = document.createElement("option");
      apiValidateType(opts, 'dropdown', 'option_' + (i + 1), opts.optionsArray[i], 'uistring');
      option.text = opts.optionsArray[i];
      newSelect.add(option);
    }
  }
  newSelect.id = opts.elementId;
  newSelect.style.position = 'relative';
  newSelect.style.color = colors.white;
  newSelect.style.backgroundColor = colors.teal;

  return Boolean(Applab.activeScreen().appendChild(newSelect));
};

applabCommands.getAttribute = function (opts) {
  var divApplab = document.getElementById('divApplab');
  var element = document.getElementById(opts.elementId);
  var attribute = String(opts.attribute);
  return divApplab.contains(element) ? element[attribute] : false;
};

// Whitelist of HTML Element attributes which can be modified, to
// prevent DOM manipulation which would violate the sandbox.
var MUTABLE_ATTRIBUTES = ['innerHTML', 'scrollTop'];

applabCommands.setAttribute = function (opts) {
  var divApplab = document.getElementById('divApplab');
  var element = document.getElementById(opts.elementId);
  var attribute = String(opts.attribute);
  if (divApplab.contains(element) &&
      MUTABLE_ATTRIBUTES.indexOf(attribute) !== -1) {
    element[attribute] = opts.value;
    return true;
  }
  return false;
};

applabCommands.getText = function (opts) {
  var divApplab = document.getElementById('divApplab');
  apiValidateDomIdExistence(opts, 'getText', 'id', opts.elementId, true);

  var element = document.getElementById(opts.elementId);
  if (divApplab.contains(element)) {
    if (element.tagName === 'INPUT' || element.tagName === 'SELECT') {
      return String(element.value);
    } else if (element.tagName === 'IMG') {
      return String(element.alt);
    } else {
      return applabCommands.getElementInnerText_(element);
    }
  }
  return false;
};

applabCommands.setText = function (opts) {
  var divApplab = document.getElementById('divApplab');
  apiValidateDomIdExistence(opts, 'setText', 'id', opts.elementId, true);
  apiValidateType(opts, 'setText', 'text', opts.text, 'uistring');

  var element = document.getElementById(opts.elementId);
  if (divApplab.contains(element)) {
    if (element.tagName === 'INPUT' || element.tagName === 'SELECT') {
      element.value = opts.text;
    } else if (element.tagName === 'IMG') {
      element.alt = opts.text;
    } else {
      applabCommands.setElementInnerText_(element, opts.text);
    }
    return true;
  }
  return false;
};

<<<<<<< HEAD
applabCommands.getValue = function (opts) {
  apiValidateDomIdExistence(opts, 'getValue', 'id', opts.elementId, true);
  apiValidateElementIdTagAndType('getValue', opts.elementId, 'INPUT', 'range', 'slider');
  return parseInt(applabCommands.getText(opts), 10);
};

applabCommands.setValue = function (opts) {
  apiValidateDomIdExistence(opts, 'setValue', 'id', opts.elementId, true);
  apiValidateElementIdTagAndType('setValue', opts.elementId, 'INPUT', 'range', 'slider');
  apiValidateType(opts, 'setValue', 'value', opts.text, 'number');
  return applabCommands.setText(opts);
=======
/**
 * Attempts to emulate Chrome's version of innerText by way of innerHTML, only
 * for the simplified case of plain text content (in, for example, a
 * contentEditable div).
 * @param {Element} element
 * @private
 */
applabCommands.getElementInnerText_ = function (element) {
  var cleanedText = element.innerHTML;
  cleanedText = cleanedText.replace(/<div>/gi, '\n'); // Divs generate newlines
  cleanedText = cleanedText.replace(/<[^>]+>/gi, ''); // Strip all other tags

  // This next step requires some explanation
  // In multiline text it's possible for the first line to render wrapped or unwrapped.
  //     Line 1
  //     Line 2
  //   Can render as either of:
  //     Line 1<div>Line 2</div>
  //     <div>Line 1</div><div>Line 2</div>
  //
  // But leading blank lines will always render wrapped and should be preserved
  //
  //     Line 2
  //     Line 3
  //   Renders as
  //    <div><br></div><div>Line 2</div><div>Line 3</div>
  //
  // To handle this behavior we strip leading newlines UNLESS they are followed
  // by another newline, using a negative lookahead (?!)
  cleanedText = cleanedText.replace(/^\n(?!\n)/, ''); // Strip leading nondoubled newline

  cleanedText = cleanedText.replace(/&nbsp;/gi, ' '); // Unescape nonbreaking spaces
  cleanedText = cleanedText.replace(/&gt;/gi, '>');   // Unescape >
  cleanedText = cleanedText.replace(/&lt;/gi, '<');   // Unescape <
  cleanedText = cleanedText.replace(/&amp;/gi, '&');  // Unescape & (must happen last!)
  return cleanedText;
};

/**
 * Attempts to emulate Chrome's version of innerText by way of innerHTML, only
 * for the simplified case of plain text content (in, for example, a
 * contentEditable div).
 * @param {Element} element
 * @param {string} newText
 * @private
 */
applabCommands.setElementInnerText_ = function (element, newText) {
  var escapedText = newText.toString();
  escapedText = escapedText.replace(/&/g, '&amp;');   // Escape & (must happen first!)
  escapedText = escapedText.replace(/</g, '&lt;');    // Escape <
  escapedText = escapedText.replace(/>/g, '&gt;');    // Escape >
  escapedText = escapedText.replace(/  /g,' &nbsp;'); // Escape doubled spaces

  // Now wrap each line except the first line in a <div>,
  // replacing blank lines with <div><br><div>
  var lines = escapedText.split('\n');
  element.innerHTML = lines[0] + lines.slice(1).map(function (line) {
    return '<div>' + (line.length ? line : '<br>') + '</div>';
  }).join('');
>>>>>>> a8943bc8
};

applabCommands.getChecked = function (opts) {
  var divApplab = document.getElementById('divApplab');
  apiValidateDomIdExistence(opts, 'getChecked', 'id', opts.elementId, true);

  var element = document.getElementById(opts.elementId);
  if (divApplab.contains(element) && element.tagName === 'INPUT') {
    return element.checked;
  }
  return false;
};

applabCommands.setChecked = function (opts) {
  var divApplab = document.getElementById('divApplab');
  apiValidateDomIdExistence(opts, 'setChecked', 'id', opts.elementId, true);
  // apiValidateType(opts, 'setChecked', 'checked', opts.checked, 'boolean');

  var element = document.getElementById(opts.elementId);
  if (divApplab.contains(element) && element.tagName === 'INPUT') {
    element.checked = opts.checked;
    return true;
  }
  return false;
};

applabCommands.getImageURL = function (opts) {
  var divApplab = document.getElementById('divApplab');
  // PARAMNAME: getImageURL: id vs. imageId
  apiValidateDomIdExistence(opts, 'getImageURL', 'id', opts.elementId, true);

  var element = document.getElementById(opts.elementId);
  if (divApplab.contains(element)) {
    // We return a URL if it is an IMG element or our special img-upload label
    if (element.tagName === 'IMG') {
      return element.src;
    } else if (element.tagName === 'LABEL' && element.className === 'img-upload') {
      var fileObj = element.children[0].files[0];
      if (fileObj) {
        return window.URL.createObjectURL(fileObj);
      }
    }
  }
};

applabCommands.setImageURL = function (opts) {
  var divApplab = document.getElementById('divApplab');
  apiValidateDomIdExistence(opts, 'setImageURL', 'id', opts.elementId, true);
  apiValidateType(opts, 'setImageURL', 'url', opts.src, 'string');

  var element = document.getElementById(opts.elementId);
  if (divApplab.contains(element) && element.tagName === 'IMG') {
    element.src = Applab.maybeAddAssetPathPrefix(opts.src);

    if (!toBeCached[element.src]) {
      var img = new Image();
      img.src = element.src;
      toBeCached[element.src] = true;
    }

    return true;
  }
  return false;
};

applabCommands.playSound = function (opts) {
  apiValidateType(opts, 'playSound', 'url', opts.url, 'string');

  if (studioApp.cdoSounds) {
    var url = Applab.maybeAddAssetPathPrefix(opts.url);
    studioApp.cdoSounds.playURL(url,
                               {volume: 1.0,
                                forceHTML5: true,
                                allowHTML5Mobile: true
    });
  }
};

applabCommands.innerHTML = function (opts) {
  var divApplab = document.getElementById('divApplab');
  var div = document.getElementById(opts.elementId);
  if (divApplab.contains(div)) {
    div.innerHTML = opts.html;
    return true;
  }
  return false;
};

applabCommands.deleteElement = function (opts) {
  var divApplab = document.getElementById('divApplab');
  apiValidateDomIdExistence(opts, 'deleteElement', 'id', opts.elementId, true);

  var div = document.getElementById(opts.elementId);
  if (divApplab.contains(div)) {
    // Special check to see if the active canvas is being deleted
    if (div == Applab.activeCanvas || div.contains(Applab.activeCanvas)) {
      delete Applab.activeCanvas;
    }
    return Boolean(div.parentElement.removeChild(div));
  }
  return false;
};

applabCommands.showElement = function (opts) {
  var divApplab = document.getElementById('divApplab');
  apiValidateDomIdExistence(opts, 'showElement', 'id', opts.elementId, true);

  var div = document.getElementById(opts.elementId);
  if (divApplab.contains(div)) {
    div.style.visibility = 'visible';
    return true;
  }
  return false;
};

applabCommands.hideElement = function (opts) {
  var divApplab = document.getElementById('divApplab');
  apiValidateDomIdExistence(opts, 'hideElement', 'id', opts.elementId, true);

  var div = document.getElementById(opts.elementId);
  if (divApplab.contains(div)) {
    div.style.visibility = 'hidden';
    return true;
  }
  return false;
};

applabCommands.setStyle = function (opts) {
  var divApplab = document.getElementById('divApplab');
  var div = document.getElementById(opts.elementId);
  if (divApplab.contains(div)) {
    div.style.cssText += opts.style;
    return true;
  }
  return false;
};

applabCommands.setParent = function (opts) {
  var divApplab = document.getElementById('divApplab');
  var div = document.getElementById(opts.elementId);
  var divNewParent = document.getElementById(opts.parentId);
  if (divApplab.contains(div) && divApplab.contains(divNewParent)) {
    return Boolean(div.parentElement.removeChild(div) &&
                   divNewParent.appendChild(div));
  }
  return false;
};

applabCommands.setPosition = function (opts) {
  var divApplab = document.getElementById('divApplab');
  apiValidateDomIdExistence(opts, 'setPosition', 'id', opts.elementId, true);
  apiValidateType(opts, 'setPosition', 'x', opts.left, 'number');
  apiValidateType(opts, 'setPosition', 'y', opts.top, 'number');

  var el = document.getElementById(opts.elementId);
  if (divApplab.contains(el)) {
    el.style.position = 'absolute';
    el.style.left = opts.left + 'px';
    el.style.top = opts.top + 'px';
    var setWidthHeight = false;
    // don't set width/height if
    // (1) both parameters are undefined AND
    // (2) width/height already specified OR IMG element with width/height attributes
    if ((el.style.width.length > 0 && el.style.height.length > 0) ||
        (el.tagName === 'IMG' && el.width > 0 && el.height > 0)) {
      if (typeof opts.width !== 'undefined' || typeof opts.height !== 'undefined') {
        setWidthHeight = true;
      }
    } else {
      setWidthHeight = true;
    }
    if (setWidthHeight) {
      apiValidateType(opts, 'setPosition', 'width', opts.width, 'number');
      apiValidateType(opts, 'setPosition', 'height', opts.height, 'number');
      setSize_(opts.elementId, opts.width, opts.height);
    }
    return true;
  }
  return false;
};

applabCommands.setSize = function (opts) {
  apiValidateType(opts, 'setSize', 'width', opts.width, 'number');
  apiValidateType(opts, 'setSize', 'height', opts.height, 'number');
  setSize_(opts.elementId, opts.width, opts.height);

  return true;
};

/**
 * Logic shared between setPosition and setSize for setting the size
 */
function setSize_(elementId, width, height) {
  var element = document.getElementById(elementId);
  var divApplab = document.getElementById('divApplab');
  if (divApplab.contains(element)) {
    element.style.width = width + 'px';
    element.style.height = height + 'px';
  }
}

applabCommands.getXPosition = function (opts) {
  var divApplab = document.getElementById('divApplab');
  apiValidateDomIdExistence(opts, 'getXPosition', 'id', opts.elementId, true);

  var div = document.getElementById(opts.elementId);
  if (divApplab.contains(div)) {
    var x = div.offsetLeft;
    while (div && div !== divApplab) {
      // https://developer.mozilla.org/en-US/docs/Web/API/HTMLElement/offsetParent
      // This property will return null on Webkit if the element is hidden
      // (the style.display of this element or any ancestor is "none") or if the
      // style.position of the element itself is set to "fixed".
      // This property will return null on Internet Explorer (9) if the
      // style.position of the element itself is set to "fixed".
      // (Having display:none does not affect this browser.)
      div = div.offsetParent;
      if (div) {
        x += div.offsetLeft;
      }
    }
    return x;
  }
  return 0;
};

applabCommands.getYPosition = function (opts) {
  var divApplab = document.getElementById('divApplab');
  apiValidateDomIdExistence(opts, 'getYPosition', 'id', opts.elementId, true);

  var div = document.getElementById(opts.elementId);
  if (divApplab.contains(div)) {
    var y = div.offsetTop;
    while (div && div !== divApplab) {
      div = div.offsetParent;
      if (div) {
        y += div.offsetTop;
      }
    }
    return y;
  }
  return 0;
};

applabCommands.onEventFired = function (opts, e) {
  if (typeof e != 'undefined') {
    var div = document.getElementById('divApplab');
    var xScale = div.getBoundingClientRect().width / div.offsetWidth;
    var yScale = div.getBoundingClientRect().height / div.offsetHeight;
    var xOffset = 0;
    var yOffset = 0;
    while (div) {
      xOffset += div.offsetLeft;
      yOffset += div.offsetTop;
      div = div.offsetParent;
    }

    var applabEvent = {};
    // Pass these properties through to applabEvent:
    ['altKey', 'button', 'charCode', 'ctrlKey', 'keyCode', 'keyIdentifier',
      'keyLocation', 'location', 'metaKey', 'movementX', 'movementY', 'offsetX',
      'offsetY', 'repeat', 'shiftKey', 'type', 'which'].forEach(
      function (prop) {
        if (typeof e[prop] !== 'undefined') {
          applabEvent[prop] = e[prop];
        }
      });
    // Convert x coordinates and then pass through to applabEvent:
    ['clientX', 'pageX', 'x'].forEach(
      function (prop) {
        if (typeof e[prop] !== 'undefined') {
          applabEvent[prop] = (e[prop] - xOffset) / xScale;
        }
      });
    // Convert y coordinates and then pass through to applabEvent:
    ['clientY', 'pageY', 'y'].forEach(
      function (prop) {
        if (typeof e[prop] !== 'undefined') {
          applabEvent[prop] = (e[prop] - yOffset) / yScale;
        }
      });
    // Replace DOM elements with IDs and then add them to applabEvent:
    ['fromElement', 'srcElement', 'currentTarget', 'relatedTarget', 'target',
      'toElement'].forEach(
      function (prop) {
        if (e[prop]) {
          applabEvent[prop + "Id"] = e[prop].id;
        }
      });
    // Attempt to populate key property (not yet supported in Chrome/Safari):
    //
    // keyup/down has no charCode and can be translated with the keyEvent[] map
    // keypress can use charCode
    //
    var keyProp = e.charCode ? String.fromCharCode(e.charCode) : keyEvent[e.keyCode];
    if (typeof keyProp !== 'undefined') {
      applabEvent.key = keyProp;
    }

    // Push a function call on the queue with an array of arguments consisting
    // of the applabEvent parameter (and any extraArgs originally supplied)
    Applab.JSInterpreter.queueEvent(opts.func, [applabEvent].concat(opts.extraArgs));
  } else {
    Applab.JSInterpreter.queueEvent(opts.func, opts.extraArgs);
  }
  if (Applab.JSInterpreter) {
    // Execute the interpreter and if a return value is sent back from the
    // interpreter's event handler, pass that back in the native world

    // NOTE: the interpreter will not execute forever, if the event handler
    // takes too long, executeInterpreter() will return and the native side
    // will just see 'undefined' as the return value. The rest of the interpreter
    // event handler will run in the next onTick(), but the return value will
    // no longer have any effect.
    Applab.JSInterpreter.executeInterpreter(false, true);
    return Applab.JSInterpreter.lastCallbackRetVal;
  }
};

applabCommands.onEvent = function (opts) {
  var divApplab = document.getElementById('divApplab');
  // Special case the id of 'body' to mean the app's container (divApplab)
  // TODO (cpirich): apply this logic more broadly (setStyle, etc.)
  if (opts.elementId === 'body') {
    opts.elementId = 'divApplab';
  } else {
    apiValidateDomIdExistence(opts, 'onEvent', 'id', opts.elementId, true);
  }
  apiValidateType(opts, 'onEvent', 'type', opts.eventName, 'string');
  // PARAMNAME: onEvent: callback vs. callbackFunction
  apiValidateType(opts, 'onEvent', 'callback', opts.func, 'function');
  var domElement = document.getElementById(opts.elementId);
  if (divApplab.contains(domElement)) {
    if (domElement.tagName.toUpperCase() === 'DIV' && domElement.contentEditable && opts.eventName === 'change') {
      // contentEditable divs don't generate a change event, so
      // synthesize one here.
      var callback = applabCommands.onEventFired.bind(this, opts);
      ChangeEventHandler.addChangeEventHandler(domElement, callback);
      return true;
    }
    switch (opts.eventName) {
      /*
      Check for a specific set of Hammer v1 event names (full set below) and if
      we find a match, instantiate Hammer on that element

      TODO (cpirich): review the following:
      * whether using Hammer v1 events is the right choice
      * choose the specific list of events
      * consider instantiating Hammer just once per-element or on divApplab
      * review use of preventDefault

      case 'hold':
      case 'tap':
      case 'doubletap':
      case 'swipe':
      case 'swipeup':
      case 'swipedown':
      case 'swipeleft':
      case 'swiperight':
      case 'rotate':
      case 'release':
      case 'gesture':
      case 'pinch':
      case 'pinchin':
      case 'pinchout':
        var hammerElement = new Hammer(divApplab, { 'preventDefault': true });
        hammerElement.on(opts.eventName,
                         applabCommands.onEventFired.bind(this, opts));
        break;
      */
      case 'click':
      case 'change':
      case 'keyup':
      case 'mousemove':
      case 'dblclick':
      case 'mousedown':
      case 'mouseup':
      case 'mouseover':
      case 'mouseout':
      case 'keydown':
      case 'keypress':
      case 'input':
        // For now, we're not tracking how many of these we add and we don't allow
        // the user to detach the handler. We detach all listeners by cloning the
        // divApplab DOM node inside of reset()
        domElement.addEventListener(
            opts.eventName,
            applabCommands.onEventFired.bind(this, opts));
        // To allow INPUT type="range" (Slider) events to work on downlevel browsers, we need to
        // register a 'change' listener whenever an 'input' listner is requested.  Downlevel
        // browsers typically only sent 'change' events.
        if (opts.eventName === 'input' &&
            domElement.tagName.toUpperCase() === 'INPUT' &&
            domElement.type === 'range') {
          domElement.addEventListener(
              'change',
              applabCommands.onEventFired.bind(this, opts));
        }
       break;
      default:
        return false;
    }
    return true;
  }
  return false;
};

applabCommands.onHttpRequestEvent = function (opts) {
  // Ensure that this event was requested by the same instance of the interpreter
  // that is currently active before proceeding...
  if (opts.JSInterpreter === Applab.JSInterpreter) {
    if (this.readyState === 4) {
      Applab.JSInterpreter.queueEvent(
        opts.func,
        [ Number(this.status),
          String(this.getResponseHeader('content-type')),
          String(this.responseText)
        ]);
    }
  }
};

applabCommands.startWebRequest = function (opts) {
  apiValidateType(opts, 'startWebRequest', 'url', opts.url, 'string');
  apiValidateType(opts, 'startWebRequest', 'callback', opts.func, 'function');
  opts.JSInterpreter = Applab.JSInterpreter;
  var req = new XMLHttpRequest();
  req.onreadystatechange = applabCommands.onHttpRequestEvent.bind(req, opts);
  req.open('GET', opts.url, true);
  req.send();
};

applabCommands.onTimerFired = function (opts) {
  // ensure that this event came from the active interpreter instance:
  Applab.JSInterpreter.queueEvent(opts.func);
  // NOTE: the interpreter will not execute forever, if the event handler
  // takes too long, executeInterpreter() will return and the rest of the
  // user's code will execute in the next onTick()
  Applab.JSInterpreter.executeInterpreter(false, true);
};

applabCommands.setTimeout = function (opts) {
  // PARAMNAME: setTimeout: callback vs. function
  // PARAMNAME: setTimeout: ms vs. milliseconds
  apiValidateType(opts, 'setTimeout', 'callback', opts.func, 'function');
  apiValidateType(opts, 'setTimeout', 'milliseconds', opts.milliseconds, 'number');

  return apiTimeoutList.setTimeout(applabCommands.onTimerFired.bind(this, opts), opts.milliseconds);
};

applabCommands.clearTimeout = function (opts) {
  apiValidateType(opts, 'clearTimeout', 'timeout', opts.timeoutId, 'number');
  // NOTE: we do not currently check to see if this is a timer created by
  // our applabCommands.setTimeout() function
  apiTimeoutList.clearTimeout(opts.timeoutId);
};

applabCommands.setInterval = function (opts) {
  // PARAMNAME: setInterval: callback vs. function
  // PARAMNAME: setInterval: ms vs. milliseconds
  apiValidateType(opts, 'setInterval', 'callback', opts.func, 'function');
  apiValidateType(opts, 'setInterval', 'milliseconds', opts.milliseconds, 'number');

  return apiTimeoutList.setInterval(applabCommands.onTimerFired.bind(this, opts), opts.milliseconds);
};

applabCommands.clearInterval = function (opts) {
  apiValidateType(opts, 'clearInterval', 'interval', opts.intervalId, 'number');
  // NOTE: we do not currently check to see if this is a timer created by
  // our applabCommands.setInterval() function
  apiTimeoutList.clearInterval(opts.intervalId);
};

applabCommands.createRecord = function (opts) {
  // PARAMNAME: createRecord: table vs. tableName
  // PARAMNAME: createRecord: callback vs. callbackFunction
  apiValidateType(opts, 'createRecord', 'table', opts.table, 'string');
  apiValidateType(opts, 'createRecord', 'record', opts.record, 'object');
  apiValidateType(opts, 'createRecord', 'record.id', opts.record.id, 'undefined');
  apiValidateType(opts, 'createRecord', 'callback', opts.onSuccess, 'function', OPTIONAL);
  apiValidateType(opts, 'createRecord', 'onError', opts.onError, 'function', OPTIONAL);
  opts.JSInterpreter = Applab.JSInterpreter;
  var onSuccess = applabCommands.handleCreateRecord.bind(this, opts);
  var onError = errorHandler.handleError.bind(this, opts);
  AppStorage.createRecord(opts.table, opts.record, onSuccess, onError);
};

applabCommands.handleCreateRecord = function(opts, record) {
  // Ensure that this event was requested by the same instance of the interpreter
  // that is currently active before proceeding...
  if (opts.onSuccess && opts.JSInterpreter === Applab.JSInterpreter) {
    Applab.JSInterpreter.queueEvent(opts.onSuccess, [record]);
  }
};

applabCommands.getKeyValue = function(opts) {
  // PARAMNAME: getKeyValue: callback vs. callbackFunction
  apiValidateType(opts, 'getKeyValue', 'key', opts.key, 'string');
  apiValidateType(opts, 'getKeyValue', 'callback', opts.onSuccess, 'function');
  apiValidateType(opts, 'getKeyValue', 'onError', opts.onError, 'function', OPTIONAL);
  opts.JSInterpreter = Applab.JSInterpreter;
  var onSuccess = applabCommands.handleReadValue.bind(this, opts);
  var onError = errorHandler.handleError.bind(this, opts);
  AppStorage.getKeyValue(opts.key, onSuccess, onError);
};

applabCommands.handleReadValue = function(opts, value) {
  // Ensure that this event was requested by the same instance of the interpreter
  // that is currently active before proceeding...
  if (opts.onSuccess && opts.JSInterpreter === Applab.JSInterpreter) {
    Applab.JSInterpreter.queueEvent(opts.onSuccess, [value]);
  }
};

applabCommands.setKeyValue = function(opts) {
  // PARAMNAME: setKeyValue: callback vs. callbackFunction
  apiValidateType(opts, 'setKeyValue', 'key', opts.key, 'string');
  apiValidateType(opts, 'setKeyValue', 'value', opts.value, 'primitive');
  apiValidateType(opts, 'setKeyValue', 'callback', opts.onSuccess, 'function', OPTIONAL);
  apiValidateType(opts, 'setKeyValue', 'onError', opts.onError, 'function', OPTIONAL);
  opts.JSInterpreter = Applab.JSInterpreter;
  var onSuccess = applabCommands.handleSetKeyValue.bind(this, opts);
  var onError = errorHandler.handleError.bind(this, opts);
  AppStorage.setKeyValue(opts.key, opts.value, onSuccess, onError);
};

applabCommands.handleSetKeyValue = function(opts) {
  // Ensure that this event was requested by the same instance of the interpreter
  // that is currently active before proceeding...
  if (opts.onSuccess && opts.JSInterpreter === Applab.JSInterpreter) {
    Applab.JSInterpreter.queueEvent(opts.onSuccess);
  }
};

applabCommands.readRecords = function (opts) {
  // PARAMNAME: readRecords: table vs. tableName
  // PARAMNAME: readRecords: callback vs. callbackFunction
  // PARAMNAME: readRecords: terms vs. searchTerms
  apiValidateType(opts, 'readRecords', 'table', opts.table, 'string');
  apiValidateType(opts, 'readRecords', 'searchTerms', opts.searchParams, 'object');
  apiValidateType(opts, 'readRecords', 'callback', opts.onSuccess, 'function');
  apiValidateType(opts, 'readRecords', 'onError', opts.onError, 'function', OPTIONAL);
  opts.JSInterpreter = Applab.JSInterpreter;
  var onSuccess = applabCommands.handleReadRecords.bind(this, opts);
  var onError = errorHandler.handleError.bind(this, opts);
  AppStorage.readRecords(opts.table, opts.searchParams, onSuccess, onError);
};

applabCommands.handleReadRecords = function(opts, records) {
  // Ensure that this event was requested by the same instance of the interpreter
  // that is currently active before proceeding...
  if (opts.onSuccess && opts.JSInterpreter === Applab.JSInterpreter) {
    Applab.JSInterpreter.queueEvent(opts.onSuccess, [records]);
  }
};

applabCommands.updateRecord = function (opts) {
  // PARAMNAME: updateRecord: table vs. tableName
  // PARAMNAME: updateRecord: callback vs. callbackFunction
  apiValidateType(opts, 'updateRecord', 'table', opts.table, 'string');
  apiValidateType(opts, 'updateRecord', 'record', opts.record, 'object');
  apiValidateTypeAndRange(opts, 'updateRecord', 'record.id', opts.record.id, 'number', 1, Infinity);
  apiValidateType(opts, 'updateRecord', 'callback', opts.onSuccess, 'function', OPTIONAL);
  apiValidateType(opts, 'updateRecord', 'onError', opts.onError, 'function', OPTIONAL);
  opts.JSInterpreter = Applab.JSInterpreter;
  var onSuccess = applabCommands.handleUpdateRecord.bind(this, opts);
  var onError = errorHandler.handleError.bind(this, opts);
  AppStorage.updateRecord(opts.table, opts.record, onSuccess, onError);
};

applabCommands.handleUpdateRecord = function(opts, record) {
  // Ensure that this event was requested by the same instance of the interpreter
  // that is currently active before proceeding...
  if (opts.onSuccess && opts.JSInterpreter === Applab.JSInterpreter) {
    Applab.JSInterpreter.queueEvent(opts.onSuccess, [record]);
  }
};

applabCommands.deleteRecord = function (opts) {
  // PARAMNAME: deleteRecord: table vs. tableName
  // PARAMNAME: deleteRecord: callback vs. callbackFunction
  apiValidateType(opts, 'deleteRecord', 'table', opts.table, 'string');
  apiValidateType(opts, 'deleteRecord', 'record', opts.record, 'object');
  apiValidateTypeAndRange(opts, 'deleteRecord', 'record.id', opts.record.id, 'number', 1, Infinity);
  apiValidateType(opts, 'deleteRecord', 'callback', opts.onSuccess, 'function', OPTIONAL);
  apiValidateType(opts, 'deleteRecord', 'onError', opts.onError, 'function', OPTIONAL);
  opts.JSInterpreter = Applab.JSInterpreter;
  var onSuccess = applabCommands.handleDeleteRecord.bind(this, opts);
  var onError = errorHandler.handleError.bind(this, opts);
  AppStorage.deleteRecord(opts.table, opts.record, onSuccess, onError);
};

applabCommands.handleDeleteRecord = function(opts) {
  // Ensure that this event was requested by the same instance of the interpreter
  // that is currently active before proceeding...
  if (opts.onSuccess && opts.JSInterpreter === Applab.JSInterpreter) {
    Applab.JSInterpreter.queueEvent(opts.onSuccess);
  }
};

applabCommands.getUserId = function (opts) {
  if (!Applab.user.applabUserId) {
    throw new Error("User ID failed to load.");
  }
  return Applab.user.applabUserId;
};

/**
 * How to execute the 'drawChartFromRecords' function.
 * Delegates most work to ChartApi.drawChartFromRecords, but a few things are
 * handled directly at this layer:
 *   - Type validation (before execution)
 *   - Queueing callbacks (after execution)
 *   - Reporting errors and warnings (after execution)
 * @see {ChartApi}
 * @param {Object} opts
 * @param {string} opts.chartId
 * @param {ChartType} opts.chartType
 * @param {string} opts.tableName
 * @param {string[]} opts.columns
 * @param {Object} opts.options
 * @param {function} opts.callback
 */
applabCommands.drawChartFromRecords = function (opts) {
  apiValidateType(opts, 'drawChartFromRecords', 'chartId', opts.chartId, 'string');
  apiValidateType(opts, 'drawChartFromRecords', 'chartType', opts.chartType, 'string');
  apiValidateType(opts, 'drawChartFromRecords', 'tableName', opts.tableName, 'string');
  apiValidateType(opts, 'drawChartFromRecords', 'columns', opts.columns, 'array');
  apiValidateType(opts, 'drawChartFromRecords', 'options', opts.options, 'object', OPTIONAL);
  apiValidateType(opts, 'drawChartFromRecords', 'callback', opts.callback, 'function', OPTIONAL);
  apiValidateDomIdExistence(opts, 'drawChartFromRecords', 'chartId', opts.chartId, true);

  // Bind a reference to the current interpreter so we can later make sure we're
  // not doing anything asynchronous across re-runs.
  var jsInterpreter = Applab.JSInterpreter;

  var currentLineNumber = getCurrentLineNumber(jsInterpreter);

  var chartApi = new ChartApi();

  /**
   * What to do after drawing the chart succeeds/completes:
   *   1. Report any warnings, attributed to the current line.
   *   2. Queue the user-provided success callback.
   *
   * @param {Error[]} warnings - Any non-terminal errors generated by the
   *        drawChartFromRecords call, which we will report on after the fact
   *        without halting execution.
   */
  var onSuccess = function () {
    stopLoadingSpinnerFor(opts.chartId);
    chartApi.warnings.forEach(function (warning) {
      outputError(warning.message, ErrorLevel.WARNING, currentLineNumber);
    });
    queueCallback(jsInterpreter, opts.callback);
  };

  /**
   * What to do if something goes wrong:
   *   1. Report the error.
   *
   * @param {Error} error - A rejected promise usually passes an error.
   */
  var onError = function (error) {
    stopLoadingSpinnerFor(opts.chartId);
    outputError(error.message, ErrorLevel.ERROR, currentLineNumber);
  };

  startLoadingSpinnerFor(opts.chartId);
  chartApi.drawChartFromRecords(
      opts.chartId,
      opts.chartType,
      opts.tableName,
      opts.columns,
      opts.options
  ).then(onSuccess, onError);
};

/**
 * If the element is found, add the 'loading' class to it so that it
 * displays the loading spinner.
 * @param {string} elementId
 */
function startLoadingSpinnerFor(elementId) {
  var element = document.getElementById(elementId);
  if (!element) {
    return;
  }

  // Add 'loading' class
  element.className += ' loading';
}

/**
 * If the element is found, make sure to remove the 'loading' class from it
 * so that it hides the loading spinner.
 * @param {string} elementId
 */
function stopLoadingSpinnerFor(elementId) {
  var element = document.getElementById(elementId);
  if (!element) {
    return;
  }

  // Remove 'loading' class
  element.className = element.className.split(/\s+/).filter(function (x) {
    return !(/loading/i.test(x));
  }).join(' ');
}

/**
 * Queue the given callback in the given interpreter IF the callback exists
 * AND the interpreter is still the active interpreter for Applab.
 * @param {JSInterpreter} jsInterpreter
 * @param {function} callback
 * @param {Object[]} args
 */
var queueCallback = function (jsInterpreter, callback, args) {
  // Ensure that this event was requested by the same instance of the interpreter
  // that is currently active, so we don't queue callbacks for slow async events
  // from past executions of the app.
  // (We use a different interpreter instance for every run.)
  if (callback && jsInterpreter === Applab.JSInterpreter) {
    Applab.JSInterpreter.queueEvent(callback, args);
  }
};

/**
 * For the provided interpreter, get the nearest line number in user code
 * up the stack from the last executed command.
 * @param {JSInterpreter} jsInterpreter
 * @returns {number}
 */
var getCurrentLineNumber = function (jsInterpreter) {
  return 1 + jsInterpreter.getNearestUserCodeLine();
};<|MERGE_RESOLUTION|>--- conflicted
+++ resolved
@@ -910,7 +910,6 @@
   return false;
 };
 
-<<<<<<< HEAD
 applabCommands.getValue = function (opts) {
   apiValidateDomIdExistence(opts, 'getValue', 'id', opts.elementId, true);
   apiValidateElementIdTagAndType('getValue', opts.elementId, 'INPUT', 'range', 'slider');
@@ -922,7 +921,7 @@
   apiValidateElementIdTagAndType('setValue', opts.elementId, 'INPUT', 'range', 'slider');
   apiValidateType(opts, 'setValue', 'value', opts.text, 'number');
   return applabCommands.setText(opts);
-=======
+
 /**
  * Attempts to emulate Chrome's version of innerText by way of innerHTML, only
  * for the simplified case of plain text content (in, for example, a
@@ -982,7 +981,6 @@
   element.innerHTML = lines[0] + lines.slice(1).map(function (line) {
     return '<div>' + (line.length ? line : '<br>') + '</div>';
   }).join('');
->>>>>>> a8943bc8
 };
 
 applabCommands.getChecked = function (opts) {
