/**
 * This file manages logic for the dropdown used in our setProperty block
 */
import _ from 'lodash';

import {getFirstParam, getSecondParam, setParamAtIndex} from '../dropletUtils';
import library from './designElements/library';
import getAssetDropdown from '../assetManagement/getAssetDropdown';
var ElementType = library.ElementType;

/**
 * A set of all properties that can be set using setProperty. Elsewhere, we
 * filter these according to element type. Note: There are some properties
 * where friendlyName is shared (canvasWidth and width both use 'width') but
 * internalName is not.
 * Note: The order here affects the order of items in the dropdown for unknown
 * element types
 * friendlyName: Name used in the code editor to refer to this property
 * internalName: Name used in updateProperty to refer to this property
 * type: Type of this property, used for validation at run time.
 * defaultValue: String to be displayed as the setProperty value when this
 *     property is chosen in the setProperty dropdown
 * alias (optional): True if this property should not be displayed to the user
 *     in the drop down list of properties
 */
var PROP_INFO = {
<<<<<<< HEAD
  width: { friendlyName: 'width', internalName: 'style-width', type: 'number', defaultValue: '100' },
  height: { friendlyName: 'height', internalName: 'style-height', type: 'number', defaultValue: '100' },
  canvasWidth: { friendlyName: 'width', internalName: 'width', type: 'number', defaultValue: '100' },
  canvasHeight: { friendlyName: 'height', internalName: 'height', type: 'number', defaultValue: '100' },
  x: { friendlyName: 'x', internalName: 'left', type: 'number', defaultValue: '100' },
  y: { friendlyName: 'y', internalName: 'top', type: 'number', defaultValue: '100' },
  textColor: { friendlyName: 'text-color', internalName: 'textColor', type: 'string', defaultValue: '"red"' },
  backgroundColor: { friendlyName: 'background-color', internalName: 'backgroundColor', type: 'string', defaultValue: '"red"' },
  borderWidth: { friendlyName: 'border-width', internalName: 'borderWidth', type: 'number', defaultValue: '0' },
  borderColor: { friendlyName: 'border-color', internalName: 'borderColor', type: 'string', defaultValue: '"black"' },
  borderRadius: { friendlyName: 'border-radius', internalName: 'borderRadius', type: 'number', defaultValue: '0' },
  fontSize: { friendlyName: 'font-size', internalName: 'fontSize', type: 'number', defaultValue: '100' },
  textAlign: { friendlyName: 'text-align', internalName: 'textAlign', type: 'string', defaultValue: '"left"' },
  hidden: { friendlyName: 'hidden', internalName: 'hidden', type: 'boolean', defaultValue: 'true' },
  text: { friendlyName: 'text', internalName: 'text', type: 'uistring', defaultValue: '"text"' },
  placeholder: { friendlyName: 'placeholder', internalName: 'placeholder', type: 'uistring', defaultValue: '"text"' },
  image: { friendlyName: 'image', internalName: 'image', type: 'string', defaultValue: '"https://code.org/images/logo.png"' },
  screenImage: { friendlyName: 'image', internalName: 'screen-image', type: 'string', defaultValue: '"https://code.org/images/logo.png"' },
=======
  width: {
    friendlyName: 'width',
    internalName: 'style-width',
    type: 'number',
    defaultValue: '100'
  },
  height: {
    friendlyName: 'height',
    internalName: 'style-height',
    type: 'number',
    defaultValue: '100'
  },
  canvasWidth: {
    friendlyName: 'width',
    internalName: 'width',
    type: 'number',
    defaultValue: '100'
  },
  canvasHeight: {
    friendlyName: 'height',
    internalName: 'height',
    type: 'number',
    defaultValue: '100'
  },
  x: {
    friendlyName: 'x',
    internalName: 'left',
    type: 'number',
    defaultValue: '100'
  },
  y: {
    friendlyName: 'y',
    internalName: 'top',
    type: 'number',
    defaultValue: '100'
  },
  textColor: {
    friendlyName: 'text-color',
    internalName: 'textColor',
    type: 'string',
    defaultValue: '"red"'
  },
  backgroundColor: {
    friendlyName: 'background-color',
    internalName: 'backgroundColor',
    type: 'string',
    defaultValue: '"red"'
  },
  fontSize: {
    friendlyName: 'font-size',
    internalName: 'fontSize',
    type: 'number',
    defaultValue: '100'
  },
  textAlign: {
    friendlyName: 'text-align',
    internalName: 'textAlign',
    type: 'string',
    defaultValue: '"left"'
  },
  hidden: {
    friendlyName: 'hidden',
    internalName: 'hidden',
    type: 'boolean',
    defaultValue: 'true'
  },
  text: {
    friendlyName: 'text',
    internalName: 'text',
    type: 'uistring',
    defaultValue: '"text"'
  },
  placeholder: {
    friendlyName: 'placeholder',
    internalName: 'placeholder',
    type: 'uistring',
    defaultValue: '"text"'
  },
  image: {
    friendlyName: 'image',
    internalName: 'image',
    type: 'string',
    defaultValue: '"https://code.org/images/logo.png"'
  },
  screenImage: {
    friendlyName: 'image',
    internalName: 'screen-image',
    type: 'string',
    defaultValue: '"https://code.org/images/logo.png"'
  },
>>>>>>> eba2cc79
  // pictureImage and picture both map to 'picture' internally, but allow us to accept
  // either 'image' or 'picture' as the property name. picture is marked as an alias so
  // it won't show up in the dropdown.
  pictureImage: {
    friendlyName: 'image',
    internalName: 'picture',
    type: 'string',
    defaultValue: '"https://code.org/images/logo.png"'
  },
  picture: {
    friendlyName: 'picture',
    internalName: 'picture',
    type: 'string',
    alias: true,
    defaultValue: '"https://code.org/images/logo.png"'
  },
  iconColor: {
    friendlyName: 'icon-color',
    internalName: 'icon-color',
    type: 'string',
    defaultValue: '"red"'
  },
  groupId: {
    friendlyName: 'group-id',
    internalName: 'groupId',
    type: 'string',
    defaultValue: '"text"'
  },
  checked: {
    friendlyName: 'checked',
    internalName: 'checked',
    type: 'boolean',
    defaultValue: 'true'
  },
  readonly: {
    friendlyName: 'readonly',
    internalName: 'readonly',
    type: 'boolean',
    defaultValue: 'true'
  },
  options: {
    friendlyName: 'options',
    internalName: 'options',
    type: 'array',
    defaultValue: '["option1", "etc"]'
  },
  sliderValue: {
    friendlyName: 'value',
    internalName: 'sliderValue',
    type: 'number',
    defaultValue: '100'
  },
  min: {
    friendlyName: 'min',
    internalName: 'min',
    type: 'number',
    defaultValue: '100'
  },
  max: {
    friendlyName: 'max',
    internalName: 'max',
    type: 'number',
    defaultValue: '100'
  },
  step: {
    friendlyName: 'step',
    internalName: 'step',
    type: 'number',
    defaultValue: '100'
  },
  value: {
    friendlyName: 'value',
    internalName: 'value',
    type: 'uistring',
    defaultValue: '"text"'
  },
  fit: {
    friendlyName: 'fit',
    internalName: 'objectFit',
    type: 'string',
    defaultValue: '"fill"'
  },
  index: {
    friendlyName: 'index',
    internalName: 'index',
    type: 'number',
    defaultValue: '0'
  }
};

// When we don't know the element type, we display all possible friendly names
var fullDropdownOptions = _.uniqBy(
  Object.keys(PROP_INFO)
    .map(key => {
      return constructDropdownOption(key);
    })
    .filter(object => object),
  object => {
    return object.text;
  }
);

/**
 * Information about properties pertaining to each element type. Values have the following
 * fields. The latter two fields (friendlyNames and infoForFriendlyNames) are initialized
 * through code run at startup time.
 * propertyNames: a list of names (keys for PROP_INFO) associated with that element
 * dropdownOptions: an array of property friendly names to be shown to the user for that element
 * infoForFriendlyName: map from all friendly names for that element to property info
 */
var PROPERTIES = {};
PROPERTIES[ElementType.BUTTON] = {
  propertyNames: [
    'text',
    'width',
    'height',
    'x',
    'y',
    'textColor',
    'backgroundColor',
    'fontSize',
    'textAlign',
    'image',
    'iconColor',
    'hidden',
    'borderWidth',
    'borderColor',
    'borderRadius'
  ]
};
PROPERTIES[ElementType.TEXT_INPUT] = {
  propertyNames: [
    'text',
    'placeholder',
    'width',
    'height',
    'x',
    'y',
    'textColor',
    'backgroundColor',
    'fontSize',
    'textAlign',
    'hidden',
    'value',
    'borderWidth',
    'borderColor',
    'borderRadius'
  ]
};
PROPERTIES[ElementType.LABEL] = {
  propertyNames: [
    'text',
    'width',
    'height',
    'x',
    'y',
    'textColor',
    'backgroundColor',
    'fontSize',
    'textAlign',
    'hidden',
    'borderWidth',
    'borderColor',
    'borderRadius'
  ]
};
PROPERTIES[ElementType.DROPDOWN] = {
  propertyNames: [
    'text',
    'options',
    'index',
    'width',
    'height',
    'x',
    'y',
    'textColor',
    'backgroundColor',
    'fontSize',
    'textAlign',
    'hidden',
    'value',
    'borderWidth',
    'borderColor',
    'borderRadius'
  ]
};
PROPERTIES[ElementType.RADIO_BUTTON] = {
  propertyNames: [
    'text',
    'groupId',
    'width',
    'height',
    'x',
    'y',
    'hidden',
    'checked'
  ]
};
PROPERTIES[ElementType.CHECKBOX] = {
  propertyNames: ['text', 'width', 'height', 'x', 'y', 'hidden', 'checked']
};
PROPERTIES[ElementType.IMAGE] = {
  propertyNames: [
    'text',
    'width',
    'height',
    'x',
    'y',
    'pictureImage',
    'picture', // Since this is an alias, it is not shown in the dropdown but is allowed as a value
    'iconColor',
    'hidden',
    'fit',
    'borderWidth',
    'borderColor',
    'borderRadius'
  ]
};
PROPERTIES[ElementType.CANVAS] = {
  propertyNames: ['text', 'canvasWidth', 'canvasHeight', 'x', 'y', 'hidden']
};
PROPERTIES[ElementType.SCREEN] = {
  propertyNames: ['backgroundColor', 'screenImage', 'iconColor']
};
PROPERTIES[ElementType.TEXT_AREA] = {
  propertyNames: [
    'text',
    'width',
    'height',
    'x',
    'y',
    'textColor',
    'backgroundColor',
    'fontSize',
    'textAlign',
    'readonly',
    'hidden',
    'value',
    'borderWidth',
    'borderColor',
    'borderRadius'
  ]
};
PROPERTIES[ElementType.CHART] = {
  propertyNames: ['text', 'width', 'height', 'x', 'y', 'hidden']
};
PROPERTIES[ElementType.SLIDER] = {
  propertyNames: [
    'text',
    'width',
    'height',
    'x',
    'y',
    'sliderValue',
    'min',
    'max',
    'step',
    'hidden'
  ]
};

// Initialize dropdownOptions and infoForFriendlyNames fields in PROPERTIES map.
for (var elementType in PROPERTIES) {
  var elementProperties = PROPERTIES[elementType];
  elementProperties.dropdownOptions = [];
  elementProperties.infoForFriendlyName = {};
  elementProperties.propertyNames.forEach(function(propName) {
    var friendlyName = PROP_INFO[propName].friendlyName;
    if (elementProperties.infoForFriendlyName[friendlyName]) {
      throw new Error(
        'Multiple props for friendlyName: ' +
          friendlyName +
          ' in elementType: ' +
          elementType
      );
    }
    elementProperties.infoForFriendlyName[friendlyName] = PROP_INFO[propName];
    let dropdownOption = constructDropdownOption(propName);
    if (dropdownOption) {
      elementProperties.dropdownOptions.push(dropdownOption);
    }
  });
}

/**
 * @param {string} propName Key from PROP_INFO
 * @return {object|undefined} A droplet dropdown object with an additional
 *   setValueParam property that can be used to generate a click handler
 */
function constructDropdownOption(propName) {
  let propInfo = PROP_INFO[propName];
  if (!propInfo || propInfo.alias) {
    return;
  }
  let {friendlyName, defaultValue} = propInfo;
  if (!friendlyName || !defaultValue) {
    return;
  }
  return {
    text: '"' + friendlyName + '"',
    display: '"' + friendlyName + '"',
    setValueParam: defaultValue
  };
}

/**
 * @param {DropletBlock} block Droplet block, or undefined if in text mode
 * @param {AceEditor}
 */
function getFirstSetPropertyParam(block, editor) {
  return getFirstParam('setProperty', block, editor);
}

/**
 * @param {DropletBlock} block Droplet block, or undefined if in text mode
 * @param {AceEditor}
 */
function getSecondSetPropertyParam(block, editor) {
  return getSecondParam('setProperty', block, editor);
}

/**
 * Given a string like <"asdf"> strips quotes and returns <asdf>
 */
function stripQuotes(str) {
  var match = str.match(/^(['"])(.*)\1$/);
  if (match) {
    return match[2];
  }
  return str;
}

/**
 * Gets the properties that should be shown in the dropdown list for elements of the given type.
 * @param {boolean} setMode true if being used by setProperty(), false if used by getProperty()
 * @param {string} elementType Optional type of element (e.g. BUTTON, IMAGE, etc.)
 * @param {object} block Optional droplet block (will be undefined in text mode)
 * @returns {!Array<string>} list of quoted property names
 */
function getDropdownProperties(setMode, elementType, block) {
  var opts = fullDropdownOptions.slice();

  if (elementType in PROPERTIES) {
    opts = PROPERTIES[elementType].dropdownOptions.slice();
  }

  if (!setMode) {
    return opts;
  }

  for (let [index, opt] of opts.entries()) {
    if (opt.setValueParam) {
      // If a setValueParam is specified, generate a click handler that will
      // update the 3rd parameter with that value whenever the dropdown is
      // selected
      var newOpt = Object.assign({}, opt);
      newOpt.click = callback => {
        callback(opt.text);
        setParamAtIndex(2, opt.setValueParam, block);
      };
      opts[index] = newOpt;
    }
  }
  return opts;
}

/**
 * Given an element and a friendly name for that element, returns an object
 * containing the internal equivalent for that friendly name, or undefined
 * if we don't have info for this element/property.
 */
export function getInternalPropertyInfo(element, friendlyPropName) {
  var elementType = library.getElementType(element, true);
  var info;
  if (elementType) {
    info = PROPERTIES[elementType].infoForFriendlyName[friendlyPropName];
  }
  return info;
}

/**
 * Based on the param2 value, return an appropriate setProperty dropdown for
 * the value parameter (param3). If it's an image, return the image  selector.
 * If it is another known property type, show a reasonable dropdown. If it can't
 * determine element types, displays the value 100, which is the default value
 * for this parameter in droplet config.
 * @param {string} param2
 * @returns {!Array<string> | function} droplet dropdown array or function
 */
function getPropertyValueDropdown(param2) {
  const dropletConfigDefaultValue = [
    '0',
    '25',
    '50',
    '75',
    '100',
    '150',
    '200'
  ];

  if (!param2) {
    return dropletConfigDefaultValue;
  }
  const formattedParam = stripQuotes(param2);

  switch (formattedParam) {
    case 'image':
    case 'picture':
      return getAssetDropdown('image');
<<<<<<< HEAD
    case "text-color":
    case "background-color":
    case "border-color":
    case "icon-color":
      return ['"white"', '"red"', '"green"', '"blue"', '"yellow"', 'rgb(255,0,0)', 'rgb(255,0,0,0.5)', '"#FF0000"'];
    case "border-radius":
    case "border-width":
      return ["0", "1", "2", "5", "10"];
    case "text-align":
=======
    case 'text-color':
    case 'background-color':
    case 'icon-color':
      return [
        '"white"',
        '"red"',
        '"green"',
        '"blue"',
        '"yellow"',
        'rgb(255,0,0)',
        'rgb(255,0,0,0.5)',
        '"#FF0000"'
      ];
    case 'text-align':
>>>>>>> eba2cc79
      return ['"left"', '"right"', '"center"', '"justify"'];
    case 'fit':
      return ['"fill"', '"cover"', '"contain"', '"none"'];
    case 'hidden':
    case 'checked':
    case 'readonly':
      return ['true', 'false'];
    case 'text':
    case 'placeholder':
    case 'group-id':
      return ['"text"'];
    case 'options':
      return ['["option1", "etc"]'];
    default:
      return dropletConfigDefaultValue;
  }
}

/**
 * @returns {function} Gets the value of the second param for this block,
 *  then returns the appropriate dropdown based on the value.
 */
export function setPropertyValueSelector() {
  return function(editor) {
    const param2 = getSecondSetPropertyParam(this.parent, editor);
    return getPropertyValueDropdown(param2);
  };
}

/**
 * @param {boolean} setMode true if being used by setProperty(), false if used by getProperty()
 * @returns {function} Gets the value of the first param for this block, gets
 *   the element that it refers to, and then enumerates a list of possible
 *   properties that can be set on this element. If it can't determine element
 *   types, provides full list of properties across all types.
 */
export function setPropertyDropdown(setMode) {
  return function(aceEditor) {
    var elementType;
    // Note: We depend on "this" being the droplet socket when in block mode,
    // such that parent ends up being the block. In text mode, this.parent
    // ends up being undefined.
    var param1 = getFirstSetPropertyParam(this.parent, aceEditor);
    if (param1) {
      let elementId = stripQuotes(param1);
      let element = document.querySelector('#divApplab #' + elementId);
      if (element) {
        elementType = library.getElementType(element, true);
      }
    }

    return getDropdownProperties(setMode, elementType, this.parent);
  };
}

export var __TestInterface = {
  stripQuotes: stripQuotes,
  getDropdownProperties: getDropdownProperties,
  getPropertyValueDropdown: getPropertyValueDropdown
};<|MERGE_RESOLUTION|>--- conflicted
+++ resolved
@@ -24,26 +24,6 @@
  *     in the drop down list of properties
  */
 var PROP_INFO = {
-<<<<<<< HEAD
-  width: { friendlyName: 'width', internalName: 'style-width', type: 'number', defaultValue: '100' },
-  height: { friendlyName: 'height', internalName: 'style-height', type: 'number', defaultValue: '100' },
-  canvasWidth: { friendlyName: 'width', internalName: 'width', type: 'number', defaultValue: '100' },
-  canvasHeight: { friendlyName: 'height', internalName: 'height', type: 'number', defaultValue: '100' },
-  x: { friendlyName: 'x', internalName: 'left', type: 'number', defaultValue: '100' },
-  y: { friendlyName: 'y', internalName: 'top', type: 'number', defaultValue: '100' },
-  textColor: { friendlyName: 'text-color', internalName: 'textColor', type: 'string', defaultValue: '"red"' },
-  backgroundColor: { friendlyName: 'background-color', internalName: 'backgroundColor', type: 'string', defaultValue: '"red"' },
-  borderWidth: { friendlyName: 'border-width', internalName: 'borderWidth', type: 'number', defaultValue: '0' },
-  borderColor: { friendlyName: 'border-color', internalName: 'borderColor', type: 'string', defaultValue: '"black"' },
-  borderRadius: { friendlyName: 'border-radius', internalName: 'borderRadius', type: 'number', defaultValue: '0' },
-  fontSize: { friendlyName: 'font-size', internalName: 'fontSize', type: 'number', defaultValue: '100' },
-  textAlign: { friendlyName: 'text-align', internalName: 'textAlign', type: 'string', defaultValue: '"left"' },
-  hidden: { friendlyName: 'hidden', internalName: 'hidden', type: 'boolean', defaultValue: 'true' },
-  text: { friendlyName: 'text', internalName: 'text', type: 'uistring', defaultValue: '"text"' },
-  placeholder: { friendlyName: 'placeholder', internalName: 'placeholder', type: 'uistring', defaultValue: '"text"' },
-  image: { friendlyName: 'image', internalName: 'image', type: 'string', defaultValue: '"https://code.org/images/logo.png"' },
-  screenImage: { friendlyName: 'image', internalName: 'screen-image', type: 'string', defaultValue: '"https://code.org/images/logo.png"' },
-=======
   width: {
     friendlyName: 'width',
     internalName: 'style-width',
@@ -91,6 +71,24 @@
     internalName: 'backgroundColor',
     type: 'string',
     defaultValue: '"red"'
+  },
+  borderWidth: {
+    friendlyName: 'border-width',
+    internalName: 'borderWidth',
+    type: 'number',
+    defaultValue: '0'
+  },
+  borderColor: {
+    friendlyName: 'border-color',
+    internalName: 'borderColor',
+    type: 'string',
+    defaultValue: '"black"'
+  },
+  borderRadius: {
+    friendlyName: 'border-radius',
+    internalName: 'borderRadius',
+    type: 'number',
+    defaultValue: '0'
   },
   fontSize: {
     friendlyName: 'font-size',
@@ -134,7 +132,6 @@
     type: 'string',
     defaultValue: '"https://code.org/images/logo.png"'
   },
->>>>>>> eba2cc79
   // pictureImage and picture both map to 'picture' internally, but allow us to accept
   // either 'image' or 'picture' as the property name. picture is marked as an alias so
   // it won't show up in the dropdown.
@@ -544,19 +541,9 @@
     case 'image':
     case 'picture':
       return getAssetDropdown('image');
-<<<<<<< HEAD
-    case "text-color":
-    case "background-color":
-    case "border-color":
-    case "icon-color":
-      return ['"white"', '"red"', '"green"', '"blue"', '"yellow"', 'rgb(255,0,0)', 'rgb(255,0,0,0.5)', '"#FF0000"'];
-    case "border-radius":
-    case "border-width":
-      return ["0", "1", "2", "5", "10"];
-    case "text-align":
-=======
     case 'text-color':
     case 'background-color':
+    case 'border-color':
     case 'icon-color':
       return [
         '"white"',
@@ -568,8 +555,10 @@
         'rgb(255,0,0,0.5)',
         '"#FF0000"'
       ];
+    case 'border-radius':
+    case 'border-width':
+      return ['0', '1', '2', '5', '10'];
     case 'text-align':
->>>>>>> eba2cc79
       return ['"left"', '"right"', '"center"', '"justify"'];
     case 'fit':
       return ['"fill"', '"cover"', '"contain"', '"none"'];
