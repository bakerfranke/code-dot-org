--- conflicted
+++ resolved
@@ -309,11 +309,6 @@
 };
 
 module.exports.__TestInterface = {
-<<<<<<< HEAD
-  stripQuotes: stripQuotes
-=======
-  getFirstSetPropertyParamFromCode: getFirstSetPropertyParamFromCode,
   stripQuotes: stripQuotes,
   getDropdownProperties: getDropdownProperties
->>>>>>> 1dd8eda3
 };