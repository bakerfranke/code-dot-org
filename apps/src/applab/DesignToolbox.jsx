--- conflicted
+++ resolved
@@ -2,11 +2,7 @@
 import React from 'react';
 import DesignToolboxElement from './DesignToolboxElement';
 import applabMsg from '@cdo/applab/locale';
-<<<<<<< HEAD
-import ThemePropertyRow from './designElements/ThemePropertyRow';
-=======
 import ThemeDropdown from './designElements/ThemeDropdown';
->>>>>>> 06c642d9
 
 const IMAGE_BASE_URL = '/blockly/media/applab/design_toolbox/';
 
@@ -31,27 +27,15 @@
       padding: 10,
       paddingRight: 0 // setting this to 0 allows 2 columns with the potential scrollbar on Windows
     };
-    const themeStyle = {
-      paddingLeft: 0,
-      marginBottom: 10
-    };
 
     return (
       <div id="design-toolbox" style={toolboxStyle}>
-<<<<<<< HEAD
-        <ThemePropertyRow
-          containerStyle={themeStyle}
-          initialValue={this.props.themeValue}
-          handleChange={this.props.handleScreenChange.bind(this, 'theme')}
-          desc={'Theme'}
-=======
         {/* key on theme dropdown forces re-render if we get a new themeValue */}
         <ThemeDropdown
           initialValue={this.props.themeValue}
           handleChange={this.props.handleScreenChange.bind(this, 'theme')}
           description={'Theme'}
           key={this.props.themeValue}
->>>>>>> 06c642d9
         />
         <p>{applabMsg.designToolboxDescription()}</p>
         <DesignToolboxElement
