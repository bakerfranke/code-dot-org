import $ from 'jquery';
import trackEvent from '../util/trackEvent';

export const initHamburger = function () {
  $(function () {

    $('#hamburger-icon').click(function (e) {
      $(this).toggleClass( 'active' );
      $('#hamburger #hamburger-contents').slideToggle();
      e.preventDefault();
    });

    $(document).on('click',function (e) {
<<<<<<< HEAD
      var nav = $('#hamburger');
      if (!nav.is(e.target)
          && nav.has(e.target).length === 0) {
        nav.children('#hamburger-contents').hide();
=======
      var hamburger = $('#hamburger');

      // If we didn't click the hamburger itself, and also nothing inside it,
      // then hide it.
      if (!hamburger.is(e.target)
          && hamburger.has(e.target).length === 0) {
        hamburger.children('ul').slideUp();
>>>>>>> 21ff1712
        $('#hamburger-icon').removeClass('active');
      }
    });

<<<<<<< HEAD
    $(".hamburger-expandable-item").each(function () {
      $(this).click(function (e) {
        $("#" + $(this).attr('id') + "-items").slideToggle();
        $(this).find(".arrow-down").toggle();
        $(this).find(".arrow-up").toggle();
        e.preventDefault();
      });
=======
    $('#about-more').click(function (e) {
      $('#hamburger ul .about-nav').slideToggle();
      $('#about-down').toggle();
      $('#about-up').toggle();
      e.preventDefault();
    });

    $('#educate-more').click(function (e) {
      $('#hamburger ul .educate-nav').slideToggle();
      $('#educate-down').toggle();
      $('#educate-up').toggle();
      e.preventDefault();
>>>>>>> 21ff1712
    });

    $.ajax({
      type: "GET",
      url: '/dashboardapi/user_menu',
      success: function (data) {
        $('#sign_in_or_user').html(data);
      }
    });

    $("#hamburger #report-bug").click(function () {
      trackEvent("help_ui", "report-bug", "hamburger");
    });

    $("#hamburger #support").click(function () {
      trackEvent("help_ui", "support", "hamburger");
    });

    // This item is not in the hamburger, but actually in the studio footer.
    $(".footer #support").click(function () {
      trackEvent("help_ui", "support", "studio_footer");
    });

    // This item is not in the hamburger, but actually in the pegasus footers for
    // desktop and mobile.
    $("#pagefooter #support").each(function () {
      $(this).click(function () {
        trackEvent("help_ui", "support", "studio_footer");
      });
    });

  });
};<|MERGE_RESOLUTION|>--- conflicted
+++ resolved
@@ -11,12 +11,6 @@
     });
 
     $(document).on('click',function (e) {
-<<<<<<< HEAD
-      var nav = $('#hamburger');
-      if (!nav.is(e.target)
-          && nav.has(e.target).length === 0) {
-        nav.children('#hamburger-contents').hide();
-=======
       var hamburger = $('#hamburger');
 
       // If we didn't click the hamburger itself, and also nothing inside it,
@@ -24,12 +18,10 @@
       if (!hamburger.is(e.target)
           && hamburger.has(e.target).length === 0) {
         hamburger.children('ul').slideUp();
->>>>>>> 21ff1712
         $('#hamburger-icon').removeClass('active');
       }
     });
 
-<<<<<<< HEAD
     $(".hamburger-expandable-item").each(function () {
       $(this).click(function (e) {
         $("#" + $(this).attr('id') + "-items").slideToggle();
@@ -37,20 +29,6 @@
         $(this).find(".arrow-up").toggle();
         e.preventDefault();
       });
-=======
-    $('#about-more').click(function (e) {
-      $('#hamburger ul .about-nav').slideToggle();
-      $('#about-down').toggle();
-      $('#about-up').toggle();
-      e.preventDefault();
-    });
-
-    $('#educate-more').click(function (e) {
-      $('#hamburger ul .educate-nav').slideToggle();
-      $('#educate-down').toggle();
-      $('#educate-up').toggle();
-      e.preventDefault();
->>>>>>> 21ff1712
     });
 
     $.ajax({
