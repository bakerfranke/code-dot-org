/**
 * Blockly App: Flappy
 *
 * Copyright 2013 Code.org
 *
 */

'use strict';

var studioApp = require('../StudioApp').singleton;
var commonMsg = require('../locale');
var flappyMsg = require('./locale');
var skins = require('../skins');
var codegen = require('../codegen');
var api = require('./api');
var AppView = require('../templates/AppView');
<<<<<<< HEAD
var codeWorkspaceEjs = require('../templates/codeWorkspace.html.ejs');
=======
var CodeWorkspace = require('../templates/CodeWorkspace');
>>>>>>> 3b13e189
var FlappyVisualizationColumn = require('./FlappyVisualizationColumn');
var dom = require('../dom');
var constants = require('./constants');
var utils = require('../utils');
var dropletUtils = require('../dropletUtils');

var ResultType = studioApp.ResultType;
var TestResults = studioApp.TestResults;

/**
 * Create a namespace for the application.
 */
var Flappy = module.exports;

Flappy.GameStates = {
  WAITING: 0,
  ACTIVE: 1,
  ENDING: 2,
  OVER: 3
};

Flappy.gameState = Flappy.GameStates.WAITING;

Flappy.clickPending = false;

Flappy.avatarVelocity = 0;

var level;
var skin;

Flappy.obstacles = [];

/**
 * Milliseconds between each animation frame.
 */
var stepSpeed;

// whether to show Get Ready and Game Over
var infoText;

//TODO: Make configurable.
studioApp.setCheckForEmptyBlocks(true);

var randomObstacleHeight = function () {
  var min = Flappy.MIN_OBSTACLE_HEIGHT;
  var max = Flappy.MAZE_HEIGHT - Flappy.GROUND_HEIGHT - Flappy.MIN_OBSTACLE_HEIGHT - Flappy.GAP_SIZE;
  return Math.floor((Math.random() * (max - min)) + min);
};

//The number of blocks to show as feedback.

// Default Scalings
Flappy.scale = {
  'snapRadius': 1,
  'stepSpeed': 33
};

var twitterOptions = {
  text: flappyMsg.shareFlappyTwitter(),
  hashtag: "FlappyCode"
};

var AVATAR_HEIGHT = constants.AVATAR_HEIGHT;
var AVATAR_WIDTH = constants.AVATAR_WIDTH;
var AVATAR_Y_OFFSET = constants.AVATAR_Y_OFFSET;

var loadLevel = function () {
  // Load maps.
  infoText = utils.valueOr(level.infoText, true);
  if (!infoText) {
    Flappy.gameState = Flappy.GameStates.ACTIVE;
  }

  // Override scalars.
  for (var key in level.scale) {
    Flappy.scale[key] = level.scale[key];
  }

  // Height and width of the goal and obstacles.
  Flappy.MARKER_HEIGHT = 43;
  Flappy.MARKER_WIDTH = 50;

  Flappy.MAZE_WIDTH = 400;
  Flappy.MAZE_HEIGHT = 400;

  Flappy.GROUND_WIDTH = 400;
  Flappy.GROUND_HEIGHT = 48;

  Flappy.GOAL_SIZE = 55;

  Flappy.OBSTACLE_WIDTH = 52;
  Flappy.OBSTACLE_HEIGHT = 320;
  Flappy.MIN_OBSTACLE_HEIGHT = 48;

  Flappy.setGapHeight(api.GapHeight.NORMAL);

  Flappy.OBSTACLE_SPACING = 250; // number of horizontal pixels between the start of obstacles

  var numObstacles = 2 * Flappy.MAZE_WIDTH / Flappy.OBSTACLE_SPACING;
  if (!level.obstacles) {
    numObstacles = 0;
  }

  var resetObstacle = function (x) {
    this.x = x;
    this.gapStart = randomObstacleHeight();
    this.hitAvatar = false;
  };

  var containsAvatar = function () {
    var flappyRight = Flappy.avatarX + AVATAR_WIDTH;
    var flappyBottom = Flappy.avatarY + AVATAR_HEIGHT;
    var obstacleRight = this.x + Flappy.OBSTACLE_WIDTH;
    var obstacleBottom = this.gapStart + Flappy.GAP_SIZE;
    return (flappyRight > this.x &&
      flappyRight < obstacleRight &&
      Flappy.avatarY > this.gapStart &&
      flappyBottom < obstacleBottom);
  };

  for (var i = 0; i < numObstacles; i++) {
    Flappy.obstacles.push({
      x: Flappy.MAZE_WIDTH * 1.5 + i * Flappy.OBSTACLE_SPACING,
      gapStart: randomObstacleHeight(), // y coordinate of the top of the gap
      hitAvatar: false,
      reset: resetObstacle,
      containsAvatar: containsAvatar
    });
  }
};

var drawMap = function () {
  var svg = document.getElementById('svgFlappy');
  var i, x, y, k, tile;

  // Adjust outer element size.
  svg.setAttribute('width', Flappy.MAZE_WIDTH);
  svg.setAttribute('height', Flappy.MAZE_HEIGHT);

  // Adjust visualizationColumn width.
  var visualizationColumn = document.getElementById('visualizationColumn');
  visualizationColumn.style.width = Flappy.MAZE_WIDTH + 'px';

  if (skin.background) {
    tile = document.createElementNS(Blockly.SVG_NS, 'image');
    tile.setAttributeNS('http://www.w3.org/1999/xlink', 'xlink:href',
                        skin.background);
    tile.setAttribute('id', 'background');
    tile.setAttribute('height', Flappy.MAZE_HEIGHT);
    tile.setAttribute('width', Flappy.MAZE_WIDTH);
    tile.setAttribute('x', 0);
    tile.setAttribute('y', 0);
    svg.appendChild(tile);
  }

  // Add obstacles
  Flappy.obstacles.forEach (function (obstacle, index) {
    var obstacleTopIcon = document.createElementNS(Blockly.SVG_NS, 'image');
    obstacleTopIcon.setAttributeNS('http://www.w3.org/1999/xlink', 'xlink:href',
                              skin.obstacle_top);
    obstacleTopIcon.setAttribute('id', 'obstacle_top' + index);
    obstacleTopIcon.setAttribute('height', Flappy.OBSTACLE_HEIGHT);
    obstacleTopIcon.setAttribute('width', Flappy.OBSTACLE_WIDTH);
    svg.appendChild(obstacleTopIcon);

    var obstacleBottomIcon = document.createElementNS(Blockly.SVG_NS, 'image');
    obstacleBottomIcon.setAttributeNS('http://www.w3.org/1999/xlink', 'xlink:href',
                              skin.obstacle_bottom);
    obstacleBottomIcon.setAttribute('id', 'obstacle_bottom' + index);
    obstacleBottomIcon.setAttribute('height', Flappy.OBSTACLE_HEIGHT);
    obstacleBottomIcon.setAttribute('width', Flappy.OBSTACLE_WIDTH);
    svg.appendChild(obstacleBottomIcon);
  });

  if (level.ground) {
    for (i = 0; i < Flappy.MAZE_WIDTH / Flappy.GROUND_WIDTH + 1; i++) {
      var groundIcon = document.createElementNS(Blockly.SVG_NS, 'image');
      groundIcon.setAttributeNS('http://www.w3.org/1999/xlink', 'xlink:href',
                              skin.ground);
      groundIcon.setAttribute('id', 'ground' + i);
      groundIcon.setAttribute('height', Flappy.GROUND_HEIGHT);
      groundIcon.setAttribute('width', Flappy.GROUND_WIDTH);
      groundIcon.setAttribute('x', 0);
      groundIcon.setAttribute('y', Flappy.MAZE_HEIGHT - Flappy.GROUND_HEIGHT);
      svg.appendChild(groundIcon);
    }
  }

  if (level.goal && level.goal.startX) {
    var goal = document.createElementNS(Blockly.SVG_NS, 'image');
    goal.setAttribute('id', 'goal');
    goal.setAttributeNS('http://www.w3.org/1999/xlink', 'xlink:href',
                            skin.goal);
    goal.setAttribute('height', Flappy.GOAL_SIZE);
    goal.setAttribute('width', Flappy.GOAL_SIZE);
    goal.setAttribute('x', level.goal.startX);
    goal.setAttribute('y', level.goal.startY);
    svg.appendChild(goal);
  }

  var avatArclip = document.createElementNS(Blockly.SVG_NS, 'clipPath');
  avatArclip.setAttribute('id', 'avatArclipPath');
  var avatArclipRect = document.createElementNS(Blockly.SVG_NS, 'rect');
  avatArclipRect.setAttribute('id', 'avatArclipRect');
  avatArclipRect.setAttribute('width', Flappy.MAZE_WIDTH);
  avatArclipRect.setAttribute('height', Flappy.MAZE_HEIGHT - Flappy.GROUND_HEIGHT);
  avatArclip.appendChild(avatArclipRect);
  svg.appendChild(avatArclip);

  // Add avatar.
  var avatarIcon = document.createElementNS(Blockly.SVG_NS, 'image');
  avatarIcon.setAttribute('id', 'avatar');
  avatarIcon.setAttributeNS('http://www.w3.org/1999/xlink', 'xlink:href',
                          skin.avatar);
  avatarIcon.setAttribute('height', AVATAR_HEIGHT);
  avatarIcon.setAttribute('width', AVATAR_WIDTH);
  if (level.ground) {
    avatarIcon.setAttribute('clip-path', 'url(#avatArclipPath)');
  }
  svg.appendChild(avatarIcon);

  var instructions = document.createElementNS(Blockly.SVG_NS, 'image');
  instructions.setAttributeNS('http://www.w3.org/1999/xlink', 'xlink:href',
                              skin.instructions);
  instructions.setAttribute('id', 'instructions');
  instructions.setAttribute('height', 50);
  instructions.setAttribute('width', 159);
  instructions.setAttribute('x', 110);
  instructions.setAttribute('y', 170);
  instructions.setAttribute('visibility', 'hidden');
  svg.appendChild(instructions);

  var getready = document.createElementNS(Blockly.SVG_NS, 'image');
  getready.setAttributeNS('http://www.w3.org/1999/xlink', 'xlink:href',
                              skin.getready);
  getready.setAttribute('id', 'getready');
  getready.setAttribute('height', 50);
  getready.setAttribute('width', 183);
  getready.setAttribute('x', 108);
  getready.setAttribute('y', 80);
  getready.setAttribute('visibility', 'hidden');
  svg.appendChild(getready);

  var clickrun = document.createElementNS(Blockly.SVG_NS, 'image');
  clickrun.setAttributeNS('http://www.w3.org/1999/xlink', 'xlink:href',
                              skin.clickrun);
  clickrun.setAttribute('id', 'clickrun');
  clickrun.setAttribute('height', 41);
  clickrun.setAttribute('width', 273);
  clickrun.setAttribute('x', 64);
  clickrun.setAttribute('y', 200);
  clickrun.setAttribute('visibility', 'visibile');
  svg.appendChild(clickrun);

  var gameover = document.createElementNS(Blockly.SVG_NS, 'image');
  gameover.setAttributeNS('http://www.w3.org/1999/xlink', 'xlink:href',
                              skin.gameover);
  gameover.setAttribute('id', 'gameover');
  gameover.setAttribute('height', 41);
  gameover.setAttribute('width', 192);
  gameover.setAttribute('x', 104);
  gameover.setAttribute('y', 80);
  gameover.setAttribute('visibility', 'hidden');
  svg.appendChild(gameover);

  var score = document.createElementNS(Blockly.SVG_NS, 'text');
  score.setAttribute('id', 'score');
  score.setAttribute('class', 'flappy-score');
  score.setAttribute('x', Flappy.MAZE_WIDTH / 2);
  score.setAttribute('y', 60);
  score.appendChild(document.createTextNode('0'));
  score.setAttribute('visibility', 'hidden');
  svg.appendChild(score);

  var clickRect = document.createElementNS(Blockly.SVG_NS, 'rect');
  clickRect.setAttribute('width', Flappy.MAZE_WIDTH);
  clickRect.setAttribute('height', Flappy.MAZE_HEIGHT);
  clickRect.setAttribute('fill-opacity', 0);
  clickRect.addEventListener('touchstart', function (e) {
    Flappy.onMouseDown(e);
    e.preventDefault(); // don't want to see mouse down
  });
  clickRect.addEventListener('mousedown', function (e) {
    Flappy.onMouseDown(e);
  });
  svg.appendChild(clickRect);
};

Flappy.calcDistance = function (xDist, yDist) {
  return Math.sqrt(xDist * xDist + yDist * yDist);
};

var essentiallyEqual = function (float1, float2, opt_variance) {
  var variance = opt_variance || 0.01;
  return (Math.abs(float1 - float2) < variance);
};

/**
 * Check to see if avatar is in collision with given obstacle
 * @param obstacle Object : The obstacle object we're checking
 */
var checkForObstacleCollision = function (obstacle) {
  var insideObstacleColumn = Flappy.avatarX + AVATAR_WIDTH >= obstacle.x &&
    Flappy.avatarX <= obstacle.x + Flappy.OBSTACLE_WIDTH;
  if (insideObstacleColumn && (Flappy.avatarY <= obstacle.gapStart ||
    Flappy.avatarY + AVATAR_HEIGHT >= obstacle.gapStart + Flappy.GAP_SIZE)) {
    return true;
  }
  return false;
};

Flappy.activeTicks = function () {
  if (Flappy.firstActiveTick < 0) {
    return 0;
  }

  return (Flappy.tickCount - Flappy.firstActiveTick);
};

/**
 * We want to swallow exceptions when executing user generated code. This provides
 * a single place to do so.
 */
Flappy.callUserGeneratedCode = function (fn) {
  try {
    fn.call(Flappy, studioApp, api);
  } catch (e) {
    // swallow error. should we also log this somewhere?
    if (console) {
      console.log(e);
    }
  }
};


Flappy.onTick = function () {
  var avatarWasAboveGround, avatarIsAboveGround;

  if (Flappy.firstActiveTick < 0 && Flappy.gameState === Flappy.GameStates.ACTIVE) {
    Flappy.firstActiveTick = Flappy.tickCount;
  }

  Flappy.tickCount++;

  if (Flappy.tickCount === 1) {
    Flappy.callUserGeneratedCode(Flappy.whenRunButton);
  }

  // Check for click
  if (Flappy.clickPending && Flappy.gameState <= Flappy.GameStates.ACTIVE) {
    Flappy.callUserGeneratedCode(Flappy.whenClick);
    Flappy.clickPending = false;
  }

  avatarWasAboveGround = (Flappy.avatarY + AVATAR_HEIGHT) <
    (Flappy.MAZE_HEIGHT - Flappy.GROUND_HEIGHT);

  // Action doesn't start until user's first click
  if (Flappy.gameState === Flappy.GameStates.ACTIVE) {
    // Update avatar's vertical position
    Flappy.avatarVelocity += Flappy.gravity;
    Flappy.avatarY = Flappy.avatarY + Flappy.avatarVelocity;

    // never let the avatar go too far off the top or bottom
    var bottomLimit = level.ground ?
      (Flappy.MAZE_HEIGHT - Flappy.GROUND_HEIGHT - AVATAR_HEIGHT + 1) :
      (Flappy.MAZE_HEIGHT * 1.5);

    Flappy.avatarY = Math.min(Flappy.avatarY, bottomLimit);
    Flappy.avatarY = Math.max(Flappy.avatarY, Flappy.MAZE_HEIGHT * -0.5);

    // Update obstacles
    Flappy.obstacles.forEach(function (obstacle, index) {
      var wasRightOfAvatar = obstacle.x > (Flappy.avatarX + AVATAR_WIDTH);

      obstacle.x -= Flappy.SPEED;

      var isRightOfAvatar = obstacle.x > (Flappy.avatarX + AVATAR_WIDTH);
      if (wasRightOfAvatar && !isRightOfAvatar) {
        if (Flappy.avatarY > obstacle.gapStart &&
          (Flappy.avatarY + AVATAR_HEIGHT < obstacle.gapStart + Flappy.GAP_SIZE)) {
          Flappy.callUserGeneratedCode(Flappy.whenEnterObstacle);
        }
      }

      if (!obstacle.hitAvatar && checkForObstacleCollision(obstacle)) {
        obstacle.hitAvatar = true;
        try {Flappy.whenCollideObstacle(studioApp, api); } catch (e) { }
      }

      // If obstacle moves off left side, repurpose as a new obstacle to our right
      var numObstacles = Flappy.obstacles.length;
      var previousObstacleIndex = (index - 1 + numObstacles ) % numObstacles;
      if (obstacle.x + Flappy.OBSTACLE_WIDTH < 0) {
        obstacle.reset(Flappy.obstacles[previousObstacleIndex].x + Flappy.OBSTACLE_SPACING);
      }
    });

    // check for ground collision
    avatarIsAboveGround = (Flappy.avatarY + AVATAR_HEIGHT) <
      (Flappy.MAZE_HEIGHT - Flappy.GROUND_HEIGHT);
    if (avatarWasAboveGround && !avatarIsAboveGround) {
      Flappy.callUserGeneratedCode(Flappy.whenCollideGround);
    }

    // update goal
    if (level.goal && level.goal.moving) {
      Flappy.goalX -= Flappy.SPEED;
      if (Flappy.goalX + Flappy.GOAL_SIZE < 0) {
        // if it disappears off of left, reappear on right
        Flappy.goalX = Flappy.MAZE_WIDTH + Flappy.GOAL_SIZE;
      }
    }
  }

  if (Flappy.gameState === Flappy.GameStates.ENDING) {
    Flappy.avatarY += 10;

    // we use avatar width instead of height bc he is rotating
    // the extra 4 is so that he buries his beak (similar to mobile game)
    var max = Flappy.MAZE_HEIGHT - Flappy.GROUND_HEIGHT - AVATAR_WIDTH + 4;
    if (Flappy.avatarY >= max) {
      Flappy.avatarY = max;
      Flappy.gameState = Flappy.GameStates.OVER;
      Flappy.gameOverTick = Flappy.tickCount;
    }

    document.getElementById('avatar').setAttribute('transform',
      'translate(' + AVATAR_WIDTH + ', 0) ' +
      'rotate(90, ' + Flappy.avatarX + ', ' + Flappy.avatarY + ')');
    if (infoText) {
      document.getElementById('gameover').setAttribute('visibility', 'visibile');
    }
  }

  Flappy.displayAvatar(Flappy.avatarX, Flappy.avatarY);
  Flappy.displayObstacles();
  if (Flappy.gameState <= Flappy.GameStates.ACTIVE) {
    Flappy.displayGround(Flappy.tickCount);
    Flappy.displayGoal();
  }

  if (checkFinished()) {
    Flappy.onPuzzleComplete();
  }
};

Flappy.onMouseDown = function (e) {
  if (Flappy.intervalId) {
    Flappy.clickPending = true;
    if (Flappy.gameState === Flappy.GameStates.WAITING) {
      Flappy.gameState = Flappy.GameStates.ACTIVE;
    } else if (Flappy.gameState === Flappy.GameStates.OVER &&
      Flappy.gameOverTick + 10 < Flappy.tickCount) {
      // do a reset
      var resetButton = document.getElementById('resetButton');
      if (resetButton) {
        resetButton.click();
      }
    }
    document.getElementById('instructions').setAttribute('visibility', 'hidden');
    document.getElementById('getready').setAttribute('visibility', 'hidden');
  } else if (Flappy.gameState === Flappy.GameStates.WAITING) {
    Flappy.runButtonClick();
  }
};
/**
 * Initialize Blockly and the Flappy app.  Called on page load.
 */
Flappy.init = function (config) {
  // replace studioApp methods with our own
  studioApp.reset = this.reset.bind(this);
  studioApp.runButtonClick = this.runButtonClick.bind(this);

  Flappy.clearEventHandlersKillTickLoop();
  skin = config.skin;
  level = config.level;

  config.grayOutUndeletableBlocks = level.grayOutUndeletableBlocks;

  loadLevel();

  config.loadAudio = function () {
    studioApp.loadAudio(skin.winSound, 'win');
    studioApp.loadAudio(skin.startSound, 'start');
    studioApp.loadAudio(skin.failureSound, 'failure');
    studioApp.loadAudio(skin.obstacleSound, 'obstacle');

    studioApp.loadAudio(skin.dieSound, 'sfx_die');
    studioApp.loadAudio(skin.hitSound, 'sfx_hit');
    studioApp.loadAudio(skin.pointSound, 'sfx_point');
    studioApp.loadAudio(skin.swooshingSound, 'sfx_swooshing');
    studioApp.loadAudio(skin.wingSound, 'sfx_wing');
    studioApp.loadAudio(skin.winGoalSound, 'winGoal');
    studioApp.loadAudio(skin.jetSound, 'jet');
    studioApp.loadAudio(skin.jingleSound, 'jingle');
    studioApp.loadAudio(skin.crashSound, 'crash');
    studioApp.loadAudio(skin.laserSound, 'laser');
    studioApp.loadAudio(skin.splashSound, 'splash');
    studioApp.loadAudio(skin.wallSound, 'wall');
    studioApp.loadAudio(skin.wall0Sound, 'wall0');
  };

  config.afterInject = function () {
    /**
     * The richness of block colours, regardless of the hue.
     * MOOC blocks should be brighter (target audience is younger).
     * Must be in the range of 0 (inclusive) to 1 (exclusive).
     * Blockly's default is 0.45.
     */
    Blockly.HSV_SATURATION = 0.6;

    Blockly.SNAP_RADIUS *= Flappy.scale.snapRadius;

    drawMap();
  };

  config.trashcan = false;

  config.twitter = twitterOptions;

  // for flappy show make your own button if on share page
  config.makeYourOwn = config.share;

  config.makeString = commonMsg.makeYourOwnFlappy();
  config.makeUrl = "http://code.org/flappy";
  config.makeImage = studioApp.assetUrl('media/flappy_promo.png');

  config.enableShowCode = false;
  config.enableShowBlockCount = false;

  if (level.isK1) {
    // k1 blocks are taller
    constants.WORKSPACE_ROW_HEIGHT *= 1.5;
  }

  // define how our blocks should be arranged
  var col1 = constants.WORKSPACE_BUFFER;
  var col2 = col1 + constants.WORKSPACE_COL_WIDTH;
  var row1 = constants.WORKSPACE_BUFFER;
  var row2 = row1 + constants.WORKSPACE_ROW_HEIGHT;
  var row3 = row2 + constants.WORKSPACE_ROW_HEIGHT;

  config.blockArrangement = {
    'flappy_whenClick': { x: col1, y: row1},
    'when_run': { x: col1, y: row1},
    'flappy_whenCollideGround': { x: col2, y: row1},
    'flappy_whenCollideObstacle': { x: col2, y: row2},
    'flappy_whenEnterObstacle': { x: col2, y: row3}
  };

  // if we dont have collide events, have enter obstacle in top row
  if (level.startBlocks.indexOf('whenCollide') === -1) {
    config.blockArrangement.flappy_whenEnterObstacle = {x: col2, y: row1};
  }

  // when we have when_run and when_click, put when_run in top row
  if (level.startBlocks.indexOf('when_run') !== -1) {
    config.blockArrangement.flappy_whenClick.y = row2;
  }

<<<<<<< HEAD
  var generateCodeWorkspaceHtmlFromEjs = function () {
    return codeWorkspaceEjs({
      assetUrl: studioApp.assetUrl,
      data: {
        localeDirection: studioApp.localeDirection(),
        blockUsed: undefined,
        idealBlockNumber: undefined,
        editCode: level.editCode,
        blockCounterClass: 'block-counter-default',
        readonlyWorkspace: config.readonlyWorkspace
      }
    });
  };

=======
>>>>>>> 3b13e189
  var onMount = function () {
    studioApp.init(config);

    var rightButton = document.getElementById('rightButton');
    dom.addClickTouchEvent(rightButton, Flappy.onPuzzleComplete);
  };

  var codeWorkspace = (
    <CodeWorkspace
      localeDirection={studioApp.localeDirection()}
      editCode={!!level.editCode}
      readonlyWorkspace={!!config.readonlyWorkspace}
    />
  );

  ReactDOM.render(React.createElement(AppView, {
    assetUrl: studioApp.assetUrl,
    isEmbedView: !!config.embed,
    isShareView: !!config.share,
    hideSource: !!config.hideSource,
    noVisualization: false,
    isRtl: studioApp.isRtl(),
<<<<<<< HEAD
    generateCodeWorkspaceHtml: generateCodeWorkspaceHtmlFromEjs,
=======
    codeWorkspace: codeWorkspace,
>>>>>>> 3b13e189
    visualizationColumn: <FlappyVisualizationColumn/>,
    onMount: onMount
  }), document.getElementById(config.containerId));
};

/**
 * Clear the event handlers and stop the onTick timer.
 */
Flappy.clearEventHandlersKillTickLoop = function () {
  Flappy.whenClick = null;
  Flappy.whenCollideGround = null;
  Flappy.whenCollideObstacle = null;
  Flappy.whenEnterObstacle = null;
  Flappy.whenRunButton = null;
  if (Flappy.intervalId) {
    window.clearInterval(Flappy.intervalId);
  }
  Flappy.intervalId = 0;
};

/**
 * Reset the app to the start position and kill any pending animation tasks.
 * @param {boolean} first True if an opening animation is to be played.
 */
Flappy.reset = function (first) {
  var i;
  Flappy.clearEventHandlersKillTickLoop();

  Flappy.gameState = Flappy.GameStates.WAITING;

  // Reset the score.
  Flappy.playerScore = 0;

  Flappy.avatarVelocity = 0;

  // Reset obstacles
  Flappy.obstacles.forEach(function (obstacle, index) {
    obstacle.reset(Flappy.MAZE_WIDTH * 1.5 + index * Flappy.OBSTACLE_SPACING);
  });

  // reset configurable values
  Flappy.SPEED = 0;
  Flappy.FLAP_VELOCITY = -11;
  Flappy.setBackground('flappy');
  Flappy.setObstacle('flappy');
  Flappy.setPlayer('flappy');
  Flappy.setGround('flappy');
  Flappy.setGapHeight(api.GapHeight.NORMAL);
  Flappy.gravity = api.Gravity.NORMAL;

  // Move Avatar into position.
  Flappy.avatarX = 110;
  Flappy.avatarY = 150;

  if (level.goal && level.goal.startX) {
    Flappy.goalX = level.goal.startX;
    Flappy.goalY = level.goal.startY;
  }

  document.getElementById('avatar').setAttribute('transform', '');
  document.getElementById('score').setAttribute('visibility', 'hidden');
  document.getElementById('instructions').setAttribute('visibility', 'hidden');
  document.getElementById('clickrun').setAttribute('visibility', 'visible');
  document.getElementById('getready').setAttribute('visibility', 'hidden');
  document.getElementById('gameover').setAttribute('visibility', 'hidden');

  Flappy.displayAvatar(Flappy.avatarX, Flappy.avatarY);
  Flappy.displayObstacles();
  Flappy.displayGround(0);
  Flappy.displayGoal();

  var svg = document.getElementById('svgFlappy');
};

/**
 * Click the run button.  Start the program.
 */
// XXX This is the only method used by the templates!
Flappy.runButtonClick = function () {
  var runButton = document.getElementById('runButton');
  var resetButton = document.getElementById('resetButton');
  // Ensure that Reset button is at least as wide as Run button.
  if (!resetButton.style.minWidth) {
    resetButton.style.minWidth = runButton.offsetWidth + 'px';
  }
  document.getElementById('clickrun').setAttribute('visibility', 'hidden');
  document.getElementById('instructions').setAttribute('visibility', 'visible');
  document.getElementById('getready').setAttribute('visibility', 'visible');

  studioApp.toggleRunReset('reset');
  Blockly.mainBlockSpace.traceOn(true);
  // studioApp.reset(false);
  studioApp.attempts++;
  Flappy.execute();

  if (level.freePlay) {
    var rightButtonCell = document.getElementById('right-button-cell');
    rightButtonCell.className = 'right-button-cell-enabled';
  }
  if (level.score) {
    document.getElementById('score').setAttribute('visibility', 'visible');
    Flappy.displayScore();
  }
};

/**
 * App specific displayFeedback function that calls into
 * studioApp.displayFeedback when appropriate
 */
var displayFeedback = function () {
  if (!Flappy.waitingForReport) {
    studioApp.displayFeedback({
      app: 'flappy', //XXX
      skin: skin.id,
      feedbackType: Flappy.testResults,
      response: Flappy.response,
      level: level,
      showingSharing: level.freePlay && level.shareable,
      twitter: twitterOptions,
      appStrings: {
        reinfFeedbackMsg: flappyMsg.reinfFeedbackMsg(),
        sharingText: flappyMsg.shareGame()
      }
    });
  }
};

/**
 * Function to be called when the service report call is complete
 * @param {object} JSON response (if available)
 */
Flappy.onReportComplete = function (response) {
  Flappy.response = response;
  Flappy.waitingForReport = false;
  studioApp.onReportComplete(response);
  displayFeedback();
};

/**
 * Execute the user's code.  Heaven help us...
 */
Flappy.execute = function () {
  var code;
  Flappy.result = ResultType.UNSET;
  Flappy.testResults = TestResults.NO_TESTS_RUN;
  Flappy.waitingForReport = false;
  Flappy.response = null;

  if (level.editCode) {
    code = dropletUtils.generateCodeAliases(null, 'Flappy');
    code += studioApp.editor.getValue();
  }

  var codeClick = Blockly.Generator.blockSpaceToCode(
                                    'JavaScript',
                                    'flappy_whenClick');
  var whenClickFunc = codegen.functionFromCode(
                                      codeClick, {
                                      StudioApp: studioApp,
                                      Flappy: api } );

  var codeCollideGround = Blockly.Generator.blockSpaceToCode(
                                    'JavaScript',
                                    'flappy_whenCollideGround');
  var whenCollideGroundFunc = codegen.functionFromCode(
                                      codeCollideGround, {
                                      StudioApp: studioApp,
                                      Flappy: api } );

  var codeEnterObstacle = Blockly.Generator.blockSpaceToCode(
                                    'JavaScript',
                                    'flappy_whenEnterObstacle');
  var whenEnterObstacleFunc = codegen.functionFromCode(
                                      codeEnterObstacle, {
                                      StudioApp: studioApp,
                                      Flappy: api } );

  var codeCollideObstacle = Blockly.Generator.blockSpaceToCode(
                                    'JavaScript',
                                    'flappy_whenCollideObstacle');
  var whenCollideObstacleFunc = codegen.functionFromCode(
                                      codeCollideObstacle, {
                                      StudioApp: studioApp,
                                      Flappy: api } );

  var codeWhenRunButton = Blockly.Generator.blockSpaceToCode(
                                    'JavaScript',
                                    'when_run');
  var whenRunButtonFunc = codegen.functionFromCode(
                                      codeWhenRunButton, {
                                      StudioApp: studioApp,
                                      Flappy: api } );


  studioApp.playAudio('start');

  // studioApp.reset(false);

  // Set event handlers and start the onTick timer
  Flappy.whenClick = whenClickFunc;
  Flappy.whenCollideGround = whenCollideGroundFunc;
  Flappy.whenEnterObstacle = whenEnterObstacleFunc;
  Flappy.whenCollideObstacle = whenCollideObstacleFunc;
  Flappy.whenRunButton = whenRunButtonFunc;

  Flappy.tickCount = 0;
  Flappy.firstActiveTick = -1;
  Flappy.gameOverTick = 0;
  if (Flappy.intervalId) {
    window.clearInterval(Flappy.intervalId);
  }
  Flappy.intervalId = window.setInterval(Flappy.onTick, Flappy.scale.stepSpeed);
};

Flappy.onPuzzleComplete = function () {
  if (level.freePlay) {
    Flappy.result = ResultType.SUCCESS;
  }

  // Stop everything on screen
  Flappy.clearEventHandlersKillTickLoop();

  // If we know they succeeded, mark levelComplete true
  // Note that we have not yet animated the succesful run
  var levelComplete = (Flappy.result == ResultType.SUCCESS);

  // If the current level is a free play, always return the free play
  // result type
  if (level.freePlay) {
    Flappy.testResults = TestResults.FREE_PLAY;
  } else {
    Flappy.testResults = studioApp.getTestResults(levelComplete);
  }

  // Special case for Flappy level 1 where you have the right blocks, but you
  // don't flap to the goal.  Note: See pivotal item 66362504 for why we
  // check for both TOO_FEW_BLOCKS_FAIL and LEVEL_INCOMPLETE_FAIL here.
  if (level.id === "1" &&
    (Flappy.testResults === TestResults.TOO_FEW_BLOCKS_FAIL ||
     Flappy.testResults === TestResults.LEVEL_INCOMPLETE_FAIL)) {
    // Feedback message is found in level.other1StarError.
    Flappy.testResults = TestResults.APP_SPECIFIC_FAIL;
  }

  if (Flappy.testResults >= TestResults.FREE_PLAY) {
    studioApp.playAudio('win');
  } else {
    studioApp.playAudio('failure');
  }

  if (level.editCode) {
    Flappy.testResults = levelComplete ?
      TestResults.ALL_PASS :
      TestResults.TOO_FEW_BLOCKS_FAIL;
  }

  var xml = Blockly.Xml.blockSpaceToDom(Blockly.mainBlockSpace);
  var textBlocks = Blockly.Xml.domToText(xml);

  Flappy.waitingForReport = true;

  // Report result to server.
  studioApp.report({
                     app: 'flappy',
                     level: level.id,
                     result: Flappy.result === ResultType.SUCCESS,
                     testResult: Flappy.testResults,
                     program: encodeURIComponent(textBlocks),
                     onComplete: Flappy.onReportComplete
                     });
};

/**
 * Display Avatar at the specified location
 * @param {number} x Horizontal Pixel location.
 * @param {number} y Vertical Pixel location.
 */
Flappy.displayAvatar = function (x, y) {
  var avatarIcon = document.getElementById('avatar');
  avatarIcon.setAttribute('x', x);
  avatarIcon.setAttribute('y', y);
};

/**
 * display moving goal
 */
Flappy.displayGoal = function () {
  if (!Flappy.goalX) {
    return;
  }
  var goal = document.getElementById('goal');
  goal.setAttribute('x', Flappy.goalX);
  goal.setAttribute('y', Flappy.goalY);
};


/**
 * Display ground at given tickCount
 */
Flappy.displayGround = function (tickCount) {
  if (!level.ground) {
    return;
  }
  var offset = tickCount * Flappy.SPEED;
  offset = offset % Flappy.GROUND_WIDTH;
  for (var i = 0; i < Flappy.MAZE_WIDTH / Flappy.GROUND_WIDTH + 1; i++) {
    var ground = document.getElementById('ground' + i);
    ground.setAttribute('x', -offset + i * Flappy.GROUND_WIDTH);
    ground.setAttribute('y', Flappy.MAZE_HEIGHT - Flappy.GROUND_HEIGHT);
  }
};

/**
 * Display all obstacles
 */
Flappy.displayObstacles = function () {
  for (var i = 0; i < Flappy.obstacles.length; i++) {
    var obstacle = Flappy.obstacles[i];
    var topIcon = document.getElementById('obstacle_top' + i);
    topIcon.setAttribute('x', obstacle.x);
    topIcon.setAttribute('y', obstacle.gapStart - Flappy.OBSTACLE_HEIGHT);

    var bottomIcon = document.getElementById('obstacle_bottom' + i);
    bottomIcon.setAttribute('x', obstacle.x);
    bottomIcon.setAttribute('y', obstacle.gapStart + Flappy.GAP_SIZE);
  }
};

Flappy.displayScore = function () {
  var score = document.getElementById('score');
  score.textContent = Flappy.playerScore;
};

Flappy.flap = function (amount) {
  var defaultFlap = level.defaultFlap || "NORMAL";
  Flappy.avatarVelocity = amount || api.FlapHeight[defaultFlap];
};

Flappy.setGapHeight = function (value) {
  var minGapSize = Flappy.MAZE_HEIGHT - Flappy.MIN_OBSTACLE_HEIGHT -
    Flappy.OBSTACLE_HEIGHT;
  if (value < minGapSize) {
    value = minGapSize;
  }
  Flappy.GAP_SIZE = value;
};

var skinTheme = function (value) {
  if (value === 'flappy') {
    return skin;
  }
  return skin[value];
};

Flappy.setBackground = function (value) {
  var element = document.getElementById('background');
  element.setAttributeNS('http://www.w3.org/1999/xlink', 'xlink:href',
    skinTheme(value).background);
};

Flappy.setPlayer = function (value) {
  var element = document.getElementById('avatar');
  element.setAttributeNS('http://www.w3.org/1999/xlink', 'xlink:href',
    skinTheme(value).avatar);
};

Flappy.setObstacle = function (value) {
  var element;
  Flappy.obstacles.forEach(function (obstacle, index) {
    element = document.getElementById('obstacle_top' + index);
    element.setAttributeNS('http://www.w3.org/1999/xlink', 'xlink:href',
      skinTheme(value).obstacle_top);

    element = document.getElementById('obstacle_bottom' + index);
    element.setAttributeNS('http://www.w3.org/1999/xlink', 'xlink:href',
      skinTheme(value).obstacle_bottom);
  });
};

Flappy.setGround = function (value) {
  if (!level.ground) {
    return;
  }
  var element, i;
  for (i = 0; i < Flappy.MAZE_WIDTH / Flappy.GROUND_WIDTH + 1; i++) {
    element = document.getElementById('ground' + i);
    element.setAttributeNS('http://www.w3.org/1999/xlink', 'xlink:href',
      skinTheme(value).ground);
  }
};

var checkTickLimit = function () {
  if (!level.tickLimit) {
    return false;
  }

  if ((Flappy.tickCount - Flappy.firstActiveTick) >= level.tickLimit &&
    (Flappy.gameState === Flappy.GameStates.ACTIVE ||
    Flappy.gameState === Flappy.GameStates.OVER)) {
    // We'll ignore tick limit if we're ending so that we fully finish ending
    // sequence
    return true;
  }

  return false;
};

var checkFinished = function () {
  // if we have a succcess condition and have accomplished it, we're done and successful
  if (level.goal && level.goal.successCondition && level.goal.successCondition()) {
    Flappy.result = ResultType.SUCCESS;
    return true;
  }

  // if we have a failure condition, and it's been reached, we're done and failed
  if (level.goal && level.goal.failureCondition && level.goal.failureCondition()) {
    Flappy.result = ResultType.FAILURE;
    return true;
  }

  return false;
};<|MERGE_RESOLUTION|>--- conflicted
+++ resolved
@@ -14,11 +14,7 @@
 var codegen = require('../codegen');
 var api = require('./api');
 var AppView = require('../templates/AppView');
-<<<<<<< HEAD
-var codeWorkspaceEjs = require('../templates/codeWorkspace.html.ejs');
-=======
 var CodeWorkspace = require('../templates/CodeWorkspace');
->>>>>>> 3b13e189
 var FlappyVisualizationColumn = require('./FlappyVisualizationColumn');
 var dom = require('../dom');
 var constants = require('./constants');
@@ -580,23 +576,6 @@
     config.blockArrangement.flappy_whenClick.y = row2;
   }
 
-<<<<<<< HEAD
-  var generateCodeWorkspaceHtmlFromEjs = function () {
-    return codeWorkspaceEjs({
-      assetUrl: studioApp.assetUrl,
-      data: {
-        localeDirection: studioApp.localeDirection(),
-        blockUsed: undefined,
-        idealBlockNumber: undefined,
-        editCode: level.editCode,
-        blockCounterClass: 'block-counter-default',
-        readonlyWorkspace: config.readonlyWorkspace
-      }
-    });
-  };
-
-=======
->>>>>>> 3b13e189
   var onMount = function () {
     studioApp.init(config);
 
@@ -619,11 +598,7 @@
     hideSource: !!config.hideSource,
     noVisualization: false,
     isRtl: studioApp.isRtl(),
-<<<<<<< HEAD
-    generateCodeWorkspaceHtml: generateCodeWorkspaceHtmlFromEjs,
-=======
     codeWorkspace: codeWorkspace,
->>>>>>> 3b13e189
     visualizationColumn: <FlappyVisualizationColumn/>,
     onMount: onMount
   }), document.getElementById(config.containerId));
