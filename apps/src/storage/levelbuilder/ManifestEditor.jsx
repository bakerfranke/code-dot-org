--- conflicted
+++ resolved
@@ -37,7 +37,7 @@
   };
 
   state = {
-<<<<<<< HEAD
+    showUnpublishedTables: false,
     notice: '',
     isError: false
   };
@@ -59,9 +59,6 @@
       .done(data => this.displayNotice('Manifest Saved', false))
       .fail(() => this.displayNotice('Error', true));
   };
-=======
-    showUnpublishedTables: false
-  };
 
   componentDidMount() {
     this.setState({
@@ -70,7 +67,6 @@
       )
     });
   }
->>>>>>> 8adf029f
 
   render() {
     const isValidJson =
