import React from 'react';
import PropTypes from 'prop-types';
import _ from 'lodash';
import {ChartType, ignoreMissingValues} from '../dataUtils';
import {GOOGLE_CHART_AREA} from './constants';
import GoogleChart from '@cdo/apps/applab/GoogleChart';
import msg from '@cdo/locale';

class GoogleChartWrapper extends React.Component {
  static propTypes = {
    style: PropTypes.object,
    records: PropTypes.array.isRequired,
    numericColumns: PropTypes.arrayOf(PropTypes.string).isRequired,
    chartType: PropTypes.number.isRequired,
    bucketSize: PropTypes.string,
    chartTitle: PropTypes.string,
    selectedColumn1: PropTypes.string,
    selectedColumn2: PropTypes.string
  };

  chartArea = null;

  aggregateRecordsByColumn = (records, columnName) => {
    const counts = _.countBy(records, r => r[columnName]);
    const isNumeric = this.props.numericColumns.includes(columnName);

    const mapped = _.map(counts, (count, key) => ({
      [columnName]: isNumeric ? parseFloat(key) : key,
      count
    }));
    return _.sortBy(mapped, columnName);
  };

  componentDidMount() {
    this.updateChart();
    window.addEventListener('resize', this.debouncedUpdate);
  }

  componentDidUpdate() {
    this.updateChart();
  }

  componentWillUnmount() {
    window.removeEventListener('resize', this.debouncedUpdate);
  }

  debouncedUpdate = _.debounce(() => this.updateChart(), 50);

  updateChart() {
    if (!this.chartArea) {
      return;
    }
    let chart;
    let chartData;
    let columns;
    let options = {
      title: this.props.chartTitle || '',
<<<<<<< HEAD
      legend: {position: 'none'}
=======
      hAxis: {
        format: '#.#' // Round values to 1 decimal place
      },
      vAxis: {
        format: '#.#' // Round values to 1 decimal place
      }
>>>>>>> b3e69f4c
    };

    switch (this.props.chartType) {
      case ChartType.BAR_CHART:
        if (this.props.selectedColumn1) {
          chart = new GoogleChart.MaterialBarChart(this.chartArea);
          let records = ignoreMissingValues(this.props.records, [
            this.props.selectedColumn1
          ]);
          chartData = this.aggregateRecordsByColumn(
            records,
            this.props.selectedColumn1
          );
          options.hAxis = {title: this.props.selectedColumn1};
          options.vAxis = {title: msg.count()};
          columns = [this.props.selectedColumn1, 'count'];
        }
        break;
      case ChartType.HISTOGRAM:
        if (this.props.selectedColumn1 && this.props.bucketSize) {
          options.histogram = {bucketSize: this.props.bucketSize};
          chart = new GoogleChart.Histogram(this.chartArea);
          chartData = ignoreMissingValues(this.props.records, [
            this.props.selectedColumn1
          ]);
          options.hAxis = {
            title: this.props.selectedColumn1,
            titleTextStyle: {italic: false}
          };
          options.vAxis = {title: msg.count(), titleTextStyle: {italic: false}};
          columns = [this.props.selectedColumn1];
        }
        break;
      case ChartType.SCATTER_PLOT:
        if (this.props.selectedColumn1 && this.props.selectedColumn2) {
          chart = new GoogleChart.MaterialScatterChart(this.chartArea);
          chartData = ignoreMissingValues(this.props.records, [
            this.props.selectedColumn1,
            this.props.selectedColumn2
          ]);
          options.hAxis = {title: this.props.selectedColumn1};
          options.vAxis = {title: this.props.selectedColumn2};
          columns = [this.props.selectedColumn1, this.props.selectedColumn2];
        }
        break;
      default:
        console.warn(`unknown Google Chart type: ${this.props.chartType}`);
        break;
    }
    if (chart && chartData) {
      chart.drawChart(chartData, columns, options);
    }
  }

  render() {
    return (
      <div
        id={GOOGLE_CHART_AREA}
        ref={element => (this.chartArea = element)}
        style={this.props.style}
      />
    );
  }
}

export default GoogleChartWrapper;<|MERGE_RESOLUTION|>--- conflicted
+++ resolved
@@ -55,16 +55,13 @@
     let columns;
     let options = {
       title: this.props.chartTitle || '',
-<<<<<<< HEAD
-      legend: {position: 'none'}
-=======
+      legend: {position: 'none'},
       hAxis: {
         format: '#.#' // Round values to 1 decimal place
       },
       vAxis: {
         format: '#.#' // Round values to 1 decimal place
       }
->>>>>>> b3e69f4c
     };
 
     switch (this.props.chartType) {
