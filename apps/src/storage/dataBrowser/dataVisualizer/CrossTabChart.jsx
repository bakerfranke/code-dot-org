import PropTypes from 'prop-types';
import React from 'react';

const styles = {
  headerCell: {
    border: '1px solid black'
  },
  cell: {
    height: '2em',
    textAlign: 'center',
    border: '1px solid black'
  },
  title: {
    fontFamily: '"Gotham 5r", sans-serif, sans-serif',
    fontSize: 16,
    lineHeight: '16px',
    color: 'black'
  }
};

class CrossTabChart extends React.Component {
  static propTypes = {
    records: PropTypes.array.isRequired,
    numericColumns: PropTypes.arrayOf(PropTypes.string).isRequired,
    chartTitle: PropTypes.string,
    selectedColumn1: PropTypes.string,
    selectedColumn2: PropTypes.string
  };

  /**
   * @param {Array.<Object>} records
   * @param {string} rowName
   * @param {string} columnName
   */
  createPivotTable = (records, rowName, columnName) => {
    let countMap = {};

    // Find all values in columnName - these will be the columns of the pivot table
    const pivotedColumns = new Set(records.map(record => record[columnName]));

    // Count occurrences of each row/column pair
    records.forEach(record => {
      let key = record[rowName];
      let value = record[columnName];
      if (!countMap[key]) {
        countMap[key] = {[rowName]: key};
        pivotedColumns.forEach(column => (countMap[key][column] = 0));
      }
      countMap[key][value]++;
    });

    // Sort columns
    let columns;
    if (this.props.numericColumns.includes(columnName)) {
      columns = [...pivotedColumns].sort(function(a, b) {
        return a - b;
      });
    } else {
      columns = [...pivotedColumns].sort();
    }
    columns.unshift(rowName);

    // Sort rows
    let chartData = Object.values(countMap).sort((a, b) =>
      a[rowName] > b[rowName] ? 1 : -1
    );
    return {chartData, columns};
  };

  getColorForValue = (value, min, max) => {
    if (typeof value !== 'number') {
      return 'white';
    }
    const lightest = 100;
    const darkest = 56;
    const lightness =
      lightest - ((value - min) / (max - min)) * (lightest - darkest);
    return `hsl(217, 89%, ${lightness}%)`;
  };

  render() {
    if (
      !this.props.records ||
      !this.props.selectedColumn1 ||
      !this.props.selectedColumn2
    ) {
      return null;
    }
    const {chartData, columns} = this.createPivotTable(
      this.props.records,
      this.props.selectedColumn1,
      this.props.selectedColumn2
    );
    const numericValues = [];

<<<<<<< HEAD
    const numericValues = chartData
      .map(record =>
        Object.values(record).filter(value => typeof value === 'number')
      )
      .flat();
=======
    chartData.forEach(record => {
      Object.entries(record).forEach(entry => {
        let key = entry[0];
        let value = entry[1];
        if (typeof value === 'number' && key !== this.props.selectedColumn1) {
          numericValues.push(value);
        }
      });
    });
>>>>>>> 1206db09

    const min = Math.min(...numericValues);
    const max = Math.max(...numericValues);

    return (
<<<<<<< HEAD
      <div>
        <h1 style={styles.title}>{this.props.chartTitle}</h1>
        <table>
          <tbody>
            <tr>
              {columns.map(column => (
                <th key={column} style={styles.headerCell}>
                  {column}
                </th>
              ))}
=======
      <table>
        <tbody>
          <tr>
            {columns.map(column => (
              <th key={column} style={styles.headerCell}>
                {column}
              </th>
            ))}
          </tr>
          {chartData.map((record, id) => (
            <tr key={id}>
              {columns.map(column => {
                const value = record[column];
                const color =
                  column === this.props.selectedColumn1
                    ? 'white'
                    : this.getColorForValue(value, min, max);
                const cellStyle = {...styles.cell, backgroundColor: color};
                return (
                  <td key={column} style={cellStyle}>
                    {value}
                  </td>
                );
              })}
>>>>>>> 1206db09
            </tr>
            {chartData.map((record, id) => (
              <tr key={id}>
                {columns.map(column => {
                  const value = record[column];
                  const color = this.getColorForValue(value, min, max);
                  const cellStyle = {...styles.cell, backgroundColor: color};
                  return (
                    <td key={column} style={cellStyle}>
                      {value}
                    </td>
                  );
                })}
              </tr>
            ))}
          </tbody>
        </table>
      </div>
    );
  }
}

export default CrossTabChart;<|MERGE_RESOLUTION|>--- conflicted
+++ resolved
@@ -93,13 +93,6 @@
     );
     const numericValues = [];
 
-<<<<<<< HEAD
-    const numericValues = chartData
-      .map(record =>
-        Object.values(record).filter(value => typeof value === 'number')
-      )
-      .flat();
-=======
     chartData.forEach(record => {
       Object.entries(record).forEach(entry => {
         let key = entry[0];
@@ -109,13 +102,11 @@
         }
       });
     });
->>>>>>> 1206db09
 
     const min = Math.min(...numericValues);
     const max = Math.max(...numericValues);
 
     return (
-<<<<<<< HEAD
       <div>
         <h1 style={styles.title}>{this.props.chartTitle}</h1>
         <table>
@@ -126,38 +117,15 @@
                   {column}
                 </th>
               ))}
-=======
-      <table>
-        <tbody>
-          <tr>
-            {columns.map(column => (
-              <th key={column} style={styles.headerCell}>
-                {column}
-              </th>
-            ))}
-          </tr>
-          {chartData.map((record, id) => (
-            <tr key={id}>
-              {columns.map(column => {
-                const value = record[column];
-                const color =
-                  column === this.props.selectedColumn1
-                    ? 'white'
-                    : this.getColorForValue(value, min, max);
-                const cellStyle = {...styles.cell, backgroundColor: color};
-                return (
-                  <td key={column} style={cellStyle}>
-                    {value}
-                  </td>
-                );
-              })}
->>>>>>> 1206db09
             </tr>
             {chartData.map((record, id) => (
               <tr key={id}>
                 {columns.map(column => {
                   const value = record[column];
-                  const color = this.getColorForValue(value, min, max);
+                  const color =
+                    column === this.props.selectedColumn1
+                      ? 'white'
+                      : this.getColorForValue(value, min, max);
                   const cellStyle = {...styles.cell, backgroundColor: color};
                   return (
                     <td key={column} style={cellStyle}>
