--- conflicted
+++ resolved
@@ -55,12 +55,6 @@
     if (!targetDiv) {
       return;
     }
-<<<<<<< HEAD
-    const records =
-      Object.keys(this.props.tableRecords).length > 0 &&
-      this.props.tableRecords.map(tableRecord => JSON.parse(tableRecord));
-=======
->>>>>>> fe19485c
 
     let chart;
     let chartData;
@@ -70,43 +64,22 @@
       case 'Bar Chart':
         if (this.state.values) {
           chart = new GoogleChart.MaterialBarChart(targetDiv);
-<<<<<<< HEAD
-          chartData = this.aggregateRecordsByColumn(records, this.state.values);
-=======
           chartData = this.aggregateRecordsByColumn(
             this.state.parsedRecords,
             this.state.values
           );
->>>>>>> fe19485c
           columns.push(this.state.values, 'count');
         }
         break;
       case 'Histogram':
-<<<<<<< HEAD
         if (this.state.values && this.state.bucketSize) {
-          options.histogram = {
-            bucketSize: this.state.bucketSize
-          };
+          options.histogram = {bucketSize: this.state.bucketSize};
           chart = new GoogleChart.Histogram(targetDiv);
-
-          // Only use non-empty records.
-          chartData = records.filter(record => !!record);
-
+          chartData = this.state.parsedRecords;
           columns.push(this.state.values);
         }
         break;
       case 'Cross Tab':
-        console.log('cross tab not yet implemented');
-        break;
-      case 'Scatter Plot':
-        console.log('scatter plot not yet implemented');
-        break;
-      default:
-        console.warn('unknown chart type: ' + this.state.chartType);
-=======
-        console.warn(`${this.state.chartType} not yet implemented`);
-        break;
-      case 'Cross Tab':
         console.warn(`${this.state.chartType} not yet implemented`);
         break;
       case 'Scatter Plot':
@@ -114,7 +87,6 @@
         break;
       default:
         console.warn(`unknown chart type ${this.state.chartType}`);
->>>>>>> fe19485c
         break;
     }
     if (chart && chartData) {
@@ -173,8 +145,6 @@
     ) {
       this.updateChart();
     }
-<<<<<<< HEAD
-=======
 
     let options = this.props.tableColumns;
     let disabledOptions = [];
@@ -189,7 +159,6 @@
         this.state.numericColumns
       );
     }
->>>>>>> fe19485c
 
     const modalBody = (
       <div style={{overflow: 'auto', maxHeight: '90%'}}>
