import React from 'react';
import Radium from 'radium';
import PropTypes from 'prop-types';
import {connect} from 'react-redux';
import _ from 'lodash';
import BaseDialog from '@cdo/apps/templates/BaseDialog.jsx';
import DropdownField from './DropdownField';
import * as dataStyles from './dataStyles';
import * as rowStyle from '@cdo/apps/applab/designElements/rowStyle';
import GoogleChart from '@cdo/apps/applab/GoogleChart';

const INITIAL_STATE = {
  isVisualizerOpen: false,
  chartTitle: '',
  chartType: '',
  bucketSize: 0,
  values: '',
  xValues: '',
  yValues: '',
  parsedRecords: [],
  numericColumns: []
};

class DataVisualizer extends React.Component {
  static propTypes = {
    // from redux state
    tableColumns: PropTypes.arrayOf(PropTypes.string).isRequired,
    tableName: PropTypes.string.isRequired,
    // "if all of the keys are integers, and more than half of the keys between 0 and
    // the maximum key in the object have non-empty values, then Firebase will render
    // it as an array."
    // https://firebase.googleblog.com/2014/04/best-practices-arrays-in-firebase.html
    tableRecords: PropTypes.oneOfType([PropTypes.object, PropTypes.array])
      .isRequired
  };

  state = {...INITIAL_STATE};

  handleOpen = () => {
    this.setState({isVisualizerOpen: true});
  };

  handleClose = () => {
    this.setState({...INITIAL_STATE});
  };

  aggregateRecordsByColumn = (records, columnName) => {
    const counts = _.countBy(records, r => r[columnName]);

    return _.map(counts, (count, key) => ({[columnName]: key, count}));
  };

  updateChart = () => {
    const targetDiv = document.getElementById('chart-area');
    if (!targetDiv) {
      return;
    }
<<<<<<< HEAD
    const records =
      Object.keys(this.props.tableRecords).length > 0 &&
      this.props.tableRecords.map(tableRecord => JSON.parse(tableRecord));
=======
>>>>>>> 47698567

    let chart;
    let chartData;
    const columns = [];
    const options = {};
    switch (this.state.chartType) {
      case 'Bar Chart':
        if (this.state.values) {
          chart = new GoogleChart.MaterialBarChart(targetDiv);
<<<<<<< HEAD
          chartData = this.aggregateRecordsByColumn(records, this.state.values);
=======
          chartData = this.aggregateRecordsByColumn(
            this.state.parsedRecords,
            this.state.values
          );
>>>>>>> 47698567
          columns.push(this.state.values, 'count');
        }
        break;
      case 'Histogram':
<<<<<<< HEAD
        if (this.state.values && this.state.bucketSize) {
          let min = Infinity;
          let max = -Infinity;
          records.forEach(record => {
            let value = record[this.state.values];
            if (value < min) {
              min = value;
            }
            if (value > max) {
              max = value;
            }
          });
          options.histogram = {
            bucketSize: this.state.bucketSize
          };
          chart = new GoogleChart.Histogram(targetDiv);

          // Only use non-empty records.
          chartData = records.filter(record => !!record);

          columns.push(this.state.values);
        }
        break;
      case 'Cross Tab':
        console.log('cross tab not yet implemented');
        break;
      case 'Scatter Plot':
        if (this.state.xValues && this.state.yValues) {
          chart = new GoogleChart.MaterialScatterChart(targetDiv);
          chartData = records.filter(record => !!record);
          columns.push(this.state.xValues, this.state.yValues);
        }
        break;
      default:
        console.warn('unknown chart type: ' + this.state.chartType);
=======
        console.warn(`${this.state.chartType} not yet implemented`);
        break;
      case 'Cross Tab':
        console.warn(`${this.state.chartType} not yet implemented`);
        break;
      case 'Scatter Plot':
        console.warn(`${this.state.chartType} not yet implemented`);
        break;
      default:
        console.warn(`unknown chart type ${this.state.chartType}`);
>>>>>>> 47698567
        break;
    }
    if (chart && chartData) {
      chart.drawChart(chartData, columns, options);
    }
  };

  parseRecords = () => {
    if (Object.keys(this.props.tableRecords).length === 0) {
      return [];
    } else {
      let parsedRecords = [];
      this.props.tableRecords.forEach(record => {
        if (record) {
          parsedRecords.push(JSON.parse(record));
        }
      });
      return parsedRecords;
    }
  };

  findNumericColumns = records => {
    return this.props.tableColumns.filter(
      column =>
        records.filter(
          record =>
            typeof record[column] === 'undefined' ||
            typeof record[column] === 'number'
        ).length === records.length
    );
  };

  componentDidUpdate(previousProps, prevState) {
    const visualizerJustOpened =
      !prevState.isVisualizerOpen && this.state.isVisualizerOpen;

    const recordsChangedWithVisualizerOpen =
      this.props.tableRecords !== previousProps.tableRecords &&
      this.state.isVisualizerOpen;

    if (visualizerJustOpened || recordsChangedWithVisualizerOpen) {
      let parsedRecords = this.parseRecords();
      let numericColumns = this.findNumericColumns(parsedRecords);
      this.setState({
        parsedRecords: parsedRecords,
        numericColumns: numericColumns
      });
    }
  }

  render() {
    if (
      this.state.isVisualizerOpen &&
      this.props.tableRecords &&
      this.state.chartType
    ) {
      this.updateChart();
    }
<<<<<<< HEAD
=======

    let options = this.props.tableColumns;
    let disabledOptions = [];

    const disableNonNumericColumns =
      this.state.chartType === 'Scatter Plot' ||
      this.state.chartType === 'Histogram';

    if (disableNonNumericColumns) {
      disabledOptions = _.difference(
        this.props.tableColumns,
        this.state.numericColumns
      );
    }
>>>>>>> 47698567

    const modalBody = (
      <div style={{overflow: 'auto', maxHeight: '90%'}}>
        <h1> Explore {this.props.tableName} </h1>
        <h2> Overview </h2>
        <div id="selection-area">
          <div style={rowStyle.container}>
            <label style={rowStyle.description}>Chart Title</label>
            <input
              style={rowStyle.input}
              value={this.state.chartTitle}
              onChange={event =>
                this.setState({chartTitle: event.target.value})
              }
            />
          </div>

          <DropdownField
            displayName="Chart Type"
            options={['Bar Chart', 'Histogram', 'Cross Tab', 'Scatter Plot']}
            value={this.state.chartType}
            onChange={event => this.setState({chartType: event.target.value})}
          />

          {this.state.chartType === 'Histogram' && (
            <div style={rowStyle.container}>
              <label style={rowStyle.description}>Bucket Size</label>
              <input
                style={rowStyle.input}
                value={this.state.bucketSize}
                onChange={event =>
                  this.setState({bucketSize: event.target.value})
                }
              />
            </div>
          )}
          {(this.state.chartType === 'Bar Chart' ||
            this.state.chartType === 'Histogram') && (
            <DropdownField
              displayName="Values"
              options={options}
              disabledOptions={disabledOptions}
              value={this.state.values}
              onChange={event => this.setState({values: event.target.value})}
            />
          )}

          {(this.state.chartType === 'Cross Tab' ||
            this.state.chartType === 'Scatter Plot') && (
            <div>
              <DropdownField
                displayName="X Values"
                options={options}
                disabledOptions={disabledOptions}
                value={this.state.xValues}
                onChange={event => this.setState({xValues: event.target.value})}
              />
              <DropdownField
                displayName="Y Values"
                options={options}
                disabledOptions={disabledOptions}
                value={this.state.yValues}
                onChange={event => this.setState({yValues: event.target.value})}
              />
            </div>
          )}
        </div>
        <div id="chart-area" />
      </div>
    );

    return (
      <span style={{display: 'inline-block'}}>
        <button
          type="button"
          style={dataStyles.whiteButton}
          onClick={this.handleOpen}
        >
          Show Viz (Placeholder)
        </button>
        <BaseDialog
          isOpen={this.state.isVisualizerOpen}
          handleClose={this.handleClose}
          fullWidth
          fullHeight
        >
          {modalBody}
        </BaseDialog>
      </span>
    );
  }
}

export const UnconnectedDataVisualizer = Radium(DataVisualizer);

export default connect(state => ({
  tableColumns: state.data.tableColumns || [],
  tableRecords: state.data.tableRecords || {},
  tableName: state.data.tableName || ''
}))(Radium(DataVisualizer));<|MERGE_RESOLUTION|>--- conflicted
+++ resolved
@@ -55,12 +55,6 @@
     if (!targetDiv) {
       return;
     }
-<<<<<<< HEAD
-    const records =
-      Object.keys(this.props.tableRecords).length > 0 &&
-      this.props.tableRecords.map(tableRecord => JSON.parse(tableRecord));
-=======
->>>>>>> 47698567
 
     let chart;
     let chartData;
@@ -70,66 +64,28 @@
       case 'Bar Chart':
         if (this.state.values) {
           chart = new GoogleChart.MaterialBarChart(targetDiv);
-<<<<<<< HEAD
-          chartData = this.aggregateRecordsByColumn(records, this.state.values);
-=======
           chartData = this.aggregateRecordsByColumn(
             this.state.parsedRecords,
             this.state.values
           );
->>>>>>> 47698567
           columns.push(this.state.values, 'count');
         }
         break;
       case 'Histogram':
-<<<<<<< HEAD
-        if (this.state.values && this.state.bucketSize) {
-          let min = Infinity;
-          let max = -Infinity;
-          records.forEach(record => {
-            let value = record[this.state.values];
-            if (value < min) {
-              min = value;
-            }
-            if (value > max) {
-              max = value;
-            }
-          });
-          options.histogram = {
-            bucketSize: this.state.bucketSize
-          };
-          chart = new GoogleChart.Histogram(targetDiv);
-
-          // Only use non-empty records.
-          chartData = records.filter(record => !!record);
-
-          columns.push(this.state.values);
-        }
+        console.warn(`${this.state.chartType} not yet implemented`);
         break;
       case 'Cross Tab':
-        console.log('cross tab not yet implemented');
+        console.warn(`${this.state.chartType} not yet implemented`);
         break;
       case 'Scatter Plot':
         if (this.state.xValues && this.state.yValues) {
           chart = new GoogleChart.MaterialScatterChart(targetDiv);
-          chartData = records.filter(record => !!record);
+          chartData = this.state.parsedRecords;
           columns.push(this.state.xValues, this.state.yValues);
         }
         break;
       default:
-        console.warn('unknown chart type: ' + this.state.chartType);
-=======
-        console.warn(`${this.state.chartType} not yet implemented`);
-        break;
-      case 'Cross Tab':
-        console.warn(`${this.state.chartType} not yet implemented`);
-        break;
-      case 'Scatter Plot':
-        console.warn(`${this.state.chartType} not yet implemented`);
-        break;
-      default:
         console.warn(`unknown chart type ${this.state.chartType}`);
->>>>>>> 47698567
         break;
     }
     if (chart && chartData) {
@@ -188,8 +144,6 @@
     ) {
       this.updateChart();
     }
-<<<<<<< HEAD
-=======
 
     let options = this.props.tableColumns;
     let disabledOptions = [];
@@ -204,7 +158,6 @@
         this.state.numericColumns
       );
     }
->>>>>>> 47698567
 
     const modalBody = (
       <div style={{overflow: 'auto', maxHeight: '90%'}}>
