--- conflicted
+++ resolved
@@ -5,27 +5,12 @@
 import msg from '@cdo/locale';
 import AddTableListRow from './AddTableListRow';
 import EditTableListRow from './EditTableListRow';
-<<<<<<< HEAD
 import EditKeyRow from './EditKeyRow';
 import AddKeyRow from './AddKeyRow';
 import * as dataStyles from './dataStyles';
 import {connect} from 'react-redux';
 import {changeView, showWarning} from '../redux/data';
 import {DataView} from '../constants';
-
-class DataBrowser extends React.Component {
-  static propTypes = {
-    // from redux state
-    tableListMap: PropTypes.object.isRequired,
-    view: PropTypes.oneOf(Object.keys(DataView)),
-    keyValueData: PropTypes.oneOfType([PropTypes.object, PropTypes.array])
-      .isRequired,
-
-    // from redux dispatch
-    onShowWarning: PropTypes.func.isRequired,
-    onViewChange: PropTypes.func.isRequired
-=======
-import * as dataStyles from './dataStyles';
 
 const tableWidth = 400;
 const buttonColumnWidth = 124;
@@ -113,13 +98,19 @@
 
 class DataBrowser extends React.Component {
   static propTypes = {
-    tableListMap: PropTypes.object.isRequired
->>>>>>> 784b142e
+    // from redux state
+    tableListMap: PropTypes.object.isRequired,
+    view: PropTypes.oneOf(Object.keys(DataView)),
+    keyValueData: PropTypes.oneOfType([PropTypes.object, PropTypes.array])
+      .isRequired,
+
+    // from redux dispatch
+    onShowWarning: PropTypes.func.isRequired,
+    onViewChange: PropTypes.func.isRequired
   };
 
   state = {selectedTab: TabType.DATA_TABLES};
 
-<<<<<<< HEAD
   handleTabClick = newTab => {
     this.setState({selectedTab: newTab});
     if (newTab === TabType.DATA_TABLES) {
@@ -130,100 +121,10 @@
     }
   };
 
-  emptyHandler = () => {};
-
-  render() {
-    const tableWidth = 400;
-    const buttonColumnWidth = 124;
-    const tabHeight = 35;
-    const borderColor = color.lighter_gray;
-    const bgColor = color.lightest_gray;
-    const baseTabStyle = {
-      borderColor: borderColor,
-      borderStyle: 'solid',
-      boxSizing: 'border-box',
-      height: tabHeight,
-      padding: '0 10px'
-    };
-    const styles = {
-      activeTab: Object.assign({}, baseTabStyle, {
-        backgroundColor: bgColor,
-        borderTopWidth: 1,
-        borderRightWidth: 1,
-        borderBottomWidth: 0,
-        borderLeftWidth: 0,
-        float: 'left'
-      }),
-      inactiveTab: Object.assign({}, baseTabStyle, {
-        borderTopWidth: 1,
-        borderRightWidth: 1,
-        borderBottomWidth: 1,
-        borderLeftWidth: 0,
-        float: 'left'
-      }),
-      // This tab should fill the remaining horizontal space.
-      emptyTab: Object.assign({}, baseTabStyle, {
-        borderTopWidth: 0,
-        borderRightWidth: 0,
-        borderBottomWidth: 1,
-        borderLeftWidth: 0,
-        width: '100%'
-      }),
-      workspaceDescription: {
-        height: 28,
-        overflow: 'hidden'
-      },
-      workspaceDescriptionText: {
-        overflow: 'hidden',
-        textOverflow: 'ellipsis',
-        whiteSpace: 'nowrap'
-      },
-      workspaceTabs: {
-        borderColor: borderColor,
-        borderStyle: 'solid',
-        borderTopWidth: 0,
-        borderRightWidth: 0,
-        borderBottomWidth: 0,
-        borderLeftWidth: 1
-      },
-      tabLabel: {
-        lineHeight: tabHeight + 'px',
-        WebkitUserSelect: 'none',
-        MozUserSelect: 'none',
-        msUserSelect: 'none',
-        userSelect: 'none'
-      },
-      workspaceBody: {
-        height: 'calc(100% - 83px)',
-        padding: '10px 10px 10px 0',
-        borderColor: borderColor,
-        borderStyle: 'solid',
-        borderTopWidth: 0,
-        borderRightWidth: 1,
-        borderBottomWidth: 1,
-        borderLeftWidth: 1,
-        backgroundColor: bgColor
-      },
-      activeBody: {
-        height: '100%',
-        overflowY: 'auto',
-        padding: '10px',
-        width: '100%'
-      },
-      inactiveBody: {
-        display: 'none',
-        height: '100%',
-        overflowY: 'auto'
-      }
-    };
-=======
-  handleTabClick = newTab => this.setState({selectedTab: newTab});
-
   // TODO: implement the functionality of this tab
   emptyHandler = () => {};
 
   render() {
->>>>>>> 784b142e
     return (
       <div style={{height: '100%'}}>
         <div id="dataBrowserTabs" style={styles.workspaceTabs}>
@@ -236,11 +137,7 @@
             }
             onClick={this.handleTabClick.bind(this, TabType.DATA_TABLES)}
           >
-<<<<<<< HEAD
-            <span style={styles.tabLabel}>DATA TABLES</span>
-=======
             <span style={styles.tabLabel}>{msg.dataTableHeader()}</span>
->>>>>>> 784b142e
           </div>
           <div
             id="keyValuePairsTab"
@@ -251,11 +148,7 @@
             }
             onClick={this.handleTabClick.bind(this, TabType.KEY_VALUE_PAIRS)}
           >
-<<<<<<< HEAD
-            <span style={styles.tabLabel}>KEY/VALUE PAIRS</span>
-=======
             <span style={styles.tabLabel}>{msg.keyValuePairsHeader()}</span>
->>>>>>> 784b142e
           </div>
           <div id="emptyTab" style={styles.emptyTab} />
         </div>
@@ -309,7 +202,6 @@
                 : styles.inactiveBody
             }
           >
-<<<<<<< HEAD
             <table>
               <tbody>
                 <tr>
@@ -329,9 +221,6 @@
                 ))}
               </tbody>
             </table>
-=======
-            <span> KEY VALUE PAIRS PLACEHOLDER </span>
->>>>>>> 784b142e
           </div>
         </div>
       </div>
@@ -349,7 +238,6 @@
 };
 DataBrowser.TabType = TabType;
 
-<<<<<<< HEAD
 export default connect(
   state => ({
     view: state.data.view,
@@ -364,7 +252,4 @@
       dispatch(changeView(view));
     }
   })
-)(Radium(DataBrowser));
-=======
-export default Radium(DataBrowser);
->>>>>>> 784b142e
+)(Radium(DataBrowser));