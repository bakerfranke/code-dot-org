--- conflicted
+++ resolved
@@ -3,12 +3,9 @@
 import React from 'react';
 import FontAwesome from '../../templates/FontAwesome';
 import msg from '@cdo/locale';
-<<<<<<< HEAD
 import color from '../../util/color';
-=======
 import {showPreview} from '../redux/data';
 import PreviewModal from './PreviewModal';
->>>>>>> 0ebb2dfd
 
 const styles = {
   tableName: {
@@ -87,24 +84,18 @@
               <span style={styles.lastUpdatedTime}> 8 hours ago</span>
             </div>
             <div>{this.props.description}</div>
-<<<<<<< HEAD
             <div>
-              <button style={styles.preview} type="button">
+              <button
+                style={styles.preview}
+                type="button"
+                onClick={() => this.props.onShowPreview(this.props.name)}
+              >
                 {msg.preview()}
               </button>
               <button style={styles.import} type="button">
                 {msg.import()}
               </button>
             </div>
-=======
-            <button
-              type="button"
-              onClick={() => this.props.onShowPreview(this.props.name)}
-            >
-              {msg.preview()}
-            </button>
-            <button type="button"> {msg.import()} </button>
->>>>>>> 0ebb2dfd
           </div>
         )}
         <PreviewModal tableName={this.props.name} />
