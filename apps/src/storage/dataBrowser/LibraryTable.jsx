--- conflicted
+++ resolved
@@ -17,13 +17,10 @@
   static propTypes = {
     name: PropTypes.string.isRequired,
     description: PropTypes.string.isRequired,
-<<<<<<< HEAD
-    current: PropTypes.bool.isRequired
-=======
+    current: PropTypes.bool.isRequired,
 
     // from redux dispatch
     onShowPreview: PropTypes.func.isRequired
->>>>>>> ad4f7dc1
   };
 
   state = {
@@ -62,20 +59,15 @@
         {!this.state.collapsed && (
           <div>
             <div>{this.props.description}</div>
-<<<<<<< HEAD
-            <button type="button"> {msg.preview()} </button>
-            <button type="button" onClick={this.importTable}>
-              {msg.import()}
-            </button>
-=======
             <button
               type="button"
               onClick={() => this.props.onShowPreview(this.props.name)}
             >
               {msg.preview()}
             </button>
-            <button type="button"> {msg.import()} </button>
->>>>>>> ad4f7dc1
+            <button type="button" onClick={this.importTable}>
+              {msg.import()}
+            </button>
           </div>
         )}
         <PreviewModal tableName={this.props.name} />
