import PropTypes from 'prop-types';
import {connect} from 'react-redux';
import React from 'react';
import FontAwesome from '../../templates/FontAwesome';
import FirebaseStorage from '../firebaseStorage';
import msg from '@cdo/locale';
import color from '../../util/color';
import {showPreview} from '../redux/data';
import PreviewModal from './PreviewModal';

const styles = {
  tableName: {
    fontFamily: '"Gotham 7r", sans-serif',
    cursor: 'pointer',
    color: color.dark_charcoal
  },
  preview: {
    backgroundColor: color.background_gray,
    borderColor: color.lighter_gray,
    fontFamily: '"Gotham 4r", sans-serif',
    fontSize: '14px',
    padding: '1px 7px 2px',
    height: '30px',
    width: '95px',
    margin: 10,
    marginLeft: 0
  },
  import: {
    backgroundColor: color.orange,
    border: 'none',
    fontFamily: '"Gotham 5r", sans-serif',
    fontSize: '14px',
    color: color.white,
    padding: '1px 7px 2px',
    height: '30px',
    width: '95px',
    margin: 10,
    marginRight: 0
  },
  collapsibleContainer: {
    paddingLeft: '16px'
  },
  lastUpdated: {
    fontFamily: '"Gotham 4r", sans-serif',
    fontSize: '12px',
    color: color.light_gray
  },
  lastUpdatedTime: {
    fontFamily: '"Gotham 5r", sans-serif',
    fontSize: '12px',
    color: color.light_gray
  }
};

class LibraryTable extends React.Component {
  static propTypes = {
    name: PropTypes.string.isRequired,
    description: PropTypes.string.isRequired,
    current: PropTypes.bool.isRequired,

    // from redux dispatch
    onShowPreview: PropTypes.func.isRequired
  };

  state = {
    collapsed: true
  };

  toggleCollapsed = () =>
    this.setState({
      collapsed: !this.state.collapsed
    });

  importTable = () => {
    if (this.props.current) {
      // TODO: Implement current tables (see STAR-615)
    } else {
      FirebaseStorage.copyStaticTable(
        this.props.name,
        () => {
          console.log('success');
        },
        err => {
          console.log(err);
        }
      );
    }
  };

  render() {
    const icon = this.state.collapsed ? 'caret-right' : 'caret-down';
    return (
      <div>
        <a style={styles.tableName} onClick={this.toggleCollapsed}>
          <FontAwesome className="fa fa-fw" icon={icon} />
          <span>{this.props.name}</span>
        </a>
        {!this.state.collapsed && (
          <div style={styles.collapsibleContainer}>
            {/* TODO: Add last updated time */}
            <div>{this.props.description}</div>
<<<<<<< HEAD
            <div>
              <button
                style={styles.preview}
                type="button"
                onClick={() => this.props.onShowPreview(this.props.name)}
              >
                {msg.preview()}
              </button>
              <button style={styles.import} type="button">
                {msg.import()}
              </button>
            </div>
=======
            <button
              type="button"
              onClick={() => this.props.onShowPreview(this.props.name)}
            >
              {msg.preview()}
            </button>
            <button type="button" onClick={this.importTable}>
              {msg.import()}
            </button>
>>>>>>> f44a0d37
          </div>
        )}
        <PreviewModal tableName={this.props.name} />
      </div>
    );
  }
}

export default connect(
  state => ({}),
  dispatch => ({
    onShowPreview(tableName) {
      dispatch(showPreview(tableName));
    }
  })
)(LibraryTable);<|MERGE_RESOLUTION|>--- conflicted
+++ resolved
@@ -99,7 +99,6 @@
           <div style={styles.collapsibleContainer}>
             {/* TODO: Add last updated time */}
             <div>{this.props.description}</div>
-<<<<<<< HEAD
             <div>
               <button
                 style={styles.preview}
@@ -108,21 +107,14 @@
               >
                 {msg.preview()}
               </button>
-              <button style={styles.import} type="button">
+              <button
+                style={styles.import}
+                type="button"
+                onClick={this.importTable}
+              >
                 {msg.import()}
               </button>
             </div>
-=======
-            <button
-              type="button"
-              onClick={() => this.props.onShowPreview(this.props.name)}
-            >
-              {msg.preview()}
-            </button>
-            <button type="button" onClick={this.importTable}>
-              {msg.import()}
-            </button>
->>>>>>> f44a0d37
           </div>
         )}
         <PreviewModal tableName={this.props.name} />
