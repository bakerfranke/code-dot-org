/** @file Grid over visualization */
import React, {PropTypes} from 'react';

export const styles = {
  line: {
    stroke: '#000',
    strokeWidth: 0.8
  },
  semiBoldLine: {
    stroke: '#000',
    strokeWidth: 1.4
  },
  boldLine: {
    stroke: '#000',
    strokeWidth: 4
  },
  show: {
    display: ''
  },
  hide: {
    display: 'none'
  }
};

/**
 * Grid layered over the play space.
 * Should be rendered inside a VisualizationOverlay.
 * @constructor
 */
export default class GridOverlay extends React.Component {
  static propTypes = {
    // width, height, mouseX and mouseY are given in app-space, not screen-space
    width: PropTypes.number,
    height: PropTypes.number,
    mouseX: PropTypes.number,
    mouseY: PropTypes.number,
    show: PropTypes.bool.isRequired
<<<<<<< HEAD
  },
=======
  };
>>>>>>> a4df5b8b

  render() {
    const shouldShow = this.props.show ? styles.show : styles.hide;
    return (
      <g id="grid-overlay" className="grid-overlay" style={shouldShow} >
        <text x={5} y={15}>
          (0,0)
        </text>
        <text x={5} y={390}>
          (0,400)
        </text>
        <text x={345} y={15}>
          (400,0)
        </text>
        <line
          x1={1}
          y1={400}
          x2={1}
          y2={0}
          style={styles.boldLine}
        />
        <line
          x1={100}
          y1={400}
          x2={100}
          y2={0}
          style={styles.semiBoldLine}
        />
        <line
          x1={200}
          y1={400}
          x2={200}
          y2={0}
          style={styles.semiBoldLine}
        />
        <line
          x1={300}
          y1={400}
          x2={300}
          y2={0}
          style={styles.semiBoldLine}
        />
        <line
          x1={399}
          y1={400}
          x2={399}
          y2={0}
          style={styles.semiBoldLine}
        />
        <line
          x1={0}
          y1={1}
          x2={400}
          y2={1}
          style={styles.boldLine}
        />
        <line
          x1={0}
          y1={100}
          x2={400}
          y2={100}
          style={styles.semiBoldLine}
        />
        <line
          x1={0}
          y1={200}
          x2={400}
          y2={200}
          style={styles.semiBoldLine}
        />
        <line
          x1={0}
          y1={300}
          x2={400}
          y2={300}
          style={styles.semiBoldLine}
        />
        <line
          x1={0}
          y1={399}
          x2={400}
          y2={399}
          style={styles.semiBoldLine}
        />

        <line
          x1={50}
          y1={400}
          x2={50}
          y2={0}
          style={styles.line}
        />
        <line
          x1={150}
          y1={400}
          x2={150}
          y2={0}
          style={styles.line}
        />
        <line
          x1={250}
          y1={400}
          x2={250}
          y2={0}
          style={styles.line}
        />
        <line
          x1={350}
          y1={400}
          x2={350}
          y2={0}
          style={styles.line}
        />
        <line
          x1={0}
          y1={50}
          x2={400}
          y2={50}
          style={styles.line}
        />
        <line
          x1={0}
          y1={150}
          x2={400}
          y2={150}
          style={styles.line}
        />
        <line
          x1={0}
          y1={250}
          x2={400}
          y2={250}
          style={styles.line}
        />
        <line
          x1={0}
          y1={350}
          x2={400}
          y2={350}
          style={styles.line}
        />
      </g>
    );
  }
}<|MERGE_RESOLUTION|>--- conflicted
+++ resolved
@@ -35,11 +35,7 @@
     mouseX: PropTypes.number,
     mouseY: PropTypes.number,
     show: PropTypes.bool.isRequired
-<<<<<<< HEAD
-  },
-=======
   };
->>>>>>> a4df5b8b
 
   render() {
     const shouldShow = this.props.show ? styles.show : styles.hide;
