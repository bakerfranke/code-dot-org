var msg = require('./locale');
var api = require('./apiJavascript.js');
var consoleApi = require('../consoleApi');
var showAssetManager = require('../assetManagement/show');
var getAssetDropdown = require('../assetManagement/getAssetDropdown');

var COLOR_LIGHT_GREEN = '#D3E965';
var COLOR_BLUE = '#19C3E1';
var COLOR_RED = '#F78183';
var COLOR_CYAN = '#4DD0E1';
var COLOR_YELLOW = '#FFF176';
var COLOR_PINK = '#F57AC6';
var COLOR_PURPLE = '#BB77C7';
var COLOR_GREEN = '#68D995';
var COLOR_WHITE = '#FFFFFF';
var COLOR_BLUE = '#64B5F6';
var COLOR_ORANGE = '#FFB74D';

var spriteMethodPrefix = '[Sprite].';
var groupMethodPrefix = '[Group].';
var animMethodPrefix = '[Animation].';

var spriteBlockPrefix = 'sprite.';
var groupBlockPrefix = 'group.';
var animBlockPrefix = 'anim.';

var gameLab;

exports.injectGameLab = function (gamelab) {
  gameLab = gamelab;
};

// Flip the argument order so we can bind `typeFilter`.
function chooseAsset(typeFilter, callback) {
  showAssetManager(callback, typeFilter);
}

module.exports.blocks = [
  // Game Lab
  {func: 'loadImage', category: 'Game Lab', paletteParams: ['url'], params: ['"https://code.org/images/logo.png"'], type: 'either', dropdown: { 0: function () { return getAssetDropdown('image'); } }, assetTooltip: { 0: chooseAsset.bind(null, 'image') } },
  {func: 'var img = loadImage', category: 'Game Lab', paletteParams: ['url'], params: ['"https://code.org/images/logo.png"'], noAutocomplete: true },
  {func: 'image', category: 'Game Lab', paletteParams: ['image','srcX','srcY','srcW','srcH','x','y','w','h'], params: ["img", "0", "0", "img.width", "img.height", "0", "0", "img.width", "img.height"] },
  {func: 'fill', category: 'Game Lab', paletteParams: ['color'], params: ["'yellow'"] },
  {func: 'noFill', category: 'Game Lab' },
  {func: 'stroke', category: 'Game Lab', paletteParams: ['color'], params: ["'blue'"] },
  {func: 'noStroke', category: 'Game Lab' },
  {func: 'arc', category: 'Game Lab', paletteParams: ['x','y','w','h','start','stop'], params: ["0", "0", "800", "800", "0", "HALF_PI"] },
  {func: 'ellipse', category: 'Game Lab', paletteParams: ['x','y','w','h'], params: ["200", "200", "400", "400"] },
  {func: 'line', category: 'Game Lab', paletteParams: ['x1','y1','x2','y2'], params: ["0", "0", "400", "400"] },
  {func: 'point', category: 'Game Lab', paletteParams: ['x','y'], params: ["200", "200"] },
  {func: 'rect', category: 'Game Lab', paletteParams: ['x','y','w','h'], params: ["100", "100", "200", "200"] },
  {func: 'triangle', category: 'Game Lab', paletteParams: ['x1','y1','x2','y2','x3','y3'], params: ["200", "0", "0", "400", "400", "400"] },
  {func: 'text', category: 'Game Lab', paletteParams: ['str','x','y','w','h'], params: ["'text'", "0", "0", "400", "100"] },
  {func: 'textAlign', category: 'Game Lab', paletteParams: ['horiz','vert'], params: ["CENTER", "TOP"] },
  {func: 'textSize', category: 'Game Lab', paletteParams: ['pixels'], params: ["12"] },
  {func: 'drawSprites', category: 'Game Lab' },
  {func: 'allSprites', category: 'Game Lab', block: 'allSprites', type: 'readonlyproperty' },
  {func: 'background', category: 'Game Lab', paletteParams: ['color'], params: ["'black'"] },
  {func: 'width', category: 'Game Lab', type: 'readonlyproperty' },
  {func: 'height', category: 'Game Lab', type: 'readonlyproperty' },
  {func: 'camera', category: 'Game Lab', type: 'readonlyproperty' },
  {func: 'camera.on', category: 'Game Lab' },
  {func: 'camera.off', category: 'Game Lab' },
  {func: 'camera.active', category: 'Game Lab', type: 'readonlyproperty' },
  {func: 'camera.mouseX', category: 'Game Lab', type: 'readonlyproperty' },
  {func: 'camera.mouseY', category: 'Game Lab', type: 'readonlyproperty' },
  {func: 'camera.position.x', category: 'Game Lab', type: 'property' },
  {func: 'camera.position.y', category: 'Game Lab', type: 'property' },
  {func: 'camera.zoom', category: 'Game Lab', type: 'property' },
<<<<<<< HEAD
  {func: 'playSound', parent: api, category: 'Game Lab', paletteParams: ['url'], params: ['"https://studio.code.org/blockly/media/example.mp3"'], dropdown: { 0: function () { return getAssetDropdown('audio'); } }, 'assetTooltip': { 0: chooseAsset.bind(null, 'audio') } },
=======
  {func: 'console.log', parent: consoleApi, category: 'Game Lab', paletteParams: ['message'], params: ['"message"'] },
>>>>>>> 442ba6b5

  // Sprites
  {func: 'createSprite', category: 'Sprites', paletteParams: ['x','y','width','height'], params: ["200", "200", "30", "30"], type: 'either' },
  {func: 'var sprite = createSprite', category: 'Sprites', paletteParams: ['x','y','width','height'], params: ["200", "200", "30", "30"], noAutocomplete: true, docFunc: 'createSprite' },
  {func: 'setSpeed', blockPrefix: spriteBlockPrefix, category: 'Sprites', paletteParams: ['speed','angle'], params: ["1", "90"], tipPrefix: spriteMethodPrefix, modeOptionName: '*.setSpeed' },
  {func: 'getAnimationLabel', blockPrefix: spriteBlockPrefix, category: 'Sprites', tipPrefix: spriteMethodPrefix, modeOptionName: '*.getAnimationLabel', type: 'value' },
  {func: 'getDirection', blockPrefix: spriteBlockPrefix, category: 'Sprites', tipPrefix: spriteMethodPrefix, modeOptionName: '*.getDirection', type: 'value' },
  {func: 'getSpeed', blockPrefix: spriteBlockPrefix, category: 'Sprites', tipPrefix: spriteMethodPrefix, modeOptionName: '*.getSpeed', type: 'value' },
  {func: 'remove', blockPrefix: spriteBlockPrefix, category: 'Sprites', tipPrefix: spriteMethodPrefix, modeOptionName: '*.remove' },
  {func: 'addAnimation', blockPrefix: spriteBlockPrefix, category: 'Sprites', paletteParams: ['label','animation'], params: ['"anim1"', "anim"], tipPrefix: spriteMethodPrefix, modeOptionName: '*.addAnimation' },
  {func: 'addImage', blockPrefix: spriteBlockPrefix, category: 'Sprites', paletteParams: ['label','image'], params: ['"img1"', "img"], tipPrefix: spriteMethodPrefix, modeOptionName: '*.addImage' },
  {func: 'addSpeed', blockPrefix: spriteBlockPrefix, category: 'Sprites', paletteParams: ['speed','angle'], params: ["1", "90"], tipPrefix: spriteMethodPrefix, modeOptionName: '*.addSpeed' },
  {func: 'addToGroup', blockPrefix: spriteBlockPrefix, category: 'Sprites', paletteParams: ['group'], params: ["group"], tipPrefix: spriteMethodPrefix, modeOptionName: '*.addToGroup' },
  {func: 'bounce', blockPrefix: spriteBlockPrefix, category: 'Sprites', paletteParams: ['target'], params: ["group"], tipPrefix: spriteMethodPrefix, modeOptionName: '*.bounce', type: 'either' },
  {func: 'collide', blockPrefix: spriteBlockPrefix, category: 'Sprites', paletteParams: ['target'], params: ["group"], tipPrefix: spriteMethodPrefix, modeOptionName: '*.collide', type: 'either' },
  {func: 'displace', blockPrefix: spriteBlockPrefix, category: 'Sprites', paletteParams: ['target'], params: ["group"], tipPrefix: spriteMethodPrefix, modeOptionName: '*.displace', type: 'either' },
  {func: 'overlap', blockPrefix: spriteBlockPrefix, category: 'Sprites', paletteParams: ['target'], params: ["group"], tipPrefix: spriteMethodPrefix, modeOptionName: '*.overlap', type: 'either' },
  {func: 'changeAnimation', blockPrefix: spriteBlockPrefix, category: 'Sprites', paletteParams: ['label'], params: ['"anim1"'], tipPrefix: spriteMethodPrefix, modeOptionName: '*.changeAnimation' },
  {func: 'changeImage', blockPrefix: spriteBlockPrefix, category: 'Sprites', paletteParams: ['label'], params: ['"img1"'], tipPrefix: spriteMethodPrefix, modeOptionName: '*.changeImage' },
  {func: 'attractionPoint', blockPrefix: spriteBlockPrefix, category: 'Sprites', paletteParams: ['speed','x','y'], params: ["1", "200", "200"], tipPrefix: spriteMethodPrefix, modeOptionName: '*.attractionPoint' },
  {func: 'limitSpeed', blockPrefix: spriteBlockPrefix, category: 'Sprites', paletteParams: ['max'], params: ["3"], tipPrefix: spriteMethodPrefix, modeOptionName: '*.limitSpeed' },
  {func: 'setCollider', blockPrefix: spriteBlockPrefix, category: 'Sprites', paletteParams: ['type','x','y','w','h'], params: ['"rectangle"', "0", "0", "20", "20"], tipPrefix: spriteMethodPrefix, modeOptionName: '*.setCollider' },
  {func: 'setVelocity', blockPrefix: spriteBlockPrefix, category: 'Sprites', paletteParams: ['x','y'], params: ["1", "1"], tipPrefix: spriteMethodPrefix, modeOptionName: '*.setVelocity' },
  {func: 'sprite.height', category: 'Sprites', modeOptionName: '*.height', type: 'property' },
  {func: 'sprite.width', category: 'Sprites', modeOptionName: '*.width', type: 'property' },
  {func: 'sprite.animation', category: 'Sprites', modeOptionName: '*.animation', type: 'property' },
  {func: 'depth', blockPrefix: spriteBlockPrefix, category: 'Sprites', tipPrefix: spriteMethodPrefix, modeOptionName: '*.depth', type: 'property' },
  {func: 'friction', blockPrefix: spriteBlockPrefix, category: 'Sprites', tipPrefix: spriteMethodPrefix, modeOptionName: '*.friction', type: 'property' },
  {func: 'immovable', blockPrefix: spriteBlockPrefix, category: 'Sprites', tipPrefix: spriteMethodPrefix, modeOptionName: '*.immovable', type: 'property' },
  {func: 'life', blockPrefix: spriteBlockPrefix, category: 'Sprites', tipPrefix: spriteMethodPrefix, modeOptionName: '*.life', type: 'property' },
  {func: 'mass', blockPrefix: spriteBlockPrefix, category: 'Sprites', tipPrefix: spriteMethodPrefix, modeOptionName: '*.mass', type: 'property' },
  {func: 'maxSpeed', blockPrefix: spriteBlockPrefix, category: 'Sprites', tipPrefix: spriteMethodPrefix, modeOptionName: '*.maxSpeed', type: 'property' },
  {func: 'position', blockPrefix: spriteBlockPrefix, category: 'Sprites', tipPrefix: spriteMethodPrefix, modeOptionName: '*.position', type: 'property' },
  {func: 'sprite.position.x', category: 'Sprites', modeOptionName: 'sprite_position_x', type: 'property', noAutocomplete: true },
  {func: 'sprite.position.y', category: 'Sprites', modeOptionName: 'sprite_position_y', type: 'property', noAutocomplete: true },
  {func: 'previousPosition', blockPrefix: spriteBlockPrefix, category: 'Sprites', tipPrefix: spriteMethodPrefix, modeOptionName: '*.previousPosition', type: 'property' },
  {func: 'sprite.previousPosition.x', category: 'Sprites', modeOptionName: 'sprite_previousPosition_x', type: 'property', noAutocomplete: true },
  {func: 'sprite.previousPosition.y', category: 'Sprites', modeOptionName: 'sprite_previousPosition_y', type: 'property', noAutocomplete: true },
  {func: 'removed', blockPrefix: spriteBlockPrefix, category: 'Sprites', tipPrefix: spriteMethodPrefix, modeOptionName: '*.removed', type: 'readonlyproperty' },
  {func: 'restitution', blockPrefix: spriteBlockPrefix, category: 'Sprites', tipPrefix: spriteMethodPrefix, modeOptionName: '*.restitution', type: 'property' },
  {func: 'rotateToDirection', blockPrefix: spriteBlockPrefix, category: 'Sprites', tipPrefix: spriteMethodPrefix, modeOptionName: '*.rotateToDirection', type: 'property' },
  {func: 'rotation', blockPrefix: spriteBlockPrefix, category: 'Sprites', tipPrefix: spriteMethodPrefix, modeOptionName: '*.rotation', type: 'property' },
  {func: 'rotationSpeed', blockPrefix: spriteBlockPrefix, category: 'Sprites', tipPrefix: spriteMethodPrefix, modeOptionName: '*.rotationSpeed', type: 'property' },
  {func: 'scale', blockPrefix: spriteBlockPrefix, category: 'Sprites', tipPrefix: spriteMethodPrefix, modeOptionName: '*.scale', type: 'property' },
  {func: 'shapeColor', blockPrefix: spriteBlockPrefix, category: 'Sprites', tipPrefix: spriteMethodPrefix, modeOptionName: '*.shapeColor', type: 'property' },
  {func: 'touching', blockPrefix: spriteBlockPrefix, category: 'Sprites', tipPrefix: spriteMethodPrefix, modeOptionName: '*.touching', type: 'readonlyproperty' },
  {func: 'velocity', blockPrefix: spriteBlockPrefix, category: 'Sprites', tipPrefix: spriteMethodPrefix, modeOptionName: '*.velocity', type: 'property' },
  {func: 'sprite.velocity.x', category: 'Sprites', modeOptionName: 'sprite_velocity_x', type: 'property', noAutocomplete: true },
  {func: 'sprite.velocity.y', category: 'Sprites', modeOptionName: 'sprite_velocity_y', type: 'property', noAutocomplete: true },
  {func: 'visible', blockPrefix: spriteBlockPrefix, category: 'Sprites', tipPrefix: spriteMethodPrefix, modeOptionName: '*.visible', type: 'property' },
/* TODO: decide whether to expose these Sprite properties:
camera
collider - USEFUL? (marshal AABB and CircleCollider)
debug
groups
mouseActive
mouseIsOver
mouseIsPressed
originalHeight
originalWidth
*/

/* TODO: decide whether to expose these Sprite methods:
addImage(labelimg) - 1 param version: (sets label to "normal" automatically)
draw() - OVERRIDE and/or USEFUL?
mirrorX(dir) - USEFUL?
mirrorY(dir) - USEFUL?
overlapPixel(pointXpointY) - USEFUL?
overlapPoint(pointXpointY) - USEFUL?
update() - USEFUL?
*/

  // Animations
  {func: 'loadAnimation', category: 'Animations', paletteParams: ['url1','url2'], params: ['"http://p5play.molleindustria.org/examples/assets/ghost_standing0001.png"', '"http://p5play.molleindustria.org/examples/assets/ghost_standing0002.png"'], type: 'either' },
  {func: 'var anim = loadAnimation', category: 'Animations', paletteParams: ['url1','url2'], params: ['"http://p5play.molleindustria.org/examples/assets/ghost_standing0001.png"', '"http://p5play.molleindustria.org/examples/assets/ghost_standing0002.png"'], noAutocomplete: true, docFunc: 'loadAnimation' },
  {func: 'animation', category: 'Animations', paletteParams: ['animation','x','y'], params: ["anim", "50", "50"] },
  {func: 'changeFrame', blockPrefix: animBlockPrefix, category: 'Animations', paletteParams: ['frame'], params: ["0"], tipPrefix: animMethodPrefix, modeOptionName: '*.changeFrame' },
  {func: 'nextFrame', blockPrefix: animBlockPrefix, category: 'Animations', tipPrefix: animMethodPrefix, modeOptionName: '*.nextFrame' },
  {func: 'previousFrame', blockPrefix: animBlockPrefix, category: 'Animations', tipPrefix: animMethodPrefix, modeOptionName: '*.previousFrame' },
  {func: 'clone', blockPrefix: animBlockPrefix, category: 'Animations', tipPrefix: animMethodPrefix, modeOptionName: '*.clone', type: 'value' },
  {func: 'getFrame', blockPrefix: animBlockPrefix, category: 'Animations', tipPrefix: animMethodPrefix, modeOptionName: '*.getFrame', type: 'value' },
  {func: 'getLastFrame', blockPrefix: animBlockPrefix, category: 'Animations', tipPrefix: animMethodPrefix, modeOptionName: '*.getLastFrame', type: 'value' },
  {func: 'goToFrame', blockPrefix: animBlockPrefix, category: 'Animations', paletteParams: ['frame'], params: ["1"], tipPrefix: animMethodPrefix, modeOptionName: '*.goToFrame' },
  {func: 'play', blockPrefix: animBlockPrefix, category: 'Animations', tipPrefix: animMethodPrefix, modeOptionName: '*.play' },
  {func: 'rewind', blockPrefix: animBlockPrefix, category: 'Animations', tipPrefix: animMethodPrefix, modeOptionName: '*.rewind' },
  {func: 'stop', blockPrefix: animBlockPrefix, category: 'Animations', tipPrefix: animMethodPrefix, modeOptionName: '*.stop' },
  {func: 'frameChanged', blockPrefix: animBlockPrefix, category: 'Animations', tipPrefix: animMethodPrefix, modeOptionName: '*.frameChanged', type: 'readonlyproperty' },
  {func: 'frameDelay', blockPrefix: animBlockPrefix, category: 'Animations', tipPrefix: animMethodPrefix, modeOptionName: '*.frameDelay', type: 'property' },
  {func: 'images', blockPrefix: animBlockPrefix, category: 'Animations', tipPrefix: animMethodPrefix, modeOptionName: '*.images', type: 'property' },
  {func: 'looping', blockPrefix: animBlockPrefix, category: 'Animations', tipPrefix: animMethodPrefix, modeOptionName: '*.looping', type: 'property' },
  {func: 'playing', blockPrefix: animBlockPrefix, category: 'Animations', tipPrefix: animMethodPrefix, modeOptionName: '*.playing', type: 'readonlyproperty' },
  {func: 'anim.visible', category: 'Animations', modeOptionName: '*.visible', type: 'property' },
/* TODO: decide whether to expose these Animation methods:
draw(xy)
getFrameImage()
getHeight()
getImageAt(frame)
getWidth()
*/

  // Groups
  {func: 'Group', category: 'Groups', type: 'either' },
  {func: 'var group = new Group', category: 'Groups', type: 'either', docFunc: 'Group' },
  {func: 'add', blockPrefix: groupBlockPrefix, category: 'Groups', paletteParams: ['sprite'], params: ["sprite"], tipPrefix: groupMethodPrefix, modeOptionName: '*.add' },
  {func: 'group.remove', category: 'Groups', paletteParams: ['sprite'], params: ["sprite"], modeOptionName: 'group_remove', noAutocomplete: true }, /* avoid sprite.remove conflict */
  {func: 'clear', blockPrefix: groupBlockPrefix, category: 'Groups', tipPrefix: groupMethodPrefix, modeOptionName: '*.clear' },
  {func: 'contains', blockPrefix: groupBlockPrefix, category: 'Groups', paletteParams: ['sprite'], params: ["sprite"], tipPrefix: groupMethodPrefix, modeOptionName: '*.contains', type: 'value' },
  {func: 'get', blockPrefix: groupBlockPrefix, category: 'Groups', paletteParams: ['i'], params: ["0"], tipPrefix: groupMethodPrefix, modeOptionName: '*.get', type: 'value' },
  {func: 'group.bounce', category: 'Groups', paletteParams: ['target'], params: ["sprite"], modeOptionName: 'group_bounce', noAutocomplete: true }, /* avoid sprite.bounce conflict */
  {func: 'group.collide', category: 'Groups', paletteParams: ['target'], params: ["sprite"], modeOptionName: 'group_collide', noAutocomplete: true }, /* avoid sprite.collide conflict */
  {func: 'group.displace', category: 'Groups', paletteParams: ['target'], params: ["sprite"], modeOptionName: 'group_displace', noAutocomplete: true }, /* avoid sprite.displace conflict */
  {func: 'group.overlap', category: 'Groups', paletteParams: ['target'], params: ["sprite"], modeOptionName: 'group_overlap', noAutocomplete: true }, /* avoid sprite.overlap conflict */
  {func: 'maxDepth', blockPrefix: groupBlockPrefix, category: 'Groups', tipPrefix: groupMethodPrefix, modeOptionName: '*.maxDepth', type: 'value' },
  {func: 'minDepth', blockPrefix: groupBlockPrefix, category: 'Groups', tipPrefix: groupMethodPrefix, modeOptionName: '*.minDepth', type: 'value' },

/* TODO: decide whether to expose these Group methods:
draw() - USEFUL?
*/

  // Events
  {func: 'keyIsPressed', category: 'Events', type: 'property' },
  {func: 'key', category: 'Events', type: 'property' },
  {func: 'keyCode', category: 'Events', type: 'property' },
  {func: 'keyDown', paletteParams: ['code'], params: ["UP_ARROW"], category: 'Events', type: 'value' },
  {func: 'keyWentDown', paletteParams: ['code'], params: ["UP_ARROW"], category: 'Events', type: 'value' },
  {func: 'keyWentUp', paletteParams: ['code'], params: ["UP_ARROW"], category: 'Events', type: 'value' },
  {func: 'keyPressed', block: 'function keyPressed() {}', expansion: 'function keyPressed() {\n  __;\n}', category: 'Events' },
  {func: 'keyReleased', block: 'function keyReleased() {}', expansion: 'function keyReleased() {\n  __;\n}', category: 'Events' },
  {func: 'keyTyped', block: 'function keyTyped() {}', expansion: 'function keyTyped() {\n  __;\n}', category: 'Events' },
  {func: 'mouseX', category: 'Events', type: 'property' },
  {func: 'mouseY', category: 'Events', type: 'property' },
  {func: 'pmouseX', category: 'Events', type: 'property' },
  {func: 'pmouseY', category: 'Events', type: 'property' },
  {func: 'mouseButton', category: 'Events', type: 'property' },
  {func: 'mouseIsPressed', category: 'Events', type: 'property' },
  {func: 'mouseMoved', block: 'function mouseMoved() {}', expansion: 'function mouseMoved() {\n  __;\n}', category: 'Events' },
  {func: 'mouseDragged', block: 'function mouseDragged() {}', expansion: 'function mouseDragged() {\n  __;\n}', category: 'Events' },
  {func: 'mousePressed', block: 'function mousePressed() {}', expansion: 'function mousePressed() {\n  __;\n}', category: 'Events' },
  {func: 'mouseReleased', block: 'function mouseReleased() {}', expansion: 'function mouseReleased() {\n  __;\n}', category: 'Events' },
  {func: 'mouseClicked', block: 'function mouseClicked() {}', expansion: 'function mouseClicked() {\n  __;\n}', category: 'Events' },
  {func: 'mouseWheel', block: 'function mouseWheel() {}', expansion: 'function mouseWheel() {\n  __;\n}', category: 'Events' },

  // Math
  {func: 'sin', category: 'Math', paletteParams: ['angle'], params: ["0"], type: 'value' },
  {func: 'cos', category: 'Math', paletteParams: ['angle'], params: ["0"], type: 'value' },
  {func: 'tan', category: 'Math', paletteParams: ['angle'], params: ["0"], type: 'value' },
  {func: 'asin', category: 'Math', paletteParams: ['value'], params: ["0"], type: 'value' },
  {func: 'acos', category: 'Math', paletteParams: ['value'], params: ["0"], type: 'value' },
  {func: 'atan', category: 'Math', paletteParams: ['value'], params: ["0"], type: 'value' },
  {func: 'atan2', category: 'Math', paletteParams: ['y','x'], params: ["10", "10"], type: 'value' },
  {func: 'degrees', category: 'Math', paletteParams: ['radians'], params: ["0"], type: 'value' },
  {func: 'radians', category: 'Math', paletteParams: ['degrees'], params: ["0"], type: 'value' },
  {func: 'angleMode', category: 'Math', paletteParams: ['mode'], params: ["DEGREES"] },
  {func: 'random', category: 'Math', paletteParams: ['min','max'], params: ["1", "5"], type: 'value' },
  {func: 'randomGaussian', category: 'Math', paletteParams: ['mean','sd'], params: ["0", "15"], type: 'value' },
  {func: 'randomSeed', category: 'Math', paletteParams: ['seed'], params: ["99"] },
  {func: 'abs', category: 'Math', paletteParams: ['num'], params: ["-1"], type: 'value' },
  {func: 'ceil', category: 'Math', paletteParams: ['num'], params: ["0.1"], type: 'value' },
  {func: 'constrain', category: 'Math', paletteParams: ['num','low','high'], params: ["1.1", "0", "1"], type: 'value' },
  {func: 'dist', category: 'Math', paletteParams: ['x1','y1','x2','y2'], params: ["0", "0", "100", "100"], type: 'value' },
  {func: 'exp', category: 'Math', paletteParams: ['num'], params: ["1"], type: 'value' },
  {func: 'floor', category: 'Math', paletteParams: ['num'], params: ["0.9"], type: 'value' },
  {func: 'lerp', category: 'Math', paletteParams: ['start','stop','amt'], params: ["0", "100", "0.1"], type: 'value' },
  {func: 'log', category: 'Math', paletteParams: ['num'], params: ["1"], type: 'value' },
  {func: 'mag', category: 'Math', paletteParams: ['a','b'], params: ["100", "100"], type: 'value' },
  {func: 'map', category: 'Math', paletteParams: ['value','start1','stop1','start2','stop'], params: ["0.9", "0", "1", "0", "100"], type: 'value' },
  {func: 'max', category: 'Math', paletteParams: ['n1','n2'], params: ["1","3"], type: 'value' },
  {func: 'min', category: 'Math', paletteParams: ['n1','n2'], params: ["1", "3"], type: 'value' },
  {func: 'norm', category: 'Math', paletteParams: ['value','start','stop'], params: ["90", "0", "100"], type: 'value' },
  {func: 'pow', category: 'Math', paletteParams: ['n','e'], params: ["10", "2"], type: 'value' },
  {func: 'round', category: 'Math', paletteParams: ['num'], params: ["0.9"], type: 'value' },
  {func: 'sq', category: 'Math', paletteParams: ['num'], params: ["2"], type: 'value' },
  {func: 'sqrt', category: 'Math', paletteParams: ['num'], params: ["9"], type: 'value' },

  // Vector
  {func: 'x', category: 'Vector', modeOptionName: '*.x', type: 'property' },
  {func: 'y', category: 'Vector', modeOptionName: '*.y', type: 'property' },

  // Advanced
];

module.exports.categories = {
  'Game Lab': {
    color: 'yellow',
    rgb: COLOR_YELLOW,
    blocks: []
  },
  Sprites: {
    color: 'red',
    rgb: COLOR_RED,
    blocks: []
  },
  Animations: {
    color: 'red',
    rgb: COLOR_RED,
    blocks: []
  },
  Groups: {
    color: 'red',
    rgb: COLOR_RED,
    blocks: []
  },
  Data: {
    color: 'lightgreen',
    rgb: COLOR_LIGHT_GREEN,
    blocks: []
  },
  Drawing: {
    color: 'cyan',
    rgb: COLOR_CYAN,
    blocks: []
  },
  Events: {
    color: 'green',
    rgb: COLOR_GREEN,
    blocks: []
  },
  Advanced: {
    color: 'blue',
    rgb: COLOR_BLUE,
    blocks: []
  },
};

module.exports.additionalPredefValues = [
  'P2D', 'WEBGL', 'ARROW', 'CROSS', 'HAND', 'MOVE',
  'TEXT', 'WAIT', 'HALF_PI', 'PI', 'QUARTER_PI', 'TAU', 'TWO_PI', 'DEGREES',
  'RADIANS', 'CORNER', 'CORNERS', 'RADIUS', 'RIGHT', 'LEFT', 'CENTER', 'TOP',
  'BOTTOM', 'BASELINE', 'POINTS', 'LINES', 'TRIANGLES', 'TRIANGLE_FAN',
  'TRIANGLE_STRIP', 'QUADS', 'QUAD_STRIP', 'CLOSE', 'OPEN', 'CHORD', 'PIE',
  'PROJECT', 'SQUARE', 'ROUND', 'BEVEL', 'MITER', 'RGB', 'HSB', 'HSL', 'AUTO',
  'ALT', 'BACKSPACE', 'CONTROL', 'DELETE', 'DOWN_ARROW', 'ENTER', 'ESCAPE',
  'LEFT_ARROW', 'OPTION', 'RETURN', 'RIGHT_ARROW', 'SHIFT', 'TAB', 'UP_ARROW',
  'BLEND', 'ADD', 'DARKEST', 'LIGHTEST', 'DIFFERENCE', 'EXCLUSION',
  'MULTIPLY', 'SCREEN', 'REPLACE', 'OVERLAY', 'HARD_LIGHT', 'SOFT_LIGHT',
  'DODGE', 'BURN', 'THRESHOLD', 'GRAY', 'OPAQUE', 'INVERT', 'POSTERIZE',
  'DILATE', 'ERODE', 'BLUR', 'NORMAL', 'ITALIC', 'BOLD', '_DEFAULT_TEXT_FILL',
  '_DEFAULT_LEADMULT', '_CTX_MIDDLE', 'LINEAR', 'QUADRATIC', 'BEZIER',
  'CURVE', '_DEFAULT_STROKE', '_DEFAULT_FILL'
];
module.exports.showParamDropdowns = true;<|MERGE_RESOLUTION|>--- conflicted
+++ resolved
@@ -67,11 +67,8 @@
   {func: 'camera.position.x', category: 'Game Lab', type: 'property' },
   {func: 'camera.position.y', category: 'Game Lab', type: 'property' },
   {func: 'camera.zoom', category: 'Game Lab', type: 'property' },
-<<<<<<< HEAD
+  {func: 'console.log', parent: consoleApi, category: 'Game Lab', paletteParams: ['message'], params: ['"message"'] },
   {func: 'playSound', parent: api, category: 'Game Lab', paletteParams: ['url'], params: ['"https://studio.code.org/blockly/media/example.mp3"'], dropdown: { 0: function () { return getAssetDropdown('audio'); } }, 'assetTooltip': { 0: chooseAsset.bind(null, 'audio') } },
-=======
-  {func: 'console.log', parent: consoleApi, category: 'Game Lab', paletteParams: ['message'], params: ['"message"'] },
->>>>>>> 442ba6b5
 
   // Sprites
   {func: 'createSprite', category: 'Sprites', paletteParams: ['x','y','width','height'], params: ["200", "200", "30", "30"], type: 'either' },
