import {getStore} from '../redux';
import {allAnimationsSingleFrameSelector} from './animationListModule';
var gameLabSprite = require('./GameLabSprite');
var gameLabGroup = require('./GameLabGroup');
import * as assetPrefix from '../assetManagement/assetPrefix';
<<<<<<< HEAD
import {createDanceAPI, teardown} from './DanceLabP5';
=======
var GameLabWorld = require('./GameLabWorld');
>>>>>>> f1596d20

const defaultFrameRate = 30;

/**
 * An instantiable GameLabP5 class that wraps p5 and p5play and patches it in
 * specific places to enable GameLab functionality
 */
var GameLabP5 = function () {
  this.p5 = null;
<<<<<<< HEAD
  this.danceAPI = null;
=======
  this.gameLabWorld = null;
>>>>>>> f1596d20
  this.p5decrementPreload = null;
  this.p5eventNames = [
    'mouseMoved', 'mouseDragged', 'mousePressed', 'mouseReleased',
    'mouseClicked', 'mouseWheel',
    'keyPressed', 'keyReleased', 'keyTyped'
  ];
  this.p5specialFunctions = ['preload', 'draw', 'setup'].concat(this.p5eventNames);
  this.stepSpeed = 1;

  this.setP5FrameRate = () => {
    if (!this.p5) {
      return;
    }
    if (this.stepSpeed < 1) {
      // TODO: properly handle overriding frameRate (this implementation doesn't
      // account for any calls to frameRate() that occur while we are in the
      // slow mode - we'll need to patch p5 to capture those and update
      // this.prevFrameRate)
      this.prevFrameRate = this.p5.frameRate();
      this.p5.frameRate(1);
    } else {
      this.p5.frameRate(this.prevFrameRate || defaultFrameRate);
    }
  };

  this.setLoop = (shouldLoop) => {
    if (!this.p5) {
      return;
    }
    if (shouldLoop) {
      // Calling p5.loop() invokes p5.draw(), but we might still be waiting for
      // animations to load.
      this.p5._loop = true;
    } else {
      this.p5.noLoop();
    }
  };
};

module.exports = GameLabP5;

GameLabP5.baseP5loadImage = null;

/**
 * Initialize this GameLabP5 instance.
 *
 * @param {!Object} options
 * @param {!Function} options.gameLab instance of parent GameLab object
 * @param {Number} [options.scale] Scale ratio of containing element (<1 is small)
 * @param {!Function} options.onExecutionStarting callback to run during p5 init
 * @param {!Function} options.onPreload callback to run during preload()
 * @param {!Function} options.onSetup callback to run during setup()
 * @param {!Function} options.onDraw callback to run during each draw()
 */
GameLabP5.prototype.init = function (options) {

  this.onExecutionStarting = options.onExecutionStarting;
  this.onPreload = options.onPreload;
  this.onSetup = options.onSetup;
  this.onDraw = options.onDraw;
  this.scale = options.scale || 1;

  // Override p5.loadImage so we can modify the URL path param
  if (!GameLabP5.baseP5loadImage) {
    GameLabP5.baseP5loadImage = window.p5.prototype.loadImage;
    window.p5.prototype.loadImage = function (path) {
      // Make sure to pass all arguments through to loadImage, which can get
      // wrapped and take additional arguments during preload.
      arguments[0] = assetPrefix.fixPath(path);
      return GameLabP5.baseP5loadImage.apply(this, arguments);
    };
  }

  // Override p5.redraw to make it two-phase after userDraw()
  window.p5.prototype.redraw = function () {
    /*
     * Copied code from p5 from redraw()
     */
    const userSetup = this.setup || window.setup;
    const userDraw = this.draw || window.draw;
    if (typeof userDraw === 'function') {
      this.resetMatrix();
      if (typeof userSetup === 'undefined') {
        this.scale(this.pixelDensity, this.pixelDensity);
      }
      const preMethods = this._registeredMethods.pre;
      for (let i = 0; i < preMethods.length; i++) {
        preMethods[i].call(this);
      }
      userDraw();
    }
  };

  // Create 2nd phase function afterUserDraw()
  window.p5.prototype.afterUserDraw = function () {
    /*
     * Copied code from p5 from redraw()
     */
    const postMethods = this._registeredMethods.post;
    for (let i = 0; i < postMethods.length; i++) {
      postMethods[i].call(this);
    }
  };

  // Disable fullscreen() method:
  // (we don't make this change in our fork of p5.play, as we want this restriction
  //  only while running within Code Studio)
  window.p5.prototype.fullscreen = function (val) {
    return false;
  };

  // Override p5.createSprite and p5.Group so we can override the methods that
  // take callback parameters
  window.p5.prototype.createSprite = gameLabSprite.createSprite;
  var baseGroupConstructor = window.p5.prototype.Group;
  window.p5.prototype.Group = gameLabGroup.Group.bind(null, baseGroupConstructor);

  window.p5.prototype.gamelabPreload = function () {
    this.p5decrementPreload = window.p5._getDecrementPreload.apply(this.p5, arguments);
  }.bind(this);

};

/**
 * Reset GameLabP5 to its initial state. Called before each time it is used.
 */
GameLabP5.prototype.resetExecution = function () {
  gameLabSprite.setCreateWithDebug(false);

  if (this.p5) {
    this.p5.remove();
    this.p5 = null;
    this.p5decrementPreload = null;
  }

  // Important to reset these after this.p5 has been removed above
  this.drawInProgress = false;
  this.setupInProgress = false;
};

/**
 * Register a p5 event handler function. The provided function replaces the
 * method stored on our p5 instance.
 */
GameLabP5.prototype.registerP5EventHandler = function (eventName, handler) {
  this.p5[eventName] = handler;
};

GameLabP5.prototype.changeStepSpeed = function (stepSpeed) {
  this.stepSpeed = stepSpeed;
  this.setP5FrameRate();
};

GameLabP5.prototype.drawDebugSpriteColliders = function () {
  if (this.p5) {
    this.p5.allSprites.forEach(sprite => {
      sprite.display(true);
    });
  }
};

GameLabP5.prototype.loadSound = function (url) {
  if (this.p5 && this.p5.loadSound) {
    return this.p5.loadSound(url);
  }
};

/**
 * Instantiate a new p5 and start execution
 */
GameLabP5.prototype.startExecution = function () {
  new window.p5(function (p5obj) {
      this.p5 = p5obj;
      // Tell p5.play that we don't want it to have Sprite do anything
      // within _syncAnimationSizes()
      this.p5._fixedSpriteAnimationFrameSizes = true;

      this.setP5FrameRate();
<<<<<<< HEAD
      if (dancelab) {
        this.danceAPI = createDanceAPI(this.p5);
      }
=======
      this.gameLabWorld = new GameLabWorld(p5obj);
>>>>>>> f1596d20

      p5obj.registerPreloadMethod('gamelabPreload', window.p5.prototype);

      // Overload _draw function to make it two-phase
      p5obj._draw = function () {
        /*
         * Copied code from p5 _draw()
         */
        this._thisFrameTime = window.performance.now();
        var time_since_last = this._thisFrameTime - this._lastFrameTime;
        var target_time_between_frames = 1000 / this._targetFrameRate;

        // only draw if we really need to; don't overextend the browser.
        // draw if we're within 5ms of when our next frame should paint
        // (this will prevent us from giving up opportunities to draw
        // again when it's really about time for us to do so). fixes an
        // issue where the frameRate is too low if our refresh loop isn't
        // in sync with the browser. note that we have to draw once even
        // if looping is off, so we bypass the time delay if that
        // is the case.
        var epsilon = 5;
        if (!this._loop ||
            time_since_last >= target_time_between_frames - epsilon) {

          //mandatory update values(matrixs and stack) for 3d
          if (this._renderer.isP3D) {
            this._renderer._update();
          }

          this._setProperty('frameCount', this.frameCount + 1);
          this.redraw();
          this._updateMouseCoords();
          this._updateTouchCoords();
        } else {
          this._drawEpilogue();
        }
      }.bind(p5obj);

      p5obj.afterRedraw = function () {
        /*
         * Copied code from p5 _draw()
         */
        this._frameRate = 1000.0/(this._thisFrameTime - this._lastFrameTime);
        this._lastFrameTime = this._thisFrameTime;

        this._drawEpilogue();
      }.bind(p5obj);

      p5obj._drawEpilogue = function () {
        /*
         * Copied code from p5 _draw()
         */

        // get notified the next time the browser gives us
        // an opportunity to draw.
        if (this._loop) {
          this._requestAnimId = window.requestAnimationFrame(this._draw);
        }
      }.bind(p5obj);

      // Overload _setup function to make it two-phase
      p5obj._setup = function () {
        /*
         * Copied code from p5 _setup()
         */

        // return preload functions to their normal vals if switched by preload
        var context = this._isGlobal ? window : this;
        if (typeof context.preload === 'function') {
          for (var f in this._preloadMethods) {
            context[f] = this._preloadMethods[f][f];
            if (context[f] && this) {
              context[f] = context[f].bind(this);
            }
          }
        }

        // Short-circuit on this, in case someone used the library in "global"
        // mode earlier
        if (typeof context.setup === 'function') {
          context.setup();
        } else {
          this._setupEpiloguePhase1();
          this._setupEpiloguePhase2();
        }

      }.bind(p5obj);

      p5obj._setupEpiloguePhase1 = function () {
        /*
         * Modified code from p5 _setup() (safe to call multiple times in the
         * event that the debugger has slowed down the process of completing
         * the setup phase)
         */

        // unhide any hidden canvases that were created
        var canvases = document.getElementsByTagName('canvas');
        for (var i = 0; i < canvases.length; i++) {
          var k = canvases[i];
          if (k.dataset.hidden === 'true') {
            k.style.visibility = '';
            delete(k.dataset.hidden);
          }
        }
      }.bind(p5obj);

      p5obj._setupEpiloguePhase2 = function () {
        /*
         * Modified code from p5 _setup()
         */
        this._setupDone = true;

      }.bind(p5obj);

      p5obj.preload = function () {
        if (!this.onPreload()) {
          // If onPreload() returns false, it means that the preload phase has
          // not completed, so we need to grab increment p5's preloadCount by
          // calling the gamelabPreload() method.

          // Call our gamelabPreload() to force _start/_setup to wait.
          p5obj.gamelabPreload();
        }
      }.bind(this);

      p5obj.setup = function () {
        this.onSetup();
      }.bind(this);

      p5obj.draw = this.onDraw.bind(this);

      this.onExecutionStarting();

    }.bind(this),
    'divGameLab');
};

/**
 * Called when the preload phase is complete. When a distinct setup() method is
 * provided, a student's global code must finish executing before this phase is
 * done. This allows us to release our "preload" count reference in p5, which
 * means that setup() can begin.
 */
GameLabP5.prototype.notifyPreloadPhaseComplete = function () {
  if (this.p5decrementPreload) {
    this.p5decrementPreload();
    this.p5decrementPreload = null;
  }
};

GameLabP5.prototype.notifyKeyCodeDown = function (keyCode) {
  // Synthesize an event and send it to the internal p5 handler for keydown
  if (this.p5) {
    this.p5._onkeydown({ which: keyCode });
  }
};

GameLabP5.prototype.notifyKeyCodeUp = function (keyCode) {
  // Synthesize an event and send it to the internal p5 handler for keyup
  if (this.p5) {
    this.p5._onkeyup({ which: keyCode });
  }
};

GameLabP5.prototype.getCustomMarshalGlobalProperties = function () {
  return {
    width: this.p5,
    height: this.p5,
    displayWidth: this.p5,
    displayHeight: this.p5,
    windowWidth: this.p5,
    windowHeight: this.p5,
    focused: this.p5,
    frameCount: this.p5,
    keyIsPressed: this.p5,
    key: this.p5,
    keyCode: this.p5,
    mouseX: this.p5,
    mouseY: this.p5,
    pmouseX: this.p5,
    pmouseY: this.p5,
    winMouseX: this.p5,
    winMouseY: this.p5,
    pwinMouseX: this.p5,
    pwinMouseY: this.p5,
    mouseButton: this.p5,
    mouseIsPressed: this.p5,
    touchX: this.p5,
    touchY: this.p5,
    ptouchX: this.p5,
    ptouchY: this.p5,
    touches: this.p5,
    touchIsDown: this.p5,
    pixels: this.p5,
    deviceOrientation: this.p5,
    accelerationX: this.p5,
    accelerationY: this.p5,
    accelerationZ: this.p5,
    pAccelerationX: this.p5,
    pAccelerationY: this.p5,
    pAccelerationZ: this.p5,
    rotationX: this.p5,
    rotationY: this.p5,
    rotationZ: this.p5,
    pRotationX: this.p5,
    pRotationY: this.p5,
    pRotationZ: this.p5,
    leftEdge: this.p5,
    rightEdge: this.p5,
    topEdge: this.p5,
    bottomEdge: this.p5,
    edges: this.p5
  };
};

GameLabP5.prototype.getCustomMarshalBlockedProperties = function () {
  return [
    'arguments',
    'callee',
    'caller',
    'constructor',
    'eval',
    'prototype',
    'stack',
    'unwatch',
    'valueOf',
    'watch',
    '_userNode',
    '_elements',
    '_curElement',
    'elt',
    'canvas',
    'parent',
    'p5',
    'downloadFile',
    'writeFile',
    'httpGet',
    'httpPost',
    'httpDo',
    'loadJSON',
    'loadStrings',
    'loadTable',
    'loadXML',
  ];
};

GameLabP5.prototype.getCustomMarshalObjectList = function () {
  return [
    {
      instance: this.p5.Sprite,
      ensureIdenticalMarshalInstances: true,
      methodOpts: {
        nativeCallsBackInterpreter: true
      }
    },
    // The p5play Group object should be custom marshalled, but its constructor
    // actually creates a standard Array instance with a few additional methods
    // added. We solve this by putting "Array" in this list, but with "draw" as
    // a requiredMethod:
    {
      instance: Array,
      requiredMethod: 'draw',
      methodOpts: {
        nativeCallsBackInterpreter: true
      }
    },
    { instance: window.p5 },
    { instance: this.p5.Camera },
    { instance: this.p5.Animation },
    { instance: this.p5.SpriteSheet },
    { instance: window.p5.Vector },
    { instance: window.p5.Color },
    { instance: window.p5.Image },
    { instance: window.p5.Renderer },
    { instance: window.p5.Graphics },
    { instance: window.p5.Font },
    { instance: window.p5.Table },
    { instance: window.p5.TableRow },
    // TODO: Maybe add collider types here?
  ];
};

/**
 * Names every property on the p5 instance except for those on custom marshal
 * lists or blacklisted properties.
 * @returns {Array.<string>}
 */
GameLabP5.prototype.getMarshallableP5Properties = function () {
  const blockedProps = this.getCustomMarshalBlockedProperties();
  const globalCustomMarshalProps = this.getCustomMarshalGlobalProperties();

  const propNames = [];
  for (const prop in this.p5) {
    if (-1 === blockedProps.indexOf(prop) &&
        -1 === this.p5specialFunctions.indexOf(prop) &&
        !globalCustomMarshalProps[prop]) {
      propNames.push(prop);
    }
  }
  return propNames;
};

GameLabP5.prototype.getGlobalPropertyList = function () {
  const propList = {};

  // Include every property on the p5 instance in the global property list
  // except those on the custom marshal lists:
  const p5PropertyNames = this.getMarshallableP5Properties();
  for (const prop of p5PropertyNames) {
    propList[prop] = [this.p5[prop], this.p5];
  }

  // Create a 'p5' object in the global namespace:
  propList.p5 = [{ Vector: window.p5.Vector }, window];

  // Create a 'Game' object in the global namespace
  // to make older blocks compatible (alias to p5.World):
  propList.Game = [this.p5.World, this.p5];

  return propList;
};

/**
 * Return the current frame rate
 */
GameLabP5.prototype.getFrameRate = function () {
  return this.p5 ? this.p5.frameRate() : 0;
};

/**
 * Mark all current and future sprites as debug=true.
 * @param {boolean} debugSprites - Enable or disable debug flag on all sprites
 */
GameLabP5.prototype.debugSprites = function (debugSprites) {
  if (this.p5) {
    gameLabSprite.setCreateWithDebug(debugSprites);
    this.p5.allSprites.forEach(sprite => {
      sprite.debug = debugSprites;
    });
  }
};

GameLabP5.prototype.afterDrawComplete = function () {
  this.p5.afterUserDraw();
  this.p5.afterRedraw();
};

/**
 * Setup has started and the debugger may be at a breakpoint. Run Phase1 of
 * of the epilogue so the student can see what they may be drawing in their
 * setup code while debugging.
 */
GameLabP5.prototype.afterSetupStarted = function () {
  this.p5._setupEpiloguePhase1();
};

/**
 * Setup has completed. Run Phase1 and Phase2 of the epilogue. It is safe to
 * call _setupEpiloguePhase1() multiple times in the event that it may already
 * have been called.
 */
GameLabP5.prototype.afterSetupComplete = function () {
  this.p5._setupEpiloguePhase1();
  this.p5._setupEpiloguePhase2();
};

/**
 * Given a collection of animation metadata for the project, preload each
 * animation, loading it onto the p5 object for use by the setAnimation method
 * later.
 * @param {AnimationList} animationList
 * @param {Boolean} pauseAnimationsByDefault whether animations should be paused
 *
 * @return {Promise} promise that resolves when all animations are loaded
 */
GameLabP5.prototype.preloadAnimations = function (animationList, pauseAnimationsByDefault) {
  // Preload project animations as _predefinedSpriteAnimations:
  this.p5._predefinedSpriteAnimations = {};

  this.p5._pauseSpriteAnimationsByDefault = pauseAnimationsByDefault;
  return Promise.all(animationList.orderedKeys.map(key => {
    const props = animationList.propsByKey[key];
    const frameCount = allAnimationsSingleFrameSelector(getStore().getState()) ? 1 : props.frameCount;
    return new Promise(resolve => {
      const image = this.p5.loadImage(props.dataURI, () => {
        const spriteSheet = this.p5.loadSpriteSheet(
            image,
            props.frameSize.x,
            props.frameSize.y,
            frameCount
        );
        this.p5._predefinedSpriteAnimations[props.name] = this.p5.loadAnimation(spriteSheet);
        this.p5._predefinedSpriteAnimations[props.name].looping = props.looping;
        this.p5._predefinedSpriteAnimations[props.name].frameDelay = props.frameDelay;
        resolve();
      });
    });
  }));
};<|MERGE_RESOLUTION|>--- conflicted
+++ resolved
@@ -3,11 +3,6 @@
 var gameLabSprite = require('./GameLabSprite');
 var gameLabGroup = require('./GameLabGroup');
 import * as assetPrefix from '../assetManagement/assetPrefix';
-<<<<<<< HEAD
-import {createDanceAPI, teardown} from './DanceLabP5';
-=======
-var GameLabWorld = require('./GameLabWorld');
->>>>>>> f1596d20
 
 const defaultFrameRate = 30;
 
@@ -17,11 +12,6 @@
  */
 var GameLabP5 = function () {
   this.p5 = null;
-<<<<<<< HEAD
-  this.danceAPI = null;
-=======
-  this.gameLabWorld = null;
->>>>>>> f1596d20
   this.p5decrementPreload = null;
   this.p5eventNames = [
     'mouseMoved', 'mouseDragged', 'mousePressed', 'mouseReleased',
@@ -200,13 +190,6 @@
       this.p5._fixedSpriteAnimationFrameSizes = true;
 
       this.setP5FrameRate();
-<<<<<<< HEAD
-      if (dancelab) {
-        this.danceAPI = createDanceAPI(this.p5);
-      }
-=======
-      this.gameLabWorld = new GameLabWorld(p5obj);
->>>>>>> f1596d20
 
       p5obj.registerPreloadMethod('gamelabPreload', window.p5.prototype);
 
