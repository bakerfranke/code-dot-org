--- conflicted
+++ resolved
@@ -42,14 +42,11 @@
   static propTypes = {
     setSong: PropTypes.func.isRequired,
     selectedSong: PropTypes.string.isRequired,
-<<<<<<< HEAD
+    isProjectLevel: PropTypes.bool.isRequired
   };
 
   state = {
     songsData: []
-=======
-    isProjectLevel: PropTypes.bool.isRequired
->>>>>>> a10600b1
   };
 
   changeSong = (event) => {
