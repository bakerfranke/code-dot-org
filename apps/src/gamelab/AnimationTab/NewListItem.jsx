/** List item placeholder for adding a new item */
'use strict';

var color = require('../../color');
var Radium = require('radium');

var styles = {
  tile: {
    width: '100%',
    paddingTop: 4,
    paddingBottom: 4,
    marginBottom: 4,
    ':hover': {
      cursor: 'pointer'
    }
  },
  wrapper: {
    position: 'relative',
    display: 'block',
    paddingTop: '100%'
  },
  dottedBorder: {
    position: 'absolute',
    top: 0,
    bottom: 0,
    left: 0,
    right: 0,
    borderRadius: 9,
    border: 'dashed 4px ' + color.light_purple,
    textAlign: 'center',
    paddingTop: '50%'
  },
  dottedBorderHovered: {
    backgroundColor: color.lightest_purple
  },
  addButton: {
    color: color.light_purple,
    fontSize: 48,
    marginTop: '-50%'
  },
  sequenceName: {
    marginLeft: 4,
    marginRight: 4,
    marginTop: 4,
    textAlign: 'center',
    userSelect: 'none',
    fontWeight: 'bold',
    fontStyle: 'italic'
  }
};

/**
 * List item control (usable in sequences or frames lists) for adding
 * a new item - displays as a plus sign in a dashed box.
 */
var NewListItem = React.createClass({
  propTypes: {
    label: React.PropTypes.string.isRequired,
    onClick: React.PropTypes.func // TODO: Should be required?
  },

  render: function () {
    var hovered = Radium.getState(this.state, 'main', ':hover');
    return (
<<<<<<< HEAD
      <div style={staticStyles.tile} onClick={this.props.onClick}>
        <div style={staticStyles.wrapper}>
          <div style={staticStyles.dottedBorder}>
            <i className="fa fa-plus" style={staticStyles.addButton}></i>
=======
      <div style={styles.tile}>
        <div style={styles.wrapper}>
          <div style={[styles.dottedBorder, hovered && styles.dottedBorderHovered]}>
            <i className="fa fa-plus" style={styles.addButton}></i>
>>>>>>> e1918c4d
          </div>
        </div>
        <div className="sequence-name" style={styles.sequenceName}>
          {this.props.label}
        </div>
      </div>
    );
  }
});
module.exports = Radium(NewListItem);<|MERGE_RESOLUTION|>--- conflicted
+++ resolved
@@ -62,17 +62,10 @@
   render: function () {
     var hovered = Radium.getState(this.state, 'main', ':hover');
     return (
-<<<<<<< HEAD
-      <div style={staticStyles.tile} onClick={this.props.onClick}>
-        <div style={staticStyles.wrapper}>
-          <div style={staticStyles.dottedBorder}>
-            <i className="fa fa-plus" style={staticStyles.addButton}></i>
-=======
-      <div style={styles.tile}>
+      <div style={styles.tile} onClick={this.props.onClick}>
         <div style={styles.wrapper}>
           <div style={[styles.dottedBorder, hovered && styles.dottedBorderHovered]}>
             <i className="fa fa-plus" style={styles.addButton}></i>
->>>>>>> e1918c4d
           </div>
         </div>
         <div className="sequence-name" style={styles.sequenceName}>
