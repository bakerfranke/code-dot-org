/** A single list item representing an animation. */
import React, {PropTypes} from 'react';
import Radium from 'radium';
import {connect} from 'react-redux';
import color from "../../util/color";
import * as shapes from '../shapes';
import {setAnimationName, cloneAnimation, deleteAnimation,setAnimationFrameDelay, setAnimationLooping,
  isNameUnique} from '../animationListModule';
import {selectAnimation} from './animationTabModule';
import ListItemButtons from './ListItemButtons';
import ListItemThumbnail from './ListItemThumbnail';
import _ from 'lodash';

const styles = {
  tile: {
    width: '100%',

    backgroundColor: 'transparent',
    borderRadius: 10,

    // Provide vertical padding because we flow vertically, but require
    // children to use margins horizontally.
    paddingTop: 4,
    paddingBottom: 4,
    marginBottom: 4,

    // Allows looping button to display relative to whole card
    position: 'relative',

    ':hover': {
      cursor: 'pointer',
      backgroundColor: color.lighter_purple
    }
  },
  selectedTile: {
    backgroundColor: color.purple,

    ':hover': {
      cursor: 'auto',
      backgroundColor: color.purple
    }
  },
  nameLabel: {
    marginLeft: 4,
    marginRight: 4,
    marginTop: 4,
    textAlign: 'center',
    userSelect: 'none',
    overflow: 'hidden'
  },
  nameInputWrapper: {
    marginLeft: 5,
    marginRight: 5,
    marginTop: 4
  },
  nameInput: {
    width: '100%',
    margin: 0,
    padding: 0,
    textAlign: 'center',
    border: 'none',
    borderRadius: 9
  },
  rightArrow: {
    width: 0,
    height: 0,
    borderTop: '10px solid transparent',
    borderBottom: '10px solid transparent',
    borderLeft: '10px solid ' + color.purple,
    position: 'absolute',
    right: '-10px',
    top: 80
  }
};

/**
 * A single list item representing an animation.  Displays an animated
 * thumbnail, along with the animation name and (if currently selected)
 * controls for deleting or duplicating the animation.
 */
<<<<<<< HEAD
const AnimationListItem = React.createClass({
  propTypes: {
=======
class AnimationListItem extends React.Component {
  static propTypes = {
>>>>>>> a4df5b8b
    isSelected: PropTypes.bool,
    animationKey: shapes.AnimationKey.isRequired,
    animationList: shapes.AnimationList.isRequired,
    columnWidth: PropTypes.number.isRequired,
    cloneAnimation: PropTypes.func.isRequired,
    deleteAnimation: PropTypes.func.isRequired,
    selectAnimation: PropTypes.func.isRequired,
    setAnimationName: PropTypes.func.isRequired,
    setAnimationLooping: PropTypes.func.isRequired,
    setAnimationFrameDelay: PropTypes.func.isRequired,
    children: PropTypes.node,
    style: PropTypes.object,
    allAnimationsSingleFrame: PropTypes.bool.isRequired
<<<<<<< HEAD
  },
=======
  };
>>>>>>> a4df5b8b

  getAnimationProps(props) {
    const {animationList, animationKey} = props;
    return animationList.propsByKey[animationKey];
  }

  constructor(props) {
    super(props);
    const {name, frameDelay} = this.getAnimationProps(props);
    this.state = {
      frameDelay: frameDelay,
      name: name,
      isNameValid: true
    };
  }

  componentWillReceiveProps(nextProps) {
    if (this.props.columnWidth !== nextProps.columnWidth) {
      this.refs.thumbnail.forceResize();
    }
    this.setState({frameDelay: this.getAnimationProps(nextProps).frameDelay});
    if (this.props.isSelected && !nextProps.isSelected) {
      this.setState({name: this.getAnimationProps(this.props).name, isNameValid: true});
    }
  }

  componentWillMount() {
    this.setState({frameDelay: this.getAnimationProps(this.props).frameDelay});
    this.debouncedFrameDelay = _.debounce(() => {
      const latestFrameDelay = this.state.frameDelay;
      this.props.setAnimationFrameDelay(this.props.animationKey, latestFrameDelay);
    }, 200);
  }

  onSelect = () => this.props.selectAnimation(this.props.animationKey);

  cloneAnimation = (evt) => {
    this.props.cloneAnimation(this.props.animationKey);
    evt.stopPropagation();
  };

  deleteAnimation = () => {
    this.props.deleteAnimation(this.props.animationKey);
  };

  setAnimationLooping = (looping) => {
    this.props.setAnimationLooping(this.props.animationKey, looping);
  };

  onNameChange = (event) => {
    const {animationKey, animationList, setAnimationName} = this.props;
    const newName = event.target.value;
    const isNameValid = isNameUnique(newName, animationList.propsByKey);
    this.setState({name: newName, isNameValid: isNameValid});
    if (isNameValid) {
      setAnimationName(animationKey, newName);
    }
  };

  convertFrameDelayToLockedValues(fraction) {
    if (fraction >= 60) {
      return 0;
    } else if (fraction >= 45) {
      return 0.1;
    } else if (fraction >= 30) {
      return 0.2;
    } else if (fraction >= 20) {
      return 0.3;
    } else if (fraction >= 15) {
      return 0.4;
    } else if (fraction >= 10) {
      return 0.5;
    } else if (fraction >= 5) {
      return 0.6;
    } else if (fraction >= 4) {
      return 0.7;
    } else if (fraction >= 3) {
      return 0.8;
    } else if (fraction >= 2) {
      return 0.9;
    } else {
      return 1;
    }
  }

  convertLockedValueToFrameDelay(value) {
    if (value >= 1) {
      return 1;
    } else if (value >= 0.9) {
      return 2;
    } else if (value >= 0.8) {
      return 3;
    } else if (value >= 0.7) {
      return 4;
    } else if (value >= 0.6) {
      return 5;
    } else if (value >= 0.5) {
      return 10;
    } else if (value >= 0.4) {
      return 15;
    } else if (value >= 0.3) {
      return 20;
    } else if (value >= 0.2) {
      return 30;
    } else if (value >= 0.1) {
      return 45;
    } else {
      return 60;
    }
  }

  setAnimationFrameDelay = (sliderValue) => {
    let frameDelay = this.convertLockedValueToFrameDelay(sliderValue);
    this.setState({frameDelay: frameDelay});
    this.debouncedFrameDelay();
  };

  render() {
    const animationProps = Object.assign({}, this.getAnimationProps(this.props), {frameDelay: this.state.frameDelay});
    const name = this.state.name;
    let animationName;
    if (this.props.isSelected) {
      let invalidNameStyle = this.state.isNameValid ? {} : {backgroundColor: color.lightest_red};
      animationName = (
        <div style={styles.nameInputWrapper}>
          <input
            type="text"
            style={[styles.nameInput, invalidNameStyle]}
            value={name}
            onChange={this.onNameChange}
          />
        </div>
      );
    } else {
      animationName = <div style={styles.nameLabel}>{name}</div>;
    }

    const tileStyle = [
        styles.tile,
        this.props.isSelected && styles.selectedTile,
        this.props.style
    ];

    const arrowStyle = [this.props.isSelected && styles.rightArrow];

    return (
      <div style={tileStyle} onClick={this.onSelect}>
        <div style={arrowStyle}></div>
        <ListItemThumbnail
          ref="thumbnail"
          animationProps={animationProps}
          isSelected={this.props.isSelected}
          singleFrameAnimation={this.props.allAnimationsSingleFrame}
        />
        {animationName}
        {this.props.isSelected &&
          <ListItemButtons
            onFrameDelayChanged={this.setAnimationFrameDelay}
            onCloneClick={this.cloneAnimation}
            onDeleteClick={this.deleteAnimation}
            onLoopingChanged={this.setAnimationLooping}
            looping={animationProps.looping}
            frameDelay={this.convertFrameDelayToLockedValues(this.state.frameDelay)}
            singleFrameAnimation={this.props.allAnimationsSingleFrame}
          />}
      </div>
    );
  }
}
export default connect(state => ({
  columnWidth: state.animationTab.columnSizes[0],
  allAnimationsSingleFrame: state.pageConstants.allAnimationsSingleFrame || false
}), dispatch => {
  return {
    cloneAnimation(animationKey) {
      dispatch(cloneAnimation(animationKey));
    },
    deleteAnimation(animationKey) {
      dispatch(deleteAnimation(animationKey));
    },
    selectAnimation(animationKey) {
      dispatch(selectAnimation(animationKey));
    },
    setAnimationName(animationKey, newName) {
      dispatch(setAnimationName(animationKey, newName));
    },
    setAnimationLooping(animationKey, looping) {
      dispatch(setAnimationLooping(animationKey, looping));
    },
    setAnimationFrameDelay(animationKey, frameDelay) {
      dispatch(setAnimationFrameDelay(animationKey, frameDelay));
    }
  };
})(Radium(AnimationListItem));<|MERGE_RESOLUTION|>--- conflicted
+++ resolved
@@ -78,13 +78,8 @@
  * thumbnail, along with the animation name and (if currently selected)
  * controls for deleting or duplicating the animation.
  */
-<<<<<<< HEAD
-const AnimationListItem = React.createClass({
-  propTypes: {
-=======
 class AnimationListItem extends React.Component {
   static propTypes = {
->>>>>>> a4df5b8b
     isSelected: PropTypes.bool,
     animationKey: shapes.AnimationKey.isRequired,
     animationList: shapes.AnimationList.isRequired,
@@ -98,11 +93,7 @@
     children: PropTypes.node,
     style: PropTypes.object,
     allAnimationsSingleFrame: PropTypes.bool.isRequired
-<<<<<<< HEAD
-  },
-=======
-  };
->>>>>>> a4df5b8b
+  };
 
   getAnimationProps(props) {
     const {animationList, animationKey} = props;
