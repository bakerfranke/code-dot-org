import React, {PropTypes} from 'react';
import {createUuid} from '../../utils';
import { connect } from 'react-redux';
import BaseDialog from '../../templates/BaseDialog.jsx';
import gamelabMsg from '@cdo/gamelab/locale';
import styles from './styles';
import { hide, pickNewAnimation, pickLibraryAnimation, beginUpload,
    handleUploadComplete, handleUploadError } from './animationPickerModule';
import AnimationPickerBody from './AnimationPickerBody.jsx';
import HiddenUploader from '../../code-studio/components/HiddenUploader';

// Some operating systems round their file sizes, so max size is 101KB even
// though our error message says 100KB, to help users avoid confusion.
const MAX_UPLOAD_SIZE = 101000;

/**
 * Dialog used for finding/selecting/uploading one or more assets to add to a
 * GameLab project.
 *
 * When opened, the picker can have one of two goals:
 *   NEW_ANIMATION - the picked assets become new animations in the project.
 *   NEW_FRAME - the picked assets become new frames in an existing animation.
 *
 * It's possible for the picker to be dismissed without selecting anything,
 * or it gets dismissed when a final selection is confirmed.
 *
 * As a dialog-type redux-friendly component, the AnimationPicker handles its
 * own display state and can be "rendered" at all times by its parent.
 */
class AnimationPicker extends React.Component {
  static propTypes = {
    // Provided externally
    channelId: PropTypes.string.isRequired,
    allowedExtensions: PropTypes.string,

    // Provided via Redux
    visible: PropTypes.bool.isRequired,
    uploadInProgress: PropTypes.bool.isRequired,
    uploadError: PropTypes.string,
    is13Plus: PropTypes.bool,
    onClose: PropTypes.func.isRequired,
    onPickNewAnimation: PropTypes.func.isRequired,
    onPickLibraryAnimation: PropTypes.func.isRequired,
    onUploadStart: PropTypes.func.isRequired,
    onUploadDone: PropTypes.func.isRequired,
    onUploadError: PropTypes.func.isRequired,
    playAnimations: PropTypes.bool.isRequired
<<<<<<< HEAD
  },
=======
  };
>>>>>>> a4df5b8b

  onUploadClick = () => this.refs.uploader.openFileChooser();

  renderVisibleBody() {
    if (this.props.uploadError) {
      return <h1>{gamelabMsg.animationPicker_error({ message: this.props.uploadError })}</h1>;
    } else if (this.props.uploadInProgress) {
      return <h1 style={styles.title}>{gamelabMsg.animationPicker_uploading()}</h1>;
    }
    return (
        <AnimationPickerBody
          is13Plus={this.props.is13Plus}
          onDrawYourOwnClick={this.props.onPickNewAnimation}
          onPickLibraryAnimation={this.props.onPickLibraryAnimation}
          onUploadClick={this.onUploadClick}
          playAnimations={this.props.playAnimations}
        />
    );
  }

  render() {
    if (!this.props.visible) {
      return null;
    }

    return (
      <BaseDialog
        isOpen
        useDeprecatedGlobalStyles
        handleClose={this.props.onClose}
        uncloseable={this.props.uploadInProgress}
        fullWidth={true}
      >
        <HiddenUploader
          ref="uploader"
          toUrl={'/v3/animations/' + this.props.channelId + '/' + createUuid() + '.png'}
          allowedExtensions={this.props.allowedExtensions}
          onUploadStart={this.props.onUploadStart}
          onUploadDone={this.props.onUploadDone}
          onUploadError={this.props.onUploadError}
        />
        {this.renderVisibleBody()}
      </BaseDialog>
    );
  }
}

export default connect(state => ({
  visible: state.animationPicker.visible,
  uploadInProgress: state.animationPicker.uploadInProgress,
  uploadError: state.animationPicker.uploadError,
  is13Plus: state.pageConstants.is13Plus,
  playAnimations: !state.pageConstants.allAnimationsSingleFrame
}), dispatch => ({
  onClose() {
    dispatch(hide());
  },
  onPickNewAnimation() {
    dispatch(pickNewAnimation());
  },
  onPickLibraryAnimation(animation) {
    dispatch(pickLibraryAnimation(animation));
  },
  onUploadStart(data) {
    if (data.files[0].size >= MAX_UPLOAD_SIZE) {
      dispatch(handleUploadError(gamelabMsg.animationPicker_unsupportedSize()));
    } else if (data.files[0].type === 'image/png' || data.files[0].type === 'image/jpeg') {
      dispatch(beginUpload(data.files[0].name));
      data.submit();
    } else {
      dispatch(handleUploadError(gamelabMsg.animationPicker_unsupportedType()));
    }
  },
  onUploadDone(result) {
    dispatch(handleUploadComplete(result));
  },
  onUploadError(status) {
    dispatch(handleUploadError(status));
  }
}))(AnimationPicker);<|MERGE_RESOLUTION|>--- conflicted
+++ resolved
@@ -45,11 +45,7 @@
     onUploadDone: PropTypes.func.isRequired,
     onUploadError: PropTypes.func.isRequired,
     playAnimations: PropTypes.bool.isRequired
-<<<<<<< HEAD
-  },
-=======
   };
->>>>>>> a4df5b8b
 
   onUploadClick = () => this.refs.uploader.openFileChooser();
 
