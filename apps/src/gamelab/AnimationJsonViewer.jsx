--- conflicted
+++ resolved
@@ -10,21 +10,12 @@
   }
 };
 
-<<<<<<< HEAD
-const AnimationJsonViewer = React.createClass({
-  propTypes: {
-    isOpen: PropTypes.bool.isRequired,
-    content: PropTypes.string,
-    handleClose: PropTypes.func.isRequired
-  },
-=======
 class AnimationJsonViewer extends React.Component {
   static propTypes = {
     isOpen: PropTypes.bool.isRequired,
     content: PropTypes.string,
     handleClose: PropTypes.func.isRequired
   };
->>>>>>> a4df5b8b
 
   render() {
     return (
