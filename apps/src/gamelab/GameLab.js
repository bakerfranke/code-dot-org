import $ from 'jquery';
import _ from 'lodash';
import React from 'react';
import ReactDOM from 'react-dom';
import {
  changeInterfaceMode,
  viewAnimationJson,
  setMobileControlsConfig
} from './actions';
import {startInAnimationTab} from './stateQueries';
import {GameLabInterfaceMode, GAME_WIDTH} from './constants';
import experiments from '../util/experiments';
import {
  outputError,
  injectErrorHandler
} from '../lib/util/javascriptMode';
import JavaScriptModeErrorHandler from '../JavaScriptModeErrorHandler';
import BlocklyModeErrorHandler from '../BlocklyModeErrorHandler';
var msg = require('@cdo/gamelab/locale');
import CustomMarshalingInterpreter from '../lib/tools/jsinterpreter/CustomMarshalingInterpreter';
var apiJavascript = require('./apiJavascript');
var consoleApi = require('../consoleApi');
var utils = require('../utils');
var dropletConfig = require('./dropletConfig');
var JSInterpreter = require('../lib/tools/jsinterpreter/JSInterpreter');
import * as apiTimeoutList from '../lib/util/timeoutList';
var JsInterpreterLogger = require('../JsInterpreterLogger');
var GameLabP5 = require('./GameLabP5');
var gameLabSprite = require('./GameLabSprite');
var gameLabGroup = require('./GameLabGroup');
var gamelabCommands = require('./commands');
import {
  initializeSubmitHelper,
  onSubmitComplete
} from '../submitHelper';
var dom = require('../dom');
import { initFirebaseStorage } from '../storage/firebaseStorage';
import {getStore} from '../redux';
import {
  setInitialAnimationList,
  saveAnimations,
  withAbsoluteSourceUrls
} from './animationListModule';
import {getSerializedAnimationList} from './shapes';
import {add as addWatcher} from '../redux/watchedExpressions';
var reducers = require('./reducers');
var GameLabView = require('./GameLabView');
var Provider = require('react-redux').Provider;
import { shouldOverlaysBeVisible } from '../templates/VisualizationOverlay';
import {
  getContainedLevelResultInfo,
  postContainedLevelAttempt,
  runAfterPostContainedLevel
} from '../containedLevels';
import { hasValidContainedLevelResult } from '../code-studio/levels/codeStudioLevels';
import { setGetNextFrame } from '../code-studio/components/shareDialogRedux';
import {actions as jsDebugger} from '../lib/tools/jsdebugger/redux';
import {captureThumbnailFromCanvas} from '../util/thumbnail';
import Sounds from '../Sounds';
import {TestResults, ResultType} from '../constants';
import {showHideWorkspaceCallouts} from '../code-studio/callouts';
import defaultSprites from './defaultSprites.json';
import {GamelabAutorunOptions} from '@cdo/apps/util/sharedConstants';
import wrap from './debugger/replay';
import firehoseClient from '@cdo/apps/lib/util/firehose';
import {
  clearMarks,
  clearMeasures,
  getEntriesByName,
  mark,
  measure
} from '@cdo/apps/util/performance';
<<<<<<< HEAD
import MobileControls from './MobileControls';
=======
import Exporter from './Exporter';
>>>>>>> f917b51b

var MAX_INTERPRETER_STEPS_PER_TICK = 500000;

// Number of ticks after which to capture a thumbnail image of the play space.
const CAPTURE_TICK_COUNT = 250;

const validationLibraryName = 'ValidationSetup';

const DRAW_LOOP_START = 'drawLoopStart';
const DRAW_LOOP_MEASURE = 'drawLoop';

/**
 * An instantiable GameLab class
 * @constructor
 * @implements LogTarget
 */
var GameLab = function () {
  this.skin = null;
  this.level = null;
  this.tickIntervalId = 0;
  this.tickCount = 0;
  this.drawLoopTotalTime = 0;
  this.spriteTotalCount = 0;

  /** @type {StudioApp} */
  this.studioApp_ = null;

  /** @type {JSInterpreter} */
  this.JSInterpreter = null;

  /** @private {JsInterpreterLogger} */
  this.consoleLogger_ = new JsInterpreterLogger(window.console);

  this.eventHandlers = {};
  this.Globals = {};
  this.currentCmdQueue = null;
  this.interpreterStarted = false;
  this.globalCodeRunsDuringPreload = false;
  this.drawInProgress = false;
  this.setupInProgress = false;
  this.reportPreloadEventHandlerComplete_ = null;
  this.gameLabP5 = new GameLabP5();
  this.apiJS = apiJavascript;
  this.apiJS.injectGameLab(this);
  this.reportPerf = experiments.isEnabled('reportGameLabPerf') ||
    Math.random() < 0.05;

  dropletConfig.injectGameLab(this);

  consoleApi.setLogMethod(this.log.bind(this));

  /** Expose for testing **/
  window.__mostRecentGameLabInstance = this;

  /** Expose for levelbuilders (usable on prod) */
  window.viewExportableAnimationList = () => {
    this.getExportableAnimationList(list => {
      getStore().dispatch(viewAnimationJson(JSON.stringify(list, null, 2)));
    });
  };

  this.showMobileControls =
      (spaceButtonVisible, dpadVisible, dpadFourWay, mobileOnly) => {

    this.mobileControlsConfig = {
      spaceButtonVisible,
      dpadVisible,
      dpadFourWay,
      mobileOnly,
    };
  };
};

module.exports = GameLab;

/**
 * Forward a log message to both logger objects.
 * @param {?} object
 * @param {string} logLevel
 */
GameLab.prototype.log = function (object, logLevel) {
  this.consoleLogger_.log(object);
  if (this.debuggerEnabled) {
    getStore().dispatch(jsDebugger.appendLog(object, logLevel));
  }
};

/**
 * Inject the studioApp singleton.
 */
GameLab.prototype.injectStudioApp = function (studioApp) {
  this.studioApp_ = studioApp;
  this.studioApp_.reset = this.resetHandler.bind(this);
  this.studioApp_.runButtonClick = this.runButtonClick.bind(this);

  this.studioApp_.setCheckForEmptyBlocks(true);
};

/**
 * Initialize Blockly and this GameLab instance.  Called on page load.
 * @param {!AppOptionsConfig} config
 * @param {!GameLabLevel} config.level
 */
GameLab.prototype.init = function (config) {
  if (!this.studioApp_) {
    throw new Error("GameLab requires a StudioApp");
  }

  this.skin = config.skin;
  if (this.studioApp_.isUsingBlockly()) {
    const MEDIA_URL = '/blockly/media/spritelab/';
    this.skin.smallStaticAvatar = MEDIA_URL + 'avatar.png';
    this.skin.staticAvatar = MEDIA_URL + 'avatar.png';
    this.skin.winAvatar = MEDIA_URL + 'avatar.png';
    this.skin.failureAvatar = MEDIA_URL + 'avatar.png';

    injectErrorHandler(new BlocklyModeErrorHandler(
      () => this.JSInterpreter,
      null,
    ));
  } else {
    this.skin.smallStaticAvatar = null;
    this.skin.staticAvatar = null;
    this.skin.winAvatar = null;
    this.skin.failureAvatar = null;

    injectErrorHandler(new JavaScriptModeErrorHandler(
      () => this.JSInterpreter,
      this,
    ));
  }
  this.level = config.level;

  this.shouldAutoRunSetup = config.level.autoRunSetup &&
    !this.level.edit_blocks;


  this.level.helperLibraries = this.level.helperLibraries || [];

  this.level.softButtons = this.level.softButtons || [];
  if (this.level.useDefaultSprites) {
    this.startAnimations = defaultSprites;
  } else if (this.level.startAnimations && this.level.startAnimations.length > 0) {
    try {
      this.startAnimations = JSON.parse(this.level.startAnimations);
    } catch (err) {
      console.error("Unable to parse default animation list", err);
    }
  }

  config.usesAssets = true;

  this.studioApp_.labUserId = config.labUserId;
  this.studioApp_.storage = initFirebaseStorage({
    channelId: config.channel,
    firebaseName: config.firebaseName,
    firebaseAuthToken: config.firebaseAuthToken,
    firebaseChannelIdSuffix: config.firebaseChannelIdSuffix || '',
    showRateLimitAlert: this.studioApp_.showRateLimitAlert
  });

  this.gameLabP5.init({
    gameLab: this,
    onExecutionStarting: this.onP5ExecutionStarting.bind(this),
    onPreload: this.onP5Preload.bind(this),
    onSetup: this.onP5Setup.bind(this),
    onDraw: this.onP5Draw.bind(this)
  });

  if (this.studioApp_.isUsingBlockly()) {
    getStore().dispatch(setGetNextFrame(() => {
      this.gameLabP5.p5._draw();
      return this.gameLabP5.p5.canvas;
    }));
  }

  config.afterClearPuzzle = function () {
    getStore().dispatch(setInitialAnimationList(this.startAnimations));
    this.studioApp_.resetButtonClick();
  }.bind(this);

  config.dropletConfig = dropletConfig;
  config.appMsg = msg;

  // hide makeYourOwn on the share page
  config.makeYourOwn = false;

  config.centerEmbedded = false;
  config.wireframeShare = true;
  config.responsiveEmbedded = true;
  config.noHowItWorks = true;

  config.shareWarningInfo = {
    hasDataAPIs: function () {
      return this.hasDataStoreAPIs(this.studioApp_.getCode());
    }.bind(this),
    onWarningsComplete: function () {
      if (config.share) {
        window.setTimeout(this.studioApp_.runButtonClick, 0);
      }
    }.bind(this)
  };

  // Display CSF-style instructions when using Blockly. Otherwise provide a way
  // for us to have top pane instructions disabled by default, but able to turn
  // them on.
  config.noInstructionsWhenCollapsed = !this.studioApp_.isUsingBlockly();

  var breakpointsEnabled = !config.level.debuggerDisabled;
  config.enableShowCode = true;
  config.enableShowLinesCount = false;

  const onMount = () => {
    this.setupReduxSubscribers(getStore());
    if (config.level.watchersPrepopulated) {
      try {
        JSON.parse(config.level.watchersPrepopulated).forEach(option => {
          getStore().dispatch(addWatcher(option));
        });
      } catch (e) {
        console.warn('Error pre-populating watchers.');
      }
    }
    config.loadAudio = this.loadAudio_.bind(this);
    config.afterInject = this.afterInject_.bind(this, config);
    config.afterEditorReady = this.afterEditorReady_.bind(this, breakpointsEnabled);

    // Store p5specialFunctions in the unusedConfig array so we don't give warnings
    // about these functions not being called:
    config.unusedConfig = this.gameLabP5.p5specialFunctions;

    // Ignore user's code on embedded levels, so that changes made
    // to starting code by levelbuilders will be shown.
    config.ignoreLastAttempt = config.embed;

    if (this.studioApp_.isUsingBlockly()) {
      // Custom blockly config options for game lab jr
      config.valueTypeTabShapeMap = GameLab.valueTypeTabShapeMap(Blockly);
    }

    this.studioApp_.init(config);

    var finishButton = document.getElementById('finishButton');
    if (finishButton) {
      dom.addClickTouchEvent(finishButton, () => this.onPuzzleComplete(false));
    }

    initializeSubmitHelper({
      studioApp: this.studioApp_,
      onPuzzleComplete: this.onPuzzleComplete.bind(this),
      unsubmitUrl: this.level.unsubmitUrl
    });

    this.setCrosshairCursorForPlaySpace();

    if (this.shouldAutoRunSetup) {
      this.studioApp_.addChangeHandler(this.rerunSetupCode.bind(this));
    }
  };

  var showFinishButton = !this.level.isProjectLevel && !this.level.validationCode;
  var finishButtonFirstLine = _.isEmpty(this.level.softButtons);

  var showDebugButtons = config.level.editCode &&
    (!config.hideSource && !config.level.debuggerDisabled);
  var showDebugConsole = config.level.editCode && !config.hideSource;
  this.debuggerEnabled = showDebugButtons || showDebugConsole;

  if (this.debuggerEnabled) {
    getStore().dispatch(jsDebugger.initialize({
      runApp: this.runButtonClick,
    }));
    if (config.level.expandDebugger) {
      getStore().dispatch(jsDebugger.open());
    }
  }

  this.studioApp_.setPageConstants(config, {
    allowExportExpo: experiments.isEnabled('exportExpo'),
    exportApp: this.exportApp.bind(this),
    channelId: config.channel,
    nonResponsiveVisualizationColumnWidth: GAME_WIDTH,
    showDebugButtons: showDebugButtons,
    showDebugConsole: showDebugConsole,
    showDebugWatch: config.level.showDebugWatch || experiments.isEnabled('showWatchers'),
    showDebugSlider: experiments.isEnabled('showDebugSlider'),
    showAnimationMode: !config.level.hideAnimationMode,
    startInAnimationTab: config.level.startInAnimationTab,
    allAnimationsSingleFrame: config.level.allAnimationsSingleFrame,
    isIframeEmbed: !!config.level.iframeEmbed,
    isProjectLevel: !!config.level.isProjectLevel,
    isSubmittable: !!config.level.submittable,
    isSubmitted: !!config.level.submitted
  });

  if (startInAnimationTab(getStore().getState())) {
    getStore().dispatch(changeInterfaceMode(GameLabInterfaceMode.ANIMATION));
  }

  // Push project-sourced animation metadata into store. Always use the
  // animations specified by the level definition for embed and contained
  // levels.
  const initialAnimationList =
    (config.initialAnimationList && !config.embed && !config.hasContainedLevels) ?
    config.initialAnimationList : this.startAnimations;
  getStore().dispatch(setInitialAnimationList(initialAnimationList));

  // Pre-register all audio preloads with our Sounds API, which will load
  // them into memory so they can play immediately:
  $("link[as=fetch][rel=preload]").each((i, { href }) => {
    const soundConfig = { id: href };
    soundConfig[Sounds.getExtensionFromUrl(href)] = href;
    Sounds.getSingleton().register(soundConfig);
  });

  this.loadValidationCodeIfNeeded_();
  const loader = this.studioApp_.loadLibraries(this.level.helperLibraries).then(() => ReactDOM.render((
    <Provider store={getStore()}>
      <GameLabView
        showFinishButton={finishButtonFirstLine && showFinishButton}
        onMount={onMount}
      />
    </Provider>
  ), document.getElementById(config.containerId)));

  if (IN_UNIT_TEST) {
    return loader.catch(() => {});
  }
  return loader;
};

/**
 * Export the project for web or use within Expo.
 * @param {Object} expoOpts
 */
GameLab.prototype.exportApp = function (expoOpts) {
  return Exporter.exportApp(
    // TODO: find another way to get this info that doesn't rely on globals.
    window.dashboard && window.dashboard.project.getCurrentName() || 'my-app',
    this.studioApp_.editor.getValue(),
    expoOpts
  );
};

/**
 * Subscribe to state changes on the store.
 * @param {!Store} store
 */
GameLab.prototype.setupReduxSubscribers = function (store) {
  var state = {};
  store.subscribe(() => {
    var lastState = state;
    state = store.getState();

    const awaitingContainedLevel = this.studioApp_.hasContainedLevels &&
      !hasValidContainedLevelResult();

    if (state.interfaceMode !== lastState.interfaceMode) {
      if (state.interfaceMode === GameLabInterfaceMode.ANIMATION &&
        !awaitingContainedLevel) {
          this.studioApp_.resetButtonClick();
      }
      requestAnimationFrame(() => showHideWorkspaceCallouts());
    }

    if (!lastState.runState || state.runState.isRunning !== lastState.runState.isRunning) {
      this.onIsRunningChange(state.runState.isRunning);
    }

    if (!lastState.runState || state.runState.isDebuggingSprites !== lastState.runState.isDebuggingSprites) {
      this.onIsDebuggingSpritesChange(state.runState.isDebuggingSprites);
    }

    if (!lastState.runState || state.runState.stepSpeed !== lastState.runState.stepSpeed) {
      this.onStepSpeedChange(state.runState.stepSpeed);
    }
  });
};

GameLab.prototype.onIsRunningChange = function () {
  this.setCrosshairCursorForPlaySpace();
};

GameLab.prototype.onIsDebuggingSpritesChange = function (isDebuggingSprites) {
  this.gameLabP5.debugSprites(isDebuggingSprites);
};

GameLab.prototype.onStepSpeedChange = function (stepSpeed) {
  this.gameLabP5.changeStepSpeed(stepSpeed);

  if (this.isTickTimerRunning()) {
    this.stopTickTimer();
    this.startTickTimer();
  }
};

/**
 * Hopefully a temporary measure - we do this ourselves for now because this is
 * a 'protected' div that React doesn't update, but eventually would rather do
 * this with React.
 */
GameLab.prototype.setCrosshairCursorForPlaySpace = function () {
  var showOverlays = shouldOverlaysBeVisible(getStore().getState());
  $('#divGameLab').toggleClass('withCrosshair', showOverlays);
};

GameLab.prototype.loadAudio_ = function () {
  this.studioApp_.loadAudio(this.skin.winSound, 'win');
  this.studioApp_.loadAudio(this.skin.startSound, 'start');
  this.studioApp_.loadAudio(this.skin.failureSound, 'failure');
};

GameLab.prototype.calculateVisualizationScale_ = function () {
  var divGameLab = document.getElementById('divGameLab');
  // Calculate current visualization scale:
  return divGameLab.getBoundingClientRect().width / divGameLab.offsetWidth;
};

/**
 * @param {string} code The code to search for Data Storage APIs
 * @return {boolean} True if the code uses any data storage APIs
 */
GameLab.prototype.hasDataStoreAPIs = function (code) {
  return /createRecord/.test(code) || /updateRecord/.test(code) ||
      /setKeyValue/.test(code);
};

/**
 * Code called after the blockly div + blockly core is injected into the document
 */
GameLab.prototype.afterInject_ = function (config) {

  this.mobileControls = new MobileControls();
  this.mobileControls.init({
    isDPadFourWay: () => this.mobileControlsConfig.dpadFourWay,
    notifyKeyCodeDown: code => this.gameLabP5.notifyKeyCodeDown(code),
    notifyKeyCodeUp: code => this.gameLabP5.notifyKeyCodeUp(code),
    softButtonIds: this.level.softButtons,
  });

  if (this.studioApp_.isUsingBlockly()) {
    // Add to reserved word list: API, local variables in execution evironment
    // (execute) and the infinite loop detection function.
    Blockly.JavaScript.addReservedWords([
      'GameLab',
      'code',
      'validationState',
      'validationResult',
      'validationProps',
      'levelSuccess',
      'levelFailure',
    ].join(','));

    // Don't add infinite loop protection
    Blockly.JavaScript.INFINITE_LOOP_TRAP = '';
  }

  // Update gameLabP5's scale and keep it updated with future resizes:
  this.gameLabP5.scale = this.calculateVisualizationScale_();

  window.addEventListener('resize', function () {
    this.gameLabP5.scale = this.calculateVisualizationScale_();
  }.bind(this));
};

/**
 * Initialization to run after ace/droplet is initialized.
 * @param {!boolean} areBreakpointsEnabled
 * @private
 */
GameLab.prototype.afterEditorReady_ = function (areBreakpointsEnabled) {
  if (areBreakpointsEnabled) {
    this.studioApp_.enableBreakpoints();
  }
};

GameLab.prototype.haltExecution_ = function () {
  this.reportMetrics();
  clearMarks(DRAW_LOOP_START);
  clearMeasures(DRAW_LOOP_MEASURE);
  this.spriteTotalCount = 0;

  this.eventHandlers = {};
  this.stopTickTimer();
  this.tickCount = 0;
};

GameLab.prototype.isTickTimerRunning = function () {
  return this.tickIntervalId !== 0;
};

GameLab.prototype.stopTickTimer = function () {
  if (this.tickIntervalId !== 0) {
    window.clearInterval(this.tickIntervalId);
    this.tickIntervalId = 0;
  }
};

GameLab.prototype.startTickTimer = function () {
  if (this.isTickTimerRunning()) {
    console.warn('Tick timer is already running in startTickTimer()');
  }
  // Set to 1ms interval, but note that browser minimums are actually 5-16ms:
  const fastPeriod = 1;
  // Set to 100ms interval when we are in the experiment with the speed slider
  // and the slider has been slowed down (we only support two speeds for now):
  const slowPeriod = 100;
  const intervalPeriod = this.gameLabP5.stepSpeed < 1 ? slowPeriod : fastPeriod;
  this.tickIntervalId = window.setInterval(this.onTick.bind(this), intervalPeriod);
};

/**
 * Reset GameLab to its initial state and optionally run setup code
 * @param {boolean} ignore Required by the API but ignored by this
 *     implementation.
 */
GameLab.prototype.resetHandler = function (ignore) {
  if (this.shouldAutoRunSetup) {
    this.execute(false /* keepTicking */);
  } else {
    this.reset();
  }
};

/**
 * Reset GameLab to its initial state.
 */
GameLab.prototype.reset = function () {
  this.haltExecution_();

  /*
  var divGameLab = document.getElementById('divGameLab');
  while (divGameLab.firstChild) {
    divGameLab.removeChild(divGameLab.firstChild);
  }
  */

  apiTimeoutList.clearTimeouts();
  apiTimeoutList.clearIntervals();
  Sounds.getSingleton().stopAllAudio();

  this.gameLabP5.resetExecution();

  // Import to reset these after this.gameLabP5 has been reset
  this.drawInProgress = false;
  this.setupInProgress = false;
  this.initialCaptureComplete = false;
  this.reportPreloadEventHandlerComplete_ = null;
  this.globalCodeRunsDuringPreload = false;

  if (this.debuggerEnabled) {
    getStore().dispatch(jsDebugger.detach());
  }
  this.consoleLogger_.detach();

  // Discard the interpreter.
  if (this.JSInterpreter) {
    this.JSInterpreter.deinitialize();
    this.JSInterpreter = null;
    this.interpreterStarted = false;
  }
  this.executionError = null;

  // Soft buttons
  this.mobileControlsConfig = reducers.defaultMobileControlsConfigState;

  this.mobileControls.reset();
};

GameLab.prototype.rerunSetupCode = function () {
  if (getStore().getState().runState.isRunning ||
      !this.gameLabP5.p5 ||
      !this.areAnimationsReady_()) {
    return;
  }
  this.gameLabP5.p5.allSprites.removeSprites();
  this.JSInterpreter.deinitialize();
  this.initInterpreter(false /* attachDebugger */);
  this.onP5Setup();
  this.gameLabP5.p5.redraw();
};

GameLab.prototype.onPuzzleComplete = function (submit, testResult) {
  if (this.executionError) {
    this.result = ResultType.ERROR;
  } else {
    // In most cases, submit all results as success
    this.result = ResultType.SUCCESS;
  }

  // If we know they succeeded, mark levelComplete true
  const levelComplete = (this.result === ResultType.SUCCESS);

  if (this.executionError) {
    this.testResults = this.studioApp_.getTestResults(levelComplete, {
        executionError: this.executionError
    });
  } else if (testResult) {
    this.testResults = testResult;
  } else {
    this.testResults = TestResults.FREE_PLAY;
  }

  // Stop everything on screen
  this.reset();

  let program;
  const containedLevelResultsInfo = this.studioApp_.hasContainedLevels &&
    getContainedLevelResultInfo();
  if (containedLevelResultsInfo) {
    // Keep our this.testResults as always passing so the feedback dialog
    // shows Continue (the proper results will be reported to the service)
    this.testResults = TestResults.ALL_PASS;
    this.message = containedLevelResultsInfo.feedback;
  } else if (this.level.editCode) {
    // If we want to "normalize" the JavaScript to avoid proliferation of nearly
    // identical versions of the code on the service, we could do either of these:

    // do an acorn.parse and then use escodegen to generate back a "clean" version
    // or minify (uglifyjs) and that or js-beautify to restore a "clean" version

    program = encodeURIComponent(this.studioApp_.getCode());
    this.message = null;
  } else {
    // We're using blockly, report the program as xml
    var xml = Blockly.Xml.blockSpaceToDom(Blockly.mainBlockSpace);
    program = encodeURIComponent(Blockly.Xml.domToText(xml));
  }

  if (this.testResults >= TestResults.FREE_PLAY) {
    this.studioApp_.playAudio('win');
  } else {
    this.studioApp_.playAudio('failure');
  }

  this.waitingForReport = true;

  const sendReport = () => {
    const onComplete = submit ? onSubmitComplete : this.onReportComplete.bind(this);

    if (containedLevelResultsInfo) {
      // We already reported results when run was clicked. Make sure that call
      // finished, then call onCompelte
      runAfterPostContainedLevel(onComplete);
    } else {
      this.studioApp_.report({
        app: 'gamelab',
        level: this.level.id,
        result: levelComplete,
        testResult: this.testResults,
        submitted: submit,
        program: program,
        image: this.encodedFeedbackImage,
        onComplete
      });
    }

    if (this.studioApp_.isUsingBlockly()) {
      // reenable toolbox
      Blockly.mainBlockSpaceEditor.setEnableToolbox(true);
    }
  };

  sendReport();
};

/**
 * Function to be called when the service report call is complete
 * @param {MilestoneResponse} response - JSON response (if available)
 */
GameLab.prototype.onReportComplete = function (response) {
  this.response = response;
  this.waitingForReport = false;
  this.studioApp_.onReportComplete(response);
  this.displayFeedback_();
};

/**
 * Click the run button.  Start the program.
 */
GameLab.prototype.runButtonClick = function () {
  this.studioApp_.toggleRunReset('reset');
  // document.getElementById('spinner').style.visibility = 'visible';
  if (this.studioApp_.isUsingBlockly()) {
    Blockly.mainBlockSpace.traceOn(true);
  }
  this.studioApp_.attempts++;
  this.execute();

  // Enable the Finish button if is present:
  var shareCell = document.getElementById('share-cell');
  if (shareCell && !this.level.validationCode) {
    shareCell.className = 'share-cell-enabled';

    // Adding completion button changes layout.  Force a resize.
    this.studioApp_.onResize();
  }

  postContainedLevelAttempt(this.studioApp_);
};

Object.defineProperty(GameLab.prototype, 'mobileControlsConfig', {
  enumerable: true,
  get: function () {
    return getStore().getState().mobileControlsConfig;
  },
  set: function (val) {
    getStore().dispatch(setMobileControlsConfig(val));
  },
});

/**
 * Execute the user's code.  Heaven help us...
 */
GameLab.prototype.execute = function (keepTicking = true) {
  this.result = ResultType.UNSET;
  this.testResults = TestResults.NO_TESTS_RUN;
  this.waitingForReport = false;
  this.response = null;

  // Reset all state.
  this.reset();
  this.studioApp_.clearAndAttachRuntimeAnnotations();

  if (this.studioApp_.isUsingBlockly() &&
      (this.studioApp_.hasUnwantedExtraTopBlocks() ||
        this.studioApp_.hasDuplicateVariablesInForLoops())) {
    // immediately check answer, which will fail and report top level blocks
    this.onPuzzleComplete(false);
    return;
  }

  this.gameLabP5.startExecution();
  this.gameLabP5.setLoop(keepTicking);

  if (!this.JSInterpreter ||
      !this.JSInterpreter.initialized() ||
      this.executionError) {
    return;
  }

  if (this.studioApp_.isUsingBlockly() && keepTicking) {
    // Disable toolbox while running
    Blockly.mainBlockSpaceEditor.setEnableToolbox(false);
  }

  if (keepTicking) {
    this.startTickTimer();
  }
};

GameLab.prototype.initInterpreter = function (attachDebugger=true) {

  const injectGamelabGlobals = () => {
    if (experiments.isEnabled('replay')) {
      wrap(this.gameLabP5.p5);
    }
    const propList = this.gameLabP5.getGlobalPropertyList();
    for (const prop in propList) {
      // Each entry in the propList is an array with 2 elements:
      // propListItem[0] - a native property value
      // propListItem[1] - the property's parent object
      this.JSInterpreter.createGlobalProperty(
          prop,
          propList[prop][0],
          propList[prop][1]);
    }

    this.JSInterpreter.createGlobalProperty(
          'showMobileControls',
          this.showMobileControls,
          null
    );
  };

  this.JSInterpreter = new JSInterpreter({
    studioApp: this.studioApp_,
    maxInterpreterStepsPerTick: MAX_INTERPRETER_STEPS_PER_TICK,
    shouldRunAtMaxSpeed: () => (this.gameLabP5.stepSpeed >= 1),
    customMarshalGlobalProperties: this.gameLabP5.getCustomMarshalGlobalProperties(),
    customMarshalBlockedProperties: this.gameLabP5.getCustomMarshalBlockedProperties(),
    customMarshalObjectList: this.gameLabP5.getCustomMarshalObjectList(),
  });
  this.JSInterpreter.onExecutionError.register(this.handleExecutionError.bind(this));
  this.consoleLogger_.attachTo(this.JSInterpreter);
  if (attachDebugger && this.debuggerEnabled) {
    getStore().dispatch(jsDebugger.attach(this.JSInterpreter));
  }
  let code = '';
  if (this.level.helperLibraries) {
    code += this.level.helperLibraries
      .map((lib) => this.studioApp_.libraries[lib])
      .join("\n") + '\n';
  }
  if (this.level.sharedBlocks) {
    code += this.level.sharedBlocks
      .map(blockOptions => blockOptions.helperCode)
      .filter(helperCode => helperCode)
      .join("\n") + '\n';
  }
  if (this.level.customHelperLibrary) {
    code += this.level.customHelperLibrary + '\n';
  }
  code += this.studioApp_.getCode();
  this.JSInterpreter.parse({
    code,
    blocks: dropletConfig.blocks,
    blockFilter: this.level.executePaletteApisOnly && this.level.codeFunctions,
    enableEvents: true,
    initGlobals: injectGamelabGlobals
  });
  if (!this.JSInterpreter.initialized()) {
    return;
  }

  gameLabSprite.injectJSInterpreter(this.JSInterpreter);
  gameLabGroup.injectJSInterpreter(this.JSInterpreter);

  this.gameLabP5.p5specialFunctions.forEach(function (eventName) {
    var func = this.JSInterpreter.findGlobalFunction(eventName);
    if (func) {
      this.eventHandlers[eventName] =
          CustomMarshalingInterpreter.createNativeFunctionFromInterpreterFunction(func);
    }
  }, this);

  this.globalCodeRunsDuringPreload = !!this.eventHandlers.setup;

  /*
  if (this.checkForEditCodePreExecutionFailure()) {
   return this.onPuzzleComplete();
  }
  */
};

GameLab.prototype.onTick = function () {
  this.tickCount++;

  if (this.JSInterpreter) {
    if (this.interpreterStarted) {
      this.JSInterpreter.executeInterpreter();

      if (this.gameLabP5.stepSpeed < 1) {
        this.gameLabP5.drawDebugSpriteColliders();
      }
    }

    this.completePreloadIfPreloadComplete();
    this.completeSetupIfSetupComplete();
    this.captureInitialImage();
    this.completeRedrawIfDrawComplete();
  }
};

/**
 * This is called while this.gameLabP5 is in startExecution(). We use the
 * opportunity to create native event handlers that call down into interpreter
 * code for each event name.
 */
GameLab.prototype.onP5ExecutionStarting = function () {
  this.gameLabP5.p5eventNames.forEach(function (eventName) {
    this.gameLabP5.registerP5EventHandler(eventName, function () {
      if (this.JSInterpreter && this.eventHandlers[eventName]) {
        this.eventHandlers[eventName].apply(null);
      }
    }.bind(this));
  }, this);
};

/**
 * This is called while this.gameLabP5 is in the preload phase. Do the following:
 *
 * - load animations into the P5 engine
 * - initialize the interpreter
 * - start its execution
 * - (optional) execute global code
 * - call the user's preload function
 *
 * @return {Boolean} FALSE so that P5 will internally increment a preload count;
 *         calling notifyPreloadPhaseComplete is then necessary to continue
 *         loading the game.
 */
GameLab.prototype.onP5Preload = function () {
  Promise.all([
      this.preloadAnimations_(this.level.pauseAnimationsByDefault),
      this.runPreloadEventHandler_()
  ]).then(() => {
    this.gameLabP5.notifyPreloadPhaseComplete();
  });
  return false;
};

GameLab.prototype.loadValidationCodeIfNeeded_ = function () {
  if (this.level.validationCode && !this.level.helperLibraries.some(name => name === validationLibraryName)) {
    this.level.helperLibraries.unshift(validationLibraryName);
  }
};

/**
 * Wait for animations to be loaded into memory and ready to use, then pass
 * those animations to P5 to be loaded into the engine as animations.
 * @param {Boolean} pauseAnimationsByDefault whether animations should be paused
 * @returns {Promise} which resolves once animations are in memory in the redux
 *          store and we've started loading them into P5.
 *          Loading to P5 is also an async process but it has its own internal
 *          effect on the P5 preloadCount, so we don't need to track it here.
 * @private
 */
GameLab.prototype.preloadAnimations_ = function (pauseAnimationsByDefault) {
  let store = getStore();
  return new Promise(resolve => {
    if (this.areAnimationsReady_()) {
      resolve();
    } else {
      // Watch store changes until all the animations are ready.
      const unsubscribe = store.subscribe(() => {
        if (this.areAnimationsReady_()) {
          unsubscribe();
          resolve();
        }
      });
    }
  }).then(() => {
    // Animations are ready - send them to p5 to be loaded into the engine.
    return this.gameLabP5.preloadAnimations(
      store.getState().animationList,
      pauseAnimationsByDefault);
  });
};

/**
 * Check whether all animations in the project animation list have been loaded
 * into memory and are ready to use.
 * @returns {boolean}
 * @private
 */
GameLab.prototype.areAnimationsReady_ = function () {
  const animationList = getStore().getState().animationList;
  return animationList.orderedKeys.every(key => animationList.propsByKey[key].loadedFromSource);
};

/**
 * Run the preload event handler, and optionally global code, and report when
 * it is done by resolving a returned Promise.
 * @returns {Promise} Which will resolve immediately if there is no code to run,
 *          otherwise will resolve when the preload handler has completed.
 * @private
 */
GameLab.prototype.runPreloadEventHandler_ = function () {
  return new Promise(resolve => {
    this.initInterpreter();
    // Execute the interpreter for the first time:
    if (this.JSInterpreter && this.JSInterpreter.initialized()) {
      // Start executing the interpreter's global code as long as a setup() method
      // was provided. If not, we will skip running any interpreted code in the
      // preload phase and wait until the setup phase.
      this.reportPreloadEventHandlerComplete_ = () => {
        this.reportPreloadEventHandlerComplete_ = null;
        resolve();
      };
      if (this.globalCodeRunsDuringPreload) {
        this.JSInterpreter.executeInterpreter(true);
        this.interpreterStarted = true;

        // In addition, execute the global function called preload()
        if (this.eventHandlers.preload) {
          this.eventHandlers.preload.apply(null);
        }
      } else {
        if (this.eventHandlers.preload) {
          this.log("WARNING: preload() was ignored because setup() was not provided");
          this.eventHandlers.preload = null;
        }
      }
      this.completePreloadIfPreloadComplete();
    } else {
      // If we didn't run anything resolve now.
      resolve();
    }
  });
};

/**
 * Called on tick to check whether preload code is done running, and trigger
 * the appropriate report of completion if it is.
 */
GameLab.prototype.completePreloadIfPreloadComplete = function () {
  // This function will have been created in runPreloadEventHandler if we
  // actually had an interpreter and might have run preload code.  It could
  // be null if we didn't have an interpreter, or we've already called it.
  if (typeof this.reportPreloadEventHandlerComplete_ !== 'function') {
    return;
  }

  if (this.globalCodeRunsDuringPreload &&
      !this.JSInterpreter.startedHandlingEvents) {
    // Global code should run during the preload phase, but global code hasn't
    // completed.
    return;
  }

  if (!this.eventHandlers.preload ||
      this.JSInterpreter.seenReturnFromCallbackDuringExecution) {
    this.reportPreloadEventHandlerComplete_();
  }
};

/**
 * This is called while this.gameLabP5 is in the setup phase. We restore the
 * interpreter methods that were modified during preload, then call the user's
 * setup function.
 */
GameLab.prototype.onP5Setup = function () {
  if (this.JSInterpreter) {
    // Re-marshal restored preload methods for the interpreter:
    const preloadMethods = _.intersection(
      this.gameLabP5.p5._preloadMethods,
      this.gameLabP5.getMarshallableP5Properties()
    );
    for (const method in preloadMethods) {
      this.JSInterpreter.createGlobalProperty(
          method,
          this.gameLabP5.p5[method],
          this.gameLabP5.p5);
    }

    this.setupInProgress = true;
    if (!this.globalCodeRunsDuringPreload) {
      // If the setup() method was not provided, we need to run the interpreter
      // for the first time at this point:
      this.JSInterpreter.executeInterpreter(true);
      this.interpreterStarted = true;
    }
    if (this.eventHandlers.setup) {
      this.eventHandlers.setup.apply(null);
    }
    this.completeSetupIfSetupComplete();
  }
};

GameLab.prototype.completeSetupIfSetupComplete = function () {
  if (!this.setupInProgress) {
    return;
  }

  if (!this.globalCodeRunsDuringPreload &&
      !this.JSInterpreter.startedHandlingEvents) {
    // Global code should run during the setup phase, but global code hasn't
    // completed.
    this.gameLabP5.afterSetupStarted();
    return;
  }

  if (!this.eventHandlers.setup ||
      this.JSInterpreter.seenReturnFromCallbackDuringExecution) {
    this.gameLabP5.afterSetupComplete();
    this.setupInProgress = false;
  }
};

GameLab.prototype.runValidationCode = function () {
  if (this.level.validationCode) {
    try {
      const validationResult =
        this.JSInterpreter.interpreter.marshalInterpreterToNative(
          this.JSInterpreter.evalInCurrentScope(`
            (function () {
              validationState = null;
              validationResult = null;
              ${this.level.validationCode}
              return {
                state: validationState,
                result: validationResult
              };
            })();
          `)
        );
      if (validationResult.state === 'succeeded') {
        const testResult = validationResult.result ||
            TestResults.ALL_PASS;
        this.onPuzzleComplete(false, testResult);
      } else if (validationResult === 'failed') {
        // TODO(ram): Show failure feedback
      }
    } catch (e) {
      // If validation code errors, assume it was neither a success nor failure
      console.error(e);
    }
  }
};

GameLab.prototype.measureDrawLoop = function (name, callback) {
  if (this.reportPerf) {
    mark(`${name}_start`);
    callback();
    measure(name, `${name}_start`);
    clearMarks(`${name}_start`);
    this.spriteTotalCount += this.gameLabP5.p5.allSprites.length;
  } else {
    callback();
  }
};

/**
 * This is called while this.gameLabP5 is in a draw() call. We call the user's
 * draw function.
 */
GameLab.prototype.onP5Draw = function () {
  if (this.JSInterpreter && this.eventHandlers.draw) {
    this.drawInProgress = true;
    if (getStore().getState().runState.isRunning) {
      this.measureDrawLoop(DRAW_LOOP_MEASURE, () => {
        this.eventHandlers.draw.apply(null);
        this.runValidationCode();
      });
    } else if (this.shouldAutoRunSetup) {
      switch (this.level.autoRunSetup) {
        case GamelabAutorunOptions.draw_loop:
          this.eventHandlers.draw.apply(null);
          break;
        case GamelabAutorunOptions.draw_sprites:
          this.JSInterpreter.evalInCurrentScope('drawSprites();');
          break;
        case GamelabAutorunOptions.custom:
          this.JSInterpreter.evalInCurrentScope(this.level.customSetupCode);
          break;
      }
    }
  }
  this.completeRedrawIfDrawComplete();
};

/**
 * Capture a thumbnail image of the play space if the app has been running
 * for long enough and we have not done so already.
 */
GameLab.prototype.captureInitialImage = function () {
  if (this.initialCaptureComplete || this.tickCount < CAPTURE_TICK_COUNT) {
    return;
  }
  this.initialCaptureComplete = true;
  captureThumbnailFromCanvas(document.getElementById('defaultCanvas0'));
};

/**
 * Log some performance numbers to firehose
 */
GameLab.prototype.reportMetrics = function () {
  const drawLoopTimes = getEntriesByName(DRAW_LOOP_MEASURE)
    .map(entry => entry.duration)
    .sort();
  if (!drawLoopTimes.length) {
    return;
  }

  const levelType =
    this.level.editCode ? 'GameLab' :
    this.level.helperLibraries && this.level.helperLibraries[0];
  firehoseClient.putRecord({
    study: 'gamelab_performance',
    event: 'performance_report',
    data_string: levelType,
    data_json: JSON.stringify({
      drawLoopAverageMs: drawLoopTimes[Math.floor(drawLoopTimes.length / 2)],
      spriteAverageCount: this.spriteTotalCount / drawLoopTimes.length,
    }),
  });
};


GameLab.prototype.completeRedrawIfDrawComplete = function () {
  if (this.drawInProgress && this.JSInterpreter.seenReturnFromCallbackDuringExecution) {
    this.gameLabP5.afterDrawComplete();
    this.drawInProgress = false;
    $('#bubble').text('FPS: ' + this.gameLabP5.getFrameRate().toFixed(0));
  }
};

GameLab.prototype.handleExecutionError = function (err, lineNumber, outputString) {
  outputError(outputString, lineNumber);
  if (err.native) {
    console.error(err.stack);
  }
  this.executionError = { err: err, lineNumber: lineNumber };
  this.haltExecution_();
};

/**
 * Executes an API command.
 */
GameLab.prototype.executeCmd = function (id, name, opts) {
  var retVal = false;
  if (gamelabCommands[name] instanceof Function) {
    retVal = gamelabCommands[name](opts);
  }
  return retVal;
};

/**
 * App specific displayFeedback function that calls into
 * this.studioApp_.displayFeedback when appropriate
 */
GameLab.prototype.displayFeedback_ = function () {
  var level = this.level;

  this.studioApp_.displayFeedback({
    feedbackType: this.testResults,
    message: this.message,
    response: this.response,
    level: level,
    // feedbackImage: feedbackImageCanvas.canvas.toDataURL("image/png"),
    // add 'impressive':true to non-freeplay levels that we deem are relatively impressive (see #66990480)
    showingSharing: !level.disableSharing && (level.freePlay /* || level.impressive */),
    // impressive levels are already saved
    // alreadySaved: level.impressive,
    // allow users to save freeplay levels to their gallery (impressive non-freeplay levels are autosaved)
    saveToLegacyGalleryUrl: level.freePlay && this.response && this.response.save_to_gallery_url,
    appStrings: {
      reinfFeedbackMsg: msg.reinfFeedbackMsg(),
      sharingText: msg.shareGame()
    },
    hideXButton: true,
  });
};

/**
 * Get the project's animation metadata for upload to the sources API.
 * Bound to appOptions in gamelab/main.js, used in project.js for autosave.
 * @param {function(SerializedAnimationList)} callback
 */
GameLab.prototype.getSerializedAnimationList = function (callback) {
  getStore().dispatch(saveAnimations(() => {
    callback(getSerializedAnimationList(getStore().getState().animationList));
  }));
};

/**
 * Get the project's animation metadata, this time for use in a level
 * configuration.  The major difference with SerializedAnimationList is that
 * it includes a sourceUrl for local project animations.
 * @param {function(SerializedAnimationList)} callback
 */
GameLab.prototype.getExportableAnimationList = function (callback) {
  getStore().dispatch(saveAnimations(() => {
    const state = getStore().getState();
    const list = state.animationList;
    const serializedList = getSerializedAnimationList(list);
    const exportableList = withAbsoluteSourceUrls(serializedList, state.pageConstants && state.pageConstants.channelId);
    callback(exportableList);
  }));
};

GameLab.prototype.getAnimationDropdown = function () {
  const animationList = getStore().getState().animationList;
  return animationList.orderedKeys.map(key => {
    const name = animationList.propsByKey[key].name;
    return {
      text: utils.quote(name),
      display: utils.quote(name)
    };
  });
};

GameLab.prototype.getAppReducers = function () {
  return reducers;
};

GameLab.valueTypeTabShapeMap = function (blockly) {
  return {
    [blockly.BlockValueType.SPRITE]: 'angle',
    [blockly.BlockValueType.BEHAVIOR]: 'rounded',
    [blockly.BlockValueType.LOCATION]: 'square',
  };
};<|MERGE_RESOLUTION|>--- conflicted
+++ resolved
@@ -70,11 +70,8 @@
   mark,
   measure
 } from '@cdo/apps/util/performance';
-<<<<<<< HEAD
 import MobileControls from './MobileControls';
-=======
 import Exporter from './Exporter';
->>>>>>> f917b51b
 
 var MAX_INTERPRETER_STEPS_PER_TICK = 500000;
 
