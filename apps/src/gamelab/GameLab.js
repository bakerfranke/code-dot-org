'use strict';

var commonMsg = require('../locale');
var msg = require('./locale');
var levels = require('./levels');
var codegen = require('../codegen');
var api = require('./api');
var apiJavascript = require('./apiJavascript');
var page = require('../templates/page.html.ejs');
var utils = require('../utils');
var dropletUtils = require('../dropletUtils');
var _ = utils.getLodash();
var dropletConfig = require('./dropletConfig');
var JSInterpreter = require('../JSInterpreter');
var JsInterpreterLogger = require('../JsInterpreterLogger');

var MAX_INTERPRETER_STEPS_PER_TICK = 500000;

/**
 * An instantiable GameLab class
 */
var GameLab = function () {
  this.skin = null;
  this.level = null;
  this.tickIntervalId = 0;
  this.tickCount = 0;

  /** @type {StudioApp} */
  this.studioApp_ = null;

  /** @type {JSInterpreter} */
  this.JSInterpreter = null;

  /** @private {JsInterpreterLogger} */
  this.consoleLogger_ = null;

  this.eventHandlers = {};
  this.Globals = {};
  this.currentCmdQueue = null;
  this.p5 = null;
  this.p5decrementPreload = null;
  this.p5eventNames = [
    'mouseMoved', 'mouseDragged', 'mousePressed', 'mouseReleased',
    'mouseClicked', 'mouseWheel',
    'keyPressed', 'keyReleased', 'keyTyped'
  ];
  this.p5specialFunctions = ['draw', 'setup'].concat(this.p5eventNames);

  this.api = api;
  this.api.injectGameLab(this);
  this.apiJS = apiJavascript;
  this.apiJS.injectGameLab(this);
};

module.exports = GameLab;

/**
 * Inject the studioApp singleton.
 */
GameLab.prototype.injectStudioApp = function (studioApp) {
  this.studioApp_ = studioApp;
  this.studioApp_.reset = _.bind(this.reset, this);
  this.studioApp_.runButtonClick = _.bind(this.runButtonClick, this);

  this.studioApp_.setCheckForEmptyBlocks(true);
};

// For proxying non-https assets
var MEDIA_PROXY = '//' + location.host + '/media?u=';

// starts with http or https
var ABSOLUTE_REGEXP = new RegExp('^https?://', 'i');

GameLab.baseP5loadImage = null;

/**
 * Initialize Blockly and this GameLab instance.  Called on page load.
 */
GameLab.prototype.init = function (config) {
  if (!this.studioApp_) {
    throw new Error("GameLab requires a StudioApp");
  }

  this.skin = config.skin;
  this.level = config.level;
  this.consoleLogger_ = new JsInterpreterLogger(window.console);

  window.p5.prototype.setupGlobalMode = function () {
    /*
     * Copied code from p5 for no-sketch Global mode
     */
    var p5 = window.p5;

    this._isGlobal = true;
    // Loop through methods on the prototype and attach them to the window
    for (var p in p5.prototype) {
      if(typeof p5.prototype[p] === 'function') {
        var ev = p.substring(2);
        if (!this._events.hasOwnProperty(ev)) {
          window[p] = p5.prototype[p].bind(this);
        }
      } else {
        window[p] = p5.prototype[p];
      }
    }
    // Attach its properties to the window
    for (var p2 in this) {
      if (this.hasOwnProperty(p2)) {
        window[p2] = this[p2];
      }
    }
  };

  // Override p5.loadImage so we can modify the URL path param
  if (!GameLab.baseP5loadImage) {
    GameLab.baseP5loadImage = window.p5.prototype.loadImage;
    window.p5.prototype.loadImage = function (path, successCallback, failureCallback) {
      if (ABSOLUTE_REGEXP.test(path)) {
        // We want to be able to handle the case where our filename contains a
        // space, i.e. "www.example.com/images/foo bar.png", even though this is a
        // technically invalid URL. encodeURIComponent will replace space with %20
        // for us, but as soon as it's decoded, we again have an invalid URL. For
        // this reason we first replace space with %20 ourselves, such that we now
        // have a valid URL, and then call encodeURIComponent on the result.
        path = MEDIA_PROXY + encodeURIComponent(path.replace(/ /g, '%20'));
      }
      return GameLab.baseP5loadImage(path, successCallback, failureCallback);
    };
  }

  config.dropletConfig = dropletConfig;
  config.appMsg = msg;

  var showFinishButton = !this.level.isProjectLevel;
  var finishButtonFirstLine = _.isEmpty(this.level.softButtons);
  var firstControlsRow = require('./controls.html.ejs')({
    assetUrl: this.studioApp_.assetUrl,
    finishButton: finishButtonFirstLine && showFinishButton
  });
  var extraControlRows = require('./extraControlRows.html.ejs')({
    assetUrl: this.studioApp_.assetUrl,
    finishButton: !finishButtonFirstLine && showFinishButton
  });

  config.html = page({
    assetUrl: this.studioApp_.assetUrl,
    data: {
      visualization: require('./visualization.html.ejs')(),
      localeDirection: this.studioApp_.localeDirection(),
      controls: firstControlsRow,
      extraControlRows: extraControlRows,
      blockUsed : undefined,
      idealBlockNumber : undefined,
      editCode: this.level.editCode,
      blockCounterClass : 'block-counter-default',
      readonlyWorkspace: config.readonlyWorkspace
    }
  });

  config.loadAudio = _.bind(this.loadAudio_, this);
  config.afterInject = _.bind(this.afterInject_, this, config);

  // Store p5specialFunctions in the unusedConfig array so we don't give warnings
  // about these functions not being called:
  config.unusedConfig = this.p5specialFunctions;

  this.studioApp_.init(config);
};

GameLab.prototype.loadAudio_ = function () {
  this.studioApp_.loadAudio(this.skin.winSound, 'win');
  this.studioApp_.loadAudio(this.skin.startSound, 'start');
  this.studioApp_.loadAudio(this.skin.failureSound, 'failure');
};

/**
 * Code called after the blockly div + blockly core is injected into the document
 */
GameLab.prototype.afterInject_ = function (config) {

  if (this.studioApp_.isUsingBlockly()) {
    // Add to reserved word list: API, local variables in execution evironment
    // (execute) and the infinite loop detection function.
    Blockly.JavaScript.addReservedWords('GameLab,code');
  }

  // Adjust visualizationColumn width.
  var visualizationColumn = document.getElementById('visualizationColumn');
  visualizationColumn.style.width = '400px';

  var divGameLab = document.getElementById('divGameLab');
  divGameLab.style.width = '400px';
  divGameLab.style.height = '400px';

};


/**
 * Reset GameLab to its initial state.
 * @param {boolean} ignore Required by the API but ignored by this
 *     implementation.
 */
GameLab.prototype.reset = function (ignore) {

  this.eventHandlers = {};
  window.clearInterval(this.tickIntervalId);
  this.tickIntervalId = 0;
  this.tickCount = 0;

  /*
  var divGameLab = document.getElementById('divGameLab');
  while (divGameLab.firstChild) {
    divGameLab.removeChild(divGameLab.firstChild);
  }
  */

  if (this.p5) {
    this.p5.remove();
    this.p5 = null;
    this.p5decrementPreload = null;

    // Clear registered methods on the prototype:
    for (var member in window.p5.prototype._registeredMethods) {
      delete window.p5.prototype._registeredMethods[member];
    }
    window.p5.prototype._registeredMethods = { pre: [], post: [], remove: [] };
    delete window.p5.prototype._registeredPreloadMethods.gamelabPreload;

    window.p5.prototype.allSprites = new window.Group();
    window.p5.prototype.spriteUpdate = true;

    window.p5.prototype.camera = new window.Camera(0, 0, 1);
    window.p5.prototype.camera.init = false;

    //keyboard input
    window.p5.prototype.registerMethod('pre', window.p5.prototype.readPresses);

    //automatic sprite update
    window.p5.prototype.registerMethod('pre', window.p5.prototype.updateSprites);

    //quadtree update
    window.p5.prototype.registerMethod('post', window.updateTree);

    //camera push and pop
    window.p5.prototype.registerMethod('pre', window.cameraPush);
    window.p5.prototype.registerMethod('post', window.cameraPop);

  }

  window.p5.prototype.gamelabPreload = _.bind(function () {
    this.p5decrementPreload = window.p5._getDecrementPreload(arguments, this.p5);
  }, this);

  this.consoleLogger_.detach();

  // Discard the interpreter.
  if (this.JSInterpreter) {
    this.JSInterpreter.deinitialize();
    this.JSInterpreter = null;
  }
  this.executionError = null;
};

/**
 * Click the run button.  Start the program.
 */
GameLab.prototype.runButtonClick = function () {
  this.studioApp_.toggleRunReset('reset');
  // document.getElementById('spinner').style.visibility = 'visible';
  if (this.studioApp_.isUsingBlockly()) {
    Blockly.mainBlockSpace.traceOn(true);
  }
  this.studioApp_.attempts++;
  this.execute();
};

GameLab.prototype.evalCode = function(code) {
  try {
    codegen.evalWith(code, {
      GameLab: this.api
    });
  } catch (e) {
    // Infinity is thrown if we detect an infinite loop. In that case we'll
    // stop further execution, animate what occured before the infinite loop,
    // and analyze success/failure based on what was drawn.
    // Otherwise, abnormal termination is a user error.
    if (e !== Infinity) {
      // call window.onerror so that we get new relic collection.  prepend with
      // UserCode so that it's clear this is in eval'ed code.
      if (window.onerror) {
        window.onerror("UserCode:" + e.message, document.URL, 0);
      }
      window.alert(e);
    }
  }
};

/**
 * Execute the user's code.  Heaven help us...
 */
GameLab.prototype.execute = function() {
  // Reset all state.
  this.studioApp_.reset();

  if (this.studioApp_.isUsingBlockly() &&
      (this.studioApp_.hasExtraTopBlocks() ||
        this.studioApp_.hasDuplicateVariablesInForLoops())) {
    // immediately check answer, which will fail and report top level blocks
    this.checkAnswer();
    return;
  }

  new window.p5(_.bind(function (p5obj) {
      this.p5 = p5obj;

      p5obj.registerPreloadMethod('gamelabPreload', window.p5.prototype);

      p5obj.setupGlobalMode();

      window.preload = function () {
        // Call our gamelabPreload() to force _start/_setup to wait.
        window.gamelabPreload();
      };
      window.setup = _.bind(function () {
        p5obj.createCanvas(400, 400);
        if (this.JSInterpreter && this.eventHandlers.setup) {
          this.eventHandlers.setup.apply(null);
        }
      }, this);
      window.draw = _.bind(function () {
        if (this.JSInterpreter && this.eventHandlers.draw) {
          var startTime = window.performance.now();
          this.eventHandlers.draw.apply(null);
          var timeElapsed = window.performance.now() - startTime;
          $('#bubble').text(timeElapsed.toFixed(2) + ' ms');
        }
      }, this);
      this.p5eventNames.forEach(function (eventName) {
        window[eventName] = _.bind(function () {
          if (this.JSInterpreter && this.eventHandlers[eventName]) {
            this.eventHandlers[eventName].apply(null);
          }
        }, this);
      }, this);
    }, this), 'divGameLab');

  if (this.level.editCode) {
    this.JSInterpreter = new JSInterpreter({
      studioApp: this.studioApp_,
<<<<<<< HEAD
=======
      maxInterpreterStepsPerTick: MAX_INTERPRETER_STEPS_PER_TICK,
      onExecutionError: _.bind(this.handleExecutionError, this),
>>>>>>> ae62db62
      customMarshalGlobalProperties: {
        width: this.p5,
        height: this.p5,
        displayWidth: this.p5,
        displayHeight: this.p5,
        windowWidth: this.p5,
        windowHeight: this.p5,
        focused: this.p5,
        frameCount: this.p5,
        keyIsPressed: this.p5,
        key: this.p5,
        keyCode: this.p5,
        mouseX: this.p5,
        mouseY: this.p5,
        pmouseX: this.p5,
        pmouseY: this.p5,
        winMouseX: this.p5,
        winMouseY: this.p5,
        pwinMouseX: this.p5,
        pwinMouseY: this.p5,
        mouseButton: this.p5,
        mouseIsPressed: this.p5,
        touchX: this.p5,
        touchY: this.p5,
        ptouchX: this.p5,
        ptouchY: this.p5,
        touches: this.p5,
        touchIsDown: this.p5,
        pixels: this.p5,
        deviceOrientation: this.p5,
        accelerationX: this.p5,
        accelerationY: this.p5,
        accelerationZ: this.p5,
        pAccelerationX: this.p5,
        pAccelerationY: this.p5,
        pAccelerationZ: this.p5,
        rotationX: this.p5,
        rotationY: this.p5,
        rotationZ: this.p5,
        pRotationX: this.p5,
        pRotationY: this.p5,
        pRotationZ: this.p5
      }
    });
    this.JSInterpreter.onExecutionError.register(this.handleExecutionError.bind(this));
    this.consoleLogger_.attachTo(this.JSInterpreter);
    this.JSInterpreter.parse({
      code: this.studioApp_.getCode(),
      blocks: dropletConfig.blocks,
      blockFilter: this.level.executePaletteApisOnly && this.level.codeFunctions,
      enableEvents: true
    });
    if (!this.JSInterpreter.initialized()) {
      return;
    }

    this.p5specialFunctions.forEach(function (eventName) {
      var func = this.JSInterpreter.findGlobalFunction(eventName);
      if (func) {
        this.eventHandlers[eventName] =
            codegen.createNativeFunctionFromInterpreterFunction(func);
      }
    }, this);

    codegen.customMarshalObjectList = [
      window.p5,
      window.Sprite,
      window.Camera,
      window.Animation,
      window.p5.Vector,
      window.p5.Color,
      window.p5.Image,
      window.p5.Renderer,
      window.p5.Graphics,
      window.p5.Font,
      window.p5.Table,
      window.p5.TableRow,
      window.p5.Element
    ];
    // The p5play Group object should be custom marshalled, but its constructor
    // actually creates a standard Array instance with a few additional methods
    // added. The customMarshalModifiedObjectList allows us to set up additional
    // object types to be custom marshalled by matching both the instance type
    // and the presence of additional method name on the object.
    codegen.customMarshalModifiedObjectList = [ { instance: Array, methodName: 'draw' } ];

    // Insert everything on p5 and the Group constructor from p5play into the
    // global namespace of the interpreter:
    for (var prop in this.p5) {
      this.JSInterpreter.createGlobalProperty(prop, this.p5[prop], this.p5);
    }
    this.JSInterpreter.createGlobalProperty('Group', window.Group);
    // And also create a 'p5' object in the global namespace:
    this.JSInterpreter.createGlobalProperty('p5', { Vector: window.p5.Vector });

    /*
    if (this.checkForEditCodePreExecutionFailure()) {
      return this.onPuzzleComplete();
    }
    */
  } else {
    this.code = Blockly.Generator.blockSpaceToCode('JavaScript');
    this.evalCode(this.code);
  }

  this.studioApp_.playAudio('start');

  if (this.studioApp_.isUsingBlockly()) {
    // Disable toolbox while running
    Blockly.mainBlockSpaceEditor.setEnableToolbox(false);
  }

  this.tickIntervalId = window.setInterval(_.bind(this.onTick, this), 33);
};

GameLab.prototype.onTick = function () {
  this.tickCount++;

  if (this.JSInterpreter) {
    this.JSInterpreter.executeInterpreter(this.tickCount === 1);

    if (this.JSInterpreter.startedHandlingEvents && this.p5decrementPreload) {
      this.p5decrementPreload();
    }
  }
};

GameLab.prototype.handleExecutionError = function (err, lineNumber) {
/*
  outputError(String(err), ErrorLevel.ERROR, lineNumber);
  Studio.executionError = { err: err, lineNumber: lineNumber };

  // Call onPuzzleComplete() if syntax error or any time we're not on a freeplay level:
  if (err instanceof SyntaxError) {
    // Mark preExecutionFailure and testResults immediately so that an error
    // message always appears, even on freeplay:
    Studio.preExecutionFailure = true;
    Studio.testResults = TestResults.SYNTAX_ERROR_FAIL;
    Studio.onPuzzleComplete();
  } else if (!level.freePlay) {
    Studio.onPuzzleComplete();
  }
*/
  this.consoleLogger_.log(err);
  throw err;
};

/**
 * Executes an API command.
 */
GameLab.prototype.executeCmd = function (id, name, opts) {
  console.log("GameLab executeCmd " + name);
};

/**
 * Handle the tasks to be done after the user program is finished.
 */
GameLab.prototype.finishExecution_ = function () {
  // document.getElementById('spinner').style.visibility = 'hidden';
  if (this.studioApp_.isUsingBlockly()) {
    Blockly.mainBlockSpace.highlightBlock(null);
  }
  this.checkAnswer();
};

/**
 * App specific displayFeedback function that calls into
 * this.studioApp_.displayFeedback when appropriate
 */
GameLab.prototype.displayFeedback_ = function() {
  var level = this.level;

  this.studioApp_.displayFeedback({
    app: 'gamelab',
    skin: this.skin.id,
    feedbackType: this.testResults,
    message: this.message,
    response: this.response,
    level: level,
    // feedbackImage: feedbackImageCanvas.canvas.toDataURL("image/png"),
    // add 'impressive':true to non-freeplay levels that we deem are relatively impressive (see #66990480)
    showingSharing: !level.disableSharing && (level.freePlay /* || level.impressive */),
    // impressive levels are already saved
    // alreadySaved: level.impressive,
    // allow users to save freeplay levels to their gallery (impressive non-freeplay levels are autosaved)
    saveToGalleryUrl: level.freePlay && this.response && this.response.save_to_gallery_url,
    appStrings: {
      reinfFeedbackMsg: msg.reinfFeedbackMsg(),
      sharingText: msg.shareDrawing()
    }
  });
};

/**
 * Function to be called when the service report call is complete
 * @param {object} JSON response (if available)
 */
GameLab.prototype.onReportComplete = function(response) {
  this.response = response;
  // Disable the run button until onReportComplete is called.
  var runButton = document.getElementById('runButton');
  runButton.disabled = false;
  this.displayFeedback_();
};

/**
 * Verify if the answer is correct.
 * If so, move on to next level.
 */
GameLab.prototype.checkAnswer = function() {
  var level = this.level;

  // Test whether the current level is a free play level, or the level has
  // been completed
  var levelComplete = level.freePlay && (!level.editCode || !this.executionError);
  this.testResults = this.studioApp_.getTestResults(levelComplete);

  var program;
  if (this.studioApp_.isUsingBlockly()) {
    var xml = Blockly.Xml.blockSpaceToDom(Blockly.mainBlockSpace);
    program = Blockly.Xml.domToText(xml);
  }

  // Make sure we don't reuse an old message, since not all paths set one.
  this.message = undefined;

  if (level.editCode) {
    // If we want to "normalize" the JavaScript to avoid proliferation of nearly
    // identical versions of the code on the service, we could do either of these:

    // do an acorn.parse and then use escodegen to generate back a "clean" version
    // or minify (uglifyjs) and that or js-beautify to restore a "clean" version

    program = this.studioApp_.editor.getValue();
  }

  // If the current level is a free play, always return the free play
  // result type
  if (level.freePlay) {
    this.testResults = this.studioApp_.TestResults.FREE_PLAY;
  }

  // Play sound
  this.studioApp_.stopLoopingAudio('start');
  if (this.testResults === this.studioApp_.TestResults.FREE_PLAY ||
      this.testResults >= this.studioApp_.TestResults.TOO_MANY_BLOCKS_FAIL) {
    this.studioApp_.playAudio('win');
  } else {
    this.studioApp_.playAudio('failure');
  }

  var reportData = {
    app: 'gamelab',
    level: level.id,
    builder: level.builder,
    result: levelComplete,
    testResult: this.testResults,
    program: encodeURIComponent(program),
    onComplete: _.bind(this.onReportComplete, this),
    // save_to_gallery: level.impressive
  };

  this.studioApp_.report(reportData);

  if (this.studioApp_.isUsingBlockly()) {
    // reenable toolbox
    Blockly.mainBlockSpaceEditor.setEnableToolbox(true);
  }

  // The call to displayFeedback() will happen later in onReportComplete()
};<|MERGE_RESOLUTION|>--- conflicted
+++ resolved
@@ -347,11 +347,7 @@
   if (this.level.editCode) {
     this.JSInterpreter = new JSInterpreter({
       studioApp: this.studioApp_,
-<<<<<<< HEAD
-=======
       maxInterpreterStepsPerTick: MAX_INTERPRETER_STEPS_PER_TICK,
-      onExecutionError: _.bind(this.handleExecutionError, this),
->>>>>>> ae62db62
       customMarshalGlobalProperties: {
         width: this.p5,
         height: this.p5,
