--- conflicted
+++ resolved
@@ -7,12 +7,8 @@
 var api = require('./api');
 var apiJavascript = require('./apiJavascript');
 var consoleApi = require('../consoleApi');
-<<<<<<< HEAD
-var codeWorkspaceEjs = require('../templates/codeWorkspace.html.ejs');
-=======
 var ProtectedStatefulDiv = require('../templates/ProtectedStatefulDiv');
 var CodeWorkspace = require('../templates/CodeWorkspace');
->>>>>>> 3b13e189
 var utils = require('../utils');
 var dropletUtils = require('../dropletUtils');
 var _ = require('../lodash');
@@ -183,7 +179,6 @@
     });
   }.bind(this);
 
-<<<<<<< HEAD
   this.reduxStore_.dispatch(actions.setInitialLevelProps({
     assetUrl: this.studioApp_.assetUrl,
     isEmbedView: !!config.embed,
@@ -192,30 +187,13 @@
 
   var showFinishButton = !this.level.isProjectLevel;
   var finishButtonFirstLine = _.isEmpty(this.level.softButtons);
-  var extraControlRows = this.debugger_.getMarkup(this.studioApp_.assetUrl, {
+  var extraControlRowsHtml = this.debugger_.getMarkup(this.studioApp_.assetUrl, {
     showButtons: true,
     showConsole: true,
     showWatch: true,
   });
-
-  var generateCodeWorkspaceHtmlFromEjs = function () {
-    return codeWorkspaceEjs({
-      assetUrl: this.studioApp_.assetUrl,
-      data: {
-        localeDirection: this.studioApp_.localeDirection(),
-        extraControlRows: extraControlRows,
-        blockUsed : undefined,
-        idealBlockNumber : undefined,
-        editCode: this.level.editCode,
-        blockCounterClass : 'block-counter-default',
-        pinWorkspaceToBottom: true,
-        readonlyWorkspace: config.readonlyWorkspace
-      }
-    });
-  }.bind(this);
-
-=======
->>>>>>> 3b13e189
+  var extraControlRows = <ProtectedStatefulDiv dangerouslySetInnerHTML={{ __html : extraControlRowsHtml }} />;
+
   this.reduxStore_.dispatch(actions.setInitialLevelProps({
     assetUrl: this.studioApp_.assetUrl,
     isEmbedView: !!config.embed,
@@ -226,38 +204,11 @@
     stageTotal: config.level.stage_total,
   }));
 
-<<<<<<< HEAD
-=======
-  var showFinishButton = !this.level.isProjectLevel;
-  var finishButtonFirstLine = _.isEmpty(this.level.softButtons);
-  var extraControlRowsHtml = this.debugger_.getMarkup(this.studioApp_.assetUrl, {
-    showButtons: true,
-    showConsole: true,
-    showWatch: true,
-  });
-  var extraControlRows = <ProtectedStatefulDiv dangerouslySetInnerHTML={{ __html : extraControlRowsHtml }} />;
-
-  this.reduxStore_.dispatch(actions.setInitialLevelProps({
-    assetUrl: this.studioApp_.assetUrl,
-    isEmbedView: !!config.embed,
-    isShareView: !!config.share,
-    instructionsMarkdown: config.level.markdownInstructions,
-    instructionsInTopPane: config.showInstructionsInTopPane,
-    puzzleNumber: config.level.puzzle_number,
-    stageTotal: config.level.stage_total,
-  }));
-
->>>>>>> 3b13e189
   // Push project-sourced animation metadata into store
   if (typeof config.initialAnimationMetadata !== 'undefined') {
     this.reduxStore_.dispatch(actions.setInitialAnimationMetadata(config.initialAnimationMetadata));
   }
 
-<<<<<<< HEAD
-  ReactDOM.render(<Provider store={this.reduxStore_}>
-    <GameLabView
-      generateCodeWorkspaceHtml={generateCodeWorkspaceHtmlFromEjs}
-=======
   var codeWorkspace = (
     <CodeWorkspace
       localeDirection={this.studioApp_.localeDirection()}
@@ -270,7 +221,6 @@
   ReactDOM.render(<Provider store={this.reduxStore_}>
     <GameLabView
       codeWorkspace={codeWorkspace}
->>>>>>> 3b13e189
       showFinishButton={finishButtonFirstLine && showFinishButton}
       onMount={onMount} />
   </Provider>, document.getElementById(config.containerId));
@@ -956,8 +906,6 @@
  */
 GameLab.prototype.getAnimationMetadata = function () {
   return this.reduxStore_.getState().animations;
-<<<<<<< HEAD
-=======
 };
 
 GameLab.prototype.getAnimationDropdown = function () {
@@ -967,5 +915,4 @@
       display: utils.quote(animation.name)
     };
   });
->>>>>>> 3b13e189
 };