--- conflicted
+++ resolved
@@ -419,15 +419,11 @@
  * Export the project for web or use within Expo.
  * @param {Object} expoOpts
  */
-<<<<<<< HEAD
-GameLab.prototype.exportApp = async function (expoOpts) {
-  const { mode, expoSnackId } = expoOpts || {};
+GameLab.prototype.exportApp = async function(expoOpts) {
+  const {mode, expoSnackId} = expoOpts || {};
   if (mode === 'expoGenerateApk') {
-    return Exporter.generateExpoApk(expoSnackId);
-  }
-=======
-GameLab.prototype.exportApp = async function(expoOpts) {
->>>>>>> bb1bfb51
+    return Exporter.generateExpoApk(expoSnackId, this.studioApp_.config);
+  }
   await this.whenAnimationsAreReady();
   return this.exportAppWithAnimations(
     getStore().getState().animationList,
@@ -454,7 +450,8 @@
       allAnimationsSingleFrame,
       pauseAnimationsByDefault
     },
-    expoOpts
+    expoOpts,
+    this.studioApp_.config
   );
 };
 
