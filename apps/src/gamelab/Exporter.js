/* global dashboard */
/* eslint no-unused-vars: ["error", { "ignoreRestSiblings": true }] */
import $ from 'jquery';
import JSZip from 'jszip';
import {saveAs} from 'filesaver.js';
import {SnackSession} from '@code-dot-org/snack-sdk';

import * as assetPrefix from '../assetManagement/assetPrefix';
import download from '../assetManagement/download';
import exportGamelabCodeEjs from '../templates/export/gamelabCode.js.ejs';
import exportGamelabIndexEjs from '../templates/export/gamelabIndex.html.ejs';
import exportExpoPackageJson from '../templates/export/expo/package.exported_json';
import exportExpoAppJsonEjs from '../templates/export/expo/app.json.ejs';
import exportExpoAppEjs from '../templates/export/expo/App.js.ejs';
import exportExpoCustomAssetJs from '../templates/export/expo/CustomAsset.exported_js';
import exportExpoDataWarningJs from '../templates/export/expo/DataWarning.exported_js';
import exportExpoMetroConfigJs from '../templates/export/expo/metro.config.exported_js';
import exportExpoWarningPng from '../templates/export/expo/warning.png';
import exportExpoIconPng from '../templates/export/expo/icon.png';
import exportExpoSplashPng from '../templates/export/expo/splash.png';
import logToCloud from '../logToCloud';
import project from '@cdo/apps/code-studio/initApp/project';
import {GAME_WIDTH, GAME_HEIGHT} from './constants';
import {EXPO_SESSION_SECRET} from '../constants';
<<<<<<< HEAD
import {
  extractSoundAssets,
  createPackageFilesFromZip,
  createPackageFilesFromExpoFiles,
  rewriteAssetUrls,
  getEnvironmentPrefix
} from '../export';
=======
import {fetchWebpackRuntime} from '../util/exporter';

>>>>>>> 6fdcd0ba
const CONTROLS_HEIGHT = 165;

export default {
  async exportAppToZip(appName, code, animationOpts, expoMode) {
    const appHeight = GAME_HEIGHT + CONTROLS_HEIGHT;
    const appWidth = GAME_WIDTH;
    const jQueryBaseName = 'jquery-1.12.1.min';
    const html = exportGamelabIndexEjs({
      appName,
      appHeight,
      appWidth,
      jQueryPath: expoMode
        ? jQueryBaseName + '.j'
        : 'https://code.jquery.com/jquery-1.12.1.min.js',
      gamelabApiPath: expoMode ? 'gamelab-api.j' : 'gamelab-api.js',
      gamelabCssPath: 'gamelab.css',
      p5Path: expoMode ? 'p5.j' : 'p5.js',
      p5playPath: expoMode ? 'p5.play.j' : 'p5.play.js',
      codePath: expoMode ? 'code.j' : 'code.js',
      webExport: !expoMode,
      exportClass: expoMode ? 'expo' : 'web'
    });
    const cacheBust = '?__cb__=' + '' + new String(Math.random()).slice(2);

    const rootRelativeAssetPrefix = expoMode ? '' : 'assets/';
    const zipAssetPrefix = appName + '/assets/';

    const {appAssets, animationListJSON} = this.generateAppAssetsAndJSON({
      code,
      animationOpts,
      rootRelativeAssetPrefix,
      zipAssetPrefix
    });
    const exportCode = exportGamelabCodeEjs({
      code,
      animationOpts,
      animationListJSON
    });

    const iconPath = '/appassets/icon.png';
    const splashImagePath = '/appassets/splash.png';

    if (expoMode) {
      appAssets.push({
        url: exportExpoWarningPng,
        zipPath: appName + '/appassets/warning.png',
        dataType: 'binary'
      });
      appAssets.push({
        url: exportExpoIconPng,
        zipPath: appName + iconPath,
        dataType: 'binary'
      });
      appAssets.push({
        url: exportExpoSplashPng,
        zipPath: appName + splashImagePath,
        dataType: 'binary'
      });
    }

    const mainProjectFilesPrefix = appName + (expoMode ? '/assets/' : '/');

    var zip = new JSZip();
    if (expoMode) {
      const appJson = exportExpoAppJsonEjs({
        appName,
        projectId: project.getCurrentId(),
        iconPath: '.' + iconPath,
        splashImagePath: '.' + splashImagePath
      });
      const appJs = exportExpoAppEjs({
        appHeight,
        appWidth,
        hasDataAPIs: false
      });

      zip.file(appName + '/package.json', exportExpoPackageJson);
      zip.file(appName + '/app.json', appJson);
      zip.file(appName + '/App.js', appJs);
      zip.file(appName + '/CustomAsset.js', exportExpoCustomAssetJs);
      zip.file(appName + '/DataWarning.js', exportExpoDataWarningJs);
      zip.file(appName + '/metro.config.js', exportExpoMetroConfigJs);
    }
    // NOTE: for expoMode, it is important that index.html comes first...
    zip.file(mainProjectFilesPrefix + 'index.html', html);
    zip.file(
      mainProjectFilesPrefix + (expoMode ? 'code.j' : 'code.js'),
      rewriteAssetUrls(appAssets, exportCode)
    );

    // webpack-runtime must appear exactly once on any page containing webpack entries.
    const webpackRuntimeAsset = fetchWebpackRuntime(cacheBust);

    // Attempt to fetch gamelab-api.min.js if possible, but when running on non-production
    // environments, fallback if we can't fetch that file to use gamelab-api.js:
    const gamelabApiAsset = new $.Deferred();
    download('/blockly/js/gamelab-api.min.js' + cacheBust, 'text').then(
      (data, success, jqXHR) => gamelabApiAsset.resolve([data, success, jqXHR]),
      () =>
        download('/blockly/js/gamelab-api.js' + cacheBust, 'text').then(
          (data, success, jqXHR) =>
            gamelabApiAsset.resolve([data, success, jqXHR]),
          () =>
            gamelabApiAsset.reject(new Error('failed to fetch gamelab-api.js'))
        )
    );
    // Fetch gamelab.css, p5.js, and p5.play.js:
    const cssAsset = download('/blockly/css/gamelab.css' + cacheBust, 'text');
    const p5Asset = download('/blockly/js/p5play/p5.js' + cacheBust, 'text');
    const p5playAsset = download(
      '/blockly/js/p5play/p5.play.js' + cacheBust,
      'text'
    );
    const staticDownloads = [
      webpackRuntimeAsset,
      gamelabApiAsset,
      cssAsset,
      p5Asset,
      p5playAsset
    ];
    // Fetch jquery when in expo mode
    if (expoMode) {
      staticDownloads.push(
        download(`https://code.jquery.com/${jQueryBaseName}.js`, 'text')
      );
    }

    return new Promise((resolve, reject) => {
      $.when(
        ...staticDownloads,
        ...appAssets.map(assetToDownload => {
          if (assetToDownload.blob) {
            return $.Deferred().resolve([assetToDownload.blob]);
          } else {
            return download(
              assetToDownload.url,
              assetToDownload.dataType || 'text'
            );
          }
        })
      ).then(
        (
          [webpackRuntimeText],
          [gamelabApiText],
          [cssText],
          [p5Text],
          [p5playText],
          ...rest
        ) => {
          zip.file(
            appName +
              '/' +
              (expoMode ? 'assets/gamelab-api.j' : 'gamelab-api.js'),
            [webpackRuntimeText, gamelabApiText].join('\n')
          );
          zip.file(
            appName + '/' + (expoMode ? 'assets/' : '') + 'gamelab.css',
            cssText
          );
          zip.file(
            appName + '/' + (expoMode ? 'assets/p5.j' : 'p5.js'),
            p5Text
          );
          zip.file(
            appName + '/' + (expoMode ? 'assets/p5.play.j' : 'p5.play.js'),
            p5playText
          );
          if (expoMode) {
            const [jQueryText] = rest[0];
            zip.file(
              mainProjectFilesPrefix + jQueryBaseName + '.j',
              jQueryText
            );
            // Remove the jquery file from the rest array:
            rest = rest.slice(1);
          }
          rest.forEach(([data], index) => {
            zip.file(appAssets[index].zipPath, data, {binary: true});
          });

          if (expoMode) {
            // Write a packagedFiles.js into the zip that contains require
            // statements for each file under assets. This will allow the
            // Expo app to locally install of these files onto the device.
            const packagedFilesJs = createPackageFilesFromZip(zip, appName);
            zip.file(appName + '/packagedFiles.js', packagedFilesJs);
          }
          return resolve(zip);
        },
        () => {
          logToCloud.addPageAction(
            logToCloud.PageAction.StaticResourceFetchError,
            {
              app: 'gamelab'
            },
            1 / 100
          );
          reject(new Error('failed to fetch assets'));
        }
      );
    });
  },

  generateExportableAnimationListJSON(animationList) {
    // Some information in the animationList doesn't belong in the exported version
    // This function currently removes:
    // pendingFrames from the top level
    // blob and dataURI from each animation
    const {pendingFrames, propsByKey, orderedKeys, ...rest} = animationList;
    const exportAnimationList = {
      orderedKeys,
      propsByKey: {},
      ...rest
    };
    orderedKeys.map(key => {
      const props = propsByKey[key];
      const {blob, dataURI, ...otherProps} = props;
      exportAnimationList.propsByKey[key] = otherProps;
    });
    return JSON.stringify(exportAnimationList);
  },

  rewriteAnimationListSourceUrls(animationList, appAssets) {
    const {propsByKey, ...rest} = animationList;
    const rewrittenAnimationList = {propsByKey: {}, ...rest};
    Object.entries(propsByKey).forEach(([key, anim]) => {
      const appAsset = appAssets.find(asset => asset.key === key);
      const {rootRelativePath} = appAsset || {};
      rewrittenAnimationList.propsByKey[key] = {
        ...anim,
        rootRelativePath
      };
    });
    return rewrittenAnimationList;
  },

  async exportApp(appName, code, animationOpts, suppliedExpoOpts, config) {
    const expoOpts = suppliedExpoOpts || {};
    if (expoOpts.mode === 'expoPublish') {
      return await this.publishToExpo(appName, code, animationOpts, config);
    }
    return this.exportAppToZip(
      appName,
      code,
      animationOpts,
      expoOpts.mode === 'expoZip'
    ).then(function(zip) {
      zip.generateAsync({type: 'blob'}).then(function(blob) {
        saveAs(blob, appName + '.zip');
      });
    });
  },

  async publishToExpo(appName, code, animationOpts, config) {
    const {origin} = window.location;
    const gamelabApiPath =
      getEnvironmentPrefix() === 'cdo-development'
        ? `${origin}/blockly/js/gamelab-api.js`
        : `${origin}/blockly/js/gamelab-api.min.js`;
    const gamelabCssPath = `${origin}/blockly/css/gamelab.css`;
    const p5Path = `${origin}/blockly/js/p5play/p5.js`;
    const p5playPath = `${origin}/blockly/js/p5play/p5.play.js`;
    const appHeight = GAME_HEIGHT + CONTROLS_HEIGHT;
    const appWidth = GAME_WIDTH;
    const html = exportGamelabIndexEjs({
      appName,
      appHeight,
      appWidth,
      jQueryPath: 'https://code.jquery.com/jquery-1.12.1.min.js',
      gamelabApiPath,
      gamelabCssPath,
      p5Path,
      p5playPath,
      codePath: 'code.j',
      webExport: false,
      exportClass: 'expo'
    });
    const appJs = exportExpoAppEjs({
      appHeight,
      appWidth,
      hasDataAPIs: false
    });

    const {appAssets, animationListJSON} = this.generateAppAssetsAndJSON({
      code,
      animationOpts
    });
    const exportCode = exportGamelabCodeEjs({
      code,
      animationOpts,
      animationListJSON
    });

    const files = {
      'App.js': {contents: appJs, type: 'CODE'},
      'CustomAsset.js': {contents: exportExpoCustomAssetJs, type: 'CODE'},
      'DataWarning.js': {contents: exportExpoDataWarningJs, type: 'CODE'}
    };

    const session = new SnackSession({
      sessionId: `${getEnvironmentPrefix()}-${project.getCurrentId()}`,
      files,
      name: `project-${project.getCurrentId()}`,
      sdkVersion: '31.0.0',
      user: {
        sessionSecret: config.expoSession || EXPO_SESSION_SECRET
      }
    });

    // Important that index.html comes first:
    const fileAssets = [
      {filename: 'index.html', data: html},
      {filename: 'code.j', data: rewriteAssetUrls(appAssets, exportCode)}
    ];

    const fileUploads = fileAssets.map(({data}) =>
      session.uploadAssetAsync(new Blob([data]))
    );
    const snackFileUrls = await Promise.all(fileUploads);

    snackFileUrls.forEach((url, index) => {
      files['assets/' + fileAssets[index].filename] = {
        contents: url,
        type: 'ASSET'
      };
    });

    appAssets.push({
      url: exportExpoWarningPng,
      dataType: 'binary',
      filename: 'warning.png',
      assetLocation: 'appassets/'
    });
    appAssets.push({
      url: exportExpoIconPng,
      dataType: 'binary',
      filename: 'icon.png',
      assetLocation: 'appassets/'
    });
    appAssets.push({
      url: exportExpoSplashPng,
      dataType: 'binary',
      filename: 'splash.png',
      assetLocation: 'appassets/'
    });

    const assetDownloads = appAssets.map(asset => {
      if (asset.blob) {
        return $.Deferred().resolve(asset.blob);
      } else {
        return download(asset.url, asset.dataType || 'text');
      }
    });

    const downloadedAssets = await Promise.all(assetDownloads);
    const assetUploads = downloadedAssets.map(downloadedAsset =>
      session.uploadAssetAsync(downloadedAsset)
    );
    const snackAssetUrls = await Promise.all(assetUploads);

    snackAssetUrls.forEach((url, index) => {
      files[
        (appAssets[index].assetLocation || 'assets/') +
          appAssets[index].filename
      ] = {
        contents: url,
        type: 'ASSET'
      };
    });
    files['packagedFiles.js'] = {
      contents: createPackageFilesFromExpoFiles(files),
      type: 'CODE'
    };

    await session.sendCodeAsync(files);
    const saveResult = await session.saveAsync();
    const expoUri = `exp://expo.io/${saveResult.id}`;
    const expoSnackId = saveResult.id;

    return {
      expoUri,
      expoSnackId,
      iconUri: files['appassets/icon.png'].contents,
      splashImageUri: files['appassets/splash.png'].contents
    };
  },

  generateAppAssetsAndJSON(params) {
    const {
      animationOpts,
      code = '',
      rootRelativeAssetPrefix = '',
      zipAssetPrefix = ''
    } = params;
    const {animationList} = animationOpts;
    const {propsByKey: animationPropsByKey} = animationList;

    const appAssets = dashboard.assets.listStore.list().map(asset => {
      const filename = asset.filename.replace(/^\/+/g, '');
      return {
        url: assetPrefix.fixPath(asset.filename),
        rootRelativePath: rootRelativeAssetPrefix + filename,
        zipPath: zipAssetPrefix + filename,
        dataType: 'binary',
        filename: filename
      };
    });

    const soundAssets = extractSoundAssets({
      sources: [code],
      rootRelativeAssetPrefix,
      zipAssetPrefix
    });

    const animAssets = Object.entries(animationPropsByKey).map(
      ([key, anim]) => {
        const {blob, sourceUrl} = anim;
        // If we have a sourceUrl, use it for the filename and url. Otherwise (in
        // cases where we only have a Blob), generate a filename/url from the key:
        const filename = sourceUrl
          ? sourceUrl.replace(/^\/+/g, '')
          : `${key}.png`;
        const url = sourceUrl ? assetPrefix.fixPath(sourceUrl) : filename;
        return {
          blob,
          key,
          sourceUrl,
          url,
          rootRelativePath: rootRelativeAssetPrefix + filename,
          zipPath: zipAssetPrefix + filename,
          dataType: 'binary',
          filename
        };
      }
    );

    const rewrittenAnimList = this.rewriteAnimationListSourceUrls(
      animationList,
      animAssets
    );

    return {
      appAssets: [...appAssets, ...animAssets, ...soundAssets],
      animationListJSON: this.generateExportableAnimationListJSON(
        rewrittenAnimList
      )
    };
  }
};<|MERGE_RESOLUTION|>--- conflicted
+++ resolved
@@ -22,18 +22,15 @@
 import project from '@cdo/apps/code-studio/initApp/project';
 import {GAME_WIDTH, GAME_HEIGHT} from './constants';
 import {EXPO_SESSION_SECRET} from '../constants';
-<<<<<<< HEAD
 import {
   extractSoundAssets,
   createPackageFilesFromZip,
   createPackageFilesFromExpoFiles,
   rewriteAssetUrls,
-  getEnvironmentPrefix
-} from '../export';
-=======
-import {fetchWebpackRuntime} from '../util/exporter';
-
->>>>>>> 6fdcd0ba
+  getEnvironmentPrefix,
+  fetchWebpackRuntime
+} from '../util/exporter';
+
 const CONTROLS_HEIGHT = 165;
 
 export default {
@@ -289,6 +286,10 @@
 
   async publishToExpo(appName, code, animationOpts, config) {
     const {origin} = window.location;
+    const webpackRuntimePath =
+      getEnvironmentPrefix() === 'cdo-development'
+        ? `${origin}/blockly/js/webpack-runtime.js`
+        : `${origin}/blockly/js/webpack-runtime.min.js`;
     const gamelabApiPath =
       getEnvironmentPrefix() === 'cdo-development'
         ? `${origin}/blockly/js/gamelab-api.js`
@@ -303,6 +304,7 @@
       appHeight,
       appWidth,
       jQueryPath: 'https://code.jquery.com/jquery-1.12.1.min.js',
+      webpackRuntimePath,
       gamelabApiPath,
       gamelabCssPath,
       p5Path,
