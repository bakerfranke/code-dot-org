/** @file Top-level view for GameLab */
/* global dashboard */
'use strict';

var _ = require('../lodash');
var AnimationTab = require('./AnimationTab/AnimationTab');
var connect = require('react-redux').connect;
var ConnectedStudioAppWrapper = require('../templates/ConnectedStudioAppWrapper');
var ErrorDialogStack = require('./ErrorDialogStack');
var GameLabInterfaceMode = require('./constants').GameLabInterfaceMode;
var GameLabVisualizationHeader = require('./GameLabVisualizationHeader');
var GameLabVisualizationColumn = require('./GameLabVisualizationColumn');
var ProtectedStatefulDiv = require('../templates/ProtectedStatefulDiv');
var InstructionsWithWorkspace = require('../templates/instructions/InstructionsWithWorkspace');


/**
 * Top-level React wrapper for GameLab
 */
var GameLabView = React.createClass({
  propTypes: {
    interfaceMode: React.PropTypes.oneOf([GameLabInterfaceMode.CODE, GameLabInterfaceMode.ANIMATION]).isRequired,
    isEmbedView: React.PropTypes.bool.isRequired,
    isShareView: React.PropTypes.bool.isRequired,
<<<<<<< HEAD
    generateCodeWorkspaceHtml: React.PropTypes.func.isRequired,
=======
    codeWorkspace: React.PropTypes.element.isRequired,
>>>>>>> 3b13e189
    showFinishButton: React.PropTypes.bool.isRequired,
    onMount: React.PropTypes.func.isRequired
  },

  getChannelId: function () {
    if (dashboard && dashboard.project) {
      return dashboard.project.getCurrentId();
    }
    return undefined;
  },

  componentDidMount: function () {
    this.props.onMount();
  },

  renderCodeMode: function () {
    // Code mode contains protected (non-React) content.  We have to always
    // render it, so when we're not in code mode use CSS to hide it.
    var codeModeStyle = {};
    if (this.props.interfaceMode !== GameLabInterfaceMode.CODE) {
      codeModeStyle.display = 'none';
    }

    return (
      <div style={codeModeStyle}>
        <div id="visualizationColumn">
          {this.shouldShowHeader() && <GameLabVisualizationHeader />}
          <GameLabVisualizationColumn finishButton={this.props.showFinishButton}/>
        </div>
        <ProtectedStatefulDiv id="visualizationResizeBar" className="fa fa-ellipsis-v" />
        <InstructionsWithWorkspace
<<<<<<< HEAD
          generateCodeWorkspaceHtml={this.props.generateCodeWorkspaceHtml}/>
=======
          codeWorkspace={this.props.codeWorkspace}/>
>>>>>>> 3b13e189
      </div>
    );
  },

  renderAnimationMode: function () {
    return this.props.interfaceMode === GameLabInterfaceMode.ANIMATION ?
        <AnimationTab channelId={this.getChannelId()} /> :
        undefined;
  },

  shouldShowHeader: function () {
    return !(this.props.isEmbedView || this.props.isShareView);
  },

  render: function () {
    return (
      <ConnectedStudioAppWrapper>
        {this.renderCodeMode()}
        {this.renderAnimationMode()}
        <ErrorDialogStack/>
      </ConnectedStudioAppWrapper>
    );
  }
});
module.exports = connect(function propsFromStore(state) {
  return {
    interfaceMode: state.interfaceMode,
    isEmbedView: state.level.isEmbedView,
    isShareView: state.level.isShareView
  };
})(GameLabView);<|MERGE_RESOLUTION|>--- conflicted
+++ resolved
@@ -22,11 +22,7 @@
     interfaceMode: React.PropTypes.oneOf([GameLabInterfaceMode.CODE, GameLabInterfaceMode.ANIMATION]).isRequired,
     isEmbedView: React.PropTypes.bool.isRequired,
     isShareView: React.PropTypes.bool.isRequired,
-<<<<<<< HEAD
-    generateCodeWorkspaceHtml: React.PropTypes.func.isRequired,
-=======
     codeWorkspace: React.PropTypes.element.isRequired,
->>>>>>> 3b13e189
     showFinishButton: React.PropTypes.bool.isRequired,
     onMount: React.PropTypes.func.isRequired
   },
@@ -58,11 +54,7 @@
         </div>
         <ProtectedStatefulDiv id="visualizationResizeBar" className="fa fa-ellipsis-v" />
         <InstructionsWithWorkspace
-<<<<<<< HEAD
-          generateCodeWorkspaceHtml={this.props.generateCodeWorkspaceHtml}/>
-=======
           codeWorkspace={this.props.codeWorkspace}/>
->>>>>>> 3b13e189
       </div>
     );
   },
