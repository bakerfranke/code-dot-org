import { appendCategory, createJsWrapperBlockCreator } from '../block_utils';

const SPRITE_COLOR = [184, 1.00, 0.74];
const EVENT_COLOR = [140, 1.00, 0.74];
const EVENT_LOOP_COLOR = [322, 0.90, 0.95];
const VARIABLES_COLOR = [312, 0.32, 0.62];
const WORLD_COLOR = [240, 0.45, 0.65];

const SPRITES = [
  ['dog', '"dog"'],
  ['cat', '"cat"'],
];

export default {
  install(blockly, blockInstallOptions) {
    // TODO(ram): Create Blockly.BlockValueType.SPRITE
    const SPRITE_TYPE = blockly.BlockValueType.NONE;
    const { ORDER_MEMBER } = Blockly.JavaScript;

    const createJsWrapperBlock =
      createJsWrapperBlockCreator(blockly, 'gamelab');

    createJsWrapperBlock({
      color: SPRITE_COLOR,
      func: 'makeNewSprite',
      blockText: 'make a new {ANIMATION} sprite at {X} {Y}',
      args: [
        { name: 'ANIMATION', options: SPRITES },
        { name: 'X', type: blockly.BlockValueType.NUMBER },
        { name: 'Y', type: blockly.BlockValueType.NUMBER },
      ],
      returnType: SPRITE_TYPE,
    });

    createJsWrapperBlock({
      color: SPRITE_COLOR,
      func: 'makeNewGroup',
      blockText: 'make a new group',
      args: [],
      returnType: SPRITE_TYPE,
    });

    createJsWrapperBlock({
      color: SPRITE_COLOR,
      func: 'add',
      blockText: 'add {SPRITE} to group {THIS}',
      args: [
        { name: 'SPRITE', type: SPRITE_TYPE },
      ],
      methodCall: true,
    });

    createJsWrapperBlock({
      color: SPRITE_COLOR,
      func: 'moveUp',
      blockText: '{THIS} move up',
      args: [],
      methodCall: true,
    });

    createJsWrapperBlock({
      color: SPRITE_COLOR,
      func: 'moveDown',
      blockText: '{THIS} move down',
      args: [],
      methodCall: true,
    });

    createJsWrapperBlock({
      color: SPRITE_COLOR,
      func: 'moveLeft',
      blockText: '{THIS} move left',
      args: [],
      methodCall: true,
    });

    createJsWrapperBlock({
      color: SPRITE_COLOR,
      func: 'moveRight',
      blockText: '{THIS} move right',
      args: [],
      methodCall: true,
    });

    createJsWrapperBlock({
      color: EVENT_COLOR,
      func: 'whenUpArrow',
      blockText: 'when up arrow presssed',
      args: [],
      eventBlock: true,
    });

    createJsWrapperBlock({
      color: EVENT_COLOR,
      func: 'whenDownArrow',
      blockText: 'when down arrow presssed',
      args: [],
      eventBlock: true,
    });

    createJsWrapperBlock({
      color: EVENT_COLOR,
      func: 'whenLeftArrow',
      blockText: 'when left arrow presssed',
      args: [],
      eventBlock: true,
    });

    createJsWrapperBlock({
      color: EVENT_COLOR,
      func: 'whenRightArrow',
      blockText: 'when right arrow presssed',
      args: [],
      eventBlock: true,
    });

    createJsWrapperBlock({
      color: EVENT_LOOP_COLOR,
      func: 'whileUpArrow',
      blockText: 'while up arrow presssed',
      args: [],
      eventLoopBlock: true,
    });

    createJsWrapperBlock({
      color: EVENT_LOOP_COLOR,
      func: 'whileDownArrow',
      blockText: 'while down arrow presssed',
      args: [],
      eventLoopBlock: true,
    });

    createJsWrapperBlock({
      color: EVENT_LOOP_COLOR,
      func: 'whileLeftArrow',
      blockText: 'while left arrow presssed',
      args: [],
      eventLoopBlock: true,
    });

    createJsWrapperBlock({
      color: EVENT_LOOP_COLOR,
      func: 'whileRightArrow',
      blockText: 'while right arrow presssed',
      args: [],
      eventLoopBlock: true,
    });

    createJsWrapperBlock({
      color: EVENT_COLOR,
      func: 'whenTouching',
      blockText: 'when {SPRITE1} is touching {SPRITE2}',
      args: [
        { name: 'SPRITE1', type: SPRITE_TYPE },
        { name: 'SPRITE2', type: SPRITE_TYPE },
      ],
      eventBlock: true,
    });

    createJsWrapperBlock({
      color: SPRITE_COLOR,
      func: 'displace',
      blockText: '{THIS} blocks {SPRITE} from moving',
      args: [
        {name: 'SPRITE', type: SPRITE_TYPE },
      ],
      methodCall: true,
    });

    createJsWrapperBlock({
      color: SPRITE_COLOR,
      func: 'destroy',
      blockText: 'remove {THIS}',
      args: [],
      methodCall: true,
    });

    createJsWrapperBlock({
      color: VARIABLES_COLOR,
      expression: 'arguments[0]',
      orderPrecedence: ORDER_MEMBER,
      name: 'firstTouched',
      blockText: 'first touched sprite',
      returnType: SPRITE_TYPE,
    });

    createJsWrapperBlock({
      color: VARIABLES_COLOR,
      expression: 'arguments[1]',
      orderPrecedence: ORDER_MEMBER,
      name: 'secondTouched',
      blockText: 'second touched sprite',
      returnType: SPRITE_TYPE,
    });

    createJsWrapperBlock({
      color: SPRITE_COLOR,
      expression: 'length',
      orderPrecedence: ORDER_MEMBER,
      name: 'groupLength',
      blockText: 'number of sprites in {THIS}',
      methodCall: true,
      returnType: blockly.BlockValueType.NUMBER,
    });

    createJsWrapperBlock({
      color: WORLD_COLOR,
      func: 'setBackground',
      blockText: 'set background color {COLOR}',
      args: [
        { name: 'COLOR', type: blockly.BlockValueType.COLOUR },
      ],
    });

    createJsWrapperBlock({
      color: EVENT_COLOR,
      func: 'clickedOn',
      blockText: 'when {SPRITE} clicked on',
      args: [
        { name: 'SPRITE', type: SPRITE_TYPE },
      ],
      eventBlock: true,
    });

    createJsWrapperBlock({
      color: SPRITE_COLOR,
      func: 'setPosition',
      blockText: 'move {THIS} to the {POSITION} position',
      args: [
        {
          name: 'POSITION',
          options: [
            ['top left', '{x: 50, y: 50}'],
            ['top center', '{x: 200, y: 50}'],
            ['top right', '{x: 350, y: 50}'],
            ['center left', '{x: 50, y: 200}'],
            ['center', '{x: 200, y: 200}'],
            ['center right', '{x: 350, y: 200}'],
            ['bottom left', '{x: 50, y: 350}'],
            ['bottom center', '{x: 200, y: 350}'],
            ['bottom right', '{x: 350, y: 350}'],
            ['random', '"random"'],
          ],
        },
      ],
      methodCall: true,
    });
<<<<<<< HEAD
=======

    createJsWrapperBlock({
      color: WORLD_COLOR,
      func: 'showTitleScreen',
      blockText: 'show title screen',
      args: [
        { name: 'TITLE', label: 'title', type: blockly.BlockValueType.STRING },
        { name: 'SUBTITLE', label: 'text', type: blockly.BlockValueType.STRING }
      ],
      inline: false,
    });

    createJsWrapperBlock({
      color: WORLD_COLOR,
      func: 'hideTitleScreen',
      blockText: 'hide title screen',
      args: [],
    });
  },

  installCustomBlocks(blockly, blockInstallOptions, customBlocks, level) {
    const blockNames =
      customBlocks.map(createJsWrapperBlockCreator(blockly, 'gamelab'));

    level.toolbox = appendCategory(level.toolbox, blockNames, 'Custom');
>>>>>>> 8289266c
  },
};<|MERGE_RESOLUTION|>--- conflicted
+++ resolved
@@ -245,8 +245,6 @@
       ],
       methodCall: true,
     });
-<<<<<<< HEAD
-=======
 
     createJsWrapperBlock({
       color: WORLD_COLOR,
@@ -272,6 +270,5 @@
       customBlocks.map(createJsWrapperBlockCreator(blockly, 'gamelab'));
 
     level.toolbox = appendCategory(level.toolbox, blockNames, 'Custom');
->>>>>>> 8289266c
   },
 };