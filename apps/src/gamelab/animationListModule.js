/**
 * @file Redux module for new format for tracking project animations.
 */
import _ from 'lodash';
import {combineReducers} from 'redux';
import {createUuid} from '../utils';
import {
  fetchURLAsBlob,
  blobToDataURI,
  dataURIToSourceSize
} from '../imageUtils';
import {animations as animationsApi} from '../clientApi';
import * as assetPrefix from '../assetManagement/assetPrefix';
import {selectAnimation} from './AnimationTab/animationTabModule';
import {reportError} from './errorDialogStackModule';
import {throwIfSerializedAnimationListIsInvalid} from './shapes';
import {projectChanged, isOwner, getCurrentId} from '../code-studio/initApp/project';
import firehoseClient from '@cdo/apps/lib/util/firehose';

// TODO: Overwrite version ID within session
// TODO: Load exact version ID on project load
// TODO: Warn about duplicate-named animations.

// Args: {SerializedAnimationList} animationList
export const SET_INITIAL_ANIMATION_LIST = 'AnimationList/SET_INITIAL_ANIMATION_LIST';
// Args: {AnimationKey} key, {AnimationProps} props
export const ADD_ANIMATION = 'AnimationList/ADD_ANIMATION';
// Args: {number} index, {AnimationKey} key, {AnimationProps} props
export const ADD_ANIMATION_AT = 'AnimationList/ADD_ANIMATION_AT';
// Args: {AnimationKey} key, {AnimationProps} props
export const EDIT_ANIMATION = 'AnimationList/EDIT_ANIMATION';
// Args: {AnimationKey} key, {string} name
const SET_ANIMATION_NAME = 'AnimationList/SET_ANIMATION_NAME';
// Args: {AnimationKey} key, {bool} looping
const SET_ANIMATION_LOOPING = 'AnimationList/SET_ANIMATION_LOOPING';
// Args: {AnimationKey} key, {number} frameDelay
const SET_ANIMATION_FRAME_DELAY = 'AnimationList/SET_ANIMATION_FRAME_DELAY';
// Args: {AnimationKey} key
const DELETE_ANIMATION = 'AnimationList/DELETE_ANIMATION';
// Args: {AnimationKey} key
export const START_LOADING_FROM_SOURCE = 'AnimationList/START_LOADING_FROM_SOURCE';
// Args: {AnimationKey} key, {Blob} blob, {String} dataURI. Version?
export const DONE_LOADING_FROM_SOURCE = 'AnimationList/DONE_LOADING_FROM_SOURCE';
// Args: {AnimationKey} key, {string} version
const ON_ANIMATION_SAVED = 'AnimationList/ON_ANIMATION_SAVED';
// Args: {AnimationKey} key, {!SerializedAnimation} props
const SET_PENDING_FRAMES = 'AnimationList/SET_PENDING_FRAMES';
// Args: none
export const START_LOADING_PENDING_FRAMES_FROM_SOURCE = 'AnimationList/START_LOADING_PENDING_FRAMES_FROM_SOURCE';
// Args: {AnimationKey} key, {Blob} blob, {String} dataURI. Version?
export const DONE_LOADING_PENDING_FRAMES_FROM_SOURCE = 'AnimationList/DONE_LOADING_PENDING_FRAMES_FROM_SOURCE';
// Args: none
export const REMOVE_PENDING_FRAMES = 'AnimationList/REMOVE_PENDING_FRAMES';

export default combineReducers({
  orderedKeys,
  propsByKey,
  pendingFrames
});

/** pendingFrames is used for temporarily storing additional
  * frames before they get added to the animation in Piskel.
  * pendingFrames gets added to animation in PiskelEditor.jsx
  */
function pendingFrames(state, action) {
  state = state || {};
  switch (action.type) {

    case SET_PENDING_FRAMES:
      return {
        key: action.key,
        props: action.props
      };

    case REMOVE_PENDING_FRAMES:
      return {};

    case START_LOADING_PENDING_FRAMES_FROM_SOURCE:
      return Object.assign({}, state, {
        loadedFromSource: false
      });

    case DONE_LOADING_PENDING_FRAMES_FROM_SOURCE:
      return Object.assign({}, state, {
        loadedFromSource: true,
        saved: true,
        loadedProps: action.loadedProps
      });

    default:
      return state;
  }
}

function orderedKeys(state, action) {
  state = state || [];
  switch (action.type) {

    case SET_INITIAL_ANIMATION_LIST:
      return action.animationList.orderedKeys;

    case ADD_ANIMATION:
      return [].concat(
          state.slice(0),
          action.key);

    case ADD_ANIMATION_AT:
      return [].concat(
          state.slice(0, action.index),
          action.key,
          state.slice(action.index));

    case DELETE_ANIMATION:
      return state.filter(key => key !== action.key);

    default:
      return state;
  }
}

function propsByKey(state, action) {
  state = state || {};
  var newState;
  switch (action.type) {

    case SET_INITIAL_ANIMATION_LIST:
      return action.animationList.propsByKey;

    case ADD_ANIMATION:
    case ADD_ANIMATION_AT:
    case EDIT_ANIMATION:
    case SET_ANIMATION_NAME:
    case SET_ANIMATION_LOOPING:
    case SET_ANIMATION_FRAME_DELAY:
    case START_LOADING_FROM_SOURCE:
    case DONE_LOADING_FROM_SOURCE:
    case ON_ANIMATION_SAVED:
      return Object.assign({}, state, {
        [action.key]: animationPropsReducer(state[action.key], action)
      });

    case DELETE_ANIMATION:
      newState = Object.assign({}, state);
      delete newState[action.key];
      return newState;

    default:
      return state;
  }
}

/**
 * Reducer for a single animation props item.
 */
function animationPropsReducer(state, action) {
  state = state || {};
  switch (action.type) {

    case ADD_ANIMATION:
    case ADD_ANIMATION_AT:
      return action.props;

    case EDIT_ANIMATION:
      return Object.assign({}, state, action.props, {
        sourceUrl: null, // Once edited this animation is custom.
        saved: false // Dirty, so it'll get saved soon.
      });

    case SET_ANIMATION_NAME:
      return Object.assign({}, state, {
        name: action.name
      });

    case SET_ANIMATION_FRAME_DELAY:
      return Object.assign({}, state, {
        frameDelay: action.frameDelay
      });

    case SET_ANIMATION_LOOPING:
      return Object.assign({}, state, {
        looping: action.looping
      });

    case START_LOADING_FROM_SOURCE:
      return Object.assign({}, state, {
        loadedFromSource: false
      });

    case DONE_LOADING_FROM_SOURCE:
      return Object.assign({}, state, {
        loadedFromSource: true,
        saved: true,
        blob: action.blob,
        dataURI: action.dataURI,
        sourceSize: action.sourceSize
      });

    case ON_ANIMATION_SAVED:
      return Object.assign({}, state, {
        saved: true,
        version: action.version
      });

    default:
      return state;
  }
}

/**
 * Given a name and animationList, determine if the name is unique
 * @param {string} name
 * @param {Object} animationList - object of {AnimationKey} to {AnimationProps}
 */
export function isNameUnique(name, animationListProps) {
  for (let animation in animationListProps) {
    if (animationListProps[animation].name === name) {
      return false;
    }
  }
  return true;
}

/**
 * Given a baseName and a animationList, provide a unique name
 * @param {string} baseName - the original name for the animation (without numbers)
 * @param {Object} animationList - object of {AnimationKey} to {AnimationProps}
 */
function generateAnimationName(baseName, animationList) {
  let unavailableNumbers = [];
  // Match names with the form baseName_#
  for (let animation in animationList) {
    let animationName = animationList[animation].name;
    if (animationName.substring(0, baseName.length) === baseName) {
      animationName = animationName.replace(baseName, '');
      if (animationName[0] === '_') {
        const brokenUpString = animationName.split('_');
        const number = parseInt(brokenUpString.pop());
        unavailableNumbers.push(number);
      }
    }
  }
  unavailableNumbers.sort((a, b) => a - b);
  let availableNumber = 1;
  for (let i = 0; i < unavailableNumbers.length; i++) {
    if (availableNumber === unavailableNumbers[i]) {
      availableNumber++;
    } else {
      break;
    }
  }
  return baseName + '_' + availableNumber.toString();
}

/**
 * @param {!SerializedAnimationList} serializedAnimationList
 * @returns {function()}
 */
export function setInitialAnimationList(serializedAnimationList) {
  // Set default empty animation list if none was provided
  if (!serializedAnimationList) {
    serializedAnimationList = {orderedKeys: [], propsByKey: {}};
  }

  // TODO: Tear out this migration when we don't think we need it anymore.
  if (Array.isArray(serializedAnimationList)) {
    // We got old animation data that needs to be migrated.
    serializedAnimationList = {
      orderedKeys: serializedAnimationList.map(a => a.key),
      propsByKey: serializedAnimationList.reduce((memo, next) => {
        memo[next.key] = next;
        return memo;
      }, {})
    };
  }

  // Convert frameRates to frameDelays.
  for (let key in serializedAnimationList.propsByKey) {
    let animation = serializedAnimationList.propsByKey[key];
    if (!animation.frameDelay) {
      if (typeof animation.frameRate === 'number' && !isNaN(animation.frameRate) && animation.frameRate !== 0) {
        animation.frameDelay = Math.round(30 / animation.frameRate);
      } else {
        animation.frameDelay = 2;
      }
    }
    if (animation.looping === undefined) {
      animation.looping = true;
    }
  }

  // If animations have the same name, rename one.
  const numberAnimations = serializedAnimationList.orderedKeys.length;
  for (let i = 0; i < numberAnimations; i++) {
    const key = serializedAnimationList.orderedKeys[i];
    const name = serializedAnimationList.propsByKey[key].name;
    for (let j = i + 1; j < numberAnimations; j++) {
      const otherKey = serializedAnimationList.orderedKeys[j];
      if (name === serializedAnimationList.propsByKey[otherKey].name) {
        serializedAnimationList.propsByKey[otherKey].name = generateAnimationName(name, serializedAnimationList.propsByKey);
      }
    }
  }

  try {
    throwIfSerializedAnimationListIsInvalid(serializedAnimationList);
  } catch (err) {
    console.error('Unable to load animations:', err);
    return;
  }

  return dispatch => {
    dispatch({
      type: SET_INITIAL_ANIMATION_LIST,
      animationList: serializedAnimationList
    });
    dispatch(selectAnimation(serializedAnimationList.orderedKeys[0] || ''));
    serializedAnimationList.orderedKeys.forEach(key => {
      dispatch(loadAnimationFromSource(key));
    });
  };
}

export function addBlankAnimation() {
  const key = createUuid();
  return (dispatch, getState) => {
    // Special behavior here:
    // By pushing an animation that is "loadedFromSource" but has a null
    // blob and dataURI, Piskel will know to create a new document with
    // the given dimensions.
    dispatch(addAnimationAction(
      key,
      {
        name: generateAnimationName('animation', getState().animationList.propsByKey),
        sourceUrl: null,
        frameSize: {x: 100, y: 100},
        frameCount: 1,
        looping: true,
        frameDelay: 4,
        version: null,
        loadedFromSource: true,
        saved: false,
        blob: null,
        dataURI: null,
        hasNewVersionThisSession: false
      }));
    dispatch(selectAnimation(key));
    projectChanged();
  };
}

/**
 * Add a blank frame to pending frames for the selected animation.
 * @returns {function}
 */
export function appendBlankFrame() {
  return (dispatch, getState) => {
    const selectedAnimationKey = getState().animationTab.selectedAnimation;
    dispatch(setPendingFramesAction(selectedAnimationKey, {blankFrame: true}));
    projectChanged();
  };
}

/**
 * Add an animation to the project (at the end of the list).
 * @param {!AnimationKey} key
 * @param {!SerializedAnimation} props
 */
export function addAnimation(key, props) {
  // TODO: Validate that key is not already in use?
  // TODO: Validate props format?
  return (dispatch, getState) => {
    dispatch(addAnimationAction(key, { ...props, looping: true }));
    dispatch(loadAnimationFromSource(key, () => {
      dispatch(selectAnimation(key));
    }));
    let name = generateAnimationName(props.name, getState().animationList.propsByKey);
    dispatch(setAnimationName(key, name));
    projectChanged();
  };
}

/**
 * Append an animation to the project (at the end of the list of frames).
 * @param {!SerializedAnimation} props
 * @returns {function}
 */
export function appendCustomFrames(props) {
  return (dispatch, getState) => {
    const selectedAnimationKey = getState().animationTab.selectedAnimation;
    dispatch(setPendingFramesAction(selectedAnimationKey, props));
    dispatch(loadPendingFramesFromSource(selectedAnimationKey, props));
    projectChanged();
  };
}

/**
 * Add a library animation to the project.
 * @param {!SerializedAnimation} props
 */
export function addLibraryAnimation(props) {
  return (dispatch, getState) => {
    const key = createUuid();
    dispatch(addAnimationAction(key, props));
    dispatch(loadAnimationFromSource(key, () => {
      dispatch(selectAnimation(key));
    }));
    let name = generateAnimationName(props.name, getState().animationList.propsByKey);
    dispatch(setAnimationName(key, name));
    projectChanged();
  };
}

/**
 * Add a library animation as additional frames to the current animation
 * by adding them to pendingFrames.
 * @param {!SerializedAnimation} props
 * @returns {function}
 */
export function appendLibraryFrames(props) {
  return (dispatch, getState) => {
    const selectedAnimationKey = getState().animationTab.selectedAnimation;
    dispatch(setPendingFramesAction(selectedAnimationKey, props));
    dispatch(loadPendingFramesFromSource(selectedAnimationKey, props));
    projectChanged();
  };
}

/**
 * Clone the requested animation, putting the new one directly after the original
 * in the project animation list.
 * @param {!AnimationKey} key
 * @returns {Function}
 */
export function cloneAnimation(key) {
  return (dispatch, getState) => {
    const animationList = getState().animationList;
    // Track down the source animation and its index in the collection
    const sourceIndex = animationList.orderedKeys.indexOf(key);
    if (sourceIndex < 0) {
      throw new Error(`Animation ${key} not found`);
    }

    const sourceAnimation = animationList.propsByKey[key];
    const newAnimationKey = createUuid();
    dispatch({
      type: ADD_ANIMATION_AT,
      index: sourceIndex + 1,
      key: newAnimationKey,
      props: Object.assign({}, sourceAnimation, {
        name: generateAnimationName(sourceAnimation.name + '_copy', animationList.propsByKey),
        version: null,
        saved: false
      })
    });
    dispatch(selectAnimation(newAnimationKey));
    projectChanged();
  };
}

/**
 * Set the display name of the specified animation.
 * @param {string} key
 * @param {string} name
 * @returns {{type: string, key: string, name: string}}
 */
export function setAnimationName(key, name) {
  return dispatch => {
    dispatch({
      type: SET_ANIMATION_NAME,
      key,
      name
    });
    projectChanged();
  };
}

/**
 * Set the frameDelay of the specified animation.
 * @param {string} key
 * @param {number} frameDelay
 * @returns {{type: string, key: string, frameDelay: number}}
 */
export function setAnimationFrameDelay(key, frameDelay) {
  return dispatch => {
    dispatch({
      type: SET_ANIMATION_FRAME_DELAY,
      key,
      frameDelay
    });
    projectChanged();
  };
}

/**
 * Set the looping value of the specified animation.
 * @param {string} key
 * @param {bool} looping
 * @returns {{type: string, key: string, looping: bool}}
 */
export function setAnimationLooping(key, looping) {
  return dispatch => {
    dispatch({
      type: SET_ANIMATION_LOOPING,
      key,
      looping
    });
    projectChanged();
  };
}

/**
 * Modifies the animation props, capturing changes to its spritesheet.
 * @param {!AnimationKey} key
 * @param {object} props - needs a more detailed shape
 */
export function editAnimation(key, props) {
  return dispatch => {
    dispatch({
      type: EDIT_ANIMATION,
      key,
      props
    });
    projectChanged();
  };
}

/**
 * Delete the specified animation from the project.
 * @param {!AnimationKey} key
 * @returns {function}
 */
export function deleteAnimation(key) {
  return (dispatch, getState) => {
    const orderedKeys = getState().animationList.orderedKeys;
    const currentSelectionIndex = orderedKeys.indexOf(key);
    let keyToSelect = (currentSelectionIndex === 0) ? 1 : (currentSelectionIndex - 1);
    dispatch(selectAnimation(orderedKeys[keyToSelect] || null));

    dispatch({type: DELETE_ANIMATION, key});
    projectChanged();
    animationsApi.ajax('DELETE', key + '.png', () => {}, function error(xhr) {
      dispatch(reportError(`Error deleting object ${key}: ${xhr.status} ${xhr.statusText}`));
    });
  };
}

/**
 * Load the indicated animation (which must already have an entry in the project
 * animation list) from its source, whether that is S3 or the animation library.
 * @param {!AnimationKey} key
 * @param {function} [callback]
 */
function loadAnimationFromSource(key, callback) {
  callback = callback || function () {};
  return (dispatch, getState) => {
    const state = getState().animationList;
    const sourceUrl = animationSourceUrl(key, state.propsByKey[key]);
    dispatch({
      type: START_LOADING_FROM_SOURCE,
      key: key
    });
    fetchURLAsBlob(sourceUrl, (err, blob) => {
      if (err) {
        console.log('Failed to load animation ' + key, err);
        // Brute-force recovery step: Remove the animation from our redux state;
        // it looks like it's already gone from the server.

        // Log data about when this scenario occurs
        firehoseClient.putRecord(
<<<<<<< HEAD
            {
              study: 'animation_no_load',
              study_group: 'animation_no_load_v2',
              event: isOwner() ? 'animation_not_loaded_owner' : 'animation_not_loaded_viewer',
              data_json: JSON.stringify({'sourceUrl': sourceUrl, 'version': state.propsByKey[key].version,
                'animationName': state.propsByKey[key].name, 'error': err.message})
            }
=======
         'analysis-events',
          {
            study: 'animation_no_load',
            study_group: 'animation_no_load_v4',
            event: isOwner() ? 'animation_not_loaded_owner' : 'animation_not_loaded_viewer',
            project_id: getCurrentId(),
            data_json: JSON.stringify({
              'sourceUrl': sourceUrl,
              'mainJsonSourceUrl': state.propsByKey[key].sourceUrl,
              'version': state.propsByKey[key].version,
              'animationName': state.propsByKey[key].name,
              'error': err.message
            })
          },
          {includeUserId: true}
>>>>>>> f2a504ed
        );

        if (isOwner()) {
          // Display error dialog
          dispatch(reportError(`Sorry, we couldn't load animation "${state.propsByKey[key].name}".`, "anim_load", key));
        }

        return;
      }

      blobToDataURI(blob, dataURI => {
        dataURIToSourceSize(dataURI).then(sourceSize => {
          dispatch({
            type: DONE_LOADING_FROM_SOURCE,
            key,
            blob,
            dataURI,
            sourceSize
          });
          callback();
        });
      });
    });
  };
}

/**
 * Action creator for adding an animation.
 * @param {!AnimationKey} key
 * @param {SerializedAnimation} props
 * @returns {{type: string, key: AnimationKey, props: SerializedAnimation}}
 */
export function addAnimationAction(key, props) {
  return {
    type: ADD_ANIMATION,
    key,
    props
  };
}

/**
 * Action creator for when a user selects new frames to add to the animation.
 * Set these as pending before loading them into Piskel.
 * @param {!AnimationKey} key
 * @param {SerializedAnimation} props
 * @returns {{type: string, key: AnimationKey, props: SerializedAnimation}}
 */
function setPendingFramesAction(key, props) {
  return {
    type: SET_PENDING_FRAMES,
    key,
    props
  };
}

/**
 * Action creator for removing pending frames.
 * @returns {{type: string}}
 */
export function removePendingFramesAction() {
  return {
    type: REMOVE_PENDING_FRAMES
  };
}

/**
 * Action creator for when pending frames are done loading from the source url.
 * @returns {{type: string, key: AnimationKey, props: SerializedAnimation}}
 */
function doneLoadingPendingFramesFromSourceAction(key, loadedProps) {
  return {
    type: DONE_LOADING_PENDING_FRAMES_FROM_SOURCE,
    key,
    loadedProps
  };
}

/**
 * Action creator for when pending frames will start loading from the source url.
 * @returns {{type: string}}
 */
function startLoadingPendingFramesFromSourceAction() {
  return {
    type: START_LOADING_PENDING_FRAMES_FROM_SOURCE
  };
}

/**
 * Load the indicated animation from its source, whether that is S3 or the animation library.
 * From this function we'll need the dataURI and sourceSize to send to Piskel.
 * @param {!AnimationKey} key
 * @param {SerializedAnimation} props
 * @param {function} [callback]
 */
function loadPendingFramesFromSource(key, props, callback) {
  callback = callback || function () {};
  return (dispatch, getState) => {
    const sourceUrl = animationSourceUrl(key, props);
    dispatch(startLoadingPendingFramesFromSourceAction());
    fetchURLAsBlob(sourceUrl, (err, blob) => {
      if (err) {
        console.log('Failed to load pending animation frames' + key, err);
        dispatch(removePendingFramesAction());
        return;
      }
      blobToDataURI(blob, dataURI => {
        dataURIToSourceSize(dataURI).then(sourceSize => {
          dispatch(doneLoadingPendingFramesFromSourceAction(key, {blob, dataURI, sourceSize}));
          callback();
        });
      });
    });
  };
}

/**
 * Given a key/serialized-props pair for an animation, work out where to get
 * the spritesheet.
 * @param {!AnimationKey} key
 * @param {!SerializedAnimationProps} props
 * @param {boolean} withVersion - Whether to request a specific version of the
 *        animation if pulling from the local project.
 * @returns {string}
 */
export function animationSourceUrl(key, props, withVersion = false) {
  // TODO: (Brad) We want to get to where the client doesn't know much about
  //       animation versions, by switching to Chris' new Files API.
  //       in the meantime, be able to request versions only when we export
  //       JSON for levelbuilders to use.

  // 1. If the animation has a sourceUrl it's external (from the library
  //    or some other outside source, not the animation API) - and we may need
  //    to run it through the media proxy.
  if (props.sourceUrl) {
    return assetPrefix.fixPath(props.sourceUrl);
  }

  // 2. Otherwise it's local to this project, and we should use the animation
  //    key to look it up in the animations API.
  return animationsApi.basePath(key) + '.png' +
      ((withVersion && props.version) ? '?version=' + props.version : '');
}

/**
 * Static helper for converting a serialized animation list to an exportable one
 * with absolute sourceUrls for the animations.
 * Only used for a levelbuilder utility.
 * @param {SerializedAnimationList} serializedList
 * @return {SerializedAnimationList} with aboslute sourceUrls for every animation.
 */
export function withAbsoluteSourceUrls(serializedList) {
  let list = _.cloneDeep(serializedList);
  list.orderedKeys.forEach(key => {
    let props = list.propsByKey[key];

    const relativeUrl = animationSourceUrl(key, props, true);
    const sourceLocation = document.createElement('a');
    sourceLocation.href = relativeUrl;
    props.sourceUrl = sourceLocation.href;
  });
  return list;
}

/**
 * Dispatch to save animations to S3.
 * @param {function} onComplete callback - when all animations are saved
 * @returns {function()}
 */
export function saveAnimations(onComplete) {
  return (dispatch, getState) => {
    const state = getState().animationList;
    // Animations with a sourceUrl are referencing an external spritesheet and
    // should not be saved - until an edit operation clears the sourceUrl.
    // Also check the saved flag, so we only upload animations that have changed.
    const changedAnimationKeys = state.orderedKeys.filter(key =>
        !state.propsByKey[key].sourceUrl && state.propsByKey[key].blob &&
        !state.propsByKey[key].saved);
    Promise.all(changedAnimationKeys.map(key => {
          return saveAnimation(key, state.propsByKey[key])
              .then(action => { dispatch(action); });
        }))
        .then(() => {
          onComplete();
        })
        .catch(err => {
          // TODO: What should we really do in this case?
          console.log('Failed to save animations', err); // TODO: Remove?
          onComplete();
        });
  };
}

/**
 *
 * @param {AnimationKey} animationKey
 * @param {AnimationProps} animationProps
 * @return {Promise} which resolves to a redux action object
 */
export function saveAnimation(animationKey, animationProps) {
  return new Promise((resolve, reject) => {
    let xhr = new XMLHttpRequest();

    const onError = function () {
      reject(new Error(`${xhr.status} ${xhr.statusText}`));
    };

    const onSuccess = function () {
      if (xhr.status >= 400) {
        onError();
        return;
      }

      try {
        const response = JSON.parse(xhr.responseText);
        resolve({
          type: ON_ANIMATION_SAVED,
          key: animationKey,
          version: response.versionId
        });
      } catch (e) {
        reject(e);
      }
    };

    xhr.addEventListener('load', onSuccess);
    xhr.addEventListener('error', onError);
    xhr.open('PUT', animationsApi.basePath(animationKey + '.png'), true);
    xhr.setRequestHeader("Content-type", "image/png");
    xhr.send(animationProps.blob);
  });
}

/**
  * Selector for allAnimationsSingleFrame
  */
export function allAnimationsSingleFrameSelector(state) {
  return state.pageConstants.allAnimationsSingleFrame;
}<|MERGE_RESOLUTION|>--- conflicted
+++ resolved
@@ -567,16 +567,6 @@
 
         // Log data about when this scenario occurs
         firehoseClient.putRecord(
-<<<<<<< HEAD
-            {
-              study: 'animation_no_load',
-              study_group: 'animation_no_load_v2',
-              event: isOwner() ? 'animation_not_loaded_owner' : 'animation_not_loaded_viewer',
-              data_json: JSON.stringify({'sourceUrl': sourceUrl, 'version': state.propsByKey[key].version,
-                'animationName': state.propsByKey[key].name, 'error': err.message})
-            }
-=======
-         'analysis-events',
           {
             study: 'animation_no_load',
             study_group: 'animation_no_load_v4',
@@ -591,7 +581,6 @@
             })
           },
           {includeUserId: true}
->>>>>>> f2a504ed
         );
 
         if (isOwner()) {
