--- conflicted
+++ resolved
@@ -709,7 +709,6 @@
  * the spritesheet.
  * @param {!AnimationKey} key
  * @param {!SerializedAnimationProps} props
-<<<<<<< HEAD
  * @param {boolean} withVersion - Whether to request a specific version of the
  *        animation if pulling from the local project.
  * @param {string} channelId - Used to differentiate library animations from others
@@ -718,11 +717,6 @@
  * @returns {string}
  */
 export function animationSourceUrl(key, props, withVersion = false, channelId = null, animationList = null) {
-=======
- * @returns {string}
- */
-export function animationSourceUrl(key, props) {
->>>>>>> 7e61db71
   // TODO: (Brad) We want to get to where the client doesn't know much about
   //       animation versions, by switching to Chris' new Files API.
   //       in the meantime, be able to request versions only when we export
