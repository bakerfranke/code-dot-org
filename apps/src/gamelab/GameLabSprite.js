--- conflicted
+++ resolved
@@ -117,7 +117,6 @@
   });
 
   // p5.play stores width unscaled, but users in
-<<<<<<< HEAD
   // Game Lab should access and set a scaled version
   // and be able to change the width of an animation.
   Object.defineProperty(s, 'width', {
@@ -159,7 +158,7 @@
       }
     }
   });
-=======
+
   // Game Lab should have access to a scaled version.
   s.getScaledWidth = function () {
     return s.width * s.scale;
@@ -170,7 +169,6 @@
   s.getScaledHeight = function () {
     return s.height * s.scale;
   };
->>>>>>> 5118d8f4
 
   Object.defineProperty(s, 'velocityX', {
     enumerable: true,
