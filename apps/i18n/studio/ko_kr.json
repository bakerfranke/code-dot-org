--- conflicted
+++ resolved
@@ -291,14 +291,6 @@
   "moveRightTooltip": "케릭터를 오른쪽으로 움직입니다.",
   "moveUp": "위로 올라가기",
   "moveUpTooltip": "케릭터를 위로 움직입니다.",
-  "moveDownLeft": "move down and left",
-  "moveDownLeftTooltip": "Move an actor diagonally down and to the left.",
-  "moveDownRight": "move down and right",
-  "moveDownRightTooltip": "Move an actor diagonally down and to the right.",
-  "moveUpLeft": "move up and left",
-  "moveUpLeftTooltip": "Move an actor diagonally up and to the left.",
-  "moveUpRight": "move up and right",
-  "moveUpRightTooltip": "Move an actor diagonally up and to the right.",
   "moveTooltip": "케릭터를 움직입니다.",
   "nextLevel": "축하합니다! 퍼즐을 해결했습니다.",
   "no": "아니요",
@@ -806,9 +798,6 @@
   "failedMultiplyCharactersTimeoutBlockly": "20개의 마우스 드로이드를 모아야 합니다. \"마우스 드로이드를 얻으면\" 이벤트 안에 \"마우스 드로이드 추가\" 블록을 넣어 1개를 얻으면 2개 이상 추가되도록 해보세요.",
   "failedMultiplyCharactersTimeoutGotSome": "축하합니다. 마우스 드로이드를 만들기 위한 코드가 추가되었습니다. 다음 퍼즐로 가거나 20개를 얻도록 다시 시도해 볼 수 있습니다.",
   "failedChangeSettingTimeout": "3명의 반란군 조종사를 움직이세요.",
-<<<<<<< HEAD
-  "failedChangeSettingSettings": "게임을 직접 만들어보세요. 이 퍼즐을 해결하기 위해서는 드로이드와 드로이드의 속도를 변경해야 합니다."
-=======
   "failedChangeSettingSettings": "게임을 직접 만들어보세요. 이 퍼즐을 해결하기 위해서는 드로이드와 드로이드의 속도를 변경해야 합니다.",
   "ask": "ask",
   "moveDownLeft": "move down and left",
@@ -820,5 +809,4 @@
   "moveUpRight": "move up and right",
   "moveUpRightTooltip": "Move an actor diagonally up and to the right.",
   "toSet": "to set"
->>>>>>> 8e3da888
 }