@import "color";
@import "font";
@import "style-constants";

$common_root: '/blockly/media/common_images/';

@mixin fill-container {
  height: 100%;
  width: auto;
}
@mixin font {
  font-family: $gotham-regular, sans-serif;
  font-weight: normal;
}

@mixin no-transform {
  -moz-transform: none;
  -webkit-transform: none;
  -o-transform: none;
  -ms-transform: none;
  transform: none;
}

@mixin horizontal-flip {
  -moz-transform: scale(-1, 1);
  -webkit-transform: scale(-1, 1);
  -o-transform: scale(-1, 1);
  -ms-transform: scale(-1, 1);
  transform: scale(-1, 1);
}

body {
  @include font;
  background-color: #F2F2F2;
  font-weight: normal;
  margin-top: 0;
}
h1 {
  font-family: $gotham-extra-bold, sans-serif;
  font-weight: normal;
  font-size: 140%;
}
h2 {
  font-family: $gotham-bold, sans-serif;
  font-weight: normal;
}
a {
  color: $link_color;
  &:hover {
    color: $link_color;
    background: none;
  }
}
strong {
  font-family: $gotham-extra-bold, sans-serif;
  font-weight: normal;
}

em {
  font-family: $gotham-italics, sans-serif;
  font-style: normal;
}

strong em,
em strong {
  font-family: $gotham-extra-bold-italics, sans-serif;
}

.clear {
  clear: both;
}

html[dir='rtl'] #visualizationColumn {
  right: 0px;
}

#visualizationColumn {
  position: relative;
  top: 0px;
  left: 0px;
  overflow-x: hidden;
}

#visualizationColumn.centered_embed {
  margin: 0 auto;
}

#visualizationColumn.pin_bottom {
  position: absolute;
  bottom: 0px;
  overflow-y: hidden;

  #belowVisualization {
    position: absolute;
    overflow: auto;
  }

  &.centered_embed {
    position: relative;
  }
}

div.droplet-palette-group-header {
  @include font;
  line-height: 24px;
}

div.droplet-palette-header-row {
  height: 24px;
}

div.droplet-palette-group-header:active {
  color: $black;
}

div.droplet-palette-group-header-selected {
  font-weight: 400;
  color: $black;
}

$droplet-light-green: #D3E965;
$droplet-blue: #64B5F6;
$droplet-yellow: #FFF176;
$droplet-orange: #FFB74D;
$droplet-red: #F78183;
$droplet-cyan: #4DD0E1;
$droplet-pink: #F57AC6;
$droplet-purple: #BB77C7;
$droplet-green: #68D995;
$droplet-white: #FFFFFF;

div.droplet-palette-group-header.yellow {
  border-left:10px solid $droplet-yellow;
}

div.droplet-palette-group-header-selected.yellow {
  background-color: $droplet-yellow;
}

div.droplet-palette-group-header.red {
  border-left:10px solid $droplet-red;
}

div.droplet-palette-group-header-selected.red {
  background-color: $droplet-red;
}

div.droplet-palette-group-header.cyan {
  border-left:10px solid $droplet-cyan;
}

div.droplet-palette-group-header-selected.cyan {
  background-color: $droplet-cyan;
}

div.droplet-palette-group-header.pink {
  border-left:10px solid $droplet-pink;
}

div.droplet-palette-group-header-selected.pink {
  background-color: $droplet-pink;
}

div.droplet-palette-group-header.lightgreen {
  border-left:10px solid $droplet-light-green;
}

div.droplet-palette-group-header-selected.lightgreen {
  background-color: $droplet-light-green;
}

div.droplet-palette-group-header.purple {
  border-left:10px solid $droplet-purple;
}

div.droplet-palette-group-header-selected.purple {
  background-color: $droplet-purple;
}

div.droplet-palette-group-header.blue {
  border-left:10px solid $droplet-blue;
}

div.droplet-palette-group-header-selected.blue {
  background-color: $droplet-blue;
}

div.droplet-palette-group-header.green {
  border-left:10px solid $droplet-green;
}

div.droplet-palette-group-header-selected.green {
  background-color: $droplet-green;
}

div.droplet-palette-group-header.orange {
  border-left:10px solid $droplet-orange;
}

div.droplet-palette-group-header-selected.orange {
  background-color: $droplet-orange;
}

.droplet-wrapper-div {
  overflow: hidden;
  outline-style: none;
}

#show-code-button {
  @media screen and (max-device-width: 540px) {
    display: none;
  }

  background-color: $green;
  border-color: $green;
  padding: 2px 8px;
  margin: -5px 0 0 6px;
  font-size: small;
  color: white;
}

.share-code-spacer {
  clear: both;
  min-height: 25px;
}

button.arrow {
  border: 1px solid #FFA000;
  background-color: #FFA000;
  color: #fff;
  margin-left: 5px;
  margin-right: 0px;
  display: none;
}
button.arrow>img {
  opacity: 1;
  vertical-align: text-bottom;
}
button.arrow:focus {
  outline-style: none;
}
button.arrow:disabled {
  border: 1px solid #C7C7C7;
  background-color: #C7C7C7;
}

#soft-buttons {
  display: inline-block;
  vertical-align: top;
  margin-left: -5px;
  -webkit-touch-callout: none;
  &.soft-buttons-none {
    display: none;
  }
  &.soft-buttons-compact {
    margin-left: 0;
    button {
      margin: 0;
    }
  }
}
.soft-buttons-1 {
  display: table-cell;
  vertical-align: top;
  min-width: 51px;
}
.soft-buttons-2 {
  display: table-cell;
  vertical-align: top;
  min-width: 102px;
}
.soft-buttons-3 {
  display: table-cell;
  vertical-align: top;
  min-width: 153px;
}
.soft-buttons-4 {
  display: table-cell;
  vertical-align: top;
  min-width: 204px;
}

#codeTextbox {
  position: absolute;
  left: 0px;
  right: 0px;
  top: $workspace-headers-height;
  bottom: 0px;
  font-size: 14px;
  overflow: hidden;
  min-height: calc(50% - #{($workspace-headers-height / 2) + 1}) !important;
}

#codeTextbox.pin_bottom {
  border: 1px solid #ddd;
}

html[dir='rtl'] #codeWorkspace {
  right: 400px;
  left: 0px;
  margin-right: 15px;
  margin-left: 0px;
}

#codeWorkspace {
  position: absolute;
  top: 0px;
  right: 0px;
  left: 400px;
  bottom: 0;
  margin-left: 15px;
  border: 1px solid #ddd;
  overflow: hidden;
}

#codeWorkspace.pin_bottom {
  border: none;
  border-top: 1px solid #ddd;
}

// #codeWorkspace.readonly is used when we are displaying a workspace but it
// is not editable (like someone else project), or when app is running
#codeWorkspace.readonly, #codeWorkspace.dimmed {
  // special cases for:
  .blocklySvg, // blockly
  .droplet-main-scroller, // droplet block view
  .ace_scroller, { // droplet code view
    background-color: rgba(0, 0, 0, 0.1);
  }
  // Note: We do something similar in our DesignModeBox React component's
  // transparency layer. These two should be kept in sync as much as possible
}

.ace-chrome .ace_marker-layer .ace_error {
  background: rgb(232, 47, 25);
}

.ace_marker-layer .ace_error {
  position: absolute;
  z-index: 3;
}

.ace_gutter-cell.ace_breakpoint, .droplet-gutter-line.droplet_breakpoint {
  border-radius: 15px 0px 0px 15px;
  box-shadow: 0px 0px 0px 40px rgba(0, 0, 255, 0.5) inset;
  color: white;
}

.ace_gutter-cell.ace_error, .droplet-gutter-line.droplet_error {
  background-image: url('#{$common_root}/gutterError.png');
  background-size: 16px 16px;
  background-repeat: no-repeat;
}

.droplet-gutter-line.droplet_error, .droplet-gutter-line.droplet_warning {
  background-position: 2px center;
}

.ace_gutter-cell.ace_warning, .droplet-gutter-line.droplet_warning {
  background-image: url('#{$common_root}/gutterWarn.png');
  background-size: 16px 16px;
  background-repeat: no-repeat;
}

.ace_gutter-cell.ace_error, .ace_gutter-cell.ace_warning {
  background-position: 2px 0px;
}

#visualizationResizeBar {
  position: absolute;
  top: 0;
  bottom: 0;
  width: 15px;
  left: 400px;
  cursor: ew-resize;
  text-align: center;
  color: $lighter_gray;
  font-size: 24px;
  line-height: 400px;
}

#visualization {
  position: relative;
  height: 400px;
  margin-bottom: 5px;
}

.bee-counter-text {
  text-anchor: end;
  font-size: 16px;
  font-family: Verdana, Geneva, sans-serif;
  font-weight: bold;
  fill: white;
  stroke: black;
  stroke-width: 1;
  cursor: default;
}

/* Shrink the visualization area on small displays. */

#visualizationEditor.responsive {
  margin-left: 400px;
  padding-left: 15px;
}
#visualization.responsive > * {
  -webkit-transform-origin: 0 0;
  -ms-transform-origin: 0 0;
  transform-origin: 0 0;

  html[dir="RTL"] & {
    -webkit-transform-origin: 100% 0;
    -ms-transform-origin: 100% 0;
    transform-origin: 100% 0;
  }
}

/* Make buttons, videos, etc. clickable. Otherwise, the scaled svg/canvas
 * obscures clicks on its original, unscaled position.  */
#belowVisualization {
  z-index: 1;
  position: relative;
}

@mixin visualization-width-height-original($width, $height, $visualizationOriginalWidth) {
  $scale: $width / $visualizationOriginalWidth;

  #visualization.responsive {
    max-height: $height;
    max-width: $width;
  }
  #visualizationColumn.responsive {
    max-width: $width;
  }
  .small-footer-base.responsive {
    max-width: $width;
  }
  #codeWorkspace {
    left: $width;
  }
  html[dir='rtl'] #codeWorkspace {
    right: $width;
  }
  div#visualizationResizeBar {
    left: $width;
    line-height: $height;
  }
  html[dir='rtl'] div#visualizationResizeBar {
    right: $width;
  }
  #visualizationEditor.responsive {
    margin-left: $width;
  }
  #visualization.responsive > * {
    -webkit-transform: scale($scale);
    -ms-transform: scale($scale);
    transform: scale($scale);
  }
}

@mixin visualization-width($width) {
  @include visualization-width-height-original($width, $width, 400px);
}

@mixin bee-counter($font-size, $stroke-width) {
  .bee-counter-text {
    font-size: $font-size;
    stroke-width: $stroke-width;
  }
}

@media screen and (min-width: 1101px) and (max-width: 1150px) {
  @include visualization-width(350px);
  @include bee-counter(20px, 1.2px);
}

@media screen and (min-width: 1051px) and (max-width: 1100px) {
  @include visualization-width(300px);
  @include bee-counter(24px, 1.4px);
}

@media screen and (min-width: 1001px) and (max-width: 1050px) {
  @include visualization-width(250px);
  @include bee-counter(28px, 1.6px);
}

@media screen and (max-width: 1000px) {
  @include visualization-width(200px);
  @include bee-counter(32px, 2px);

  #soft-buttons {
    margin-left: 0;
    button {
      margin: 0;
    }
  }
  .small-footer-base.responsive {
    small {
      float: left;
    }
  }
}

/* Buttons */
button, label.img-upload {
  margin: 5px;
  padding: 10px;
  border-radius: 4px;
  border: 1px solid #ddd;
  font-size: large;
  background-color: #eee;
  color: $black;
}
button.launch {
  border: 1px solid $orange;
  background-color: $orange;
  color: $white;
  font-size: large;
  min-width: 96px;
  margin-left: 0px;
  margin-right: 10px;
  /* Can't use "text-align: start" due to IE. */
  text-align: left;
}
html[dir="RTL"] button.launch {
  text-align: right;
}
button.launch>img {
  opacity: 1;
  vertical-align: text-bottom;
}
button.blocklyLaunch {
  display: inline-block;
  &.hide {
    display: none;
  }
  border: 1px solid $orange;
  background-color: $orange;
  @media screen and (min-width: 1051px) {
    min-width: 111px;
  }
  padding: 7px 10px 7px 6px;
  /* Can't use "text-align: start" due to IE. */
  text-align: left;
  img {
    float: left;
    margin-top: 0px;
    margin-left: 6px;
  }
  div {
    text-align: left;
    margin-top: 3px;
    margin-right: 4px;
    float: right;
    padding: 0px;
    margin-left: 6px;
    @media screen and (min-width: 1051px) {
      min-width: 45px;
    }
  }
  html[dir="RTL"] & {
    margin-right: 0px;
  }
  &#resetButton {
    border: 1px solid $cyan;
    background-color: $cyan;
  }
  &#runButton div {
  }
}
button.share {
  border: 1px solid #FFA000;
  background-color: #FFA000;
  color: $white;
  margin-left: 0px;
  margin-right: 0px;
}
button.share:focus {
  outline-style: none;
}
button:hover>img {
  opacity: 1;
}
button:active {
  border: 1px solid #888 !important;
}
button:hover {
  box-shadow: 2px 2px 5px $shadow;
}
button.disabled, button[disabled=disabled], button:disabled {
  border: 1px solid #C7C7C7;
  background-color: #C7C7C7;
  box-shadow: none;
  &:hover {
    box-shadow: none;
  }
}
button.disabled:hover>img {
  opacity: 0.6;
}
button.disabled {
  display: none;
}
button.notext {
  font-size: 10%;
}
label.img-upload {
  display: inline-block;
  vertical-align: middle;
}
input[type="radio"] {
  margin-left: 40px;
  margin-right: 10px;
}
@media screen and (max-width: 1050px) {
  #stepButton {
    min-width: 0;
  }
}

#learn {
  h1 {
    margin: 20px 0px 0px 0px;
  }
  img {
    margin-bottom: 5px;
  }
  a {
    display: block;
  }
}

#make-your-own-button {
  margin: 5px 0px 5px 0px;
}

#open-workspace {
  margin: 5px 0px 5px 0px;
}

#gameButtons {
  position: relative;
  margin-bottom: 10px;
  width: 100%;

  text-align: justify;
  -ms-text-justify: distribute-all-lines;
  text-justify: distribute-all-lines;
}

#gameButtons:after{
  content: '';
  display: inline-block;
  width: 100%;
  height: 0;
  font-size:0;
  line-height:0;
}

#slider-cell {
  display: inline-block;
  vertical-align: top;
  touch-action: none;
  -ms-touch-action: none;
}

#slider {
  display: inline-block;
  vertical-align: middle;
}

#spinner {
  display: inline-block;
  vertical-align: middle;
}

/* Dialogs */
#help {
  padding: 0 10px;
  display: none;
}
#dialog {
  visibility: hidden;
  background-color: $white;
  color: $black;
  border: 1px solid $black;
  position: absolute;
  border-radius: 8px;
  box-shadow: 5px 5px 5px $shadow;
  padding: 10px;
  z-index: 20000;
}
#dialogBorder {
  visibility: hidden;
  position: absolute;
  background-color: $white;
  color: $black;
  border-radius: 6px;
  box-shadow: 5px 5px 5px $shadow;
}
#dialogShadow {
  @include fill-container;
  visibility: hidden;
  position: fixed;
  top: 0;
  left: 0;
  background-color: $black;
  opacity: 0.3;
  z-index: 1;
}
.dialogAnimate {
  transition-property: width height left top opacity;
  transition-duration: 0.2s;
  transition-timing-function: linear;
}
.dialogHiddenContent {
  visibility: hidden;
  position: absolute;
  top: 0;
  left: 0;
  z-index: -1;
}
.trophy {
  min-width:100px;
  text-align:center;
  vertical-align:top;
  display:inline-block;
  max-width:100px;
  margin-bottom:10px;
}
.trophyimg {
  width:80px;
  height:80px;
}
#dialog button {
  min-width: 4em;
}
.feedback {
  font-size: 30px;
  margin: 20px 0px 20px 0px;
  line-height: 28px;
  color: #7E5BA0;
  font-family: $gotham-extra-bold;
  font-weight: normal;

}

#show-code {
  margin-bottom: 5px;
}
#hint {
  color: $white;
  padding: 5px 1em;
  font-size: large;
}

#puzzleRatingButtons {

  $red: #FF3014;
  $dark-red: #7F150A;
  $blue: #0094CA;
  $dark-blue: #00647F;
  $gray: #333333;
  $dark-gray: #4D4D4D;
  $light-gray: $light_gray;

  hr {
    border-top: 2px solid #ccc;
  }

  p {
    float: left;
    font-size: 16px;
    color: $light-gray;
    margin-right: 10px;
  }

  svg {
    pointer-events: none;
  }

  .puzzle-rating-btn {
    fill: $light-gray;
    padding: 0 5px;
    cursor: pointer;
    display: inline-block;

    &#like {
      &:hover {
        fill: $gray;
      }
      &.enabled {
        fill: $red;
      }
      &.enabled:hover {
        fill: $dark-red;
      }
    }

    &#dislike {
      &:hover {
        fill: $dark-gray;
      }
      &.enabled {
        fill: $blue;
      }
      &.enabled:hover {
        fill: $dark-blue;
      }
    }
  }

}

/* Instructions. */
#bubble {
  color: $black;
  margin-bottom: 10px;
  position: relative;
  cursor: pointer;
}

#prompt-table {
  display: inline-block;
  vertical-align: top;
}

#prompt-icon-cell {
  vertical-align: top;
  width: 50px;
  padding-right: 10px;
  padding-bottom: 10px;
  height: auto;
}

#prompt-cell {
  vertical-align: top;
}

#prompt2 {
  font-size: 12px;
  color: $charcoal;
}

.modal-content {
  .instructionsImage {
    height: 35px;
    vertical-align: text-bottom;
  }
  .instructions2 {
    .instructionsImage {
      height: 24px;
      vertical-align: text-bottom;
    }
  }
}

#prompt-table {
  .instructionsImage {
    height: 25px;
    vertical-align: text-bottom;
  }
  #prompt2 {
    .instructionsImage {
      height: 20px;
      vertical-align: text-bottom;
    }
  }
}

#ani-gif-preview-wrapper {
  display: inline-block;
  vertical-align: top;
}

$aniGifPreviewWidth: 80px;
$aniGifPreviewHeight: 60px;
#ani-gif-preview {
  display: table-cell;
  background-size: $aniGifPreviewWidth $aniGifPreviewHeight;
  // background-image set via javascript
  width: $aniGifPreviewWidth;
  height: $aniGifPreviewHeight;
  vertical-align: middle;
  text-align: center;
  border-radius: 12px;

  #play-button {
    clear: both;
    height: 40px;
    position: relative;
  }
}

/* Place ani-gif next to text for column width 300px or wider. */
@media screen and (min-width: 1051px) {
  #prompt-table.with-ani-gif {
    margin-right: $aniGifPreviewWidth;
    padding-right: 5px;
  }

  #ani-gif-preview-wrapper {
    position: absolute;
    right: 0px;
    top: 0px;
  }
}

.workspace-header {
  text-align: center;
  white-space: nowrap;
  overflow-x: hidden;
  height: $workspace-headers-height;
  color: white;
  .workspace-header-clickable:hover {
    cursor: pointer;
    color: $yellow;
  }
  span {
    line-height: $workspace-headers-height;
  }
  .fa {
    font-size: 18px;
  }
}

$workspace-header-button-border-width: 1px;
$workspace-header-button-height: 22px;
$workspace-header-button-margin: ($workspace-headers-height -
    ($workspace-header-button-height + 2 * $workspace-header-button-border-width)
    ) / 2;
.workspace-header-button {
  cursor: pointer;
  float: right;
  overflow: hidden;
  background-color: $light_purple;
  margin-top: $workspace-header-button-margin;
  margin-bottom: $workspace-header-button-margin;
  margin-right: $workspace-header-button-margin;
  margin-left: 0;
  border: $workspace-header-button-border-width groove $light_gray;
  height: $workspace-header-button-height;
  border-radius: 4px; // TODO: Make mixin
  font-family: $gotham-bold;
  &:hover {
    background-color: $cyan;
  }
  span {
    padding: 0 12px;
    line-height: $workspace-header-button-height;
  }
  .fa {
    line-height: $workspace-header-button-height;
    padding-right: 8px;
    font-size: 15px;
  }
  .fa-code {
    font-weight: bold;
  }
  .blocks-glyph {
    display: none;
    height: 18px;
    vertical-align: text-bottom;
    padding-right: 8px;
  }
}

#versions-header {
  display: none;
}

#design-headers {
  height: $workspace-headers-height;
  background-color: $purple;
  overflow-y: hidden;
  -webkit-user-select: none;
  -moz-user-select: none;
  -ms-user-select: none;
  user-select: none;
}


.readonly {
  #headers,
  #design-headers {
    background-color: $charcoal;
  }
}

#headers {
  height: $workspace-headers-height;
  background-color: $purple;
  overflow-y: hidden;
  -webkit-user-select: none;
  -moz-user-select: none;
  -ms-user-select: none;
  user-select: none;

  #show-toolbox-icon, #hide-toolbox-icon {
    position: absolute;
    top: 0;
    left: 8px;
    line-height: $workspace-headers-height;
    color: $lighter_purple;
  }

  #hide-toolbox-icon {
    @include horizontal-flip;
  }

  #toolbox-header {
    width: 270px;
    border-right: 1px solid gray;
    float: left;

    &.toggleable {
      cursor: pointer;
      &:hover .fa {
        color: $white;
      }
    }
  }
  #show-toolbox-header {
    border: 0;
    float: left;
    padding: 0 10px;
    cursor: pointer;
    &:hover .fa {
      color: $white;
    }

    & > span {
      margin: auto 18px;
    }
  }
  #blockCounter, #blockUsed {
    display: inline-block;
  }

  #clear-puzzle-header:hover {
    background-color: $red;
  }
  .block-counter-default {
    color: white;
  }
  .block-counter-overflow {
    color: $yellow;
  }
}

#headers[dir=rtl] {
  div {
    margin-right: 0;
  }

  #show-toolbox-icon, #hide-toolbox-icon {
    left: auto;
    right: 8px;
  }

  #show-toolbox-icon {
    @include horizontal-flip;
  }

  #hide-toolbox-icon {
    @include no-transform;
  }

  #toolbox-header {
    border-right: 0;
    border-left: 1px solid gray;
    float: right;
  }
  #show-toolbox-header {
    float: right;
  }
  .workspace-header-button {
    margin-left: $workspace-header-button-margin;
    margin-right: 0;
    float: left;

    .fa {
      padding-right: 0;
      padding-left: 8px;
    }
    .blocks-glyph {
      @include horizontal-flip;
      padding-right: 0;
      padding-left: 8px;
    }
  }
}

#showVersionsModal {
  width: 700px;
  margin-left: -350px;
}

#showVersionsModal .versionRow p {
  margin: 15px 0 0 0;
}

#rotateContainer {
  position: fixed;
  z-index: 10001;
  background-color: white;
  top: 0;
  left: 0;
  right: 0;
  bottom: 0;
  width: 100%;
  height: 100%;
  display: none;
  background-position: 50% 50%;
  background-size: contain;
  background-repeat: no-repeat;

  #rotateText {
    position: relative;
    top: 50%;
    left: -50%;
    margin-left: 50px;
    margin-right: -50px;
  }

  p {
    text-align: center;
    font-size: 26px;
    line-height: 26px;
    transform: rotate(90deg);
    -webkit-transform: rotate(90deg);
  }

  @media screen and (orientation: portrait) and (max-device-width: 900px) {
    display: block;
  }
}

.blocklyText, .blocklyMenuText, .blocklyTreeLabel, .blocklyHtmlInput,
    .blocklyIconMark, .blocklyTooltipText, .goog-menuitem-content {
  @include font;
}

.blocklyRectangularDropdownMenu {
  .goog-menuitem-highlight, .goog-menuitem-hover {
    background-color: rgba(255, 255, 255, 0.35);
  }
  &:not(.blocklyGridDropdownMenu) {
    border-color: rgb(84, 84, 84) !important;
  }
  &.blocklyGridDropdownMenu {
    background-color: white !important;
    padding-top: 5px !important;

    .goog-menuitem {
      display: inline-block;
      margin-left: 4px;
      margin-top: 4px;
    }

    .goog-menuitem-highlight, .goog-menuitem-hover {
      margin: -4px -4px 0 0 !important
    }
  }
}

.generated-code-container {
  margin-top: 10px;
  .generatedCodeMessage {
    font-size: 14px;
    line-height: inherit;
    color: $charcoal;
    margin-bottom: 10px;

    a {
      font-family: $gotham-extra-bold;
      font-weight: normal;
      color: $purple;
      &:hover {
        text-decoration: underline;
      }
    }
  }
  .generatedCode {
    font-size: 14px;
    overflow: scroll;
    max-height: 400px;
  }
}

.light-yellow-background {
  background-color: $lightest_yellow;
}

.white-background {
  background-color: white;
}

.arrow-container {
  background-color: white !important;
}

.arrow-container.arrow-left {
  float: left;
}

.arrow-container.arrow-right {
  float: right;
}

.arrow-head, .arrow-text {
  float: left;
  line-height: normal;
  margin-bottom: 25px;
  cursor: pointer;
}

.arrow-right .arrow-head {
  float: right;
}

.arrow-left .arrow-head {
  margin-right: -10px;
}

.arrow-left .arrow-text {
  border-radius: 0 8px 8px 0;
  padding: 10px 14px 10px 0;
  background-color: #babf33;
}
.arrow-right .arrow-text {
  margin-right: -10px;
  border-radius: 8px 0 0 8px;
  padding: 10px 0 10px 14px;
  background-color: #ffbb00;
}

.arrow-text {
  color: white;
  font-size: 35px;
  margin-top: 35px;
  height: 44px;
}

#again-button:not(.arrow-container) {
  background-color: $green;
  border: 1px solid $green;
  color: white;
  margin-left: 0px;
  margin-right: 10px;
}

#continue-button:not(.arrow-container), #confirm-button:not(.arrow-container) {
  background-color: $orange;
  border: 1px solid $orange;
  color: white;
  margin-left: 0px;
  margin-right: 10px;
  text-align: center;
}

#save-to-gallery-button {
  background-color: $purple;
  border: 1px solid $purple;
  margin: 0px;
  color: white;
  font-size: 13px;
  text-align: center;
  &:disabled {
    color: $purple;
    background-color: lightgrey;
  }
}

.hide {
  display: none;
}
.invisible {
  visibility: hidden;
}
.hide-source {
  #visualization {
    display: inline-block;
  }
  #belowVisualization {
    display: inline-block;
    vertical-align: top;
  }
  #bubble {
    display: none;
  }
}

<<<<<<< HEAD


.sharing {
  float: left;
  margin-top: 15px;
=======
#sharing {
  clear: both;
  margin-top: 25px;
>>>>>>> 57e0f732
  font-size: 20px;
  color: $charcoal;

  .feedback-image {
    width: 180px;
    height: 180px;
    margin: 0 15px 0 0;
    float: left;
    border: $lighter_gray;
    border-style: solid
  }

  label {
    margin-top: 15px;
    font-size: 20px;
    color: $charcoal;
  }

  div {
    margin: 10px 0;
  }

  button {
    background-color: $purple;
    color: white;
    font-size: 0.7em;
    min-width: 40px;
    text-align: center;
    margin: 0;

    .disabled,
    &[disabled=disabled],
    &:disabled {
      border: 1px solid $purple;
      background-color: $lighter_gray;
      box-shadow: none;
    }

    a, a:hover, a:link, a:visited {
      background-color: transparent;
      color: white;
      text-decoration: none;
    }
  }

  button.saved-to-gallery {
    font-family: "Gotham 4i";
  }

  #sharing-input {
    cursor: copy;
    margin: 0;
    width: 200px;
    padding: 10px;
  }

  #copy-button {
    max-width: 100px;
  }

  #sharing-phone i.fa {
    font-size: 24px;
  }

  input#phone {
    height: 30px;
    padding: 5px;
    margin: 5px;
    font-size: 20px;
    width: 10em;
    font-family: sans-serif;
  }

  div#phone-charges {
    font-size: 10px;
    margin-top: 0px;
    color: $red;
  }
}

// Includes an icon at position x, y (starting from top-left)
@mixin icon26($x, $y) {
  $x-offset: $x * 26px;
  $y-offset: $y * 26px;
  width: 26px;
  height: 26px;
  background: url("#{$common_root}shared-sprites-26x26.png") $x-offset $y-offset;
}

.run26 {
  @include icon26(0, 0);
}

.reset26 {
  @include icon26(0, 1);
}

#stepButton {
  margin-right: 0;
  text-align: center;
}

#share-fail-explanation {
  font-size: 20px;
}

.share-fail-excerpt .generatedCode {
  font-size: 14px;
}

// body.readonly is used in cases where we are just displaying uneditable blocks (like feedback dialogs) with no workspace

body.readonly {
  margin: 0;
  padding: 0;
  overflow: hidden;
  background-color: transparent;
}

body.readonly #codeWorkspace {
  position: absolute;
  top: 0;
  left: 0;
  margin: 0;
  padding: 0;
  overflow: hidden;
  height: 100%;
  width: 100%;
  border: none;
}

body.readonly #codeWorkspace>svg {
  background-color: transparent;
  border: none;
}

body.readonly.embed-block #codeWorkspace .userHidden {
  display: none;
}

// Droplet block tooltips configuration
$parameterColor: $light_yellow;
$linkColor: $white;
$tooltipBackground: $cyan;
$text-color: $white;
$tooltip-border-radius: 14px;
$tooltip-shadow-color: $shadow;
$see-examples-font-weight: bold;

$tooltip-font: $gotham-regular;
$function-name-font: $code-font;
$examples-link-font: $gotham-extra-bold;

$see-examples-thick-underline-color: $yellow;

.tooltip-example-link, .tooltip-choose-link {
  margin-top: 5px;
  float: right;
}

.tooltip-example-link > a, .tooltip-choose-link > a {
  &:hover, &:link, &:active, &:visited {
    border-bottom: 3px solid $see-examples-thick-underline-color;
    color: white;
    font-family: $gotham-bold;
  }
}

.tooltip-choose-link {
  float: left;
}

.function-name {
  font-family: $function-name-font;
  font-size: 16px;
  margin-top: 3px;
  margin-bottom: 7px;
}

.current-tooltip-parameter-name {
  border-bottom: 3px solid $yellow;
}

// Tooltipster theme class
.droplet-block-tooltipster {
  border-radius: $tooltip-border-radius;
  border: none;
  background: $tooltipBackground;
  color: $text-color;
  -webkit-box-shadow: 5px 5px 5px 0 $tooltip-shadow-color;
  -moz-box-shadow: 5px 5px 5px 0 $tooltip-shadow-color;
  box-shadow: 5px 5px 5px 0 $tooltip-shadow-color;
}

.droplet-block-tooltipster .tooltipster-content {
  font-family: $tooltip-font;
  font-size: 12px;
  line-height: 16px;
  padding: 8px 10px;
  overflow: hidden;
  font-weight: normal;
}

.droplet-hover-div {
  max-width: 100% !important;
}

.legacy-share-view #belowVisualization {
  display: none;
}
<|MERGE_RESOLUTION|>--- conflicted
+++ resolved
@@ -1290,17 +1290,9 @@
   }
 }
 
-<<<<<<< HEAD
-
-
-.sharing {
-  float: left;
-  margin-top: 15px;
-=======
 #sharing {
   clear: both;
   margin-top: 25px;
->>>>>>> 57e0f732
   font-size: 20px;
   color: $charcoal;
 
