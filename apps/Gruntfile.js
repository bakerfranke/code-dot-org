--- conflicted
+++ resolved
@@ -498,11 +498,8 @@
     'courses/show': './src/sites/studio/pages/courses/show.js',
     'devise/registrations/_finish_sign_up':
       './src/sites/studio/pages/devise/registrations/_finish_sign_up.js',
-<<<<<<< HEAD
-=======
     'devise/registrations/_old_sign_up_form':
       './src/sites/studio/pages/devise/registrations/_old_sign_up_form.js',
->>>>>>> 358ef9aa
     'devise/registrations/edit':
       './src/sites/studio/pages/devise/registrations/edit.js',
     'home/_homepage': './src/sites/studio/pages/home/_homepage.js',
@@ -543,20 +540,12 @@
     'projects/featured': './src/sites/studio/pages/projects/featured.js',
     'projects/index': './src/sites/studio/pages/projects/index.js',
     'projects/public': './src/sites/studio/pages/projects/public.js',
-<<<<<<< HEAD
-    scriptOverview: './src/sites/studio/pages/scriptOverview.js',
-=======
     'scripts/show': './src/sites/studio/pages/scripts/show.js',
->>>>>>> 358ef9aa
     'scripts/stage_extras': './src/sites/studio/pages/scripts/stage_extras.js',
     'sections/show': './src/sites/studio/pages/sections/show.js',
     'shared/_header_progress':
       './src/sites/studio/pages/shared/_header_progress.js',
     'shared/_school_info': './src/sites/studio/pages/shared/_school_info.js',
-<<<<<<< HEAD
-    signup: './src/sites/studio/pages/signup.js',
-=======
->>>>>>> 358ef9aa
     'teacher_dashboard/show':
       './src/sites/studio/pages/teacher_dashboard/show.js',
     'teacher_feedbacks/index':
