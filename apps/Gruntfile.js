var chalk = require('chalk');
var child_process = require('child_process');
var path = require('path');
var fs = require('fs');
var webpack = require('webpack');
var _ = require('lodash');
var logBuildTimes = require('./script/log-build-times');
var webpackConfig = require('./webpack');
var envConstants = require('./envConstants');
var checkEntryPoints = require('./script/checkEntryPoints');

module.exports = function (grunt) {
  // Decorate grunt to record and report build durations.
  var buildTimeLogger = logBuildTimes(grunt);

  process.env.mocha_entry = grunt.option('entry') || '';
  if (process.env.mocha_entry) {
    // create an entry-tests.js file with the right require statement
    // so that karma + webpack can do their thing. For some reason, you
    // can't just point the test runner to the file itself as it won't
    // get compiled.
    let file = "require('babel-polyfill');\n" +
      "require('"+path.resolve(process.env.mocha_entry)+"');\n";

    if (fs.lstatSync(path.resolve(process.env.mocha_entry)).isDirectory()) {
      file = `
import 'babel-polyfill';
var testsContext = require.context(${JSON.stringify(path.resolve(process.env.mocha_entry))}, true, /\.js$/);
testsContext.keys().forEach(testsContext);
`;
    }
    fs.writeFileSync(
      'test/entry-tests.js',
      file
    );
  }

  var config = {};

  /**
   * Interval for filesystem polling in watch mode.
   * Warning: 100ms hits 75% CPU on OS X. 700ms is around 10%.
   * See https://github.com/gruntjs/grunt-contrib-watch/issues/145
   * If OS X polling remains a CPU issue, can try grunt-este-watch
   * @const {number}
   */
  var DEV_WATCH_INTERVAL = parseInt(grunt.option('delay')) || 700;

  /** @const {string} */
  var SINGLE_APP = grunt.option('app') || envConstants.APP;

  /** @const {string[]} */
  var ALL_APPS = [
    'applab',
    'bounce',
    'calc',
    'craft',
    'eval',
    'flappy',
    'gamelab',
    'jigsaw',
    'maze',
    'netsim',
    'studio',
    'turtle',
    'weblab'
  ];

  if (SINGLE_APP && ALL_APPS.indexOf(SINGLE_APP) === -1) {
    throw new Error('Unknown app: ' + SINGLE_APP);
  }

  var appsToBuild = SINGLE_APP ? [SINGLE_APP] : ALL_APPS;

  var ace_suffix = envConstants.DEV ? '' : '-min';
  var piskelRoot = String(child_process.execSync('`npm bin`/piskel-root')).replace(/\s+$/g,'');
  var PISKEL_DEVELOPMENT_MODE = grunt.option('piskel-dev');
  if (PISKEL_DEVELOPMENT_MODE) {
    var localNodeModulesRoot = String(child_process.execSync('npm prefix')).replace(/\s+$/g,'');
    if (piskelRoot.indexOf(localNodeModulesRoot) === -1) {
      // Piskel has been linked to a local development repo, we're good to go.
      piskelRoot = path.resolve(piskelRoot, '..', 'dev');
      console.log(chalk.bold.yellow('-- PISKEL DEVELOPMENT MODE --'));
      console.log(chalk.yellow('Make sure you have a local development build of piskel'));
      console.log(chalk.yellow('Inlining PISKEL_DEVELOPMENT_MODE=true'));
      console.log(chalk.yellow('Copying development build of Piskel instead of release build'));

    } else {
      console.log(chalk.bold.red('Unable to enable Piskel development mode.'));
      console.log(chalk.red('In order to use Piskel development mode, your apps ' +
          'package must be linked to a local development copy of the Piskel ' +
          'repository with a complete dev build.' +
          '\n' +
          '\n  1. git clone https://github.com/code-dot-org/piskel.git <new-directory>' +
          '\n  2. cd <new-directory>' +
          '\n  3. npm install && grunt build-dev' +
          '\n  4. npm link' +
          '\n  5. cd -' +
          '\n  6. npm link @code-dot-org/piskel' +
          '\n  7. rerun your previous command' +
          '\n'));
      process.exitCode = 1; // Failure!
      return;
    }
  }

  config.clean = {
    all: ['build']
  };

  config.copy = {
    src: {
      files: [
        {
          expand: true,
          cwd: 'src/',
          src: ['**/*.js', '**/*.jsx'],
          dest: 'build/js'
        }
      ]
    },
    static: {
      files: [
        {
          expand: true,
          cwd: 'static/',
          src: ['**'],
          dest: 'build/package/media'
        },
        {
          expand: true,
          cwd: 'lib/blockly/media',
          src: ['**'],
          //TODO: Would be preferrable to separate Blockly media.
          dest: 'build/package/media'
        },
        // We have to do some weird stuff to get our fallback video player working.
        // video.js expects some of its own files to be served by the application, so
        // we include them in our build and access them via static (non-fingerprinted)
        // root-relative paths.
        // We may have to do something similar with ace editor later, but generally
        // we'd prefer to avoid this way of doing things.
        // TODO: At some point, we may want to better rationalize the package
        // structure for all of our different assets (including vendor assets,
        // blockly media, etc).
        {
          expand: true,
          cwd: './node_modules/video.js/dist/video-js',
          src: ['**'],
          dest: 'build/package/video-js'
        }
      ]
    },
    lib: {
      files: [
        {
          expand: true,
          cwd: 'lib/blockly',
          src: ['??_??.js'],
          dest: 'build/package/js',
          // e.g., ar_sa.js -> ar_sa/blockly_locale.js
          rename: function (dest, src) {
            var outputPath = src.replace(/(.{2}_.{2})\.js/g, '$1/blockly_locale.js');
            return path.join(dest, outputPath);
          }
        },
        {
          expand: true,
          cwd: 'lib/ace/src' + ace_suffix + '-noconflict/',
          src: ['**/*.js'],
          dest: 'build/package/js/ace/'
        },
        // Pull p5.js and p5.play.js into the package from our fork of the
        // p5.play repo at https://github.com/code-dot-org/p5.play
        {
          expand: true,
          cwd: './node_modules/@code-dot-org/p5.play/examples/lib',
          src: ['p5.js'],
          dest: 'build/package/js/p5play/'
        },
        {
          expand: true,
          cwd: './node_modules/@code-dot-org/p5.play/lib',
          src: ['p5.play.js'],
          dest: 'build/package/js/p5play/'
        },
        {
          expand: true,
          // For some reason, if we provide piskel root as an absolute path here,
          // our dest ends up with an empty set of directories matching the path
          // If we provide it as a relative path, that does not happen
          cwd: './' + path.relative(process.cwd(), piskelRoot),
          src: ['**'],
          dest: 'build/package/js/piskel/'
        },
        {
          expand: true,
          cwd: './node_modules/@code-dot-org/bramble/dist',
          src: ['**'],
          dest: 'build/package/js/bramble/'
        },
        {
          expand: true,
          cwd: 'lib/droplet',
          src: ['droplet-full*.js'],
          dest: 'build/package/js/droplet/',
        },
        {
          expand: true,
          cwd: 'lib/droplet',
          src: ['droplet.min.css'],
          dest: 'build/package/css/droplet/'
        },
        {
          expand: true,
          cwd: 'lib/tooltipster',
          src: ['*.js'],
          dest: 'build/package/js/tooltipster/',
        },
        {
          expand: true,
          cwd: 'lib/marked',
          src: ['marked*.js'],
          dest: 'build/package/js/marked/',
        },
        {
          expand: true,
          cwd: 'lib/phaser',
          src: ['*.js'],
          dest: 'build/package/js/phaser/',
        },
        {
          expand: true,
          cwd: 'lib/tooltipster',
          src: ['tooltipster.min.css'],
          dest: 'build/package/css/tooltipster/'
        },
        {
          expand: true,
          cwd: 'lib/fileupload',
          src: ['*.js'],
          dest: 'build/package/js/fileupload/',
        },
      ]
    }
  };

  config.sass = {
    all: {
      options: {
        // Compression currently occurs at the ../dashboard sprockets layer.
        outputStyle: 'nested',
        includePaths: [
          'node_modules',
          '../shared/css/'
        ]
      },
      files: _.fromPairs([
        ['build/package/css/common.css', 'style/common.scss'],
        ['build/package/css/code-studio.css', 'style/code-studio/code-studio.scss'],
        ['build/package/css/levelbuilder.css', 'style/code-studio/levelbuilder.scss'],
        ['build/package/css/leveltype_widget.css', 'style/code-studio/leveltype_widget.scss'],
        ['build/package/css/plc.css', 'style/code-studio/plc.scss'],
        ['build/package/css/pd.css', 'style/code-studio/pd.scss'],
        ['build/package/css/publicKeyCryptography.css', 'style/publicKeyCryptography/publicKeyCryptography.scss'],
      ].concat(appsToBuild.map(function (app) {
        return [
          'build/package/css/' + app + '.css', // dst
          'style/' + app + '/style.scss' // src
        ];
      })))
    }
  };

  // Takes a key-value .json file and runs it through MessageFormat to create a localized .js file.
  config.messages = {
    all: {
      files: [
        {
          // e.g., build/js/i18n/bounce/ar_sa.json -> build/package/js/ar_sa/bounce_locale.js
          rename: function (dest, src) {
            var outputPath = src.replace(/(build\/)?i18n\/(\w*)\/(\w+_\w+).json/g, '$3/$2_locale.js');
            return path.join(dest, outputPath);
          },
          expand: true,
          src: ['i18n/**/*.json'],
          dest: 'build/package/js/'
        }
      ]
    }
  };

  config.ejs = {
    all: {
      srcBase: 'src',
      destBase: 'build/js'
    }
  };

  var OUTPUT_DIR = 'build/package/js/';
  config.exec = {
    convertScssVars: './script/convert-scss-variables.js',
    generateSharedConstants: './script/generateSharedConstants.rb'
  };

  var junitReporterBaseConfig = {
    outputDir: envConstants.CIRCLECI ? `${envConstants.CIRCLE_TEST_REPORTS}/apps` : '',
  };

  config.karma = {
    options: {
      configFile: 'karma.conf.js',
      singleRun: !envConstants.WATCH,
      files: [
        {pattern: 'test/audio/**/*', watched: false, included: false, nocache: true},
        {pattern: 'test/integration/**/*', watched: false, included: false, nocache: true},
        {pattern: 'test/storybook/**/*', watched: false, included: false, nocache: true},
        {pattern: 'test/unit/**/*', watched: false, included: false, nocache: true},
        {pattern: 'test/util/**/*', watched: false, included: false, nocache: true},
        {pattern: 'lib/**/*', watched: false, included: false, nocache: true},
        {pattern: 'build/**/*', watched: false, included: false, nocache: true},
        {pattern: 'static/**/*', watched: false, included: false, nocache: true},
      ],
      client: {
        mocha: {
          timeout: 14000,
          grep: grunt.option('grep'),
        },
      },
    },
    unit: {
      coverageReporter: {
        dir: 'coverage/unit',
        reporters: [
          { type: 'html' },
          { type: 'lcovonly' }
        ]
      },
      junitReporter: Object.assign({}, junitReporterBaseConfig, {
        outputFile: 'unit.xml',
      }),
      files: [
        {src: ['test/unit-tests.js'], watched: false},
      ],
    },
    integration: {
      coverageReporter: {
        dir: 'coverage/integration',
        reporters: [
          { type: 'html' },
          { type: 'lcovonly' }
        ]
      },
      junitReporter: Object.assign({}, junitReporterBaseConfig, {
        outputFile: 'integration.xml',
      }),
      files: [
        {src: ['test/integration-tests.js'], watched: false},
      ],
    },
    storybook: {
      coverageReporter: {
        dir: 'coverage/storybook',
        reporters: [
          { type: 'html' },
          { type: 'lcovonly' }
        ]
      },
      junitReporter: Object.assign({}, junitReporterBaseConfig, {
        outputFile: 'storybook.xml',
      }),
      files: [
        {src: ['test/storybook-tests.js'], watched: false},
      ],
    },
    all: {
      files: [
        {src: ['test/index.js'], watched: false},
      ],
    },
    entry: {
      coverageReporter: {
        dir: 'coverage/entry',
        reporters: [
          { type: 'html' },
          { type: 'lcovonly' }
        ]
      },
      files: [
        {src: ['test/entry-tests.js'], watched: false},
      ],
      preprocessors: {
        'test/entry-tests.js': ['webpack', 'sourcemap'],
      },
    },
  };


  var appsEntries = _.fromPairs(appsToBuild.map(function (app) {
    return [app, './src/sites/studio/pages/levels-' + app + '-main.js'];
  }));
  var codeStudioEntries = {
    'code-studio':                  './src/sites/studio/pages/code-studio.js',
    'levelbuilder':                 './src/sites/studio/pages/levelbuilder.js',
    'levelbuilder_applab':          './src/sites/studio/pages/levelbuilder_applab.js',
    'levelbuilder_edit_script':     './src/sites/studio/pages/levelbuilder_edit_script.js',
    'levelbuilder_gamelab':         './src/sites/studio/pages/levelbuilder_gamelab.js',
    'levelbuilder_studio':          './src/sites/studio/pages/levelbuilder_studio.js',
    'levelbuilder_pixelation':      './src/sites/studio/pages/levelbuilder_pixelation.js',
    'levels/contract_match':        './src/sites/studio/pages/levels/contract_match.jsx',
    'levels/_curriculum_reference': './src/sites/studio/pages/levels/_curriculum_reference.js',
    'levels/submissionHelper':      './src/sites/studio/pages/levels/submissionHelper.js',
    'levels/_standalone_video':     './src/sites/studio/pages/levels/_standalone_video.js',
    'levels/external':              './src/sites/studio/pages/levels/external.js',
    'levels/levelGroup':            './src/sites/studio/pages/levels/levelGroup.js',
    'levels/multi':                 './src/sites/studio/pages/levels/multi.js',
    'levels/textMatch':             './src/sites/studio/pages/levels/textMatch.js',
    'levels/widget':                './src/sites/studio/pages/levels/widget.js',
    'levels/editors/_blockly':      './src/sites/studio/pages/levels/editors/_blockly.js',
    'levels/editors/_all':          './src/sites/studio/pages/levels/editors/_all.js',
    'levels/editors/_dsl':          './src/sites/studio/pages/levels/editors/_dsl.js',
    'projects/index':               './src/sites/studio/pages/projects/index.js',
    'schoolInfo':                   './src/sites/studio/pages/schoolInfo.js',
    'schoolInfoInterstitial':       './src/sites/studio/pages/schoolInfoInterstitial.js',
    'scripts/stage_extras':         './src/sites/studio/pages/scripts/stage_extras.js',
    'signup':                       './src/sites/studio/pages/signup.js',
    'raceInterstitial':             './src/sites/studio/pages/raceInterstitial.js',
    'layouts/_terms_interstitial':  './src/sites/studio/pages/layouts/_terms_interstitial.js',
    'maker/setup':                  './src/sites/studio/pages/maker/setup.js',
    'scriptOverview':               './src/sites/studio/pages/scriptOverview.js',
<<<<<<< HEAD
    'home/_teacher_homepage':       './src/sites/studio/pages/home/_teacher_homepage.js',
    'home/_student_homepage':       './src/sites/studio/pages/home/_student_homepage.js',
    'home/courses':                 './src/sites/studio/pages/home/courses.js'
=======
    'home/teacher_homepage':        './src/sites/studio/pages/home/teacher_homepage.js',
    'courses/index':                './src/sites/studio/pages/courses/index.js',
>>>>>>> e1d3eb80
  };

  var otherEntries = {
    essential: './src/sites/studio/pages/essential.js',
    plc: './src/sites/studio/pages/plc.js',

    // Build embedVideo.js in its own step (skipping factor-bundle) so that
    // we don't have to include the large code-studio-common file in the
    // embedded video page, keeping it fairly lightweight.
    // (I wonder how much more we could slim it down by removing jQuery!)
    // @see embed.html.haml
    embedVideo: './src/sites/studio/pages/embedVideo.js',

    // embedBlocks.js is just React, the babel-polyfill, and a few other dependencies
    // in a bundle to minimize the amount of stuff we need when loading blocks
    // in an iframe.
    embedBlocks: './src/sites/studio/pages/embedBlocks.js',

    // tutorialExplorer for code.org/learn 2016 edition.
    tutorialExplorer: './src/tutorialExplorer/tutorialExplorer.js',

    // common entry points for pegasus js
    'code.org/views/theme_common_head_after': './src/sites/code.org/pages/views/theme_common_head_after.js',
    'hourofcode.com/views/theme_common_head_after': './src/sites/hourofcode.com/pages/views/theme_common_head_after.js',

    pd: './src/code-studio/pd/workshop_dashboard/workshop_dashboard.jsx',

    'pd/teacher_application/new': './src/sites/studio/pages/pd/teacher_application/new.js',
    'pd/facilitator_program_registration/new': './src/sites/studio/pages/pd/facilitator_program_registration/new.js',
    'pd/regional_partner_program_registration/new': './src/sites/studio/pages/pd/regional_partner_program_registration/new.js',

    'pd/professional_learning_landing/index': './src/sites/studio/pages/pd/professional_learning_landing/index.js',

    'code.org/public/teacher-dashboard/index': './src/sites/code.org/pages/public/teacher-dashboard/index.js',
    'code.org/public/pd-workshop-survey/splat': './src/sites/code.org/pages/public/pd-workshop-survey/splat.js',

    publicKeyCryptography: './src/publicKeyCryptography/main.js',

    brambleHost: './src/weblab/brambleHost.js',

    'applab-api': './src/applab/api-entry.js',

    'shared/_check_admin': './src/sites/studio/pages/shared/_check_admin.js',

    'code.org/public/educate/curriculum/courses': './src/sites/code.org/pages/public/educate/curriculum/courses.js'
  };

  // Create a config for each of our bundles
  function createConfig(options) {
    var minify = options.minify;
    var watch = options.watch;

    return webpackConfig.create({
      output: path.resolve(__dirname, OUTPUT_DIR),
      entries: _.mapValues(
        _.extend(
          {},
          appsEntries,
          codeStudioEntries,
          otherEntries
        ),
        function (val) {
          return ['./src/util/idempotent-babel-polyfill'].concat(val);
        }
      ),
      externals: [
        {
          'jquery': 'var $',
        }
      ],
      plugins: [
        new webpack.optimize.CommonsChunkPlugin({
          name: 'common',
          chunks: _.keys(appsEntries),
          minChunks: 2
        }),
        new webpack.optimize.CommonsChunkPlugin({
          name: 'code-studio-common',
          chunks: _.keys(codeStudioEntries).concat(['common']),
          minChunks: 2
        }),
        new webpack.optimize.CommonsChunkPlugin({
          name: 'essential',
          minChunks: 2,
          chunks: [
            'plc',
            'pd',
            'code-studio-common',
          ]
        }),
      ],
      minify: minify,
      watch: watch,
      watchNotify: grunt.option('watch-notify'),
      piskelDevMode: PISKEL_DEVELOPMENT_MODE
    });
  }

  config.webpack = {
    build: createConfig({
      minify: false,
      watch: false,
    }),

    uglify: createConfig({
      minify: true,
      watch: false
    }),

    watch: createConfig({
      minify: false,
      watch: true
    })
  };

  config['webpack-dev-server'] = {
    watch: {
      webpack: createConfig({
        minify: false,
        watch: false
      }),
      keepAlive: true,
      proxy: {
        '**': 'http://localhost:3000',
      },
      publicPath: '/assets/js/',
      hot: true,
      inline: true,
      port: 3001,
      host: '0.0.0.0',
      watchOptions: {
        aggregateTimeout: 1000,
        poll: 1000
      },
    }
  };

  var ext = envConstants.DEV ? 'uncompressed' : 'compressed';
  config.concat = {
    vendor: {
      nonull: true,
      src: [
        'lib/blockly/preamble_' + ext + '.js',
        'lib/blockly/blockly_' + ext + '.js',
        'lib/blockly/blocks_' + ext + '.js',
        'lib/blockly/javascript_' + ext + '.js',
      ],
      dest: 'build/package/js/blockly.js'
    }
  };


  config.uglify = {
    lib: {
      files: _.fromPairs([
        'p5play/p5.play.js',
        'p5play/p5.js'
      ].map(function (src) {
        return [
          OUTPUT_DIR + src.replace(/\.js$/, '.min.js'), // dst
          OUTPUT_DIR + src // src
        ];
      }))
    }
  };

  config.watch = {
    // JS files watched by webpack
    style: {
      files: ['style/**/*.scss', 'style/**/*.sass'],
      tasks: ['newer:sass', 'notify:sass'],
      options: {
        interval: DEV_WATCH_INTERVAL,
        livereload: envConstants.AUTO_RELOAD,
        interrupt: true
      }
    },
    content: {
      files: ['static/**/*'],
      tasks: ['newer:copy', 'notify:content'],
      options: {
        interval: DEV_WATCH_INTERVAL,
        livereload: envConstants.AUTO_RELOAD
      }
    },
    vendor_js: {
      files: ['lib/**/*.js'],
      tasks: ['newer:concat', 'newer:copy:lib', 'notify:vendor_js'],
      options: {
        interval: DEV_WATCH_INTERVAL,
        livereload: envConstants.AUTO_RELOAD
      }
    },
    messages: {
      files: ['i18n/**/*.json'],
      tasks: ['messages', 'notify:messages'],
      options: {
        interval: DEV_WATCH_INTERVAL,
        livereload: envConstants.AUTO_RELOAD
      }
    },
  };

  config.concurrent = {
    // run our two watch tasks concurrently so that they dont block each other
    watch: {
      tasks: ['watch', envConstants.HOT ? 'webpack-dev-server:watch' : 'webpack:watch'],
      options: {
        logConcurrentOutput: true
      }
    }
  },

  config.strip_code = {
    options: {
      start_comment: 'start-test-block',
      end_comment: 'end-test-block'
    },
    all: {
      src: ['build/js/*.js']
    }
  };

  config.notify = {
    'js-build': {options: {message: 'JS build completed.'}},
    sass: {options: {message: 'SASS build completed.'}},
    content: {options: {message: 'Content build completed.'}},
    ejs: {options: {message: 'EJS build completed.'}},
    messages: {options: {message: 'i18n messages build completed.'}},
    vendor_js: { options: {message: 'Blockly concat & vendor JS copy done.'}}
  };

  grunt.initConfig(config);

  // Autoload grunt tasks
  require('load-grunt-tasks')(grunt, {pattern: ['grunt-*', '!grunt-lib-contrib']});

  grunt.loadTasks('tasks');
  grunt.registerTask('noop', function () {
  });

  // Generate locale stub files in the build/locale/current folder
  grunt.registerTask('locales', function () {
    var current = path.resolve('build/locale/current');
    child_process.execSync('mkdir -p ' + current);
    appsToBuild.concat('common', 'tutorialExplorer').map(function (item) {
      var localeType = (item === 'common' ? 'locale' : 'appLocale');
      var localeString = '/*' + item + '*/ ' +
        'module.exports = window.blockly.' + localeType + ';';
      fs.writeFileSync(path.join(current, item + '.js'), localeString);
    });
  });

  // Checks the size of Droplet to ensure it's built with LANGUAGE=javascript
  grunt.registerTask('checkDropletSize', function () {
    var bytes = fs.statSync('lib/droplet/droplet-full.min.js').size;
    if (bytes > 500 * 1000) {
      grunt.warn('"droplet-full.min.js" is larger than 500kb. Did you build with LANGUAGE=javascript?');
    }
  });

  grunt.registerTask('prebuild', [
    'checkDropletSize',
    'lint-entry-points',
    'newer:messages',
    'exec:convertScssVars',
    'exec:generateSharedConstants',
    'newer:copy:src',
    'newer:copy:lib',
    'locales',
    'newer:strip_code',
    'ejs'
  ]);

  grunt.registerTask('check-entry-points', function () {
    const done = this.async();
    checkEntryPoints(config.webpack.build, {verbose: true})
      .then(stats => done());
  });

  grunt.registerTask('lint-entry-points', function () {
    const done = this.async();
    checkEntryPoints(config.webpack.build)
      .then(stats => {
        console.log(
          [
            chalk.green(`[${stats.passed} passed]`),
            stats.silenced && chalk.yellow(`[${stats.silenced} silenced]`),
            stats.failed && chalk.red(`[${stats.failed} failed]`),
          ].filter(f=>f).join(' ')
        );
        if (stats.failed > 0) {
          grunt.warn(
            `${stats.failed} entry points do not conform to naming conventions.\n` +
            `Run grunt check-entry-points for details.\n`
          );
        }
        done();
      });
  });

  grunt.registerTask('compile-firebase-rules', function () {
    if (process.env.RACK_ENV === 'production') {
      throw new Error(
        "Cannot compile firebase security rules on production.\n" +
        "Instead, upload security rules from the apps package which was downloaded from s3."
      );
    }
    child_process.execSync('mkdir -p ./build/package/firebase');
    child_process.execSync('`npm bin`/firebase-bolt < ./firebase/rules.bolt > ./build/package/firebase/rules.json');
  });

  grunt.registerTask('postbuild', [
    'newer:copy:static',
    'newer:concat',
    'newer:sass',
    'compile-firebase-rules'
  ]);

  grunt.registerTask('build', [
    'prebuild',
    envConstants.DEV ? 'webpack:build' : 'webpack:uglify',
    'notify:js-build',
    // Skip minification in development environment.
    envConstants.DEV ? 'noop' : 'uglify:lib',
    'postbuild',
  ]);

  grunt.registerTask('rebuild', ['clean', 'build']);

  grunt.registerTask('preconcat', [
    'newer:messages',
    'exec:convertScssVars',
    'exec:generateSharedConstants',
    'newer:copy:static',
  ]);

  grunt.registerTask('dev', [
    'prebuild',
    'newer:sass',
    'concurrent:watch',
    'postbuild',
  ]);

  grunt.registerTask('unitTest', [
    'newer:messages',
    'exec:convertScssVars',
    'exec:generateSharedConstants',
    'concat',
    'karma:unit'
  ]);

  grunt.registerTask('storybookTest', [
    'karma:storybook',
  ]);

  grunt.registerTask('integrationTest', [
    'preconcat',
    'concat',
    'karma:integration'
  ]);

  // Note: Be sure if you add additional test types, you also up date test-low-memory.sh
  grunt.registerTask('test', [
    'preconcat',
    'concat',
    'karma:all'
  ]);

  grunt.registerTask('logBuildTimes', function () {
    var done = this.async();
    buildTimeLogger.upload(console.log, done);
  });

  grunt.registerTask('default', ['rebuild', 'test']);
};<|MERGE_RESOLUTION|>--- conflicted
+++ resolved
@@ -428,14 +428,10 @@
     'layouts/_terms_interstitial':  './src/sites/studio/pages/layouts/_terms_interstitial.js',
     'maker/setup':                  './src/sites/studio/pages/maker/setup.js',
     'scriptOverview':               './src/sites/studio/pages/scriptOverview.js',
-<<<<<<< HEAD
     'home/_teacher_homepage':       './src/sites/studio/pages/home/_teacher_homepage.js',
     'home/_student_homepage':       './src/sites/studio/pages/home/_student_homepage.js',
-    'home/courses':                 './src/sites/studio/pages/home/courses.js'
-=======
-    'home/teacher_homepage':        './src/sites/studio/pages/home/teacher_homepage.js',
-    'courses/index':                './src/sites/studio/pages/courses/index.js',
->>>>>>> e1d3eb80
+    'home/courses':                 './src/sites/studio/pages/home/courses.js',
+    'courses/index':                './src/sites/studio/pages/courses/index.js'
   };
 
   var otherEntries = {
