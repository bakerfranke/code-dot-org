var path = require('path');
var fs = require('fs');
var mkdirp = require('mkdirp');
var glob = require('glob');

var config = {};

var APPS = [
  'maze',
  'turtle',
  'bounce',
  'flappy',
  'studio',
  'jigsaw',
  'calc',
  'applab',
  'eval',
  'netsim'
];

if (process.env.MOOC_APP) {
  var app = process.env.MOOC_APP;
  if (APPS.indexOf(app) === -1) {
    throw new Error('Unknown app: ' + app);
  }
  APPS = [app];
}

// Parse options from environment.
var envOptions = {
  minify: (process.env.MOOC_MINIFY === '1'),
  localize: (process.env.MOOC_LOCALIZE === '1'),
  dev: (process.env.MOOC_DEV === '1')
};

var LOCALES = (envOptions.localize ? [
  'ar_sa',
  'az_az',
  'bg_bg',
  'bn_bd',
  'ca_es',
  'cs_cz',
  'da_dk',
  'de_de',
  'el_gr',
  'en_us',
  'en_ploc',
  'es_es',
  'eu_es',
  'fa_ir',
  'fi_fi',
  'fil_ph',
  'fr_fr',
  'he_il',
  'hi_in',
  'hr_hr',
  'hu_hu',
  'id_id',
  'is_is',
  'it_it',
  'ja_jp',
  'ko_kr',
  'lt_lt',
  'lv_lv',
  'ms_my',
  'nl_nl',
  'nn_no',
  'no_no',
  'pl_pl',
  'pt_br',
  'pt_pt',
  'ro_ro',
  'ru_ru',
  'sk_sk',
  'sl_si',
  'sq_al',
  'sr_sp',
  'sv_se',
  'ta_in',
  'th_th',
  'tr_tr',
  'uk_ua',
  'ur_pk',
  'vi_vn',
  'zh_cn',
  'zh_tw'
] : [
  'en_us',
  'en_ploc'
]);

// if specified will, will build en_us, en_ploc, and specified locale
if (process.env.MOOC_LOCALE) {
  LOCALES.push(process.env.MOOC_LOCALE);
}

config.clean = {
  all: ['build']
};

var ace_suffix = envOptions.dev ? '' : '-min';
var dotMinIfNotDev = envOptions.dev ? '' : '.min';

config.copy = {
  src: {
    files: [
      {
        expand: true,
        cwd: 'src/',
        src: ['**/*.js', '**/*.jsx'],
        dest: 'build/js'
      }
    ]
  },
  static: {
    files: [
      {
        expand: true,
        cwd: 'static/',
        src: ['**'],
        dest: 'build/package/media'
      },
      {
        expand: true,
        cwd: 'lib/blockly/media',
        src: ['**'],
        //TODO: Would be preferrable to separate Blockly media.
        dest: 'build/package/media'
      },
      {
        expand: true,
        cwd: 'style/applab',
        src: ['*.css'],
        dest: 'build/package/css'
      }
    ]
  },
  lib: {
    files: [
      {
        expand: true,
        cwd: 'lib/blockly',
        src: ['??_??.js'],
        dest: 'build/package/js',
        // e.g., ar_sa.js -> ar_sa/blockly_locale.js
        rename: function(dest, src) {
          var outputPath = src.replace(/(.{2}_.{2})\.js/g, '$1/blockly_locale.js');
          return path.join(dest, outputPath);
        }
      },
      {
        expand: true,
        cwd: 'lib/ace/src' + ace_suffix + '-noconflict/',
        src: ['**/*.js'],
        dest: 'build/package/js/ace/'
      },
      {
        expand: true,
        cwd: 'lib/droplet',
        src: ['droplet-full' + dotMinIfNotDev + '.js'],
        dest: 'build/package/js/droplet/',
        rename: function (src, dest) {
          // dest name should be the same, whether or not minified
          return src + dest.replace(/\.min.js$/, '.js');
        }
      },
      {
        expand: true,
        cwd: 'lib/droplet',
        src: ['droplet.min.css'],
        dest: 'build/package/css/droplet/'
      },
      {
        expand: true,
        cwd: 'lib/tooltipster',
        src: ['jquery.tooltipster' + dotMinIfNotDev + '.js'],
        dest: 'build/package/js/tooltipster/',
        rename: function (src, dest) {
          // dest name should be the same, whether or not minified
          return src + dest.replace(/\.min.js$/, '.js');
        }
      },
      {
        expand: true,
        cwd: 'lib/marked',
        src: ['marked' + dotMinIfNotDev + '.js'],
        dest: 'build/package/js/marked/',
        rename: function (src, dest) {
          // dest name should be the same, whether or not minified
          return src + dest.replace(/\.min.js$/, '.js');
        }
      },
      {
        expand: true,
        cwd: 'lib/tooltipster',
        src: ['tooltipster.min.css'],
        dest: 'build/package/css/tooltipster/'
      },
      {
        expand: true,
        cwd: 'lib/jsinterpreter',
        src: ['*.js'],
        dest: 'build/package/js/jsinterpreter/'
      }
    ]
  }
};

config.lodash = {
  'build': {
    'dest': 'src/lodash.js',
    'options': {
      'include': [
        'debounce', 'reject', 'map', 'value', 'range', 'without', 'sample',
        'create', 'flatten', 'isEmpty', 'wrap', 'size', 'bind', 'contains',
<<<<<<< HEAD
        'last', 'clone', 'isEqual', 'find', 'sortBy', 'throttle', 'uniq']
=======
        'last', 'clone', 'cloneDeep', 'isEqual', 'find', 'sortBy', 'throttle']
>>>>>>> 69fbc505
    }
  }
};

config.sass = {
  all: {
    options: {
      outputStyle: (envOptions.minify ? 'compressed' : 'nested'),
      includePaths: ['../shared/css/']
    },
    files: {
      'build/package/css/common.css': 'style/common.scss',
      'build/package/css/readonly.css': 'style/readonly.scss'
    }
  }
};
APPS.filter(function (app) { return app != 'none'; }).forEach(function(app) {
  var src = 'style/' + app + '/style.scss';
  var dest = 'build/package/css/' + app + '.css';
  config.sass.all.files[dest] = src;
});

config.pseudoloc = {
  all: {
    srcBase: 'i18n',
    srcLocale: 'en_us',
    destBase: 'build/i18n',
    pseudoLocale: 'en_ploc'
  }
};

// Takes a key-value .json file and runs it through MessageFormat to create a localized .js file.
config.messages = {
  all: {
    files: [
      {
        // e.g., build/js/i18n/bounce/ar_sa.json -> build/package/js/ar_sa/bounce_locale.js
        rename: function(dest, src) {
          var outputPath = src.replace(/(build\/)?i18n\/(\w*)\/(\w+_\w+).json/g, '$3/$2_locale.js');
          return path.join(dest, outputPath);
        },
        expand: true,
        src: ['i18n/**/*.json', 'build/i18n/**/*.json'],
        dest: 'build/package/js/'
      }
    ]
  }
};

config.ejs = {
  all: {
    srcBase: 'src',
    destBase: 'build/js'
  }
};

var allFilesSrc = [];
var allFilesDest = [];
var outputDir = 'build/package/js/';
APPS.forEach(function (app) {
  allFilesSrc.push('build/js/' + app + '/main.js');
  allFilesDest.push(outputDir+app+'.js');
});

// Use command-line tools to run browserify (faster/more stable this way)
var browserifyExec = 'mkdir -p build/browserified && `npm bin`/browserifyinc ' +
  '--cachefile ' + outputDir + 'browserifyinc-cache.json ' +
  '-t reactify --extension=.jsx ' + allFilesSrc.join(' ') +
  (APPS.length > 1 ? ' -p [ factor-bundle -o ' + allFilesDest.join(' -o ') + ' ] -o ' + outputDir + 'common.js' :
  ' -o ' + allFilesDest[0]);

var fastMochaTest = process.argv.indexOf('--fast') !== -1;

config.exec = {
  browserify: browserifyExec,
  watchify: browserifyExec.replace('browserifyinc', 'watchify') + ' -v',
  mochaTest: 'node test/util/runTests.js --color' + (fastMochaTest ? ' --fast' : '')
};

var ext = envOptions.dev ? 'uncompressed' : 'compressed';
config.concat = {
  vendor: {
    nonull: true,
    src: [
      'lib/blockly/blockly_' + ext + '.js',
      'lib/blockly/blocks_' + ext + '.js',
      'lib/blockly/javascript_' + ext + '.js'
    ],
    dest: 'build/package/js/blockly.js'
  }
};

config.express = {
  server: {
    options: {
      port: 8000,
      bases: path.resolve(__dirname, 'build/package'),
      server: path.resolve(__dirname, './src/dev/server.js'),
      livereload: true
    }
  }
};

var uglifiedFiles = {};
config.uglify = {
  browserified: {
    files: uglifiedFiles
  }
};

['common'].concat(APPS).forEach(function (app) {
  var src = outputDir + app + '.js';
  var dest = outputDir + app + '.min.js';
  uglifiedFiles[dest] = [src];
  var appUglifiedFiles = {};
  appUglifiedFiles[dest] = [src];
  config.uglify[app] = {files: appUglifiedFiles };
});

// Run uglify task across all apps in parallel
config.concurrent = {
  uglify: APPS.concat('common').map( function (x) {
    return 'uglify:' + x;
  })
};

config.watch = {
  js: {
    files: ['src/**/*.js'],
    tasks: ['newer:copy:src']
  },
  style: {
    files: ['style/**/*.scss', 'style/**/*.sass'],
    tasks: ['newer:sass']
  },
  content: {
    files: ['static/**/*'],
    tasks: ['newer:copy']
  },
  vendor_js: {
    files: ['lib/**/*.js'],
    tasks: ['newer:concat', 'newer:copy:lib']
  },
  ejs: {
    files: ['src/**/*.ejs'],
    tasks: ['ejs']
  },
  messages: {
    files: ['i18n/**/*.json'],
    tasks: ['pseudoloc', 'messages']
  },
  dist: {
    files: ['build/package/**/*'],
    options: {
      livereload: true
    }
  }
};

config.jshint = {
  options: {
    curly: true,
    node: true,
    mocha: true,
    browser: true,
    undef: true,
    globals: {
      $: true,
      jQuery: true,
      React: true,
      Blockly: true,
      //TODO: Eliminate the globals below here. Could at least warn about them
      // in their respective files
      Studio: true,
      Maze: true,
      Turtle: true,
      Bounce: true,
      Eval: true,
      Flappy: true,
      Applab: true,
      Calc: true,
      Jigsaw: true
    }
  },
  all: [
    'Gruntfile.js',
    'tasks/**/*.js',
    'src/**/*.js*',
    'test/**/*.js',
    '!src/**/*.min.js*',
    '!src/hammer.js',
    '!src/lodash.js',
    '!src/canvg/*.js',
    '!src/calc/js-numbers/js-numbers.js',
    '!src/ResizeSensor.js',
    '!src/applab/colpick.js'
  ],
  some: [], // This gets dynamically populated in the register task
};

config.strip_code = {
  options: {
    start_comment: 'start-test-block',
    end_comment: 'end-test-block'
  },
  all: {
    src: ['build/js/*.js']
  }
};

module.exports = function(grunt) {
  grunt.initConfig(config);

  // Autoload grunt tasks
  require('load-grunt-tasks')(grunt, {pattern: ['grunt-*', '!grunt-lib-contrib']});

  grunt.loadTasks('tasks');
  grunt.registerTask('noop', function () {});

  // Generate locale stub files in the build/locale/current folder
  grunt.registerTask('locales', function() {
    var current = path.resolve('build/locale/current');
    mkdirp.sync(current);
    APPS.concat('common').map(function (item) {
      var localeString = '/*'+item+'*/ module.exports = window.blockly.' + (item == 'common' ? 'locale' : 'appLocale') + ';';
      fs.writeFileSync(path.join(current, item + '.js'), localeString);
    });
  });

  grunt.registerTask('prebuild', [
    'pseudoloc',
    'newer:messages',
    'newer:copy:src',
    'locales',
    'newer:strip_code',
    'ejs'
  ]);

  grunt.registerTask('postbuild', [
    'newer:copy:static',
    'newer:copy:lib',
    'newer:concat',
    'newer:sass'
  ]);

  grunt.registerTask('build', [
    'prebuild',
    'exec:browserify',
    // Skip minification in development environment.
    envOptions.dev ? 'noop' : ('concurrent:uglify'),
    'postbuild'
  ]);

  grunt.registerTask('rebuild', ['clean', 'build']);

  config.concurrent.watch = {
    tasks: ['exec:watchify', 'watch'],
    options: {
      logConcurrentOutput: true
    }
  };

  grunt.registerTask('dev', [
    'prebuild',
    'postbuild',
    'express:server',
    'concurrent:watch'
  ]);

  grunt.registerTask('jshint:files', function () {
    var files;
    if (grunt.option('files')) {
      files = grunt.option('files').split(",");
      grunt.config('jshint.some', files);
    } else  if (grunt.option('glob')) {
      files = glob.sync(grunt.option('glob'));
      console.log('files: ' + files.join('\n'));
      grunt.config('jshint.some', files);
    }
    grunt.task.run('jshint:some');
  });

  grunt.registerTask('mochaTest', ['exec:mochaTest']);

  grunt.registerTask('test', ['jshint:all', 'mochaTest']);

  grunt.registerTask('default', ['rebuild', 'test']);

  process.env.mocha_grep = grunt.option('grep') || '';
  process.env.mocha_debug = grunt.option('debug') || '';
  process.env.mocha_entry = grunt.option('entry') || '';
  process.env.mocha_invert = grunt.option('invert') || '';
};<|MERGE_RESOLUTION|>--- conflicted
+++ resolved
@@ -213,11 +213,8 @@
       'include': [
         'debounce', 'reject', 'map', 'value', 'range', 'without', 'sample',
         'create', 'flatten', 'isEmpty', 'wrap', 'size', 'bind', 'contains',
-<<<<<<< HEAD
-        'last', 'clone', 'isEqual', 'find', 'sortBy', 'throttle', 'uniq']
-=======
-        'last', 'clone', 'cloneDeep', 'isEqual', 'find', 'sortBy', 'throttle']
->>>>>>> 69fbc505
+        'last', 'clone', 'cloneDeep', 'isEqual', 'find', 'sortBy', 'throttle',
+        'uniq']
     }
   }
 };
