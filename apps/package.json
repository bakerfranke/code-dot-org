--- conflicted
+++ resolved
@@ -34,11 +34,8 @@
   "devDependencies": {
     "@cdo/apps": "file:src",
     "@code-dot-org/piskel": "0.8.0",
-<<<<<<< HEAD
     "@code-dot-org/blockly": "0.0.2",
-=======
     "@code-dot-org/bramble": "0.1.1",
->>>>>>> 6819612c
     "@kadira/react-storybook-addon-info": "^3.0.4",
     "@kadira/storybook": "^1.41.0",
     "Base64": "0.3.0",
