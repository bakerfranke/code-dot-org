--- conflicted
+++ resolved
@@ -43,11 +43,7 @@
     "@code-dot-org/blockly": "3.1.7",
     "@code-dot-org/bramble": "0.1.26",
     "@code-dot-org/craft": "0.1.18",
-<<<<<<< HEAD
-    "@code-dot-org/dance-party": "code-dot-org/dance-party#8342c7ec0a6140c09e3b15cd26e47b1416b2d056",
-=======
     "@code-dot-org/dance-party": "0.0.5",
->>>>>>> 139131a2
     "@code-dot-org/johnny-five": "0.11.1-cdo.2",
     "@code-dot-org/js-interpreter-tyrant": "0.2.2",
     "@code-dot-org/js-numbers": "0.1.0-cdo.0",
