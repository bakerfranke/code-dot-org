{
  "name": "blockly-mooc",
  "version": "0.0.161",
  "repository": "code-dot-org/code-dot-org",
  "license": "SEE LICENSE IN LICENSE",
  "engines": {
    "node": ">=6.7",
    "npm": "^3.10.8"
  },
  "scripts": {
    "lint": "eslint --ext .js,.jsx src test",
    "test": "npm run lint && grunt test",
    "test-low-memory": "./test-low-memory.sh",
    "test:unit": "grunt unitTest",
    "test:integration": "grunt integrationTest",
    "test:entry": "grunt karma:entry",
    "clean": "grunt clean",
    "build": "DEV=1 grunt build && grunt logBuildTimes",
    "build:blockly": "DEV=1 grunt preconcat && grunt concat",
    "build:dist": "NODE_ENV=production grunt clean build && grunt logBuildTimes",
    "start": "DEV=1 grunt dev; grunt logBuildTimes",
    "start:notify": "DEV=1 grunt dev --watch-notify; grunt logBuildTimes",
    "start:applab": "DEV=1 grunt dev --app=applab; grunt logBuildTimes",
    "start:gamelab": "DEV=1 grunt dev --app=gamelab; grunt logBuildTimes",
    "start:craft": "DEV=1 grunt dev --app=craft --watch-notify; grunt logBuildTimes",
    "test-audio": "echo \"Open your browser to http://127.0.0.1:8080/test/audio/audio_test.html\" && http-server .",
    "build:log": "grunt logBuildTimes",
    "build:stats": "node ./script/build-stats.js",
    "prestorybook": "curl -o build/package/css/application.css http://localhost-studio.code.org:3000/assets/application.css",
    "storybook": "start-storybook -p 9001 -s build/package/,../dashboard/public",
    "storybook:deploy": "./script/deploy-storybook.sh"
  },
  "browser": {
    "blockly": "./build/package/js/blockly.js"
  },
  "devDependencies": {
    "@cdo/apps": "file:src",
<<<<<<< HEAD
    "@code-dot-org/blockly": "1.6.0-next.1",
    "@code-dot-org/bramble": "0.1.11",
=======
    "@code-dot-org/blockly": "1.6.3",
    "@code-dot-org/bramble": "0.1.10",
>>>>>>> 40722ec4
    "@code-dot-org/p5.play": "1.1.3-cdo",
    "@code-dot-org/piskel": "0.8.6",
    "@kadira/react-storybook-addon-info": "^3.3.0",
    "@kadira/storybook": "^2.33.0",
    "Base64": "0.3.0",
    "babel-core": "6.9.0",
    "babel-istanbul-loader": "^0.1.0",
    "babel-loader": "6.2.4",
    "babel-plugin-add-module-exports": "^0.2.1",
    "babel-plugin-transform-es2015-classes": "^6.9.0",
    "babel-plugin-transform-object-rest-spread": "^6.8.0",
    "babel-plugin-transform-react-jsx": "^6.8.0",
    "babel-polyfill": "6.9.0",
    "babel-preset-es2015": "^6.9.0",
    "babel-preset-react": "^6.5.0",
    "bootstrap-sass": "^3.3.6",
    "browser-process-hrtime": "0.1.2",
    "canvg": "gabelerner/canvg",
    "chai": "3.5.0",
    "chai-enzyme": "0.5.0",
    "chai-subset": "1.2.0",
    "chalk": "^1.1.3",
    "chrome-serialport": "bcjordan/chrome-serialport#2",
    "classnames": "^2.2.5",
    "codemirror": "5.5",
    "codemirror-spell-checker": "^1.1.2",
    "connect-livereload": "0.5.3",
    "copy-webpack-plugin": "^3.0.0",
    "css-loader": "^0.23.1",
    "csv-parse": "^1.1.7",
    "data-collection": "^1.1.6",
    "ejs": "0.8.4",
    "ejs-compiled-loader": "2.1.1",
    "ejs-loader": "0.2.1",
    "enzyme": "2.4.1",
    "es6-promise": "3.0.2",
    "eslint": "^2.8.0",
    "eslint-plugin-react": "^5.2.2",
    "exports-loader": "^0.6.3",
    "express": "4.11.2",
    "factor-bundle": "2.5.0",
    "fast-memoize": "2.0.2",
    "file-loader": "^0.8.5",
    "firebase": "^2.4.2",
    "firebase-bolt": "^0.8.0",
    "glob": "5.0.14",
    "grunt": "0.4.5",
    "grunt-cli": "0.1.13",
    "grunt-concurrent": "1.0.1",
    "grunt-contrib-clean": "0.6.0",
    "grunt-contrib-concat": "0.5.1",
    "grunt-contrib-copy": "0.7.0",
    "grunt-contrib-uglify": "0.7.0",
    "grunt-contrib-watch": "0.6.1",
    "grunt-exec": "0.4.6",
    "grunt-express": "1.4.1",
    "grunt-karma": "^1.0.0",
    "grunt-newer": "1.1.1",
    "grunt-notify": "0.4.5",
    "grunt-open": "^0.2.3",
    "grunt-parallel": "^0.5.1",
    "grunt-sass": "1.1.0",
    "grunt-strip-code": "0.1.2",
    "grunt-webpack": "^1.0.11",
    "hammerjs": "^2.0.8",
    "history": "^2.0.1",
    "http-proxy": "1.11.1",
    "http-server": "^0.9.0",
    "immutable": "3.8.1",
    "johnny-five": "0.9.62",
    "jquery": "2.1.4",
    "jquery-ui": "1.10.5",
    "js-cookie": "^2.1.2",
    "js-yaml": "^3.6.0",
    "json-loader": "0.5.4",
    "karma": "^0.13.22",
    "karma-chrome-launcher": "^1.0.1",
    "karma-coverage": "^1.0.0",
    "karma-junit-reporter": "^1.0.0",
    "karma-mocha": "^1.0.1",
    "karma-mocha-reporter": "^2.0.3",
    "karma-phantomjs-launcher": "^1.0.0",
    "karma-sourcemap-loader": "^0.3.7",
    "karma-webpack-with-fast-source-maps": "^1.10.0",
    "linklocal": "2.5.2",
    "load-grunt-tasks": "3.5.0",
    "lodash": "4.15.0",
    "loose-envify": "^1.1.0",
    "marked": "0.3.2",
    "messageformat": "0.2.2",
    "mkdirp": "0.5.1",
    "mocha": "^3.1.2",
    "mochify": "2.18.0",
    "mockfirebase": "^0.12.0",
    "moment": "2.14.1",
    "newrelic": "^1.27.2",
    "node-sass": "^4.0.0",
    "npm-which": "2.0.0",
    "phantomjs-prebuilt": "^2.1.3",
    "playground-io": "bcjordan/playground-io#tap-cap-touch",
    "progress-bar-webpack-plugin": "^1.8.0",
    "pusher-js": "3.2.1",
    "radium": "0.18.1",
    "react": "15.3.0",
    "react-addons-shallow-compare": "15.3.0",
    "react-addons-test-utils": "15.3.0",
    "react-bootstrap": "0.30.1",
    "react-color": "2.2.5",
    "react-datepicker": "0.37.0",
    "react-dom": "15.3.0",
    "react-idle-timer": "1.3.3",
    "react-lazy-load": "3.0.10",
    "react-motion": "0.4.5",
    "react-onclickoutside": "^5.7.1",
    "react-redux": "4.4.5",
    "react-router": "2.6.0",
    "react-select": "^1.0.0-rc.1",
    "react-sticky": "5.0.5",
    "react-storybook-addon-add-stories-group": "0.1.0",
    "react-tether": "^0.5.2",
    "react-virtualized": "^7.19.4",
    "react-virtualized-select": "^1.3.0",
    "reactabular": "^2.0.3",
    "redux": "^3.3.1",
    "redux-logger": "^2.6.1",
    "redux-thunk": "^2.0.1",
    "require-globify": "1.2.1",
    "rgbcolor": "0.0.4",
    "sanitize-html": "^1.11.3",
    "sass-loader": "^4.0.2",
    "script-loader": "^0.7.0",
    "seedrandom": "2.4.2",
    "sinon": "^2.0.0-pre",
    "sinon-chai": "^2.8.0",
    "sprintf-js": "^1.0.3",
    "stackblur": "^1.0.0",
    "style-loader": "^0.13.1",
    "time-grunt": "^1.3.0",
    "time-grunt-nowatch": "github:pcardune/time-grunt-nowatch#c88a3793cf7953090f78fa36f0e991abdcd756da",
    "uglify-js": "2.4.24",
    "unminified-webpack-plugin": "^1.1.0",
    "video.js": "4.5.2",
    "webpack": "1.13.1",
    "webpack-dev-server": "^1.14.1",
    "webpack-hot-middleware": "^2.10.0",
    "webpack-livereload-plugin": "^0.8.1",
    "webpack-notifier": "^1.4.1",
    "which": "1.1.1"
  },
  "dependencies": {
    "filesaver.js": "0.2.0",
    "jszip": "3.0.0",
    "karma-coveralls": "^1.1.2",
    "query-string": "4.1.0"
  }
}<|MERGE_RESOLUTION|>--- conflicted
+++ resolved
@@ -35,13 +35,8 @@
   },
   "devDependencies": {
     "@cdo/apps": "file:src",
-<<<<<<< HEAD
-    "@code-dot-org/blockly": "1.6.0-next.1",
+    "@code-dot-org/blockly": "1.6.3",
     "@code-dot-org/bramble": "0.1.11",
-=======
-    "@code-dot-org/blockly": "1.6.3",
-    "@code-dot-org/bramble": "0.1.10",
->>>>>>> 40722ec4
     "@code-dot-org/p5.play": "1.1.3-cdo",
     "@code-dot-org/piskel": "0.8.6",
     "@kadira/react-storybook-addon-info": "^3.3.0",
