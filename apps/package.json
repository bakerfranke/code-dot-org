{
  "name": "blockly-mooc",
  "version": "0.0.161",
  "repository": "code-dot-org/code-dot-org",
  "license": "SEE LICENSE IN LICENSE",
  "engines": {
    "node": ">=6.7",
    "npm": "^3.10.8"
  },
  "scripts": {
    "lint": "eslint --ext .js,.jsx src test",
    "test": "./test-low-memory.sh",
    "test-low-memory": "./test-low-memory.sh",
    "test:unit": "node --max_old_space_size=4096 ./node_modules/.bin/grunt unitTest",
    "test:integration": "grunt integrationTest",
    "test:entry": "grunt karma:entry",
    "test:interpreter": "js-interpreter-tyrant --run --diff --root ./test/interpreter --interpreter ./test/interpreter/patched-interpreter.js --progress",
    "clean": "grunt clean",
    "build": "DEV=1 node --max_old_space_size=4096 ./node_modules/.bin/grunt build && grunt logBuildTimes",
    "build:analyze": "ANALYZE_BUNDLE=1 DEV=1 node --max_old_space_size=4096 ./node_modules/.bin/grunt build && grunt logBuildTimes",
    "build:dist": "NODE_ENV=production node --max_old_space_size=4096 ./node_modules/.bin/grunt clean build && grunt logBuildTimes",
    "postinstall": "npm rebuild node-sass",
    "start": "DEV=1 node --max_old_space_size=4096 ./node_modules/.bin/grunt dev; grunt logBuildTimes",
    "start:notify": "DEV=1 grunt dev --watch-notify; grunt logBuildTimes",
    "start:applab": "DEV=1 grunt dev --app=applab; grunt logBuildTimes",
    "start:gamelab": "DEV=1 grunt dev --app=gamelab; grunt logBuildTimes",
    "start:craft": "DEV=1 grunt dev --app=craft --watch-notify; grunt logBuildTimes",
    "test-audio": "echo \"Open your browser to http://127.0.0.1:8080/test/audio/audio_test.html\" && http-server .",
    "build:log": "grunt logBuildTimes",
    "build:stats": "node ./script/build-stats.js",
    "prestorybook": "curl -o build/package/css/application.css http://localhost-studio.code.org:3000/assets/application.css || curl -o build/package/css/application.css https://code-dot-org.github.io/cdo-styleguide/css/application.css",
    "storybook": "start-storybook -p 9001 -s build/package/,../dashboard/public,../",
    "storybook:deploy": "./script/deploy-storybook.sh"
  },
  "resolutions": {
    "eshost": "github:pcardune/eshost#f3fa7fa",
    "test262-compiler": "github:pcardune/test262-compiler#ffa0dff"
  },
  "devDependencies": {
    "@cdo/apps": "file:src",
    "@cdo/interpreted": "link:../dashboard/config/libraries",
    "@code-dot-org/artist": "0.2.1",
    "@code-dot-org/blockly": "3.1.7",
    "@code-dot-org/bramble": "0.1.26",
<<<<<<< HEAD
    "@code-dot-org/craft": "0.1.23",
    "@code-dot-org/dance-party": "0.0.16",
=======
    "@code-dot-org/craft": "0.1.24",
    "@code-dot-org/dance-party": "0.0.15",
>>>>>>> 46fb0530
    "@code-dot-org/johnny-five": "0.11.1-cdo.2",
    "@code-dot-org/js-interpreter-tyrant": "0.2.2",
    "@code-dot-org/js-numbers": "0.1.0-cdo.0",
    "@code-dot-org/maze": "1.1.0",
    "@code-dot-org/p5.play": "1.3.4-cdo",
    "@code-dot-org/piskel": "0.13.0-cdo.3",
    "@code-dot-org/redactable-markdown": "0.3.3",
    "@storybook/addon-info": "3.2.11",
    "@storybook/addon-options": "^3.3.15",
    "@storybook/react": "3.2.11",
    "aws-sdk": "2.28.0",
    "babel-core": "6.9.0",
    "babel-eslint": "^7.1.1",
    "babel-istanbul-loader": "^0.1.0",
    "babel-loader": "6.2.4",
    "babel-plugin-add-module-exports": "^0.2.1",
    "babel-plugin-syntax-async-functions": "^6.8.0",
    "babel-plugin-transform-class-properties": "^6.23.0",
    "babel-plugin-transform-es2015-classes": "^6.9.0",
    "babel-plugin-transform-object-rest-spread": "^6.8.0",
    "babel-plugin-transform-react-jsx": "^6.8.0",
    "babel-plugin-transform-regenerator": "^6.26.0",
    "babel-polyfill": "6.9.0",
    "babel-preset-es2015": "^6.9.0",
    "babel-preset-react": "^6.5.0",
    "bootstrap-sass": "^3.3.6",
    "browser-process-hrtime": "0.1.2",
    "canvg": "gabelerner/canvg",
    "chai": "3.5.0",
    "chai-as-promised": "^7.1.1",
    "chai-enzyme": "0.8.0",
    "chai-subset": "1.2.0",
    "chai-xml": "^0.3.2",
    "chalk": "^1.1.3",
    "chrome-serialport": "bcjordan/chrome-serialport#2",
    "classnames": "^2.2.5",
    "codemirror": "5.5",
    "codemirror-spell-checker": "^1.1.2",
    "copy-webpack-plugin": "^3.0.0",
    "css-loader": "^0.23.1",
    "csv-parse": "^1.1.7",
    "data-collection": "^1.1.6",
    "dedent": "^0.7.0",
    "ejs": "^2.6.1",
    "ejs-compiled-loader": "2.1.1",
    "enzyme": "2.8.0",
    "enzyme-wait": "^1.0.9",
    "es6-promise": "3.0.2",
    "eslint": "^3.19.0",
    "eslint-plugin-babel": "^4.1.2",
    "eslint-plugin-mocha": "^4.9.0",
    "eslint-plugin-react": "^5.2.2",
    "fake-fetch": "^2.0.0",
    "fast-memoize": "2.0.2",
    "firebase": "^2.4.2",
    "firebase-bolt": "^0.8.0",
    "firebase-mock": "^1.0.5",
    "firmata": "0.16.0",
    "gif.js": "^0.2.0",
    "glob": "5.0.14",
    "grunt": "0.4.5",
    "grunt-cli": "0.1.13",
    "grunt-concurrent": "1.0.1",
    "grunt-contrib-clean": "0.6.0",
    "grunt-contrib-copy": "0.7.0",
    "grunt-contrib-uglify": "2.3.0",
    "grunt-contrib-watch": "0.6.1",
    "grunt-exec": "0.4.6",
    "grunt-karma": "^2.0.0",
    "grunt-newer": "1.1.1",
    "grunt-notify": "0.4.5",
    "grunt-sass": "1.1.0",
    "grunt-webpack": "^2.0.1",
    "hammerjs": "^2.0.8",
    "history": "^2.0.1",
    "html2canvas": "^0.5.0-beta4",
    "http-server": "^0.9.0",
    "immutable": "3.8.1",
    "jquery": "1.12.1",
    "jquery-ui": "^1.12.1",
    "js-cookie": "^2.1.2",
    "js-yaml": "^3.6.0",
    "json-loader": "0.5.4",
    "json-parse-better-errors": "^1.0.1",
    "jsonic": "^0.3.0",
    "karma": "^1.7.0",
    "karma-chrome-launcher": "^1.0.1",
    "karma-coverage": "^1.1.1",
    "karma-junit-reporter": "^1.2.0",
    "karma-mocha": "^1.3.0",
    "karma-mocha-reporter": "^2.2.3",
    "karma-phantomjs-launcher": "^1.0.0",
    "karma-sourcemap-loader": "^0.3.7",
    "karma-webpack": "2.0.7",
    "lazysizes": "^4.0.0-rc1",
    "load-grunt-tasks": "3.5.0",
    "lodash": "4.15.0",
    "marked": "^0.3.6",
    "messageformat": "0.2.2",
    "mocha": "^3.1.2",
    "mock-firmata": "0.2.0",
    "moment": "^2.19.3",
    "newrelic": "^1.27.2",
    "node-js-marker-clusterer": "^1.0.0",
    "node-sass": "^4.0.0",
    "pepjs": "^0.4.3",
    "phantomjs-prebuilt": "^2.1.14",
    "playground-io": "code-dot-org/playground-io#v0.6.0-cdo.0",
    "progress-bar-webpack-plugin": "^1.8.0",
    "pusher-js": "4.1.0",
    "qtip2": "2.2.0",
    "radium": "0.18.1",
    "raw-loader": "^0.5.1",
    "react": "~15.4.0",
    "react-addons-test-utils": "~15.4.0",
    "react-bootstrap": "0.30.1",
    "react-color": "^2.11.7",
    "react-datepicker": "1.6.0",
    "react-dom": "~15.4.0",
    "react-google-charts": "^1.5.5",
    "react-idle-timer": "1.5.2",
    "react-lazy-load": "3.0.10",
    "react-motion": "0.4.5",
    "react-onclickoutside": "^5.7.1",
    "react-pointable": "^1.1.1",
    "react-portal": "^3.0.0",
    "react-redux": "4.4.5",
    "react-router": "2.6.0",
    "react-select": "^1.2.1",
    "react-sticky": "5.0.5",
    "react-tether": "^0.5.2",
    "react-tooltip": "^3.2.7",
    "react-virtualized": "^9.18.5",
    "react-virtualized-select": "^3.0.1",
    "react-with-context": "^2.0.0",
    "reactabular": "^2.0.3",
    "redux": "^3.3.1",
    "redux-logger": "^2.6.1",
    "redux-mock-store": "^1.2.3",
    "redux-thunk": "^2.0.1",
    "rgbcolor": "0.0.4",
    "sanitize-html": "^1.11.3",
    "sass-loader": "^4.0.2",
    "save-csv": "^4.0.6",
    "scratch-audio": "v0.1.0-prerelease.1501163867",
    "scratch-blocks": " v0.1.0-prerelease.1501101334",
    "scratch-render": "v0.1.0-prerelease.1500038694",
    "scratch-storage": "^0.2.0",
    "scratch-vm": "v0.1.0-prerelease.1501105826-prerelease.1501105849",
    "script-loader": "^0.7.0",
    "seedrandom": "2.4.2",
    "sinon": "^3.0.0",
    "sinon-chai": "^2.13.0",
    "sinon-chai-in-order": "^0.1.0",
    "sprintf-js": "^1.0.3",
    "style-loader": "^0.13.1",
    "time-grunt": "^1.3.0",
    "time-grunt-nowatch": "github:pcardune/time-grunt-nowatch#c88a3793cf7953090f78fa36f0e991abdcd756da",
    "unminified-webpack-plugin": "^1.1.0",
    "url-loader": "^0.5.7",
    "video.js": "4.5.2",
    "webpack": "3.10.0",
    "webpack-bundle-analyzer": "^2.13.1",
    "webpack-dev-server": "^2.11.0",
    "webpack-hot-middleware": "^2.10.0",
    "webpack-livereload-plugin": "^0.8.1",
    "webpack-notifier": "^1.4.1",
    "webpack-stats-plugin": "^0.2.1"
  },
  "dependencies": {
    "@code-dot-org/js-interpreter": "^1.3.6",
    "@code-dot-org/snack-sdk": "^1.0.11",
    "crypto-js": "^3.1.9-1",
    "details-element-polyfill": "https://github.com/javan/details-element-polyfill",
    "filesaver.js": "0.2.0",
    "jshint": "^2.9.5",
    "jszip": "3.0.0",
    "object-fit-images": "^3.2.3",
    "qrcode.react": "^0.8.0",
    "query-string": "4.1.0",
    "react-csv": "^1.0.14",
    "react-dom-confetti": "^0.0.8",
    "react-hot-loader": "^1.3.1",
    "selectize": "^0.12.4",
    "wgxpath": "^1.2.0",
    "whatwg-fetch": "^2.0.3"
  }
}<|MERGE_RESOLUTION|>--- conflicted
+++ resolved
@@ -42,13 +42,8 @@
     "@code-dot-org/artist": "0.2.1",
     "@code-dot-org/blockly": "3.1.7",
     "@code-dot-org/bramble": "0.1.26",
-<<<<<<< HEAD
-    "@code-dot-org/craft": "0.1.23",
+    "@code-dot-org/craft": "0.1.24",
     "@code-dot-org/dance-party": "0.0.16",
-=======
-    "@code-dot-org/craft": "0.1.24",
-    "@code-dot-org/dance-party": "0.0.15",
->>>>>>> 46fb0530
     "@code-dot-org/johnny-five": "0.11.1-cdo.2",
     "@code-dot-org/js-interpreter-tyrant": "0.2.2",
     "@code-dot-org/js-numbers": "0.1.0-cdo.0",
