--- conflicted
+++ resolved
@@ -963,11 +963,8 @@
   #
 
   test "clears form_data from pd_regional_partner_mini_contacts" do
-<<<<<<< HEAD
-=======
     RegionalPartner.stubs(:find_by_zip).returns([nil, nil])
 
->>>>>>> 839637ca
     teacher = create :teacher
     mini_contact = create :pd_regional_partner_mini_contact, user: teacher
     refute_equal '{}', mini_contact.form_data
