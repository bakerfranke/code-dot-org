--- conflicted
+++ resolved
@@ -124,17 +124,13 @@
       linesOfCode: 42,
       linesOfCodeText: 'Total lines of code: 42',
       levels: {
-<<<<<<< HEAD
         ul.level_id => {
           status: 'perfect',
           result: 100,
           submitted: false,
-          pages_completed: [ActivityConstants::FREE_PLAY_RESULT, nil]}
-=======
-        ul.level_id => {status: 'perfect', result: 100, submitted: false, pages_completed: [true, false]},
+          pages_completed: [ActivityConstants::FREE_PLAY_RESULT, nil]},
         "#{ul.level_id}_0" => {result: 30, submitted: false},
         "#{ul.level_id}_1" => {result: 10, submitted: false}
->>>>>>> c764aecf
       }
     }, summarize_user_progress(script, user))
   end
