--- conflicted
+++ resolved
@@ -64,7 +64,6 @@
     assert_redirected_to '/c/1/generate_image'
   end
 
-<<<<<<< HEAD
   test 'redirects cartoon network quick links' do
     get '/flappy/lang/ar'
     assert_redirected_to '/flappy/1'
@@ -88,9 +87,6 @@
   end
 
   test "old teacher dashboard redirects to new teacher dashboard" do
-=======
-  test 'old teacher dashboard redirects to new teacher dashboard' do
->>>>>>> c6c25b00
     urls = %w{/followers /followers/manage /followers/sections /stats/students /sections/new /sections/1/edit}
 
     urls.each do |url|
