--- conflicted
+++ resolved
@@ -110,7 +110,12 @@
     assert_equal 1, UserLevel.perfect.count
   end
 
-<<<<<<< HEAD
+  test "unsubmitting should set best result back to attempted" do
+    ul = UserLevel.create(user: @user, level: @level, attempts: 0, submitted: true, best_result: Activity::REVIEW_REJECTED_RESULT)
+    ul.update! submitted: false
+    assert_equal Activity::UNSUBMITTED_RESULT, ul.best_result
+  end
+
   test "driver and navigator user levels" do
     student1 = create :student
     student2 = create :student
@@ -127,11 +132,5 @@
 
     assert_equal [navigator], driver.navigator_user_levels
     assert_equal [driver], navigator.driver_user_levels
-=======
-  test "unsubmitting should set best result back to attempted" do
-    ul = UserLevel.create(user: @user, level: @level, attempts: 0, submitted: true, best_result: Activity::REVIEW_REJECTED_RESULT)
-    ul.update! submitted: false
-    assert_equal Activity::UNSUBMITTED_RESULT, ul.best_result
->>>>>>> fbc0e100
   end
 end