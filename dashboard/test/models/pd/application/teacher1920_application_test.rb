require 'test_helper'

module Pd::Application
  class Teacher1920ApplicationTest < ActiveSupport::TestCase
    include Pd::Teacher1920ApplicationConstants
    include ApplicationConstants
    include RegionalPartnerTeacherconMapping

    freeze_time

    test 'application guid is generated on create' do
      teacher_application = build :pd_teacher1920_application
      assert_nil teacher_application.application_guid

      teacher_application.save!
      assert_not_nil teacher_application.application_guid
    end

    test 'existing guid is preserved' do
      guid = SecureRandom.uuid
      teacher_application = create :pd_teacher1920_application, application_guid: guid
      assert_equal guid, teacher_application.application_guid

      # save again
      teacher_application.save!
      assert_equal guid, teacher_application.application_guid
    end

    test 'principal_approval_url' do
      teacher_application = build :pd_teacher1920_application
      assert_nil teacher_application.principal_approval_url

      # save to generate guid and therefore principal approval url
      teacher_application.save!
      assert teacher_application.principal_approval_url
    end

    test 'principal_greeting' do
      hash_with_principal_title = build :pd_teacher1920_application_hash
      hash_without_principal_title = build :pd_teacher1920_application_hash, principal_title: nil

      application_with_principal_title = build :pd_teacher1920_application, form_data_hash: hash_with_principal_title
      application_without_principal_title = build :pd_teacher1920_application, form_data_hash: hash_without_principal_title

      assert_equal 'Dr. Dumbledore', application_with_principal_title.principal_greeting
      assert_equal 'Albus Dumbledore', application_without_principal_title.principal_greeting
    end

    test 'meets criteria says an application meets critera when all YES_NO fields are marked yes' do
      teacher_application = build :pd_teacher1920_application, course: 'csp',
        response_scores: CRITERIA_SCORE_QUESTIONS_CSP.map {|x| [x, 'Yes']}.to_h.to_json
      assert_equal 'Yes', teacher_application.meets_criteria

      teacher_application = build :pd_teacher1920_application, course: 'csd',
        response_scores: CRITERIA_SCORE_QUESTIONS_CSD.map {|x| [x, 'Yes']}.to_h.to_json
      assert_equal 'Yes', teacher_application.meets_criteria
    end

    test 'meets criteria says an application does not meet criteria when any YES_NO fields are marked NO' do
      teacher_application = build :pd_teacher1920_application, response_scores: {
        committed: 'No'
      }.to_json
      assert_equal 'No', teacher_application.meets_criteria
    end

    test 'meets criteria returns incomplete when an application does not have YES on all YES_NO fields but has no NOs' do
      teacher_application = build :pd_teacher1920_application, response_scores: {
        committed: 'Yes'
      }.to_json
      assert_equal 'Reviewing incomplete', teacher_application.meets_criteria
    end

    test 'total score calculates the sum of all response scores' do
      teacher_application = build :pd_teacher1920_application, response_scores: {
        free_lunch_percent: '5',
        underrepresented_minority_percent: '5',
        able_to_attend_single: TEXT_FIELDS[:able_to_attend_single],
        csp_which_grades: nil
      }.to_json

      assert_equal 10, teacher_application.total_score
    end

    test 'accepted_at updates times' do
      today = Date.today.to_time
      tomorrow = Date.tomorrow.to_time
      application = create :pd_teacher1920_application
      assert_nil application.accepted_at

      Timecop.freeze(today) do
        application.update!(status: 'accepted_not_notified')
        assert_equal today, application.accepted_at.to_time

        application.update!(status: 'declined')
        assert_nil application.accepted_at
      end

      Timecop.freeze(tomorrow) do
        application.update!(status: 'accepted_not_notified')
        assert_equal tomorrow, application.accepted_at.to_time
      end
    end

    test 'find_default_workshop finds no workshop for applications without a regional partner' do
      application = build :pd_teacher1920_application
      assert_nil application.find_default_workshop
    end

    test 'find_default_workshop finds a teachercon workshop for applications with a G3 partner' do
      # stub process_location to prevent making Geocoder requests in test
      Pd::Workshop.any_instance.stubs(:process_location)

      teachercon_workshops = {}
      [Pd::Workshop::COURSE_CSD, Pd::Workshop::COURSE_CSP].each do |course|
        TEACHERCONS.each do |teachercon|
          city = teachercon[:city]
          teachercon_workshops[[course, city]] = create :pd_workshop,
            num_sessions: 1, course: course, subject: Pd::Workshop::SUBJECT_TEACHER_CON, location_address: city
        end
      end

      g3_partner_name = REGIONAL_PARTNER_TC_MAPPING.keys.sample
      g3_partner = build :regional_partner, group: 3, name: g3_partner_name
      application = build :pd_teacher1920_application, regional_partner: g3_partner

      [Pd::Workshop::COURSE_CSD, Pd::Workshop::COURSE_CSP].each do |course|
        city = get_matching_teachercon(g3_partner)[:city]
        workshop = teachercon_workshops[[course, city]]

        application.course = course === Pd::Workshop::COURSE_CSD ? 'csd' : 'csp'
        assert_equal workshop, application.find_default_workshop
      end
    end

    test 'find_default_workshop find an appropriate partner workshop for G1 and G2 partners' do
      partner = create :regional_partner
      program_manager = create :program_manager, regional_partner: partner

      # where "appropriate workshop" is the earliest teachercon or local summer
      # workshop matching the application course.

      invalid_workshop = create :pd_workshop, organizer: program_manager
      create :pd_session,
        workshop: invalid_workshop,
        start: Date.new(2018, 1, 10)

      earliest_valid_workshop = create :pd_workshop, :local_summer_workshop, organizer: program_manager
      create :pd_session,
        workshop: earliest_valid_workshop,
        start: Date.new(2018, 1, 15)

      latest_valid_workshop = create :pd_workshop, :local_summer_workshop, organizer: program_manager
      create :pd_session,
        workshop: latest_valid_workshop,
        start: Date.new(2018, 12, 15)

      application = build :pd_teacher1920_application, course: 'csp', regional_partner: partner
      assert_equal earliest_valid_workshop, application.find_default_workshop
    end

    test 'locking an application with pd_workshop_id automatically enrolls user' do
      application = create :pd_teacher1920_application
      workshop = create :pd_workshop

      application.pd_workshop_id = workshop.id
      application.status = 'accepted_not_notified'

      assert_creates(Pd::Enrollment) do
        application.lock!
      end
      assert_equal Pd::Enrollment.last.workshop, workshop
      assert_equal Pd::Enrollment.last.id, application.auto_assigned_enrollment_id
    end

    test 'updating and re-locking an application with an auto-assigned enrollment will delete old enrollment' do
      application = create :pd_teacher1920_application
      first_workshop = create :pd_workshop
      second_workshop = create :pd_workshop

      application.pd_workshop_id = first_workshop.id
      application.status = 'accepted_not_notified'
      application.lock!

      first_enrollment = Pd::Enrollment.find(application.auto_assigned_enrollment_id)

      application.unlock!
      application.pd_workshop_id = second_workshop.id
      application.lock!

      assert first_enrollment.reload.deleted?
      assert_not_equal first_enrollment.id, application.auto_assigned_enrollment_id
    end

    test 'updating the application to unaccepted will also delete the autoenrollment' do
      application = create :pd_teacher1920_application
      workshop = create :pd_workshop

      application.pd_workshop_id = workshop.id
      application.status = 'accepted_not_notified'
      application.lock!
      first_enrollment = Pd::Enrollment.find(application.auto_assigned_enrollment_id)

      application.unlock!
      application.status = "waitlisted"
      application.lock!

      assert first_enrollment.reload.deleted?

      application.unlock!
      application.status = 'accepted_not_notified'

      assert_creates(Pd::Enrollment) do
        application.lock!
      end

      assert_not_equal first_enrollment.id, application.auto_assigned_enrollment_id
    end

    test 'school_info_attr for specific school' do
      school = create :school
      form_data_hash = build :pd_teacher1920_application_hash, school: school
      application = create :pd_teacher1920_application, form_data_hash: form_data_hash
      assert_equal({school_id: school.id}, application.school_info_attr)
    end

    test 'school_info_attr for custom school' do
      application = create :pd_teacher1920_application, form_data_hash: (
      build :pd_teacher1920_application_hash,
        :with_custom_school,
        school_name: 'Code.org',
        school_address: '1501 4th Ave',
        school_city: 'Seattle',
        school_state: 'Washington',
        school_zip_code: '98101',
        school_type: 'Public school'
      )
      assert_equal(
        {
          country: 'US',
          school_type: 'public',
          state: 'Washington',
          zip: '98101',
          school_name: 'Code.org',
          full_address: '1501 4th Ave',
          validation_type: SchoolInfo::VALIDATION_NONE
        },
        application.school_info_attr
      )
    end

    test 'update_user_school_info with specific school overwrites user school info' do
      user = create :teacher, school_info: create(:school_info)
      application_school_info = create :school_info
      application = create :pd_teacher1920_application, user: user, form_data_hash: (
        build :pd_teacher1920_application_hash, school: application_school_info.school
      )

      application.update_user_school_info!
      assert_equal application_school_info, user.school_info
    end

    test 'update_user_school_info with custom school does nothing when the user already a specific school' do
      original_school_info = create :school_info
      user = create :teacher, school_info: original_school_info
      application = create :pd_teacher1920_application, user: user, form_data_hash: (
        build :pd_teacher1920_application_hash, :with_custom_school
      )

      application.update_user_school_info!
      assert_equal original_school_info, user.school_info
    end

    test 'update_user_school_info with custom school updates user info when user does not have a specific school' do
      original_school_info = create :school_info_us_other
      user = create :teacher, school_info: original_school_info
      application = create :pd_teacher1920_application, user: user, form_data_hash: (
        build :pd_teacher1920_application_hash, :with_custom_school
      )

      application.update_user_school_info!
      refute_equal original_school_info.id, user.school_info_id
      assert_not_nil user.school_info_id
    end

    test 'get_first_selected_workshop single local workshop' do
      Pd::Workshop.any_instance.stubs(:process_location)

      workshop = create :pd_workshop, location_address: 'Address', sessions_from: Date.today, num_sessions: 1
      application = create :pd_teacher1920_application, form_data_hash: (
        build :pd_teacher1920_application_hash,
          regional_partner_workshop_ids: [workshop.id],
          able_to_attend_multiple: ["#{Date.today.strftime '%B %-d, %Y'} in Address"]
      )

      assert_equal workshop, application.get_first_selected_workshop
    end

    test 'get_first_selected_workshop multiple local workshops' do
      workshops = (1..3).map {|i| create :pd_workshop, num_sessions: 2, sessions_from: Date.today + i, location_address: %w(tba TBA tba)[i - 1]}

      application = create :pd_teacher1920_application, form_data_hash: (
        build(:pd_teacher1920_application_hash, :with_multiple_workshops,
          regional_partner_workshop_ids: workshops.map(&:id),
          able_to_attend_multiple: (
            # Select all but the first. Expect the first selected to be returned below
            workshops[1..-1].map do |workshop|
              "#{workshop.friendly_date_range} in #{workshop.location_address} hosted by Code.org"
            end
          )
        )
      )
      assert_equal workshops[1], application.get_first_selected_workshop
    end

    test 'get_first_selected_workshop multiple local workshops no selection returns first' do
      workshops = (1..2).map {|i| create :pd_workshop, num_sessions: 2, sessions_from: Date.today + i}

      application = create :pd_teacher1920_application, form_data_hash: (
        build(:pd_teacher1920_application_hash, :with_multiple_workshops,
          regional_partner_workshop_ids: workshops.map(&:id),
          able_to_attend_multiple: ['Not a workshop', 'Not a workshop 2']
        )
      )
      assert_equal workshops.first, application.get_first_selected_workshop
    end

    test 'get_first_selected_workshop with no workshops returns nil' do
      application = create :pd_teacher1920_application, form_data_hash: (
      build(:pd_teacher1920_application_hash, :with_multiple_workshops,
        regional_partner_workshop_ids: []
        )
      )
      assert_nil application.get_first_selected_workshop
    end

    test 'get_first_selected_workshop ignores single deleted workshops' do
      Pd::Workshop.any_instance.stubs(:process_location)

      workshop = create :pd_workshop, :local_summer_workshop, num_sessions: 5, location_address: 'Buffalo, NY', sessions_from: Date.new(2019, 1, 1)
      application = create :pd_teacher1920_application, form_data_hash: (
        build :pd_teacher1920_application_hash,
          regional_partner_workshop_ids: [workshop.id],
          able_to_attend_multiple: ['January 1-5, 2019 in Buffalo, NY']
      )

      workshop.destroy
      assert_nil application.get_first_selected_workshop
    end

    test 'get_first_selected_workshop ignores deleted workshop from multiple list' do
      workshops = (1..2).map {|i| create :pd_workshop, num_sessions: 2, sessions_from: Date.today + i}

      application = create :pd_teacher1920_application, form_data_hash: (
        build(:pd_teacher1920_application_hash, :with_multiple_workshops,
          regional_partner_workshop_ids: workshops.map(&:id),
          able_to_attend: [workshops.first.id, workshops.second.id]
        )
      )

      workshops[0].destroy
      assert_equal workshops[1], application.get_first_selected_workshop

      workshops[1].destroy
      assert_nil application.get_first_selected_workshop
    end

    test 'get_first_selected_workshop picks correct workshop even when multiple are on the same day' do
      workshop_1 = create :pd_workshop, num_sessions: 2, sessions_from: Date.today + 2
      workshop_2 = create :pd_workshop, num_sessions: 2, sessions_from: Date.today + 2
      workshop_1.update_column(:location_address, 'Location 1')
      workshop_2.update_column(:location_address, 'Location 2')

      application = create :pd_teacher1920_application, form_data_hash: (
        build(:pd_teacher1920_application_hash, :with_multiple_workshops,
          regional_partner_workshop_ids: [workshop_1.id, workshop_2.id],
          able_to_attend_multiple: ["#{workshop_2.friendly_date_range} in Location 2 hosted by Code.org"]
        )
      )

      assert_equal workshop_2, application.get_first_selected_workshop

      application_2 = create :pd_teacher1920_application, form_data_hash: (
        build(:pd_teacher1920_application_hash, :with_multiple_workshops,
          regional_partner_workshop_ids: [workshop_1.id, workshop_2.id],
          able_to_attend_multiple: ["#{workshop_2.friendly_date_range} in Location 1 hosted by Code.org"]
        )
      )

      assert_equal workshop_1, application_2.get_first_selected_workshop
    end

    test 'assign_default_workshop! saves the default workshop' do
      application = create :pd_teacher1920_application
      workshop = create :pd_workshop
      application.expects(:find_default_workshop).returns(workshop)

      application.assign_default_workshop!
      assert_equal workshop.id, application.reload.pd_workshop_id
    end

    test 'assign_default_workshop! does nothing when a workshop is already assigned' do
      workshop = create :pd_workshop
      application = create :pd_teacher1920_application, pd_workshop_id: workshop.id
      application.expects(:find_default_workshop).never

      application.assign_default_workshop!
      assert_equal workshop.id, application.reload.pd_workshop_id
    end

    test 'can_see_locked_status?' do
      teacher = create :teacher
      g1_program_manager = create :program_manager, regional_partner: create(:regional_partner, group: 1)
      g3_program_manager = create :program_manager, regional_partner: create(:regional_partner, group: 3)
      workshop_admin = create :workshop_admin

      refute Teacher1920Application.can_see_locked_status?(teacher)
      refute Teacher1920Application.can_see_locked_status?(g1_program_manager)

      assert Teacher1920Application.can_see_locked_status?(g3_program_manager)
      assert Teacher1920Application.can_see_locked_status?(workshop_admin)
    end

    test 'locked status appears in csv only when the supplied user can_see_locked_status' do
      application = create :pd_teacher1920_application
      mock_user = mock

      Teacher1920Application.stubs(:can_see_locked_status?).returns(false)
      header_without_locked = Teacher1920Application.csv_header('csf', mock_user)
      refute header_without_locked.include? 'Locked'
      row_without_locked = application.to_csv_row(mock_user)
      assert_equal CSV.parse(header_without_locked).length, CSV.parse(row_without_locked).length,
        "Expected header and row to have the same number of columns, excluding Locked"

      Teacher1920Application.stubs(:can_see_locked_status?).returns(true)
      header_with_locked = Teacher1920Application.csv_header('csf', mock_user)
      assert header_with_locked.include? 'Locked'
      row_with_locked = application.to_csv_row(mock_user)
      assert_equal CSV.parse(header_with_locked).length, CSV.parse(row_with_locked).length,
        "Expected header and row to have the same number of columns, including Locked"
    end

    test 'to_cohort_csv' do
      application = build :pd_teacher1920_application
      optional_columns = {registered_workshop: false, accepted_teachercon: true}

      assert (header = Teacher1920Application.cohort_csv_header(optional_columns))
      assert (row = application.to_cohort_csv_row(optional_columns))
      assert_equal CSV.parse(header).length, CSV.parse(row).length,
        "Expected header and row to have the same number of columns"
    end

    test 'school cache' do
      school = create :school
      form_data_hash = build :pd_teacher1920_application_hash, school: school
      application = create :pd_teacher1920_application, form_data_hash: form_data_hash

      # Original query: School, SchoolDistrict
      assert_queries 2 do
        assert_equal school.name.titleize, application.school_name
        assert_equal school.school_district.name.titleize, application.district_name
      end

      # Cached
      assert_queries 0 do
        assert_equal school.name.titleize, application.school_name
        assert_equal school.school_district.name.titleize, application.district_name
      end
    end

    test 'cache prefetch' do
      school = create :school
      workshop = create :pd_workshop
      form_data_hash = build :pd_teacher1920_application_hash, school: school
      application = create :pd_teacher1920_application, form_data_hash: form_data_hash, pd_workshop_id: workshop.id

      # Workshop, Session, Enrollment, School, SchoolDistrict
      assert_queries 5 do
        Teacher1920Application.prefetch_associated_models([application])
      end

      assert_queries 0 do
        assert_equal school.name.titleize, application.school_name
        assert_equal school.school_district.name.titleize, application.district_name
        assert_equal workshop, application.workshop
      end
    end

    test 'memoized filtered_labels' do
      Teacher1920Application::FILTERED_LABELS.clear

      filtered_labels_csd = Teacher1920Application.filtered_labels('csd')
      assert filtered_labels_csd.include? :csd_which_grades
      refute filtered_labels_csd.include? :csp_which_grades
      assert_equal ['csd'], Teacher1920Application::FILTERED_LABELS.keys

      filtered_labels_csd = Teacher1920Application.filtered_labels('csp')
      refute filtered_labels_csd.include? :csd_which_grades
      assert filtered_labels_csd.include? :csp_which_grades
      assert_equal ['csd', 'csp'], Teacher1920Application::FILTERED_LABELS.keys
    end

    test 'status changes are logged' do
      application = build :pd_teacher1920_application
      assert_nil application.status_log

      application.save!
      assert application.status_log.is_a? Array
      assert_status_log [{status: 'unreviewed', at: Time.zone.now}], application

      # update unrelated field
      Timecop.freeze 1
      application.update!(notes: 'some notes')
      assert_equal Time.zone.now, application.updated_at
      assert_equal 1, application.status_log.count

      Timecop.freeze 1
      application.update!(status: 'pending')
      assert_status_log(
        [
          {status: 'unreviewed', at: Time.zone.now - 2.seconds},
          {status: 'pending', at: Time.zone.now}
        ],
        application
      )
    end

    test 'setting an auto-email status queues up an email' do
      application = create :pd_teacher1920_application
      assert_empty application.emails

      application.expects(:queue_email).with('accepted_no_cost_registration')
      application.update!(status: 'accepted_no_cost_registration')
    end

    test 'setting an non auto-email status does not queue up a status email' do
      application = create :pd_teacher1920_application
      assert_empty application.emails

      application.expects(:queue_email).never
      application.update!(status: 'pending')
    end

    test 'setting an auto-email status deletes unsent emails for the application' do
      unrelated_email = create :pd_application_email
      application = create :pd_teacher1920_application
      associated_sent_email = create :pd_application_email, application: application, sent_at: Time.now
      associated_unsent_email = create :pd_application_email, application: application

      application.update!(status: 'waitlisted')
      assert Email.exists?(unrelated_email.id)
      assert Email.exists?(associated_sent_email.id)
      refute Email.exists?(associated_unsent_email.id)
    end

    test 'formatted_partner_contact_email' do
      application = build :pd_teacher1920_application
      partner = build :regional_partner

      # no partner
      assert_nil application.formatted_partner_contact_email

      # partner w no contact info
      application.regional_partner = partner
      assert_nil application.formatted_partner_contact_email

      # name only? still nil
      partner.contact_name = 'We Teach Code'
      assert_nil application.formatted_partner_contact_email

      # name and email
      partner.contact_email = 'we_teach_code@ex.net'
      assert_equal 'We Teach Code <we_teach_code@ex.net>', application.formatted_partner_contact_email

      # email only
      partner.contact_name = nil
      assert_equal 'we_teach_code@ex.net', application.formatted_partner_contact_email
    end

    test 'test non course dynamically required fields' do
      application_hash = build :pd_teacher1920_application_hash,
        completing_on_behalf_of_someone_else: YES,
        does_school_require_cs_license: YES,
        pay_fee: TEXT_FIELDS[:no_pay_fee_1920],
        regional_partner_workshop_ids: [1, 2, 3],
        able_to_attend_multiple: [TEXT_FIELDS[:unable_to_attend_1920]],
        what_license_required: nil

      application = build :pd_teacher1920_application, form_data_hash: application_hash
      assert_nil application.formatted_partner_contact_email

      refute application.valid?
      assert_equal %w(completingOnBehalfOfName whatLicenseRequired travelToAnotherWorkshop scholarshipReasons), application.errors.messages[:form_data]
    end

    test 'test csd dynamically required fields' do
      application_hash = build :pd_teacher1920_application_hash_common,
        :csd,
        csd_which_grades: nil

      application = build :pd_teacher1920_application, form_data_hash: application_hash
      refute application.valid?
      assert_equal ['csdWhichGrades'], application.errors.messages[:form_data]
    end

    test 'test csp dynamically required fields' do
      application_hash = build :pd_teacher1920_application_hash_common,
        :csp,
        csp_which_grades: nil,
        csp_how_offer: nil

      application = build :pd_teacher1920_application, form_data_hash: application_hash
      refute application.valid?
      assert_equal %w(cspWhichGrades cspHowOffer), application.errors.messages[:form_data]
    end

    test 'queue_email skips principal_approval_completed_partner with no partner email address' do
      application = build :pd_teacher1920_application
      application.expects(:formatted_partner_contact_email).returns(nil)
      CDO.log.expects(:info).with("Skipping principal_approval_completed_partner for application id #{application.id}")

      assert_does_not_create Email do
        application.queue_email :principal_approval_completed_partner
      end
    end

    test 'queue_email queues up principal_approval_completed_partner with a partner email address' do
      application = build :pd_teacher1920_application
      application.expects(:formatted_partner_contact_email).returns('partner@ex.net')
      CDO.log.expects(:info).never

      assert_creates Email do
        application.queue_email :principal_approval_completed_partner
      end
    end

    test 'should_send_decision_email?' do
      application = build :pd_teacher1920_application, status: :pending

      # no auto-email status: no email
      refute application.should_send_decision_email?

      # auto-email status with no partner: yes email
      application.status = :accepted_no_cost_registration
      assert application.should_send_decision_email?

      # auto-email status, partner with sent_by_system: yes email
      application.regional_partner = build(:regional_partner, applications_decision_emails: RegionalPartner::SENT_BY_SYSTEM)
      assert application.should_send_decision_email?

      # auto-email status, partner with sent_by_partner: no email
      application.regional_partner.applications_decision_emails = RegionalPartner::SENT_BY_PARTNER
      refute application.should_send_decision_email?
    end

    test 'Can create applications for the same user in 1819 and 1920' do
      teacher = create :teacher

      assert_creates Pd::Application::Teacher1819Application do
        create :pd_teacher1819_application, user: teacher
      end

      assert_creates Pd::Application::Teacher1920Application do
        create :pd_teacher1920_application, user: teacher
      end

      assert_raises ActiveRecord::RecordInvalid do
        create :pd_teacher1920_application, user: teacher
      end
    end

<<<<<<< HEAD
    test 'autoscore with everything getting positive response for csd' do
      options = Pd::Application::Teacher1920Application.options
      principal_options = Pd::Application::PrincipalApproval1920Application.options

      application_hash = build :pd_teacher1920_application_hash,
        program: Pd::Application::TeacherApplicationBase::PROGRAMS[:csd],
        csd_which_grades: ['6'],
        cs_total_course_hours: 50,
        cs_terms: '1 semester',
        previous_yearlong_cdo_pd: ['CS Principles'],
        plan_to_teach: options[:plan_to_teach].first,
        replace_existing: options[:replace_existing].second,
        have_cs_license: options[:have_cs_license].first,
        taught_in_past: [options[:taught_in_past].last],
        committed: options[:committed].first,
        willing_to_travel: options[:willing_to_travel].first,
        race: options[:race].second,
        principal_approval: principal_options[:do_you_approve].first,
        principal_plan_to_teach: principal_options[:plan_to_teach].first,
        principal_schedule_confirmed: principal_options[:committed_to_master_schedule].first,
        principal_diversity_recruitment: principal_options[:committed_to_diversity].first,
        principal_free_lunch_percent: 50,
        principal_underrepresented_minority_percent: 50

      application = create :pd_teacher1920_application, regional_partner: (create :regional_partner), form_data_hash: application_hash
      application.auto_score!

      assert_equal(
        {
          regional_partner_name: YES,
          csd_which_grades: YES,
          cs_total_course_hours: YES,
          previous_yearlong_cdo_pd: YES,
          plan_to_teach: YES,
          replace_existing: 5,
          have_cs_license: YES,
          taught_in_past: 2,
          committed: YES,
          willing_to_travel: YES,
          race: 2,
          principal_approval: YES,
          principal_plan_to_teach: YES,
          principal_schedule_confirmed: YES,
          principal_diversity_recruitment: YES,
          principal_free_lunch_percent: 5,
          principal_underrepresented_minority_percent: 5
        }.stringify_keys,
        JSON.parse(application.response_scores)
      )
    end

    test 'autoscore with everything getting a positive response for csp' do
      options = Pd::Application::Teacher1920Application.options
      principal_options = Pd::Application::PrincipalApproval1920Application.options

      application_hash = build :pd_teacher1920_application_hash,
        program: Pd::Application::TeacherApplicationBase::PROGRAMS[:csp],
        csp_which_grades: ['12'],
        cs_total_course_hours: 100,
        cs_terms: 'A full year',
        previous_yearlong_cdo_pd: ['CS Discoveries'],
        csp_how_offer: options[:csp_how_offer].last,
        plan_to_teach: options[:plan_to_teach].first,
        replace_existing: options[:replace_existing].second,
        have_cs_license: options[:have_cs_license].first,
        taught_in_past: [options[:taught_in_past].last],
        committed: options[:committed].first,
        willing_to_travel: options[:willing_to_travel].first,
        race: options[:race].second,
        principal_approval: principal_options[:do_you_approve].first,
        principal_plan_to_teach: principal_options[:plan_to_teach].first,
        principal_schedule_confirmed: principal_options[:committed_to_master_schedule].first,
        principal_diversity_recruitment: principal_options[:committed_to_diversity].first,
        principal_free_lunch_percent: 50,
        principal_underrepresented_minority_percent: 50

      application = create :pd_teacher1920_application, regional_partner: (create :regional_partner), form_data_hash: application_hash
      application.auto_score!

      assert_equal(
        {
          regional_partner_name: YES,
          csp_which_grades: YES,
          cs_total_course_hours: YES,
          previous_yearlong_cdo_pd: YES,
          csp_how_offer: 2,
          plan_to_teach: YES,
          replace_existing: 5,
          have_cs_license: YES,
          taught_in_past: 2,
          committed: YES,
          willing_to_travel: YES,
          race: 2,
          principal_approval: YES,
          principal_plan_to_teach: YES,
          principal_schedule_confirmed: YES,
          principal_diversity_recruitment: YES,
          principal_free_lunch_percent: 5,
          principal_underrepresented_minority_percent: 5
        }.stringify_keys,
        JSON.parse(application.response_scores)
      )
    end

    test 'autoscore works before principal approval' do
      options = Pd::Application::Teacher1920Application.options

      application_hash = build :pd_teacher1920_application_hash,
        program: Pd::Application::TeacherApplicationBase::PROGRAMS[:csp],
        csp_which_grades: ['12'],
        cs_total_course_hours: 100,
        cs_terms: 'A full year',
        previous_yearlong_cdo_pd: ['CS Discoveries'],
        csp_how_offer: options[:csp_how_offer].last,
        plan_to_teach: options[:plan_to_teach].first,
        replace_existing: options[:replace_existing].second,
        have_cs_license: options[:have_cs_license].first,
        taught_in_past: [options[:taught_in_past].last],
        committed: options[:committed].first,
        willing_to_travel: options[:willing_to_travel].first,
        race: options[:race].second

      application = create :pd_teacher1920_application, regional_partner: (create :regional_partner), form_data_hash: application_hash
      application.auto_score!

      assert_equal(
        {
          regional_partner_name: YES,
          csp_which_grades: YES,
          cs_total_course_hours: YES,
          previous_yearlong_cdo_pd: YES,
          csp_how_offer: 2,
          plan_to_teach: YES,
          replace_existing: 5,
          have_cs_license: YES,
          taught_in_past: 2,
          committed: YES,
          willing_to_travel: YES,
          race: 2
        }.stringify_keys,
        JSON.parse(application.response_scores)
      )
    end

    test 'autoscore with everything getting negative response for csd' do
      options = Pd::Application::Teacher1920Application.options
      principal_options = Pd::Application::PrincipalApproval1920Application.options

      application_hash = build :pd_teacher1920_application_hash,
        program: Pd::Application::TeacherApplicationBase::PROGRAMS[:csd],
        csd_which_grades: ['11', '12'],
        cs_total_course_hours: 49,
        cs_terms: '1 quarter',
        previous_yearlong_cdo_pd: ['CS Discoveries'],
        plan_to_teach: options[:plan_to_teach].last,
        replace_existing: options[:replace_existing].first,
        have_cs_license: options[:have_cs_license].second,
        taught_in_past: [options[:taught_in_past].first],
        committed: options[:committed].last,
        willing_to_travel: options[:willing_to_travel].last,
        race: options[:race].first,
        principal_approval: principal_options[:do_you_approve].last,
        principal_plan_to_teach: principal_options[:plan_to_teach].last,
        principal_schedule_confirmed: principal_options[:committed_to_master_schedule].last,
        principal_diversity_recruitment: principal_options[:committed_to_diversity].last,
        principal_free_lunch_percent: 49,
        principal_underrepresented_minority_percent: 49

      application = create :pd_teacher1920_application, regional_partner: nil, form_data_hash: application_hash
      application.auto_score!

      assert_equal(
        {
          regional_partner_name: NO,
          csd_which_grades: NO,
          cs_total_course_hours: NO,
          previous_yearlong_cdo_pd: NO,
          plan_to_teach: NO,
          replace_existing: 0,
          have_cs_license: NO,
          taught_in_past: 0,
          committed: NO,
          willing_to_travel: NO,
          race: 0,
          principal_approval: NO,
          principal_plan_to_teach: NO,
          principal_schedule_confirmed: NO,
          principal_diversity_recruitment: NO,
          principal_free_lunch_percent: 0,
          principal_underrepresented_minority_percent: 0
        }.stringify_keys,
        JSON.parse(application.response_scores)
      )
    end

    test 'autoscore with everything getting negative response for csp' do
      options = Pd::Application::Teacher1920Application.options
      principal_options = Pd::Application::PrincipalApproval1920Application.options

      application_hash = build :pd_teacher1920_application_hash,
        program: Pd::Application::TeacherApplicationBase::PROGRAMS[:csp],
        csp_which_grades: [options[:csp_which_grades].last],
        cs_total_course_hours: 99,
        cs_terms: '1 semester',
        previous_yearlong_cdo_pd: 'CS Principles',
        csp_how_offer: options[:csp_how_offer].first,
        plan_to_teach: options[:plan_to_teach].last,
        replace_existing: options[:replace_existing].first,
        have_cs_license: options[:have_cs_license].second,
        taught_in_past: [options[:taught_in_past].first],
        committed: options[:committed].last,
        willing_to_travel: options[:willing_to_travel].last,
        race: options[:race].first,
        principal_approval: principal_options[:do_you_approve].last,
        principal_plan_to_teach: principal_options[:plan_to_teach].last,
        principal_schedule_confirmed: principal_options[:committed_to_master_schedule].last,
        principal_diversity_recruitment: principal_options[:committed_to_diversity].last,
        principal_free_lunch_percent: 49,
        principal_underrepresented_minority_percent: 49

      application = create :pd_teacher1920_application, regional_partner: nil, form_data_hash: application_hash
      application.auto_score!

      assert_equal(
        {
          regional_partner_name: NO,
          csp_which_grades: NO,
          cs_total_course_hours: NO,
          previous_yearlong_cdo_pd: NO,
          csp_how_offer: 0,
          plan_to_teach: NO,
          replace_existing: 0,
          have_cs_license: NO,
          taught_in_past: 0,
          committed: NO,
          willing_to_travel: NO,
          race: 0,
          principal_approval: NO,
          principal_plan_to_teach: NO,
          principal_schedule_confirmed: NO,
          principal_diversity_recruitment: NO,
          principal_free_lunch_percent: 0,
          principal_underrepresented_minority_percent: 0
        }.stringify_keys,
        JSON.parse(application.response_scores)
      )
    end

    test 'autoscore is idempotent' do
      application = create :pd_teacher1920_application, regional_partner: nil
      application.update(response_scores: {regional_partner_name: YES}.to_json)

      application.auto_score!

      assert_equal YES, JSON.parse(application.response_scores)['regional_partner_name']
=======
    test 'principal_approval' do
      application = create :pd_teacher1920_application
      assert_nil application.principal_approval

      incomplete = "Incomplete - Principal email sent on Oct 8"
      Timecop.freeze Date.new(2018, 10, 8) do
        application.stubs(:deliver_email)
        application.queue_email :principal_approval, deliver_now: true
        assert_equal incomplete, application.reload.principal_approval
      end

      # even if it's not required, when an email was sent display incomplete
      application.update!(principal_approval_not_required: true)
      assert_equal incomplete, application.reload.principal_approval

      application.emails.last.destroy
      assert_equal 'Not required', application.reload.principal_approval

      create :pd_principal_approval1920_application, teacher_application: application, approved: 'Yes'
      assert_equal 'Complete - Yes', application.reload.principal_approval
>>>>>>> 2baa2c28
    end

    private

    def assert_status_log(expected, application)
      assert_equal JSON.parse(expected.to_json), application.status_log
    end
  end
end<|MERGE_RESOLUTION|>--- conflicted
+++ resolved
@@ -287,9 +287,9 @@
 
       workshop = create :pd_workshop, location_address: 'Address', sessions_from: Date.today, num_sessions: 1
       application = create :pd_teacher1920_application, form_data_hash: (
-        build :pd_teacher1920_application_hash,
-          regional_partner_workshop_ids: [workshop.id],
-          able_to_attend_multiple: ["#{Date.today.strftime '%B %-d, %Y'} in Address"]
+      build :pd_teacher1920_application_hash,
+        regional_partner_workshop_ids: [workshop.id],
+        able_to_attend_multiple: ["#{Date.today.strftime '%B %-d, %Y'} in Address"]
       )
 
       assert_equal workshop, application.get_first_selected_workshop
@@ -326,8 +326,8 @@
 
     test 'get_first_selected_workshop with no workshops returns nil' do
       application = create :pd_teacher1920_application, form_data_hash: (
-      build(:pd_teacher1920_application_hash, :with_multiple_workshops,
-        regional_partner_workshop_ids: []
+        build(:pd_teacher1920_application_hash, :with_multiple_workshops,
+          regional_partner_workshop_ids: []
         )
       )
       assert_nil application.get_first_selected_workshop
@@ -338,9 +338,10 @@
 
       workshop = create :pd_workshop, :local_summer_workshop, num_sessions: 5, location_address: 'Buffalo, NY', sessions_from: Date.new(2019, 1, 1)
       application = create :pd_teacher1920_application, form_data_hash: (
-        build :pd_teacher1920_application_hash,
+        build(:pd_teacher1920_application_hash,
           regional_partner_workshop_ids: [workshop.id],
           able_to_attend_multiple: ['January 1-5, 2019 in Buffalo, NY']
+        )
       )
 
       workshop.destroy
@@ -668,7 +669,6 @@
       end
     end
 
-<<<<<<< HEAD
     test 'autoscore with everything getting positive response for csd' do
       options = Pd::Application::Teacher1920Application.options
       principal_options = Pd::Application::PrincipalApproval1920Application.options
@@ -924,7 +924,8 @@
       application.auto_score!
 
       assert_equal YES, JSON.parse(application.response_scores)['regional_partner_name']
-=======
+    end
+
     test 'principal_approval' do
       application = create :pd_teacher1920_application
       assert_nil application.principal_approval
@@ -945,7 +946,6 @@
 
       create :pd_principal_approval1920_application, teacher_application: application, approved: 'Yes'
       assert_equal 'Complete - Yes', application.reload.principal_approval
->>>>>>> 2baa2c28
     end
 
     private
