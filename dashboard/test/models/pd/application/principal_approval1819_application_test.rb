--- conflicted
+++ resolved
@@ -21,7 +21,24 @@
       refute application.valid?
     end
 
-<<<<<<< HEAD
+    test 'underrepresnted minority percent' do
+      application = build :pd_principal_approval1819_application
+      application.update_form_data_hash(
+        {
+          black: '10',
+          hispanic: '15%',
+
+          pacific_islander: '20.5%',
+          american_indian: '11.0',
+          white: '100000000',
+
+          asian: '100000000',
+          other: '100000000'
+        }
+      )
+      assert_equal 56.5, application.underrepresented_minority_percent
+    end
+
     test 'corresponding teacher application is required' do
       principal_application = build :pd_principal_approval1819_application, teacher_application: nil
       refute principal_application.valid?
@@ -35,22 +52,6 @@
       teacher_application = create :pd_teacher1819_application
       principal_application.application_guid = teacher_application.application_guid
       assert principal_application.valid?
-=======
-    test 'underrepresnted minority percent' do
-      application = build :pd_principal_approval1819_application
-      application.update_form_data_hash(
-        {
-          black: '10',
-          hispanic: '15%',
-          pacific_islander: '20.5%',
-          american_indian: '11.0',
-          white: '100000000',
-          asian: '100000000',
-          other: '100000000'
-        }
-      )
-      assert_equal 56.5, application.underrepresented_minority_percent
->>>>>>> 52fed848
     end
   end
 end