require 'test_helper'
require 'cdo/contact_rollups/v2/pardot'

class ContactRollupsPardotMemoryTest < ActiveSupport::TestCase
  setup do
    assert_equal 0, ContactRollupsPardotMemory.count
  end

  test 'download_pardot_ids inserts new mappings' do
    new_mappings = [
      {'id' => '1', 'email' => 'alex@rollups.com'},
      {'id' => '2', 'email' => 'becky@rollups.com'}
    ]
    PardotV2.stubs(:retrieve_prospects).once.yields(new_mappings)

    ContactRollupsPardotMemory.download_pardot_ids

    new_mappings.each do |mapping|
      refute_nil ContactRollupsPardotMemory.
        where(email: mapping['email'], pardot_id: mapping['id'].to_i).
        where.not(pardot_id_updated_at: nil).
        first
    end
  end

  test 'download_pardot_ids updates existing mappings' do
    email = 'test@domain.com'
    base_time = Time.now.utc - 1.day
    create :contact_rollups_pardot_memory,
      email: email,
      pardot_id: 1,
      pardot_id_updated_at: base_time

    PardotV2.stubs(:retrieve_prospects).
      once.
      yields([{'id' => '2', 'email' => email}])

    ContactRollupsPardotMemory.download_pardot_ids

    refute_nil ContactRollupsPardotMemory.
      where(email: email, pardot_id: 2).
      where("pardot_id_updated_at > ?", base_time).
      first
  end

  test 'download_pardot_prospects' do
    prospects = [
      {'id' => '1', 'email' => 'alex@rollups.com', 'db_Opt_In' => 'Yes'},
      {'id' => '2', 'email' => 'beta@rollups.com', 'db_City' => 'Seattle'},
    ]
    PardotV2.stubs(:retrieve_prospects).once.yields(prospects)

    ContactRollupsPardotMemory.download_pardot_prospects

    prospects.each do |prospect|
      record = ContactRollupsPardotMemory.
        find_by(email: prospect['email'], pardot_id: prospect['id'].to_i)

      refute_nil record
      refute_nil record.pardot_id_updated_at
      refute_nil record.data_synced_at
      assert_equal prospect.except('email', 'id'), record.data_synced
    end
  end

  test 'query_new_contacts' do
    assert_equal 0, ContactRollupsProcessed.count

    pardot_memory_records = [
      {email: 'alpha', pardot_id: nil},
      {email: 'beta', pardot_id: 1}
    ]
    pardot_memory_records.each {|record| create :contact_rollups_pardot_memory, record}

    processed_contact_records = [
      {email: 'alpha'},
      {email: 'beta'},
      {email: 'gamma'}
    ]
    processed_contact_records.each {|record| create :contact_rollups_processed, record}

    # Execute SQL query
    results = ActiveRecord::Base.connection.
      exec_query(ContactRollupsPardotMemory.query_new_contacts).map do |record|
      record['email']
    end

    # Should find only 2 new contacts that don't have valid Pardot IDs.
    assert_equal %w(alpha gamma), results
  end

  test 'create_new_pardot_prospects' do
<<<<<<< HEAD
    assert_equal 0, ContactRollupsPardotMemory.count
    contact = create :contact_rollups_processed, data: {'opt_in' => 1}
=======
    assert_equal 0, ContactRollupsProcessed.count
    contact = create :contact_rollups_processed, data: {'opt_in' => true}
>>>>>>> 9261e146

    PardotV2.expects(:submit_batch_request).once.returns([])

    ContactRollupsPardotMemory.create_new_pardot_prospects

    assert_equal 1, ContactRollupsPardotMemory.count
    record = ContactRollupsPardotMemory.find_by(email: contact.email)
    assert_equal({'db_Opt_In' => 'Yes'}, record.data_synced)
  end

  test 'query_updated_contacts' do
    assert_equal 0, ContactRollupsProcessed.count

    base_time = Time.now.utc - 2.days
    pardot_memory_records = [
      {
        email: 'alpha',
        pardot_id: 1,
        pardot_id_updated_at: base_time,
        data_synced_at: nil,
        data_synced: nil
      },
      {
        email: 'beta',
        pardot_id: 2,
        pardot_id_updated_at: base_time - 2.days,
        data_synced_at: base_time - 1.day,
        data_synced: {db_Opt_In: 'Yes'}
      },
      {
        email: 'gamma',
        pardot_id: 3,
        pardot_id_updated_at: base_time + 2.days,
        data_synced_at: base_time + 1.day,
        data_synced: {db_Opt_In: 'Yes'}
      },
      # dummy records
      {email: 'delta', pardot_id: nil},
      {email: 'epsilon', pardot_id: 4},
    ]
    pardot_memory_records.each {|record| create :contact_rollups_pardot_memory, record}

    # 3 cases that require updating contacts
    processed_contact_records = [
      # Case 1: data_synced_at is null
      {email: 'alpha', data: {opt_in: 0}, data_updated_at: base_time},
      # Case 2: data_updated_at > data_synced_at
      {email: 'beta', data: {opt_in: 0}, data_updated_at: base_time},
      # Case 3: pardot_id_updated_at > data_synced_at
      {email: 'gamma', data: {opt_in: 1}, data_updated_at: base_time},
      # dummy records
      {email: 'delta'},
      {email: 'zeta'},
    ]
    processed_contact_records.each {|record| create :contact_rollups_processed, record}

    # Execute SQL query
    results = ActiveRecord::Base.connection.
      exec_query(ContactRollupsPardotMemory.query_updated_contacts).map do |record|
      record.slice('email', 'pardot_id_changed')
    end

    expected_results = [
      {'email' => 'alpha', 'pardot_id_changed' => 0},
      {'email' => 'beta', 'pardot_id_changed' => 0},
      {'email' => 'gamma', 'pardot_id_changed' => 1}
    ]
    assert_equal expected_results, results
  end

  test 'update_pardot_prospects' do
    email = 'test@domain.com'
    last_sync_time = Time.now.utc - 7.days
    create :contact_rollups_pardot_memory, email: email, data_synced: {db_Opt_In: 'No'}, data_synced_at: last_sync_time
    create :contact_rollups_processed, email: email, data: {'opt_in' => 1}

    PardotV2.expects(:submit_batch_request).once.returns([])

    ContactRollupsPardotMemory.update_pardot_prospects

    record = ContactRollupsPardotMemory.find_by(email: email)
    assert_equal({'db_Opt_In' => 'Yes'}, record.data_synced)
    assert last_sync_time < record.data_synced_at
  end

  test 'save_sync_results new prospect' do
    submission = {email: 'valid@domain.com', db_Opt_In: 'Yes'}
    submitted_time = Time.now.utc

    ContactRollupsPardotMemory.save_sync_results [submission], [], submitted_time

    record = ContactRollupsPardotMemory.find_by(
      email: submission[:email],
      data_synced_at: submitted_time
    )
    expected_data_synced = submission.except(:email, :id).deep_stringify_keys
    assert_equal expected_data_synced, record.data_synced
  end

  test 'save_sync_results updated prospects' do
    pardot_memory_records = [
      {email: 'alpha', pardot_id: 1, data_synced: nil},
      {email: 'beta', pardot_id: 2, data_synced: {db_Opt_In: 'No'}},
      {email: 'gamma', pardot_id: 3, data_synced: {db_Opt_In: 'Yes'}},
    ]
    pardot_memory_records.each {|record| create :contact_rollups_pardot_memory, record}

    submissions = [
      {email: 'alpha', id: 1, db_Opt_In: 'Yes'},
      {email: 'beta', id: 2, db_Opt_In: 'Yes'},
      {email: 'gamma', id: 3, db_Opt_In: 'Yes'},
    ]
    submitted_time = Time.now.utc

    ContactRollupsPardotMemory.save_sync_results submissions, [], submitted_time

    submissions.each do |submission|
      record = ContactRollupsPardotMemory.find_by(
        email: submission[:email],
        data_synced_at: submitted_time
      )
      expected_data_synced = submission.except(:email, :id).deep_stringify_keys
      assert_equal expected_data_synced, record.data_synced
    end
  end

  test 'save_sync_results rejected contact' do
    submission = {email: 'invalid_email', id: nil, db_Opt_In: 'No'}
    errors = [{prospect_index: 0, error_msg: PardotHelpers::ERROR_INVALID_EMAIL}]
    submitted_time = Time.now.utc

    ContactRollupsPardotMemory.save_sync_results [submission], errors, submitted_time

    refute_nil ContactRollupsPardotMemory.find_by(
      email: submission[:email],
      data_rejected_reason: PardotHelpers::ERROR_INVALID_EMAIL,
      data_rejected_at: submitted_time
    )
  end
end<|MERGE_RESOLUTION|>--- conflicted
+++ resolved
@@ -90,13 +90,8 @@
   end
 
   test 'create_new_pardot_prospects' do
-<<<<<<< HEAD
     assert_equal 0, ContactRollupsPardotMemory.count
     contact = create :contact_rollups_processed, data: {'opt_in' => 1}
-=======
-    assert_equal 0, ContactRollupsProcessed.count
-    contact = create :contact_rollups_processed, data: {'opt_in' => true}
->>>>>>> 9261e146
 
     PardotV2.expects(:submit_batch_request).once.returns([])
 
