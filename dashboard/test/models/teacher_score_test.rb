--- conflicted
+++ resolved
@@ -29,11 +29,7 @@
     user_level_count_before = UserLevel.all.count
 
     TeacherScore.score_level_for_student(
-<<<<<<< HEAD
-      @teacher.id, @student_1.id, @level_1.id, @score
-=======
       @teacher.id, @student_1.id, @level_1.id, @script.id, @score
->>>>>>> b1c49d01
     )
 
     teacher_scores_count_after = TeacherScore.all.count
@@ -64,11 +60,7 @@
     user_level_count_before = UserLevel.all.count
 
     TeacherScore.score_level_for_student(
-<<<<<<< HEAD
-      @teacher.id, @student_1.id, @level_1.id, @score
-=======
       @teacher.id, @student_1.id, @level_1.id, @script.id, @score
->>>>>>> b1c49d01
     )
 
     teacher_scores_count_after = TeacherScore.all.count
