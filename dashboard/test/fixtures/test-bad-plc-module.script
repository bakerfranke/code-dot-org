--- conflicted
+++ resolved
@@ -1,11 +1,6 @@
 professional_learning_course 'true'
 
-<<<<<<< HEAD
-lesson_group: 'bad_module_type', display_name: 'Bad Display Name'
-stage 'Sample Module'
-=======
 lesson_group 'bad_module_type', display_name: 'Bad Module Type'
 stage 'Sample Module',
   flex_category: 'bad_module_type'
->>>>>>> 18ef9329
 level 'Level 1'