@eyes
Feature: Looking at a few things with Applitools Eyes

Background:
  Given I am on "http://studio.code.org/reset_session"
  And I wait for the page to fully load

Scenario:
  When I open my eyes to test "bounce game"
  And I am on "http://studio.code.org/s/events/stage/1/puzzle/1?noautoplay=true"
  When I rotate to landscape
  And I see no difference for "initial load"
  And I drag block "1" to block "3"
  Then block "4" is child of block "3"
  And I see no difference for "block snap"
  And I press "runButton"
  And I hold key "LEFT"
  And I wait to see ".congrats"
  And element ".congrats" is visible
  And I see no difference for "level completion"
  And I close my eyes

Scenario:
  When I open my eyes to test "freeplay artist sharing"
  And I am on "http://studio.code.org/s/course3/stage/21/puzzle/15?noautoplay=true"
  When I rotate to landscape
  And I see no difference for "initial load"
  And I press "runButton"
  And I hold key "LEFT"
  And I wait to see ".congrats"
  And element ".congrats" is visible
  And I see no difference for "freeplay artist level completion"
  And I close my eyes


Scenario:
  When I open my eyes to test "freeplay playlab sharing"
  And I am on "http://studio.code.org/s/playlab/stage/1/puzzle/10?noautoplay=true"
  When I rotate to landscape
  And I see no difference for "initial load"
  And I press "runButton"
  And I press "finishButton"
  And I hold key "LEFT"
  And I wait to see ".congrats"
  And element ".congrats" is visible
  And I see no difference for "freeplay playab level completion"
  And I close my eyes

Scenario:
  When I open my eyes to test "multi"
  Given I am on "http://studio.code.org/s/course1/stage/2/puzzle/2?noautoplay=true"
  And I rotate to landscape
  Then element ".submitButton" is visible
  And I see no difference for "level load"
  And I close my eyes

Scenario:
  When I open my eyes to test "match"
  Given I am on "http://studio.code.org/s/course1/stage/14/puzzle/13?noautoplay=true"
  And I rotate to landscape
  Then element ".submitButton" is visible
  And I see no difference for "level load"
  And I close my eyes

Scenario:
  When I open my eyes to test "text-only match"
  Given I am on "http://studio.code.org/s/course3/stage/10/puzzle/2?noautoplay=true"
  And I rotate to landscape
  Then element ".submitButton" is visible
  And I see no difference for "level load"
  And I close my eyes

Scenario:
  When I open my eyes to test "text compression"
  Given I am on "http://studio.code.org/s/allthethings/stage/16/puzzle/1?noautoplay=true"
  And I rotate to landscape
  And I see no difference for "level load"
  And I set text compression dictionary to "pitter\npatter\n"
  And I see no difference for "simple substitution"
  And I close my eyes

Scenario:
  When I open my eyes to test "pixelation with range"
  Given I am on "http://studio.code.org/s/allthethings/stage/17/puzzle/2?noautoplay=true"
  And I rotate to landscape
  And I see no difference for "level load"
  And I close my eyes

@no_circle
Scenario:
  When I open my eyes to test "maze"
  Given I am on "http://studio.code.org/s/allthethings/stage/2/puzzle/1?noautoplay=true"
  And I rotate to landscape
  And I wait for the page to fully load
  And I press "runButton"
  And I wait until element ".uitest-topInstructions-inline-feedback" is visible
  And element ".uitest-topInstructions-inline-feedback" is visible
  And I see no difference for "maze feedback with blocks"

  Then I am on "http://studio.code.org/s/allthethings/stage/2/puzzle/1/lang/ar-sa"
  And I rotate to landscape
  And I wait for the page to fully load
  And I see no difference for "maze RTL"
  Given I am on "http://studio.code.org/reset_session/lang/en"
  And I wait for 2 seconds
  And I close my eyes

Scenario:
  When I open my eyes to test "star wars RTL"
  Given I am on "http://studio.code.org/s/starwars/stage/1/puzzle/15/lang/ar-sa?noautoplay=true"
  And I rotate to landscape
<<<<<<< HEAD
  And I wait for the page to fully load
=======
  And I wait to see "#runButton"
  And I press "x-close"
  And I close the instructions overlay if it exists
>>>>>>> 4db1c089
  And I see no difference for "star wars RTL"
  And I press "show-code-header"
  And I see no difference for "star wars RTL text mode"
  And I close my eyes

@dashboard_db_access
Scenario:
  Given I am a student
  And I open my eyes to test "embedded ninjacat"
  When I am on "http://studio.code.org/s/algebra/stage/1/puzzle/2?noautoplay=true"
  And I rotate to landscape
<<<<<<< HEAD
  And I wait for the page to fully load
=======
  And I wait to see "#runButton"
>>>>>>> 4db1c089
  Then element "#runButton" is visible
  And I see no difference for "level load"

  Then I press "runButton"
  And I wait to see "#finishButton"
  And I press "finishButton"
  And I see no difference for "finish dialog"
  And I close my eyes
  And I sign out

@dashboard_db_access
Scenario:
  Given I am a student
  And I open my eyes to test "calc expression evaluation"
  When I am on "http://studio.code.org/s/algebra/stage/2/puzzle/6?noautoplay=true"
  And I rotate to landscape
  And I wait for the page to fully load
  And I've initialized the workspace with the solution blocks
  Then I see no difference for "level load, closed dialog"

  When I press "runButton"
  And I wait to see "#x-close"
  Then I see no difference for "evaluated expression"
  And I close my eyes
  And I sign out

@dashboard_db_access
Scenario:
  Given I am a student
  And I open my eyes to test "calc variable"
  When I am on "http://studio.code.org/s/algebra/stage/6/puzzle/4?noautoplay=true"
  And I rotate to landscape
  And I wait for the page to fully load
  And I press "modalEditorClose"
  And I've initialized the workspace with the solution blocks
  Then I see no difference for "level load, closed dialog"

  When I press "runButton"
  And I wait to see "#x-close"
  Then I see no difference for "evaluated expression"
  And I close my eyes
  And I sign out<|MERGE_RESOLUTION|>--- conflicted
+++ resolved
@@ -109,13 +109,9 @@
   When I open my eyes to test "star wars RTL"
   Given I am on "http://studio.code.org/s/starwars/stage/1/puzzle/15/lang/ar-sa?noautoplay=true"
   And I rotate to landscape
-<<<<<<< HEAD
-  And I wait for the page to fully load
-=======
   And I wait to see "#runButton"
   And I press "x-close"
   And I close the instructions overlay if it exists
->>>>>>> 4db1c089
   And I see no difference for "star wars RTL"
   And I press "show-code-header"
   And I see no difference for "star wars RTL text mode"
@@ -127,11 +123,7 @@
   And I open my eyes to test "embedded ninjacat"
   When I am on "http://studio.code.org/s/algebra/stage/1/puzzle/2?noautoplay=true"
   And I rotate to landscape
-<<<<<<< HEAD
   And I wait for the page to fully load
-=======
-  And I wait to see "#runButton"
->>>>>>> 4db1c089
   Then element "#runButton" is visible
   And I see no difference for "level load"
 
