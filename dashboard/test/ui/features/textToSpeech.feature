--- conflicted
+++ resolved
@@ -1,21 +1,4 @@
 Feature: Text To Speech
-
-# Fully skip, seeing intermittent failures on IE, Safari, possibly others on CircleCI
-@skip
-Scenario: Listen to TTS Audio
-<<<<<<< HEAD
-  Given I am on "http://studio.code.org/s/course1/stage/4/puzzle/1?noautoplay=true&enableExperiments=topInstructionsCSF&enableExperiments=tts"
-=======
-  Given I am on "http://studio.code.org/s/course1/stage/4/puzzle/1?noautoplay=true"
->>>>>>> 6ed0cfbf
-  And I rotate to landscape
-
-  Then element "#tts-button" is visible
-
-  When I press "tts-button"
-  And I wait until element "audio" is visible
-
-  Then element "#alert-content" does not exist
 
 Scenario: Listen to TTS Audio
   Given I am on "http://studio.code.org/s/allthethings/stage/6/puzzle/3?noautoplay=true&enableExperiments=topInstructionsCSF&enableExperiments=tts"
