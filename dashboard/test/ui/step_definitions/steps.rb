--- conflicted
+++ resolved
@@ -75,13 +75,12 @@
   @browser.execute_script("$('" + selector + "').click()");
 end
 
-<<<<<<< HEAD
+
 When /^I press "([^"]*)" DOM using jQuery$/ do |selector|
   @browser.execute_script("$('" + selector + "').get(0).click()");
-=======
+
 When /^I press SVG selector "([^"]*)"$/ do |selector|
   @browser.execute_script("$('" + selector + "').simulate('drag', function(){});")
->>>>>>> e7357fa6
 end
 
 When /^I press dropdown item "([^"]*)"$/ do |index|
