#!/usr/bin/env ruby
require_relative '../../../deployment'
require 'cdo/hip_chat'
require 'cdo/rake_utils'

require 'json'
require 'yaml'
require 'optparse'
require 'ostruct'
require 'colorize'
require 'open3'

$options = OpenStruct.new
$options.config = nil
$options.browser = nil
$options.os_version = nil
$options.browser_version = nil
$options.feature = nil
$options.pegasus_domain = 'test.code.org'
$options.dashboard_domain = 'test.learn.code.org'
$options.tunnel = nil
$options.local = nil
$options.html = nil
$options.maximize = nil
<<<<<<< HEAD
$options.auto_retry = false
=======
$options.parallel_limit = 1
>>>>>>> 0babb7d9

# start supporting some basic command line filtering of which browsers we run against
opt_parser = OptionParser.new do |opts|
  opts.banner = "Usage: runner.rb [options] \
    Example: runner.rb -b chrome -o 7 -v 31 -f features/sharepage.feature \
    Example: runner.rb -d localhost:3000 -t \
    Example: runner.rb -l \
    Example: runner.rb -r"
  opts.separator ""
  opts.separator "Specific options:"
  opts.on("-c", "--config BrowserConfigName", String, "Specify the name of one of the configs from ") do |c|
    $options.config = c
  end
  opts.on("-b", "--browser BrowserName", String, "Specify a browser") do |b|
    $options.browser = b
  end
  opts.on("-o", "--os_version OS Version", String, "Specify an os version") do |os|
    $options.os_version = os
  end
  opts.on("-v", "--browser_version Browser Version", String, "Specify a browser version") do |bv|
    $options.browser_version = bv
  end
  opts.on("-f", "--feature Feature", String, "Single feature to run") do |f|
    $options.feature = f
  end
  opts.on("-p", "--pegasus Domain", String, "Specify an override domain for code.org, e.g. localhost:9393") do |d|
    $options.pegasus_domain = d
  end
  opts.on("-d", "--dashboard Domain", String, "Specify an override domain for learn.code.org, e.g. localhost:3000") do |d|
    $options.dashboard_domain = d
  end
  opts.on("-r", "--real_mobile_browser", "Use real mobile browser, not emulator") do
    $options.realmobile = 'true'
  end
  opts.on("-t", "--tunnel", "Tunnel to local machine") do
    $options.tunnel = 'true'
  end
  opts.on("-l", "--local", "Use local webdriver, not BrowserStack") do
    $options.local = 'true'
  end
  opts.on("-m", "--maximize", "Maximize local webdriver window on startup") do
    $options.maximize = true
  end
  opts.on("--html", "Use html reporter") do
    $options.html = true
  end
<<<<<<< HEAD
  opts.on("-a", "--auto_retry", "Retry tests that fail once") do
    $options.auto_retry = true
=======
  opts.on("-p", "--parallel ParallelLimit", String, "Maximum number of browsers to run in parallel (default is 1)") do |p|
    $options.parallel_limit = p.to_i
>>>>>>> 0babb7d9
  end
  opts.on("-V", "--verbose", "Verbose") do
    $options.verbose = true
  end
  opts.on_tail("-h", "--help", "Show this message") do
    puts opts
    exit
  end
end

opt_parser.parse!(ARGV)

$browsers = JSON.load(open("browsers.json"))

$lock = Mutex.new
$suite_start_time = Time.now
$suite_success_count = 0
$suite_fail_count = 0

if $options.local
  $browsers = [{:browser => "local"}]
end

if $options.config
  namedBrowser = $browsers.detect {|b| b['name'] == $options.config }
  if !namedBrowser
    puts "No config exists with name #{$options.config}"
    exit
  end
  $browsers = [namedBrowser]
end

$logfile = File.open("success.log", "w")
$errfile = File.open("error.log", "w")
$errbrowserfile = File.open("errorbrowsers.log", "w")

def log_success(msg)
  $logfile.puts msg
  puts msg if $options.verbose
end

def log_error(msg)
  $errfile.puts msg
  puts msg if $options.verbose
end

def log_browser_error(msg)
  $errbrowserfile.puts msg
  puts msg if $options.verbose
end

# Kind of hacky way to determine if we have access to the database
# (for example, to create users) on the domain/environment that we are
# testing.
require File.expand_path('../../../config/environment.rb', __FILE__)

if Rails.env.development?
  $options.pegasus_db_access = true if $options.pegasus_domain =~ /localhost/
  $options.dashboard_db_access = true if $options.dashboard_domain =~ /localhost/
elsif Rails.env.test?
  $options.pegasus_db_access = true if $options.pegasus_domain =~ /test/
  $options.dashboard_db_access = true if $options.dashboard_domain =~ /test/
end

Parallel.map($browsers, :in_processes => $options.parallel_limit) do |browser|
  browser_name = browser['name'] || 'UnknownBrowser'
  test_start_time = Time.now

  if $options.pegasus_domain =~ /test/ && !Rails.env.development? && RakeUtils.git_updates_available?
    message = "Skipped <b>dashboard</b> UI tests for <b>#{browser_name}</b> (changes detected)"
    HipChat.log message, color:'yellow'
    HipChat.developers message, color:'yellow' if CDO.hip_chat_logging
    next
  end

  if $options.browser and browser['browser'] and $options.browser.casecmp(browser['browser']) != 0
    next
  end
  if $options.os_version and browser['os_version'] and $options.os_version.casecmp(browser['os_version']) != 0
    next
  end
  if $options.browser_version and browser['browser_version'] and $options.browser_version.casecmp(browser['browser_version']) != 0
    next
  end

  HipChat.log "Testing <b>dashboard</b> UI with <b>#{browser_name}</b>..."
  print "Starting UI tests for #{browser_name}\n"

  ENV['SELENIUM_BROWSER'] = browser['browser']
  ENV['SELENIUM_VERSION'] = browser['browser_version']
  ENV['BS_AUTOMATE_OS'] = browser['os']
  ENV['BS_AUTOMATE_OS_VERSION'] = browser['os_version']
  ENV['BS_ORIENTATION'] = browser['deviceOrientation']
  ENV['BS_ROTATABLE'] = browser['rotatable'] ? "true" : "false"
  ENV['PEGASUS_TEST_DOMAIN'] = $options.pegasus_domain if $options.pegasus_domain
  ENV['DASHBOARD_TEST_DOMAIN'] = $options.dashboard_domain if $options.dashboard_domain
  ENV['TEST_TUNNEL'] = $options.tunnel ? "true" : "false"
  ENV['TEST_LOCAL'] = $options.local ? "true" : "false"
  ENV['MAXIMIZE_LOCAL'] = $options.maximize ? "true" : "false"
  ENV['MOBILE'] = browser['mobile'] ? "true" : "false"
  ENV['TEST_REALMOBILE'] = ($options.realmobile && browser['mobile'] && browser['realMobile'] != false) ? "true" : "false"

  arguments = ''
  arguments += "#{$options.feature}" if $options.feature
  arguments += " -t ~@local_only" unless $options.local
  arguments += " -t ~@no_mobile" if browser['mobile']
  arguments += " -t ~@no_ie" if browser['browser'] == 'Internet Explorer'
  arguments += " -t ~@chrome" if browser['browser'] != 'chrome'
  arguments += " -t ~@skip"
  arguments += " -t ~@webpurify" unless CDO.webpurify_key
  arguments += " -t ~@pegasus_db_access" unless $options.pegasus_db_access
  arguments += " -t ~@dashboard_db_access" unless $options.dashboard_db_access
  arguments += " -S" # strict mode, so that we fail on undefined steps
  arguments += " -f html -o #{browser['name']}_output.html" if $options.html

<<<<<<< HEAD
  puts "  Running: cucumber #{arguments}"

  returnValue = `cucumber #{arguments}`
  succeeded = $?.exitstatus == 0

  if !succeeded && $options.auto_retry
    puts "  Failed, rerunning"
    HipChat.log "Rerunning <b>dashboard</b> UI with <b>#{browser['name'] || browser.inspect}</b>..."
    returnValue = `cucumber #{arguments}`
    succeeded = $?.exitstatus == 0
  end

  if not succeeded
    log_error Time.now
    log_error browser.to_yaml
    log_error returnValue
    log_browser_error browser.to_yaml
  else
    log_success Time.now
    log_success browser.to_yaml
    log_success returnValue
  end

  suiteSuccessCount += 1 unless not succeeded
  suiteFailCount += 1 if not succeeded
  suiteResultString = succeeded ? "succeeded".green : "failed".red
  testDuration = Time.now - testStartTime

  minutes = (testDuration / 60).to_i
  seconds = testDuration - (minutes * 60)
  elapsed = "%.1d:%.2d minutes" % [minutes, seconds]
  if succeeded
    HipChat.log "<b>dashboard</b> UI tests passed with <b>#{browser['name'] || browser.inspect}</b> (#{elapsed})"
  else
    message = "<b>dashboard</b> UI tests failed with <b>#{browser['name'] || browser.inspect}</b> (#{elapsed})"
    HipChat.log message, color:'red'
    HipChat.developers message, color:'red' if CDO.hip_chat_logging
  end
  puts "  Result: " + suiteResultString + ".  Duration: " + testDuration.round(2).to_s + " seconds"
end
=======
  succeeded = false
  Open3.popen2("cucumber #{arguments}") do |stdin, stdout, wait_thr|
    stdin.close
    return_value = stdout.read
    succeeded = wait_thr.value.exitstatus == 0

    $lock.synchronize do
      if succeeded
        log_success Time.now
        log_success browser.to_yaml
        log_success return_value
      else
        log_error Time.now
        log_error browser.to_yaml
        log_error return_value
        log_browser_error browser.to_yaml
      end
    end

    test_duration = Time.now - test_start_time
    minutes = (test_duration / 60).to_i
    seconds = test_duration - (minutes * 60)
    elapsed = "%.1d:%.2d minutes" % [minutes, seconds]
    if succeeded
      HipChat.log "<b>dashboard</b> UI tests passed with <b>#{browser_name}</b> (#{elapsed})"
    else
      message = "<b>dashboard</b> UI tests failed with <b>#{browser_name}</b> (#{elapsed})"
      HipChat.log message, color:'red'
      HipChat.developers message, color:'red' if CDO.hip_chat_logging
    end
    result_string = succeeded ? "succeeded".green : "failed".red
    print "UI tests for #{browser_name} #{result_string} (#{elapsed})\n"
  end
  succeeded
end.each { |result| result ? $suite_success_count += 1 : $suite_fail_count += 1 }
>>>>>>> 0babb7d9

$logfile.close
$errfile.close
$errbrowserfile.close

$suite_duration = Time.now - $suite_start_time
$average_test_duration = $suite_duration / ($suite_success_count + $suite_fail_count)

puts "#{$suite_success_count.to_s} succeeded.  #{$suite_fail_count.to_s} failed.  " +
  "Test count: #{($suite_success_count + $suite_fail_count).to_s}.  " +
  "Total duration: #{$suite_duration.round(2).to_s} seconds.  " +
  "Average test duration: #{$average_test_duration.round(2).to_s} seconds."

exit $suite_fail_count<|MERGE_RESOLUTION|>--- conflicted
+++ resolved
@@ -22,11 +22,8 @@
 $options.local = nil
 $options.html = nil
 $options.maximize = nil
-<<<<<<< HEAD
 $options.auto_retry = false
-=======
 $options.parallel_limit = 1
->>>>>>> 0babb7d9
 
 # start supporting some basic command line filtering of which browsers we run against
 opt_parser = OptionParser.new do |opts|
@@ -73,13 +70,11 @@
   opts.on("--html", "Use html reporter") do
     $options.html = true
   end
-<<<<<<< HEAD
   opts.on("-a", "--auto_retry", "Retry tests that fail once") do
     $options.auto_retry = true
-=======
+  end
   opts.on("-p", "--parallel ParallelLimit", String, "Maximum number of browsers to run in parallel (default is 1)") do |p|
     $options.parallel_limit = p.to_i
->>>>>>> 0babb7d9
   end
   opts.on("-V", "--verbose", "Verbose") do
     $options.verbose = true
@@ -129,6 +124,15 @@
 def log_browser_error(msg)
   $errbrowserfile.puts msg
   puts msg if $options.verbose
+end
+
+def run_tests(arguments)
+  Open3.popen2("cucumber #{arguments}") do |stdin, stdout, wait_thr|
+    stdin.close
+    return_value = stdout.read
+    succeeded = wait_thr.value.exitstatus == 0
+    return succeeded, return_value
+  end
 end
 
 # Kind of hacky way to determine if we have access to the database
@@ -195,84 +199,43 @@
   arguments += " -S" # strict mode, so that we fail on undefined steps
   arguments += " -f html -o #{browser['name']}_output.html" if $options.html
 
-<<<<<<< HEAD
-  puts "  Running: cucumber #{arguments}"
-
-  returnValue = `cucumber #{arguments}`
-  succeeded = $?.exitstatus == 0
+  succeeded, return_value = run_tests(arguments)
 
   if !succeeded && $options.auto_retry
-    puts "  Failed, rerunning"
-    HipChat.log "Rerunning <b>dashboard</b> UI with <b>#{browser['name'] || browser.inspect}</b>..."
-    returnValue = `cucumber #{arguments}`
-    succeeded = $?.exitstatus == 0
-  end
-
-  if not succeeded
-    log_error Time.now
-    log_error browser.to_yaml
-    log_error returnValue
-    log_browser_error browser.to_yaml
-  else
-    log_success Time.now
-    log_success browser.to_yaml
-    log_success returnValue
-  end
-
-  suiteSuccessCount += 1 unless not succeeded
-  suiteFailCount += 1 if not succeeded
-  suiteResultString = succeeded ? "succeeded".green : "failed".red
-  testDuration = Time.now - testStartTime
-
-  minutes = (testDuration / 60).to_i
-  seconds = testDuration - (minutes * 60)
+    print "UI tests for #{browser_name} failed, retrying\n"
+    HipChat.log "Retrying <b>dashboard</b> UI with <b>#{browser_name}</b>..."
+    succeeded, return_value = run_tests(arguments)
+  end
+
+  $lock.synchronize do
+    if succeeded
+      log_success Time.now
+      log_success browser.to_yaml
+      log_success return_value
+    else
+      log_error Time.now
+      log_error browser.to_yaml
+      log_error return_value
+      log_browser_error browser.to_yaml
+    end
+  end
+
+  test_duration = Time.now - test_start_time
+  minutes = (test_duration / 60).to_i
+  seconds = test_duration - (minutes * 60)
   elapsed = "%.1d:%.2d minutes" % [minutes, seconds]
   if succeeded
-    HipChat.log "<b>dashboard</b> UI tests passed with <b>#{browser['name'] || browser.inspect}</b> (#{elapsed})"
+    HipChat.log "<b>dashboard</b> UI tests passed with <b>#{browser_name}</b> (#{elapsed})"
   else
-    message = "<b>dashboard</b> UI tests failed with <b>#{browser['name'] || browser.inspect}</b> (#{elapsed})"
+    message = "<b>dashboard</b> UI tests failed with <b>#{browser_name}</b> (#{elapsed})"
     HipChat.log message, color:'red'
     HipChat.developers message, color:'red' if CDO.hip_chat_logging
   end
-  puts "  Result: " + suiteResultString + ".  Duration: " + testDuration.round(2).to_s + " seconds"
-end
-=======
-  succeeded = false
-  Open3.popen2("cucumber #{arguments}") do |stdin, stdout, wait_thr|
-    stdin.close
-    return_value = stdout.read
-    succeeded = wait_thr.value.exitstatus == 0
-
-    $lock.synchronize do
-      if succeeded
-        log_success Time.now
-        log_success browser.to_yaml
-        log_success return_value
-      else
-        log_error Time.now
-        log_error browser.to_yaml
-        log_error return_value
-        log_browser_error browser.to_yaml
-      end
-    end
-
-    test_duration = Time.now - test_start_time
-    minutes = (test_duration / 60).to_i
-    seconds = test_duration - (minutes * 60)
-    elapsed = "%.1d:%.2d minutes" % [minutes, seconds]
-    if succeeded
-      HipChat.log "<b>dashboard</b> UI tests passed with <b>#{browser_name}</b> (#{elapsed})"
-    else
-      message = "<b>dashboard</b> UI tests failed with <b>#{browser_name}</b> (#{elapsed})"
-      HipChat.log message, color:'red'
-      HipChat.developers message, color:'red' if CDO.hip_chat_logging
-    end
-    result_string = succeeded ? "succeeded".green : "failed".red
-    print "UI tests for #{browser_name} #{result_string} (#{elapsed})\n"
-  end
+  result_string = succeeded ? "succeeded".green : "failed".red
+  print "UI tests for #{browser_name} #{result_string} (#{elapsed})\n"
+
   succeeded
 end.each { |result| result ? $suite_success_count += 1 : $suite_fail_count += 1 }
->>>>>>> 0babb7d9
 
 $logfile.close
 $errfile.close
