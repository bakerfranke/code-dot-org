--- conflicted
+++ resolved
@@ -14,16 +14,13 @@
 
     factory :teacher do
       user_type User::TYPE_TEACHER
-<<<<<<< HEAD
       factory :facilitator do
         name 'Facilitator Person'
       end
       factory :district_contact do
         name 'District Contact Person'
       end
-=======
       birthday Date.new(1980, 03, 14)
->>>>>>> 2520f625
     end
 
     factory :student do
