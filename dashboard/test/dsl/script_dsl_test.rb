--- conflicted
+++ resolved
@@ -75,11 +75,7 @@
     i18n_expected = {'test' => {'stages' => {
       'Lesson1' => {'name' => 'Lesson1'},
       'Lesson2' => {'name' => 'Lesson2'}
-<<<<<<< HEAD
-    }}}
-=======
     }, "lesson_groups" => {}}}
->>>>>>> c830ed28
     assert_equal expected, output
     assert_equal i18n_expected, i18n
   end
@@ -663,11 +659,7 @@
     script_level = create :script_level, levels: [level], lesson: lesson, script: script
     script_text = ScriptDSL.serialize_to_string(script_level.script)
     expected = <<~SCRIPT
-<<<<<<< HEAD
-      lesson_group 'required', display_name: 'Overview'
-=======
       lesson_group 'required', display_name: 'translation missing: en-US.data.script.name.#{script.name}.lesson_groups.#{lesson_group.key}.display_name'
->>>>>>> c830ed28
       stage 'lesson 1'
       level 'maze 1'
 
@@ -709,19 +701,11 @@
     script_level2 = create :script_level, levels: [level2], lesson: lesson2, script: script
     script_text = ScriptDSL.serialize_to_string(script_level2.script)
     expected = <<~SCRIPT
-<<<<<<< HEAD
-      lesson_group 'required', display_name: 'Overview'
-      stage 'lesson 1'
-      level 'maze 1'
-
-      lesson_group 'practice', display_name: 'Teaching Practices'
-=======
       lesson_group 'required', display_name: 'translation missing: en-US.data.script.name.#{script.name}.lesson_groups.#{lesson_group1.key}.display_name'
       stage 'lesson 1'
       level 'maze 1'
 
       lesson_group 'practice', display_name: 'translation missing: en-US.data.script.name.#{script.name}.lesson_groups.#{lesson_group2.key}.display_name'
->>>>>>> c830ed28
       stage 'lesson 2'
       level 'maze 2'
 
