--- conflicted
+++ resolved
@@ -160,28 +160,15 @@
           email_preference_opt_in: 'yes',
         }
       }
-<<<<<<< HEAD
-    }
-    assert_response :success
-
-    preference = EmailPreference.find_by_email(new_email)
-    refute_nil preference
-    assert_equal true, preference.opt_in
-    assert_equal request.ip, preference.ip_address
-    assert_equal EmailPreference::ACCOUNT_EMAIL_CHANGE, preference.source
-    assert_equal "0", preference.form_kind
-  end
-=======
       assert_response :success
 
       preference = EmailPreference.find_by_email(new_email)
       refute_nil preference
       assert_equal true, preference.opt_in
-      assert_equal request.env['REMOTE_ADDR'], preference.ip_address
+      assert_equal request.ip, preference.ip_address
       assert_equal EmailPreference::ACCOUNT_EMAIL_CHANGE, preference.source
       assert_equal "0", preference.form_kind
     end
->>>>>>> 11944f63
 
     test "updating teacher email with negative email opt-in" do
       new_email = 'new_email@example.com'
@@ -194,28 +181,15 @@
           email_preference_opt_in: 'no',
         }
       }
-<<<<<<< HEAD
-    }
-    assert_response :success
-
-    preference = EmailPreference.find_by_email(new_email)
-    refute_nil preference
-    assert_equal false, preference.opt_in
-    assert_equal request.ip, preference.ip_address
-    assert_equal EmailPreference::ACCOUNT_EMAIL_CHANGE, preference.source
-    assert_equal "0", preference.form_kind
-  end
-=======
       assert_response :success
 
       preference = EmailPreference.find_by_email(new_email)
       refute_nil preference
       assert_equal false, preference.opt_in
-      assert_equal request.env['REMOTE_ADDR'], preference.ip_address
+      assert_equal request.ip, preference.ip_address
       assert_equal EmailPreference::ACCOUNT_EMAIL_CHANGE, preference.source
       assert_equal "0", preference.form_kind
     end
->>>>>>> 11944f63
 
     test "updating teacher email skips email opt-in when update fails" do
       new_email = 'new_email@example.com'
