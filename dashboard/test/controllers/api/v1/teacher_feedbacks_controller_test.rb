require 'test_helper'

class Api::V1::TeacherFeedbacksControllerTest < ActionDispatch::IntegrationTest
  API = '/api/v1/teacher_feedbacks'
  COMMENT1 = 'Comment Alpha'
  COMMENT2 = 'Comment Beta'
  COMMENT3 = 'Comment Gamma'

  self.use_transactional_test_case = true
  setup_all do
    #create student, teacher, and level and register student in teacher's section
    @teacher = create :teacher
    @student = create :student
    @section = create :section, user: @teacher
    @section.add_student(@student)
    @level = create :level
  end

  test 'can be created' do
    teacher_sign_in_and_comment(@teacher, @student, @level, COMMENT1)
    teacher_feedback = TeacherFeedback.last

    assert_equal @student.id, teacher_feedback.student_id
    assert_equal @level.id, teacher_feedback.level_id
    assert_equal @teacher.id, teacher_feedback.teacher_id
  end

  test 'can be retrieved by teacher' do
    teacher_sign_in_and_comment(@teacher, @student, @level, COMMENT1)
    get "#{API}/get_feedback_from_teacher", params: {student_id: @student.id, level_id: @level.id, teacher_id: @teacher.id}

    assert_equal COMMENT1, parsed_response['comment']
  end

  test 'retrieves feedback for correct student' do
    student2 = create :student
    @section.add_student(student2)

    teacher_sign_in_and_comment(@teacher, @student, @level, COMMENT1)
    teacher_sign_in_and_comment(@teacher, student2, @level, COMMENT2)
    get "#{API}/get_feedback_from_teacher", params: {student_id: @student.id, level_id: @level.id, teacher_id: @teacher.id}

    assert_response :success
    assert_equal @student.id, parsed_response['student_id']
    assert_equal COMMENT1, parsed_response['comment']
  end

  test 'retrieves feedback from correct teacher' do
    teacher2 = create :teacher
    section2 = create :section, user: teacher2
    section2.add_student(@student)

    teacher_sign_in_and_comment(@teacher, @student, @level, COMMENT1)
    sign_out @teacher

    teacher_sign_in_and_comment(teacher2, @student, @level, COMMENT2)
    sign_out teacher2

    sign_in @teacher
    get "#{API}/get_feedback_from_teacher", params: {student_id: @student.id, level_id: @level.id, teacher_id: @teacher.id}
    assert_equal COMMENT1, parsed_response['comment']

    get "#{API}/get_feedback_from_teacher", params: {student_id: @student.id, level_id: @level.id, teacher_id: teacher2.id}
    assert_equal COMMENT2, parsed_response['comment']
  end

  test 'retrieves comment on requested level when teacher has given student feedback on multiple levels' do
    level2 = create :level
    level3 = create :level

    teacher_sign_in_and_comment(@teacher, @student, @level, COMMENT1)
    teacher_sign_in_and_comment(@teacher, @student, level2, COMMENT2)
    teacher_sign_in_and_comment(@teacher, @student, level3, COMMENT3)
    get "#{API}/get_feedback_from_teacher", params: {student_id: @student.id, level_id: level2.id, teacher_id: @teacher.id}

    assert_equal COMMENT2, parsed_response['comment']
  end

  test 'retrieves the most recent comment from a teacher' do
    teacher_sign_in_and_comment(@teacher, @student, @level, COMMENT1)
    teacher_sign_in_and_comment(@teacher, @student, @level, COMMENT2)
    teacher_sign_in_and_comment(@teacher, @student, @level, COMMENT3)
    get "#{API}/get_feedback_from_teacher", params: {student_id: @student.id, level_id: @level.id, teacher_id: @teacher.id}

    assert_equal COMMENT3, parsed_response['comment']
  end

  test 'bad request when student_id not provided - get_feedback_from_teacher' do
    teacher_sign_in_and_comment(@teacher, @student, @level, COMMENT1)
    get "#{API}/get_feedback_from_teacher", params: {level_id: @level.id, teacher_id: @teacher.id}

    assert_response :bad_request
  end

  test 'bad request when level_id not provided - get_feedback_from_teacher' do
    teacher_sign_in_and_comment(@teacher, @student, @level, COMMENT1)
    get "#{API}/get_feedback_from_teacher", params: {student_id: @student.id, teacher_id: @teacher.id}

    assert_response :bad_request
  end

  test 'bad request when teacher_id not provided - get_feedback_from_teacher' do
    teacher_sign_in_and_comment(@teacher, @student, @level, COMMENT1)
    get "#{API}/get_feedback_from_teacher", params: {student_id: @student.id, level_id: @level.id}

    assert_response :bad_request
  end

  test 'bad request when student_id not provided - get_feedbacks' do
    teacher_sign_in_and_comment(@teacher, @student, @level, COMMENT1)
    get "#{API}/get_feedbacks", params: {level_id: @level.id}

    assert_response :bad_request
  end

  test 'bad request when level_id not provided - get_feedbacks' do
    teacher_sign_in_and_comment(@teacher, @student, @level, COMMENT1)
    get "#{API}/get_feedbacks", params: {student_id: @student.id}

    assert_response :bad_request
  end

  test 'student can retrieve feedback for a level - two comments, one teacher' do
    teacher_sign_in_and_comment(@teacher, @student, @level, COMMENT1)
    teacher_sign_in_and_comment(@teacher, @student, @level, COMMENT2)
    sign_out @teacher

    sign_in @student
    get "#{API}/get_feedbacks", params: {student_id: @student.id, level_id: @level.id}

    assert_equal 1, parsed_response.count
    assert_equal COMMENT2, parsed_response[0]['comment']
  end

  test 'student can retrieve feedback for a level - three comments, two teachers' do
    teacher2 = create :teacher
    section2 = create :section, user: teacher2
    section2.add_student(@student)

    teacher_sign_in_and_comment(@teacher, @student, @level, COMMENT1)
    sign_out @teacher
    teacher_sign_in_and_comment(teacher2, @student, @level, COMMENT2)
    sign_out teacher2
    teacher_sign_in_and_comment(@teacher, @student, @level, COMMENT3)
    sign_out @teacher

    sign_in @student
    get "#{API}/get_feedbacks", params: {student_id: @student.id, level_id: @level.id}

    assert_equal 2, parsed_response.count
    assert_equal COMMENT2, parsed_response[1]['comment']
    assert_equal COMMENT3, parsed_response[0]['comment']
  end

  test 'student can retrieve feedback for a level - two levels, one comment per level, one teacher' do
    level2 = create :level

    teacher_sign_in_and_comment(@teacher, @student, @level, COMMENT1)
    teacher_sign_in_and_comment(@teacher, @student, level2, COMMENT2)
    sign_out @teacher

    sign_in @student
    get "#{API}/get_feedbacks", params: {student_id: @student.id, level_id: @level.id}

    assert_equal 1, JSON.parse(@response.body).count
    assert_equal COMMENT1, parsed_response[0]['comment']
  end

  test 'returns elegantly when no feedback' do
    sign_in @student
    get "#{API}/get_feedbacks", params: {student_id: @student.id, level_id: @level.id}

    assert_empty parsed_response
  end

<<<<<<< HEAD
  test 'serializer return teacher name' do
=======
  test 'serializer returns teacher name' do
>>>>>>> 8ec4f3aa
    @teacher1 = create :teacher, name: 'Test Name'
    teacher_sign_in_and_comment(@teacher1, @student, @level, COMMENT1)
    sign_in @student
    get "#{API}/get_feedbacks", params: {student_id: @student.id, level_id: @level.id}

    assert_equal 'Test Name', parsed_response[0]['teacher_name']
  end

  private

  def parsed_response
    JSON.parse(@response.body)
  end

  # Sign in as teacher and leave feedback for student on level.
  # Assert that the feedback request was successful
  def teacher_sign_in_and_comment(teacher, student, level, comment)
    sign_in teacher
    params = {
      student_id: student.id,
      level_id:  level.id,
      comment: comment
    }

    assert_creates(TeacherFeedback) do
      post API, params: {teacher_feedback: params}
      assert_response :success
    end
  end
end<|MERGE_RESOLUTION|>--- conflicted
+++ resolved
@@ -173,11 +173,7 @@
     assert_empty parsed_response
   end
 
-<<<<<<< HEAD
-  test 'serializer return teacher name' do
-=======
   test 'serializer returns teacher name' do
->>>>>>> 8ec4f3aa
     @teacher1 = create :teacher, name: 'Test Name'
     teacher_sign_in_and_comment(@teacher1, @student, @level, COMMENT1)
     sign_in @student
