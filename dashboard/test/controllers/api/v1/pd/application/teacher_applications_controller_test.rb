--- conflicted
+++ resolved
@@ -72,13 +72,9 @@
     end
 
     test 'does not send confirmation mail on unsuccessful create' do
-<<<<<<< HEAD
+      TEACHER_APPLICATION_MAILER_CLASS.expects(:principal_approval).never
       TEACHER_APPLICATION_MAILER_CLASS.expects(:confirmation).never
       Pd::Application::PrincipalApproval1819Application.expects(:create_placeholder_and_send_mail).never
-=======
-      TEACHER_APPLICATION_MAILER_CLASS.expects(:principal_approval).never
-      TEACHER_APPLICATION_MAILER_CLASS.expects(:confirmation).never
->>>>>>> aa6a61a4
 
       sign_in @applicant
 
