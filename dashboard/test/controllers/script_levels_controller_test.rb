--- conflicted
+++ resolved
@@ -366,8 +366,22 @@
     assert !session['warden.user.user.key']
   end
 
-<<<<<<< HEAD
-  test "should select only callouts for current script level" do
+  test "should render blockly partial for blockly levels" do
+    @controller.expects :slog
+
+    script = create(:script)
+    level = create(:level, :blockly)
+    stage = create(:stage, script: script)
+    script_level = create(:script_level, script: script, level: level, stage: stage)
+
+    get :show, script_id: script, stage_id: stage.position, id: script_level.position
+
+    assert_equal script_level, assigns(:script_level)
+
+    assert_template partial: '_blockly'
+  end
+
+  test "with callout defined should define callout JS" do
     @controller.expects :slog
 
     script = create(:script)
@@ -375,78 +389,13 @@
     stage = create(:stage, script: script)
     script_level = create(:script_level, script: script, level: level, stage: stage)
 
-    callout1 = create(:callout, script_level: script_level)
-    callout2 = create(:callout, script_level: script_level)
-    irrelevant_callout = create(:callout)
+    create(:callout, script_level: script_level)
 
     get :show, script_id: script, stage_id: stage.position, id: script_level.position
 
-    assert(assigns(:callouts_to_show).include?(callout1))
-    assert(assigns(:callouts_to_show).include?(callout2))
-    assert(!assigns(:callouts_to_show).include?(irrelevant_callout))
-  end
-
-  test "should localize callouts" do
-    @controller.expects :slog
-
-    script = create(:script)
-    level = create(:level, :blockly, user_id: nil)
-    stage = create(:stage, script: script)
-    script_level = create(:script_level, script: script, level: level, stage: stage)
-
-    create(:callout, script_level: script_level, localization_key: 'run')
-
-    get :show, script_id: script, stage_id: stage.position, id: script_level.position
-
-    assert assigns(:callouts).find{|c| c['localized_text'] == 'Hit "Run" to try your program'}
-  end
-
-=======
->>>>>>> af2f2a8c
-  test "should render blockly partial for blockly levels" do
-    @controller.expects :slog
-
-    script = create(:script)
-    level = create(:level, :blockly)
-    stage = create(:stage, script: script)
-    script_level = create(:script_level, script: script, level: level, stage: stage)
-
-    get :show, script_id: script, stage_id: stage.position, id: script_level.position
-
-    assert_equal script_level, assigns(:script_level)
-
-    assert_template partial: '_blockly'
-  end
-
-  test "with callout defined should define callout JS" do
-    @controller.expects :slog
-
-    script = create(:script)
-    level = create(:level, :blockly, user_id: nil)
-    stage = create(:stage, script: script)
-    script_level = create(:script_level, script: script, level: level, stage: stage)
-
-    create(:callout, script_level: script_level)
-
-    get :show, script_id: script, stage_id: stage.position, id: script_level.position
-
     assert(@response.body.include?('Drag a \"move\" block and snap it below the other block'))
   end
 
-<<<<<<< HEAD
-  test "should carry over previous blocks" do
-    blocks = "<hey>"
-    level = Level.where(level_num: "3_8").first
-    script_level = ScriptLevel.where(level_id: level.id).first
-    level_source = LevelSource.find_identical_or_create(level, blocks)
-    Activity.create!(user: @admin, level: level, lines: "1", attempt: "1", test_result: "100", time: "1000", level_source_id: level_source.id)
-    next_script_level = ScriptLevel.where(level: Level.where(level_num: "3_9").first).first
-    get :show, script_id: script_level.script, stage_id: next_script_level.stage.position, id: next_script_level.position
-    assert_equal blocks, assigns["start_blocks"]
-  end
-
-=======
->>>>>>> af2f2a8c
   test 'should render title for puzzle in default script' do
     get :show, script_id: @script, stage_id: @script_level.stage.position, id: @script_level.position
     assert_equal 'Code.org - The Maze #4',
