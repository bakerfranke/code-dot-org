require 'test_helper'

class LevelSourcesControllerTest < ActionController::TestCase
  setup do
    @admin = create(:admin)
    @level_source = create(:level_source)
    @hidden_level_source = create(:level_source, hidden: true)
  end

  test "should get edit" do
    get :edit, id: @level_source.id
    assert_response :success
    assert_equal([], assigns(:callouts))
  end

  test "should not get edit if hidden" do
    assert_raises(ActiveRecord::RecordNotFound) do
      get :edit, id: @hidden_level_source.id
    end
  end

  test "should get show" do
    get :show, id: @level_source.id
    assert_response :success
    assert_equal([], assigns(:callouts))
  end

<<<<<<< HEAD
  test "should get show with embed" do
    get :show, id: @level_source.id, embed: '1'
    assert_response :success
    assert_equal([], assigns(:callouts))
    
    assert_equal true, assigns(:embed)
    assert_equal false, assigns(:share)
    assert_equal true, assigns(:no_padding)
    assert_equal true, assigns(:skip_instructions_popup)
  end

  test "should not get show if hidden" do
    assert_raises(ActiveRecord::RecordNotFound) do
      get :show, id: @hidden_level_source.id
    end
  end

  test "should get show if hidden and admin" do
    sign_in @admin
    get :show, id: @hidden_level_source.id
    assert_response :success
  end

  test "should update if admin" do
    sign_in @admin
    patch :update, level_source: {hidden: true}, id: @level_source

    assert_redirected_to @level_source
    assert @level_source.reload.hidden?
  end

  test "update deletes gallery activities" do
    sign_in @admin

    create :gallery_activity, activity: create(:activity, level: @level_source.level)
    create :gallery_activity, activity: create(:activity, level: @level_source.level)

    assert_difference('GalleryActivity.count', -2) do # delete both above
      patch :update, level_source: {hidden: true}, id: @level_source
    end

    assert_redirected_to @level_source
    assert @level_source.reload.hidden?
  end

  test "should not update if not admin" do
    sign_in create(:user)
    patch :update, level_source: {hidden: true}, id: @level_source

    assert_response :forbidden
  end

  test "generate image routing" do
    assert_routing({method: "get", path: "/sh/1/generate_image"}, {controller: "level_sources", action: "generate_image", id: "1"})
=======
  test 'routing' do
    assert_routing({ path: '/u/1', method: :get },
                   { controller: 'level_sources', action: 'show', id: '1' })
    assert_routing({ path: '/u/1/edit', method: :get },
                   { controller: 'level_sources', action: 'edit', id: '1' })
    assert_routing({ path: '/u/1/original_image', method: :get }, 
                   {controller: 'level_sources', action: 'original_image', id: '1' })
    assert_routing({ path: '/u/1/generate_image', method: :get },
                   { controller: 'level_sources', action: 'generate_image', id: '1' })
>>>>>>> c95238cd
  end

  test "generate image for artist" do
    artist_level = create :level, game: create(:game, app: Game::ARTIST)
    level_source = create :level_source, level: artist_level
    level_source_image = create :level_source_image, level_source: level_source
    
    get :generate_image, id: level_source.id

    assert_response :success
    # generates a framed image
    assert level_source_image.image != @response.body, "generated image is the original image, not framed"
  end

  test "original image for artist" do
    artist_level = create :level, game: create(:game, app: Game::ARTIST)
    level_source = create :level_source, level: artist_level
    level_source_image = create :level_source_image, level_source: level_source
    
    get :original_image, id: level_source.id

    assert_response :success
    # returns the original image
    assert level_source_image.image == @response.body, "generated image is not the original image"
  end

  test "generate image for playlab" do
    playlab_level = create :level, game: create(:game, app: Game::PLAYLAB)
    level_source = create :level_source, level: playlab_level
    level_source_image = create :level_source_image, level_source: level_source
    
    get :generate_image, id: level_source.id

    assert_response :success
    # returns the original image
    assert level_source_image.image == @response.body, "generated image is not the original image"
  end

<<<<<<< HEAD
  test "generate image 404 for hidden level_sources" do
    artist_level = create :level, game: create(:game, app: Game::PLAYLAB)
    level_source = create :level_source, level: artist_level, hidden: true
    create :level_source_image, level_source: level_source

    assert_raises(ActiveRecord::RecordNotFound) do
      get :generate_image, id: level_source.id
    end
=======
  test "cache headers for generate image" do
    level = create :level, game: create(:game, app: Game::PLAYLAB)
    level_source = create :level_source, level: level
    create :level_source_image, level_source: level_source

    get :generate_image, id: level_source.id

    assert_equal "max-age=36000, public", response.headers["Cache-Control"]
  end

  test "cache headers for original image" do
    level = create :level, game: create(:game, app: Game::PLAYLAB)
    level_source = create :level_source, level: level
    create :level_source_image, level_source: level_source

    get :original_image, id: level_source.id

    assert_equal "max-age=36000, public", response.headers["Cache-Control"]
>>>>>>> c95238cd
  end

end<|MERGE_RESOLUTION|>--- conflicted
+++ resolved
@@ -25,7 +25,6 @@
     assert_equal([], assigns(:callouts))
   end
 
-<<<<<<< HEAD
   test "should get show with embed" do
     get :show, id: @level_source.id, embed: '1'
     assert_response :success
@@ -78,9 +77,6 @@
     assert_response :forbidden
   end
 
-  test "generate image routing" do
-    assert_routing({method: "get", path: "/sh/1/generate_image"}, {controller: "level_sources", action: "generate_image", id: "1"})
-=======
   test 'routing' do
     assert_routing({ path: '/u/1', method: :get },
                    { controller: 'level_sources', action: 'show', id: '1' })
@@ -90,7 +86,6 @@
                    {controller: 'level_sources', action: 'original_image', id: '1' })
     assert_routing({ path: '/u/1/generate_image', method: :get },
                    { controller: 'level_sources', action: 'generate_image', id: '1' })
->>>>>>> c95238cd
   end
 
   test "generate image for artist" do
@@ -129,7 +124,6 @@
     assert level_source_image.image == @response.body, "generated image is not the original image"
   end
 
-<<<<<<< HEAD
   test "generate image 404 for hidden level_sources" do
     artist_level = create :level, game: create(:game, app: Game::PLAYLAB)
     level_source = create :level_source, level: artist_level, hidden: true
@@ -138,7 +132,7 @@
     assert_raises(ActiveRecord::RecordNotFound) do
       get :generate_image, id: level_source.id
     end
-=======
+
   test "cache headers for generate image" do
     level = create :level, game: create(:game, app: Game::PLAYLAB)
     level_source = create :level_source, level: level
@@ -157,7 +151,6 @@
     get :original_image, id: level_source.id
 
     assert_equal "max-age=36000, public", response.headers["Cache-Control"]
->>>>>>> c95238cd
   end
 
 end