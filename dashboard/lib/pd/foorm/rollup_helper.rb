--- conflicted
+++ resolved
@@ -42,23 +42,14 @@
     # }
     def self.get_rollup_question_data(parsed_forms, question_details)
       questions = {}
-<<<<<<< HEAD
       question_details.each do |form_type, questions_per_type|
         questions[form_type] = {}
         questions_per_type.each do |question, question_data|
           # for now we will skip questions that don't have the same type and choices/rows/columns
           # across all versions/forms.
           next unless validate_question(question, question_data, parsed_forms, form_type)
-          parsed_question_data = parsed_forms[form_type][question_data[:form_keys].first][question]
-=======
-      question_details.each do |question, question_data|
-        # for now we will skip questions that don't have the same type and choices/rows/columns
-        # across all versions/forms.
-        next unless validate_question(question, question_data, parsed_forms)
-        first_form_key = question_data[:form_keys].first
-        parsed_form = parsed_forms[question_data[:form_type]][first_form_key]
-        parsed_question_data = parsed_form[question]
->>>>>>> 018feecc
+          parsed_form = parsed_forms[question_data[:form_type]][first_form_key]
+          parsed_question_data = parsed_form[question]
 
           questions[form_type][question] = {
             title: parsed_question_data[:title],
@@ -87,12 +78,7 @@
       rows = nil
       columns = nil
       question_data[:form_keys].each do |form_key|
-<<<<<<< HEAD
         parsed_question = parsed_forms[form_type][form_key][question]
-=======
-        parsed_form = parsed_forms[question_data[:form_type]][form_key]
-        parsed_question = parsed_form[question]
->>>>>>> 018feecc
         return false unless parsed_question && parsed_question[:type] = question_data[:type]
         case parsed_question[:type]
         when ANSWER_MATRIX
