--- conflicted
+++ resolved
@@ -2,14 +2,9 @@
 
   # Defines the interface for a queued messages handler.
   class MessagesHandler
-<<<<<<< HEAD
-    # Handles an array of SQS::Messages. If this method raises an exception, the
-    # operation will be retried according to the queue configuration.
-=======
 
     # Handles an array of queue messages. If this method raises an exception, the
     # queue may retry it depending on its configuration.
->>>>>>> 7985a603
     # @param <Array<SQS::Message>> messages
     def handle(messages)
       raise 'Handle must be implemented by subclasses'
