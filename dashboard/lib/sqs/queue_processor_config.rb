require 'dynamic_config/dcdo'

module SQS

  # Immutable configuration for a queue processor.
  class QueueProcessorConfig
    attr_reader :queue_url, :handler, :num_workers_per_processor, :num_processors, :logger
<<<<<<< HEAD
    attr_reader :initial_max_rate, :dcdo_max_rate_key, :name
=======
    attr_reader :initial_max_rate, :max_rate_proc
>>>>>>> 815a9ca3

    # @param [String] queue_url URI to the SQS queue.
    # @param [Integer] initial_max_rate Initial max rate (in messages per second) or 0 for no limit.
    # @param [String] max_rate_proc A proc for returning the current max rate, or nil to always use
    #     the initial rate.
    # @param [Logger] logger
    # @param [Integer] num_processors The number of processor instances.
    # @param [Integer] num_workers_per_processor How many worker threads for each processor.
    def initialize(queue_url:,
                   handler:,
                   initial_max_rate:,
                   num_processors:,
                   num_workers_per_processor:,
<<<<<<< HEAD
                   name: nil,
                   logger: Rails.logger)
=======
                   max_rate_proc: nil,
                   logger: Logger.new(STDOUT))
>>>>>>> 815a9ca3

      raise ArgumentError, 'num_workers_per_processor must be positive' unless num_workers_per_processor > 0
      raise ArgumentError, 'initial_max_rate must be non-negative' unless initial_max_rate >= 0

      @queue_url = check_not_nil(queue_url)
      @handler = check_not_nil(handler)
      @initial_max_rate = [0, initial_max_rate].max
<<<<<<< HEAD
      @dcdo_max_rate_key = dcdo_max_rate_key
=======
      @max_rate_proc = max_rate_proc
>>>>>>> 815a9ca3
      @num_processors = check_not_nil(num_processors)
      @num_workers_per_processor = check_not_nil(num_workers_per_processor)
      @name = name
      @logger = check_not_nil(logger)
<<<<<<< HEAD
    end

    # Creates a config from an options hash.
    def self.create(options)
      SQS::QueueProcessorConfig.new(
          queue_url: options['queue_url'],
          handler: options['handler_class'].constantize.new,
          num_processors: options['num_processors'] || 1,
          num_workers_per_processor: options['num_workers_per_processor'] || 10,
          initial_max_rate: options['initial_max_rate'] || 5000,
          dcdo_max_rate_key: options['dcdo_max_rate_key'],
          name: options['name'])
    end

    def self.create_configs_from_json(json)
      queues_hash = JSON::parse(json)['queues']
      queues_hash.map do |queue_hash|
        SQS::QueueProcessorConfig.create(queue_hash)
      end
=======
>>>>>>> 815a9ca3
    end

    # The current maximum messages per second across all processor workers, or
    # 0 for no limit.
    # @return [Float]
    def global_max_rate
      if max_rate_proc
        max_rate_proc.call || initial_max_rate
      else
        initial_max_rate
      end
    end

    # The current maximum messages per second for a given processor.
    # @return [Float]
    def processor_max_rate
      global_max_rate.to_f / num_processors
    end

    # The current maximum messages per second for a given worker.
    # @return [Float]
    def worker_max_rate
      processor_max_rate / num_workers_per_processor
    end

    def check_not_nil(value)
      raise ArgumentError if value.nil?
      value
    end
  end
end<|MERGE_RESOLUTION|>--- conflicted
+++ resolved
@@ -5,11 +5,7 @@
   # Immutable configuration for a queue processor.
   class QueueProcessorConfig
     attr_reader :queue_url, :handler, :num_workers_per_processor, :num_processors, :logger
-<<<<<<< HEAD
-    attr_reader :initial_max_rate, :dcdo_max_rate_key, :name
-=======
-    attr_reader :initial_max_rate, :max_rate_proc
->>>>>>> 815a9ca3
+    attr_reader :initial_max_rate, :max_rate_proc, :name
 
     # @param [String] queue_url URI to the SQS queue.
     # @param [Integer] initial_max_rate Initial max rate (in messages per second) or 0 for no limit.
@@ -23,30 +19,20 @@
                    initial_max_rate:,
                    num_processors:,
                    num_workers_per_processor:,
-<<<<<<< HEAD
                    name: nil,
+                   max_rate_proc: nil,
                    logger: Rails.logger)
-=======
-                   max_rate_proc: nil,
-                   logger: Logger.new(STDOUT))
->>>>>>> 815a9ca3
-
       raise ArgumentError, 'num_workers_per_processor must be positive' unless num_workers_per_processor > 0
       raise ArgumentError, 'initial_max_rate must be non-negative' unless initial_max_rate >= 0
 
       @queue_url = check_not_nil(queue_url)
       @handler = check_not_nil(handler)
       @initial_max_rate = [0, initial_max_rate].max
-<<<<<<< HEAD
-      @dcdo_max_rate_key = dcdo_max_rate_key
-=======
       @max_rate_proc = max_rate_proc
->>>>>>> 815a9ca3
       @num_processors = check_not_nil(num_processors)
       @num_workers_per_processor = check_not_nil(num_workers_per_processor)
       @name = name
       @logger = check_not_nil(logger)
-<<<<<<< HEAD
     end
 
     # Creates a config from an options hash.
@@ -57,17 +43,26 @@
           num_processors: options['num_processors'] || 1,
           num_workers_per_processor: options['num_workers_per_processor'] || 10,
           initial_max_rate: options['initial_max_rate'] || 5000,
-          dcdo_max_rate_key: options['dcdo_max_rate_key'],
+          max_rate_proc: options['max_rate_proc'],
           name: options['name'])
     end
 
     def self.create_configs_from_json(json)
-      queues_hash = JSON::parse(json)['queues']
-      queues_hash.map do |queue_hash|
-        SQS::QueueProcessorConfig.create(queue_hash)
+      processors_options = JSON::parse(json)['queues']
+      processors_options.map do |processor_option|
+        define_proc_for_dcdo_max_rate_key(processor_option)
+        SQS::QueueProcessorConfig.create(processor_option)
       end
-=======
->>>>>>> 815a9ca3
+    end
+
+    def self.define_proc_for_dcdo_max_rate_key(processor_options)
+      dcdo_max_rate_key = processor_options['dcdo_max_rate_key']
+      if dcdo_max_rate_key
+        initial_max_rate = processor_options['initial_max_rate']
+        processor_options['max_rate_proc'] = Proc.new {
+          DCDO.get(dcdo_max_rate_key, initial_max_rate)
+        }
+      end
     end
 
     # The current maximum messages per second across all processor workers, or
@@ -75,7 +70,7 @@
     # @return [Float]
     def global_max_rate
       if max_rate_proc
-        max_rate_proc.call || initial_max_rate
+        max_rate_proc.call.to_i || initial_max_rate
       else
         initial_max_rate
       end
