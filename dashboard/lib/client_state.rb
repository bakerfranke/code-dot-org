# A class for reading and writing application state persisted in client cookies.
# Currently this state is in the session cookie but some it will migrate to
# unencrypted cookies in a subsequent PR. (To allow rollback of the release
# without loss of progress, this implementation also includes code to migrate
# state from unencrypted cookies back into the session cookie.)
class ClientState
  attr_reader :session, :cookies

  def initialize(session, cookies)
    @session = session
    @cookies = cookies
  end

  # Resets all client state (level progress, lines of code, videos seen, etc.)
  def reset
    # Also reset unencrypted cookies in case we are in a rolled-back state.
    cookies[:lines] = nil
    cookies[:progress] = nil
    session[:videos_seen] = nil
    session[:callouts_seen] = nil
  end

  # Returns the number of lines written in the current user session.
  # return [Integer]
  def lines
    migrate_cookies
    (cookies[:lines] || 0).to_i
  end

  # Add additional lines completed in the given session
  # @param [Integer] added_lines
  def add_lines(added_lines)
    migrate_cookies
    cookies.permanent[:lines] = (session_lines + added_lines).to_s
  end

  # Returns the progress value for the given level_id, or 0 if there
  # has been no progress.
  # @param [Integer] level_id
  # return [Integer]
  def level_progress(level_id)
    migrate_cookies
    session_progress_hash.fetch(level_id.to_s, 0)
  end

  # Sets the progress for the given level_id for the current session.
  # @param [Integer] level_id
  # @param [Integer] progress
  def set_level_progress(level_id, progress)
    migrate_cookies
    progress_hash = session_progress_hash
    progress_hash[level_id.to_s] = progress_value
    cookies.permanent[:progress] = JSON.generate(progress_hash)
  end

  # Returns true if there has been no progress in completing levels for
  # the current session.
<<<<<<< HEAD
  def levels_progress_is_empty_for_test
    session_progress_hash.empty?
=======
  def level_progress_is_empty_for_test
    !session[:progress] || session[:progress].empty?
>>>>>>> 9b9eabca
  end

  # Adds 'script' to the set of scripts completed for the current session.
  # @param [Integer] script_id
  def add_script(script_id)
    s = scripts
    s << script_id.to_i unless s.include?(script_id)
    session[:scripts] = s
  end

  # Returns an array of ids of the scripts completed in the current session.
  # Callers should not mutate the array.
  # @return [Array<Integer>]
  def scripts
    session[:scripts] || []
  end

  # Returns a read-only set of the videos seen in the current user session,
  # for tests only.
  # @return Set<String>
  def videos_seen_for_test
    session[:videos_seen] || Set.new
  end

  # Adds video_key to the set of videos seen in the current user session.
  # @param [String] video_key
  def add_video_seen(video_key)
    (session[:videos_seen] ||= Set.new).add(video_key)
  end

  # Adds video_key to the set of videos seen in the current user session.
  # @param [String] video_key
  # @return Boolean
  def video_seen?(video_key)
    s = session[:videos_seen]
    s && s.include?(video_key)
  end

  # Returns if at least one video has been seen in the current user session.
  # For testing only
  # @return Boolean
  def videos_seen_for_test?
    !session[:videos_seen].nil?
  end

  # Returns true if the video with the given key has been seen by the
  # current user session.
  # @param [String] callout_key
  # @return Boolean
  def callout_seen?(callout_key)
    c = session[:callouts_seen]
    c && c.include?(callout_key)
  end

  # Adds callout_key to the set of callouts seen in the current user session.
  def add_callout_seen(callout_key)
    session[:callouts_seen] ||= Set.new
    session[:callouts_seen].add(callout_key)
  end

  private

  def session_progress_hash
    migrate_cookies
    progress_json = cookies[:progress]
    if progress_json
      begin
        return JSON.parse(progress_json)
      rescue JSON::ParserError
        # fall through to return the empty hash.
      end
    end
    return {}
  end

  # Migrates session state to unencrypted cookies.  This is currently used in tests only
  # but will be enabled in the main code path in a future update.
  def migrate_cookies
    if session[:progress]
      cookies.permanent[:progress] = JSON.generate(session[:progress])
      session[:progress] = nil
    end
    if session[:lines]
      cookies[:lines] = session[:lines].to_s
      session[:lines] = nil
    end
  end

end  # class ClientState<|MERGE_RESOLUTION|>--- conflicted
+++ resolved
@@ -40,7 +40,7 @@
   # return [Integer]
   def level_progress(level_id)
     migrate_cookies
-    session_progress_hash.fetch(level_id.to_s, 0)
+    progress_hash.fetch(level_id.to_s, 0)
   end
 
   # Sets the progress for the given level_id for the current session.
@@ -48,20 +48,15 @@
   # @param [Integer] progress
   def set_level_progress(level_id, progress)
     migrate_cookies
-    progress_hash = session_progress_hash
+    progress_hash = progress_hash
     progress_hash[level_id.to_s] = progress_value
     cookies.permanent[:progress] = JSON.generate(progress_hash)
   end
 
   # Returns true if there has been no progress in completing levels for
   # the current session.
-<<<<<<< HEAD
-  def levels_progress_is_empty_for_test
-    session_progress_hash.empty?
-=======
   def level_progress_is_empty_for_test
-    !session[:progress] || session[:progress].empty?
->>>>>>> 9b9eabca
+    progress_hash.empty?
   end
 
   # Adds 'script' to the set of scripts completed for the current session.
@@ -124,7 +119,7 @@
 
   private
 
-  def session_progress_hash
+  def progress_hash
     migrate_cookies
     progress_json = cookies[:progress]
     if progress_json
