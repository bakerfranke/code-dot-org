--- conflicted
+++ resolved
@@ -1,63 +1,87 @@
-<<<<<<< HEAD
 require 'mini_magick'
+require 'mini_magick/image'
 
 module ImageLib
 
-# Overlay a foreground and background image as described by params, where
-# the background image is resized to 154x154 pixels and centered.
-#
-# @param [Hash] parameters
-# params[:background_blob] - A binary string for the background image.
-# params[:background_url]  - A local file path for the background image.
-# params[:foreground_blob] - A binary string for the foreground image.
-# params[:foreground_url]  - A local file path for the foreground image.
-#
-# @return [RMagick::ImageList]
-def self.overlay_image(params)
-    background = read_or_open_image(params[:background_blob], params[:background_url])
-    foreground = read_or_open_image(params[:foreground_blob], params[:foreground_url])
-
-    background.combine_options do |c|
-      c.gravity = 'center'
-      c.geometry = '154x154+0+0'
-=======
-# Helper functions for manipulating images.
-module ImageLib
-
-  # Overlay a foreground and background image as described by params, where
+  # Overlay a foreground and background image as described by opts, where
   # the background image is resized to 154x154 pixels and centered.
   #
   # @param [Hash] parameters
-  #   params[:background_blob] - A binary string for the background image.
-  #   params[:background_url]  - A local file path for the background image.
-  #   params[:foreground_blob] - A binary string for the foreground image.
-  #   params[:foreground_url]  - A local file path for the foreground image.
+  #   opts[:background_blob] - A binary string for the background image.
+  #   opts[:background_url]  - A local file path for the background image.
+  #   opts[:foreground_blob] - A binary string for the foreground image.
+  #   opts[:foreground_url]  - A local file path for the foreground image.
   #
-  # @return [RMagick::ImageList]
-  def self.overlay_image(params)
-    if params[:background_url].nil?
-      background = Magick::ImageList.new
-      background.from_blob(params[:background_blob])
-    else
-      background = Magick::ImageList.new(params[:background_url])
->>>>>>> 18187f5a
-    end
+  # @return [String] The new image as a blob.
+  #
+  # @return MiniMagick::Image
+  # @throws MiniMagic::Error if a minimagic error occurs.
+  # @throws ArgumentError if neither the _blob or _url parameter is provided
+  #         for the foreground and background.
+  def self.overlay_image(opts)
+    background = read_or_open_image(opts[:background_blob], opts[:background_url])
+    foreground = read_or_open_image(opts[:foreground_blob], opts[:foreground_url])
 
-    drawing_on_background = background.composite(foreground) do |c|
-      c.compose "Over" # OverCompositeOp
-    end
+    background.geometry('154x154+0+0')
 
-    drawing_on_background
+    background.composite(foreground) {|c|
+      c.gravity('Center')
+      c.compose('Over')
+    }.to_blob
   end
 
   private
 
-  def read_or_open_image(blob, url)
-    if url.nil?
+  def self.read_or_open_image(blob, path)
+    puts "read_or_open_image(#{(blob || "").length}, #{path})"
+    if blob.present?
+      raise 'Invalid blob type' unless blob.is_a?(String)
+      puts "encoding=#{blob.encoding}"
       MiniMagick::Image.read(blob)
+    elsif path.present?
+      MiniMagick::Image.open(path)
     else
-      MiniMagick::Image.open(url)
+      raise ArgumentError, 'Either blob or url is required for the foreground and background.'
     end
   end
 
+  def self.test_overlay_image
+    fg_blob = test_image('foreground_overlay.png').to_blob
+    bg_url = test_image_path('blank_sharing_drawing_anna.png')
+    framed_image = ImageLib::overlay_image(
+        background_url: bg_url, foreground_blob: fg_blob)
+
+    expected_image_name = 'expected_overlaid_image.png'
+    expected_image_path = test_image_path(expected_image_name)
+    expected_image = test_image(expected_image_name)
+
+    date = Time.now.strftime("%Y-%m-%d-%H%M%S")
+    generated_image_path = "/tmp/generated_image_#{date}.png"
+
+    File.open(generated_image_path, 'w') do |file|
+      file.write(framed_image)
+    end
+
+    diff = MiniMagick::Tool::Compare.new do |compare|
+      compare.metric('ae')
+      compare << expected_image_path
+      compare << generated_image_path
+      puts compare.inspect
+    end
+
+    puts "Actual image: #{generated_image_path}"
+    puts "Expected image: #{expected_image_path}."
+
+    raise "Overlaid image did not match expected value" unless diff == 0
+  end
+
+  def self.test_image_path(name)
+    "/Users/pbogle/code-dot-org/dashboard/test/fixtures/#{name}"
+  end
+
+  def self.test_image(name)
+    MiniMagick::Image.open(test_image_path(name))
+  end
+
+
 end