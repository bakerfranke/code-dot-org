--- conflicted
+++ resolved
@@ -10,12 +10,7 @@
 #
 # It's strongly recommended that you check this file into your version control system.
 
-<<<<<<< HEAD
 ActiveRecord::Schema.define(version: 20170602202903) do
-=======
-ActiveRecord::Schema.define(version: 20170605131206) do
-
->>>>>>> e027a905
   create_table "activities", force: :cascade, options: "ENGINE=InnoDB DEFAULT CHARSET=utf8 COLLATE=utf8_unicode_ci" do |t|
     t.integer  "user_id"
     t.integer  "level_id"
