--- conflicted
+++ resolved
@@ -11,11 +11,7 @@
 #
 # It's strongly recommended that you check this file into your version control system.
 
-<<<<<<< HEAD
-ActiveRecord::Schema.define(version: 20150422212205) do
-=======
-ActiveRecord::Schema.define(version: 20150423215833) do
->>>>>>> 05346dba
+ActiveRecord::Schema.define(version: 20150423215834) do
 
   create_table "activities", force: true do |t|
     t.integer  "user_id"
