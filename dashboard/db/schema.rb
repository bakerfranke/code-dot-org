--- conflicted
+++ resolved
@@ -327,16 +327,6 @@
   end
 
   create_table "pd_teacher_applications", force: :cascade, options: "ENGINE=InnoDB DEFAULT CHARSET=utf8 COLLATE=utf8_unicode_ci" do |t|
-<<<<<<< HEAD
-    t.datetime "created_at",                   null: false
-    t.datetime "updated_at",                   null: false
-    t.integer  "user_id",                      null: false
-    t.string   "personal_email",               null: false
-    t.string   "school_email",                 null: false
-    t.text     "application",    limit: 65535, null: false
-    t.index ["personal_email"], name: "index_pd_teacher_applications_on_personal_email", using: :btree
-    t.index ["school_email"], name: "index_pd_teacher_applications_on_school_email", using: :btree
-=======
     t.datetime "created_at",                    null: false
     t.datetime "updated_at",                    null: false
     t.integer  "user_id",                       null: false
@@ -345,7 +335,6 @@
     t.text     "application",     limit: 65535, null: false
     t.index ["primary_email"], name: "index_pd_teacher_applications_on_primary_email", using: :btree
     t.index ["secondary_email"], name: "index_pd_teacher_applications_on_secondary_email", using: :btree
->>>>>>> f1ece1c7
     t.index ["user_id"], name: "index_pd_teacher_applications_on_user_id", unique: true, using: :btree
   end
 
