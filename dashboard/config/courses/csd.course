--- conflicted
+++ resolved
@@ -18,11 +18,7 @@
         "teacherForum",
         "https://forum.code.org/c/csd"
       ]
-<<<<<<< HEAD
-    ]
-=======
     ],
     "has_verified_resources": "on"
->>>>>>> a4df5b8b
   }
 }