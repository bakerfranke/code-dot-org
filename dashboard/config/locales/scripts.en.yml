--- conflicted
+++ resolved
@@ -184,7 +184,6 @@
           description: Draw cool pictures and designs with the Artist!
           Artist: Artist
           description_short: Draw cool pictures and designs with the Artist!
-<<<<<<< HEAD
         scrat:
           title: Scrat
           description_short: Scrat short description.
@@ -208,7 +207,6 @@
             and patterns as you ice-skate and make a winter wonderland that you can
             then share with your friends!
           Artist: Artist
-=======
         course4:
           description_short: Students taking Course 4 should have already taken Courses
             2 and 3.
@@ -252,5 +250,4 @@
           'Farmer: While Loops': 'Farmer: While Loops'
           'Bee: Nested Loops': 'Bee: Nested Loops'
           'Artist: Functions': 'Artist: Functions'
-          'Bee: Debugging': 'Bee: Debugging'
->>>>>>> 99df6872
+          'Bee: Debugging': 'Bee: Debugging'