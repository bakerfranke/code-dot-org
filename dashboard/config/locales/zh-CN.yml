"zh-CN":
  errors:
    messages:
      not_saved: '请更正以下错误:'
      too_young: 此内容有年龄限制，不适合低龄的学生。
      teacher_must_accept_terms: 此内容有年龄限制，对于低年级的学生不可用。询问你的老师是否能接受更新的服务条款来让你访问此内容。你的老师能通过登录到代码工作室并单击代码工作室主页顶部的"查看更新的条款"按钮来接受条款。
      pair_programmer: 你正在与另一个不能访问此内容的学生结伴编程。要访问此内容，请停止结伴编程后再尝试。
  activerecord:
    errors:
      messages:
        blank: 必填
        blank_plural: 必填
        invalid_plural: 无效
    attributes:
      user:
        name: 显示名称
        name_example: 显示的名字<br/>（例如酷码、晓明）
        email: 电子邮件
        parent_email: 父母/监护人电子邮箱
        personal_email: 个人电子邮箱地址 <a href="%{url}">(如果没有电子邮箱请点击这里)</a>
        username: 用户名
        password: 密码
        password_confirmation: 密码确认：
        current_password: 当前密码
        locale: 语言
        age: 年龄
        gender: 性别
        edit_header: 编辑用户信息
        error:
          future: 不能选择将来的时间
  hello: 你好，世界！
  welcome_back: 欢迎回来，%{name}
  your_professional_learning_plan: 你的专业学习计划
  see_your_learning_plan: 查看你的学习计划。
  submit: 提交
  unsubmit: 未提交
  previous_page: 上一页
  next_page: 下一页
  next_resource: 下一个资源
  done_with_module: Done with this Learning Module
  cancel: 取消
  okay: 好吧
  heading_x_of_y: "%{heading} (第%{x} 页 共%{y} 页)"
  add_teacher_form:
    code:
      label: '添加一个老师:'
      placeholder: 小组代码(ABCDEF)
      instructions: 请输入与你的老师共享的代码。这是一个像“ABCDEF”的6位字母代码。
      instructions_short: 输入你的6位小组代码
    submit: 添加老师
  add_hint_form:
    placeholder: 请在这里输入您的密码提示
    submit: 添加密码提示
  appname: Code.org
  stage: 阶段
  stage_number: 课程 %{number}
  puzzle: 题目
  trophies: 奖杯
  courses: 课程
  courses_page:
    title_student: 在代码工作室学习
    title_teacher: 教授计算机科学
  unplugged_activity: 不用电脑的活动
  of: 的
  more: 更多
  less: 更少
  beta: 测试版
  try_hoc: 尝试一小时代码，请单击此处 >>
  try_k8intro: 尝试我们的K-8计算机科学入门课程（15-25小时）
  k8intro: K-8计算机科学入门课程（15-25小时）
  already_started: '已经开始了吗？从这里继续 >> '
  demos: 管理员： 所有演示
  continue: 继续
  prize: 奖品
  more_info: 更多信息
  auth:
    sign_in_with: 用%{provider}登录
    signed_in: 登录成功！
    signed_out: 您已注销 <a href="%{url}"> Code.org</a>。
    sign_out_of: '%{provider} 用于登录 <a href="%{url}"> 点击这里</a> 来注销 %{provider}.'
    already_signedup: 已经注册了吗？
    notyet_signedup: 还未注册吗？
    google_oauth2: 谷歌帐户
    twitter: 推特
    facebook: 脸谱
    windowslive: 微软账户
    clever: Clever 账号
    forgot_password: 忘记密码？
    need_confirmation: 没有收到确认的说明吗？
    need_unlock: 未收到解锁指令吗？
    not_linked: 对不起，你的编程一小时账户没有连接到你的%{provider}。你需要通过输入密码来登录。
    use_clever: 对不起，您的 Code.org 帐号无法连接到%{provider}。请尝试通过Clever登录。
  signup_form:
    student_count: "%{count} 位学生已经注册。"
    teacher_count: "%{count} 位教师已经注册。"
    overview: 注册一个帐户来跟踪你的进度或管理您的教室。 <a href="/">您可以浏览不同阶段和谜题</a>而不需要一个帐户，但你需要注册以保存进度和项目。
    hoc_already_signed_up_heading: 使用访客身份开始
    hoc_already_signed_up_content: 你已经注册教授《编程一小时》！你和你的学生不需要登录到代码工作室来参加该活动。想要开始，为你的班级
      <a href="%{learn_url}">选择一个教程</a> 并将链接分享给他们。<br/><br/>如果你喜欢《编程一小时》并希望更深入地使用，你可以在下面设置一个密码并创建一个代码工作室账号，以为你的学生在我们所有的
      <a href="%{educate_url}">大型课程</a>里注册。
    hoc_already_signed_up_content_post_hoc: 谢谢你主办编程一小时。要登录到代码工作室，你需要设置您的帐户的密码。这将允许您保存您的进展和管理你的教室。你将能够分配课程给学生，并跟踪其进度。<a
      href="%{studio_url}"> 你还可以继续浏览各个阶段和谜题</a> 而无需创建一个帐户。
    teacher_educator_guide: 请参阅教师指南
    title: 注册 Code.org
    school_name: 学校名称 （可选）
    school_address: 学校地址 （可选）
    address_placeholder: 地址、 省市、 邮编
    gender: 性别 （可选）
    birthday: 生日 （可选）
    age: 年龄
    user_type: 你是学生还是老师？
    submit: 登录
    teacher: 你是老师吗？
    valid_username: 可用 ！
    invalid_username: 用户名必须至少 5 个字符
    taken_username: 用户名已被使用
    valid_password: 有效的密码 ！
    invalid_password: 密码必须至少为 6 个字符
    mismatch_password: 您输入的两个密码不匹配
<<<<<<< HEAD
    under_13_consent: 如果我未满 13 岁，我确认在使用 Code.org 服务时已征得父母或法定监护人的同意。
    agree_us_website: 我同意使用美国的网站。
    my_data_to_us: 我使用本网站产生的数据可能会被传输至美国并在美国存储或处理。
=======
    agree_tos_privacy: I agree to the <a href='http://code.org/tos'>Terms of Service</a>
      and <a href='http://code.org/privacy'>Privacy Policy</a>.
    under_13_consent: If I am under 13 years of age, I confirm that I have my parent
      or legal guardian's permission to use the Code.org services.
    agree_us_website: I agree to using a website based in the United States.
    my_data_to_us: Data from my use of this site may be sent to and stored or processed
      in the United States.
>>>>>>> 018c8651
    student_terms: 我同意 Code.org 的<a href='http://code.org/tos'> 服务条款</a> 的约束.如果我未满13岁，我确认提交这份表格，有我的父母或法定监护人的许可使用
      Code.org 服务。<1><br/>对于13岁以下的用户, 电子邮件地址不会存储在用于联络的表单中。学生不会收到除密码重置的邮件外的任何邮件。查看我们的<a
      href='http://code.org/privacy'>隐私政策</a>来获取更多信息。
    teacher_terms: 我同意 Code.org 的服务条款。有关隐私的详细信息，请参阅我们的 <a href='http://code.org/privacy'>
      隐私政策</a>。
    additional_information: 我们需要一些额外的信息来继续为你注册.
    user_type_button: Update Account Type
    user_type_label: 帐户类型
    user_type_teacher: 老师
    user_type_student: 学生
    field_is_required: 必填
    accept_terms: 您必须同意创建一个帐户
    error: 发生错误。
<<<<<<< HEAD
    email_preference_question: 我们能否向您发送有关课程更新、本地机会或其他计算机科学新闻的电子邮件？
    email_preference_privacy: （查看我们的隐私政策）
=======
    email_preference_question: Can we email you about updates to our courses, local
      learning opportunities, or other computer science news?
    email_preference_yes: 是
    email_preference_no: 不
    email_preference_required: You must specify an email preference.
>>>>>>> 018c8651
  school_info:
    title: 学校信息（选填）
    school_country: 学校所在国家
    select_school_type: 学校类型
    charter: 章程
    private: 隐私
    public: 公开
    homeschool: 在家教育
    after_school: 课后
    other: 其他
    state: 省/直辖市/自治区
    district: 地区
    other_district_not_listed: 上面未列出的其他区
    district_name: 地区名称
    school: 学校
    other_school_not_listed: 上面未列出的其他学校
    school_name: 学校名称
    school_zip: 学校邮编
    school_address: 学校地址
    school_organization_name: 学校/组织名称
    school_organization_zip: 学校/组织的邮编
  signin_form:
    title: 已经有账号了？登录
    login: 电子邮件
    login_username: 邮箱/用户名
    password: '密码:'
    remember: 记住我
    submit: 登录
  signin:
    try_heading: 想不用注册就尝试编码吗？
    try_hoc: 先试试编程一小时
    try_20hours: 请尝试我们 20 小时计算机科学简介课程
  signinsection:
    welcome: 欢迎来到 %{section_name}
    name: 选择你的名字
    picture: 现在找出你秘密图片
    words: 现在，输入你的秘密单词
    login: 登录
    invalid_login: 登录无效，请重试
    pair_programming: 我在我的电脑上有伙伴
    student_privacy: 了解更多：<a href='%{student_privacy_blog}' target='_blank'>为什么你看不到你的名字？</a>
  password:
    reset_form:
      title: 忘记了您的密码吗？
      instructions: 输入您的电子邮件地址，我们会向您发送密码重置指示。
      email: 电子邮件地址
      submit: 提交
    reset_errors:
      captcha_required: 请填写验证码以重置您的密码。
      invalid_email: 您也许用了无效的电子邮件地址来登录。请联系support@code.org 来获得恢复密码的链接。
    change_form:
      title: 更换密码
      new_password: 新密码
      confirm_password: 确认新密码
      submit: 更改我的密码
  welcome_email:
    subject: 加入我 (在code.org上) 的班级
    body: |
      请单击下面的链接来报名参加计算机科学教程（我将成为你的"老师"）：
      %{link}
      本教程轻松有趣吸引眼球，它将教导您如何使用一个简单的、 指导性的、 类似游戏经验的计算机科学的基本概念。快来学习从比尔 · 盖茨、 马克 · 扎克伯格到愤怒的小鸟、 植物大战僵尸的代码吧 ！:-)
      %{name}
  parent_mailer:
    student_associated_subject: Code.org的登录信息
  teacher_mailer:
    new_teacher_subject: 欢迎来到 Code.org ！
  section:
    your_section:
      one: 你的小组：
      other: 你的小组：
    code_with_teacher: "%{teacher_name} 的%{section_code}"
    confirm:
      remove: 您确定要离开这个小组吗？
    remove: "（删除小组）"
    type:
      picture: 图片密码
      word: 密语
      email: 电子邮件
      google_classroom: 谷歌教室
      clever: Clever
  follower:
    invite_sent: 邀请已发送
    added_teacher: 添加%{name}为你的老师
    registered: 你已经注册了 %{section_name}。
    error:
      signed_in: 请在注销后继续下一步操作。
      username_not_found: 找不到用户名 %{用户名}
      username_in_use: "%{用户名} 已经被占用，请选择其他用户名。"
      no_teacher: 找不到用户名 %{teacher_email_or_code}。请让该用户先注册，再次尝试添加。
      section_not_found: 找不到代码 '%{section_code}' 节.
      blank_code: 请输入一节代码
      cant_join_own_section: 对不起，你不能加入你自己的部分.
      provider_managed_section: 这个小组是通过其它网站进行管理的，而且不能加入。请询问你的老师通过%{provider} 将你加入，并重新同步该小组。
    mail:
      student_disassociated:
        subject: 'Code.org 提醒: %{student_name} 已不再是您的学生。'
  reports:
    error:
      access_denied: 您没有权限访问此人的信息。
  crud:
    new_model: 新%{model}
    show: 显示
    edit: 编辑
    edit_model: 编辑 %{model}
    update: 更新
    submit: 提交
    destroy: 销毁
    back: 返回
    confirm: 是否确定？
    created: "%{model} 已成功创建。"
    updated: "%{model} 已成功更新。"
    destroyed: 成功删除 %{model} 。
    access_denied: 您没有 %{model} 的权限。
  devise:
    registrations:
      user:
        user_type_change_email_mismatch: 你输入的电子邮件地址与这个账户的不符。
        personal_login_created_email: 您已成功创建了个人账号。您现在可以使用电子邮箱和密码登录Code.org
        personal_login_created_username: 您已成功创建了个人账号。您现在可以使用用户名(%{username}) 和密码登录。
  nav:
    header:
      finished_hoc: 我已经完成了我的编程一小时项目。
      sign_in_to_save: 登录以保存进度
      free_play:
        playlab: 创建一个游戏实验室应用
        artist: 画一些东西
        calculate: Calculate Something
        applab: 创建一个游戏实验室应用
        gamelab: 创建一个游戏实验室项目
        weblab: 开始一个网站实验室（测试版）项目
      home: 首页
      my_dashboard: 我的控制面板
      courses: 课程
      course_catalog: 课程分类
      project_gallery: 项目
      sections: 小组
      help_support: 帮助与支持
      report_bug: 报告错误
      teacher_community: 教师社区
      professional_learning: 专业学习
      documentation: 使用文档
      tutorials: 教程
      educate_overview: 教育工作者概述
      educate_elementary: 小学
      educate_middle: 中学
      educate_high: 高中
      educate_hoc: 编程一小时
      educate_partner: 与我们合作
      educate_beyond: 超越Code.org的内容
      educate_inspire: 鼓舞学生
      educate_community: 在线社区
      educate_tools: 工具和视频
      about_us: 关于我们
      about_leadership: 管理团队
      about_donors: 捐助者
      about_partners: 合作伙伴
      about_team: 全体成员
      about_news: 新闻室
      about_evaluation: 评估
      about_jobs: 招聘
      about_contact: 联系我们
      about_faqs: 常见问答
      learn: 学习
      stats: 统计信息
      help_us: 帮助我们
      teach: 教学
      about: 关于
    user:
      classroom: 教师主页
      district_dashboard: 分区信息
      label: 你好%{username}
      stats: 代码工作室
      settings: 帐户设置
      logout: 注销
      signin: 登录
      signup: 创建一个账户
      already_registered: 已经注册了？
      pair_programming: 结对编程
      team: 团队
      driver: 已登录
      navigator: 搭档
    popup:
      progress_for_user: "%{name}的进度"
      progress: 您的进度
      lines: 代码总行数： %{lines}
      close: 关闭
      mastery: 概念
      puzzle_map: 阶段
      prizes: 收集所有 %{total_trophies} 的奖杯，并赢取奖品 ！
      prize_earned: 所有 %{total_trophies} 奖杯都收集了。赢到奖品了 ！
      prize_us_only: "（仅适用于美国学生）"
      prizes_link: 更多信息
  teacher:
    answer: 回答
    for_teachers_only: 仅限教师
    title:
      one: 你的老师：
      other: 你的老师：
    remove: "（删除老师）"
    confirm:
      remove: 你确实要删除这个老师吗?
    students:
      dashboard: 去教师管理面板
    user_not_found: 不能找到老师
    student_teacher_disassociated: 你已经从%{section_code} 中移除了老师：%{teacher_name}。
    panel:
      answer_viewer: 导师面板
      student: 学生
      viewing_solution: 查看解决方案
      try_it_yourself: 自己试一试
      section: 单元
      example: 示例解决方案
      example_with_number: 示例解决方案 %{solution_number}
      submitted_on: 已提交于：
      unsubmit: 未提交
      worked_with: 共事
      update_lock_settings: 在这里更新锁设置。
      clear_response: 清除回复
  user:
    email_confirm_needed: 电子邮件地址尚未被确认：
    email_confirm_needed_required: 你的电子邮件地址%{email} 尚未被确认：
    email_confirm_wrong_email: "（错误的电子邮件地址？）"
    email_resend_confirm: 重新发送确认指令
    new_password_hint: "（如果你不想改变它，就留空白）"
    current_password_hint: "（我们需要您的当前密码以确认您的更改）"
    delete: 删除帐号
    delete_text: 删除账号会擦除连接到这个账号的所有信息和进度。
    delete_text_teacher_note: 请注意：删除你的帐号并不会同时删除你学生的帐号。
    delete_confirm: 你确定删除这个帐号吗？
    deleted_user: 已删除的用户
    no_password_because_oauth: 无需密码，因为你使用第三方账号登录。
    no_password_because_sponsored: 告诉你的老师来管理你的密码。
    create_personal_login: 创建个人账户
    create_personal_login_under_13_info: 如果您想在学年结束后依然保留您的账号，请您的父母/监护人帮您在下面创建您自己的账号。
    create_personal_login_under_13_username: 用户名(请不要使用您的真名！)
    create_personal_login_under_13_parent_email: 父母/监护人电子邮箱地址
    create_personal_login_info: 如果想将你的Code.org账户在学年完成后也还保留，你需要在下面创建自己的账户。
    create_personal_login_terms: 通过创建个人账户，我同意接受Code.org的<a href='%{terms_of_service_url}',
      target='_blank'>服务条款</a>。如果我在13岁以下，我已经确定了我的父母或法定监护人已经允许我在没有老师的情况下来使用Code.org的服务。
    create_personal_login_email_note: 注意：电子邮箱不会用来与学生进行联系。除了密码恢复的邮件，学生永远不会收到从Code.org寄来的任何邮件。更多信息请查看<a
      href='%{privacy_policy_url}', target='_blank'>隐私政策</a>。
    enter_new_login_info: 输入新的登录信息
    confirm_secret_words: 输入你当前的秘密单词来确认你的身份
    enter_parent_email: 输入你的父母或监护人的电子邮件地址（用于恢复密码）
    update: 更新帐户
  user_level:
    completed: 已完成
    tried: 试过了
  home:
    title: 代码工作室
    description: 代码工作室是Code.org创办的在线课程的家园
    lines_of_code: "%{lines_count} 行代码由学生编写"
    lines_of_code_linebreak: 有 %{students_count} 百万学生编写了<br/>%{lines_count} 行程序代码。
    all_courses: 课程1、 2 和 3 的概要
    lesson_plans: 课程计划
    signin_message: 已经注册了吗？%{link}
    student_reg_link: 学生 注册
    teacher_reg_link: 老师 注册
    signin_directions: 使用一个帐户来跟踪进度。 <br/>教师，跟踪您的整个班级。
    teacher_dashboard: 看进度板
    teacher_student_count_one: 你有 %{count} 个学生。
    teacher_student_count: 你有 %{count} 个学生。
    teacher_averages: 您的学生平均获得了%{trophy_average}/%{trophy_max} 个“概念掌握”奖杯。
    teacher_print_certificates: 为完成此课程的学生打印证书
    teacher_read_blog: 阅读有关新闻和我们在教育家博客的材料的更新
    classroom: 你的教室
    student_progress: 你的学习进度
    student_stats: 你已经获得了%{trophy_count}/%{trophy_max}个“概念掌握”奖杯。
    student_left_off: 你上次离开的地方：
    student_finished: 您已经完成了所有教程，选择另一个 %{online_link} 或 %{local_school_link}。
    local_school: 本地学校
    online: 在线
    see_details: 查看详细信息
    view_course: 查看课程
    prize_info: 奖品为参与 （仅限美国公立学校教师）： 最高在课堂奖励 1000 元。
    tryfirst: 或者你也可以先试一试，过会儿再注册：
    trynow: 现在就试试
    add_hint_help: 请帮助我们将智能提示添加到 Code.org 教程
    20hour_overview: 这个20 小时课程介绍核心计算机科学和编程的概念。课程为 K-8 年级设计，用于室内教学，但是所有年龄段学习起来都很有趣。
    test_videos_help: 在你的学校测试我们新的视频。
    try_beta_courses: 新增功能！尝试我们为K-5 学生准备的 beta 版课程
    use_as_teacher: 做为教师来使用本网站
    heading_hoc2014: "<h2>编程一小时</h2>适合<h1>所有年龄</h1>"
    heading_elementary: "<h2>20 小时课程</h2><h1>初学者 （所有年龄）</h1>"
    heading_apps: "<h1>为每个人</h1><h2>的乐趣</h2>"
    heading_tools: "<h2>准备好进行下一步了吗？</h2><h1>高中的JavaScript工具</h1>"
    heading_legacy: "<h1>为所有年龄</h1><h2>的加速课程</h2>"
    your_gallery: 作品
    no_primary_course: 试试代码工作室的课程
    choose_next_course: 从下面代码工作室的课程中选一个体验
    print_certificate: 打印证书
    announcement_title: 公告
    announcement_message_fall2016_features: 我们利用夏天的时间将您的反馈意见变成新的功能。现在，即使学生们结对编程在一台设备，您也可以
      <a href="%{pp_url}" target="_blank">跟踪多个学生的进展</a> 。你可以在<i>任何</i>课堂中，使用计算机科学课程的<a
      href="%{csp_widgets_url}" target="_blank">最佳互动的工具</a>。并且你的学生可以在他们的空间里<a href="%{unused_code_url}"
      target="_blank">保留未使用的代码</a>，从而鼓励他们多尝试！试试所有的新功能，让我们知道你的想法。
    announcement_csp_widgets_message: 您在寻找一些有趣的方法来教您的班级一些计算机科学的概念吗？比如互联网如何工作，密码学如何为数学保密？我们已经从计算机科学原理课程中找到了最好的互动工具，并且你可以在任何时候，使用这些独立的小工具！
    announcement_learn_more_button: 了解详情
    announcement_try_now_button: 现在就试试
    announcement_host_an_hour_button: 主办一小时
    announcement_watch_video_button: 观看视频
    announcement_petition: 作为一名教师，你在这项活动中以领先的方式给在每一个学校的每一位学生机会，学习计算机科学。现在，是时候让你的代表们听到你的消息了。本周，教育领导人、
      28位州长和美国一些最大的公司的首席执行官们一起在一封公开信里要求美国国会资助 K-12 计算机科学教育。
    announcement_petition_button: 添加您的姓名
    announcement_go_beyond_button: 超越
    announcement_apply_now: 立即申请
    announcement_all: 关注我们老师的博客以追踪最新的新功能和更新。<a href='%{teacher_blog_url}' target='_blank'>
      看以前的公告。</a>
    announcement_hoc_launch: 在12月5日至11日的《编程一小时》活动中，来自180多个国家数以千计的教育工作者会开始教授计算机科学。我们期待你来帮助比以往更多的学生。<a
      href='%{signup_url}' target='_blank'>注册你的《编程一小时》活动</a>，并且让其他老师知道，任何人都可以教授计算机科学课程。
    announcement_mc_launch: 现在，一个我们最受欢迎的教程有了续集！全新的《我的世界》“编程一小时”设计师让学生们为《我的世界》里的世界设置规则。他们可以获得一个完全独一无二的《我的世界》体验，并可以将它分享给朋友或在他们的手机上玩。立即与你的班级参与到“编程一小时”。
    announcement_how_code_studio: 你不需要任何经验来在你的课堂中教授计算机科学。Code.org 为所有年级提供教案、 课程计划、
      高质量专业学习程序和很多的好工具&mdash; 一切你所需要的，都是免费的。想知道如何开始？下载 <a href='%{video_download_url}'>
      这个视频</a> ！
    announcement_go_beyond: 每周抽出一个小时的时间，与你的学生共同探索计算机科学概念。Code.org 为所有年级学生提供课程教案、 课程计划以及高质量的专业学习程序，还有很多有用的工具。&mdash;而且全部免费。:)你不需要任何计算机教学经验，<b>为你的课堂找到合适的内容。</b>
    announcement_teacher_recruitment: 和您一样的教师在领导计算机科学教育的潮流。你可以参加高质量的12年级的专业学习课程，<strong>这对您和您的学校都是完全免费的</strong>。成为您的学校的计算机科学领头羊，并申请专业学习。
    announcement_teacher_recruitment2: 和您一样的教师在领导计算机科学教育的潮流。你可以参加高质量的12年级的专业学习课程，<strong>这对您和您的学校都是完全免费的</strong>。成为您的学校的计算机科学领头羊，并申请专业学习。中学老师请于3月17日前申请。
    announcement_csf_pilot: "<strong>小学教师们：</strong>加入我们来更新计算机基础教育课程！我们在寻找教师于2017年冬季春季，来试用计算机科学基础教程。我们希望能在2017年8月更新前听到您的反馈。"
    announcement_student_privacy: Code.org对于保护学生的隐私有着非常认真的态度。为了保护您的学生的隐私，我们已经对您的小组的登录页面做了修改，不显示全名。尽管这个修改应能减低登录页面所带来的隐私风险，我们仍鼓励用户<i>不使用学生的全名</i>。
    announcement_apcsp_recruitment: "<strong>计算机科学原理教师们：</strong> 您的学生有可能被下一个病毒式视频所选中，这个视频用来鼓励学生们获得计算机科学原理课程考试的绩点。我们正在邀请所有的计算机科学原理的学生来提交一个10到20秒的短片到各种社交网站上：“我正在学习
      #APCSP 课程，因为...”。 最佳视频会被我们选到视频中，获胜的学生也会受到Code.org的礼物！"
    announcement_apcsp_recruitment2: 今年的计算机科学原理考试有望打破纪录。参与学生的多样性的到了很大的提升，但我们仍然需要你的帮助。鼓励每个学习计算机科学原理的学生来参加考试，我们会<a
      href='%{gift_url}' target='_blank'>送出礼物</a>。学生们也可以在我们的 <a href='%{challenge_url}'
      target='_blank'>#APCSP 视频挑战</a>中相互激励。
    announcement_apcsp_recruitment3: 今年的计算机科学原理考试有望打破纪录。参与学生的多样性的到了很大的提升，但我们仍然需要你的帮助。鼓励每个学习计算机科学原理的学生来参加考试，您有可能会得到<a
      href='%{gift_url}' target='_blank'>礼品卡、笔记本电脑或其它很酷的奖品</a>！分享<a href='%{video_url}'
      target='_blank'>这个视频</a>，这样学生们能够从参加考试的同伴那里知道它。
    announcement_csp_deadline: 给高中老师的最后召唤！率先在您的学校里教授计算机科学，并申请我们的高质量的<strong>完全免费的</strong>专业学习课程。申请将在4月14日关闭。
    announcement_applab_export: 应用实验室是我们的网络编程环境，现在支持导出代码了！你可以通过拖放Javascript代码块来创建应用，然后将代码导出到任何专业的开发环境中继续编辑。
    announcement_csp_survey: "<b>祝贺计算机科学原理的教师们！</b><br/>您的正在参加AP计算机科学测验的学生们，会和超过50000名学生一起参加历史上最大的AP考试。现在，让您学生的声音被大家听到吧
      ——记住完成课后调查！你能看到学生们的回答，我们也会将合计后全国的报告分享给您。"
    announcement_navigation_redesign: "<b>即将到来的站点导航的变化</b><br/>夏天即将来临，我们正在改进整个Code.org站点的导航，以便你能从任何位置都访问自己的最常用的资源。一旦您登录了自己的教师账号，每一页都会有一个新的导航栏，里面的链接包括你的主页、课程、项目集、小组和专业课程。"
  move_students:
    new_section_dne: 抱歉，章节 %{new_section_code} 不存在。请输入不同的章节代码。
    section_code_cant_be_current_section: 当前章节不能与新建单元相同。
    current_section_dne: 抱歉，小组%{current_section_code} 不存在。请输入一个不同的小组代码。
    student_ids_not_entered: 请提供 student_ids。
    student_not_found: 无法找到这一个或多个学生。
    all_students_must_be_in_current_section: 所有的学生都必须注册到您的章节中。
    already_enrolled_in_new_section: 您无法移动这些学生，因为他们已经在这个新的小组里了。
    third_party_login: You cannot move students to a section that is synced with a
      third party tool.
  share:
    title: 在代码工作室学习
    description: 任何人都可以学习计算机科学。用代码制作游戏、 应用程序和艺术作品。
    try_hour_of_code: 试试《编程一小时》！
  gender:
    male: 男性
    female: 女性
    none: 不愿回答
  user_type:
    student: 学生
    teacher: 老师
  footer:
    thank_you: 我们感谢 <a href="https://code.org/about/donors"> 捐助者</a>、 <a href="https://code.org/about/partners">
      合作伙伴</a>、 <a href="https://code.org/about/team"> 扩展团队</a>、视频演员、<a href="https://code.org/about/advisors">
      教育顾问</a>在创建代码工作室中给予的支持。
    help_from_html: 特别感谢来自谷歌、 微软、 Facebook 和 Twitter 的工程师帮助创建了本教程。
    help_from_html_old: 来自谷歌、 微软、 Facebook 和 Twitter 的工程师们帮助创建了本教程。
    art_from_html: "《我的世界》&#8482; &copy; %{current_year} 微软. 保留所有权利.<br />星球大战&#8482;
      &copy; %{current_year} 迪斯尼和卢卡斯影业. 保留所有权利.<br />冰雪奇缘&#8482; &copy; %{current_year}
      迪斯尼. 保留所有权利.<br />冰河世纪&#8482; &copy; %{current_year} 20世纪福克斯. 保留所有权利.<br />愤怒的小鸟&#8482;
      &copy; 2009-%{current_year} 维奥公司. 保留所有权利.<br />植物大战僵尸&#8482; &copy; %{current_year}
      电子艺界. 保留所有权利.<br />阿甘妙世界是商标 &copy; %{current_year} 卡通网络."
    art_from_html_old: "《我的世界》&#8482; &copy; %{current_year} 微软. 保留所有权利. 星球大战&#8482;
      &copy; %{current_year} 迪斯尼和卢卡斯影业. 保留所有权利. 冰雪奇缘&#8482; &copy; %{current_year}
      迪斯尼. 保留所有权利. 冰河世纪&#8482; &copy; %{current_year} 20世纪福克斯. 保留所有权利. 愤怒的小鸟&#8482;
      &copy; 2009-%{current_year} 维奥公司. 保留所有权利. 植物大战僵尸&#8482; &copy; %{current_year}
      电子艺界. 保留所有权利. 阿甘妙世界是商标 &copy; %{current_year} 卡通网络."
    code_from_html: Code.org使用p5.play游戏资源库，根据<a href="http://www.gnu.org/licenses/old-licenses/lgpl-2.1-standalone.html">GNU
      LGPL 2.1</a>之许可。
    powered_by_aws: 由亚马逊网络服务
    trademark: "&copy; Code.org, %{current_year}. Code.org&reg;, CODE标识和Hour of Code标识&reg;
      是Code.org的注册商标。"
    copyright: 版权
    more: 更多
    feedback: 提供反馈
    translate: 志愿报名翻译内容
    support: 支持
    support_url: http://support.code.org/
    tos_short: 条款
    tos: 条目
    privacy: 隐私政策
    secure: 安全版本
    report_abuse: 报告滥用
    built_on_code_studio: 在代码工作室中建立
    make_my_own_app: 制作我自己的应用程序
    how_it_works: 它是如何工作的（查看代码）
    try_hour_of_code: 试试《编程一小时》！
  reference_area:
    title: 需要帮助吗？
    subtitle: 看看这些视频和提示
    teacher: 参阅解决方案
    teacher_no_solution: 停止展现解决方案
    auth_error: 您无权查看该解决方案。
    submit: 更新小艺术家的位置
    direction: 开始方向 （以度为单位）
  video:
    tab: 视频。
    notes: 看不到视频吗？请看文字说明。
    notes_coming_soon: 此视频的备注即将推出。
    autoplay_option: 自动播放视频
    download: 下载视频
    show_notes: 显示备注
    show_video: 显示视频
  compatibility:
    upgrade:
      unsupported_message: 您的浏览器不支持浏览本网页。请升级您的浏览器至<a href='%{supported_browsers_url}',
        target='_blank'>我们支持的浏览器</a>。您可以尝试访问此网页，但有可能会遇到功能问题。
      link: 了解详情
      applab_unsupported_tablet: 应用实验室的最佳体验是在有键盘、鼠标的桌面或笔记本电脑。您可能会在当前设备上遇到一些问题。
      gamelab_unsupported_tablet: 游戏实验室的最佳体验是在有键盘、鼠标的桌面或笔记本电脑。您可能会在当前设备上遇到一些问题。
      weblab_unsupported_browser: 很遗憾，在当前浏览器中加载网络实验室时遇到一些问题。您也许可以先试试另一个浏览器，直到我们解决了这个问题。很抱歉造成您的不便。
      weblab_unsupported_locale_storage: 在私密浏览模式下使用 Web Lab可能会遇到问题。请在正常模式下重新加载您的项目。很抱歉给您带来的不便。
  slow_loading: 请再多等一会儿...
  try_reloading: 请重新刷新页面
  next_stage: 完成 ！继续下一个阶段
  download_pdf: 打开课程计划
  lesson_plan: 课程计划
  view_lesson_plan: 查看课程计划
  pdf_download: 下载 PDF
  download_coming_soon: 可下载的活动即将推出.
  video_coming_soon: 视频即将推出！
  not_started: 学生已经不会尝试这一水平。
  share_code:
    title: 点击“运行”来看程序如何运行
    bounce_og_title: 看看我的弹球游戏
    flappy_og_title: 看看我的Flappy游戏
    studio_og_title: 看看我的游戏实验室的应用程序
    check_out_what_i_made: 看看我做的
    og_description: 我用 Code.org自己写的代码
    phone_number_not_allowed: 这好像有一个电话号码，试试改变文本去掉它。
    address_not_allowed: 这好像有一个地址，试试改变文本去掉它。
    email_not_allowed: 这好像有一个电子邮件，试试改变文本去掉它。
    profanity_not_allowed: 这好像有不文明的词语，试试改变文本去掉它。
  builder:
    created: 您创建了一个新的脚本。
    destroyed: 你销毁了一个脚本。
    manage: 建立关卡
    view: 查看
    back: 回到脚本
    success: 您已成功编辑这些块.
    level:
      create: 创建新的关卡
      current: 目前的关卡
      unused: 未使用的关卡
  upsell:
    applab:
      title: 应用实验室
      body: 应用实验室是一个可以让你使用简单的应用程序的编程环境。设计应用程序，代码块或 JavaScript 使它工作，然后马上分享您的应用程序。
      body_short: 设计一个应用，用代码模块或者JavaScript 来写出这个程序，然后马上分享你的应用吧。
      audience: 13岁以上
      cta: 了解操作方法
    hoc:
      title: 经典迷宫
      body: 请尝试计算机科学的基本知识。数百万人尝试了它。
    flappy:
      title: 像素鸟编程
      body: 想要在 10 分钟内写你自己的游戏吗？请尝试我们像素鸟编程教程 ！
    20-hour:
      title: 加速课程
      body: 这个20 小时课程介绍核心计算机科学和编程的概念。课程为 K-8 年级设计，用于室内教学，但是所有年龄段学习起来都很有趣。
      body_short: 在速成版课程2-4中学习入门的计算机科学。
    hoc2014:
      try_new_tutorial: 试试我们新的beta 版的一小时代码教程
      try_frozen: 來自冰雪奇缘的艺术家安娜及爱莎。
    gallery:
      title: 作品
      body: 查看由我们用户创建的应用程序和艺术家图片的作品
    gamelab:
      title: 游戏实验室
      body: 游戏实验室是一个编程环境，它能让你做一些物体和角色的简单互动动画和游戏。
      audience: 13岁以上
      cta: 了解操作方法
    hoc-encryption:
      title: 简单加密
      body: 学生将学习技术来创建和破解加密的信息。
    weblab:
      title: 网站实验室 （测试版）
      body: 网站实验室是一个你能够通过html和css制作简单网页的编程环境。在几秒钟内，你就能设计并分享自己的网页。
      audience: 13岁以上
      cta: 了解操作方法
    frozen:
      title: 冰雪奇缘
    starwars:
      title: 星球大战
    infinity:
      title: 无限发挥游戏实验室
      body: 通过游戏实验室用迪斯尼无限的角色创建故事或游戏。
    minecraft:
      title: 我的世界
      body: 用代码来探索《我的世界》。
    minecraft2016:
      title: 我的世界
      body: 在你自己的《我的世界》中编写各种动物和其他生物。
    hero:
      title: 我的世界
      body: "《我的世界》编程一小时的全新的活动回来了！与《我的世界》和代码一起旅行吧。"
    sports:
      title: 运动
      body: 创造一个篮球游戏或跨越各种运动的混合比赛。
    text-compression:
      title: Text Compression
      body: 在这节课中，学生们会通过符号替换模式的方法来使用文本压缩组件来压缩文本。
    unplugged:
      title: 离线课程
      audience: 适合年龄 4 岁以上
      body: 我们已经为你的班级编排了一系列的线下课程。现在无论你的课堂里是否有计算机，你都可以教计算机科学基础！尝试利用这些课程，来作为一门独立的课程或作为任何计算机科学课程的补充。
      body_short: 如果你没有电脑，可以在你的教室试试这些离线的教程。
    unplugged_conditionals:
      title: 条件语句
      body: 在这个离线活动中，通过扑克牌来学习算法和条件判断语句。
    widgets:
      title: 小部件
      body: 学生们能使用这些数字工具来动手学习一些计算机科学原理课程的概念。学生们可以自己使用这些工具，也可以为您的班级上一堂单个概念的课程。
      audience: 14 岁或以上
      cta: 了解操作方法
  gallery:
    students_drew_these_with_code: 学生使用代码画了这些图案!
    students_made_these_with_code: 学生使用代码做了这些内容!
    picture_count: 在过去的 <b>%{days}</b> 天，学生们用程序画了 <b>%{count}</b> 幅图片。点击图片来查看每个程序如何运行。
    activity_count: 在过去的 <b>%{days}</b> 天中，学生用程序完成了 <b>%{count}</b> 个应用程序和图片。单击图片和屏幕截图来查看每个程序如何运行。
    want_to_make_your_own: 想要做你自己的作品？
    how_to_save: 在这些教程的最后一个级别，单击"完成"和"保存"以在画廊里保存您的作品。
    more: 更多 &rarr;
    caption_by_name_age: "%{name}，%{age} 岁"
    caption_time_ago: "%{time_ago}之前"
    header: 作品
    header_playlab: 游戏实验室
    header_artist: 艺术家
    report_abuse: 报告滥用
  landing:
    prerelease: 本课程是在 <span class='betatext'> beta 版</span> 中. 这表示它不是最终版本. 它会根据反馈而被修订和改善.
    prerelease_hoc2014: 本教程是在 <span class='betatext'> beta 版</span> 中. 它会根据反馈而被修订和改善.
    report_bug: 报告错误
    support: 获取帮助
    support_url: "//support.code.org"
    help_resources: 帮助和资源
    help_support: 帮助与支持
    documentation: 使用文档
    tutorials: 教程
  multi:
    wrong_title: 不正确的答案
    wrong_body: 你已输入的答案不正确。请再试一次 ！
    correct_title: 正确。
    correct_body: 这是正确的答案。
    toofew_title: Too few answers.
    toofew_body: Please select two answers before submitting.
  multi-submittable:
    wrong_title: 谢谢你
    wrong_body: 感谢您提交这份答案。
    correct_title: 谢谢你
    correct_body: 感谢您提交这份答案。
    toofew_title: Too few answers.
    toofew_body: Please select two answers before submitting.
  level_group:
    wrong_title: 谢谢你
    wrong_body: 感谢您提交答案。
    correct_title: 谢谢你
    correct_body: 感谢您提交答案。
    hide_survey_last_answer: |-
      这个调查是匿名的。请访问教导面板以查询结果汇总。
      注意，只有至少五个学生提交了调查报告结果才会可见。
    survey_submission_thankyou: 感谢你提交调查！调查结果已经被清空，以便保持你的回复是匿名的。注意，你的老师仍然能看到整个班级的答案，但是不会有名字出现。
  level_group-submittable:
    wrong_title: 谢谢你
    wrong_body: 感谢您提交答案。
    correct_title: 谢谢你
    correct_body: 感谢您提交答案。
    unsubmit-title: 撤回您的评估。
    unsubmit-body: 撤销您的评估将会重置提交时间和日期，您确定要这样做吗？
    submit-incomplete-title: 提交您的评估
    submit-incomplete-body: 您有未完成问题，提交评估之后您将无法编辑它，您确定要这么做吗？
    submit-complete-title: 提交您的评估
    submit-complete-body: 提交后您不能编辑您的评估。 是否确定？
  match:
    wrong_title: 不正确的解决方案
    wrong_body: 您输入的解决方案不正确。请再试一次 ！
    correct_title: 正确。
    correct_body: 这是正确的答案。
  contract_match:
    wrong_title: 不正确的答案
    badname: 你的合同中含有错误的名称。
    badname_case: 函数的名称是区分大小写的。试着改变一下合同的名称。
    badrange: 你的合同包含的范围有误。
    baddomainsize: 你的合同在区域中的项目数有误。
    baddomainname: 您的一个或多个域名有错误。
    baddomaintype: 您的一个或多个域名中含有错误类型或错误的顺序。
  text_match:
    placeholder: 在这里输入你的答案
    open_response_title: 感谢
    open_response_body: 感谢您的回复！
    correct_title: 正确。
    correct_body: 这是正确的答案。
  dialog:
    ok: 确定
    startover_title: 你确定要重新开始吗？
    startover_body: 这将重置这个关卡到初始状态，并且删除所有你添加或修改的数据。
    startover_ok: 重新开始
    startover_cancel: 取消
  time:
    hour: 1 小时
    day: 日
    week: 周
  age_interstitial:
    age: 你的年龄
    header: 帐户信息更新
    message: 我们正在更新我们的经验，为您提供更强的隐私保护。要做到这一点，我们需要现有用户在这里输入自己的年龄.<br/>一如往常，code.org
      将永远不会出租、 出售或与任何第三方共享此信息。
    sign_out: 如果你不想提供你的年龄你可以 <a href="%{url}">注销</a>。
  terms_interstitial:
    title: 更新的服务条款和隐私政策
    intro_desc: 我们更新了我们的服务条款和隐私政策，如下所示。这些变化自 2016 年 8 月 24 日起生效。 最大的变化是︰ 我们将 <i>不再将学生帐户的电子邮件地址存储在代码工作室。</i>这是对我们来说，一个大改变，我们希望它在教育技术中设置学生隐私的新标准。我们已经通过电子邮件给你发送了其它更改的摘要。
    intro_instructions: 你需要为你教室里的 13 岁以下的学生接受这些新的条款来完全拥有代码工作室访问权限中的所有最新功能。 当你为13岁以下的学生注册帐户，你要确认你的学校有父母的同意来收集学生的个人信息来为学校的所使用，包括代码工作室这样的教育程序。
    tos: 条目
    privacy: 隐私政策
    privacy_notice: 隐私声明
    accept_label: 我同意更新的 <a href="%{tos_url}"target="_blank"> 服务条款</a> 和 <a href="%{privacy_url}"target="_blank">
      隐私政策</a>
    accept: 同意
    print: 打印
    reminder_desc: 我们更新了我们的 <a href="%{tos_url}"target="_blank"> 服务条款</a> 和 <a href="%{privacy_url}"target="_blank">
      隐私政策</a>。请在接受之前仔细阅读。请注意，在你的学生接受更新的条款之前，我们教学 JavaScript 的工具学生可能不能使用。
    review_terms: 查看更新后的条款
  school_info_interstitial:
    title: 我们想将计算机科学带给每一个学生——帮助我们记录进度！
    message: 请在下方输入您的学校信息。
    message_with_suggestion: 请检查下面的信息是否正确，或是否需要更新。
    save: 保存​​
  race_interstitial:
    title: 可选︰ 帮助我们跟踪进展来提高在计算机科学中的多元化。
    message: 请告诉我们您的种族（选择所有适用的项目）
    races:
    - white: 白人
    - black: 黑人或非裔美国人
    - hispanic: 西班牙裔或拉丁裔
    - asian: 亚裔
    - hawaiian: 夏威夷土著或其他太平洋岛民
    - american_indian: 美国印第安/阿拉斯加原住民
    - other: 其他
    - opt_out: 不想说
    submit: 提交
    decline: 关闭
  zendesk_too_young_message: 对不起，年轻的用户不能登录到支持站点。你可以不登录来浏览 <a href="http://support.code.org">
    support.code.org</a> 或让你的父母或老师来联系我们。
  progress:
    not_started: 未开始
    in_progress: 正在进行
    completed_too_many_blocks: 完成，使用太多块
    completed_perfect: 完美完成
    furthest_level_attempted: 尝试过最远的关卡
    assessment: 评估
    submitted: 已提交
  studio:
    courses_working_on: 您正在进行的课程
    completed_courses: 已完成的课程
    all_courses: 所有的课程
  project:
    projects: 项目
    create: 创建项目
    create_a_project: 创建一个新项目：
    new: 新建
    rename: 重命名
    save: 保存​​
    delete: 刪除
    import: 导入
    share_link_import_bad_link_header: 分享的链接无法识别
    share_link_import_bad_link_body: 无法导入共享链接。请确保这个链接是来源于《我的世界：代理人关卡》，并且完整复制了整个链接。
    share_link_import_error_header: 出错了。
    share_link_import_error_body: 导入该共享链接时出错。请再试一次。
    exit: 返回课程
    my_projects: 我的项目
    project_gallery: 项目
    publish: 发布
    unpublish: 取消发布
    share: 分享
    share_title: 分享您的项目
    share_copy_link: 复制链接：
    share_embed_description: 您可以将嵌入的代码粘贴到HTML页，就可以在一个网页上显示这个项目。
    share_u13_warning: 在分享之前问问你的老师。只和你学校里的其他人分享。
    embed: 嵌入
    advanced_share: 显示更高级的选项
    no_projects: 你当前没有任何项目，点击上面的任何按钮来开始一个项目。
    close: 关闭
    more: 更多
    name: 姓名
    updated: 最后更新于
    project_type: 项目类型
    help_text: 单击 <strong>制作一个App</strong> 或 <strong>绘制东西</strong> 制作一个新的游戏实验室或者是艺术家项目！<br/>您可以在随时来继续这个项目。
    need_help: 实施这些课程来帮助你开始新项目。
    thumbnail_help: 没有为您的项目扎红到正确的缩略图？运行您的应用来生成一个新的缩略图。注意，需要几个小时后，缩略图才会同步显示到每个地方。
    really_delete: 要删除吗？
    delete_yes: 是
    delete_no: 不
    saved: 已保存
    not_saved: 没有保存
    cancel: 取消
    delete_confirm_title: 您确认您要删除此项目吗？
    delete_confirm_text: 此项目将从项目列表中永久删除。任何人将不再能够通过您已共享的链接查看这个项目。
    view_all: 查看我的项目
    remix: 混合
    click_to_remix: 点击"混合"来创造出你自己的版本！
    edit_project: 编辑工程
    sharing_disabled: 抱歉，这个项目不能分享。如果这是你或者你学生的项目，请<a href='https://studio.code.org/users/sign_in'>登录</a>到你的账号查看这个项目。
    abuse:
      tos: 此工程因违反了Code.org的<a href='http://code.org/tos'>服务条款</a> ，不能被共享。
      policy_violation: 这个项目包含了不能和他人分享的数据。请联系应用程序的主人以修复他们的应用内容。
      contact_us: 如果你认为有错误，请 <a href='https://code.org/contact'>联系我们</a>
      go_to_code_studio: 转到代码工作室
      report_abuse_form:
        intro: 如果你遇到了冒犯性的内容、 威胁、 网络欺凌、 骚扰或通过代码工作室编写的应用程序实例侵犯了你的版权，请填写下面的表格。我们将非常认真对待你的报告，据此调查并采取适当的行动。
        validation:
          email: 请提供一个电子邮件地址
          age: 请指定年龄
          abuse_type: 请回答此内容如何违反服务条款
          abuse_detail: 请提供有关您所报告的内容的详细信息
        abusive_url: 内容的地址将被提交
        abuse_type:
          question: 此内容是如何违反%{link_start} 服务条款%{link_end} 的?
          harassment: 威胁，网络欺凌不法之徒
          offensive: 冒犯性的内容
          infringement: 著作权侵权
          other: 其他
        detail: 请提供尽可能详细的信息，尽可能关于您所报告的内容。
        acknowledge: 通过提交此信息，你承认它将会被根据%{link_start_privacy}隐藏策略%{link_end} 和 %{link_start_tos}服务条款%{link_end}的规定进行处理。
  peer_review:
    accepted:
      name: 已接受
      description: "<strong>是的</strong> 这个提交 <strong>符合</strong> 的要求"
    rejected:
      name: 已拒绝
      description: "<strong>否决</strong>这个提交<strong>不能满足</strong> 的要求"
    escalated:
      name: 升级
      description: 我想让老师来审查此提交
    instructor_feedback: 教师反馈
    peer_feedback: 同伴反馈
    outdated: 这个反馈是添加给以前提交的版本
    review_in_progress: Ready to review
    link_to_submitted_review: Link to submitted review
    reviews_unavailable: Reviews unavailable at this time
    review_count: You must complete %{review_count} reviews for this unit
    must_be_enrolled: You must be enrolled in this course to review peers
    no_reviews_at_this_moment_notice: There are no peer reviews available at this
      moment, please check back soon
    review_submitted: Your peer review was submitted
    review_new_submission: Review a new submission
  flex_category:
    required: 概览
    content: 内容
    practice: 教学训练
    peer_review: 互相检查
    ramp_up: 热身
    end_of_course_project: End of Course Project
    optional_stages: Optional Stages
    main_course: 主要课程
    extra_course_content: 额外的课程内容
    csf_e_1: 提升到课程E（可选）
    csf_e_2: 课程E的内容
    csf_f_1: 提升到课程F（可选）
    csf_f_2: 课程F的内容
    csd1_1: 第 1 章︰ 解决问题的流程
    csd1_2: 第 2 章︰ 计算机和解决问题的能力
    csd2_1: 第 1 章︰ 网站内容和 HTML
    csd2_2: 第 2 章︰ 样式和 CSS
    csd3_1: 第 1 章︰图像和动画
    csd3_2: 第 2 章︰ 创建游戏
    csd4_1: 第 1 章︰ 用户为中心的设计
    csd4_2: 第 2 章︰ 应用程序原型
    csd5_1: 第 1 章︰ 表达信息
    csd5_2: 第 2 章︰ 解决数据问题
    csd6_1: 第 1 章︰ 用硬件编程
    csd6_2: 第 2 章︰ 创建物理原型
    csd_survey: Post-Course Survey
    csp1_1: 第一章：表达和传输信息
    csp1_2: 第二章：发明互联网
    csp2_1: 第一章：编码和压缩复杂信息
    csp2_2: 第二章：使用和可视化数据
    csp3_1: 第一章：编程语言和算法
    csp4_1: 第一章：大数据和加密的世界
    csp5_1: 第一章：事件驱动编程
    csp5_2: 第二章：用数据结构编程
    cspSurvey: 调查
    cspAssessment: 章节测验
    csp_ap_1: 第一章：安装
    csp_ap_2: 第二章：浏览成绩工具
    csp_ap_3: 第三章：创建性能工具
    csp_postap_1: 'Chapter 1: Manipulating and Visualizing Data'
    csp_postap_2: 'Chapter 2: Apps and Databases'
    csp2_1_2018: 第2单元︰ 数字信息
    csp3_1_2018: 'Unit 3: Intro to Programming'
    csp4_1_2018: 'Unit 4: Big Data and Privacy'
    dlp: 反思提示
  external_links:
    disclaimer: 免责声明
    leaving_domain: 你现在正在离开code.org，访问一个不由我们创建的站点。
    disclaimer_text: 这个站点可能包含与Code.org不同的隐私策略。我们选择了这些第三方资源，因为我们认为他们对你有帮助。我们并不直接对该网站的内容负责，如果你发现了让你感到反感的内容，或这个链接指向的站点已不再可用，请<a
      href='%{support_url}'>联系支持部门</a>。
  hoc_download:
    title: 编程一小时下载
    capsule_title: 你有网络吗？
    capsule_desc: 使用在线的，基于网页的 <a href="%{url}">%{app_name}</a>。
    instructions_headline: 没有网络？
    instructions: 给教师的指导︰ 如果你的网络条件不好，这些《编程一小时》教程都是可用于下载和安装供脱机使用。选择您的语言和平台、 下载和安装在你的教室里所有的计算机上。你可能想要使用
      USB 驱动器一次下载并安装在所有计算机上。注︰ 学生将不能登录到代码工作室、 保存进度，或打印证书。教师可提前 <a href="%{url}">打印证书</a>。
    minecraft_name: 我的世界 编程一小时
    starwars_blocks_name: '星球大战: 用代码构建一个星系（块）'
    starwars_javascript_name: '星球大战: 用代码构建一个星系-JavaScript'
    download_message: 下载 %{app_name}，供离线使用 (136MB)
    download_in_Albanian: 下载阿尔巴尼亚语版本︰
    download_in_Arabic: 下载阿拉伯语版本︰
    download_in_Azerbaijani: 下载阿塞拜疆语版本︰
    download_in_Basque: 下载巴斯克语版本：
    download_in_Bosnian: 下载波斯尼亚语版本︰
    download_in_Bulgarian: 下载保加利亚语版本︰
    download_in_Catalan: 下载加泰罗尼亚语版本︰
    download_in_Chinese-Taiwan: 下载繁体中文版本︰
    download_in_Chinese: 下载汉语版本：
    download_in_Croatian: 下载克罗地亚语版本︰
    download_in_Czech: 下载捷克语版本︰
    download_in_Danish: 下载丹麦语版本︰
    download_in_Dutch: 下载荷兰语版本︰
    download_in_English: 下载英语版本︰
    download_in_Finnish: 下载芬兰语版本︰
    download_in_French: 下载法语版本︰
    download_in_German: 下载德语版本︰
    download_in_Greek: 下载希腊语版本︰
    download_in_Hebrew: 下载希伯来语版本︰
    download_in_Hungarian: 下载匈牙利语版本︰
    download_in_Icelandic: 下载冰岛语版本︰
    download_in_Indonesian: 下载印尼语版本︰
    download_in_Irish: 下载爱尔兰版本︰
    download_in_Italian: 下载意大利语版本︰
    download_in_Japanese: 下载日语版本︰
    download_in_Korean: 下载朝鲜语版本︰
    download_in_Latvian: 下载拉脱维亚语版本︰
    download_in_Lithuanian: 下载立陶宛语版本︰
    download_in_Norwegian: 下载挪威语版本︰
    download_in_Norwegian-Nynorsk: 下载挪威尼诺斯克语版本︰
    download_in_Polish: 下载波兰语版本︰
    download_in_Portuguese-Brazil: 下载巴西的葡萄语版本︰
    download_in_Portuguese: 下载葡萄牙语版本︰
    download_in_Romanian: 下载罗马尼亚语版本︰
    download_in_Russian: 下载俄罗斯语版本︰
    download_in_Serbian: 下载塞尔维亚语版本︰
    download_in_Slovenian: 下载斯洛文尼亚语版本︰
    download_in_Spanish: 下载西班牙语版本︰
    download_in_Swedish: 下载瑞典语版本︰
    download_in_Turkish: 下载土耳其语版本︰
    download_in_Ukrainian: 下载乌克兰语版本︰
    download_in_Vietnamese: 下载越南语版本︰
    windows: Windows （64位）
    mac: Mac OS X
  plc:
    preview_assignments:
      content_focus_header: Content Focus Area
      practice_focus_header: Practice Focus Area
      content_focus_strong: Based on your self-assessment answers, we chose one content
        focus area for you.
      practice_focus_strong: Based on your self-assessment answers, we chose one teaching
        practice focus area for you.
      choose_different_focus_area: You can choose a different focus area if you think
        that it would help you better prepare to teach.
      other_focus_areas_available: No matter what focus area you choose, all other
        resources will still be available for reference.
      confirm_focus_areas: Confirm Focus Areas
  locked_stage: 这一阶段的内容不可见是因为这一阶段当前已锁定。在你需要工作或审查你的答案的时候， 你的老师可以解锁这一阶段。
  hidden_stage: 你的老师没有预料到你来到这里。 请询问你的老师你应该上什么课。
  hidden_script: 你的老师不期待你来这里。请询问你的老师应该上哪个单元。
  return_unit_overview: 转到单元概述
  return_course_overview: 转到课程概述
  view_all_units: 查看所有单元
  pd:
    survey:
      number_teachers: Number of attending teachers
      response_count: Number of survey responses
      facilitator_effectiveness: Facilitator Effectiveness (out of 5)
      teacher_engagement: Teacher Engagement (out of 5)
      overall_success: Overall Success Score (out of 6)
      how_much_learned_s: Overall, how much have you learned from your workshop about
        computer science?
      how_motivating_s: During your workshop, how motivating were the activities that
        this program had you do?
      how_clearly_presented_s: For this workshop, how clearly did your facilitator
        present the information that you needed to learn?
      how_interesting_s: How interesting did your facilitator make what you learned
        in the workshop?
      how_often_given_feedback_s: How often did your facilitator give you feedback
        that helped you learn?
      how_comfortable_asking_questions_s: How comfortable were you asking your facilitator
        questions about what you were learning in his or her workshop?
      how_often_taught_new_things_s: How often did your facilitator teach you things
        that you didn't know before taking this workshop?
      how_much_participated_s: During your workshop, how much did you participate?
      how_often_talk_about_ideas_outside_s: When you are not in Code.org workshops
        how often do you talk about the ideas from the workshops?
      how_often_lost_track_of_time_s: How often did you get so focused on Code.org
        workshop activities that you lost track of time?
      how_excited_before_s: Before the workshop, how excited were you about going
        to your Code.org workshop?
      overall_how_interested_s: Overall, how interested were you in the Code.org in-person
        workshop?
      more_prepared_than_before_s: I feel more prepared to teach the material covered
        in this workshop than before I came.
      know_where_to_go_for_help_s: I know where to go if I need help preparing to
        teach this material.
      suitable_for_my_experience_s: This professional development was suitable for
        my level of experience with teaching CS.
      would_recommend_s: I would recommend this professional development to others.
      part_of_community_s: I feel like I am a part of a community of teachers.
      things_facilitator_did_well_s: What were two things your facilitator(s) did
        well?
      things_facilitator_could_improve_s: What were two things your facilitator(s)
        could do better?
      things_you_liked_s: What were the two things you liked most about the activities
        you did in this workshop and why?
      things_you_would_change_s: What are the two things you would change about the
        activities you did in this workshop?
      anything_else_s: Is there anything else you’d like to tell us about your experience
        at this workshop?
  courses_category: 完整课程
  cookie_banner:
    message: By continuing to browse our site or clicking "I agree," you agree to
      the storing of cookies on your computer or device.
    more_information: See Code.org's Privacy Policy.
    accept: 我同意
  gdpr_dialog:
    heading: Do you agree to using a web site based in the United States?
    message: Data from your use of this site may be sent to and stored or processed
      in the United States.
    link_intro: For details see our
    privacy_policy: privacy policy
    logout: Logout
    true: 是<|MERGE_RESOLUTION|>--- conflicted
+++ resolved
@@ -117,19 +117,11 @@
     valid_password: 有效的密码 ！
     invalid_password: 密码必须至少为 6 个字符
     mismatch_password: 您输入的两个密码不匹配
-<<<<<<< HEAD
+    agree_tos_privacy: I agree to the <a href='http://code.org/tos'>Terms of Service</a>
+      and <a href='http://code.org/privacy'>Privacy Policy</a>.
     under_13_consent: 如果我未满 13 岁，我确认在使用 Code.org 服务时已征得父母或法定监护人的同意。
     agree_us_website: 我同意使用美国的网站。
     my_data_to_us: 我使用本网站产生的数据可能会被传输至美国并在美国存储或处理。
-=======
-    agree_tos_privacy: I agree to the <a href='http://code.org/tos'>Terms of Service</a>
-      and <a href='http://code.org/privacy'>Privacy Policy</a>.
-    under_13_consent: If I am under 13 years of age, I confirm that I have my parent
-      or legal guardian's permission to use the Code.org services.
-    agree_us_website: I agree to using a website based in the United States.
-    my_data_to_us: Data from my use of this site may be sent to and stored or processed
-      in the United States.
->>>>>>> 018c8651
     student_terms: 我同意 Code.org 的<a href='http://code.org/tos'> 服务条款</a> 的约束.如果我未满13岁，我确认提交这份表格，有我的父母或法定监护人的许可使用
       Code.org 服务。<1><br/>对于13岁以下的用户, 电子邮件地址不会存储在用于联络的表单中。学生不会收到除密码重置的邮件外的任何邮件。查看我们的<a
       href='http://code.org/privacy'>隐私政策</a>来获取更多信息。
@@ -143,16 +135,11 @@
     field_is_required: 必填
     accept_terms: 您必须同意创建一个帐户
     error: 发生错误。
-<<<<<<< HEAD
     email_preference_question: 我们能否向您发送有关课程更新、本地机会或其他计算机科学新闻的电子邮件？
     email_preference_privacy: （查看我们的隐私政策）
-=======
-    email_preference_question: Can we email you about updates to our courses, local
-      learning opportunities, or other computer science news?
     email_preference_yes: 是
     email_preference_no: 不
     email_preference_required: You must specify an email preference.
->>>>>>> 018c8651
   school_info:
     title: 学校信息（选填）
     school_country: 学校所在国家
