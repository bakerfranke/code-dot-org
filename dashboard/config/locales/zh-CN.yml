---
zh-CN:
  errors:
    messages:
      not_saved: '请更正以下错误:'
      too_young: 此内容有年龄限制，不适合低龄的学生。
      teacher_must_accept_terms: 此内容有年龄限制，对于低年级的学生不可用。询问你的老师是否能接受更新的服务条款来让你访问此内容。你的老师能通过登录到代码工作室并单击代码工作室主页顶部的"查看更新的条款"按钮来接受条款。
      pair_programmer: 你正在与另一个不能访问此内容的学生结伴编程。要访问此内容，请停止结伴编程后再尝试。
  activerecord:
    errors:
      messages:
        blank: 必填
        blank_plural: 必填
        invalid: 是无效的
        invalid_plural: 无效
    attributes:
      user:
        name: 显示名称
        name_example: 显示的名字<br/>（例如酷码、晓明）
        email: 电子邮件
        parent_email: 父母/监护人电子邮箱
        personal_email: 个人电子邮箱地址 <a href="%{url}">(如果没有电子邮箱请点击这里)</a>
        username: 用户名
        password: '密码:'
        password_confirmation: 密码确认：
        current_password: 当前密码
        locale: 语言
        age: 年龄
        gender: 性别
        edit_header: 编辑用户信息
        finish_sign_up_header: 完成创建帐户
        finish_sign_up_subheader: 填写以下信息为 <strong>%{email}</strong> 创建 Code.org 帐户。
        error:
          future: 不能选择将来的时间
  hello: 世界你好
  welcome_back: 欢迎回来，%{name}
  your_professional_learning_plan: 你的专业学习计划
  see_your_learning_plan: 查看你的学习计划。
  submit: 提交
  unsubmit: 未提交
  previous_page: 上一页
  next_page: 下一页
  next_resource: 下一个资源
  cancel: 取消
  okay: 好吧
  heading_x_of_y: "%{heading} (第%{x} 页 共%{y} 页)"
  add_teacher_form:
    code:
      label: '添加一个老师:'
      placeholder: 小组代码(ABCDEF)
      instructions: 请输入与你的老师共享的代码。这是一个像“ABCDEF”的6位字母代码。
      instructions_short: 输入你的6位小组代码
    submit: 添加老师
  add_hint_form:
    placeholder: 请在这里输入您的密码提示
    submit: 添加密码提示
  appname: Code.org
  stage: 阶段
  stage_number: 课程 %{number}
  puzzle: 关卡
  trophies: 奖杯
  courses: 课程
  courses_page:
    title_student: 在代码工作室学习
    title_teacher: 教授计算机科学
  unplugged_activity: 线下的活动
  of: 的
  more: 更多
  less: 更少
  beta: 测试版
  try_hoc: 尝试一小时代码，请单击此处 >>
  try_k8intro: 尝试我们的K-8计算机科学入门课程（15-25小时）
  k8intro: K-8计算机科学入门课程（15-25小时）
  already_started: '已经开始了吗？从这里继续 >> '
  demos: 管理员： 所有演示
  continue: 继续
  prize: 奖品
  more_info: 更多信息
  auth:
    sign_in_with: 用%{provider}登录
    signed_in: 登录成功！
    signed_out: 您已注销 <a href="%{url}"> Code.org</a>。
    sign_out_of: '%{provider} 用于登录 <a href="%{url}"> 点击这里</a> 来注销 %{provider}.'
    already_signedup: 已经注册了吗？
    notyet_signedup: 还未注册吗？
    google_oauth2: 谷歌帐户
    twitter: 推特
    facebook: Facebook
    windowslive: 微软账户
    microsoft_v2_auth: 微软账户
    clever: Clever 账号
    powerschool: Powerschool 帐户
    forgot_password: 忘记了您的密码吗？
    migration_success: 成功！已经更新为新的帐户体验。
    demigration_success: 新帐户体验已禁用。
    need_confirmation: 没有收到确认的说明吗？
    need_unlock: 未收到解锁指令吗？
    not_linked: 对不起，你的编程一小时账户没有连接到你的%{provider}。你需要通过输入密码来登录。
    use_clever: 对不起，您的 Code.org 帐号无法连接到%{provider}。请尝试通过Clever登录。
    unable_to_connect_provider: 无法将您的 Code.org 帐户连接到 %{provider}。请重试。
    already_in_use: 你的 %{provider} 已连接到另一个 Code.org 帐户。
    already_linked: 你的 %{provider} 已连接到了 Code.org 帐户。
  signup_form:
    student_count: "%{count} 位学生已经注册。"
    teacher_count: "%{count} 位教师已经注册。"
    overview: 注册一个帐户来跟踪你的进度或管理您的教室。 <a href="/">您可以浏览不同阶段和谜题</a>而不需要一个帐户，但你需要注册以保存进度和项目。
    hoc_already_signed_up_heading: 使用访客身份开始
    hoc_already_signed_up_content: 你已经注册教授《编程一小时》！你和你的学生不需要登录到代码工作室来参加该活动。想要开始，为你的班级
      <a href="%{learn_url}">选择一个教程</a> 并将链接分享给他们。<br/><br/>如果你喜欢《编程一小时》并希望更深入地使用，你可以在下面设置一个密码并创建一个代码工作室账号，以为你的学生在我们所有的
      <a href="%{educate_url}">大型课程</a>里注册。
    hoc_already_signed_up_content_post_hoc: 谢谢你主办编程一小时。要登录到代码工作室，你需要设置您的帐户的密码。这将允许您保存您的进展和管理你的教室。你将能够分配课程给学生，并跟踪其进度。<a
      href="%{studio_url}"> 你还可以继续浏览各个阶段和谜题</a> 而无需创建一个帐户。
    teacher_educator_guide: 请参阅教师指南
    title: 注册 Code.org
    school_name: 学校名称 （可选）
    school_address: 学校地址 （可选）
    address_placeholder: 地址、 省市、 邮编
    gender: 性别 （可选）
    birthday: 生日 （可选）
    age: 年龄
    user_type: 你是学生还是老师？
    submit: 注册
    teacher: 你是老师吗？
    valid_username: 可用 ！
    invalid_username: 用户名必须至少 5 个字符
    taken_username: 用户名已被使用
    valid_password: 有效的密码 ！
    invalid_password: 密码必须至少为 6 个字符
    mismatch_password: 您输入的两个密码不匹配
    agree_tos_privacy: 我同意 <a href='http://code.org/tos'>服务条款</a> 和 <a href='http://code.org/privacy'>隐私策略</a>。
    under_13_consent: 如果我未满 13 岁，我确认在使用 Code.org 服务时已征得父母或法定监护人的同意。
    agree_us_website: 我同意使用美国的网站。
    my_data_to_us: 我使用本网站产生的数据可能会被传输至美国并在美国存储或处理。
    student_terms: 电子邮箱不会用来与学生进行联系。除了密码恢复的邮件，学生永远不会收到从Code.org寄来的任何邮件。更多信息请查看<a href='http://code.org/privacy'>隐私政策</a>。
    teacher_terms: 我同意 Code.org 的服务条款。有关隐私的详细信息，请参阅我们的 <a href='http://code.org/privacy'>
      隐私政策</a>。
    additional_information: 我们需要一些额外的信息来继续为你注册.
    user_type_button: 更新帐户类型
    user_type_label: 帐户类型
    user_type_teacher: 老师
    user_type_student: 学生
    field_is_required: 必填
    accept_terms: 必须同意创建一个帐户。
    error: 发生错误。
    email_preference_question: 我们可以通过电子邮件向您发送有关课程、本地的机会以及其他计算机科学新闻吗？（大约每月一次）
    email_preference_privacy: "(请参阅我们的隐私政策)"
    email_preference_yes: 对
    email_preference_no: 不
    email_preference_required: 你必须指定一个电子邮件地址。
  school_info:
    title: 学校信息（选填）
    school_country: 学校所在国家
    select_school_type: 学校类型
    charter: 章程
    private: 隐私
    public: 公开
    homeschool: 在家教育
    after_school: 课后
    other: 其他
    state: 省/直辖市/自治区
    district: 地区
    other_district_not_listed: 上面未列出的其他区
    district_name: 地区名称
    school: 学校
    other_school_not_listed: 上面未列出的其他学校
    school_name: 学校名称
    school_zip: 学校邮编
    school_address: 学校地址
    school_organization_name: 学校/组织名称
    school_organization_zip: 学校/组织的邮编
  signin_form:
    title: 已经有账号了？登录
    login: 电子邮件
    login_username: 邮箱/用户名
    password: '密码:'
    remember: 记住我
    submit: 登录
  signin:
    try_heading: 想不用注册就尝试编码吗？
    try_hoc: 先试试编程一小时
    try_20hours: 请尝试我们 20 小时计算机科学简介课程
  signinsection:
    welcome: 欢迎来到 %{section_name}
    name: 选择你的名字
    picture: 现在找出你秘密图片
    words: 现在，输入你的秘密单词
    login: 登录
    invalid_login: 登录无效，请重试
    pair_programming: 我在我的电脑上有伙伴
    student_privacy: 了解更多：<a href='%{student_privacy_blog}' target='_blank'>为什么你看不到你的名字？</a>
  password:
    reset_form:
      title: 忘记了您的密码吗？
      instructions: 输入您的电子邮件地址，我们会向您发送密码重置指示。
      email: 电子邮件地址
      submit: 提交
    reset_errors:
      captcha_required: 请填写验证码以重置您的密码。
      invalid_email: 您也许用了无效的电子邮件地址来登录。请联系support@code.org 来获得恢复密码的链接。
    change_form:
      title: 更换密码
      new_password: 新密码
      confirm_password: 确认新密码
      submit: 更改我的密码
  welcome_email:
    subject: 加入我 (在code.org上) 的班级
    body: |
      请单击下面的链接来报名参加计算机科学教程（我将成为你的"老师"）：
      %{link}
      本教程轻松有趣吸引眼球，它将教导您如何使用一个简单的、 指导性的、 类似游戏经验的计算机科学的基本概念。快来学习从比尔 · 盖茨、 马克 · 扎克伯格到愤怒的小鸟、 植物大战僵尸的代码吧 ！:-)
      %{name}
  parent_mailer:
    student_associated_subject: Code.org的登录信息
  teacher_mailer:
    new_teacher_subject: 欢迎来到 Code.org ！
    delete_teacher_subject: 'Code.org 通知: 你的帐户已被删除'
  section:
    your_section:
      one: 你的小组：
      other: 你的小组：
    code_with_teacher: "%{teacher_name} 的%{section_code}"
    confirm:
      remove: 您确定要离开这个小组吗？
    remove: "（删除小组）"
    type:
      picture: 图片密码
      word: 密语
      email: 电子邮件
      google_classroom: 谷歌教室
      clever: Clever
  follower:
    invite_sent: 邀请已发送
    added_teacher: 添加%{name}为你的老师
    registered: 你已经注册了 %{section_name}。
    error:
      signed_in: 请在注销后继续下一步操作。
      username_not_found: 找不到用户名 %{用户名}
      username_in_use: "%{用户名} 已经被占用，请选择其他用户名。"
      no_teacher: 找不到用户名 %{teacher_email_or_code}。请让该用户先注册，再次尝试添加。
      section_not_found: 找不到代码 '%{section_code}' 节.
      blank_code: 请输入一节代码
      cant_join_own_section: 对不起，你不能加入你自己的部分.
      provider_managed_section: 这个小组是通过其它网站进行管理的，而且不能加入。请询问你的老师通过%{provider} 将你加入，并重新同步该小组。
    mail:
      student_disassociated:
        subject: 'Code.org 提醒: %{student_name} 已不再是您的学生。'
  reports:
    error:
      access_denied: 您没有权限访问此人的信息。
  crud:
    new_model: 新%{model}
    show: 显示
    edit: 编辑
    edit_model: 编辑 %{model}
    update: 更新
    submit: 提交
    destroy: 销毁
    back: 返回
    confirm: 是否确定？
    created: "%{model} 已成功创建。"
    updated: "%{model} 已成功更新。"
    destroyed: 成功删除 %{model} 。
    access_denied: 您没有 %{model} 的权限。
  devise:
    registrations:
      user:
        user_type_change_email_mismatch: 你输入的电子邮件地址与这个账户的不符。
        personal_login_created_email: 您已成功创建了个人账号。您现在可以使用电子邮箱和密码登录Code.org
        personal_login_created_username: 您已成功创建了个人账号。您现在可以使用用户名(%{username}) 和密码登录。
  nav:
    header:
      finished_hoc: 我已经完成了我的编程一小时项目。
      sign_in_to_save: 登录以保存进度
      free_play:
        playlab: 创建一个游戏实验室应用
        artist: 画一些东西
        applab: 创建一个游戏实验室应用
        gamelab: 创建一个游戏实验室项目
        weblab: 开始一个网站实验室（测试版）项目
      my_dashboard: 我的控制面板
      course_catalog: 课程分类
      project_gallery: 项目
      sections: 小组
      help_support: 帮助与支持
      report_bug: 报告错误
      teacher_community: 教师社区
      professional_learning: 专业学习
      documentation: 使用文档
      tutorials: 教程
      educate_overview: 教育工作者概述
      educate_elementary: 小学
      educate_middle: 中学
      educate_high: 高中
      educate_hoc: 编程一小时
      educate_partner: 与我们合作
      educate_beyond: 超越Code.org的内容
      educate_inspire: 鼓舞学生
      educate_community: 在线社区
      educate_tools: 工具和视频
      about_us: 关于我们
      about_leadership: 管理团队
      about_donors: 捐助者
      about_partners: 合作伙伴
      about_team: 全体成员
      about_news: 新闻室
      about_evaluation: 评估
      about_jobs: 招聘
      about_contact: 联系我们
      about_faqs: 常见问答
      learn: 学习
      stats: 统计信息
      help_us: 帮助我们
      teach: 教学
      about: 关于
    user:
      classroom: 教师主页
      district_dashboard: 分区信息
      label: 你好%{username}
      stats: 代码工作室
      settings: 帐户设置
      logout: 注销
      signin: 登录
      signup: 创建一个账户
      already_registered: 已经注册了？
      team: 团队
      driver: 已登录
      navigator: 搭档
      create: 创建
      applab: 应用实验室
      artist: 小艺术家
      gamelab: 游戏实验室
      playlab: 游戏实验室
<<<<<<< HEAD
      minecraft: 我的世界
      flappy: Flappy Bird
=======
      spritelab: 精灵实验室
      minecraft: 我的世界
      flappy: Flappy Bird
      dance: 舞蹈派对
>>>>>>> 139131a2
    popup:
      progress_for_user: "%{name}的进度"
      progress: 您的进度
      lines: 代码总行数： %{lines}
      close: 关闭
      mastery: 概念
      puzzle_map: 阶段
      prizes: 收集所有 %{total_trophies} 的奖杯，并赢取奖品 ！
      prize_earned: 所有 %{total_trophies} 奖杯都收集了。赢到奖品了 ！
      prize_us_only: "（仅适用于美国学生）"
      prizes_link: 更多信息
  teacher:
    answer: 回答
    for_teachers_only: 仅限教师
    title:
      one: 你的老师：
      other: 你的老师：
    remove: "（删除老师）"
    confirm:
      remove: 你确实要删除这个老师吗?
    students:
      dashboard: 去教师管理面板
    user_not_found: 不能找到老师
    student_teacher_disassociated: 你已经从%{section_code} 中移除了老师：%{teacher_name}。
    panel:
      answer_viewer: 导师面板
      student: 学生
      viewing_solution: 查看解决方案
      try_it_yourself: 自己试一试
      section: 单元
      example: 示例解决方案
      example_with_number: 示例解决方案 %{solution_number}
      submitted_on: 已提交于：
      unsubmit: 未提交
      worked_with: 共事
      update_lock_settings: 在这里更新锁设置。
      clear_response: 清除回复
  user:
    email_confirm_needed: 电子邮件地址尚未被确认：
    email_confirm_needed_required: 你的电子邮件地址%{email} 尚未被确认：
    email_confirm_wrong_email: "（错误的电子邮件地址？）"
    email_resend_confirm: 重新发送确认指令
    new_email_hint: "(确保此地址可以接收电子邮件)"
    new_password_hint: "（如果你不想改变它，就留空白）"
    current_password_hint: "（我们需要您的当前密码以确认您的更改）"
    delete: 删除帐号
    delete_text: 删除账号会擦除连接到这个账号的所有信息和进度。
    delete_text_teacher_managed_note: 因为这个账号是由你的老师管理的，所以你没有权限删除此账号。你的老师(们) 需要先将你移出他们的管理区，才能自己的删除账号。
    delete_text_teacher_note: 请注意：删除你的帐号并不会同时删除你学生的帐号。
    delete_confirm: 你确定删除这个帐号吗？
    deleted_user: 已删除的用户
    no_password_because_oauth: 无需密码，因为你使用第三方账号登录。
    no_password_because_sponsored: 告诉你的老师来管理你的密码。
    create_personal_login: 创建个人的密码登录
    create_personal_login_under_13_info: 如果您想在学年结束后依然保留您的账号，请您的父母/监护人帮您在下面创建您自己的账号。
    create_personal_login_under_13_username: 用户名(请不要使用您的真名！)
    create_personal_login_under_13_parent_email: 父母/监护人电子邮箱地址
    create_personal_login_info: 如果想将你的Code.org账户在学年完成后也还保留，你需要在下面创建自己的账户。
    create_personal_login_link_account: 也可以在"管理连接的账号"部分下连接到个人账户。
    create_personal_login_terms: 通过创建个人账户，我同意接受Code.org的<a href='%{terms_of_service_url}',
      target='_blank'>服务条款</a>。我确认我的父母或法定监护人已经允许我在没有老师的情况下使用Code.org的服务。
    create_personal_login_email_note: 注意：电子邮箱不会用来与学生进行联系。除了密码恢复的邮件，学生永远不会收到从Code.org寄来的任何邮件。更多信息请查看<a
      href='%{privacy_policy_url}', target='_blank'>隐私政策</a>。
    enter_new_login_info: 输入新的登录信息
    confirm_secret_words: 输入你当前的秘密单词来确认你的身份
    parent_email_label: 家长/监护人电子邮件 (可选)
    parent_email_hint: "(这可用于密码的恢复)"
    enter_parent_email: 输入你的父母或监护人的电子邮件地址（用于恢复密码）
    update: 更新帐户
    account_successfully_updated: 账号已成功更新。
  user_level:
    completed: 已完成
    tried: 试过了
  home:
    title: 代码工作室
    description: 代码工作室是Code.org创办的在线课程的家园
    lines_of_code: "%{lines_count} 行代码由学生编写"
    lines_of_code_linebreak: 有 %{students_count} 百万学生编写了<br/>%{lines_count} 行程序代码。
    all_courses: 课程1、 2 和 3 的概要
    lesson_plans: 课程计划
    signin_message: 已经注册了吗？%{link}
    student_reg_link: 学生 注册
    teacher_reg_link: 老师 注册
    signin_directions: 使用一个帐户来跟踪进度。 <br/>教师，跟踪您的整个班级。
    teacher_dashboard: 看进度板
    teacher_student_count_one: 你有 %{count} 个学生。
    teacher_student_count: 你有 %{count} 个学生。
    teacher_averages: 您的学生平均获得了%{trophy_average}/%{trophy_max} 个“概念掌握”奖杯。
    teacher_print_certificates: 为完成此课程的学生打印证书
    teacher_read_blog: 阅读有关新闻和我们在教育家博客的材料的更新
    classroom: 你的教室
    student_progress: 你的学习进度
    student_stats: 你已经获得了%{trophy_count}/%{trophy_max}个“概念掌握”奖杯。
    student_left_off: 你上次离开的地方：
    student_finished: 您已经完成了所有教程，选择另一个 %{online_link} 或 %{local_school_link}。
    local_school: 本地学校
    online: 在线
    see_details: 查看详细信息
    view_course: 查看课程
    prize_info: 奖品为参与 （仅限美国公立学校教师）： 最高在课堂奖励 1000 元。
    tryfirst: 或者你也可以先试一试，过会儿再注册：
    trynow: 现在就试试
    add_hint_help: 请帮助我们将智能提示添加到 Code.org 教程
    20hour_overview: 这个20 小时课程介绍核心计算机科学和编程的概念。课程为 K-8 年级设计，用于室内教学，但是所有年龄段学习起来都很有趣。
    test_videos_help: 在你的学校测试我们新的视频。
    try_beta_courses: 新增功能！尝试我们为K-5 学生准备的 beta 版课程
    use_as_teacher: 做为教师来使用本网站
    heading_hoc2014: "<h2>编程一小时</h2>适合<h1>所有年龄</h1>"
    heading_elementary: "<h2>20 小时课程</h2><h1>初学者 （所有年龄）</h1>"
    heading_apps: "<h1>为每个人</h1><h2>的乐趣</h2>"
    heading_tools: "<h2>准备好进行下一步了吗？</h2><h1>高中的JavaScript工具</h1>"
    heading_legacy: "<h1>为所有年龄</h1><h2>的加速课程</h2>"
    your_gallery: 作品
    no_primary_course: 试试代码工作室的课程
    choose_next_course: 从下面代码工作室的课程中选一个体验
    print_certificate: 打印证书
    announcement_title: 公告
    announcement_message_fall2016_features: 我们利用夏天的时间将您的反馈意见变成新的功能。现在，即使学生们结对编程在一台设备，您也可以
      <a href="%{pp_url}" target="_blank">跟踪多个学生的进展</a> 。你可以在<i>任何</i>课堂中，使用计算机科学课程的<a
      href="%{csp_widgets_url}" target="_blank">最佳互动的工具</a>。并且你的学生可以在他们的空间里<a href="%{unused_code_url}"
      target="_blank">保留未使用的代码</a>，从而鼓励他们多尝试！试试所有的新功能，让我们知道你的想法。
    announcement_csp_widgets_message: 您在寻找一些有趣的方法来教您的班级一些计算机科学的概念吗？比如互联网如何工作，密码学如何为数学保密？我们已经从计算机科学原理课程中找到了最好的互动工具，并且你可以在任何时候，使用这些独立的小工具！
    announcement_learn_more_button: 了解详情
    announcement_try_now_button: 现在就试试
    announcement_host_an_hour_button: 主办一小时
    announcement_watch_video_button: 观看视频
    announcement_petition: 作为一名教师，你在这项活动中以领先的方式给在每一个学校的每一位学生机会，学习计算机科学。现在，是时候让你的代表们听到你的消息了。本周，教育领导人、
      28位州长和美国一些最大的公司的首席执行官们一起在一封公开信里要求美国国会资助 K-12 计算机科学教育。
    announcement_petition_button: 添加您的姓名
    announcement_go_beyond_button: 超越
    announcement_apply_now: 立即申请
    announcement_all: 关注我们老师的博客以追踪最新的新功能和更新。<a href='%{teacher_blog_url}' target='_blank'>
      看以前的公告。</a>
    announcement_hoc_launch: 在12月5日至11日的《编程一小时》活动中，来自180多个国家数以千计的教育工作者会开始教授计算机科学。我们期待你来帮助比以往更多的学生。<a
      href='%{signup_url}' target='_blank'>注册你的《编程一小时》活动</a>，并且让其他老师知道，任何人都可以教授计算机科学课程。
    announcement_mc_launch: 现在，一个我们最受欢迎的教程有了续集！全新的《我的世界》“编程一小时”设计师让学生们为《我的世界》里的世界设置规则。他们可以获得一个完全独一无二的《我的世界》体验，并可以将它分享给朋友或在他们的手机上玩。立即与你的班级参与到“编程一小时”。
    announcement_how_code_studio: 你不需要任何经验来在你的课堂中教授计算机科学。Code.org 为所有年级提供教案、 课程计划、
      高质量专业学习程序和很多的好工具&mdash; 一切你所需要的，都是免费的。想知道如何开始？下载 <a href='%{video_download_url}'>
      这个视频</a> ！
    announcement_go_beyond: 每周抽出一个小时的时间，与你的学生共同探索计算机科学概念。Code.org 为所有年级学生提供课程教案、 课程计划以及高质量的专业学习程序，还有很多有用的工具。&mdash;而且全部免费。:)你不需要任何计算机教学经验，<b>为你的课堂找到合适的内容。</b>
    announcement_teacher_recruitment: 和您一样的教师在领导计算机科学教育的潮流。你可以参加高质量的12年级的专业学习课程，<strong>这对您和您的学校都是完全免费的</strong>。成为您的学校的计算机科学领头羊，并申请专业学习。
    announcement_teacher_recruitment2: 和您一样的教师在领导计算机科学教育的潮流。你可以参加高质量的12年级的专业学习课程，<strong>这对您和您的学校都是完全免费的</strong>。成为您的学校的计算机科学领头羊，并申请专业学习。中学老师请于3月17日前申请。
    announcement_csf_pilot: "<strong>小学教师们：</strong>加入我们来更新计算机基础教育课程！我们在寻找教师于2017年冬季春季，来试用计算机科学基础教程。我们希望能在2017年8月更新前听到您的反馈。"
    announcement_student_privacy: Code.org对于保护学生的隐私有着非常认真的态度。为了保护您的学生的隐私，我们已经对您的小组的登录页面做了修改，不显示全名。尽管这个修改应能减低登录页面所带来的隐私风险，我们仍鼓励用户<i>不使用学生的全名</i>。
    announcement_apcsp_recruitment: "<strong>计算机科学原理教师们：</strong> 您的学生有可能被下一个病毒式视频所选中，这个视频用来鼓励学生们获得计算机科学原理课程考试的绩点。我们正在邀请所有的计算机科学原理的学生来提交一个10到20秒的短片到各种社交网站上：“我正在学习
      #APCSP 课程，因为...”。 最佳视频会被我们选到视频中，获胜的学生也会受到Code.org的礼物！"
    announcement_apcsp_recruitment2: 今年的计算机科学原理考试有望打破纪录。参与学生的多样性的到了很大的提升，但我们仍然需要你的帮助。鼓励每个学习计算机科学原理的学生来参加考试，我们会<a
      href='%{gift_url}' target='_blank'>送出礼物</a>。学生们也可以在我们的 <a href='%{challenge_url}'
      target='_blank'>#APCSP 视频挑战</a>中相互激励。
    announcement_apcsp_recruitment3: 今年的计算机科学原理考试有望打破纪录。参与学生的多样性的到了很大的提升，但我们仍然需要你的帮助。鼓励每个学习计算机科学原理的学生来参加考试，您有可能会得到<a
      href='%{gift_url}' target='_blank'>礼品卡、笔记本电脑或其它很酷的奖品</a>！分享<a href='%{video_url}'
      target='_blank'>这个视频</a>，这样学生们能够从参加考试的同伴那里知道它。
    announcement_csp_deadline: 给高中老师的最后召唤！率先在您的学校里教授计算机科学，并申请我们的高质量的<strong>完全免费的</strong>专业学习课程。申请将在4月14日关闭。
    announcement_applab_export: 应用实验室是我们的网络编程环境，现在支持导出代码了！你可以通过拖放Javascript代码块来创建应用，然后将代码导出到任何专业的开发环境中继续编辑。
    announcement_csp_survey: "<b>祝贺计算机科学原理的教师们！</b><br/>您的正在参加AP计算机科学测验的学生们，会和超过50000名学生一起参加历史上最大的AP考试。现在，让您学生的声音被大家听到吧
      ——记住完成课后调查！你能看到学生们的回答，我们也会将合计后全国的报告分享给您。"
    announcement_navigation_redesign: "<b>即将到来的站点导航的变化</b><br/>夏天即将来临，我们正在改进整个Code.org站点的导航，以便你能从任何位置都访问自己的最常用的资源。一旦您登录了自己的教师账号，每一页都会有一个新的导航栏，里面的链接包括你的主页、课程、项目集、小组和专业课程。"
  move_students:
    new_section_dne: 抱歉，章节 %{new_section_code} 不存在。请输入不同的章节代码。
    section_code_cant_be_current_section: 当前章节不能与新建单元相同。
    current_section_dne: 抱歉，小组%{current_section_code} 不存在。请输入一个不同的小组代码。
    student_ids_not_entered: 请提供 student_ids。
    student_not_found: 无法找到这一个或多个学生。
    all_students_must_be_in_current_section: 所有的学生都必须注册到您的章节中。
    already_enrolled_in_new_section: 您无法移动这些学生，因为他们已经在这个新的小组里了。
    third_party_login: 不能将从第三方工具同步的学生移动到另一个小组。
  share:
    title: 在代码工作室学习
    description: 任何人都可以学习计算机科学。用代码制作游戏、 应用程序和艺术作品。
    try_hour_of_code: 试试《编程一小时》！
  gender:
    male: 男性
    female: 女性
    non_binary: 非二进制
    not_listed: 期望的术语未列出
    none: 不愿回答
  user_type:
    student: 学生
    teacher: 老师
  footer:
    thank_you: 我们感谢 <a href="https://code.org/about/donors"> 捐助者</a>、 <a href="https://code.org/about/partners">
      合作伙伴</a>、 <a href="https://code.org/about/team"> 扩展团队</a>、视频演员、<a href="https://code.org/about/advisors">
      教育顾问</a>在创建代码工作室中给予的支持。
    help_from_html: 特别感谢来自谷歌、 微软、 Facebook 和 Twitter 的工程师帮助创建了本教程。
    help_from_html_old: 来自谷歌、 微软、 Facebook 和 Twitter 的工程师们帮助创建了本教程。
    art_from_html: "《我的世界》&#8482; &copy; %{current_year} 微软. 保留所有权利.<br />星球大战&#8482;
      &copy; %{current_year} 迪斯尼和卢卡斯影业. 保留所有权利.<br />冰雪奇缘&#8482; &copy; %{current_year}
      迪斯尼. 保留所有权利.<br />冰河世纪&#8482; &copy; %{current_year} 20世纪福克斯. 保留所有权利.<br />愤怒的小鸟&#8482;
      &copy; 2009-%{current_year} 维奥公司. 保留所有权利.<br />植物大战僵尸&#8482; &copy; %{current_year}
      电子艺界. 保留所有权利.<br />阿甘妙世界是商标 &copy; %{current_year} 卡通网络."
    art_from_html_old: "《我的世界》&#8482; &copy; %{current_year} 微软. 保留所有权利. 星球大战&#8482;
      &copy; %{current_year} 迪斯尼和卢卡斯影业. 保留所有权利. 冰雪奇缘&#8482; &copy; %{current_year}
      迪斯尼. 保留所有权利. 冰河世纪&#8482; &copy; %{current_year} 20世纪福克斯. 保留所有权利. 愤怒的小鸟&#8482;
      &copy; 2009-%{current_year} 维奥公司. 保留所有权利. 植物大战僵尸&#8482; &copy; %{current_year}
      电子艺界. 保留所有权利. 阿甘妙世界是商标 &copy; %{current_year} 卡通网络."
    code_from_html: Code.org使用p5.play游戏资源库，根据<a href="http://www.gnu.org/licenses/old-licenses/lgpl-2.1-standalone.html">GNU
      LGPL 2.1</a>之许可。
    powered_by_aws: 由亚马逊网络服务
    trademark: "&copy; Code.org, %{current_year}. Code.org&reg;, CODE标识和Hour of Code标识&reg;
      是Code.org的注册商标。"
    copyright: 版权
    more: 更多
    feedback: 提供反馈
    translate: 志愿报名翻译内容
    support: 支持
    support_url: http://support.code.org/
    tos_short: 条款
    tos: 条目
    privacy: 隐私政策
    secure: 安全版本
    report_abuse: 报告滥用
    built_on_code_studio: 在代码工作室中建立
    make_my_own_app: 制作我自己的应用程序
    how_it_works: 它是如何工作的（查看代码）
    try_hour_of_code: 试试《编程一小时》！
  reference_area:
    title: 需要帮助吗？
    subtitle: 看看这些视频和提示
    teacher: 参阅解决方案
    teacher_no_solution: 停止展现解决方案
    auth_error: 您无权查看该解决方案。
    submit: 更新小艺术家的位置
    direction: 开始方向 （以度为单位）
  video:
    tab: 视频。
    notes: 看不到视频吗？请看文字说明。
    notes_coming_soon: 此视频的备注即将推出。
    autoplay_option: 自动播放视频
    download: 下载视频
    show_notes: 显示备注
    show_video: 显示视频
  compatibility:
    upgrade:
      unsupported_message: 您的浏览器不支持浏览本网页。请升级您的浏览器至<a href='%{supported_browsers_url}',
        target='_blank'>我们支持的浏览器</a>。您可以尝试访问此网页，但有可能会遇到功能问题。
      link: 了解详情
      applab_unsupported_tablet: 应用实验室的最佳体验是在有键盘、鼠标的桌面或笔记本电脑。您可能会在当前设备上遇到一些问题。
      gamelab_unsupported_tablet: 游戏实验室的最佳体验是在有键盘、鼠标的桌面或笔记本电脑。您可能会在当前设备上遇到一些问题。
      weblab_unsupported_browser: 很遗憾，在当前浏览器中加载网络实验室时遇到一些问题。您也许可以先试试另一个浏览器，直到我们解决了这个问题。很抱歉造成您的不便。
      weblab_unsupported_locale_storage: 在私密浏览模式下使用 Web Lab可能会遇到问题。请在正常模式下重新加载您的项目。很抱歉给您带来的不便。
  slow_loading: 请再多等一会儿...
  try_reloading: 请重新刷新页面
  next_stage: 完成 ！继续下一个阶段
  download_pdf: 打开课程计划
  lesson_plan: 课程计划
  view_lesson_plan: 查看课程计划
  pdf_download: 下载 PDF
  download_coming_soon: 可下载的活动即将推出.
  video_coming_soon: 视频即将推出！
  not_started: 学生已经不会尝试这一水平。
  share_code:
    title: 点击“运行”来看程序如何运行
    bounce_og_title: 看看我的弹球游戏
    flappy_og_title: 看看我的Flappy游戏
    studio_og_title: 看看我的游戏实验室的应用程序
    check_out_what_i_made: 看看我做的
    og_description: 我用 Code.org自己写的代码
    phone_number_not_allowed: 这好像有一个电话号码，试试改变文本去掉它。
    address_not_allowed: 这好像有一个地址，试试改变文本去掉它。
    email_not_allowed: 这好像有一个电子邮件，试试改变文本去掉它。
    profanity_not_allowed: 这好像有不文明的词语，试试改变文本去掉它。
  builder:
    created: 您创建了一个新的脚本。
    destroyed: 你销毁了一个脚本。
    manage: 建立关卡
    view: 查看
    back: 回到脚本
    success: 您已成功编辑这些块.
    level:
      create: 创建新的关卡
      current: 目前的关卡
      unused: 未使用的关卡
  upsell:
    applab:
      title: 应用实验室
      body: 应用实验室是一个可以让你使用简单的应用程序的编程环境。设计应用程序，代码块或 JavaScript 使它工作，然后马上分享您的应用程序。
      body_short: 设计一个应用，用代码模块或者JavaScript 来写出这个程序，然后马上分享你的应用吧。
      audience: 13岁以上
      cta: 了解操作方法
    hoc:
      title: 经典迷宫
      body: 请尝试计算机科学的基本知识。数百万人尝试了它。
    flappy:
      title: 飞扬的代码
      body: 想要在 10 分钟内写你自己的游戏吗？请尝试我们像素鸟编程教程 ！
    20-hour:
      title: 加速课程
      body: 这个20 小时课程介绍核心计算机科学和编程的概念。课程为 K-8 年级设计，用于室内教学，但是所有年龄段学习起来都很有趣。
      body_short: 在速成版课程2-4中学习入门的计算机科学。
    hoc2014:
      try_new_tutorial: 试试我们新的测试版的编程一小时教程
      try_frozen: 來自冰雪奇缘的艺术家安娜及爱莎。
    gallery:
      title: 作品
      body: 查看由我们用户创建的应用程序和艺术家图片的作品
    gamelab:
      title: 游戏实验室
      body: 游戏实验室是一个编程环境，它能让你做一些物体和角色的简单互动动画和游戏。
      audience: 13岁以上
      cta: 了解操作方法
    hoc-encryption:
      title: 简单加密
      body: 学生将学习技术来创建和破解加密的信息。
    weblab:
      title: 网站实验室 （测试版）
      body: 网站实验室是一个你能够通过html和css制作简单网页的编程环境。在几秒钟内，你就能设计并分享自己的网页。
      audience: 13岁以上
      cta: 了解操作方法
    frozen:
      title: 冰雪奇缘
    starwars:
      title: 星球大战
    infinity:
      title: 无限发挥游戏实验室
      body: 通过游戏实验室用迪斯尼无限的角色创建故事或游戏。
    minecraft:
      title: 我的世界
      body: 用代码来探索《我的世界》。
    minecraft2016:
      title: 我的世界
      body: 建立一个 我的世界 游戏。创造您自己版本的鸡、羊、爬行者、僵尸等等。
    hero:
      title: 我的世界
      body: "《我的世界》编程一小时的全新的活动回来了！与《我的世界》和代码一起旅行吧。"
    sports:
      title: 运动
      body: 创造一个篮球游戏或跨越各种运动的混合比赛。
    text-compression:
      body: 在这节课中，学生们会通过符号替换模式的方法来使用文本压缩组件来压缩文本。
    unplugged:
      title: 离线课程
      audience: 适合年龄 4 岁以上
      body: 我们已经为你的班级编排了一系列的线下课程。现在无论你的课堂里是否有计算机，你都可以教计算机科学基础！尝试利用这些课程，来作为一门独立的课程或作为任何计算机科学课程的补充。
      body_short: 如果你没有电脑，可以在你的教室试试这些离线的教程。
    unplugged_conditionals:
      title: 条件语句
      body: 在这个离线活动中，通过扑克牌来学习算法和条件判断语句。
    widgets:
      title: 小部件
      body: 学生们能使用这些数字工具来动手学习一些计算机科学原理课程的概念。学生们可以自己使用这些工具，也可以为您的班级上一堂单个概念的课程。
      audience: 14 岁或以上
      cta: 了解操作方法
  gallery:
    students_drew_these_with_code: 学生使用代码画了这些图案!
    students_made_these_with_code: 学生使用代码做了这些内容!
    picture_count: 在过去的 <b>%{days}</b> 天，学生们用程序画了 <b>%{count}</b> 幅图片。点击图片来查看每个程序如何运行。
    activity_count: 在过去的 <b>%{days}</b> 天中，学生用程序完成了 <b>%{count}</b> 个应用程序和图片。单击图片和屏幕截图来查看每个程序如何运行。
    want_to_make_your_own: 想要做你自己的作品？
    how_to_save: 在这些教程的最后一个级别，单击"完成"和"保存"以在画廊里保存您的作品。
    more: 更多 &rarr;
    caption_by_name_age: "%{name}，%{age} 岁"
    caption_time_ago: "%{time_ago}之前"
    header: 作品
    header_playlab: 游戏实验室
    header_artist: 艺术家
    report_abuse: 报告滥用
  landing:
    prerelease: 本课程是在 <span class='betatext'> beta 版</span> 中. 这表示它不是最终版本. 它会根据反馈而被修订和改善.
    prerelease_hoc2014: 本教程是在 <span class='betatext'> beta 版</span> 中. 它会根据反馈而被修订和改善.
    report_bug: 报告错误
    support: 获取帮助
    support_url: "//support.code.org"
    help_resources: 帮助和资源
    help_support: 帮助与支持
    documentation: 使用文档
    tutorials: 教程
  multi:
    wrong_title: 不正确的答案
    wrong_body: 你已输入的答案不正确。请再试一次 ！
    correct_title: 正确。
    correct_body: 这是正确的答案。
  multi-submittable:
    wrong_title: 谢谢你
    wrong_body: 感谢您提交这份答案。
    correct_title: 谢谢你
    correct_body: 感谢您提交这份答案。
  level_group:
    wrong_title: 谢谢你
    wrong_body: 感谢您提交答案。
    correct_title: 谢谢你
    correct_body: 感谢您提交答案。
    hide_survey_last_answer: |-
      这个调查是匿名的。请访问教导面板以查询结果汇总。
      注意，只有至少五个学生提交了调查报告结果才会可见。
    survey_submission_thankyou: 感谢你提交调查！调查结果已经被清空，以便保持你的回复是匿名的。注意，你的老师仍然能看到整个班级的答案，但是不会有名字出现。
  level_group-submittable:
    wrong_title: 谢谢你
    wrong_body: 感谢您提交答案。
    correct_title: 谢谢你
    correct_body: 感谢您提交答案。
    unsubmit-title: 撤回您的评估。
    unsubmit-body: 撤销您的评估将会重置提交时间和日期，您确定要这样做吗？
    submit-incomplete-title: 提交您的评估
    submit-incomplete-body: 您有未完成问题，提交评估之后您将无法编辑它，您确定要这么做吗？
    submit-complete-title: 提交您的评估
    submit-complete-body: 提交后您不能编辑您的评估。 是否确定？
  match:
    wrong_title: 不正确的解决方案
    wrong_body: 您输入的解决方案不正确。请再试一次 ！
    correct_title: 正确。
    correct_body: 这是正确的答案。
  contract_match:
    wrong_title: 不正确的答案
    badname: 你的合同中含有错误的名称。
    badname_case: 函数的名称是区分大小写的。试着改变一下合同的名称。
    badrange: 你的合同包含的范围有误。
    baddomainsize: 你的合同在区域中的项目数有误。
    baddomainname: 您的一个或多个域名有错误。
    baddomaintype: 您的一个或多个域名中含有错误类型或错误的顺序。
  text_match:
    placeholder: 在这里输入你的答案
    open_response_title: 感谢
    open_response_body: 感谢您的回复！
    correct_title: 正确。
    correct_body: 这是正确的答案。
  dialog:
    ok: 确定
    startover_title: 你确定要重新开始吗？
    startover_body: 这将重置这个关卡到初始状态，并且删除所有你添加或修改的数据。
    startover_ok: 重新开始
    startover_cancel: 取消
  time:
    hour: 1 小时
    day: 日
    week: 周
  age_interstitial:
    age: 你的年龄
    header: 帐户信息更新
    message: 我们正在更新我们的经验，为您提供更强的隐私保护。要做到这一点，我们需要现有用户在这里输入自己的年龄.<br/>一如往常，code.org
      将永远不会出租、 出售或与任何第三方共享此信息。
    sign_out: 如果你不想提供你的年龄你可以 <a href="%{url}">注销</a>。
  terms_interstitial:
    title: 更新的服务条款和隐私政策
    intro_desc: 我们更新了我们的服务条款和隐私政策，如下所示。这些变化自 2016 年 8 月 24 日起生效。 最大的变化是︰ 我们将 <i>不再将学生帐户的电子邮件地址存储在代码工作室。</i>这是对我们来说，一个大改变，我们希望它在教育技术中设置学生隐私的新标准。我们已经通过电子邮件给你发送了其它更改的摘要。
    intro_instructions: 你需要为你教室里的 13 岁以下的学生接受这些新的条款来完全拥有代码工作室访问权限中的所有最新功能。 当你为13岁以下的学生注册帐户，你要确认你的学校有父母的同意来收集学生的个人信息来为学校的所使用，包括代码工作室这样的教育程序。
    tos: 条目
    privacy: 隐私政策
    privacy_notice: 隐私声明
    accept_label: 我同意更新的 <a href="%{tos_url}"target="_blank"> 服务条款</a> 和 <a href="%{privacy_url}"target="_blank">
      隐私政策</a>
    accept: 同意
    print: 打印
    reminder_desc: 我们更新了我们的 <a href="%{tos_url}"target="_blank"> 服务条款</a> 和 <a href="%{privacy_url}"target="_blank">
      隐私政策</a>。请在接受之前仔细阅读。请注意，在你的学生接受更新的条款之前，我们教学 JavaScript 的工具学生可能不能使用。
    review_terms: 查看更新后的条款
  school_info_interstitial:
    title: 我们想将计算机科学带给每一个学生——帮助我们记录进度！
    message: 请在下方输入您的学校信息。
    message_with_suggestion: 请检查下面的信息是否正确，或是否需要更新。
    save: 保存​​
  race_interstitial:
    title: 可选︰ 帮助我们跟踪进展来提高在计算机科学中的多元化。
    message: 请告诉我们您的种族（选择所有适用的项目）
    races:
      white: 白人
      black: 黑人或非裔美国人
      hispanic: 西班牙裔或拉丁裔
      asian: 亚裔
      hawaiian: 夏威夷土著或其他太平洋岛民
      american_indian: 美国印第安/阿拉斯加原住民
      other: 其他
      opt_out: 不想说
    submit: 提交
    decline: 关闭
  zendesk_too_young_message: 对不起，年轻的用户不能登录到支持站点。你可以不登录来浏览 <a href="http://support.code.org">
    support.code.org</a> 或让你的父母或老师来联系我们。
  progress:
    not_started: 未开始
    in_progress: 正在进行
    completed_too_many_blocks: 完成，使用太多块
    completed_perfect: 完美完成
    furthest_level_attempted: 尝试过最远的关卡
    assessment: 评估
    submitted: 已提交
  studio:
    courses_working_on: 您正在进行的课程
    completed_courses: 已完成的课程
    all_courses: 所有的课程
  project:
    projects: 项目
    create: 创建项目
    create_a_project: 创建一个新项目：
    new: 新建
    rename: 重命名
    save: 保存​​
    delete: 刪除
    import: 导入
    share_link_import_bad_link_header: 分享的链接无法识别
    share_link_import_bad_link_body: 无法导入共享链接。请确保这个链接是来源于《我的世界：代理人关卡》，并且完整复制了整个链接。
    share_link_import_error_header: 出错了。
    share_link_import_error_body: 导入该共享链接时出错。请再试一次。
    exit: 返回课程
    my_projects: 我的项目
    project_gallery: 项目
    publish: 发布
    unpublish: 取消发布
    share: 分享
    share_title: 分享您的项目
    share_copy_link: 复制链接：
    share_embed_description: 您可以将嵌入的代码粘贴到HTML页，就可以在一个网页上显示这个项目。
    share_u13_warning: 在分享之前问问你的老师。只和你学校里的其他人分享。
    embed: 嵌入
    advanced_share: 显示更高级的选项
    no_projects: 你当前没有任何项目，点击上面的任何按钮来开始一个项目。
    close: 关闭
    more: 更多
    name: 姓名
    updated: 最后更新于
    project_type: 项目类型
    help_text: 单击 <strong>制作一个App</strong> 或 <strong>绘制东西</strong> 制作一个新的游戏实验室或者是艺术家项目！<br/>您可以在随时来继续这个项目。
    need_help: 实施这些课程来帮助你开始新项目。
    thumbnail_help: 没有为您的项目扎红到正确的缩略图？运行您的应用来生成一个新的缩略图。注意，需要几个小时后，缩略图才会同步显示到每个地方。
    really_delete: 要删除吗？
    delete_yes: 对
    delete_no: 不
    saved: 已保存
    not_saved: 没有保存
    cancel: 取消
    delete_confirm_title: 您确认您要删除此项目吗？
    delete_confirm_text: 此项目将从项目列表中永久删除。任何人将不再能够通过您已共享的链接查看这个项目。
    view_all: 查看我的项目
    remix: 合成
    click_to_remix: 点击"合成"来创造出你自己的版本！
    edit_project: 编辑工程
    sharing_disabled: 抱歉，这个项目不能分享。如果这是你或者你学生的项目，请<a href='https://studio.code.org/users/sign_in'>登录</a>到你的账号查看这个项目。
    abuse:
      tos: 此工程因违反了Code.org的<a href='http://code.org/tos'>服务条款</a> ，不能被共享。
      policy_violation: 这个项目包含了不能和他人分享的数据。请联系应用程序的主人以修复他们的应用内容。
      contact_us: 如果你认为有错误，请 <a href='https://code.org/contact'>联系我们</a>
      go_to_code_studio: 转到代码工作室
      report_abuse_form:
        intro: 如果你遇到了冒犯性的内容、 威胁、 网络欺凌、 骚扰或通过代码工作室编写的应用程序实例侵犯了你的版权，请填写下面的表格。我们将非常认真对待你的报告，据此调查并采取适当的行动。
        validation:
          email: 请提供一个电子邮件地址
          age: 请指定年龄
          abuse_type: 请回答此内容如何违反服务条款
          abuse_detail: 请提供有关您所报告的内容的详细信息
        abusive_url: 内容的地址将被提交
        abuse_type:
          question: 此内容是如何违反%{link_start} 服务条款%{link_end} 的?
          harassment: 威胁，网络欺凌不法之徒
          offensive: 冒犯性的内容
          infringement: 著作权侵权
          other: 其他
        detail: 请提供尽可能详细的信息，尽可能关于您所报告的内容。
        acknowledge: 通过提交此信息，你承认它将会被根据%{link_start_privacy}隐藏策略%{link_end} 和 %{link_start_tos}服务条款%{link_end}的规定进行处理。
  peer_review:
    accepted:
      name: 已接受
      description: "<strong>是的</strong> 这个提交 <strong>符合</strong> 的要求"
    rejected:
      name: 已拒绝
      description: "<strong>否决</strong>这个提交<strong>不能满足</strong> 的要求"
    escalated:
      name: 升级
      description: 我想让老师来审查此提交
    instructor_feedback: 教师反馈
    peer_feedback: 同伴反馈
    outdated: 这个反馈是添加给以前提交的版本
  flex_category:
    required: 概览
    content: 内容
    practice: 教学训练
    peer_review: 互相检查
    ramp_up: 热身
    main_course: 主要课程
    extra_course_content: 额外的课程内容
    csf_e_1: 提升到课程E（可选）
    csf_e_2: 课程E的内容
    csf_f_1: 提升到课程F（可选）
    csf_f_2: 课程F的内容
    csd1_1: 第 1 章︰ 解决问题的流程
    csd1_2: 第 2 章︰ 计算机和解决问题的能力
    csd2_1: 第 1 章︰ 网站内容和 HTML
    csd2_2: 第 2 章︰ 样式和 CSS
    csd3_1: 第 1 章︰图像和动画
    csd3_2: 第 2 章︰ 创建游戏
    csd4_1: 第 1 章︰ 用户为中心的设计
    csd4_2: 第 2 章︰ 应用程序原型
    csd5_1: 第 1 章︰ 表达信息
    csd5_2: 第 2 章︰ 解决数据问题
    csd6_1: 第 1 章︰ 用硬件编程
    csd6_2: 第 2 章︰ 创建物理原型
    csd_survey: 课后问卷
    csp1_1: 第一章：表达和传输信息
    csp1_2: 第二章：发明互联网
    csp2_1: 第一章：编码和压缩复杂信息
    csp2_2: 第二章：使用和可视化数据
    csp3_1: 第一章：编程语言和算法
    csp4_1: 第一章：大数据和加密的世界
    csp5_1: 第一章：事件驱动编程
    csp5_2: 第二章：用数据结构编程
    cspSurvey: 调查
    cspAssessment: 章节测验
    csp_ap_1: 第一章：安装
    csp_ap_2: 第二章：浏览成绩工具
    csp_ap_3: 第三章：创建性能工具
    csp_postap_1: 第一章：使用和可视化数据
    csp_postap_2: 第二章：应用程序和数据库
    csp2_1_2018: 第2单元︰ 数字信息
    csp3_1_2018: 单元3：编程入门
    dlp: 反思提示
  external_links:
    disclaimer: 免责声明
    leaving_domain: 你现在正在离开code.org，访问一个不由我们创建的站点。
    disclaimer_text: 这个站点可能包含与Code.org不同的隐私策略。我们选择了这些第三方资源，因为我们认为他们对你有帮助。我们并不直接对该网站的内容负责，如果你发现了让你感到反感的内容，或这个链接指向的站点已不再可用，请<a
      href='%{support_url}'>联系支持部门</a>。
  hoc_download:
    title: 编程一小时下载
    capsule_title: 你有网络吗？
    capsule_desc: 使用在线的，基于网页的 <a href="%{url}">%{app_name}</a>。
    instructions_headline: 没有网络？
    instructions: 给教师的指导︰ 如果你的网络条件不好，这些《编程一小时》教程都是可用于下载和安装供脱机使用。选择您的语言和平台、 下载和安装在你的教室里所有的计算机上。你可能想要使用
      USB 驱动器一次下载并安装在所有计算机上。注︰ 学生将不能登录到代码工作室、 保存进度，或打印证书。教师可提前 <a href="%{url}">打印证书</a>。
    minecraft_name: 我的世界 编程一小时
    starwars_blocks_name: '星球大战: 用代码构建一个星系（块）'
    starwars_javascript_name: '星球大战: 用代码构建一个星系-JavaScript'
    download_message: 下载 %{app_name}，供离线使用 (136MB)
    download_in_Albanian: 下载阿尔巴尼亚语版本︰
    download_in_Arabic: 下载阿拉伯语版本︰
    download_in_Azerbaijani: 下载阿塞拜疆语版本︰
    download_in_Basque: 下载巴斯克语版本：
    download_in_Bosnian: 下载波斯尼亚语版本︰
    download_in_Bulgarian: 下载保加利亚语版本︰
    download_in_Catalan: 下载加泰罗尼亚语版本︰
    download_in_Chinese-Taiwan: 下载繁体中文版本︰
    download_in_Chinese: 下载汉语版本：
    download_in_Croatian: 下载克罗地亚语版本︰
    download_in_Czech: 下载捷克语版本︰
    download_in_Danish: 下载丹麦语版本︰
    download_in_Dutch: 下载荷兰语版本︰
    download_in_English: 下载英语版本︰
    download_in_Finnish: 下载芬兰语版本︰
    download_in_French: 下载法语版本︰
    download_in_German: 下载德语版本︰
    download_in_Greek: 下载希腊语版本︰
    download_in_Hebrew: 下载希伯来语版本︰
    download_in_Hungarian: 下载匈牙利语版本︰
    download_in_Icelandic: 下载冰岛语版本︰
    download_in_Indonesian: 下载印尼语版本︰
    download_in_Irish: 下载爱尔兰版本︰
    download_in_Italian: 下载意大利语版本︰
    download_in_Japanese: 下载日语版本︰
    download_in_Korean: 下载朝鲜语版本︰
    download_in_Latvian: 下载拉脱维亚语版本︰
    download_in_Lithuanian: 下载立陶宛语版本︰
    download_in_Norwegian: 下载挪威语版本︰
    download_in_Norwegian-Nynorsk: 下载挪威尼诺斯克语版本︰
    download_in_Polish: 下载波兰语版本︰
    download_in_Portuguese-Brazil: 下载巴西的葡萄语版本︰
    download_in_Portuguese: 下载葡萄牙语版本︰
    download_in_Romanian: 下载罗马尼亚语版本︰
    download_in_Russian: 下载俄罗斯语版本︰
    download_in_Serbian: 下载塞尔维亚语版本︰
    download_in_Slovenian: 下载斯洛文尼亚语版本︰
    download_in_Spanish: 下载西班牙语版本︰
    download_in_Swedish: 下载瑞典语版本︰
    download_in_Turkish: 下载土耳其语版本︰
    download_in_Ukrainian: 下载乌克兰语版本︰
    download_in_Vietnamese: 下载越南语版本︰
    windows: Windows （64位）
    mac: Mac OS X
  stage_extras_teacher_message: 您已经关闭了一些小组的课程附加内容。除非重新打开, 否则您的学生将看不到此页。可以通过访问 <a href='http://code.org/teacher-dashboard'>教师仪表板</a>
    来打开课程附加内容。
  locked_stage: 这一阶段的内容不可见是因为这一阶段当前已锁定。在你需要工作或审查你的答案的时候， 你的老师可以解锁这一阶段。
  hidden_stage: 你的老师没有预料到你来到这里。 请询问你的老师你应该上什么课。
  hidden_script: 你的老师不期待你来这里。请询问你的老师应该上哪个单元。
  return_unit_overview: 转到单元概述
  return_course_overview: 转到课程概述
  view_all_units: 查看所有单元
  pd:
    form_labels:
      first_name: 名
      first_name_preferred: 首选名字
      last_name: 姓
      email: 电子邮件
      email_alternate: 备用电子邮件
      gender: 性别
      school_name: 学校名称
      school_city: 学校所在城市
      school_country: 学校所在国家
      ages: 今年将教什么年纪的学生？
      subjects: 今年教的科目是什么？
      resources: 您使用以下哪种计算机科学教育资源？
      robotics: 您使用以下哪种机器人设备？
      workshop_organizer: 工作室组织者
      workshop_facilitator: 工作室引导员
      workshop_course: 工作室课程
      email_opt_in: 我们是否能发给你关于 Code.org 国际项目，课程更新或其它计算机科学新闻的邮件？
      legal_opt_in: '提交此表单即表示您同意允许 Code.org 与您的所在国家、所在学区和调解人的 Code.org 国际合作伙伴共享有关您如何使用
        Code.org 和专业学习资源的信息。我们将分享您的联系信息， 您正在使用哪些课程/组件, 以及如何与这些合作伙伴聚合有关您的数据。这包括你的班级的学生数量,
        你的教室的人口细分 以及您的学校和地区的名称。我们不会与我们的合作伙伴分享关于个别学生的任何信息: 所有学生的信息将不会被识别和聚合。我们的国际合作伙伴和调解人在合同上有义务以
        和Code.org 相同的保密级别对待这一信息。'
    form_entries:
      gender:
        male: 男性
        female: 女性
        non_binary: 非二进制
        not_listed: 期望的术语未列出
        none: 不愿回答
      school_country:
        canada: 加拿大
        chile: 智利
        israel: 以色列
        malaysia: 马来西亚
        mexico: 墨西哥
        thailand: 泰国
      ages:
        ages_under_6: 6岁以下
        ages_7_8: 7-8岁
        ages_9_10: 9-10岁
        ages_11_12: 11-12岁
        ages_13_14: 13-14岁
        ages_15_16: 15-16岁
        ages_17_18: 17-18岁
        ages_19_over: 19岁以上
      subjects:
        cs: 计算机科学
        ict: ICT
        math: 数学
        science: 科学
        history: 历史/社会研究
        la: 语言艺术
        efl: 英语作为外语
        music: 音乐
        art: 艺术
        other: 其他：
      resources:
        bootstrap: 启动
        codecademy: CodeCademy
        csfirst: Google CS First
        khan: 可汗学院
        kodable: Kodable
        scratch: Scratch
        tynker: Tynker
        other: 其他：
      robotics:
        grok: Grok Learning
        kodable: Kodable
        lego: 乐高教育
        microbit: Microbit
        ozobot: Ozobot
        sphero: Sphero
        raspberry: 树莓派
        wonder: 工作坊
        other: 其他：
      workshop_course:
        csf_af: 计算机科学基本原理 (课程 A - F)
        csf_express: 计算机科学基础课程（预快速或快速）
        csd: 计算机科学发现
        csp: 计算机科学原理
      email_opt_in:
        opt_in_yes: 对
        opt_in_no: 不
    international_opt_in:
      title: 工作坊参与者
      intro: 非常感谢您抽出时间接受Code.org的培训课程。没有像您这样的人的帮助，我们让世界各地所有学校的孩子们都能有机会学习计算机科学知识的使命或许永远也不会成功。
      instructions: 请填写下方的表格，表明 1) 你参加了一个由 Code.org 的国际合作伙伴运作的培训研讨班，并且 2) 你同意我们将你的情况告知我们在你所在国家的国际合作伙伴，以便他们支持你作为计算机科学教师的工作。
      thanks: 感谢您的提交！我们期待着能帮助您熟悉Code.org的课程及教学工具。请与我们分享你的问题和反馈，可发邮件至<a href='%{support_email_url}'>support@code.org</a>，或在<a
        href='%{teacher_forum_url}' target='_blank'>教师论坛</a>上发帖！
    logged_out:
      heading: 感谢您对专业学习计划的兴趣！
      body: 开始前，首先需要登录到 Code.org 帐户。如果希望在启动应用程序之前了解有关该程序的更多信息，请查看 <a href="%{url}">专业学习计划概述</a>。
    not_teacher:
      body: 感谢对 Code.org 专业学习项目的兴趣。现在已经注册了一个学生账户，请创建教师账户或<a href="%{user_settings}">转到用户设置</a>将账户升级为教师账户。
      more: 如果在开始申请前希望看到更多信息，点击 <a href="%{pl_overview}">专业学习计划概述</a>。
    no_teacher_email:
      body: 账号还没有填写电子邮件地址。请 <a href="%{user_registration}">访问帐户设置</a> 以在完成表单前添加电子邮件地址。
  courses_category: 完整课程
  cookie_banner:
    message: 通过继续浏览我们的网站或单击 "我同意", 您同意在你的计算机或设备上存储 cookie。
    more_information: 查看 Code.org 的隐私政策。
    accept: 我同意
  gdpr_dialog:
    heading: 你同意使用一个美国的网站吗？
    message: 您使用本网站产生的数据可能会被传输至美国并在美国存储或处理。
    link_intro: 有关详细信息, 请参阅我们
    privacy_policy: 隐私条款
    logout: 注销
    true: 对<|MERGE_RESOLUTION|>--- conflicted
+++ resolved
@@ -330,15 +330,10 @@
       artist: 小艺术家
       gamelab: 游戏实验室
       playlab: 游戏实验室
-<<<<<<< HEAD
-      minecraft: 我的世界
-      flappy: Flappy Bird
-=======
       spritelab: 精灵实验室
       minecraft: 我的世界
       flappy: Flappy Bird
       dance: 舞蹈派对
->>>>>>> 139131a2
     popup:
       progress_for_user: "%{name}的进度"
       progress: 您的进度
