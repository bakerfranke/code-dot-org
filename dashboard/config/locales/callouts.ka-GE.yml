"ka":
  data:
    callouts:
      2-3 Artist 1 new_callout: []
      2-3 Artist Debugging 1_callout:
        2-3_Artist_Debugging_1_a: Artist doesn't have a "Step" button, but you can
          drag the slider left to watch your program run more carefully.
      2-3 Bee Conditionals 5_callout:
        Bee_Cond_5_1a: Purple flowers can have either 1 or 0 nectar...but you won't
          know until you run the code!
      4-5 Artist Patterns Free Play_callout:
        4-5_Artist_Patterns_Free_Play_1: All of your favorite blocks are now organized
          into categories.  Click on these words to see where everything went!
      4-5 Bee Conditionals - FC Test_callout:
        4_5_Bee_Conditionals_2_1: Remember, check to see if EVERY cloud has a FLOWER.
          You don't have to check for honeycombs at all.
      4-5 Bee Conditionals 2_callout:
        4_5_Bee_Conditionals_2_1: Remember, check to see if EVERY cloud has a FLOWER.
          You don't have to check for honeycombs at all.
      AppLab Intro 2 - Edit place1_callout:
        screenSelectorCallout: Select place1 to change screens
        changePlace1ID: Change the name of your screen here.
      AppLab Intro 2 - Edit startScreen_callout:
        applabIntro2_1: Click the title of your app
        appLabIntro2_designMenu: Use these menus to change your app's title
      AppLab Intro 2 - add Button_callout:
        designToolboxCallOut: Drag another button into your app
      AppLab_test02_callout: []
      Applab test_callout: []
      Big Game Animation 1 (copy 1)_callout: []
      Big Game Animation 1_callout: []
      Big Game Animation 2 (copy 1)_callout:
        Big Game Animation 2: Edit this function to animate the target
      Big Game Animation 2_callout:
        Big Game Animation 2_callout1: Edit this function to animate the target
        Big Game Animation 2_callout2: Delete this block and complete the definition
      Big Game Animation 3_callout:
        Big Game Animation 3_callout1: Edit this function to animate the danger
        Big Game Animation 3_callout2: Delete this block and complete the definition
      Big Game Animation 4_callout: []
      Big Game Booleans 1_callout: []
      Big Game Booleans 2_callout:
        Big Game Booleans 2: Open this drawer to edit the safe-left? function
      Big Game Booleans 3_callout: []
      Big Game Booleans 4_callout:
        Big Game Booleans 3: Edit the onscreen? function to check both safe-left?
          and safe-right?
      Big Game Booleans 5_callout: []
      Big Game Collision 1 (copy 1)_callout: []
      Big Game Collision 1_callout: []
      Big Game Collision 2_callout: []
      Big Game Collision 3_callout:
        Big Game Collision 3: Fix this 'distance' function to make your collision
          detection work. You can use the existing 'line-length' function to calculate
          the distance from px to cx, and from py to cy.
      Big Game Collision 4_callout:
        Big Game Collision 4: Complete the collide? function so that it checks whether
          the distance between a given pair of coordinates is close enough for them
          to be touching.
      Big Game Final_callout: []
      Big Game Player 1_callout: []
      Big Game Player 2_callout: []
      Big Game Vars 1_callout:
        big_game_finish: Click the finish button when you're ready to move to the
          next level.
      Big Game Vars 2 (copy 1)_callout:
        big_game_title: Edit this variable to change the title of your game
      Big Game Vars 2_callout:
        Big Game Vars 2_callout1: Click "edit" to change the title of your game
        Big Game Vars 2_callout2: Change the value of the title variable here
      Big Game Vars 3 (copy 1)_callout:
        big_game_bg: Edit this variable to change the background image of your game
      Big Game Vars 3_callout:
        big_game_bg: Click "edit" to change the background image of your game
      Big Game Vars 4 (copy 1)_callout: []
      Big Game Vars 4_callout: []
      CSD U3 - complex - compound conditionals_callout: []
      CSD U3 - complex - key up and down_callout: []
      CSD U3 - complex - mouse down_callout: []
      CSD U3 - complex - mouse move_callout: []
      CSD U3 - complex - nested conditional_callout: []
      CSD U3 - conditionals - first conditional 2_callout: []
      CSD U3 - conditionals - first conditional_callout: []
      CSD U3 - conditionals - transition 2_callout: []
      CSD U3 - conditionals - transition_callout:
        CSD_U3_L8_S6_C1: Put the console log statement here
      CSD U3 - images - first sprite with image_callout: []
      CSD U3 Boolean Modify_callout: []
      CSD U3 Boolean Predict_callout: []
      CSD U3 Compound Nested Challenge_callout: []
      CSD U3 Compound Nested Examples_callout: []
      CSD U3 Conditional Project_callout: []
      CSD U3 Conditionals Apple 2_callout: []
      CSD U3 Conditionals Apple_callout: []
      CSD U3 Diagonal Movement_callout: []
      CSD U3 Direction Animations_callout: []
      CSD U3 Direction Arrows_callout: []
      CSD U3 Draw Loop Plugged update your scene_callout: []
      CSD U3 Drawing Squares to Corners_callout: []
      CSD U3 Else_callout: []
      CSD U3 If Else_callout: []
      CSD U3 Keyboard Input Challenge_callout: []
      CSD U3 Keypress Boolean_callout: []
      CSD U3 Keypress Watchers_callout: []
      CSD U3 L11 Freeplay_callout: []
      CSD U3 L12 Freeplay_callout: []
      CSD U3 L13 Freeplay_callout: []
      CSD U3 L3 Freeplay_callout: []
      CSD U3 L4 Freeplay_callout: []
      CSD U3 L6 Freeplay_callout: []
      CSD U3 L7 Freeplay_callout: []
      CSD U3 Property Conditional Multi_callout: []
      CSD U3 Property Conditional_callout: []
      CSD U3 Random Choice_callout: []
      CSD U3 Random Intro_callout: []
      CSD U3 Random Min Max_callout: []
      CSD U3 Simple Drawing - Animation 2_callout: []
      CSD U3 Sprites anitab 1_callout: []
      CSD U3 Sprites intro debug_callout: []
      CSD U3 Sprites intro predict_callout: []
      CSD U3 Sprites intro sprites_callout: []
      CSD U3 Sprites scene challenge_callout: []
      CSD U3 Sprites scene drawing_callout: []
      CSD U3 Sprites scene sprites_callout: []
      CSD U3 Sprites scene template_callout: []
      CSD U3 Sprites scene text_callout: []
      CSD U3 Sprites text debug_callout: []
      CSD U3 Sprites text_callout: []
      CSD U3 UP_ARROW_callout: []
      CSD U3 Variables Predict Where X_callout:
        CSD_U3_variables: Change the number here
      CSD U3 Variables Predict Where XY Embed_callout:
        grid: Click here to show the grid.
      CSD U3 Variables Predict Where XY_callout:
        grid: Click here to show the grid.
      CSD U3 Variables TEMPLATE square_callout: []
      CSD U3 Variables make a big square_callout: []
      CSD U3 Variables make a square_callout: []
      CSD U3 Watcher Debug_callout: []
      CSD U3 abstraction accelerateX_callout:
        CSD_U3_L11_S6_C1: Add your code here.
      CSD U3 abstraction accelerateY_callout:
        CSD_U3_L11_S7_C1: Add your code here.
      CSD U3 abstraction change velocityX_callout:
        CSD_U3_L11_S5_C1: Add your block here.
      CSD U3 abstraction change velocityXY_callout:
        CSD_U3_L12_S4_C1: The velocity is updated here.
      CSD U3 abstraction change velocityY_callout:
        CSD_U3_L11_S6_C1: Add your block here.
      CSD U3 abstraction circle_callout:
        CSD_U3_L12_S7_C1: Look at this line.
      CSD U3 abstraction dragonfly (OLD)_callout:
        CSD_U3_L11_S5_C1: Add your block here.
      CSD U3 abstraction dragonfly OLD_callout:
        CSD_U3_L11_S5_C1: Add your block here.
      CSD U3 abstraction horse_callout:
        CSD_U3_L11_S13_C1: Set your sprite's velocityX and velocityY here
        CSD_U3_L11_S13_C2: Change your sprite's velocityY here.
      CSD U3 abstraction horse2_callout:
        CSD_U3_L11_S15_C1: Set your sprite's velocityY here
      CSD U3 abstraction horse3_callout:
        CSD_U3_L11_S16_C1: Use the counter pattern to make the horse fall here.
        CSD_U3_L11_S16_C2: Stop the horse from falling here.
      CSD U3 abstraction jump_callout:
        CSD_U3_L11_S17_C1: Look at this if statement
        CSD_U3_L11_S17_C2: Send the frog back down here
      CSD U3 abstraction jumper intro_callout:
        CSD_U3_L11_S17_C1: Set the sprite's starting position here.
        CSD_U3_L11_S17_C2: Set the hay bale's velocity here
        CSD_U3_L11_S17_C3: Add your if statement here.
      CSD U3 abstraction jumper template_callout:
        CSD_U3_L11_S17_C1: Set the sprite's starting position here.
        CSD_U3_L11_S17_C2: Set the hay bale's velocity here
        CSD_U3_L11_S17_C3: Add your if statement here.
      CSD U3 abstraction jumping_callout:
        CSD_U3_L13_S8_C1: Set the velocity here
      CSD U3 abstraction looping_callout:
        CSD_U3_L11_S17_C1: Look at this if statement
      CSD U3 abstraction parabola_callout:
        CSD_U3_L11_S13_C1: Add your block here.
      CSD U3 abstraction rotation accelerate_callout:
        CSD_U3_L11_S5_C1: Look at this code.
        CSD_U3_L11_S5_C2: Add your code here.
      CSD U3 abstraction rotation control_callout:
        CSD_U3_L11_S5_C1: Look at this code.
      CSD U3 abstraction rotation_callout:
        CSD_U3_L11_S4_C1: Use the rotationSpeed block here
      CSD U3 abstraction setSpeed accelerate_callout:
        CSD_U3_L11_S14_C1: Add your code here.
      CSD U3 abstraction sidescroll intro_callout:
        CSD_U3_L11_S17_C1: Set the sprite's starting position here.
        CSD_U3_L11_S17_C2: Set the hay bale's velocity here
        CSD_U3_L11_S17_C3: Add your if statement here.
      CSD U3 abstraction sidescroll template_callout:
        CSD_U3_L11_S17_C1: Set the sprite's starting position here.
        CSD_U3_L11_S17_C2: Set the hay bale's velocity here
        CSD_U3_L11_S17_C3: Add your if statement here.
      CSD U3 abstraction sidescroll_callout:
        CSD_U3_L11_S17_C1: Set the sprite's starting position here.
        CSD_U3_L11_S17_C2: Set the hay bale's velocity here
        CSD_U3_L11_S17_C3: Add your if statement here.
      CSD U3 abstraction tumbleweed_callout:
        CSD_U3_L11_S17_C1: Look at this if statement
      CSD U3 abstraction velocityX control_callout:
        CSD_U3_L11_S5_C1: Look at this code.
      CSD U3 abstraction velocityX if-statements_callout:
        CSD_U3_L11_S5_C1: Look at this code.
      CSD U3 abstraction velocityX_callout:
        CSD_U3_L11_S4_C1: Add your block here.
      CSD U3 abstraction velocityY 2_callout:
        CSD_U3_L11_S5_C1: Add your block here.
      CSD U3 abstraction velocityY control_callout:
        CSD_U3_L11_S5_C1: Look at this code.
      CSD U3 abstraction velocityY_callout:
        CSD_U3_L11_S5_C1: Add your block here.
      CSD U3 challenge face_callout: []
      CSD U3 challenge new shape_callout: []
      CSD U3 collisions getSpeed_callout:
        CSD_U3_L11_S2_C1: Add your code for the compass here.
        CSD_U3_L11_S2_C2: Change the code to display speed here.
      CSD U3 collisions isTouching intro_callout:
        CSD_U3_L12_S2_C1: Add your block here.
      CSD U3 collisions pinball2_callout:
        CSD_U3_L14_S16_C1: Sprite interactions go in this function.
      CSD U3 collisions scoreboard_callout:
        CSD_U3_L12_S8_C1: These blocks display the score.
        CSD_U3_L12_S8_C2: The blocks that determine whether the bunny has caught the
          carrot go here.
      CSD U3 collisions try blocks_callout:
        CSD_U3_L13_S6_C1: Change this block.
      CSD U3 collisions types_callout:
        CSD_U3_L13_S6_C1: Add your code here.
      CSD U3 debug_callout:
        CSD_U3_rect_c1: Here is the code
        CSD_U3_rect_c2: Drag this block into the code area.
      CSD U3 ellipse_callout:
        CSD_U3_rect_c1: Here is the code
        CSD_U3_rect_c2: Drag this block into the code area.
      CSD U3 fill_callout:
        CSD_U3_rect_c1: Here is the code
        CSD_U3_rect_c2: Drag this block into the code area.
      CSD U3 game backgrounds_callout:
        CSD_U3_S18_L4_C1: This block calls your function.
        CSD_U3_L18_S4_C2: Functions area
      CSD U3 game variables_callout:
        CSD_U3_S18_L3_C1: This block creates a new variable.
        CSD_U3_L18_S3_C2: Variables area
      CSD U3 keydown conditional_callout: []
      CSD U3 my-rect_callout:
        CSD_U3_rect_c1: Here is the code
        CSD_U3_rect_c2: Here is the "Run" button.
      CSD U3 picture_callout: []
      CSD U3 platform background1_callout:
        CSD_U3_L16_S3_C1: the function that draws the background
        CSD_U3_L16_S3_C2: the code that calls the function
        CSD_U3_L16_S3_C3: Change this function.
      CSD U3 platform platform1_callout:
        CSD_U3_S17_L8_C1: This block creates a new sprite.
      CSD U3 platform scoreboard_callout:
        CSD_U3_L17_S7_C1: Score is printed here.
      CSD U3 platform variable1_callout:
        callout: This block creates a variable.
      CSD U3 rect_callout:
        CSD_U3_rect_c1: Here is the code
        CSD_U3_rect_c2: Here is the "Run" button.
      CSD U3 sequence_callout:
        CSD_U3_rect_c1: Here is the code
        CSD_U3_rect_c2: Drag this block into the code area.
      CSDU4 - Design Mode - 3_callout: []
      CSPU5_U3L16 - setPosition to fixed location_callout:
        firstTimeSetPosition: Drag this inside the event handler function. Then click
          the arrows to get rid of the width and height parameters.
      CSPU5_U3L16 - setPosition to move button_callout:
        randNumReminder: Use this as the the value for the x and y coordinates in
          setPosition.  Just drag it into the parameter you want.
      CSPU5_setPosition to fixed location_callout:
        firstTimeSetPosition: Drag this inside the event handler function. Then click
          the arrows to get rid of the width and height parameters.
      Calc Circles of Eval .1_callout:
        Calc Circles of Eval .1: This is the evaluation block. Click on the drop down
          box to change the number
      Calc Circles of Eval .2_callout:
        calc_question_marks: Select the right number from this dropdown
      Calc Circles of Eval 3_callout:
        Calc Circles of Eval 3_callout1: Replace the ???'s with the correct number
          to complete this puzzle
      Calc Design Recipe 1_callout:
        calc design recipe 1: Open the Functions drawer and click the "Create a Function"
          button
      Calc Vars 1.1_callout:
        Calc Vars 1.1_age: What number should you multiply to calculate age in days?
      Calc Vars 1_callout:
        Calc Vars 1_edit_option: Click on edit to change the value of this variable
      Calc Vars 2.1_callout:
        Calc Vars 2.1_num_months: Drop the number of months in a year here
      Code Studio Puzzle Challenge 1 - Artist_callout: []
      Code Studio Puzzle Challenge 12 - Artist_callout:
        Code Studio Puzzle Challenge 12 - Artist_callout1: Click "Clear Puzzle" to
          return to the original code.
      Code Studio Puzzle Challenge 5 - Bee_callout:
        Code Studio Puzzle Challenge 5 - Bee_callout1: 3. Press "Run" to execute your
          code
        Code Studio Puzzle Challenge 5 - Bee_callout2: 2. Connect blocks to the "When
          Run" block
        Code Studio Puzzle Challenge 5 - Bee_callout3: 1. Drag blocks from the toolbox
      Code Studio Puzzle Challenge 6 - Bee_callout:
        Code Studio Puzzle Challenge 6 - Bee_callout1: Drag blocks into the trash
          can to delete them
      Code Studio Puzzle Challenge Var - Artist_callout: []
      Counting_callout:
        New Play Lab Project_callout1: Click the categories to see the blocks in your
          toolbox! Drag blocks to the workspace add them to your program
        New Play Lab Project_callout2: Hit "Run" to save and run your program
        sign_in_to_save_project: Want to access your project later? Sign in to save
          this project to your account!
      Course 4 Artist 4_callout:
        repeat_full_circle: "რამდენჯერ უნდა გადააგილდეს ზომბი რომ სრული წრე დაარტყას?
          შეიყვანეთ შესაბამისი რიცხვი"
      Course 4 Artist 7_callout:
        repeat_blocks: გამოიყენეთ ბლოკი "გამეორება" და მოათავსეთ მასში სამუშაო სივრცეში
          მდებარე ბლოკები
      Course 4 Artist For Loops 4_callout:
        place_counter_variable: "მთვლელის ცვლადი ამ ბლოკში გადაიტანეთ"
      Course 4 Artist Functions 4_callout:
        create_function: დააჭირეთ აქ და გახსენით ჩანართი "ფუნქციები", შემდეგ აირჩიეთ
          "ფუნქციის შექმნა".
      Course 4 Artist Functions 5 OLD_callout:
        house_hint: "არაუშავს, თუ ნახატი ჯერ არ ჰგავს სახლს. ამას შემდეგ თავსატეხში
          გამოვასწორებთ."
      Course 4 Artist Functions 8_callout:
        edit_function: "ფუნქციის შესასწორებლად დააჭირეთ აქ."
      Course 4 Artist Functions challenge_callout:
        Course_4_Artist_Functions_challenge_1: Notice that we've sorted all of blocks
          and put them behind categories to keep things tidy.  Click here to find
          all of the blocks that you need.
      Course 4 Artist Params 2_callout:
        length_parameter: შეგიძლიათ განაახლოთ ეს ფუნქცია ისე, რომ მან "სიგრძის" პარამეტრი
          გამოიყენოს?
      Course 4 Artist Params 4_callout:
        create_function: დააჭირეთ აქ და გახსენით ჩანართი "ფუნქციები", შემდეგ აირჩიეთ
          "ფუნქციის შექმნა".
      Course 4 Artist Vars 1_callout:
        repeat_blocks: გამოიყენეთ ბლოკი "გამეორება" და მოათავსეთ მასში სამუშაო სივრცეში
          მდებარე ბლოკები
      Course 4 Artist Vars 10_callout:
        set_sides: გამოიყენეთ ეს ბლოკი და განსაზღვრეთ რამდენი "გვერდია" საჭირო თავსატეხის
          დასასრულებლად.
      Course 4 Artist Vars 12_callout:
        set_length: "სირგძისთვის სწორი მნიშვნელობის მისანიჭებლად გამოიყენეთ ეს ბლოკი."
      Course 4 Artist Vars 13_callout: []
      Course 4 Artist Vars 2_callout:
        set_length: "სირგძისთვის სწორი მნიშვნელობის მისანიჭებლად გამოიყენეთ ეს ბლოკი."
      Course 4 Artist Vars 3_callout:
        place_variable: "გადაიტანეთ ცვლადი ამ ბლოკში"
      Course 4 Artist Vars 6_callout:
        degrees_per_side: "გაყავით 360 გვერდების რაოდენობაზე და გამოთვალეთ თითოეული
          კუთხის ზომა."
      Course 4 Artist Vars 8_callout:
        Course_4_Artist_Vars_8_a: Need more space?  Pull this bar over to make the
          coding area wider.
      Course 4 Artist Vars 9_callout:
        set_sides: გამოიყენეთ ეს ბლოკი და განსაზღვრეთ რამდენი "გვერდია" საჭირო თავსატეხის
          დასასრულებლად.
      Course 4 Bee 1_callout:
        if_bee_nectar: Use the "if" block to decide if the bee should get nectar or
          make honey
      Course 4 Bee 3_callout:
        if_else_bee: Use the "if/else" block so that the Bee gets nectar from a flower
          and makes honey if it's not a flower
      Course 4 Bee For Loops 1_callout:
        get_nectar: გამოიყენეთ ბლოკი "ნექტარის მოპოვება".
      Course 4 Bee For Loops 6_callout:
        actions_category: ინსტრუმენტების პანელი განახლებულია! ახლა "მოქმედებების"
          ბლოკებიც აქაა.
      Course 4 Bee Params 2_callout:
        edit_get_nectar: "გამოიყენეთ ეს ღილაკი ფუნქციის შესასწორებლად და ნექტარის
          მოსაპოვებლად ფუტკრის მობრუნების მიმართულების შეცვლით."
      Course 4 Bee Params 3_callout: []
      Course 4 Bee Params 4 - Two WhenRun_callout:
        Course_4_Bee_Params_4: Setting these variables to either "0" or "1" is called
          setting a "flag". This flag can signal our function with the direction that
          our bee needs to go.
      Course 4 Bee Params 4_callout: []
      Course 4 Maze 1_callout:
        Course 4 Maze 1_callout1: დააჭირეთ "გაშვებას" და გატესტეთ თქვენი პროგრამა
        Course 4 Maze 1_callout2: Drag the "move" block and snap it below the other
          blocks in the workspace
      Course 4 Maze 4_callout:
        repeat: "ბრძანებების გასამეორებლად ჩასვით ბლოკები ციკლში"
      Course 4 Play Lab Params 2_callout:
        Course_4 _Play_Lab_Params_2_1: Click "edit" to update this function so that
          it uses the height parameter.
      Course 4 Play Lab Params 3_callout:
        edit_function: "ფუნქციის შესასწორებლად დააჭირეთ აქ."
      Course 4 Play Lab Params 5_callout: []
      Course 4 Play Lab Params 6_callout:
        edit_add_parameter: "დააჭირეთ რედაქტირებას და დაუმატეთ ფუნქციას ახალი პარამეტრი"
      Course 4 Play Lab Vars 1_callout:
        arrows_move_actor: "პერსონაჟის გადასაადგილებლად გამოიყენეთ ისრები"
      Course 4 Play Lab Vars 6_callout: []
      Course 4 Play Lab Vars 9_callout:
        Course_4_Play_Lab_Vars_9_1: All of your blocks are now organized behind categories!
          Click on a label to see the pieces inside.
      Course 4 Play Labs For Loops 5_callout:
        Course_4_Play_Labs_For_Loops_5: Woah!  My code exploded!  Can you put it back
          together to solve this puzzle?
      Course 4 Playlab For Loop Freeplay_callout: []
      Course 4 Playlab For Loops 4b_callout:
        Course_4_Playlab_For_Loops_4b_1: Notice that the `counter` variable has a
          different name for each character?  That's so each `for` loop can control
          its own counter.
        Course_4_Playlab_For_Loops_4b_2: In this puzzle, you are only allowed to change
          the "increment" of the `for` loops.
      Course 4 Playlab For Loops 5b_callout: []
      Course 4 Playlab For Loops 6b_callout: []
      Course 4 SCV 6_callout:
        Course_4_SCV_6: This block allows you to customize your color to almost anything
          you want to see!  Play around with the numbers to see what happens!
      Eval Booleans 2_callout:
        Eval Booleans 2 1: Select a number that will make this expression evaluate
          to true
      Eval Cond 1_callout:
        Eval Cond 1 1: Click edit to change the value of this variable
      Eval Define Funcs 2_callout:
        Eval Define Funcs 2 triangle: Change the triangle's style here
      Eval Define Funcs 3_callout:
        Eval Define Funcs 3: Make our function use the radius parameter instead of
          always having a radius of 50.
      Eval Define Funcs 4_callout:
        Eval Define Funcs 4: Go to the Functions drawer to "Create a Function"
        Eval Define Funcs 4B: Click "Add" to add a domain radius, of type Number
        Eval Define Funcs 4C: Set the range to Image
      Eval Define Funcs Test_callout:
        Eval Define Funcs 3: Make our function use the radius parameter instead of
          always having a radius of 50.
      Eval Design Recipe .1_callout:
        edit_function: "ფუნქციის შესასწორებლად დააჭირეთ აქ."
      Eval Design Recipe 3_callout:
        eval_design_recipe_3: This is your function definition. This code runs every
          time you use the 'wide-rect' function
      Eval Strings Images .1_callout:
        type_string: 'Drag this string into the evaluate block in the workspace. '
      Eval Strings Images .2_callout: []
      Eval Strings Images 1_callout:
        purple_image_block: Purple colored blocks output Image values
      Eval Strings Images 2_callout:
        string_block_color: Try typing in a color as a String here
      Eval Strings Images 3_callout:
        Eval Strings Images 3: Use this style block and select "outline"
      Eval Strings Images 5_callout:
        Eval Strings Images 5_callout1: Overlay a triangle by filling in this slot
      Eval Strings Images 7_callout: []
      Frozen Project Test Toolbox_callout:
        snowflake_dropdown: "გამოიყენეთ ეს ჩამოსაშლელი მენიუ სხვადასხვანაირი ფიფქების
          შესაქმნელად!"
      Frozen Project Toolbox (Old)_callout:
        snowflake_dropdown: "გამოიყენეთ ეს ჩამოსაშლელი მენიუ სხვადასხვანაირი ფიფქების
          შესაქმნელად!"
      Geometric Pattern_callout:
        4-5_Artist_Patterns_Free_Play_1: All of your favorite blocks are now organized
          into categories.  Click on these words to see where everything went!
      Geometric Sun_callout:
        4-5_Artist_Patterns_Free_Play_1: All of your favorite blocks are now organized
          into categories.  Click on these words to see where everything went!
      Infinity_move_collide_callout:
        Infinity_move_collide_callout: "ხმის გამოცემა ამ მოვლენისას."
      Infinity_move_directions_callout:
        Infinity_move_directions_callout: "რომელი ბლოკი გადააადგილებს ბეიმაქს ზემოთ
          ზემოთა ისრის დაჭერისას?"
        Infinity_move_directions_callout_arrow: "სამართავად გამოიყენეთ ეს ისრები"
      Infinity_move_right_callout:
        Infinity_move_right_runbutton: დაამატეთ ბლოკი "გადაადგილება" აქ
      Infinity_repeat_callout:
        Infinity_repeat_callout: მოათავსეთ ბლოკი "გადაადგილება" აქ
      Luigi's Pizza 1 (copy 1)_callout:
        luigi's pizza 1: Try ordering a pepperoni pizza
      Luigi's Pizza 1_callout:
        luigi's pizza 1: Try ordering a pepperoni pizza
      Luigi's Pizza 2 (copy 1)_callout:
        luigi's pizza 2: Edit this function to add your own toppings
      Luigi's Pizza 2_callout:
        luigi_pizza_2: Edit this function to add your own toppings
      Luigi's Pizza 3 (copy 1)_callout: []
      Luigi's Pizza 3_callout: []
      Luigi's Pizza 4_callout: []
      MC HOC 2016 Level 2-2_callout:
        craft2_run_button_callout: When you are ready, hit "Run" to try your program.
      MC HOC 2016 Level 6_callout: []
      MC HOC 2016 New Drop_callout: []
      MC HOC 2016 New Spawn_callout: []
      MC HOC 2016 New Walk_callout:
        MC_HOC_2016_New_Walk_callout2: Hit "Run" to start moving.
      MSM Defining Vars 2_callout:
        MSM Defining Vars 2_callout1: Click "edit" to open the function editor to
          update the function
        MSM Defining Vars 2_callout2: Define the triangle here
      MSM Defining Vars 3_callout:
        MSM Defining Vars 3: Click here to find your variables
      Mike Playlab Project_callout:
        New Play Lab Project_callout1: Click the categories to see the blocks in your
          toolbox! Drag blocks to the workspace add them to your program
        New Play Lab Project_callout2: Hit "Run" to save and run your program
        sign_in_to_save_project: Want to access your project later? Sign in to save
          this project to your account!
      Modular Arithmetic_callout: []
      NEW Course 4 Artist Functions 10_callout: []
      NEW Course 4 Artist Functions 3_callout:
        NEW_Course_4_Artist_Functions_3_1: Click here to edit the new function so
          that it creates a square.
      NEW Course 4 Artist Functions 5_callout:
        edit_function: "ფუნქციის შესასწორებლად დააჭირეთ აქ."
        function_editor_draw_square: ეს არის თქვენი ფუნქციის განსაზღვრება. ეს ბლოკები
          გაეშვება ყოველთვის, როცა გამოიყენებთ ბლოკს "კვადრატის დახატვა"
      NEW Course 4 Artist Functions 7_callout:
        edit_function: "ფუნქციის შესასწორებლად დააჭირეთ აქ."
      NEW Course 4 Artist Functions 8_callout:
        edit_function: "ფუნქციის შესასწორებლად დააჭირეთ აქ."
      NEW Course 4 Artist Params 10_callout:
        create_function: დააჭირეთ აქ და გახსენით ჩანართი "ფუნქციები", შემდეგ აირჩიეთ
          "ფუნქციის შექმნა".
      NEW Course 4 Artist Params 2_callout:
        create_function: ''
        name_function: ''
        write_draw_triangle_function: ''
      NEW Course 4 Artist Params 9_callout:
        edit_add_parameter: "დააჭირეთ რედაქტირებას და დაუმატეთ ფუნქციას ახალი პარამეტრი"
        add_and_drag_parameter: "ჩაწერეთ აქ პარამეტრის სახელი, დააჭირეთ დამატებას
          და შემდეგ გადაიტანეთ იგი ფუნქციის განსაზღვრებაში"
      NEW Course 4 Artist Vars 6_callout:
        place_length_variable: "გადმოიტანეთ აქ სიგრძის ცვლადი და ჩაანაცვლეთ კითხვის
          ნიშნები"
      NEW Course 4 Bee For Loops 4_callout:
        bee_for_loop: Enter the largest number of nectar you want the bee to collect
          here
      NEW Course 4 Bee For Loops 5_callout:
        actions_category: ინსტრუმენტების პანელი განახლებულია! ახლა "მოქმედებების"
          ბლოკებიც აქაა.
      New App Lab Project_callout: []
      New Artist Project_callout:
        New Artist Project_callout1: Click the categories to see the blocks in your
          toolbox! Drag blocks to the workspace to add them to your program
        New Artist Project_callout2: Hit "Run" to save and run your program
        sign_in_to_save_project: Want to access your project later? Sign in to save
          this project to your account!
      New Frozen Project_callout:
        snowflake_dropdown: "გამოიყენეთ ეს ჩამოსაშლელი მენიუ სხვადასხვანაირი ფიფქების
          შესაქმნელად!"
      New Maker Lab Project_callout: []
      New Play Lab Project_callout:
        New Play Lab Project_callout1: Click the categories to see the blocks in your
          toolbox! Drag blocks to the workspace add them to your program
        New Play Lab Project_callout2: Hit "Run" to save and run your program
        sign_in_to_save_project: Want to access your project later? Sign in to save
          this project to your account!
      Ninjacat Demo B_callout:
        Ninjacat Demo B: Click `Run` to try out the game
      Ninjacat Demo No Animate_callout:
        Ninjacat Demo B: Click `Run` to try out the game
      Overworld Chop Trees_callout:
        craft_callout_preplaced: "რამდენიმე ბლოკი უკვე მზად არის"
      Overworld House Frame Chosen_callout:
        craft_callout_preplaced_house: "ეს კოდი თქვენი სახლის მშნებლობას დაიწყებს.
          შეგიძლიათ დაასრულოთ?"
      Overworld Move to Sheep_callout:
        craft_run_button_callout: დააჭირეთ "გაშვებას" და გატესტეთ თქვენი პროგრამა
        craft_drag_block_callout: Drag a "move forward" block and snap it below the
          other block
      Overworld Place Wall_callout:
        craft_inside_repeat: "გაიმეორეთ მოქმედებები ბლოკების აქ მოთავსებით"
      PDAlg 13-16 Sam Extension Puzzle_callout: []
      PDAlg 17-20 Luigi Extension Puzzle_callout: []
      PDAlg Big Game History_callout: []
      PDAlg Big Game Remix_callout: []
      PDAlg Design Recipe Delete_callout: []
      PS copy - CSD U3 Variables Predict Where XY Embed_callout:
        grid: Click here to show the grid.
      PS copy 2-3 Bee Conditionals 5_callout:
        Bee_Cond_5_1a: Purple flowers can have either 1 or 0 nectar...but you won't
          know until you run the code!
      PS copy CSD U3 Variables Predict Where XY_callout:
        grid: Click here to show the grid.
      Pizza on a Plate_callout:
        4-5_Artist_Patterns_Free_Play_1: All of your favorite blocks are now organized
          into categories.  Click on these words to see where everything went!
      Play Lab Rocket 2_callout:
        pass_function: This start(function) block lets you pass your function (not
          the value your function returns with some input) into the rocket animation
          library. The animation you see on screen is actually using your function
          to move the rocket!
        play lab rocket 2: Define your rocket-height function here
      Play Lab Rocket 2B_callout:
        pass_function: This black block lets you pass your function (not the value
          your function returns with some input) into the rocket animation library.
          The animation you see on screen is actually using your function to move
          the rocket!
      Play Lab Rocket 3_callout:
        Play Lab Rocket 3 1: Update the purpose statement before moving on to the
          examples and definition.
      Play Lab Rocket Free Play_callout: []
      Poorva copy U3L2 Using Simple Commands_callout: []
      Quantum Bee - Ryan_callout:
        feeling_stuck_callout_test: " Feeling Stuck?<br />Click the lightbulb for
          a hint!"
      Robot Doodle_callout:
        4-5_Artist_Patterns_Free_Play_1: All of your favorite blocks are now organized
          into categories.  Click on these words to see where everything went!
      Robot Drawing_callout:
        4-5_Artist_Patterns_Free_Play_1: All of your favorite blocks are now organized
          into categories.  Click on these words to see where everything went!
      Robot_callout:
        4-5_Artist_Patterns_Free_Play_1: All of your favorite blocks are now organized
          into categories.  Click on these words to see where everything went!
      Rock Paper Scissors_callout:
        New Play Lab Project_callout1: Click the categories to see the blocks in your
          toolbox! Drag blocks to the workspace add them to your program
        New Play Lab Project_callout2: Hit "Run" to save and run your program
        sign_in_to_save_project: Want to access your project later? Sign in to save
          this project to your account!
      Rocket Height Course A_callout:
        pass_function: This start(function) block lets you pass your function (not
          the value your function returns with some input) into the rocket animation
          library. The animation you see on screen is actually using your function
          to move the rocket!
      Ryan - 4-5 Bee Conditionals 2_callout:
        4_5_Bee_Conditionals_2_1: Remember, check to see if EVERY cloud has a FLOWER.
          You don't have to check for honeycombs at all.
      Ryan - Bee Conditionals_callout:
        4_5_Bee_Conditionals_2_1: Remember, check to see if EVERY cloud has a FLOWER.
          You don't have to check for honeycombs at all.
      Sam the Butterfly 3_callout:
        Sam the Butterfly 3 1: Edit this function to keep Sam from going off the right
          side
      Sam the Butterfly 5_callout: []
      Test Play Lab Project With Walls_callout:
        New Play Lab Project_callout1: Click the categories to see the blocks in your
          toolbox! Drag blocks to the workspace add them to your program
        New Play Lab Project_callout2: Hit "Run" to save and run your program
        sign_in_to_save_project: Want to access your project later? Sign in to save
          this project to your account!
      TestLab_callout: []
      U3 - Simple Drawing - Ellipse and No Fill_callout: []
      U3 - Simple Drawing - Fill_callout: []
      U3 - Simple Drawing - No Fill_callout: []
      U3 - Simple Drawing - Order of Blocks_callout: []
      U3 - Simple Drawing - Oval_callout: []
      U3 - Simple Drawing - Rectangle Width and Height_callout: []
      U3 - Simple Drawing - Rectangle_callout: []
      U3 - Simple Drawing - Stroke and Stroke Weight_callout: []
      U3 - Simple Drawing - X and Y values_callout: []
      U3 - Simple Drawing - regular polygon_callout: []
      U3 - Simple Drawing - text_callout: []
      U3 - Sprites - Intro Sprites_callout: []
      U3 Variables flower example_callout: []
      U3 Variables gray square_callout: []
      U3 Variables make a square_callout: []
      U3L05_3x3GridEfficiencyChallenge_callout: []
      U3L05_draw3x3GridEfficiently_callout: []
      U3L2 Using Simple Commands (no tooltips)_callout: []
      U3L2 Using Simple Commands_callout: []
      U3L2_Turtle3by3Grid_callout: []
      U3L2_TurtleSquare_right_callout: []
      U5 ColorSleuth Template_callout: []
      Underground Avoiding Lava_callout:
        craft_callout_moveforward: "ეს კოდი ამოწმებს, არის თუ არა ლავა. შეგიძლიათ
          დაუმატოთ წინ გადაადგილების ბრძანება?"
      Underground Iron_callout:
        craft_what_is_iron: "მოიპოვეთ ეს რკინა!"
      WebLab PS test - 1-12_callout:
        version_history_button: Check out version history
      WhileAdventure_callout:
        sample1_1: This will be an adventurer collecting coins, not a farmer digging.
      aE1_callout:
        aE1_1: There will only be two of these and two turns
      aE2_callout:
        aE2_1: Still only two of these and two turns
      aE3_callout:
        aE3_1: Only a handful of these available
      aE3alternate_callout:
        aE3_1: Only a handful of these available
      aE3alternateB_callout:
        aE3_1: Only a handful of these available
      aE4_callout:
        aE3_1: Only a handful of these available
      aE5_callout:
        aE3_1: Only a handful of these available
      aE6_callout:
        aE6_1: Only 1 move forward and 1 turn block
      aEfreeplay_callout:
        aEfreeplay_1: Note that starting the artist in the middle can be awkward.  We're
          looking at adding actions that can move the artist to absolute positions.
      allthethings_U3 - Simple Drawing - Rectangle Width and Height_callout: []
      artistLoopsK2_callout:
        artistLoopsK2_1: This number tells you how many of these blocks you can use
          in this puzzle.
      artistLoopsK2gradek_artist_loops3_callout:
        artistLoopsK2_1: This number tells you how many of these blocks you can use
          in this puzzle.
      course2_artist_nestedLoops_challenge2_callout: []
      course2_bee_conditionals_challenge2_callout:
        courseD_bee_conditionals_challenge2_1: Use this loop to collect all of the
          nectar (or honey) from one flower (or honeycomb).
      course2_collector_loops_challenge2_callout: []
      course2_collector_prog_challenge1_callout: []
      course2_collector_prog_challenge2_callout: []
      course3_artist_functions_challenge1_callout:
        courseE_artist_functions_challenge1_callout1: Keep this program going by adding
          more code to the bottom.
        courseE_artist_functions_challenge1_callout2: If you don't like this design,
          change it to anything you want!
      course3_artist_functions_challenge2_callout:
        courseE_artist_functions_challenge2_callout1: Keep this program going by adding
          more code to the bottom.
        courseE_artist_functions_challenge2_callout2: If you don't like this design,
          change it to anything you want!
      course3_bee_debugging_challenge1_callout:
        courseD_bee_debugging_challenge1_callout1: Use this command to move the bee
          backward.
      course3_bee_functions_challenge3_callout:
        courseF_bee_functions_challenge1_1: What code should you put in this function?
        courseF_bee_functions_challenge1_2: The "check nectar or honey" function can
          be used here if edit it to make honey multiple times.
      course3_bee_functions_challenge4_callout: []
      course3_collector_debugging_challenge2_callout: []
      course3_farmer_until_challenge2_callout: []
      course3_playLab_challenge1_callout:
        courseC_PlayLab_events_challenge1_1: This block lets you move actors to different
          parts of the game space.
      course4_artist_concept_challenge2_callout: []
      course4_artist_functions_challenge2_callout:
        courseE_artist_functions_challenge2_callout1: Keep this program going by adding
          more code to the bottom.
        courseE_artist_functions_challenge2_callout2: If you don't like this design,
          change it to anything you want!
      course4_bee_for_challenge1_callout: []
      course4_bee_fwp_challenge2_callout:
        courseF_bee_fwp_challenge2_callout1: This function will do a good job with
          corn, but what about the other vegetables?
      course4_collector_nested_loops_challenge2_callout: []
      courseA_artist_loops4_callout:
        courseA_artist_loops4_1: This number tells you how many of these blocks you
          can use in this puzzle.
      courseA_artist_loops7_callout:
        courseA_artist_loops7_1: This number means that only one of this kind of block
          can be used in the final answer.
      courseA_artist_loops8_callout:
        courseA_artist_loops8_1: Did you know that you can draw back over a line whenever
          you need to?
      courseA_collector_loops1_callout:
        courseA_collector_loops1_1: Do you see some new blocks in the toolbox?  Don't
          worry, we will show you how to use them later in the stage.
      courseA_collector_loops3_callout:
        gradek_adventurer_loops2_1: This number tells you how many of these blocks
          you can use in this puzzle.
      courseA_collector_loops3_predict1_callout: []
      courseA_forVideoTest_artist_callout: []
      courseA_maze_seq1_callout:
        courseA_maze_seq1_1: Click the lightbulb when you need a hint!
      courseA_maze_seq2_callout:
        courseA_maze_seqA_callout1: Use the step button to go step-by-step through
          the program. This will help you find the bug!
      courseA_maze_seq4_callout:
        courseA_maze_seq4_1: These blocks are made of stone.  You can move them, but
          you can't delete them!
      courseA_maze_seq4a_callout: []
      courseA_playLab_events2_callout: []
      courseA_playLab_events3_callout: []
      courseA_playLab_events4_callout:
        courseA_playlab_events4_callout1: This is a callout
      courseA_playLab_events5_callout:
        courseA_playLab_events5_1: Click here to change the direction of the event
          arrow.
      courseA_playLab_events6_callout:
        courseA_playLab_events6_1: This let's you choose a "random" sound, which means
          that you don't know what you are going to get until you hear it!
      courseA_toMakeLoopsVideo_Collector_callout: []
      courseB_artist_loops3_callout:
        courseB_artist_loops3_1: There is only one of these blocks in the toolbox.  How
          will you use it?
      courseB_artist_loops5_callout:
        courseB_artist_loops5_1: This number means that there are no more of this
          block left in the toolbox.
      courseB_collector_loops1_callout:
        courseB_collector_loops1_1: Do you see some new blocks in the toolbox?  Don't
          worry, we will show you how to use them later in the stage.
      courseB_maze_seq1_callout:
        courseB_maze_seq1: Click the lightbulb when you need a hint!
      courseB_maze_seq2_callout:
        courseB_maze_seq2_callout1: Use the step button to go step-by-step through
          the program. This will help you find the bug!
      courseB_maze_seq3_callout:
        courseB_maze_seq3_1: The grey blocks are made of stone and can't be thrown
          away.
      courseB_maze_seq7_callout: []
      courseB_playlab_events6_callout:
        courseB_playlab_events6_a: Use the green drop down arrow to change directions.
      courseC_PlayLab_events_challenge1_callout:
        courseC_PlayLab_events_challenge1_1: This block lets you move actors to different
          parts of the game space.
      courseC_artist_prog1_callout: []
      courseC_artist_prog2_callout: []
      courseC_collector_loops_challenge2_callout: []
      courseC_collector_prog1_callout:
        courseC_collector_prog1_1: Do you see some new blocks in the toolbox?  Don't
          worry, we will show you how to use them later in the stage.
      courseC_collector_prog7_callout:
        courseC_collector_prog7_1: You can take more blocks from the toolbox if you
          need them!
      courseC_collector_prog8_callout: []
      courseC_collector_prog9_callout: []
      courseC_collector_progA_callout: []
      courseC_collector_progB_callout: []
      courseC_collector_prog_challenge1_callout: []
      courseC_collector_prog_challenge2_callout: []
      courseC_harvester_loops1_callout:
        courseC_harvester_loops1_callout1: The number four on the pumpkin tells you
          that there are four pumpkins available to pick.
      courseC_maze_loops2_callout:
        courseC_maze_loops2_1: You only have one of these blocks available in this
          puzzle.
      courseC_maze_loops2_predict1_callout: []
      courseC_maze_loops_challenge2_callout: []
      courseC_maze_programming1_callout:
        grade2_CaringForNewPet_0_1: After connecting all the blocks, press "Run" to
          start your program.
      courseC_maze_programming2_callout:
        courseC_maze_programming2_1: This is the toolbox. It’s where you’ll find extra
          blocks to complete your puzzles.
      courseC_maze_programming3_callout:
        courseC_maze_programming3_2: You can drag extra blocks to the toolbox to throw
          them away.
        courseC_maze_programming3_callout2: Use the step button to go step-by-step
          through the program. This will help you find the bug!
      courseC_maze_programming4_callout:
        courseC_maze_programming4_1: This is your block limit.  It tells you how many
          of these blocks you have left to use.
      courseC_maze_programming5_callout: []
      courseC_maze_programming7_callout:
        courseC_maze_programming7_1: This is your first challenge puzzle! These are
          meant to be hard and may take several tries.
        courseC_maze_programming7_2: These blocks are made of stone and can't be thrown
          away.
      courseC_starWars_loops10_callout: []
      courseC_starWars_loops10_predict2_callout: []
      courseC_starWars_loops11_callout: []
      courseC_starWars_loops2_callout:
        courseC_starWars_loops2: You only have one of these blocks available in this
          puzzle.
      courseC_starWars_loops4_callout: []
      courseC_starWars_loops5_callout: []
      courseC_starWars_loops6_callout: []
      courseC_starWars_loops7_callout: []
      courseC_starWars_loops8_callout: []
      courseC_starWars_loops9_callout: []
      courseD_artist_functions2_callout:
        courseD_artist_functions2_1: When this green block runs, all of the code in
          the function will run. What should the artist do after drawing the first
          square?
      courseD_artist_functions8_callout:
        courseD_artist_functions8_1: Your blocks to create functions have been moved
          under this label in the toolbox.
      courseD_artist_nestedLoops1a_callout:
        courseD_artist_nestedLoops1a_1: You don't have to use colors to get this puzzle
          right. If you want to, this `random color` block makes it easy!
      courseD_artist_nestedLoops_challenge2_callout: []
      courseD_artist_ramp11_callout:
        courseD_artist_ramp11_1: You can change this number.
        courseD_artist_ramp11_2: Click here to type in the number of times to repeat
          your code.
      courseD_artist_ramp12_callout: []
      courseD_bee_conditionals2_callout:
        4_5_Bee_Conditionals_2_1: Remember, check to see if EVERY cloud has a FLOWER.
          You don't have to check for honeycombs at all.
      courseD_bee_conditionals_challenge2_callout:
        courseD_bee_conditionals_challenge2_1: Use this loop to collect all of the
          nectar (or honey) from one flower (or honeycomb).
      courseD_bee_conditionals_challenge3_callout:
        courseD_bee_conditionals_challenge3_1: Try repeating the move forward block
          using this loop.
      courseD_bee_debugging_challenge1_callout:
        courseD_bee_debugging_challenge1_callout1: Use this command to move the bee
          backward.
      courseD_bee_debugging_challenge2_callout:
        courseD_bee_debugging_challenge1_callout1: Use this command to move the bee
          backward.
      courseD_bee_nested_loops_challenge1_callout: []
      courseD_bee_nested_loops_challenge2_callout: []
      courseD_collector_debugging_challenge2_callout: []
      courseD_collector_nested_loops_challenge2_callout: []
      courseD_collector_ramp10_callout: []
      courseD_collector_ramp8_callout:
        courseD_collector_ramp8_1: 'Use this block to collect a single piece of treasure.  '
      courseD_collector_ramp9_callout: []
      courseD_collector_until_challenge1_callout: []
      courseD_farmer_until_challenge2_callout: []
      courseD_harvester_nested_loops_challenge1-broken_callout: []
      courseD_maze_loops_challenge1_callout: []
      courseD_maze_ramp1_callout:
        grade2_CaringForNewPet_0_1: After connecting all the blocks, press "Run" to
          start your program.
      courseD_maze_ramp2_callout:
        courseC_maze_programming2_1: This is the toolbox. It’s where you’ll find extra
          blocks to complete your puzzles.
      courseD_maze_ramp3_callout:
        courseC_maze_programming3_2: You can drag extra blocks to the toolbox to throw
          them away.
        courseC_maze_programming3_callout2: Use the step button to go step-by-step
          through the program. This will help you find the bug!
      courseD_maze_ramp4_callout:
        courseC_maze_programming4_1: This is your block limit.  It tells you how many
          of these blocks you have left to use.
      courseD_maze_ramp5_callout: []
      courseD_maze_ramp6_callout:
        courseD_maze_ramp6_1: Whatever code you put in here will repeat as many times
          as you tell it to, then continue to run the rest of the program.
      courseD_maze_ramp7_callout: []
      courseD_playLab_condFP_callout:
        courseD_playLab_condFP_1: we have organized the blocks into categories to
          give you more code to play with!  Click here to see where everything went.
      courseE_artist_concept_challenge2_callout: []
      courseE_artist_embed_functions8_callout: []
      courseE_artist_functions1_callout:
        courseD_artist_functions1_1: Let's start by using this block to help create
          the first square.
      courseE_artist_functions2_callout:
        courseD_artist_functions2_1: When this green block runs, all of the code in
          the function will run. What should the artist do after drawing the first
          square?
      courseE_artist_functions8_callout:
        courseD_artist_functions8_1: Your blocks to create functions have been moved
          under this label in the toolbox.
      courseE_artist_functions_challenge_callout:
        courseE_artist_functions_challenge_callout1: Keep this program going by adding
          more code to the bottom.
        courseE_artist_functions_challenge_callout2: If you don't like this design,
          change it to anything you want!
      courseE_artist_functions_challenge1_callout:
        courseE_artist_functions_challenge1_callout1: Keep this program going by adding
          more code to the bottom.
        courseE_artist_functions_challenge1_callout2: If you don't like this design,
          change it to anything you want!
      courseE_artist_functions_challenge2_callout:
        courseE_artist_functions_challenge2_callout1: Keep this program going by adding
          more code to the bottom.
        courseE_artist_functions_challenge2_callout2: If you don't like this design,
          change it to anything you want!
      courseE_artist_functions_predict1_callout: []
      courseE_artist_predict1_callout: []
      courseE_artist_ramp10_callout: []
      courseE_artist_ramp11_callout:
        courseD_artist_ramp11_1: You can change this number.
        courseD_artist_ramp11_2: Click here to type in the number of times to repeat
          your code.
      courseE_artist_ramp12_callout: []
      courseE_artist_ramp8_callout:
        courseE_artist_ramp8_1: You can change this number.
        courseE_artist_ramp8_2: Click here to type in the number of times to repeat
          your code.
      courseE_artist_ramp9_callout: []
      courseE_collector_ramp10_callout: []
      courseE_collector_ramp8_callout:
        courseD_collector_ramp8_1: 'Use this block to collect a single piece of treasure.  '
      courseE_collector_ramp9_callout: []
      courseE_farmer_functions1_callout:
<<<<<<< HEAD
        courseE_farmer_functions1_2: The toolbox is organized a little differently
          this time! Click on the different categories to see which blocks you have.
=======
        courseE_farmer_functions1_2: "ამჯერად ინსტრუმენტების პანელი ოდნავ განსხვავებულადაა
          ორგანიზებული. დააწკაპეთ განსვავებულ კატეგორიებს, რათა ნახოთ თუ რომელი ბლოკები
          გაქვთ."
>>>>>>> a4df5b8b
      courseE_farmer_functions10b_callout: []
      courseE_farmer_functions11_predict_callout: []
      courseE_farmer_functions1a_callout:
        courseE_farmer_functions1a_1: This veggie is unknown.  It changes each time
          you run the program.
      courseE_farmer_functions2a_callout:
        courseE_farmer_functions2a_2: This code might not look exactly like what you
          wrote, but it will get the job done!
      courseE_farmer_functions2aALT_callout:
        courseE_farmer_functions2a_2: This code might not look exactly like what you
          wrote, but it will get the job done!
      courseE_farmer_functions2b_callout:
        courseE_farmer_functions1a_1: This veggie is unknown.  It changes each time
          you run the program.
      courseE_farmer_functions2ba_callout: []
      courseE_farmer_functions3b_callout:
        courseE_farmer_functions1a_1: This veggie is unknown.  It changes each time
          you run the program.
      courseE_farmer_functions3c_callout: []
      courseE_farmer_functions4b_callout: []
      courseE_farmer_functions5b_callout: []
      courseE_farmer_functions5c_callout: []
      courseE_farmer_functions6b_callout: []
      courseE_farmer_functions6c_callout: []
      courseE_farmer_functions7b_callout: []
      courseE_farmer_functions8b_callout: []
      courseE_farmer_functions9b_callout: []
      courseE_farmer_functions9b_clone_callout: []
      courseE_maze_predict1_callout: []
      courseE_maze_ramp1_callout:
        grade2_CaringForNewPet_0_1: After connecting all the blocks, press "Run" to
          start your program.
      courseE_maze_ramp13_callout: []
      courseE_maze_ramp2_callout:
        courseC_maze_programming2_1: This is the toolbox. It’s where you’ll find extra
          blocks to complete your puzzles.
      courseE_maze_ramp3_callout:
        courseC_maze_programming3_2: You can drag extra blocks to the toolbox to throw
          them away.
      courseE_maze_ramp4_callout:
        courseC_maze_programming4_1: This is your block limit.  It tells you how many
          of these blocks you have left to use.
      courseE_maze_ramp5_callout: []
      courseE_maze_ramp6_callout:
        courseD_maze_ramp6_1: Whatever code you put in here will repeat as many times
          as you tell it to, then continue to run the rest of the program.
      courseE_maze_ramp7_callout:
        courseD_maze_ramp7_1: This is your first challenge puzzle! These are meant
          to be hard and may take several tries.
      courseE_maze_ramp_predict1_callout: []
      courseE_multi_maze_ramp5_callout: []
      courseE_playLab_challenge1_callout:
        courseC_PlayLab_events_challenge1_1: This block lets you move actors to different
          parts of the game space.
      courseE_playLab_scaffold3_callout:
        courseE_playLab_scaffold3_1: Get the actor to this flag to move on to the
          next level.
      courseF_IceAge_1_callout:
        playlab_drag_say_a: Drag the `actor 1 say` block here and type "Hello!"
      courseF_IceAge_10_callout: []
      courseF_IceAge_11_callout: []
      courseF_IceAge_2_callout:
        playlab_use_twice: ''
      courseF_IceAge_3_callout: []
      courseF_IceAge_4_callout:
        playlab_play_sound: ''
      courseF_IceAge_5_callout:
        playlab_add_move: ''
      courseF_IceAge_6_callout: []
      courseF_IceAge_7_callout:
        arrows_move_actor: ''
      courseF_IceAge_8_callout:
        playlab_add_score: ''
      courseF_IceAge_9_callout:
        playlab_add_blocks_1: Add blocks here
      courseF_IceAge_template_callout:
        arrows_move_actor: ''
      courseF_artist_embed_variables9_callout: []
      courseF_artist_for1_callout:
        courseF_artist_for1_1: The toolbox is in "category" mode to make more room
          for your code.  The `for` loops live in here.
      courseF_artist_for4_callout: []
      courseF_artist_fwp1_callout:
        courseF_artist_fwp1_1: Click the "edit" button to change the code inside the
          function.
      courseF_artist_fwp4_callout:
        courseF_artist_fwp4_1: To complete your polygon, make sure you are always
          turning by 360 ÷ `sides` degrees.
      courseF_artist_fwp5_callout:
        courseF_artist_fwp5_1: You will find the polygon function in here.
      courseF_artist_predict1_callout: []
      courseF_artist_ramp10_callout: []
      courseF_artist_ramp8_callout:
        courseE_artist_ramp8_1: You can change this number.
        courseE_artist_ramp8_2: Click here to type in the number of times to repeat
          your code.
      courseF_artist_ramp9_callout: []
      courseF_artist_variables1_callout:
        courseF_artist_variables1_1: Notice that blocks now have a new way to enter
          numbers. These `math` blocks can be pulled out and moved around!
      courseF_artist_variables10_callout: []
      courseF_artist_variables2_callout: []
      courseF_artist_variables3_callout:
        courseF_artist_variables3_a: Use this to set the value of the variable `length`
      courseF_artist_variables3a_predict1_callout: []
      courseF_artist_variables4_callout: []
      courseF_artist_variables5_callout: []
      courseF_artist_variables6_callout:
        courseF_artist_variables6_1: Variables can be helpful when you have to change
          a lot of copies of the same number.
      courseF_artist_variables6a_callout:
        courseF_artist_variables6a_1: Variables can be helpful when you have to change
          a lot of copies of the same number.
      courseF_artist_variables7_callout: []
      courseF_artist_variables8_callout: []
      courseF_artist_variables9_callout: []
      courseF_artist_variablesFP_callout: []
      courseF_artist_variables_10_callout: []
      courseF_artist_variables_2_callout: []
      courseF_artist_variables_3_callout:
        courseF_artist_variables_3_a: Use this to set the value of the variable `length`
      courseF_artist_variables_4_callout: []
      courseF_artist_variables_5_callout: []
      courseF_artist_variables_6_callout:
        courseF_artist_variables_6_1: Variables can be helpful when you have to change
          a lot of copies of the same number.
      courseF_artist_variables_6a_callout:
        courseF_artist_variables6a_1: Variables can be helpful when you have to change
          a lot of copies of the same number.
      courseF_artist_variables_7_callout: []
      courseF_artist_variables_8_callout: []
      courseF_artist_variables_9_callout: []
      courseF_artist_variables_FP_callout: []
      courseF_artist_variables_template_callout: []
      courseF_artistembed_variables9_callout: []
      courseF_bee_conditionals2_callout:
        courseF_bee_conditionals2_2: The toolbox is now in category mode.  All of
          the blocks you need are beneath these labels!
      courseF_bee_conditionals5_callout:
        courseF_bee_conditionals5_1: Use this block when the length of the path changes
          (as in the sides of the rectangle!)
      courseF_bee_for3_callout:
        courseF_bee_for3_1: The `for` loop is so wide that we have changed the toolbox
          into category mode to save space.  You will find the new `for` loop in here!
      courseF_bee_for3_predict1_callout: []
      courseF_bee_for4_callout: []
      courseF_bee_for6_callout: []
      courseF_bee_for9_callout:
        courseF_bee_for9_1: You will find the `math` block in here.
      courseF_bee_for_challenge1_callout: []
      courseF_bee_functions2_callout:
        courseF_bee_functions2_1: This block calls a function.  Click this "edit"
          button to see what is inside!
      courseF_bee_functions6_callout:
        courseF_bee_functions6_1: Don't forget to look in here for more blocks that
          might help make this easier!
      courseF_bee_functions_challenge1_callout:
        courseF_bee_functions_challenge1_1: What code should you put in this function?
        courseF_bee_functions_challenge1_2: The "check nectar or honey" function can
          be used here if edit it to make honey multiple times.
      courseF_bee_functions_challenge2_callout: []
      courseF_bee_fwp1_callout:
        courseF_bee_fwp1_1: You can find `if` statements in here.
      courseF_bee_fwp3_callout:
        courseF_bee_fwp3_1: This same function can be used when checking for empty
          spaces as well as clouds.
      courseF_bee_fwp4_callout:
        courseF_bee_fwp4_1: Press the "edit" button to add a parameter to this function.
      courseF_bee_fwp_challenge2_callout:
        courseF_bee_fwp_challenge2_callout1: This function will do a good job with
          corn, but what about the other vegetables?
      courseF_maze_predict1_callout: []
      courseF_maze_ramp1_callout:
        grade2_CaringForNewPet_0_1: After connecting all the blocks, press "Run" to
          start your program.
      courseF_maze_ramp13_callout: []
      courseF_maze_ramp15_callout:
        courseF_maze_ramp7_1: This is your first challenge puzzle! These are meant
          to be hard and may take several tries.
      courseF_maze_ramp2_callout:
        courseC_maze_programming2_1: This is the toolbox. It’s where you’ll find extra
          blocks to complete your puzzles.
      courseF_maze_ramp4_callout:
        courseC_maze_programming4_1: This is your block limit.  It tells you how many
          of these blocks you have left to use.
      courseF_maze_ramp5_callout: []
      courseF_maze_ramp6_callout:
        courseD_maze_ramp6_1: Whatever code you put in here will repeat as many times
          as you tell it to, then continue to run the rest of the program.
      courseF_maze_ramp7_callout:
        courseF_maze_ramp7_1: This is your first challenge puzzle! These are meant
          to be hard and may take several tries.
      courseF_playLab_func2_callout:
        New Play Lab Project_callout1: Click the categories to see the blocks in your
          toolbox! Drag blocks to the workspace add them to your program
        New Play Lab Project_callout2: Hit "Run" to save and run your program
        sign_in_to_save_project: Want to access your project later? Sign in to save
          this project to your account!
      courseF_playlab_embed_vars_callout: []
      courseF_playlab_variables1a_callout:
        courseF_playlab_variables1a_1: The toolbox has been organized into categories
          to make it easier to find the blocks you need.
      courseF_playlab_variables2_callout:
        course_playlab_variables2_1: This is how you set the value of your variable.  Change
          the text connected to this block to change what is being held in your variable.
      courseF_playlab_variables2a_callout: []
      courseF_playlab_variables3_callout: []
      courseF_playlab_variables4_callout: []
      courseF_playlab_variables5_callout: []
      courseF_playlab_variables5c RYAN Copy_callout:
        courseF_playlab_variables5c_1: You will find your variable block in here.
      courseF_playlab_variables5c_callout:
        courseF_playlab_variables5c_1: You will find your variable block in here.
      courseF_playlab_variables6c_callout:
        courseF_playlab_variables5c_1: You will find your variable block in here.
      courseF_playlab_variables7c_callout: []
      courseF_playlab_variables8c_callout: []
      courseF_playlab_variablesTemplate_callout:
        courseF_playlab_variables5c_1: You will find your variable block in here.
      course_playlab_variables2_callout:
        course_playlab_variables2_1: This is how you set the value of your variable.  Change
          the text connected to this block to change what is being held in your variable.
      course_playlab_variables3_callout:
        course_playlab_variables3_1: This is how you set the value of your variable.
      coursef_maze_ramp3_callout:
        courseC_maze_programming3_2: You can drag extra blocks to the toolbox to throw
          them away.
      drawings!_callout: []
      frozen circle function with parameter_callout:
        frozen_circle_function_with_parameter_circle: გამოიყენეთ "წრის შექმნის" ბლოკი
          და შეცვალეთ ზომა.
      frozen cross rotate_callout:
        replace_questions_degree: "გამოიყენეთ ჩამოსაშლელი მენიუ და ჩაანაცვლეთ??? რიცხვით"
      frozen cross_callout:
        repeat_blocks_1: "(1) გამოიყენეთ ეს ბლოკი და ჩასვით მასში სამუშაო სივრცეში
          მდებარე ნაცრისფერი ბლოკები"
        repeat_blocks_2: (2) გადმოიტანეთ "გამეორების" ბლოკი აქ და ჩასვით მასში ნაცრისფერი
          ბლოკები
      frozen diamond snowflake_callout:
        frozen_diamond_repeat: "ამ ფორმის შესაქმნელად გამოიყენეთ გამეორების ბლოკი."
      frozen diamond_callout:
        frozen_diamond_repeat: "ამ ფორმის შესაქმნელად გამოიყენეთ გამეორების ბლოკი."
      frozen freeplay_callout:
        snowflake_dropdown: "გამოიყენეთ ეს ჩამოსაშლელი მენიუ სხვადასხვანაირი ფიფქების
          შესაქმნელად!"
      frozen line_callout:
        run: Hit "Run" to try your program!
        move_elsa_forward: გადმოიტანე ბლოკი "წინ მოძრაობა" "გაშვებისას" ბლოკის ქვემოთ
          და ელზა გაიქცევა წინ
      frozen perpendicular_callout:
        turn_elsa: ელზას მოსაბრუნებლად გამოიყენეთ ბლოკი "მობრუნება". რიცხვი ჩამოსაშლელ
          მენიუში განსაზღვრავს იმას, თუ რამდენჯერ მოტრიალდება ელზა
      frozen snowflake branch_callout:
        frozen_snowflake_branch: გამოიყენეთ ბლოკი "ფიფქის ტოტის შექმნა"
      frozen square iterative_callout:
        frozen_create_square: "კვადრატის დასახატად მიამაგრეთ კიდევ რამდენიმე ბლოკი"
      frozen square loop 3x_callout:
        replace_questions: "გამოიყენეთ ჩამოსაშლელი მენიუ და ჩაანაცვლეთ??? რიცხვით"
      frozen square loop_callout:
        replace_questions: "გამოიყენეთ ჩამოსაშლელი მენიუ და ჩაანაცვლეთ??? რიცხვით"
      frozen square snowflake_callout:
        replace_questions: "გამოიყენეთ ჩამოსაშლელი მენიუ და ჩაანაცვლეთ??? რიცხვით"
      grade1_artist_loops2_callout:
        grade1_artist_loops2_1: There is only one of these blocks in the toolbox.  How
          will you use it?
      grade1_maze_sequence6_callout:
        grade1_maze_sequence6_1: These grey blocks are made of stone!  That means
          that they can't be trashed.
      grade2_CaringForNewPet_0_callout:
        grade2_CaringForNewPet_0_1: After connecting all the blocks, press "Run" to
          start your program.
      grade2_CaringForNewPet_1_callout:
        grade2_CaringForNewPet_1_1: This is the toolbox. It’s where you’ll find extra
          blocks to complete your puzzles.
      grade2_CaringForNewPet_2_callout:
        grade2_CaringForNewPet_2_1: Throw this extra block away so it doesn't cause
          problems.
        grade2_CaringForNewPet_2_2: You can drag extra blocks to the toolbox to throw
          them away.
      grade2_CaringForNewPet_2courseC_maze_programming3_callout:
        courseC_maze_programming3_2: You can drag extra blocks to the toolbox to throw
          them away.
      grade2_CaringForNewPet_3_callout:
        grade2_CaringForNewPet_3_1: This is your block limit.  It tells you how many
          of these blocks you have left to use.
      grade2_CaringForNewPet_3D_callout: []
      grade2_CaringForNewPet_7D_callout:
        grade2_CaringForNewPet_7D: This is your first challenge puzzle! These are
          meant to be harder and may take several tries.
      grade2_MakeDogTag_1_callout: []
      grade2_MakeDogTag_BFP_callout: []
      grade2_collector_10_callout: []
      grade2_collector_7_callout:
        grade2_collector_7_1: You can take more blocks from the toolbox if you need
          them!
      grade2_collector_8_callout: []
      grade2_collector_9_callout: []
      grade2_collector_9a_callout: []
      grade2_collector_A_callout: []
      grade2_collector_A_predict1_callout: []
      grade2_maze_intro10_callout: []
      grade2_maze_intro2_callout:
        grade2_maze_intro2_callout1: This is the run button. Press this button to
          run your program.
      grade2_maze_intro3_callout:
        grade2_maze_intro3_callout1: This is the workspace where you will create all
          of your programs. Can you guess what this program does?  Press the “Run”
          button to find out.
      grade2_maze_intro4_callout:
        grade2_maze_intro4_callout1: This is the toolbox area, to add a block to your
          program, drag it from here into the workspace.
      grade2_maze_intro5_callout:
        grade2_maze_intro5_callout1: This area also works as a garbage can. If there
          is a block in your workspace that you don’t need, simply drag it back here
          to toss it away.
      grade2_maze_intro6_callout: []
      grade2_maze_intro7_callout: []
      grade2_maze_intro8_callout: []
      grade2_maze_intro9_callout: []
      grade2_puppy_loops2_callout:
        grade2_puppy_loops2_callout1: You only have one of these blocks available
          in this puzzle.
      grade3_ConditionalsElse_2_callout:
        4_5_Bee_Conditionals_2_1: Remember, check to see if EVERY cloud has a FLOWER.
          You don't have to check for honeycombs at all.
      grade3_Conditionals_3_callout:
        Bee_Cond_5_1a: Purple flowers can have either 1 or 0 nectar...but you won't
          know until you run the code!
      grade3_bee_conditionals_quantum2_callout:
        4_5_Bee_Conditionals_2_1: Remember, check to see if EVERY cloud has a FLOWER.
          You don't have to check for honeycombs at all.
      grade3_playLab_buildGame_1_callout:
        Playlab_cond_1_1: Think of this block as the computer's way of rolling a die,
          and you get to decide how many sides the die has.
      grade3_playLab_buildGame_2_callout:
        Playlab_cond_2_1: 'This block is your way to tell the computer to remember
          your value: when you use the block labeled `j`, the program will give you
          the number you generate here at the top. '
      grade4_artist_freeplay_callout:
        4-5_Artist_Patterns_Free_Play_1: All of your favorite blocks are now organized
          into categories.  Click on these words to see where everything went!
      grade4_artist_functions1_callout:
        grade4_artist_functions1_1: Let's start by using this block to help create
          the first square.
      grade4_artist_functions2_callout:
        grade4_artist_funcions2_1: When this green block runs, all of the code in
          the function will run. What should the artist do after drawing the first
          square?
      grade4_artist_functions_freeplay_callout:
        4-5_Artist_Patterns_Free_Play_1: All of your favorite blocks are now organized
          into categories.  Click on these words to see where everything went!
      grade4_artist_functions_stars3_callout:
        grade4_artist_functions_stars3_1: Drag this block into your program. Every
          time you use this block, all of the commands in the function will be executed!
      grade4_artist_parameters_squares1_callout:
        edit_add_parameter: "დააჭირეთ რედაქტირებას და დაუმატეთ ფუნქციას ახალი პარამეტრი"
        add_and_drag_parameter: "ჩაწერეთ აქ პარამეტრის სახელი, დააჭირეთ დამატებას
          და შემდეგ გადაიტანეთ იგი ფუნქციის განსაზღვრებაში"
      grade4_bee_conditionals_quantum2_callout:
        4_5_Bee_Conditionals_2_1: Remember, check to see if EVERY cloud has a FLOWER.
          You don't have to check for honeycombs at all.
      grade4_frozen_freeplay_callout:
        snowflake_dropdown: "გამოიყენეთ ეს ჩამოსაშლელი მენიუ სხვადასხვანაირი ფიფქების
          შესაქმნელად!"
      grade4_frozen_functions3_callout:
        frozen_circle_function_with_parameter_circle: გამოიყენეთ "წრის შექმნის" ბლოკი
          და შეცვალეთ ზომა.
      grade4_frozen_nested_loop_diamonds1_callout:
        frozen_diamond_repeat: "ამ ფორმის შესაქმნელად გამოიყენეთ გამეორების ბლოკი."
      grade4_frozen_nested_loop_diamonds3_callout:
        frozen_diamond_repeat: "ამ ფორმის შესაქმნელად გამოიყენეთ გამეორების ბლოკი."
      grade4_frozen_nested_loop_rectangle1_callout:
        frozen_diamond_repeat: "ამ ფორმის შესაქმნელად გამოიყენეთ გამეორების ბლოკი."
      grade4_frozen_square_callout:
        replace_questions: "გამოიყენეთ ჩამოსაშლელი მენიუ და ჩაანაცვლეთ??? რიცხვით"
      grade4_frozen_square_loop1_callout:
        replace_questions: "გამოიყენეთ ჩამოსაშლელი მენიუ და ჩაანაცვლეთ??? რიცხვით"
      grade4_frozen_square_loop2_callout:
        replace_questions: "გამოიყენეთ ჩამოსაშლელი მენიუ და ჩაანაცვლეთ??? რიცხვით"
      grade4_frozen_square_loop3_callout:
        replace_questions: "გამოიყენეთ ჩამოსაშლელი მენიუ და ჩაანაცვლეთ??? რიცხვით"
      grade4_playLab_proj_example1_callout:
        New Play Lab Project_callout1: Click the categories to see the blocks in your
          toolbox! Drag blocks to the workspace add them to your program
        New Play Lab Project_callout2: Hit "Run" to save and run your program
      grade4_playLab_proj_example2_callout:
        New Play Lab Project_callout1: Click the categories to see the blocks in your
          toolbox! Drag blocks to the workspace add them to your program
        New Play Lab Project_callout2: Hit "Run" to save and run your program
        sign_in_to_save_project: Want to access your project later? Sign in to save
          this project to your account!
      grade4_playlab_test_callout: []
      grade4_review_artist1_callout: []
      grade5_artist_for_loops1b_callout:
        grade5_artist_for_loops1b_1: The toolbox has been changed into "category"
          mode to make more room for your code.  Now, `for` loops live in here.
      grade5_artist_for_loops4_callout: []
      grade5_artist_freeplay_callout:
        4-5_Artist_Patterns_Free_Play_1: All of your favorite blocks are now organized
          into categories.  Click on these words to see where everything went!
      grade5_artist_functionparameters8_callout:
        grade5_artist_functionparameters8_1: You will find the polygon function in
          here.
      grade5_artist_functionparameters_6_callout:
        grade5_artist_functionparameters_6_1: To complete your polygon, make sure
          you are always turning by 360 ÷ `sides` degrees.
      grade5_artist_parameters_squares1_callout:
        edit_add_parameter: "დააჭირეთ რედაქტირებას და დაუმატეთ ფუნქციას ახალი პარამეტრი"
        add_and_drag_parameter: "ჩაწერეთ აქ პარამეტრის სახელი, დააჭირეთ დამატებას
          და შემდეგ გადაიტანეთ იგი ფუნქციის განსაზღვრებაში"
      grade5_artist_parameters_squares1a_callout:
        grade5_artist_parameters_triangles1_1: Click the "edit" button to change the
          code inside the function.
      grade5_artist_parameters_stars1_callout:
        grade4_artist_functions_stars3_1: Drag this block into your program. Every
          time you use this block, all of the commands in the function will be executed!
      grade5_artist_parameters_triangles1_callout:
        grade5_artist_parameters_triangles1_1: Click the "edit" button to change the
          code inside the function.
      grade5_artist_parameters_triangles1aa_callout:
        edit_add_parameter: "დააჭირეთ რედაქტირებას და დაუმატეთ ფუნქციას ახალი პარამეტრი"
        add_and_drag_parameter: "ჩაწერეთ აქ პარამეტრის სახელი, დააჭირეთ დამატებას
          და შემდეგ გადაიტანეთ იგი ფუნქციის განსაზღვრებაში"
      grade5_artist_variables_freeplay10_callout:
        Course_4_Artist_Vars_8_a: Need more space?  Pull this bar over to make the
          coding area wider.
      grade5_artist_variables_octagons13_callout: []
      grade5_artist_variables_pentagons1_callout:
        place_length_variable: "გადმოიტანეთ აქ სიგრძის ცვლადი და ჩაანაცვლეთ კითხვის
          ნიშნები"
      grade5_artist_variables_pentagons12_callout:
        set_length: "სირგძისთვის სწორი მნიშვნელობის მისანიჭებლად გამოიყენეთ ეს ბლოკი."
      grade5_artist_variables_square7_callout:
        degrees_per_side: "გაყავით 360 გვერდების რაოდენობაზე და გამოთვალეთ თითოეული
          კუთხის ზომა."
      grade5_artist_variables_triangles1_callout:
        grade5_artist_variables_triangles1_1: Notice that blocks now have a new way
          to enter numbers. These `math` blocks can be pulled out and moved around!
      grade5_artist_variables_triangles2_callout:
        set_length: "სირგძისთვის სწორი მნიშვნელობის მისანიჭებლად გამოიყენეთ ეს ბლოკი."
      grade5_bee_for_loops3_callout:
        grade5_bee_for_loops3_1: The `for` loop is so large, that the toolbox has
          to change into category mode.  You will find the new `for` loop in here!
      grade5_bee_for_loops4_callout: []
      grade5_bee_for_loops6_callout: []
      grade5_bee_parameters_new1_callout:
        grade5_bee_parameters_new1_a: You can find `if` statements in here.
      grade5_bee_parameters_new3_callout:
        grade5_bee_parameters_new3_1: This same function can be used when checking
          for empty spaces as well as clouds.
      grade5_bee_parameters_new4_callout:
        grade5_bee_parameters_new4_1: Press the "edit" button to add a parameter to
          this function.
      grade5_playlab_variables1_callout:
        arrows_move_actor: "პერსონაჟის გადასაადგილებლად გამოიყენეთ ისრები"
      grade5_playlab_variables10_callout: []
      grade5_playlab_variables11_callout:
        edit_add_parameter: "დააჭირეთ რედაქტირებას და დაუმატეთ ფუნქციას ახალი პარამეტრი"
      grade5_playlab_variables1ask_callout:
        arrows_move_actor: "პერსონაჟის გადასაადგილებლად გამოიყენეთ ისრები"
      grade5_playlab_variables6_callout: []
      grade5_playlab_variables6ask_callout: []
      grade5_playlab_variables_freeplay_callout:
        Course_4_Play_Lab_Vars_9_1: All of your blocks are now organized behind categories!
          Click on a label to see the pieces inside.
      grade5_playlab_variables_jump1_callout:
        Course_4_Play_Lab_Vars_9_1: All of your blocks are now organized behind categories!
          Click on a label to see the pieces inside.
      gradek_adventurer_loops2_callout:
        gradek_adventurer_loops2_1: This number tells you how many of these blocks
          you can use in this puzzle.
      gradek_artist_loops3_callout:
        artistLoopsK2_1: This number tells you how many of these blocks you can use
          in this puzzle.
      gradek_artist_loops7_callout:
        gradek_artist_loops7_1: Did you know that you can draw back over a line whenever
          you need to?
      gradek_playlab_events1c_callout: []
      gradek_playlab_events2c_callout: []
      gradek_playlab_events3c_callout: []
      gradek_playlab_events4c_callout: []
      gradek_playlab_events5c_callout:
        gradek_playlab_events5c_1: This let's you choose a "random" sound, which means
          that you don't know what you are going to get until you hear it!
      iceage_click_hello_callout: []
      iceage_free_play_callout: []
      iceage_free_playcourseF_IceAge_11_callout: []
      iceage_hello1_callout:
        playlab_drag_say: ''
      iceage_hello2_callout:
        playlab_use_twice: ''
      iceage_move_events_callout:
        arrows_move_actor: ''
      iceage_move_to_actor_callout:
        playlab_play_sound: ''
      iceage_move_to_flag_callout: []
      iceage_repeat_callout:
        playlab_add_move: ''
      iceage_sound_and_points_callout:
        playlab_add_score: ''
      iceage_throw_hearts_callout: []
      iceage_warn_ice_age_callout:
        playlab_add_blocks: ''
      kikiTesta_callout:
        sample1_1: This will be an adventurer collecting coins, not a farmer digging.
      playLabDebugVideo1_callout: []
      sample1_callout:
        sample1_1: This will be an adventurer collecting coins, not a farmer digging.
      sample10a_callout: []
      sample2_callout:
        sample2_1: Notice that there is only one 'move forward' block available in
          this toolbox.
      sample3_callout:
        sample3_1: This is also only one available
      sample4_callout:
        sample4_1: This will be an adventurer collecting coins, not a farmer digging.
      sample5_callout:
        sample5_1: There will be two of these for this puzzle
      sample6_callout:
        sample6_1: One less of these than needed to do the puzzle with just one set
          of loops.
      sample8_callout:
        sample8_1: We won't force nested loops, but hope that they take this opportunity
          to discover them on their own.  If they don't, it won't affect the rest
          of the stage.
      sample9_callout:
        sample9_1: This should be something other than artist, but it's here to connect
          the previous levels to freeplay
      sample9a_callout:
        sample9a_1: This would be a puzzle to connect stage to freeplay, but playlab
          does not have "turn" or "move forward". Also, the goals are not flexible
          (size or sprites).
      small_actors_playlab_projects_callout:
        New Play Lab Project_callout1: Click the categories to see the blocks in your
          toolbox! Drag blocks to the workspace add them to your program
        New Play Lab Project_callout2: Hit "Run" to save and run your program
        sign_in_to_save_project: Want to access your project later? Sign in to save
          this project to your account!
      subgoal U3 L4 introducing subgoal labels_callout: []
      subgoal U3L2 Using Simple Commands_callout: []
      subgoal-test-clone_callout:
        move_subgoal: This is the "move turtle" subgoal label.  Drag it out into the
          workspace.
      subgoal-test_callout:
        move_subgoal: This is the "move turtle" subgoal label.  Drag it out into the
          workspace.
        orient_subgoal: This means you want to turn the turtle
      subgoalU3L2_TurtleSquare_right_callout: []
      testing code callout_callout:
        testing_code_callout: This makes the sprite move!<|MERGE_RESOLUTION|>--- conflicted
+++ resolved
@@ -961,14 +961,9 @@
         courseD_collector_ramp8_1: 'Use this block to collect a single piece of treasure.  '
       courseE_collector_ramp9_callout: []
       courseE_farmer_functions1_callout:
-<<<<<<< HEAD
-        courseE_farmer_functions1_2: The toolbox is organized a little differently
-          this time! Click on the different categories to see which blocks you have.
-=======
         courseE_farmer_functions1_2: "ამჯერად ინსტრუმენტების პანელი ოდნავ განსხვავებულადაა
           ორგანიზებული. დააწკაპეთ განსვავებულ კატეგორიებს, რათა ნახოთ თუ რომელი ბლოკები
           გაქვთ."
->>>>>>> a4df5b8b
       courseE_farmer_functions10b_callout: []
       courseE_farmer_functions11_predict_callout: []
       courseE_farmer_functions1a_callout:
