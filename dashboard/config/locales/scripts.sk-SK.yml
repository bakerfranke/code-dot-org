--- conflicted
+++ resolved
@@ -509,15 +509,9 @@
             Wars v ďalekej galaxii.
         mc:
           title: Minecraft Hodina Kódu
-<<<<<<< HEAD
-          description: Použi bloky kódov aby si vzal Steva alebo Alex na dobrodúžstvo
-            skrz tento Minecraft svet
-          description_short: Preskúmajte Minecraft svet prostredníctvom kódu
-=======
           description: Použi bloky kódu, aby si vzal Steva alebo Alexa na dobrodužstvo
             svetom Minecraftu
           description_short: Preskúmaj svet Minecraftu prostredníctvom kódu.
->>>>>>> 139131a2
         ScienceP3OLPT3:
           stages:
             Wrap-Up:
