---
vi-VN:
  data:
    long_instructions:
      2-3 Artist 4: Giúp tôi hoàn thành nhà cho con mèo này.
      2-3 Artist 9 NEW: Hoàn thành diều này
      2-3 Artist Free Play: Chơi miễn phí! Vẽ bất cứ điều gì bạn muốn.
      2-3 Artist Nested Loops 10: Lặp mã này 12 lần để hoàn thành các mô hình.
      2-3 Artist Nested Loops 12: Lặp mã này 12 lần để hoàn thành các curls.
      2-3 Artist Nested Loops Free Play: chơi tự do, hãy vẽ cai gì đó thật dễ thương
        với các vòng lặp lồng vào nhau.
      2-3 Bee Loops 3A: Dùng một vòng lặp `repeat`để thu thập tất cả phấn hoa.
      CourseD_Dance_Party_01: |-
        _Hãy mở tiệc khiêu vũ nào!_

        Kéo khối `make a new` vào trong không gian làm việc và kết nối nó với bên trong khối `setup` để tạo ra vũ công đầu tiên của bạn.

        -   _Bạn cũng có thể nhấn vào bóng đèn ở bên trái nếu muốn xem thêm thông tin hoặc thử thách phụ._
      CourseD_Dance_Party_02: |-
        Hãy làm con nai sừng tấm này nhảy múa nào!

        Kéo khối <xml><block type="Dancelab_changeMoveLR"><title name="SPRITE">new\_dancer</title><title name="MOVE" config="MOVES.Dab, MOVES.Drop, MOVES.Floss">Floss</title><title name="DIR">-1</title></block></xml> vào không gian làm việc. Kết nối nó với bên dưới khối <xml><block type="Dancelab_atTimestamp"><title name="TIMESTAMP">4</title><title name="UNIT">"giá trị đo"</title></block></xml>. Vũ công của bạn sẽ bắt đầu động tác mới sau nhịp thứ tư.

        **Nhịp** được sử dụng để tính thời gian trong âm nhạc. Trong hướng dẫn này, một nhịp dài bốn phách.
      CourseD_Dance_Party_03: |-
        \*Bây giờ chúng ta đang quẩy theo nhạc! \*

        Thêm khối <xml><block type="Dancelab_atTimestamp"><title name="TIMESTAMP">6</title><title name="UNIT">"nhịp"</title></block></xml> vào không gian làm việc. Hãy cho vũ công bắt đầu động tác mới sau 6 nhịp.
      CourseD_Dance_Party_04: |-
        _Phần nhảy này cần một chút đèn flash!_

        Hãy tìm một khối mới trong hộp công cụ để thêm hiệu ứng nền vào phía sau các vũ công. Xem hiệu ứng thay đổi khớp theo thời gian với nhạc!
      CourseD_Dance_Party_05: |-
        Sử dụng một khối mới khác để làm các vũ công thay đổi động tác **sau mỗi 2 nhịp**!

        -   Chọn `(Tiếp theo)`, `(Trước)`, hoặc `(Ngẫu nhiên)` để điều khiển vũ công làm các động tác khác nhau mỗi lần chạy mã.
      CourseD_Dance_Party_06: |-
        _Chúng ta cần thêm vũ công!_

        Tạo ra một vũ công dự phòng, gọi là `backup_dancer1` để nhảy cùng con mèo.
      CourseD_Dance_Party_08: |-
        Mỗi vũ công có một bộ _thuộc tính_ kiểm soát vẻ ngoài của vũ công.

        Bạn có thể làm một vũ công giống như đang ở trong nền bằng cách làm cho _kích cỡ_ của họ nhỏ hơn. Bạn có thể làm cho cả hai vũ công dự phòng có cùng kích cỡ không?
      CourseD_Dance_Party_09: |-
        Vũ công có một thuộc tính "sắc thái" để có thể thêm một lớp màu. Hãy thử thay đổi sắc thái của một trong những vũ công.

        -   Sắc thái sẽ kết hợp màu sắc mà bạn chọn với màu sắc của các vũ công.
      CourseD_Dance_Party_10: |-
        Bây giờ chúng ta đã biết làm thế nào để thay đổi thuộc tính của một vũ công. Chúng tôi cũng có thể làm cho các thuộc tính giống nhau tự động phản hồi với âm nhạc bằng cách sử dụng khối này:
        <xml>
        <block type="Dancelab_startMapping">

        <title name="SPRITE">right_pineapple</title>
        <title name="PROPERTY">"quy mô"</title>
        <title name="RANGE">"âm trầm"</title>
        </block></xml>

        Chương trình này sử dụng âm lượng "bass" của âm nhạc (âm trầm) để điều khiển chiều cao của một vũ công. Bạn cũng có thể làm cho các vũ công khác phản hồi theo nhạc chứ?
      CourseD_Dance_Party_11: |-
        Khối <xml><block type="Dancelab_whenKey"></block></xml> cho phép bạn chạy mã khi nhấn phím mũi tên lên.

        Bạn có thể thay đổi động tác nhảy, thay đổi thuộc tính của một vũ công hoặc làm một động tác nhanh chỉ một lần. Cứ thoải mái sáng tạo và tìm kiếm những khối mới!
      CourseD_Dance_Party_11_5: |-
        Hãy xem khối này:

        <xml>
        <block type="Dancelab_makeNewDanceSpriteGroup">
        <title name="N">6</title>
        <title name="COSTUME">"VỊT"</title>
        <title name="LAYOUT">"vòng tròn"</title>
        </block></xml>

        Bây giờ bạn có thể cùng lúc tạo ra một loạt các vũ công!

        Hãy thử sử dụng một số trong các khối "tất cả vịt" để viết mã nhằm làm cho tất cả các con vịt nhảy cùng nhau.
      CourseD_Dance_Party_11b: Đã đến lúc khiêu vũ rồi! Mèo sẽ làm động tác dab khi
        bạn nhấn phím mũi tên trái. Hãy làm cho Robot "drop" khi bạn nhấn phím mũi
        tên phải.
      CourseD_Dance_Party_12: Bắt đầu quẩy thôi! Tạo ra điệu nhảy của riêng bạn để
        chia sẻ với bạn bè.
      CourseE_HOC 2018 Level_1: Bạn cần trang bị cho chuyến hải hành phía trước. Hãy
        lấy một chiếc **thuyền** ![](https://images.code.org/0b3162de9dc0abf3e0890d315b8cc699-image-1538697977747.png)
        từ trong **rương** ![](https://images.code.org/e0cf43fd36a50dd16ee06595047bfd8f-image-1538697999418.png).
      CourseE_HOC 2018 Level_10: Có một con **mực** ![](https://images.code.org/82f305ab1cb4a9ff9044991a18edb16e-image-1538947827218.png)
        lẩn trốn ở đâu đó trong Tượng đài Đại Dương này, bạn có tìm được nó không?
      CourseE_HOC 2018 Level_11: Hãy xây một bức tường bằng **prismarine** ![](https://images.code.org/d110b8d13c01756fcdbef3768b2e2859-image-1538699770898.png)
        xung quanh phần bê tông đen. Việc này sẽ kích hoạt các **đường dẫn** ![](https://images.code.org/7773cf30f42e6727a23c8cb364d4664b-image-1538699800030.png)
        và hoàn thành thử thách của bạn!
      CourseE_HOC 2018 Level_2: Sử dụng thuyền để di chuyển sẽ dễ hơn bơi trên biển!
        Hãy đi đến cuối bến thuyền và nhảy lên chiếc thuyền.
      CourseE_HOC 2018 Level_3: Cầm lấy mái chèo và lái thuyền của bạn băng qua biển
        khơi để bắt **cá tuyết** ![](https://images.code.org/9b636884eefb1efe18f9f844e1e916a9-image-1538698597353.png).
      CourseE_HOC 2018 Level_4: Hãy đem cá tuyết làm thức ăn cho **cá heo** ![](https://images.code.org/8c240fd4df4da2795ba7ca942b77a057-image-1538947890991.png).
        Sử dụng một khối lặp lại để có thể băng qua đại dương nhanh hơn.
      CourseE_HOC 2018 Level_5: Có một **vỏ ốc anh vũ** ![](https://images.code.org/2eb084fa0c718dee6ca4b6379381f735-image-1538698936660.png)
        ẩn giấu ở đâu đó! Hãy thám hiểm xác tàu đắm để đến được chiếc **rương** ![](https://images.code.org/16cdd5779b38909d4bf47b29535c92b0-image-1538698950602.png).
      CourseE_HOC 2018 Level_6: Ngoài kia có vẻ lạnh cóng! Hãy bắt một con **cá hồi**
        ![](https://images.code.org/c66eadf25b3cdfe20bbfdc91e2c28c94-image-1538699000102.png)
        trên đường đến các di tích dưới nước.
      CourseE_HOC 2018 Level_7a: Bạn đã tìm thấy những di tích dưới nước. Hãy tìm
        kiếm trên tảng đá sa thạch một chiếc **rương** ![](https://images.code.org/29a5fd76b869d755a60d39fbbb4057eb-image-1538699081910.png)
        chứa **prismarine** ![](https://images.code.org/5f5ebe5121b8f9787d7dbd38ad0a86cc-image-1538699091018.png).
      CourseE_HOC 2018 Level_8: Đầu tiên là núi băng, giờ đến dung nham? Hãy vượt
        qua hòn đảo núi lửa này và tìm thấy con **cá nhiệt đới** ![](https://images.code.org/6d3293e7709cb1a43d9f7617fd0cc2b8-image-1538699180397.png)
        trong rạn san hô.
      CourseE_HOC 2018 Level_9b: Bạn đã đến được rạn san hô, bây giờ hãy tìm **Trái
        tim Biển cả** ![](https://images.code.org/3035926d2a37aa695b5d47413adcffa2-image-1538699398781.png)!
        Sử dụng san hô xanh và đỏ để tiếp cận kho báu trong chiếc **rương** ![](https://images.code.org/af697397dd70e5b6b93b00eb46c558af-image-1538699377397.png).
      Dance_Party_01: |-
        _Hãy mở tiệc khiêu vũ nào!_

        Kéo khối `make a new` vào trong không gian làm việc và kết nối nó với bên trong khối `setup` để tạo ra vũ công đầu tiên của bạn.

        -   _Bạn cũng có thể nhấn vào bóng đèn ở bên trái nếu muốn xem thêm thông tin hoặc thử thách phụ._
      Dance_Party_02: |-
        Hãy làm con nai sừng tấm này nhảy múa nào!

        Kéo khối <xml><block type="Dancelab_changeMoveLR"><title name="SPRITE">new\_dancer</title><title name="MOVE" config="MOVES.Dab, MOVES.Drop, MOVES.Floss">Floss</title><title name="DIR">-1</title></block></xml> vào không gian làm việc. Kết nối nó với bên dưới khối <xml><block type="Dancelab_atTimestamp"><title name="TIMESTAMP">4</title><title name="UNIT">"giá trị đo"</title></block></xml>. Vũ công của bạn sẽ bắt đầu động tác mới sau nhịp thứ tư.

        **Nhịp** được sử dụng để tính thời gian trong âm nhạc. Trong hướng dẫn này, một nhịp dài bốn phách.
      Dance_Party_03: |-
        \*Bây giờ chúng ta đang quẩy theo nhạc! \*

        Thêm khối <xml><block type="Dancelab_atTimestamp"><title name="TIMESTAMP">6</title><title name="UNIT">"nhịp"</title></block></xml> vào không gian làm việc. Hãy cho vũ công bắt đầu động tác mới sau 6 nhịp.
      Dance_Party_04: |-
        _Phần nhảy này cần một chút đèn flash!_

        Hãy tìm một khối mới trong hộp công cụ để thêm hiệu ứng nền vào phía sau các vũ công. Xem hiệu ứng thay đổi khớp theo thời gian với nhạc!
      Dance_Party_05: |-
        Sử dụng một khối mới khác để làm các vũ công thay đổi động tác **sau mỗi 2 nhịp**!

        -   Chọn `(Tiếp theo)`, `(Trước)`, hoặc `(Ngẫu nhiên)` để điều khiển vũ công làm các động tác khác nhau mỗi lần chạy mã.
      Dance_Party_06: |-
        _Chúng ta cần thêm vũ công!_

        Tạo ra một vũ công dự phòng, gọi là `backup_dancer1` để nhảy cùng con mèo.
      Dance_Party_08: |-
        Mỗi vũ công có một bộ _thuộc tính_ kiểm soát vẻ ngoài của vũ công.

        Bạn có thể làm một vũ công giống như đang ở trong nền bằng cách làm cho _kích cỡ_ của họ nhỏ hơn. Bạn có thể làm cho cả hai vũ công dự phòng có cùng kích cỡ không?
      Dance_Party_09: |-
        Vũ công có một thuộc tính "sắc thái" để có thể thêm một lớp màu. Hãy thử thay đổi sắc thái của một trong những vũ công.

        -   Sắc thái sẽ kết hợp màu sắc mà bạn chọn với màu sắc của các vũ công.
      Dance_Party_10: |-
        Bây giờ chúng ta đã biết làm thế nào để thay đổi thuộc tính của một vũ công. Chúng tôi cũng có thể làm cho các thuộc tính giống nhau tự động phản hồi với âm nhạc bằng cách sử dụng khối này:
        <xml>
        <block type="Dancelab_startMapping">

        <title name="SPRITE">right_pineapple</title>
        <title name="PROPERTY">"quy mô"</title>
        <title name="RANGE">"âm trầm"</title>
        </block></xml>

        Chương trình này sử dụng âm lượng "bass" của âm nhạc (âm trầm) để điều khiển chiều cao của một vũ công. Bạn cũng có thể làm cho các vũ công khác phản hồi theo nhạc chứ?
      Dance_Party_11: |-
        Khối <xml><block type="Dancelab_whenKey"></block></xml> cho phép bạn chạy mã khi nhấn phím mũi tên lên.

        Bạn có thể thay đổi động tác nhảy, thay đổi thuộc tính của một vũ công hoặc làm một động tác nhanh chỉ một lần. Cứ thoải mái sáng tạo và tìm kiếm những khối mới!
      Dance_Party_11_5: |-
        Hãy xem khối này:

        <xml>
        <block type="Dancelab_makeNewDanceSpriteGroup">
        <title name="N">6</title>
        <title name="COSTUME">"VỊT"</title>
        <title name="LAYOUT">"vòng tròn"</title>
        </block></xml>

        Bây giờ bạn có thể cùng lúc tạo ra một loạt các vũ công!

        Hãy thử sử dụng một số trong các khối "tất cả vịt" để viết mã nhằm làm cho tất cả các con vịt nhảy cùng nhau.
      Dance_Party_11b: Đã đến lúc khiêu vũ rồi! Mèo sẽ làm động tác dab khi bạn nhấn
        phím mũi tên trái. Hãy làm cho Robot "drop" khi bạn nhấn phím mũi tên phải.
      Dance_Party_12: Bắt đầu quẩy thôi! Tạo ra điệu nhảy của riêng bạn để chia sẻ
        với bạn bè.
      Dance_Party_extras_battle: |-
        # Nhóm nhảy

        Dưới đây là một cuộc thi đấu khiêu vũ giữa hai nhóm. Phím mũi tên điều khiển một trong hai vũ công và các phím "w, a, s, d" điều khiển vũ công còn lại. Thi đấu khiêu vũ với một người bạn và sau đó cố gắng cải thiện các bước nhảy.

        -   Thêm nhiều phím để điều khiển các điệu nhảy
        -   Làm cho các vũ công hỗ trợ cũng có phản ứng khi nhấn phím
        -   Thay thế vũ công mỗi quãng 4 bằng cách thiết lập khả năng hiển thị của họ
      Dance_Party_extras_every_beat: |-
        # Nốt đen

        Hầu hết các điệu múa của chúng tôi đã sử dụng các quãng toàn bộ, nhưng mỗi quãng này bao gồm 4 nốt đen. Điệu nhảy này dùng 'mọi quãng 0,25' để làm cho các vũ công vỗ tay trên mỗi nốt đen.

        Múa này cũng sử dụng một khối_điều kiện_ để kiểm soát khi khối 'quãng 0,25' có thể thay đổi những điệu nhảy. Hãy thử thay đổi con số trong các khối có điều kiện để xem cách nó thay đổi những điệu nhảy.

        -   Thử nghiệm với khác quãng nốt khác (như 0,5 cho nửa nốt hoặc 0,125 cho một phần tám nốt).
        -   Thêm một số sự kiện `sau quãng`.
        -   Chuyển đổi "quãng" thành "giây" và thử canh thời gian của bạn nhảy theo cách đó.
      Dance_Party_extras_layout: |-
        # Hãy vào đội hình nào!

        Kiểm tra các điệu nhảy này sử dụng các khối `giao diện` để thay đổi hình thành các vũ công dự phòng trong suốt buổi khiêu vũ. Hãy thử một trong những IDE để mở rộng nó:

        -   Tạo một nhóm các vũ công thứ hai trong một giao diện khác
        -   Thay đổi giao diện khi nhấn phím
        -   Thay đổi một thuộc tính khi các vũ công thay đổi đội hình
      Dance_Party_extras_on_beat: |-
        # Âm trầm, Âm trung và Âm cao

        Điệu nhảy này sử dụng sự kiện "đỉnh cao" để kích hoạt các mã khi các bộ phận khác nhau của âm nhạc được bật lớn. Hãy thử tìm tòi với các bài hát khác nhau để xem làm thế nào họ thay đổi những điệu nhảy.
      Dance_Party_extras_speed: |-
        # Nhanh lên, chậm lại

        Điệu nhảy cuối cùng này sử dụng các khối `thiết lập tốc độ` để kiểm soát việc mỗi vũ công di chuyển nhanh đến mức nào. Cố gắng thử nghiệm với tốc độ khác nhau trong các điểm khác nhau trong bài hát. Hãy tự do mày mò điệu nhảy này hoặc trở về bất kỳ điệu nhảy nào trước đó để làm cho chúng trông ngầu hơn.
      Dance_Party_extras_visible: |-
        # Họ sẽ đi đâu?

        Điệu nhảy này làm xuất hiện và ẩn hai nhóm vũ công khác nhau. Kiểm tra và sau đó thử thêm vào sự tinh tế của riêng của bạn.

        -   Thêm một nhóm vũ công
        -   Hiển thị và ẩn các vũ công bằng cách sử dụng các phím mũi tên
        -   Ẩn tất cả các vũ công và chuyển sang một hiệu ứng nền thú vị
      HOC 2018 Level_1: Bạn cần trang bị cho chuyến hải hành phía trước. Hãy lấy một
        chiếc **thuyền** ![](https://images.code.org/0b3162de9dc0abf3e0890d315b8cc699-image-1538697977747.png)
        từ trong **rương** ![](https://images.code.org/e0cf43fd36a50dd16ee06595047bfd8f-image-1538697999418.png).
      HOC 2018 Level_10: Có một con **mực** ![](https://images.code.org/82f305ab1cb4a9ff9044991a18edb16e-image-1538947827218.png)
        lẩn trốn ở đâu đó trong Tượng đài Đại Dương này, bạn có tìm được nó không?
      HOC 2018 Level_11: Hãy xây một bức tường bằng **prismarine** ![](https://images.code.org/d110b8d13c01756fcdbef3768b2e2859-image-1538699770898.png)
        xung quanh phần bê tông đen. Việc này sẽ kích hoạt các **đường dẫn** ![](https://images.code.org/7773cf30f42e6727a23c8cb364d4664b-image-1538699800030.png)
        và hoàn thành thử thách của bạn!
      HOC 2018 Level_12: Chúc mừng! Thế giới đại dương đang chờ bạn. Hãy tạo ra một
        rạn san hô! Một ngọn núi lửa! Một con tàu đắm! Điều đó tùy thuộc vào bạn.
      HOC 2018 Level_2: Sử dụng thuyền để di chuyển sẽ dễ hơn bơi trên biển! Hãy đi
        đến cuối bến thuyền và nhảy lên chiếc thuyền.
      HOC 2018 Level_3: Cầm lấy mái chèo và lái thuyền của bạn băng qua biển khơi
        để bắt **cá tuyết** ![](https://images.code.org/9b636884eefb1efe18f9f844e1e916a9-image-1538698597353.png).
      HOC 2018 Level_4: Hãy đem cá tuyết làm thức ăn cho **cá heo** ![](https://images.code.org/8c240fd4df4da2795ba7ca942b77a057-image-1538947890991.png).
        Sử dụng một khối lặp lại để có thể băng qua đại dương nhanh hơn.
      HOC 2018 Level_5: Có một **vỏ ốc anh vũ** ![](https://images.code.org/2eb084fa0c718dee6ca4b6379381f735-image-1538698936660.png)
        ẩn giấu ở đâu đó! Hãy thám hiểm xác tàu đắm để đến được chiếc **rương** ![](https://images.code.org/16cdd5779b38909d4bf47b29535c92b0-image-1538698950602.png).
      HOC 2018 Level_6: Ngoài kia có vẻ lạnh cóng! Hãy bắt một con **cá hồi** ![](https://images.code.org/c66eadf25b3cdfe20bbfdc91e2c28c94-image-1538699000102.png)
        trên đường đến các di tích dưới nước.
      HOC 2018 Level_7a: Bạn đã tìm thấy những di tích dưới nước. Hãy tìm kiếm trên
        tảng đá sa thạch một chiếc **rương** ![](https://images.code.org/29a5fd76b869d755a60d39fbbb4057eb-image-1538699081910.png)
        chứa **prismarine** ![](https://images.code.org/5f5ebe5121b8f9787d7dbd38ad0a86cc-image-1538699091018.png).
      HOC 2018 Level_8: Đầu tiên là núi băng, giờ đến dung nham? Hãy vượt qua hòn
        đảo núi lửa này và tìm thấy con **cá nhiệt đới** ![](https://images.code.org/6d3293e7709cb1a43d9f7617fd0cc2b8-image-1538699180397.png)
        trong rạn san hô.
      HOC 2018 Level_9b: Bạn đã đến được rạn san hô, bây giờ hãy tìm **Trái tim Biển
        cả** ![](https://images.code.org/3035926d2a37aa695b5d47413adcffa2-image-1538699398781.png)!
        Sử dụng san hô xanh và đỏ để tiếp cận kho báu trong chiếc **rương** ![](https://images.code.org/af697397dd70e5b6b93b00eb46c558af-image-1538699377397.png).
      MC_HOC_2017_01_RETRY: "Cửa bị khóa, nhưng Đặc vụ đang ở đây để giúp đỡ! \nDi
        chuyển một khối 'di chuyển về phía trước' xuống phía dưới khối 'khi chạy'
        trong khu vực làm việc để đưa Đặc vụ đến tấm áp lực [PressurePlate_Up], sau
        đó nhấn \"Chạy\" và sử dụng các phím mũi tên để di chuyển người chơi ra khỏi
        nhà và thu thập các \\*\\* thùng kho báu \\*\\* [chest]."
      MC_HOC_2017_01_RETRY_2019: "Cửa bị khóa, nhưng Đặc vụ đang ở đây để giúp đỡ!
        \nDi chuyển một khối 'di chuyển về phía trước' xuống phía dưới khối 'khi chạy'
        trong khu vực làm việc để đưa Đặc vụ đến tấm áp lực [PressurePlate_Up], sau
        đó nhấn \"Chạy\" và sử dụng các phím mũi tên để di chuyển người chơi ra khỏi
        nhà và thu thập các \\*\\* thùng kho báu \\*\\* [chest]."
      MC_HOC_2017_02_Cole: "{currentPlayerName} đang dẫn đầu cuộc phiêu lưu! Để giúp
        đỡ, lấy \\*\\* bản đồ \\*\\* [map_empty] đằng sau cánh cửa đã bị khóa ở bên
        phải. \\\r \\\r \nĐưa mã lệnh vào khu vực làm việc để đưa Đặc vụ đến tấm áp
        lực [PressurePlate_Up], từ đó {currentPlayerName} có thể đi qua. "
      MC_HOC_2017_02_Cole_2019: "{currentPlayerName} đang dẫn đầu cuộc phiêu lưu!
        Để giúp đỡ, lấy \\*\\* bản đồ \\*\\* [map_empty] đằng sau cánh cửa đã bị khóa
        ở bên phải. \\\r \\\r \nĐưa mã lệnh vào khu vực làm việc để đưa Đặc vụ đến
        tấm áp lực [PressurePlate_Up], từ đó {currentPlayerName} có thể đi qua. "
      MC_HOC_2017_03_Cole: "{currentPlayerName} tiếp tục cuộc phiêu lưu và cần \\*\\*
        la bàn \\*\\* [compass] để chuẩn bị cho chuyến đi.  \\\r \\\r \nLập trình
        cho Đặc vụ để mở cổng. "
      MC_HOC_2017_03_Cole_2019: "{currentPlayerName} tiếp tục cuộc phiêu lưu và cần
        \\*\\* la bàn \\*\\* [compass] để chuẩn bị cho chuyến đi.  \\\r \\\r \nLập
        trình cho Đặc vụ để mở cổng. "
      MC_HOC_2017_04POINT5_RYAN: "Bạn đã vượt qua nó! \\\r \\\r \nBây giờ, đưa {currentPlayerName}
        đến mê cung một cách an toàn để thu thập \\*\\* cái rìu \\*\\* [diamond_axe]"
      MC_HOC_2017_04POINT5_RYAN_2019: "Bạn đã vượt qua nó! \\\r \\\r \nBây giờ, đưa
        {currentPlayerName} đến mê cung một cách an toàn để thu thập \\*\\* cái rìu
        \\*\\* [diamond_axe]"
      MC_HOC_2017_04_Cole: "Đặc vụ có thể vượt qua dòng nước!  \\\r \\\r \nSử dụng
        một vòng lặp 'lặp lại' để giải quyết các câu đố và giúp {currentPlayerName}
        đi đến \\*\\* cái xô \\*\\* [bucket_empty] đằng sau cánh cửa. "
      MC_HOC_2017_04_Cole_2019: "Đặc vụ có thể vượt qua dòng nước!  \\\r \\\r \nSử
        dụng một vòng lặp 'lặp lại' để giải quyết các câu đố và giúp {currentPlayerName}
        đi đến \\*\\* cái xô \\*\\* [bucket_empty] đằng sau cánh cửa. "
      MC_HOC_2017_05_Cole: "Ôi không, cây cầu đã biến mất! \\\r \\\r \nLập trình cho
        Đặc vụ xây lại cây cầu bằng cách sử dụng các khối 'vị trí' để {currentPlayerName}
        có thể lấy được \\*\\* cái xẻng \\*\\* [diamond_shovel]."
      MC_HOC_2017_05_Cole_2019: "Ôi không, cây cầu đã biến mất! \\\r \\\r \nLập trình
        cho Đặc vụ xây lại cây cầu bằng cách sử dụng các khối 'vị trí' để {currentPlayerName}
        có thể lấy được \\*\\* cái xẻng \\*\\* [diamond_shovel]."
      MC_HOC_2017_06_Cole: "Một con sông nữa, nhưng con sông này còn rộng lớn hơn
        nhiều! \\\r \\\r \nSửa lại mã lệnh này để giúp Đặc vụ xây dựng một cây cầu
        để {currentPlayerName} có thể lấy được \\*\\* cái cúp \\*\\* [diamond_pickaxe]. "
      MC_HOC_2017_06_Cole_2019: "Một con sông nữa, nhưng con sông này còn rộng lớn
        hơn nhiều! \\\r \\\r \nSửa lại mã lệnh này để giúp Đặc vụ xây dựng một cây
        cầu để {currentPlayerName} có thể lấy được \\*\\* cái cúp \\*\\* [diamond_pickaxe]. "
      MC_HOC_2017_07_Cole: "Có băng trong nước!  \\\r \\\r \nSử dụng chức năng 'dọn
        đường' để tiêu diệt băng và đưa {currentPlayerName} đến Minecart [minecart_normal]! "
      MC_HOC_2017_07_Cole_2019: "Có băng trong nước!  \\\r \\\r \nSử dụng chức năng
        'dọn đường' để tiêu diệt băng và đưa {currentPlayerName} đến Minecart [minecart_normal]! "
      MC_HOC_2017_10_RETRY: "Bạn có thể tìm ra điểm khác biệt giữa hai nhóm lệnh chức
        năng (hàm) dưới đây không? \\\r\n \\\r Sử dụng những nhóm lệnh chức năng này
        kết hợp với những lệnh khác trong khung lệnh bên trái để xóa đường dẫn tới
        xe đẩy quặng, sau đó thu thập **đá lửa và thép** [flint_and_steel]. \\\r "
      MC_HOC_2017_10_RETRY_2019: "Bạn có thể tìm ra điểm khác biệt giữa hai nhóm lệnh
        chức năng (hàm) dưới đây không? \\\r\n \\\r Sử dụng những nhóm lệnh chức năng
        này kết hợp với những lệnh khác trong khung lệnh bên trái để xóa đường dẫn
        tới xe đẩy quặng, sau đó thu thập **đá lửa và thép** [flint_and_steel]. \\\r "
      MC_HOC_2017_Ali: 'Xem xét các nhóm lệnh chức năng dưới đây.  Làm thế nào bạn
        có thể sử dụng chúng để tránh các Ghasts và giúp {currentPlayerName}  **lấy
        được quyển sách** [book_enchanted] một cách an toàn?  '
      MC_HOC_2017_Ali_2019: 'Xem xét các nhóm lệnh chức năng dưới đây.  Làm thế nào
        bạn có thể sử dụng chúng để tránh các Ghasts và giúp {currentPlayerName}  **lấy
        được quyển sách** [book_enchanted] một cách an toàn?  '
      MC_HOC_2017_FP20x20: "**Chơi tự do:** Bây giờ bạn có thể thỏa sức sáng tạo!
        Hãy lập trình cho Đặc vụ để giúp bạn khám phá thế giới."
      MC_HOC_2017_FP20x20_2019: "**Chơi tự do:** Bây giờ bạn có thể thỏa sức sáng
        tạo! Hãy lập trình cho Đặc vụ để giúp bạn khám phá thế giới."
      Overworld Move to Sheep: Hãy thêm một lệnh "move forward" thứ hai để đi đến
        con cừu.
      Overworld Move to Sheep_2019: Hãy thêm một lệnh "move forward" thứ hai để đi
        đến con cừu.
      course4_artist_fwp_challenge1: Thử chạy chương trình này, và tạo vài thay đổi
        để xem điều gì sẽ xảy ra. Bạn có thể tìm ra cách mà nó hoạt động? (Hoặc xóa
        nó và thay thế nó bằng một cái gì đó hoàn toàn khác)
      courseA_artist_loops10: |-
        ## Đã đến lúc quay lại đất liền rồi, hãy giúp tôi đặt những tảng đá xuống để tôi không ngã nhé!

        ![expandable](https://images.code.org/d3213d375d0271e114aa4313cdeb34be-image-1498064942606.gif)
      courseA_artist_loops10_2018: |-
        ## Đã đến lúc quay lại đất liền rồi, hãy giúp tôi đặt những tảng đá xuống để tôi không ngã nhé!

        ![expandable](https://images.code.org/d3213d375d0271e114aa4313cdeb34be-image-1498064942606.gif)
      courseA_artist_loops10_2019: |-
        ## Đã đến lúc quay lại đất liền rồi, hãy giúp tôi đặt những tảng đá xuống để tôi không ngã nhé!

<<<<<<< HEAD
        ![expandable](https://images.code.org/d3213d375d0271e114aa4313cdeb34be-image-1498064942606.gif)
=======
        ![expandable](https://images.code.org/b329e035f02cf0273987a530d4ff93b3-image-1497998147979.gif)
>>>>>>> e5a75720
      courseA_artist_loops11: |-
        ## Hãy giúp tôi xây bậc cầu thang để tôi ngắm con tàu ra khơi.

        ![expandable](https://images.code.org/ed19f00a2350b186fbe86ea805e17925-image-1498065450651.gif)
      courseA_artist_loops11_2018: |-
        ## Hãy giúp tôi xây bậc cầu thang để tôi ngắm con tàu ra khơi.

        ![expandable](https://images.code.org/ed19f00a2350b186fbe86ea805e17925-image-1498065450651.gif)
      courseA_artist_loops11_2019: |-
        ## Hãy giúp tôi xây bậc cầu thang để tôi ngắm con tàu ra khơi.

        ![expandable](https://images.code.org/ed19f00a2350b186fbe86ea805e17925-image-1498065450651.gif)
      courseA_artist_loops12: |-
        Bạn hoạ sĩ này đã thấy cái gì đó thú vị ở xa, hãy thử vẽ những gì bạn nghĩ anh ấy nhìn thấy.

        * * *

        ### Ideas

        ![](https://images.code.org/b329e035f02cf0273987a530d4ff93b3-image-1497998147979.gif)
        ![](https://images.code.org/126edbb030b78586c620fea11bd9c867-image-1497998152966.gif)
        ![](https://images.code.org/a4fc9deba0ecdae5f434a828708d997b-image-1497998171788.gif)
        ![](https://images.code.org/55271714dcfc01bf49441cdf3bf17649-image-1497998176661.gif)
      courseA_artist_loops12_2018: |-
        Bạn hoạ sĩ này đã thấy cái gì đó thú vị ở xa, hãy thử vẽ những gì bạn nghĩ anh ấy nhìn thấy.

        * * *

        ### Ideas

        ![](https://images.code.org/b329e035f02cf0273987a530d4ff93b3-image-1497998147979.gif)
        ![](https://images.code.org/126edbb030b78586c620fea11bd9c867-image-1497998152966.gif)
        ![](https://images.code.org/a4fc9deba0ecdae5f434a828708d997b-image-1497998171788.gif)
        ![](https://images.code.org/55271714dcfc01bf49441cdf3bf17649-image-1497998176661.gif)
      courseA_artist_loops12_2019: |-
        Bạn hoạ sĩ này đã thấy cái gì đó thú vị ở xa, hãy thử vẽ những gì bạn nghĩ anh ấy nhìn thấy.

        * * *

        ### Ideas

        ![](https://images.code.org/b329e035f02cf0273987a530d4ff93b3-image-1497998147979.gif)
        ![](https://images.code.org/126edbb030b78586c620fea11bd9c867-image-1497998152966.gif)
        ![](https://images.code.org/a4fc9deba0ecdae5f434a828708d997b-image-1497998171788.gif)
        ![](https://images.code.org/55271714dcfc01bf49441cdf3bf17649-image-1497998176661.gif)
      courseA_artist_loops2: |-
        Hãy giúp hoạ sĩ vẽ đường này hai lần về phía trước

        ![](https://images.code.org/04501f26a36673460f5c8fe04e3e7686-image-1498002095108.gif)
      courseA_artist_loops2_2018: |-
        Hãy giúp hoạ sĩ vẽ đường này hai lần về phía trước

        ![](https://images.code.org/04501f26a36673460f5c8fe04e3e7686-image-1498002095108.gif)
      courseA_artist_loops2_2019: |-
        Hãy giúp hoạ sĩ vẽ đường này hai lần về phía trước

        ![](https://images.code.org/04501f26a36673460f5c8fe04e3e7686-image-1498002095108.gif)
      courseA_artist_loops3: |-
        Hoạ sĩ của chúng ta đang muốn vẽ thêm 5 đoạn thẳng nữa. Bạn có thể giúp anh ấy không?

        ![expandable](https://images.code.org/6d79b5f8291bd8e11c427bff25f423c2-image-1467935497388.gif)
      courseA_artist_loops3_2018: |-
        Hoạ sĩ của chúng ta đang muốn vẽ thêm 5 đoạn thẳng nữa. Bạn có thể giúp anh ấy không?

        ![expandable](https://images.code.org/6d79b5f8291bd8e11c427bff25f423c2-image-1467935497388.gif)
      courseA_artist_loops3_2019: |-
        Hoạ sĩ của chúng ta đang muốn vẽ thêm 5 đoạn thẳng nữa. Bạn có thể giúp anh ấy không?

        ![expandable](https://images.code.org/6d79b5f8291bd8e11c427bff25f423c2-image-1467935497388.gif)
      courseA_artist_loops4: |-
        Hãy dùng vòng lặp <xml><block type="controls_repeat_simplified_dropdown"><title name="TIMES" config="2-6">5</title></block></xml> để vẽ đoạn thằng này năm lần nữa!

        <xml><block type="controls_repeat_simplified_dropdown"><title name="TIMES" config="2-6">5</title></block></xml>
      courseA_artist_loops4_2018: |-
        Hãy dùng vòng lặp <xml><block type="controls_repeat_simplified_dropdown"><title name="TIMES" config="2-6">5</title></block></xml> để vẽ đoạn thằng này năm lần nữa!

        <xml><block type="controls_repeat_simplified_dropdown"><title name="TIMES" config="2-6">5</title></block></xml>
      courseA_artist_loops4_2019: |-
        Hãy dùng vòng lặp <xml><block type="controls_repeat_simplified_dropdown" block-text="repeat"><title name="TIMES" config="2-6">5</title></block></xml> để vẽ đoạn thằng này năm lần nữa!

        <xml><block type="controls_repeat_simplified_dropdown" block-text="repeat"><title name="TIMES" config="2-6">5</title></block></xml>
      courseA_artist_loops5: |-
        ## Hãy vẽ đường thẳng dài bảy bước, đây sẽ là đường chân trời của chúng ta.

        ![expandable](https://images.code.org/dc7c4317177f2b94421c5aa589c31ac7-image-1498002771889.gif)
      courseA_artist_loops5_2018: |-
        ## Hãy vẽ đường thẳng dài bảy bước, đây sẽ là đường chân trời của chúng ta.

        ![expandable](https://images.code.org/dc7c4317177f2b94421c5aa589c31ac7-image-1498002771889.gif)
      courseA_artist_loops5_2019: |-
        ## Hãy vẽ đường thẳng dài bảy bước, đây sẽ là đường chân trời của chúng ta.

        ![expandable](https://images.code.org/dc7c4317177f2b94421c5aa589c31ac7-image-1498002771889.gif)
      courseA_artist_loops6: |-
        ## Hãy vẽ một ngọn đồi nhỏ ở phía sau.

        ![expandable](https://images.code.org/f64d93b6d9a7d9c3edfce3c227c0dd49-image-1498062074031.gif)
      courseA_artist_loops6_2018: |-
        ## Hãy vẽ một ngọn đồi nhỏ ở phía sau.

        ![expandable](https://images.code.org/f64d93b6d9a7d9c3edfce3c227c0dd49-image-1498062074031.gif)
      courseA_artist_loops6_2019: |-
        ## Hãy vẽ một ngọn đồi nhỏ ở phía sau.

        ![expandable](https://images.code.org/f64d93b6d9a7d9c3edfce3c227c0dd49-image-1498062074031.gif)
      courseA_artist_loops7: |-
        ## Hãy dùng vòng lặp <xml><block type="controls_repeat_simplified_dropdown"><title name="TIMES" config="3-10">???</title></block></xml> để tạo sóng.

        <xml><block type="controls_repeat_simplified_dropdown"><title name="TIMES" config="3-10">???</title></block></xml>
      courseA_artist_loops7_2018: |-
        ## Hãy dùng vòng lặp <xml><block type="controls_repeat_simplified_dropdown"><title name="TIMES" config="3-10">???</title></block></xml> để tạo sóng.

        <xml><block type="controls_repeat_simplified_dropdown"><title name="TIMES" config="3-10">???</title></block></xml>
      courseA_artist_loops7_2019: |-
        Hãy dùng vòng lặp <xml><block type="controls_repeat_simplified_dropdown" block-text="repeat"><title name="TIMES" config="3-10">???</title></block></xml> để tạo sóng.

        <xml><block type="controls_repeat_simplified_dropdown" block-text="repeat"><title name="TIMES" config="3-10">???</title></block></xml>
      courseA_artist_loops8: |-
        ## Chúng ta cần vẽ một cái thang lên tàu.

        ![expandable](https://images.code.org/ee90228fae25ecca1fba589b721f9120-image-1498063066878.gif)
      courseA_artist_loops8_2018: |-
        ## Chúng ta cần vẽ một cái thang lên tàu.

        ![expandable](https://images.code.org/ee90228fae25ecca1fba589b721f9120-image-1498063066878.gif)
      courseA_artist_loops8_2019: |-
        ## Chúng ta cần vẽ một cái thang lên tàu.

        ![expandable](https://images.code.org/ee90228fae25ecca1fba589b721f9120-image-1498063066878.gif)
      courseA_artist_loops9: |-
        ## **Thử thách:** Cầu thang dẫn xuống cảng đã bị hỏng. Hãy giúp sửa chữa lại nó nhé.

        ![expandable](https://images.code.org/9d36df1afb6a738ba7bcff8734403ff3-image-1498063282074.gif)
      courseA_artist_loops9_2018: |-
        ## **Thử thách:** Cầu thang dẫn xuống cảng đã bị hỏng. Hãy giúp sửa chữa lại nó nhé.

        ![expandable](https://images.code.org/9d36df1afb6a738ba7bcff8734403ff3-image-1498063282074.gif)
      courseA_artist_loops9_2019: |-
        ## **Thử thách:** Cầu thang dẫn xuống cảng đã bị hỏng. Hãy giúp sửa chữa lại nó nhé.

        ![expandable](https://images.code.org/9d36df1afb6a738ba7bcff8734403ff3-image-1498063282074.gif)
      courseA_maze_ramp3a_2019: Đưa khối <xml><block type="maze_moveNorth" block-text="move
        north"/></xml> từ hộp công cụ và thêm nó vào dưới các khối khác để hoàn thành
        chương trình, sau đó ấn "▶ Run".
      courseA_maze_ramp3b_2018: |-
        Có một khối thừa ở cuối chương trình này!

        Hãy kéo nó trở lại hộp công cụ để bỏ đi.
      courseA_maze_ramp3b_2019: |-
        Có một khối thừa ở cuối chương trình này!

        Hãy kéo nó trở lại hộp công cụ để bỏ đi.
      courseA_maze_ramp4a_2018: Bạn có thể tìm ra khối nào bạn cần thêm vào dưới cùng
        của các khối khác để hoàn thành chương trình này không?
      courseA_maze_ramp4a_2019: Bạn có thể tìm ra khối nào bạn cần thêm vào dưới cùng
        của các khối khác để hoàn thành chương trình này không?
      courseA_maze_ramp5a_2018: Hãy thử tạo một chương trình hoàn toàn theo ý của
        bạn!
      courseA_maze_ramp5a_2019: Hãy thử tạo một chương trình hoàn toàn theo ý của
        bạn!
      courseA_maze_seq1: _"Chơi với những khối lệnh và giúp tôi di chuyển đến chỗ
        chú lợn xấu xa"_
      courseA_maze_seq10_2018: "**Thử thách:** Tránh những thùng TNT và đưa chú chim
        đến chỗ chú lợn!"
      courseA_maze_seq10_2019: "**Thử thách:** Tránh những thùng TNT và đưa chú chim
        đến chỗ chú lợn!"
      courseA_maze_seq11_2018: Giờ là một câu đố ngắn! Đi về một hướng, rồi một hướng
        khác để đưa chú chim đến chỗ chú lợn.
      courseA_maze_seq11_2019: Giờ là một câu đố ngắn! Đi về một hướng, rồi một hướng
        khác để đưa chú chim đến chỗ chú lợn.
      courseA_maze_seq12_2018: Đến chỗ chú lợn đó!
      courseA_maze_seq12_2019: Đến chỗ chú lợn đó!
      courseA_maze_seq1_2018: _"Chơi với những khối lệnh và giúp tôi di chuyển đến
        chỗ chú lợn xấu xa"_
      courseA_maze_seq1_2019: _"Chơi với những khối lệnh và giúp tôi di chuyển đến
        chỗ chú lợn xấu xa"_
      courseA_maze_seq5_2018: Hãy thử giải câu đố này.
      courseA_maze_seq5_2019: Hãy thử giải câu đố này.
      courseA_maze_seq5a_2018: |-
        _"Lợn đây rồi!"_

        Bạn cần thêm khối lệnh nào vào chương trình này để chú chim đến được chỗ chú lợn?
      courseA_maze_seq5a_2019: |-
        _"Lợn đây rồi!"_

        Bạn cần thêm khối lệnh nào vào chương trình này để chú chim đến được chỗ chú lợn?
      courseA_maze_seq6: |-
        Đi về một hướng, sau đó đổi sang hướng khác để chú chim đến được chỗ chú lợn!

        ![expandable](https://images.code.org/8f71c406afa60c6898937d950c670205-image-1497996506419.gif)
      courseA_maze_seq8: |-
        Giải quyết câu đố này và đưa chú chim đến chỗ chú lợn!

        ![expandable](https://images.code.org/fb4735244f74a4e001d1fa7b5c6028f9-image-1497998330218.gif)
      courseA_playLab_events3_2019: |-
        Giúp chú chó Jorge di chuyển bằng cách nối khối <xml><block type="studio_move" block-text="move dog west">
            <title name="SPRITE">1</title>
            <title name="DIR">8</title>
          </block></xml> vào sau khối sự kiện <xml><block type="studio_whenArrow" block-text="when left arrow">
            <title name="VALUE">left</title>
          </block></xml>.

        Đưa chú chó Jorge đến cây cờ để hoàn thành câu đố này!
      courseA_playLab_events7_2018: _Chơi tự do:_ Thêm bất cứ thứ gì bạn thích vào
        trò chơi. Bạn có thể làm chú khủng long biến mất khi chú chó Jorge va vào
        nó không?
      courseA_playLab_events7_2019: _Chơi tự do:_ Thêm bất cứ thứ gì bạn thích vào
        trò chơi. Bạn có thể làm chú khủng long biến mất khi chú chó Jorge va vào
        nó không?
      courseB_Scrat_ramp1_2019: Để giúp Scrat đến hạt thông, gắn khối <xml><block
        type="maze_moveEast" block-text="move East"/></xml> vào dưới khối <xml><block
        type="when_run" block-text="when run"/></xml> rồi ấn "▶ Chạy"!
      courseB_Scrat_ramp2_2019: Gắn cả hai khối <xml><block type="maze_moveEast" block-text="move
        east"/></xml> vào dưới khối <xml><block type="when_run" block-text="when run"/></xml>
        để hoàn thành chương trình, rồi ấn "▶ Chạy".
      courseB_Scrat_ramp3a_2019: Đưa khối <xml><block type="maze_moveNorth" block-text="move
        north"/></xml> từ hộp công cụ và thêm nó vào dưới các khối khác để hoàn thành
        chương trình, sau đó ấn "▶ Run".
      courseB_Scrat_ramp4a_2018: Bạn có thể tìm ra khối nào bạn cần thêm vào dưới
        cùng của các khối khác để hoàn thành chương trình này không?
      courseB_Scrat_ramp4a_2019: Bạn có thể tìm ra khối nào bạn cần thêm vào dưới
        cùng của các khối khác để hoàn thành chương trình này không?
      courseB_Scrat_ramp5a_2018: Hãy thử tạo một chương trình hoàn toàn theo ý của
        bạn!
      courseB_Scrat_ramp5a_2019: Hãy thử tạo một chương trình hoàn toàn theo ý của
        bạn!
      courseB_iceage_loops1: Hãy giúp Scrat băng qua tảng băng trơn trượt để có thể
        lấy được hạt sồi nhé!
      courseB_iceage_loops10: Hãy giúp Scrat đi hết đường đến tận chỗ hạt Sồi nhé!
      courseB_iceage_loops10_2019: Hãy giúp Scrat đi hết đường đến tận chỗ hạt Sồi
        nhé!
      courseB_iceage_loops11: Hãy giúp Scrat đến chỗ hạt Sồi nhé!
      courseB_iceage_loops11_2019: Hãy giúp Scrat đến chỗ hạt Sồi nhé!
      courseB_iceage_loops12: Hãy đến chỗ hạt Sồi đó bằng bất cứ cách nào mà bạn có
        thể!
      courseB_iceage_loops12_2019: Hãy đến chỗ hạt Sồi đó bằng bất cứ cách nào mà
        bạn có thể!
      courseB_iceage_loops1_2019: Hãy giúp Scrat băng qua tảng băng trơn trượt để
        có thể lấy được hạt sồi nhé!
      courseB_iceage_loops2_2019: Dùng cả hai khối <xml><block type="maze_moveWest"
        block_text="Đi về phía Tây"/></xml> và <xml><block type="maze_moveSouth" block_text="Đi
        về phía Nam"/></xml> để đến được chỗ hạt Sồi!
      courseB_iceage_loops3: Bạn có thể đến được chỗ hạt Sồi chỉ với một khối <xml><block
        type="maze_moveWest"/></xml> không? Hãy thử dùng một vòng lặp!
      courseB_iceage_loops3_2019: Bạn có thể đến được chỗ hạt Sồi chỉ với một khối
        <xml><block type="maze_moveWest" block-text="Đi về phía Tây"/></xml> không?
        Hãy thử dùng một vòng lặp!
      courseB_iceage_loops4: Hãy thêm một khối nữa để đưa Scrat đi đến tới tận chỗ
        hạt Sồi!
      courseB_iceage_loops4_2019: Hãy thêm một khối nữa để đưa Scrat đi đến tới tận
        chỗ hạt Sồi!
      courseB_iceage_loops6: Bạn có thể thêm một vòng lặp để đến được chỗ hạt Sồi
        không?
      courseB_iceage_loops6_2019: Bạn có thể thêm một vòng lặp để đến được chỗ hạt
        Sồi không?
      courseB_iceage_loops7: 'Scrat thật sự rất muốn hạt Sồi đó! '
      courseB_iceage_loops7_2019: 'Scrat thật sự rất muốn hạt Sồi đó! '
      courseB_iceage_loops8: 'Bạn có thể sửa phần mã lệnh này không? '
      courseB_iceage_loops8_2019: 'Bạn có thể sửa phần mã lệnh này không? '
      courseB_iceage_loops9: Hạt Sồi thật là xa quá đi! Bạn có thể dùng vòng lặp để
        giúp Scrat đến đó không?
      courseB_iceage_loops9_2019: Hạt Sồi thật là xa quá đi! Bạn có thể dùng vòng
        lặp để giúp Scrat đến đó không?
      courseD_iceage_loops1: Hãy giúp Scrat băng qua tảng băng trơn trượt để có thể
        lấy được hạt sồi nhé!
      courseD_iceage_loops10: Hãy giúp Scrat đi hết đường đến tận chỗ hạt Sồi nhé!
      courseD_iceage_loops10_2019: Hãy giúp Scrat đi hết đường đến tận chỗ hạt Sồi
        nhé!
      courseD_iceage_loops11: Hãy giúp Scrat đến chỗ hạt Sồi nhé!
      courseD_iceage_loops11_2019: Hãy giúp Scrat đến chỗ hạt Sồi nhé!
      courseD_iceage_loops12: Hãy đến chỗ hạt Sồi đó bằng bất cứ cách nào mà bạn có
        thể!
      courseD_iceage_loops12_2019: Hãy đến chỗ hạt Sồi đó bằng bất cứ cách nào mà
        bạn có thể!
      courseD_iceage_loops1_2019: Hãy giúp Scrat băng qua tảng băng trơn trượt để
        có thể lấy được hạt sồi nhé!
<<<<<<< HEAD
      courseD_iceage_loops3: Bạn có thể đến được chỗ hạt Sồi chỉ với một khối <xml><block
        type="maze_moveWest"/></xml> không? Hãy thử dùng một vòng lặp!
      courseD_iceage_loops3_2019: Bạn có thể đến được chỗ hạt Sồi chỉ với một khối
        <xml><block type="maze_moveWest"/></xml> không? Hãy thử dùng một vòng lặp!
=======
>>>>>>> e5a75720
      courseD_iceage_loops4: Hãy thêm một khối nữa để đưa Scrat đi đến tới tận chỗ
        hạt Sồi!
      courseD_iceage_loops4_2019: Hãy thêm một khối nữa để đưa Scrat đi đến tới tận
        chỗ hạt Sồi!
      courseD_iceage_loops6: Bạn có thể thêm một vòng lặp để đến được chỗ hạt Sồi
        không?
      courseD_iceage_loops6_2019: Bạn có thể thêm một vòng lặp để đến được chỗ hạt
        Sồi không?
      courseD_iceage_loops7: 'Scrat thật sự rất muốn hạt Sồi đó! '
      courseD_iceage_loops7_2019: 'Scrat thật sự rất muốn hạt Sồi đó! '
      courseD_iceage_loops8: 'Bạn có thể sửa phần mã lệnh này không? '
      courseD_iceage_loops8_2019: 'Bạn có thể sửa phần mã lệnh này không? '
      courseD_iceage_loops9: Hạt Sồi thật là xa quá đi! Bạn có thể dùng vòng lặp để
        giúp Scrat đến đó không?
      courseD_iceage_loops9_2019: Hạt Sồi thật là xa quá đi! Bạn có thể dùng vòng
        lặp để giúp Scrat đến đó không?
      courseD_scrat_ramp7: Hãy giúp Scrat đến chỗ hạt Sồi nhé!
      courseE_bee_functions3: "Hàm là khối lệnh thực hiện một nhiệm vụ.  \\\r \\\r
        sử dụng hàm 'lấy 5' để lấy  5 phấn hoa một lần."
      frozen circle: Đường tròn là một hình đặc biệt. Bạn có thể tìm ra con số thay
        thế dấu hỏi chấm để vẽ một vòng tròn?
      frozen circle function: Sử dụng khối "Tạo vòng tròn" mới để tạo ra 10 vòng tròn
        chồng chéo lên nhau. Đừng quên nhảy chuyển tiếp giữa các vòng tròn.
      frozen circle function in circle: Bây giờ hãy tạo 20 vòng tròn chồng chéo, xoay
        18 độ giữa mỗi vòng tròn.
      frozen circle function with parameter: Khối "Tạo vòng tròn" có thể làm những
        vòng tròn có kích thước khác nhau. Bạn có thể dùng nó để tạo ra một vòng tròn
        nhỏ kích thước 5 và một vòng tròn lớn hơn kích thước 10 không?
      frozen cross: Sử dụng khối "Lặp lại" để tạo ta một dấu cộng. Bạn có nhận thấy
        rằng Elsa có thể di chuyển lên và xuống?
      frozen cross rotate: Bây giờ hãy thử lặp lại 10 lần. Bạn cần xoay bao nhiêu
        độ giữa mỗi đường?
      frozen cross rotate dense: 'Hãy lặp lại 90 lần! Bao nhiêu lần 90 thì thành 360?
        Gợi ý: Nó là một số rất nhỏ.'
      frozen diamond: Sử dụng lặp lại xung quanh các khối để tạo ra một hình bình
        hành. Nó giống như một hình chữ nhật nhưng có góc độ khác nhau. Một góc 60
        độ và 120 độ có thay vì tất cả các góc 90 độ.
      frozen diamond mini snowflake: Bạn có biết mỗi bông tuyết là một hình khác nhau?
        Hãy tạo một bông tuyết mới bằng cách dùng khối "Lặp lại" để lặp lại hình bình
        hành 4 lần, xoay phải 90 độ giữa các hình.
      frozen diamond snowflake: Bây giờ, hãy tạo một bông tuyết mới bằng cách sử dụng
        khối lặp lại để lặp lại hình bình hành 10 lần, xoay phải 36 độ giữa mỗi hình.
      frozen freeplay: Bạn đã chính thức trở thành một nghệ sĩ bậc thầy! Tạo một Xứ
        sở thần tiên vào mùa đông.
      frozen perpendicular: Bây giờ hãy xem chúng ta có thể tạo ra 2 đường vuông góc
        với nhau không. Bạn sẽ cần dùng khối "Xoay" cũng như khối "Di chuyển" đó.
      frozen snowflake branch: Thử dùng khối "Tạo một nhánh bông tuyết" để tạo ra
        3 nhánh, cái mà bắt đầu trông giống như một bông tuyết.
      frozen snowflake full: Bây giờ hãy lặp lại 8 lần để tạo ra một bông tuyết tuyệt
        đẹp!
      frozen snowflower: Mô hình tuyết phức tạp có thể tạo ra từ những hình rất đơn
        giản. Bạn có thể tạo một mô hình bằng cách lặp lại 5 vòng tròn kích thước
        5 và 5 vòng tròn kích thước 10 không?
      frozen square iterative: Dường như chúng ta đang nửa chừng làm một hình vuông.
        Hãy đặt 4 đường vào nhau để tạo 1 hình vuông.
      frozen square loop: Xin chào, tôi là Anna ở xứ Arendelle! Hãy làm một hình vuông
        với khối "Lặp lại", để dùng ít khối hơn. Bao nhiêu lần (???) khối "Lặp lại"
        lặp các khối bên trong để làm một hình vuông?
      frozen square loop 3x: 'Hãy tạo ra 3 hình vuông, chuyển sau mỗi hình. Hãy chắc
        chắn xoay 120 độ trước mỗi hình vuông mới. '
      frozen square snowflake: Bạn có thể tạo một bông tuyết sử dụng khối "Lặp lại"
        để làm một hình vuông 10 lần, và khối "Xoay" để xoay 36 độ giữa mỗi hình?<|MERGE_RESOLUTION|>--- conflicted
+++ resolved
@@ -333,11 +333,7 @@
       courseA_artist_loops10_2019: |-
         ## Đã đến lúc quay lại đất liền rồi, hãy giúp tôi đặt những tảng đá xuống để tôi không ngã nhé!
 
-<<<<<<< HEAD
-        ![expandable](https://images.code.org/d3213d375d0271e114aa4313cdeb34be-image-1498064942606.gif)
-=======
         ![expandable](https://images.code.org/b329e035f02cf0273987a530d4ff93b3-image-1497998147979.gif)
->>>>>>> e5a75720
       courseA_artist_loops11: |-
         ## Hãy giúp tôi xây bậc cầu thang để tôi ngắm con tàu ra khơi.
 
@@ -614,13 +610,6 @@
         bạn có thể!
       courseD_iceage_loops1_2019: Hãy giúp Scrat băng qua tảng băng trơn trượt để
         có thể lấy được hạt sồi nhé!
-<<<<<<< HEAD
-      courseD_iceage_loops3: Bạn có thể đến được chỗ hạt Sồi chỉ với một khối <xml><block
-        type="maze_moveWest"/></xml> không? Hãy thử dùng một vòng lặp!
-      courseD_iceage_loops3_2019: Bạn có thể đến được chỗ hạt Sồi chỉ với một khối
-        <xml><block type="maze_moveWest"/></xml> không? Hãy thử dùng một vòng lặp!
-=======
->>>>>>> e5a75720
       courseD_iceage_loops4: Hãy thêm một khối nữa để đưa Scrat đi đến tới tận chỗ
         hạt Sồi!
       courseD_iceage_loops4_2019: Hãy thêm một khối nữa để đưa Scrat đi đến tới tận
