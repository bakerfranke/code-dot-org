---
id:
  errors:
    messages:
      not_saved: 'Mohon Perbaiki kesalahan berikut:'
      too_young: Konten berikut memiliki batasan umur dan tidak tersedia untuk pelajar
        dibawah umur.
      teacher_must_accept_terms: Konten ini memiliki batasan umur dan tidak tersedia
        untuk pelajar dibawah umur. Minta gurumu untuk menerima syarat dan ketentuan
        terbaru untuk memberikan akses ke layanan ini. Guru anda bisa log in ke Code
        Studio dan mengklik tombol "Review updated terms" di bagian atas halaman depan
        Code Studio.
      pair_programmer: |-
        Anda sedang memakai program dengan siswa yang tidak memiliki akses ke layanan ini.
        Untuk mengakses layanan ini, hentikan program yang terpasang dan coba lagi.
  activerecord:
    errors:
      models:
        user:
          attributes:
            reset_password_token:
              invalid: tidak valid. Perhatikan bahwa setiap tautan hanya dapat digunakan
                satu kali untuk mereset kata sandi Anda, dan hanya tautan yang paling
                baru terkirim akan berfungsi.
      messages:
        blank: diperlukan
        blank_plural: diperlukan
        invalid: " tidak valid"
        invalid_plural: tidak benar
    attributes:
      user:
        name: Nama Tampilan
        name_example: Tampilan Nama (e.g. Cool Coder or Jane S.)
        email: email
        parent_email: Email orang tua/wali
        personal_email: Alamat email pribadi <a href="%{url}">(klik di sini jika Anda
          tidak memiliki sebuah alamat email)</a>
        personal_email_markdown: Alamat email pribadi [(klik di sini jika Anda tidak
          memiliki sebuah alamat email)](%{url})
        username: nama pengguna
        password: Kata sandi
        password_confirmation: Konfirmasi sandi
        current_password: Sandi saat ini
        locale: Bahasa
        age: Umur
        gender: Jenis kelamin
        edit_header: Edit rincian akun
        finish_sign_up_header: Profil Anda selesai dibuat
        finish_sign_up_subheader: Mengisi informasi berikut untuk menyelesaikan membuat
          akun Code.org untuk <strong>%{email}</strong>.
        finish_sign_up_subheader_markdown: Mengisi informasi berikut untuk menyelesaikan
          membuat akun Code.org untuk **%{email}**.
        finish_sign_up_subheader_provider: Mengisi informasi berikut untuk menyelesaikan
          membuat akun Code.org dengan <strong>%{provider}</strong> untuk <strong>%{email}</strong>.
        finish_sign_up_subheader_provider_markdown: Mengisi informasi berikut untuk
          menyelesaikan membuat akun Code.org dengan **%{provider}** untuk **%{email}**.
        reset_password_token: Tautan pengaturan ulang kata sandi yang telah Anda ikuti
        error:
          future: tidak mungkin di masa depan
  beta: Percobaan
  hello: Halo dunia
  welcome_back: Selamat datang kembali, %{name}
  your_professional_learning_plan: Rencana Pembelajaran Profesional Anda
  see_your_learning_plan: Lihat rancana pembelajaran Anda
  submit: Kirim
  unsubmit: Unsubmit
  previous_page: Halaman sebelumnya
  next_page: Halamat berikutnya
  next_resource: Sumber selanjutnya
  cancel: Batal
  okay: Oke
  or: atau
  heading_x_of_y: "%{heading} (halaman %{x} dari %{y})"
  join_section:
    code:
      title: Bergabunglah dengan bagian di Code.org
      placeholder: Kode Bagian (ABCDEF)
      instructions_short: Masukkan 6 huruf bagian kode anda
      submit: Bergabung
  add_hint_form:
    placeholder: Masukkan pentunjuk anda disini
    submit: tambah petunjuk
  appname: Code.org
  stage: tahapan
  stage_number: Tahapan %{number}
  puzzle: Teka-teki
  trophies: Piala
  courses: Kursus
  courses_page:
    title_student: Belajar Ilmu Komputer
    title_teacher: Ajarin dengan kode studio
  unplugged_activity: Kegiatan tanpa komputer
  of: dari
  more: lebih
  less: KURANG
  try_hoc: 'Cobalah Jam Kode, klik di sini >> '
  try_k8intro: Cobalah pendahuluan K-8 kami tentang pelajaran ilmu komputer (15-25
    jam)
  k8intro: K-8 Kursus pengenalan Ilmu komputer (15-25 jam)
  already_started: 'Sudah mulai? Lanjutkan di sini >> '
  demos: 'Admin: Semua demo'
  continue: Ayo lanjutkan!
  prize: hadiah
  more_info: Info lebih lanjut
  auth:
    continue_with: Lanjutkan dengan %{provider}
    sign_in_with: Masuk pakai akun %{provider}
    signed_in: Masuk!
    already_signedup: Sudah mendaftar?
    notyet_signedup: Belum bergabung?
    google_oauth2: Akun Google
    twitter: Twitter
    facebook: Facebook
    windowslive: Akun Microsoft
    microsoft_v2_auth: Akun Microsoft
    clever: Akun pintar
    powerschool: Powerschool
    forgot_password: Lupa kata sandi?
    migration_success: Sukses! Anda telah diperbarui untuk pengalaman akun baru.
    demigration_success: Pengalaman akun baru sekarang dinonaktifkan pada account
      Anda.
    need_confirmation: Tidak menerima instruksi konfirmasi?
    need_unlock: Tidak menerima instruksi untuk membuka?
    not_linked: Maaf, akun Code.org Anda tidak ditautkan ke %{provider} Anda. Anda
      harus masuk dengan mengetikkan kata sandi Anda di bawah ini.
    use_clever: Maaf, akun Code.org Anda tidak ditautkan ke%{provider} Anda. Silahkan
      masuk melalui Portal pintar anda.
    unable_to_connect_provider: Tidak dapat menghubungkan account Code.org Anda ke
      akun %{provider}. Silakan coba lagi.
    already_in_use: Akun %{provider} sudah terhubung ke akun Code.org yang lain.
    already_linked: "%{provider} akun Anda sudah ditautkan ke akun Code.org."
  signup_form:
    email_signup: Mendaftar dengan alamat email Anda
    student_count: "%{count} Pelajar telah mendaftar."
    teacher_count: "%{count} Pengajar telah mendaftar."
    overview: Mendaftar akun untuk melacak kemajuan Anda atau mengelola kelas Anda.
      <a href="/">Anda dapat menelusuri berbagai tahap dan teka-teki</a> tanpa akun,
      namun Anda perlu mendaftar untuk menyimpan kemajuan dan proyek Anda.
    overview_markdown: Mendaftar akun untuk melacak kemajuan Anda atau mengelola kelas
      Anda. [Anda dapat menelusuri berbagai tahap dan teka-teki](/) tanpa akun, namun
      Anda perlu mendaftar untuk menyimpan kemajuan dan proyek Anda.
    hoc_already_signed_up_heading: Mulai tanpa masuk
    hoc_already_signed_up_content: Anda mendaftar untuk mengajarkan kode selama satu
      jam! Anda dan siswa Anda tidak perlu masuk ke studio kode untuk berpartisipasi
      dalam acara tersebut. Untuk memulai, <a href="%{learn_url}"> pilih tutorial
      </a> untuk kelas Anda dan bagikan tautan dengannya. <br/> <br/> Jika Anda menikmati
      Jam Kode dan ingin Selanjutnya, Anda dapat menyiapkan kata sandi dan membuat
      akun Kode Studio di bawah untuk mendaftarkan siswa Anda ke <a href="%{educate_url}">
      kursus lama </a> kami.
    hoc_already_signed_up_content_post_hoc: Terima kasih telah hosting Jam Kode. Untuk
      masuk ke Studio code, Anda harus menyiapkan kata sandi untuk akun Anda. Ini
      akan membiarkan Anda menyimpan kemajuan Anda dan mengelola kelas Anda. Anda
      akan dapat memberikan kursus kepada siswa dan melacak kemajuan mereka. <a href="%{studio_url}">
      Anda juga dapat terus menjelajahi berbagai tahap dan teka-teki </a> tanpa membuat
      akun.
    hoc_already_signed_up_content_post_hoc_markdown: Terima kasih telah hosting Jam
      Kode. Untuk masuk ke Studio code, Anda harus menyiapkan kata sandi untuk akun
      Anda. Ini akan membiarkan Anda menyimpan kemajuan Anda dan mengelola kelas Anda.
      Anda akan dapat memberikan kursus kepada siswa dan melacak kemajuan mereka.
      [Anda juga dapat terus menjelajahi berbagai tahap dan teka-teki](%{studio_url})
      tanpa membuat akun.
    teacher_educator_guide: Lihat panduan guru
    title: Mendaftar ke Code.org
    school_name: Nama sekolah (opsional)
    school_address: Alamat sekolah (opsional)
    address_placeholder: Alamat, kota, propinsi, zip
    gender: Jenis kelamin (opsional)
    birthday: Tanggal ulang tahun (opsional)
    age: Umur
    user_type: Anda Pelajar atau Pengajar?
    submit: Daftar
    go_to_account: Pergi ke account saya
    teacher: Apakah anda seorang guru?
    valid_username: Tersedia!
    invalid_username: Nama pengguna harus minimal 5 karakter
    taken_username: Nama pengguna ini sudah dipakai
    valid_password: Kata sandi valid!
    invalid_password: Kata sandi harus minimal 6 karakter
    mismatch_password: kedua password yang anda masukkan tidak sama
    student_consent: Saya mengkonfirmasi bahwa saya telah saya orang tua atau wali
      hukum izin untuk menggunakan layanan Code.org.
    agree_us_website: Saya setuju untuk menggunakan sebuah situs web yang berbasis
      di Amerika Serikat.
    my_data_to_us: Data dari penggunaan situs ini saya dapat dikirimkan ke dan disimpan
      atau diproses di Amerika Serikat.
    additional_information: Kami membutuhkan informasi tambahan untuk melanjutkan
      pendaftaran anda
    user_type_button: Perbarui tipe akun
    user_type_label: Jenis akun
    user_type_teacher: Pelajar
    user_type_student: siswa
    field_is_required: diperlukan
    accept_terms: Anda menyetujui untuk membuat akun
    error: Sebuah kesalahan terjadi.
    email_preference_question: Dapat kami email Anda tentang pembaruan kursus kami,
      peluang lokal atau berita Sains komputer lain? (kira-kira sekali sebulan)
    email_preference_privacy: "(Lihat kebijakan privasi)"
    email_preference_yes: Ya
    email_preference_no: Tidak
    email_preference_required: Anda harus menentukan preferensi email.
  school_info:
    title: Informasi sekolah (pilihan)
    school_country: Negara Sekolah
    select_school_type: Jenis sekolah
    charter: Piagam
    private: Swasta
    public: Negeri
    homeschool: Homeschooling
    after_school: Setelah sekolah
    other: Lain
    state: Provinsi
    district: Kecamatan
    other_district_not_listed: Kecamatan yang lainnya yang tidak tercantum di atas
    district_name: Nama Kecamatan
    school: Sekolah
    other_school_not_listed: Sekolah yang lainnya yang tidak tercantum di atas
    school_name: Nama Sekolah
    school_zip: Kode Pos sekolah
    school_address: Alamat Sekolah
    school_organization_name: Nama Sekolah/Organisasi
    school_organization_zip: Kode Pos Sekolah/Organisasi
  signin_form:
    title: Punya akun? Masuk disini
    login: email
    login_username: Email atau Nama Pengguna
    password: Kata sandi
    remember: Ingat saya
    submit: Masuk
  signin:
    try_heading: Ingin mencoba coding tanpa mendaftar?
    try_hoc: Cobalah 1 Jam berkode
    try_20hours: 'Cobalah program 20 jam perkenalan ilmu komputer '
  signinsection:
    welcome: Selamat Datang di %{section_name}
    name: Pilih nama anda
    picture: Sekarang temukan gambar rahasia anda
    words: Sekarang masukkan kata-kata rahasia anda anda
    login: Masuk
    invalid_login: Login tidak valid, silahkan coba lagi
    pair_programming: Saya mempunyai rekan di komputer saya
  password:
    reset_form:
      title: Lupa kata sandi?
      instructions: Masukkan email Anda yang terkait dengan akun anda di bawah ini
        dan kami akan mengirimkan instruksi reset password petunjuk Anda.
      email: Alamat email
      submit: Kirim
    reset_errors:
      captcha_required: Silahkan mengisi CAPTCHA untuk me-reset password anda.
      invalid_email: Sepertinya anda mungkin telah mendaftar dengan alamat email yang
        salah. Silahkan email support@code.org untuk menerima link pemulihan kata
        sandi.
    change_form:
      title: Ganti kata sandi
      new_password: Kata sandi baru
      confirm_password: Konfirmasi kata sandi baru
      submit: Ganti kata sandi saya
  welcome_email:
    subject: Gabung dengan kelas saya (di Code.org)
    body: |
      Klik link dibawah untuk masuk bergabung dengan ilmu komputer tutorial di Code.org (saya akan menjadi "guru"mu): %{link}

      Kursus ini menyenangkan, menarik untuk dilihat, dan mengajar konsep dasar ilmu informatika menggunakan latihan  yang sederhana, teratur, dan dalam bentuk permainan. Belajarlah cara memprogram dari Bill Gates, Mark Zuckerberg, Angry Birds, dan Plants vs. Zombies! :-)
      %{name}
  parent_mailer:
    student_associated_subject: Masukkan code informasi Code.org
    parent_email_added_subject: Selamat datang di Code.org!
  teacher_mailer:
    new_teacher_subject: Selamat datang di Code.org!
    delete_teacher_subject: 'Code.org pemberitahuan: Akun anda telah dihapus'
  section:
    your_section:
      one: 'Sesi Anda:'
      other: 'Sesi Anda:'
    code_with_teacher: "%{section_code} dengan %{teacher_name}"
    confirm:
      remove: Anda yakin untuk meninggalkan sesi ini?
    default_name: Bagian tanpa judul
    remove: "(hapus sesi)"
    type:
      picture: Gambar Sandi
      word: Kata-kata rahasia
      email: email
      google_classroom: google classroom
      clever: Pandai
  follower:
    invite_sent: Undangan telah dikirim
    added_teacher: "%{name} telah dicantumkan sebagai nama guru Anda"
    registered: Anda sudah terdaftar pada %{section_name}.
    error:
      signed_in: Silahkan logout sebelum melanjutkan
      username_not_found: Nama akun %{username} tidak ditemukan
      username_in_use: "%{username} sudah diambil, silakan memilih nama lain"
      no_teacher: 'Tidak di temukan siapapun dengan akun ''%{teacher_email_or_code}''.
        Mintalah mereka untuk registrasi di sini dan kemudian cobalah lagi untuk tambahkan
        mereka '
      section_not_found: Tidak dapat menemuan bagian dengan kode '%{section_code}'.
      blank_code: Masukan kode bagian
      cant_join_own_section: Maaf anda tidak dapat bergabung sesi anda sendiri
      provider_managed_section: Bagian ini dikelola oleh penyedia yang lain dan tidak
        dapat digabungkan. Mintalah guru Anda untuk menambahkan anda melalui %{provider}
        dan sinkronkan bagian mereka.
    mail:
      student_disassociated:
        subject: 'Pemberitahuan Code.org : %{student_name} tidak lagi terdaftar sebagai
          siswa Anda.'
  reports:
    error:
      access_denied: Anda tidak memiliki akses untuk melihat statistik orang ini
  crud:
    new_model: "%{model} baru"
    show: Tampilkan
    edit: Edit
    edit_model: Edit %{model}
    update: Update
    submit: Kirim
    destroy: Hancurkan
    back: Kembali
    confirm: Anda yakin?
    created: "%{model} berhasil dibuat."
    updated: "%{model} berhasil dibuat."
    destroyed: "% {model} telah berhasil dihapus."
    access_denied: Anda tidak memiliki akses untuk %{model} ini.
  devise:
    registrations:
      user:
        user_type_change_email_mismatch: Alamat email yang Anda berikan tidak sesuai
          alamat email untuk akun ini
        personal_login_created_email: Anda berhasil membuat sebuah login pribadi.
          Anda sekarang dapat masuk ke akun anda dengan email dan password
        personal_login_created_username: Anda berhasil membuat sebuah login pribadi.
          Anda sekarang dapat masuk ke akun Anda dengan username (%{username}) dan
          password Anda
  nav:
    header:
      finished_hoc: Saya selesai!
      sign_in_to_save: Masuk untuk mencatat kemajuan belajar
      my_dashboard: Dasbor saya
      course_catalog: Katalog Kursus
      project_gallery: Proyek
      sections: Sesi
      help_support: Bantuan dan dukungan
      report_bug: Laporkan masalah
      teacher_community: Komunitas guru
      professional_learning: Belajar profesional
      documentation: Dokumentasi
      tutorials: Tutorial
      app_lab_documentation: Dokumentasi aplikasi Lab
      app_lab_tutorials: Tutorial aplikasi Lab
      game_lab_documentation: Dokumentasi lab permainan
      game_lab_tutorials: Tutorial lab permainan
      sprite_lab_documentation: Dokumentasi Lab Sprite
      sprite_lab_tutorials: Tutorial Lab Sprite
      educate_overview: Ikhtisar Pendidik
      educate_elementary: Sekolah Dasar
      educate_middle: Sekolah Menengah Pertama
      educate_high: Sekolah Menengah Atas
      educate_hoc: Jam kode
      educate_partner: Bermitra dengan Kami
      educate_beyond: Di Luar Code.org
      educate_inspire: Menginspirasi seorang Siswa
      educate_community: Komunitas Online
      educate_tools: Alat dan Video
      about_us: Tentang Kami
      about_leadership: Kepemimpinan
      about_donors: Donor
      about_partners: Mitra-Mitra
      about_team: Tim Penuh
      about_news: Ruang Berita
      about_evaluation: Pendidikan
      about_jobs: Pekerjaan
      about_contact: Hubungi Kami
      about_faqs: Pertanyaan Yang Sering Diajukan
      learn: Belajar
      stats: Statistik
      help_us: Bantu Kami
      teach: Mengajar
      about: Tentang
    user:
      classroom: Beranda guru
      district_dashboard: Wilayah Dashboard
      label: Halo %{username}
      stats: Kode Studio
      my_projects: Proyek saya
      settings: Akun saya
      logout: Keluar
      signin: Masuk
      signup: Buat sebuah akun
      already_registered: Apa Sudah Terdaftar?
      pair_programming: Pemrograman berpasangan
      team: Tim
      driver: Masuk
      navigator: Mitra
      create: Buat
      algebra_game: Aljabar
      applab: Laboratorium Aplikasi
      artist: Artis
      artist_k1: Artis (pra-pembaca)
      basketball: Bola basket
      bounce: Terpental
      calc: Calc
      dance: Pesta Tari
      eval: Eval
      flappy: Flappy
      frozen: Frozen
      gamelab: Laboratorium Game
      gamelab_jr: Lab permainan (beta)
      gumball: Dunia Gumball yang menakjubkan
      iceage: Zaman Es
      infinity: "∞"
      makerlab: Pembuat Toolkit
      minecraft_adventurer: Petualang Minecraft
      minecraft_codebuilder: 'Minecraft: Sambungan Kode'
      minecraft_designer: Minecraft
      minecraft_hero: Pahlawan Minecraft
      playlab: Play Lab/Lab Permainan
      playlab_k1: Lab bermain (pra-pembaca)
      starwars: Perang Bintang
      starwarsblocks: Star wars(blok)
      starwarsblocks_hour: Star wars(blok)
      weblab: Web lab
      view_all: Lihat semua proyek...
    popup:
      progress_for_user: "%{name} kemajuan"
      progress: Kemajuan Anda
      lines: 'Jumlah baris kode: %{lines}'
      close: TUTUP
      mastery: Konsep
      puzzle_map: Tahap
      prizes: Kumpulkan semua %{total_trophies} piala dan menangkan hadiah!
      prize_earned: Semua Piala %{total_trophies} telah terkumpul. Memenangkan hadiah!
      prize_us_only: "(Hanya untuk siswa dari Amerika Serikat)"
      prizes_link: Info lebih lanjut
  teacher:
    answer: Jawaban
    for_teachers_only: Hanya untuk pengajar
    title:
      one: 'Guru anda:'
      other: 'Guru Anda:'
    remove: "(hapus guru)"
    confirm:
      remove: Apakah anda yakin ingin menghapus guru ini?
    students:
      dashboard: Pergi ke Dashboard Guru
    user_not_found: Guru tidak bisa ditemukan.
    student_teacher_disassociated: Kamu telah mengganti %{teacher_name} dari jabatan
      gurumu.
    panel:
      answer_viewer: Panel Guru
      student: siswa
      viewing_solution: Melihat Solusi
      try_it_yourself: Lakukan itu sendiri
      section: Sesi
      example: Contoh solusi
      example_with_number: Contoh solusi %{solution_number}
      submitted_on: Dikirimkan pada %{date}
      last_updated: 'Terakhir Diperbarui:'
      unsubmit: Unsubmit
      worked_with: Bekerja bersama
      update_lock_settings: Perbarui pengaturan kunci di sini.
      clear_response: Bersihkan tanggapan
  user:
    email_confirm_needed: 'Alamat email belum dikonfirmasi:'
    email_confirm_needed_required: 'Alamat email %{email} Anda belum dikonfirmasi:'
    email_confirm_wrong_email: "(Alamat email salah?)"
    email_resend_confirm: Kirim ulang petunjuk konfirmasi
    new_email_hint: "(Pastikan Anda dapat menerima email ke alamat email ini.)"
    new_password_hint: "(Kosongkan jika Anda tidak ingin mengubahnya)"
    current_password_hint: "(kita perlu password Anda saat ini untuk mengkonfirmasi
      perubahan Anda)"
    delete: Hapuslah akun anda
    delete_text: Klik tombol di bawah ini akan menghapus akun Anda.
    delete_text_teacher_managed_note: Anda tidak memiliki izin untuk menghapus akun
      ini karena dikelola oleh guru Anda. Teacher(s) Anda akan perlu untuk menghapus
      Anda dari bagian mereka sebelum Anda dapat menghapus account Anda.
    delete_text_teacher_note: 'Catatan : menghapus Akun Anda tidak akan menghapus
      akun murid-murid Anda.'
    delete_confirm: Apakah Anda yakin ingin menghapus akun Anda?
    deleted_user: hapus pengguna
    no_password_because_oauth: Tidak ada kata sandi karena Anda masuk dengan penyedia
      pihak ketiga.
    no_password_because_sponsored: Lihat guru Anda untuk mengelola kata sandi Anda.
    create_personal_login: Buat login pribadi
    create_personal_login_under_13_info: Apabila anda ingin tetap menggunakan akun
      Code.org anda bahkan setelah tahun ajaran sekolah berakhir, mintalah orang tua/wali
      anda untuk membantu anda membuat login pribadi Anda di bawah ini.
    create_personal_login_under_13_username: Nama pengguna (jangan gunakan nama asli
      anda!)
    create_personal_login_under_13_parent_email: Alamat email orang tua / wali
    create_personal_login_info: Jika anda tetap ingin menggunakan akun Code.org anda
      meskipun setelah selesai masa sekolah, anda bisa membuat login anda sendiri
      dibawah.
    create_personal_login_link_account: Anda dapat juga memilih untuk tersambung ke
      akun pribadi di bawah bagian "Mengelola akun terkait".
    create_personal_login_terms: Dengan membuat login pribadi, Saya setuju untuk terikat
      dengan<a href='%{terms_of_service_url}', target='_blank'>syarat-syarat layanan
      Code.org</a>. Jika saya berusia dibawah 13 tahun, Saya mengkonfirmasi bahwa
      saya sudah mendapatkan persetujuan dari orang tua atau wali sah saya untuk menggunakan
      layanan-layanan Code.org meskipun tanpa kehadiran seorang guru-pembimbing.
    create_personal_login_terms_markdown: Dengan membuat login pribadi, Saya setuju
      untuk terikat dengan[syarat-syarat layanan Code.org](%{terms_of_service_url}).
      Jika saya berusia dibawah 13 tahun, Saya mengkonfirmasi bahwa saya sudah mendapatkan
      persetujuan dari orang tua atau wali sah saya untuk menggunakan layanan-layanan
      Code.org meskipun tanpa kehadiran seorang guru-pembimbing.
    create_personal_login_email_note: 'Catatan: Alamat surel tidak disimpan didalam
      bentuk yang memungkinkan kami untuk menghubungi pelajar-pelajar tersebut. Pelajar-pelajar
      tersebut tidak akan pernah menerima surel dari Code.org kecuali hanya untuk
      pemulihan sandi. Lihat <a href=''%{privacy_policy_url}'', target=''_blank''>kebijakan
      kerahasian kami</a> untuk informasi lebih lanjut.'
    create_personal_login_email_note_markdown: 'Catatan: Alamat surel tidak disimpan
      didalam bentuk yang memungkinkan kami untuk menghubungi pelajar-pelajar tersebut.
      Pelajar-pelajar tersebut tidak akan pernah menerima surel dari Code.org kecuali
      hanya untuk pemulihan sandi. Lihat [kebijakan kerahasian kami](%{privacy_policy_url})
      untuk informasi lebih lanjut.'
    enter_new_login_info: Masukkan informasi login baru anda
    confirm_secret_words: Konfirmasi bahwa ini adalah anda dengan memasukkan kata-kata
      rahasia yang anda miliki sekarang
    parent_email_label: Orang tua/wali email (opsional)
    parent_email_hint: "(ini dapat digunakan untuk pemulihan password)"
    enter_parent_email: Masukkan alamat surel orang tua atau wali anda (untuk pemulihan
      sandi)
    update: Perbarui Akun
    account_successfully_updated: Akun sukses diperbarui.
    update_email: Update
<<<<<<< HEAD
=======
    parent_guardian_email_label: Email orang tua/wali
    none: Tidak Ada
>>>>>>> 97c71c09
    encrypted: dienkripsi
  user_level:
    completed: Selesai
    tried: Telah mencoba
  home:
    title: Kode Studio
    all_courses: Tinjauan Kursus 1, 2, dan 3
    lesson_plans: Rencana pelajaran
    signin_message: Sudah terdaftar? %{link}
    student_reg_link: Daftar sebagai siswa
    teacher_reg_link: Daftar sebagai guru
    signin_directions: Gunakan akun untuk melacak kemajuan. <br/> Untuk para guru,
      anda dapat lacak seluruh kelas.
    teacher_dashboard: Lihat kemajuan di dasbor
    teacher_student_count_one: Anda memiliki  %{count} siswa.
    teacher_student_count: Anda memiliki  %{count} siswa.
    teacher_averages: Rata-rata siswa anda telah mendapatkan %{trophy_average} dari
      %{trophy_max} piala "Penguasaan konsep".
    teacher_print_certificates: Cetak sertifikat untuk siswa yang telah menyelesaikan
      kursus ini
    teacher_read_blog: Baca lebih lanjut berita dan bahan-bahan di blog pendidikan
      kami
    classroom: Kelas anda
    student_progress: Kemajuan belajar Anda
    student_stats: Anda telah menerima  %{trophy_count} dari total %{trophy_max} piala
      "Penguasaan Konsep".
    student_left_off: 'Anda berada terakhir kali pada:'
    student_finished: Anda telah menyelesaikan semua tutorial, pilihlah kelas lain
      %{online_link} atau %{local_school_link}
    local_school: sekolah lokal
    online: online
    see_details: Lihat rincian
    view_course: Lihat Kursus
    prize_info: 'Hadiah untuk partisipasi (hanya untuk guru sekolah umum dari US):
      maximal $1.000 imbalan.'
    tryfirst: 'Atau, Anda dapat mencobanya dulu kemudian mendaftar:'
    trynow: Coba sekarang
    add_hint_help: Harap membantu kami untuk menambah petunjuk bermanfaat untuk tutorial
      Code.org
    20hour_overview: Kursus selama 20 jam ini memperkenalkan ilmu komputer tingkat
      dasar dan konsep-konsep pemrograman. Kursus ini dirancang untuk digunakan di
      ruang kelas untuk sekolah dasar dan menengah, tapi tetap menyenangkan dipelajari
      untuk semua usia.
    test_videos_help: Coba pemutar video baru kami di sekolah anda
    try_beta_courses: Baru! Cobalah kelas percobaan kami untuk siswa K-5
    use_as_teacher: Gunakan situs ini sebagai seorang guru
    your_gallery: Galeri
    no_primary_course: Coba kursus di Code Studio
    choose_next_course: Coba kursus Code Studio dengan memilih salah satu di bawah
      ini
    print_certificate: Cetak Sertifikat
  move_students:
    new_section_dne: Maaf, tapi bagian %{new_section_code} tidak ada. Harap masukkan
      kode bagian berbeda.
    section_code_cant_be_current_section: Bagian saat ini tidak boleh sama dengan
      bagian yang baru.
    current_section_dne: Maaf, bagian tapi %{current_section_code} tidak ada. Mohon
      masukkan kode bagian yang berbeda.
    student_ids_not_entered: Silahkan memberikan student_ids.
    student_not_found: Satu atau lebih dari siswa tersebut tidak dapat ditemukan.
    all_students_must_be_in_current_section: Seluruh siswa saat ini harus terdaftar
      di bagian Anda.
    already_enrolled_in_new_section: Anda tidak dapat memindahkan siswa ini karena
      mereka sudah dalam bagian baru.
    third_party_login: Anda tidak bisa pindahkan siswa ke bagian yang disinkronisasikan
      dengan alat pihak ketiga.
  share:
    title: Belajar di Code Studio
    description: Siapa pun bisa belajar ilmu komputer. Membuat permainan, aplikasi
      dan seni dengan kode.
    try_hour_of_code: Cobalah Kode Sejam!
  gender:
    male: Laki-laki
    female: Wanita
    non_binary: Non-biner
    not_listed: Istilah yang disukai tidak terdaftar
    none: Memilih untuk tidak menjawab
  user_type:
    student: siswa
    teacher: Pelajar
  footer:
    thank_you: Kami berterima kasih kepada para <a href="https://code.org/about/donors">donatur</a>,
      <a href="https://code.org/about/partners">rekanan</a>,<a href="https://code.org/about/team">pihak-pihak
      yang terlibat</a>,pemeran dalam video, dan para<a href="https://code.org/about/advisors">penasehat
      pendidikan</a>atas dukungan mereka dalam pembuatan Code Studio.
    help_from_html: Tim teknis dari  Google, Microsoft, Facebook, dan Twitter yang
      membantu membuat tutorial ini.
    help_from_html_old: Para insinyur dari Google, Microsoft, Facebook, dan Twitter
      turut membantu dalam pembuatan materi-materi ini.
    art_from_html: Minecraft&#8482; &copy; %{current_year} Microsoft. Hak Cipta Dilindungi.<br
      />Star Wars &#8482; &copy; %{current_year} Disney dan Lucasfilm. Hak Cipta Dilindungi.<br
      />Frozen&#8482; &copy; %{current_year} Disney. Hak Cipta Dilindungi.<br />Ice
      Age&#8482; &copy; %{current_year} 20th Century Fox. Hak Cipta Dilindungi.<br
      />Angry Birds&#8482; &copy; 2009-%{current_year} Rovio Entertainment Ltd. Hak
      Cipta Dilindungi.<br />Plants vs. Zombies&#8482; &copy; %{current_year} Electronic
      Arts Inc. Hak Cipta Dilindungi.<br />The Amazing World of Gumball adalah merek
      dagang dan &copy; 2015 Cartoon Network.
    art_from_html_old: Minecraft&#8482; &copy; %{current_year} Microsoft. Hak Cipta
      Dilindungi. Star Wars &#8482; &copy; %{current_year} Disney dan Lucasfilm. Hak
      Cipta Dilindungi. Frozen&#8482; &copy; %{current_year} Disney. Hak Cipta Dilindungi.
      Ice Age&#8482; &copy; %{current_year} 20th Century Fox. Hak Cipta Dilindungi.
      Angry Birds&#8482; &copy; 2009-%{current_year} Rovio Entertainment Ltd. Hak
      Cipta Dilindungi. Plants vs. Zombies&#8482; &copy; %{current_year} Electronic
      Arts Inc. Hak Cipta Dilindungi. The Amazing World of Gumball adalah merek dagang
      dan &copy; 2015 Cartoon Network.
    code_from_html: Code.org menggunakan p5.play, yang berlisensi <a href="http://www.gnu.org/licenses/old-licenses/lgpl-2.1-standalone.html">
      GNU LGPL 2.1</a>.
    powered_by_aws: Didukung oleh Amazon Web Services
    trademark: "&copy; Code.org, %{current_year}. Code.org&reg;, the CODE logo and
      Hour of Code&reg; adalah merk dagang dari Code.org."
    copyright: Hak cipta
    more: Selengkapnya
    feedback: Berikan pendapat
    translate: Bantu kami menerjemahkan ke bahasa anda
    support: Bantuan dan komunitas
    support_url: http://support.code.org
    tos_short: Ketentuan
    tos: Ketentuan Layanan
    privacy: Kebijakan privasi
    secure: Versi yang aman
    report_abuse: Laporkan Penyalahgunaan
    built_on_code_studio: Dibuat di Studio Kode
    make_my_own_app: Membuat aplikasiku sendiri
    how_it_works: Bagaimana hal tersebut bekerja
    try_hour_of_code: Cobalah Kode Sejam!
  reference_area:
    title: Perlu bantuan?
    subtitle: Lihat video ini dan tips lainnya
    teacher: Lihat solusi
    teacher_no_solution: Berhenti melihat solusinya
    auth_error: Anda tidak diizinkan untuk melihat solusi.
    submit: Memperbarui lokasi artis
    direction: Arah Mulai (dalam derajat)
  video:
    tab: Video.
    notes: Tidak ada video? Tunjukkan catatan kaki.
    notes_coming_soon: Catatan untuk video ini segera.
    autoplay_option: Autoplay video
    download: Ungah Video
    show_notes: Tampilkan Catatan
    show_video: Tampilkan Video
    label: Video
  compatibility:
    upgrade:
      unsupported_message: Peramban kamu tidak didukung. Harap tingkatkan Peramban
        kamu ke <a href='%{supported_browsers_url}', target='_blank'> salah satu peramban
        yang didukung</a> kami. kamu bisa mencoba melihat halaman, akan tetapi beberapa
        fungsi tidak dapat bekerja.
      link: Pelajari lebih lanjut
      applab_unsupported_tablet: Aplikasi Labotarium bekerja paling baik di komputer
        atau laptop dengan mouse dan papan ketik. Anda mungkin mengalami masalah dengan
        menggunakan alat ini pada perangkat Anda pada saat ini.
      gamelab_unsupported_tablet: Aplikasi Labotarium bekerja paling baik di komputer
        atau laptop dengan menggunakan mouse dan keyboard. Anda mungkin mengalami
        masalah dengan menggunakan alat ini pada perangkat Anda pada saat ini.
      weblab_unsupported_browser: Sayangnya, kami sedang mengalami masalah dalam memuat
        Web Lab pada peramban ini. Anda mungkin ingin menggunankan sebuah peramban
        yang lain sampai masalah ini diselesaikan. Maaf atas ketidaknyamanannya.
      weblab_unsupported_locale_storage: Mungkin anda mengalami masalah dengan menggunakan
        Lab Web dalam mode Penjelajahan Pribadi. Tolong muat ulang proyek Anda dalam
        mode normal. untuk ketidaknyamanannya mohon maaf.
  slow_loading: Harap sabar, Ternyata diperlukan waktu yang lebih lama dari biasanya...
  try_reloading: Coba tampilkan halaman lagi
  next_stage: Selesai! Lanjutkan untuk tahap berikutnya
  download_pdf: Rencana pelajaran terbuka
  lesson_plan: Rencana Pelajaran
  view_lesson_plan: Lihat Rencana Belajar
  pdf_download: Unduh PDF
  download_coming_soon: Aktivitas yang dapat diunduh segera hadir.
  video_coming_soon: Video Segera Hadir!
  share_code:
    title: klik 'Jalankan' untuk melihat program saya berjalan
    bounce_og_title: Check out permainan Bouncing ku
    flappy_og_title: Cobalah permainan Flappyku
    studio_og_title: Lihat Play Lab App Saya
    check_out_what_i_made: Lihat apa yang saya buat
    og_description: Saya menulis kode ini sendiri dengan Code.org
    phone_number_not_allowed: Tampaknya ada nomor telepon di sini. Harap perbaiki.
    address_not_allowed: Tampaknya ada alamat di sini. Harap perbaiki.
    email_not_allowed: Tampaknya ada alamat surel di sini. Harap perbaiki.
    profanity_not_allowed: Tampaknya ada kata tak senonoh di sini. Harap perbaiki.
  builder:
    created: Kamu membuat skript baru.
    destroyed: Anda menghapus satu script.
    manage: Bangun tingkatan
    view: Tampilan
    back: Kembali ke skrip
    success: Kamu berhasil merubah blok-blok tersebut.
    level:
      create: Buat level baru
      current: Tingkat saat ini
      unused: Tingkat yang tidak terpakai
  upsell:
    applab:
      title: Laboratorium Aplikasi
      body: App Lab adalah sebuah lingkungan programming dimana kamu dapat membuat
        aplikasi-aplikasi sederhana. Desain sebuah aplikasi, mengode dengan blok atau
        JavaScript agar aplikasi tersebut dapat bekerja, kemudian bagikan aplikasi
        kamu dalam hitungan detik.
      body_short: Desain sebuah aplikasi, kode dengan blok atau JavaScript agar aplikasi
        tersebut dapat bekerja, kemudian bagikan aplikasimu dalam hitungan detik.
      audience: Usia 13+
      cta: Pelajari caranya
    dance:
      title: Pesta Tari
    dance-2019:
      title: Pesta Tari
    hoc:
      title: Labirin klasik
      body: Coba dasar-dasar ilmu komputer. Jutaan orang telah mencobanya.
    flappy:
      title: Flappy Code
      body: Ingin membuat game anda sendiri dalam waktu kurang dari 10 menit? Coba
        Tutorial Flappy code kami!
    20-hour:
      title: Kursus akselerasi
      body: Kursus selama 20 jam ini memperkenalkan ilmu komputer tingkat dasar dan
        konsep-konsep pemrograman. Kursus ini dirancang untuk digunakan di ruang kelas
        untuk sekolah dasar dan menengah, tapi tetap menyenangkan dipelajari untuk
        semua usia.
      body_short: mendapatkan ilmu komputer dasar dalam versi yang dipercepat dari
        kursus 2-4.
    hoc2014:
      try_new_tutorial: Cobalah pedoman Hour of Code baru kami dalam versi beta
      try_frozen: Seniman bersama Anna dan Elsa, dari Frozen
    gallery:
      title: Galeri
      body: Lihat galeri gambarn aplikasi dan seniman yang dibuat oleh pengguna kami
    gamelab:
      title: Laboratorium Game
      body: Permainan Lab adalah sebuah lingkungan pemrograman di mana Anda dapat
        membuat animasi sederhana dan permainan dengan benda-benda dan karakter yang
        berinteraksi dengan satu sama lain.
      audience: Usia 13+
      cta: Pelajari caranya
    hoc-encryption:
      title: Enkripsi sederhana
      body: Pelajar akan belajar cara untuk membuat dan memecahkan pesan terenkripsi.
    weblab:
      title: Web Lab (beta)
      body: Lab Web adalah bagian pemrograman di mana anda dapat membuat halaman web
        sederhana menggunakan HTML dan CSS. Rancang halaman web anda dan bagikan situs
        Anda dalam hitungan detik.
      audience: Usia 13+
      cta: Pelajari caranya
    frozen:
      title: Frozen
    starwars:
      title: Perang Bintang
    infinity:
      title: Play Lab tak tebatas
      body: Gunakan Play Lab untuk membuat sebuah cerita atau permainan yang dibintangi
        karakter Disney tak terbatas.
    minecraft:
      title: Minecraft
      body: Jelajahi dunia Minecraft melalui kode
    minecraft2016:
      title: Minecraft
      body: Program animal dan objek - objek Minecraft lainnya dalam versi Minecraft
        Anda sendiri.
    aquatic:
      title: Minecraft
    hero:
      title: Minecraft
    sports:
      body: Membuat sebuah pertandingan basket atau mencampur dan mencocokkan di cabang
        olahraga.
    text-compression:
      title: kompresi Teks
      body: Dalam pelajaran ini, siswa akan menggunakan Text Compression Widget untuk
        mengkompres teks dengan mengganti pola dengan simbol.
    unplugged:
      title: Pelajaran tidak terpasang
      audience: Usia 6 tahun Keatas
      body: Kami telah menyusun sebuah daftar pelajaran unplugged untuk Anda gunakan
        dalam kelas. Sekarang Anda bisa mengajarkan dasar-dasar ilmu komputer, apakah
        Anda memiliki komputer di kelas atau tidak! Coba gunakan pelajaran ini sebagai
        suatu yang berdiri sendiri saja atau pelajaran sebagai pelengkap untuk ilmu
        komputer saja.
      body_short: Jika Anda tidak memiliki komputer, cobalah pelajaran unplugged ini
        di kelas Anda.
    unplugged_conditionals:
      title: Kondisi
      body: Pelajari tentang algoritma dan kondisional pernyataan dalam “unplugged”
        Kegiatan yang menggunakan tumpukan kartu.
    widgets:
      title: Widget
      body: Siswa dapat menjelajahi konsep-konsep Ilmu Komputer dari kami Prinsip
        tangan-menggunakan alat-alat digital saja. Gunakan widget sendiri, atau membuat
        suatu pelajaran tunggal dan konsep untuk kelas anda.
      audience: Usia 14+
      cta: Pelajari caranya
  gallery:
    students_drew_these_with_code: Siswa-siswa telah menggambar ini dengan kode!
    students_made_these_with_code: Siswa membuat ini dengan kode program!
    picture_count: Masa lalu <b>%{days}</b> hari, siswa-siswa telah membuat <b>%{count}</b>
      gambar dengan pemrograman komputer. Klik gambar untuk melihat jalannya setiap
      program.
    activity_count: Dalam <b>%{days}</b> hari terakhir, para siswa telah membuat <b>%{count}</b>
      app dan gambar dengan menulis sendiri program komputer mereka. Klik pada gambar
      dan tangkapan layar untuk melihat jalannya tiap program.
    want_to_make_your_own: Mau membuat sendiri ?
    how_to_save: Tingkat terakhir pada tutorial ini, klik "Finish" dan "Save" untuk
      menyimpan pekerjaan ke galeri.
    more: lebih &rarr;
    caption_by_name_age: oleh %{name}, usia %{age}
    caption_time_ago: "%{time_ago} yang lalu"
    header: Galeri
    header_playlab: Play Lab/Lab Permainan
    header_artist: Artis
    report_abuse: Laporkan Penyalahgunaan
  landing:
    report_bug: Laporkan kesalahan
    support: Dapatkan bantuan
    support_url: "//support.code.org"
    help_resources: Bantuan dan Sumber Daya
    help_support: Bantuan dan dukungan
    documentation: Dokumentasi
    tutorials: Tutorial
  free_response:
    placeholder: Masukkan jawaban Anda di sini
  multi:
    wrong_title: Jawaban Salah
    wrong_body: Jawaban yang anda masukkan salah. Silakan coba lagi!
    correct_title: Benar
    correct_body: Itu jawaban yang benar.
  multi-submittable:
    wrong_title: Terima kasih
    wrong_body: Terima kasih telah memberikan jawabannya.
    correct_title: Terima kasih
    correct_body: Terima kasih telah memberikan jawabannya.
  level_group:
    wrong_title: Terima kasih
    wrong_body: Terima kasih telah memberikan jawaban
    correct_title: Terima kasih
    correct_body: Terima kasih telah memberikan jawaban
    hide_survey_last_answer: Survei ini adalah anonim.  Silahkan kunjungi guru dashboard
      untuk hasil agregat. Perhatikan bahwa hasil survei hanya terlihat setidaknya
      lima siswa aja yang menyerahkan.
    survey_submission_thankyou: Terima kasih telah mengirimkan survei ini! survei
      telah dibersihkan sehingga tanggapan Anda tetap anonim. Perhatikan bahwa guru
      Anda masih dapat melihat tanggapan untuk keseluruhan kelas, walaupun tidak terlampir
      nama.
  level_group-submittable:
    wrong_title: Terima kasih
    wrong_body: Terima kasih telah memberikan jawaban
    correct_title: Terima kasih
    correct_body: Terima kasih telah memberikan jawaban
    unsubmit-title: Penilaian Anda tidak diterima
    unsubmit-body: Tidak mengirimkan penilaian anda akan mengatur ulang waktu dan
      tanggal yang dikirimkan. Apa anda yakin?
    submit-incomplete-title: Kirim penilaian Anda
    submit-incomplete-body: Ada beberapa pertanyaan yang tidak lengkap. Anda tidak
      dapat mengedit penilaian Anda setelah mengirimkannya. Apakah kamu yakin?
    submit-complete-title: Kirim penilaian Anda
    submit-complete-body: Penilaian Anda tidak dapat mengedit setelah mengirimkannya.
      Apakah kamu yakin?
  match:
    wrong_title: Solusi yang salah
    wrong_body: Solusi yang anda masukkan salah, Coba Lagi!
    correct_title: Benar
    correct_body: Itu jawaban yang benar.
  contract_match:
    wrong_title: Jawaban Salah
    badname: Kontrak Anda memiliki nama yang salah.
    badname_case: Nama-nama fungsi bersifat case-sensitive. Cobalah mengubah bentuk
      nama kontrak Anda.
    badrange: Kontrak Anda memiliki jarak yang salah.
    baddomainsize: Kontrak Anda tidak memiliki jumlah yang tepat dari item dalam domain.
    baddomainname: Satu atau lebih dari item domain Anda memiliki nama yang salah.
    baddomaintype: Satu atau lebih item domain Anda memiliki Tipe yang salah, atau
      dalam urutan yang salah.
  text_match:
    placeholder: Masukkan jawaban Anda di sini
    open_response_title: Terima kasih
    open_response_body: Terima kasih atas responmu!
    correct_title: Benar
    correct_body: Itu jawaban yang benar.
  dialog:
    ok: Oke!
    startover_title: Kamu yakin ingin memulainya dari awal?
    startover_body: Ini akan mengembalikan puzzle ke kondisi awal dan membatalkan
      penambahan atau perubahan data.
    startover_ok: Mulai kembali
    startover_cancel: Batal
  time:
    hour: 1 jam
    day: hari
    week: minggu
  age_interstitial:
    age: Umur kamu
    header: Update informasi akun
  terms_interstitial:
    title: Ketentuan Layanan dan Kebijakan Privasi yang Diperbarui
    intro_desc: 'Kami memperbarui Syarat dan Ketentuan dan Kebijakan Pribadi kami,
      seperti yang ditunjukkan di bawah ini. Perubahan tersebut berlaku efektif pada
      tanggal 24 Agustus 2016. Perubahan terbesar: kami akan <i>tidak lagi menyimpan
      alamat surel untuk akun siswa di Code Studio.</i> Ini adalah masalah besar bagi
      kami, dan kami berharap ini akan menjadi standar baru untuk privasi siswa dalam
      teknologi pendidikan. Kami sudah mengirimkan ringkasan perubahan lainnya melalui
      surel.'
    intro_desc_markdown: 'Kami memperbarui Syarat dan Ketentuan dan Kebijakan Pribadi
      kami, seperti yang ditunjukkan di bawah ini. Perubahan tersebut berlaku efektif
      pada tanggal 24 Agustus 2016. Perubahan terbesar: kami akan _tidak lagi menyimpan
      alamat surel untuk akun siswa di Code Studio._ Ini adalah masalah besar bagi
      kami, dan kami berharap ini akan menjadi standar baru untuk privasi siswa dalam
      teknologi pendidikan. Kami sudah mengirimkan ringkasan perubahan lainnya melalui
      surel.'
    intro_instructions: Anda harus menerima persyaratan baru untuk siswa yang berusia
      di bawah 13 tahun di kelas agar memiliki akses penuh ke semua fitur terbaru
      di Code Studio. Ketika mendaftar  sebuah  akun untuk mahasiswa di bawah 13 tahun,
      Anda akan diminta untuk mengkonfirmasi bahwa sekolah Anda memiliki izin orang
      tua untuk pengumpulan informasi pribadi siswa untuk penggunaan dan manfaat dari
      sekolah, termasuk program-program pendidikan seperti Kode Studio.
    tos: Ketentuan Layanan
    privacy: Kebijakan privasi
    privacy_notice: Pemberitahuan Privasi
    accept_label: Saya menyetujui <a href="%{tos_url}" target="_blank">Syarat dan
      Ketentuan</a> dan <a href="%{privacy_url}" target="_blank">Kebijakan Pribadi</a>
    accept_label_markdown: Saya menyetujui [Syarat dan Ketentuan](%{tos_url}) dan
      [Kebijakan Pribadi](%{privacy_url})
    accept_tos: Dengan mendaftar di Code.org, Anda setuju dengan [Ketentuan Layanan](%{tos_url})
      dan [Kebijakan Privasi](%{privacy_url}) kami.
    accept: Terima
    print: Cetak
    reminder_desc: Kami sudah memperbarui <a href="%{tos_url}" target="_blank">Syarat
      dan Ketentuan</a> dan <a href="%{privacy_url}" target="_blank">Kebijakan Pribadi</a>
      kami. Silahkan baca ini dengan seksama sebelum menyetujuinya. Catatan bahwa
      alat kami yang mengajarkan JavaScript mungkin tidak tersedia bagi siswa anda
      sebelum secara eksplisit menerima persyaratan yang diperbarui.
    reminder_desc_markdown: Kami sudah memperbarui [Syarat dan Ketentuan](%{tos_url})
      dan [Kebijakan Pribadi](%{privacy_url}) kami. Silahkan baca ini dengan seksama
      sebelum menyetujuinya. Catatan bahwa alat kami yang mengajarkan JavaScript mungkin
      tidak tersedia bagi siswa anda sebelum secara eksplisit menerima persyaratan
      yang diperbarui.
    review_terms: Tinjau ketentuan yang diperbarui
  school_info_interstitial:
    title: Kami ingin membawa ilmu komputer untuk setiap siswa - bantu kami memantau
      kemajuan kami!
    message: Masukkan informasi sekolah Anda di bawah ini.
    message_with_suggestion: Mohon verifikasi informasi berikut ini dengan benar,
      atau perbarui seperlunya.
    save: Simpan
  race_interstitial:
    title: 'Opsional: Bantu kami melacak kemajuan untuk meningkatkan keragaman dalam
      ilmu komputer'
    message: Silakan beritahu kami ras (periksa semua yang berlaku)
    races:
      white: Kaukasia
      black: Hitam atau Afrika Amerika
      hispanic: Hispanik atau Latino
      asian: Orang Asia
      hawaiian: Penduduk asli Hawaii atau Kepulauan Pasifik
      american_indian: Orang Indian Amerika/Penduduk Asli Alaska
      other: Lain
      opt_out: Memilih untuk tidak menjawab
    submit: Kirim
    decline: Tutup
  zendesk_too_young_message: Maaf Pengguna lebih muda tidak bisa masuk ke dalam situs
    pendukung kami. Anda dapat mengakses  <a href="http://support.code.org">support.code.org</a>
    tanpa masuk atau minta orang tua anda  atau guru anda untuk menghubungi kami.
    u.
  zendesk_too_young_message_markdown: Maaf Pengguna lebih muda tidak bisa masuk ke
    dalam situs pendukung kami. Anda dapat mengakses [support.code.org](http://support.code.org)
    tanpa masuk atau minta orang tua anda atau guru anda untuk menghubungi kami. u.
  progress:
    not_started: belum dimulai
    in_progress: sedang berlangsung
    completed_too_many_blocks: selesai, terlalu banyak blok
    completed_perfect: selesai, sempurna
    furthest_level_attempted: tingkat terjauh yang dicoba
    assessment: penilaian
    submitted: terkirim
  studio:
    courses_working_on: Kursus yang sedang Anda kerjakan
    completed_courses: Kursus yang telah diselesaikan
    all_courses: Semua kursus
  project:
    projects: Proyek
    create: Buat proyek
    create_a_project: 'Buat proyek baru:'
    new: Buat baru
    exit: Kembali ke Kursus
    project_gallery: Proyek
    publish: Publikasikan
    unpublish: Tidak dipublikasikan
    share_title: Bagikan proyek Anda
    share_copy_link: 'Salin link:'
    share_embed_description: Anda dapat menyisipkan kode embed ke sebuah halaman HTML
      untuk menampilkan proyek pada sebuah halaman web.
    share_u13_warning: Tanyakan guru anda sebelum berbagi. Hanya berbagi dengan orang
      lain di sekolah anda.
    embed: Sisipan
    advanced_share: Tampilkan opsi lanjutan
    no_projects: Anda saat ini tidak memiliki proyek. Klik salah satu tombol di atas
      untuk memulai sebuah proyek.
    name: Nama
    updated: Diperbarui
    project_type: Jenis proyek
    help_text: Klik <strong>Buat aplikasi</strong> atau <strong>Menggambar sesuatu</strong>
      di bawah ini untuk membuat sebuah proyek Play Lab  atau artis baru! <br/>Anda
      dapat kembali dan bekerja pada proyek Anda setiap saat.
    need_help: Perlu bantuan untuk memulai?
    thumbnail_help: Tidak melihat thumbnail yang benar untuk proyek anda? Jalankan
      aplikasi anda untuk menghasilkan gambar mini baru. Catatan bahwa proses ini
      memerlukan beberapa jam agar thumbnail dapat disegarkan di mana-mana.
    saved: Disimpan
    not_saved: Tidak disimpan
    view_all: Lihat proyek saya
    edit_project: Sunting Proyek
    sharing_disabled: Maaf, proyek ini tidak tersedia untuk dibagikan. Jika ini adalah
      proyek anda atau proyek salah satu siswa anda, <a href='https://studio.code.org/users/sign_in'>masuk</a>ke
      akun anda untuk melihat proyek.
    abuse:
      tos: Proyek ini telah dilaporkan atas pelanggaran<a href='http://code.org/tos'>
        Syarat Layanan</a> Code.org dan tidak dapat dibagikan kepada orang lain.
      policy_violation: Proyek ini berisi informasi yang tidak dapat dibagikan dengan
        orang lain. Silahkan hubungi pemilik aplikasi untuk memperbaiki konten aplikasi
        mereka.
      contact_us: Jika kamu yakin ini adalah sebuah kesalahan, mohon <a href='https://code.org/contact'>
        hubungi kami.</a>
      go_to_code_studio: Pergi ke Code Studio
      report_abuse_form:
        intro: Jika kamu menghadapi isi konten yang menyerang, berisi ancaman, cyber
          bully, pelecehan, atau praktek pelanggaran terhadap konten yang kamu miliki
          ketika menggunakan pembuat aplikasi di Code Studio, mohon lengkapi saja
          form di bawah ini. Kami akan menanggapi dengan serius laporan kamu, menginvestigasinya,
          dan akan mengambil tindakan yang tepat.
        validation:
          email: Mohon isikan alamat email
          age: Beritahu usia anda
          abuse_type: Mohon berikan jawaban bagaimana konten ini melanggar syarat
            layanan
          abuse_detail: Mohon berikan rincian mengenai konten yang anda laporkan
        abusive_url: URL konten sudah dilaporkan
        abuse_type:
          question: Bagaimana bisa konten ini melanggar tautan%{link_start} Syarat
            Layanan %{link_end}?
          harassment: Ancaman, cyber bully, pelecehan
          offensive: Konten yang menyerang
          infringement: Pelanggaran hak cipta
          other: Lain
        detail: Harap memberikan sedetail mungkin mengenai konten yang Anda laporkan.
        acknowledge: Dengan mengirimkan informasi ini, Anda mengakui ini akan di tangani
          sesuai dengan syarat %{link_start_privacy} kebijakan privasi%{link_end}dan%{link_start_tos}Syarat
          Layanantautan%{link_end}
  peer_review:
    accepted:
      name: Diterima
    rejected:
      name: Ditolak
    escalated:
      name: Meningkat
      description: Saya ingin seorang instruktur untuk meninjau kiriman ini
    instructor_feedback: Umpan balik instruktur
    peer_feedback: Peer Feedback
    outdated: Umpan balik ini telah ditambahkan sebelumnya diserahkan versi
  flex_category:
    required: Tinjauan
    content: Konten
    ramp_up: Jalan-Naik
    main_course: Kursus Utama
    extra_course_content: Isi Kursus Tambahan
    csf_e_1: Jalur naik tujuan E (opsional)
    csf_e_2: Isi kursus E
    csf_f_1: Jalur naik tujuan F (opsional)
    csf_f_2: Isi kursus F
    csf_digcit: Kewarganegaraaan Digital
    csf_jigsaw: Teka-teki
    csf_sequencing: Urutan
    csf_loops: Loop
    csf_events: kegiatan
    csf_online_safety: Keamanan daring
    csf_binary: Biner
    csf_conditionals: Kondisi
    csf_nested_loops: Perulangan bercabang
    csf_functions: fungsi
    csf_variables: variabel
    csf_for_loops: Untuk Pengulangan
    csf_internet: Internet
    csf_impacts: Dampak dari Komputasi
    csf_warmup: Berlatih
    csd1_1: 'Bab 1: Proses Pemecahan Masalah'
    csd1_2: 'Bab 2: Komputer dan Pemecahan Masalah'
    csd2_1: 'Bab 1: Konten Web dan HTML'
    csd2_2: 'Bab 2: Styling dan CSS'
    csd3_1: 'Bab 1: Gambar dan Animasi'
    csd3_2: 'Bab 2: Bangunan Permainan'
    csd4_1: 'Bab 1: User Centered Design'
    csd4_2: 'Bab 2: Aplikasi Prototyping'
    csd5_1: 'Bab 1: Yang Mewakili Informasi'
    csd5_2: 'Bab 2: Memecahkan Masalah Data'
    csd6_1: 'Bab 1: Pemrograman dengan Hardware'
    csd6_2: 'Bab 2: Membangun Prototipe Fisik'
    csd_survey: Survei Pasca Kursus
    csp1_1: 'Bab 1: Mewakili dan Transmisi Informasi'
    csp1_2: 'Bab 2: Menciptakan Internet'
    csp2_1: 'Bab 1: Encoding dan Mengompresi Informasi yang Kompleks'
    csp2_2: 'Bab 2: Memanipulasi dan Visualing Data'
    csp3_1: 'Bab 1: Bahasa Pemrograman dan Algoritma'
    csp4_1: 'Bab 1: Dunia Big Data dan Enkripsi'
    csp5_1: 'Bab 1: Pemrograman Event-Driven'
    csp5_2: 'Bab 2: Pemrograman dengan Struktur Data'
    cspSurvey: Survei
    cspAssessment: Bab Penilaian
    csp_ap_1: 'Bab 1: Pengaturan Teknologi AP'
    csp_ap_2: 'Bab 2: AP Tepat Kinerja Tugas'
    csp_ap_3: 'Bab 3: AP Membuat Kinerja Tugas'
    csp_postap_1: 'Bab 1: Memanipulasi dan memvisualisasikan Data'
    csp_postap_2: 'Bab 2: Aplikasi dan Basis data'
    csp2_1_2018: 'Unit 2: informasi digital'
    csp3_1_2018: 'Unit 3: Pengenalan Pemrograman'
    csp4_1_2018: 'Unit 4: Big data dan privasi'
    csp_variables: variabel
    csp_conditionals: Kondisi
    csp_functions: fungsi
    csp_project: Proyek
    csp_lists: List
    csp_loops: Loop
    csp_traversals: Melintang
    csp_libraries: Perpustakaan
    csp_parameters_return_values: Parameter dan Nilai Balik
    csp_unit1_2020: "(Lama) Unit 1: Informasi Digital"
    dlp: Anjuran Refleksi
    time4cs_c1: Everglades dan Ekosistemnya
    time4cs_c2: Tantai Makanan di Everglades
    time4cs_c3: Hidup di Everglades
    time4cs_c4: Dampak Invasi pada Everglades
    time4cs_c5: Masyarakat Mempengaruhi Perubahan di Everglades
    k5_getting_started: Dapat Dimulai
    k5_next_steps: Langkah berikutnya
  external_links:
    disclaimer: Disclaimer
    leaving_domain: Anda sekarang meninggalkan domain ini, ke situs yang tidak dioperasikan
      oleh Code.org.
    disclaimer_text: Situs ini mungkin memiliki kebijakan privasi yang berbeda dari
      Code.org's. Kami telah memilih sumber daya pihak ketiga ini karena kami pikir
      ini berguna bagi Anda. Meskipun kami tidak bertanggung jawab langsung atas konten
      situs web ini, <a href='%{support_url}'> Hubungi Dukungan </a> jika Anda mendapati
      konten tersebut tidak pantas, atau jika situs yang ditautkan tidak lagi tersedia.
  hoc_download:
    title: Kode download jam
    capsule_title: Apakah kamu mempunyai internet?
    capsule_desc: Gunakan secara online, berbasis web <a href="%{url}">%{app_name}</a>.
    instructions_headline: Tidak ada internet?
    instructions: 'Petunjuk untuk guru: jika anda mempunyai layanan Internet yang
      buruk, tutorial Hour of Code ini tersedia diunduh dan dipasang untuk penggunaan
      secara luring. Pilih bahasa dan platform anda, unduh dan pasang di semua komputer
      di kelas anda. Anda mungkin ingin menggunakan drive USB untuk mengunduh sekaligus
      dan memasang di semua komputer. Catatan: siswa tidak dapat masuk ke Code Studio,
      menyimpan kemajuan, atau mencetak sertifikat. Guru dapat mencetak sertifikat
      sebelumnya<a href="%{url}">disini</a>.'
    minecraft_name: Minecraft Hour Of Code
    starwars_blocks_name: 'Star Wars: Membangun Galaxy Dengan Kode (Blok)'
    starwars_javascript_name: 'Star Wars: Membangun Galaxy Dengan Kode (JavaScript)'
    download_message: Unduh %{app_name} untuk penggunaan luring (136 Mb)
    download_in_Albanian: 'Unduh dalam bahasa Albania:'
    download_in_Arabic: 'Unduh dalam bahasa Arab:'
    download_in_Azerbaijani: 'Unduh dalam bahasa Azerbaijani:'
    download_in_Basque: 'Unduh dalam bahasa Basque:'
    download_in_Bosnian: 'Unduh dalam bahasa Bosnia:'
    download_in_Bulgarian: 'Unduh dalam bahasa Bulgaria:'
    download_in_Catalan: 'Unduh dalam bahasa Catalunya:'
    download_in_Chinese-Taiwan: 'Unduh dalam Bahasa Cina-Taiwan:'
    download_in_Chinese: 'Unduh dalam bahasa Cina:'
    download_in_Croatian: 'Unduh dalam bahasa Kroasia:'
    download_in_Czech: 'Unduh dalam bahasa Ceko:'
    download_in_Danish: 'Unduh dalam Bahasa Denmark:'
    download_in_Dutch: 'Unduh dalam bahasa Belanda:'
    download_in_English: 'Unduh dalam Bahasa Inggris:'
    download_in_Finnish: 'Unduh dalam bahasa Finlandia:'
    download_in_French: 'Unduh dalam bahasa Perancis:'
    download_in_German: 'Unduh dalam bahasa Jerman:'
    download_in_Greek: 'Unduh dalam bahasa Yunani:'
    download_in_Hebrew: 'Unduh dalam bahasa Ibrani:'
    download_in_Hungarian: 'Unduh dalam bahasa Hungaria:'
    download_in_Icelandic: 'Unduh dalam bahasa Islandia:'
    download_in_Indonesian: 'Unduh di Indonesia:'
    download_in_Irish: 'Unduh di Irlandia:'
    download_in_Italian: 'Unduh di Italia:'
    download_in_Japanese: 'Unduh di Jerpang:'
    download_in_Korean: 'Unduh dalam bahasa Korea:'
    download_in_Latvian: 'Unduh di Latvian:'
    download_in_Lithuanian: 'Unduh dalam bahasa Lithuania:'
    download_in_Norwegian: 'Unduh di Norwegia:'
    download_in_Norwegian-Nynorsk: 'Unduh di Norwegia-Nynorsk:'
    download_in_Polish: 'Unduh dalam bahasa Polandia:'
    download_in_Portuguese-Brazil: 'Unduh dalam bahasa Portugis-Brasil:'
    download_in_Portuguese: 'Unduh dalam bahasa Portugis:'
    download_in_Romanian: 'Unduh dalam bahasa Romania:'
    download_in_Russian: 'Unduh dalam bahasa Rusia:'
    download_in_Serbian: 'Unduh dalam bahasa Serbia:'
    download_in_Slovenian: 'Unduh dalam bahasa Slovenia:'
    download_in_Spanish: 'Unduh dalam bahasa Spanyol:'
    download_in_Swedish: 'Unduh dalam bahasa Swedia:'
    download_in_Turkish: 'Unduh dalam bahasa Turki:'
    download_in_Ukrainian: 'Unduh dalam bahasa Ukraina:'
    download_in_Vietnamese: 'Unduh dalam bahasa Vietnam:'
    windows: Windows (64-bit)
    mac: Mac OS X
  locked_stage: Isi dari tahap ini tidak terlihat karena tahap ini saat ini terkunci.
    Guru anda dapat membuka tahap ini saat ketika tiba waktu mengerjakannya atau meninjau
    kembali jawaban anda.
  hidden_stage: Guru anda tidak mengharapkan anda berada di sini. Silahkan tanyakan
    pada guru anda pelajaran mana yang harus anda ikuti.
  hidden_script: Guru anda tidak mengharapkan anda berada di sini. Silahkan tanyakan
    pada guru anda ke unit mana anda harus ikuti.
  no_script_access_student: Anda tidak punya akses ke unit ini. Silahkan bertanya
    pada guru unit mana yang harus aktif.
  no_script_access_teacher: 'Anda tidak punya akses ke unit ini. Jika anda percaya
    anda harus mengakses unit ini,silahkan menulis untuk mendukung @code.org sehingga
    ketika kita dapat memperbaiki situasi

'
  return_unit_overview: Pergi ke ikhtisar unit
  return_course_overview: Pergi ke ikhtisar kursus
  view_all_units: Melihat semua satuan
  view_teacher_guide: Lihat petunjuk guru
  pd:
    form_labels:
      first_name: Nama Depan
      first_name_preferred: Pilihan nama pertama
      last_name: Nama Belakang
      email: email
      email_alternate: Email alternatif
      gender: Identitas gender
      school_name: Nama Sekolah
      school_city: Kota sekolah
      school_country: Negara Sekolah
      ages: Umur berapa kamu mengajar tahun ini?
      subjects: Subjek mana kamu mengajar tahun ini?
      resources: Sumber daya pendidikan CS mana yang Anda gunakan?
      robotics: Sumber daya Robotika mana yang Anda gunakan?
      workshop_organizer: Penyelenggara lokakarya
      workshop_facilitator: Fasilitator Lokakarya
      workshop_course: Kursus Lokakarya
      email_opt_in: Bisa kami email Anda tentang Code.org's program internasional,
        update ke kursus kami, atau Berita Sains komputer lainnya?
    form_entries:
      gender:
        male: Laki-laki
        female: Wanita
        non_binary: Non-biner
        not_listed: Istilah yang disukai tidak terdaftar
        none: Memilih untuk tidak menjawab
      school_country:
        canada: Kanada
        chile: Cili
        israel: Israel
        malaysia: Malaysia
        mexico: Meksiko
        thailand: Tailand
      ages:
        ages_under_6: 6 tahun
        ages_7_8: 7- 8 tahun
        ages_9_10: 9-10 tahun
        ages_11_12: 11-12 tahun
        ages_13_14: 13-14 tahun
        ages_15_16: 15-16 tahun
        ages_17_18: 17-18 tahun
        ages_19_over: 19+ tahun
      subjects:
        cs: Ilmu komputer
        ict: ICT
        math: Matematika
        science: Ilmu pengetahuan
        la: Seni Bahasa
        music: Musik
        art: Seni
      resources:
        khan: Akademi khan
        kodable: Kodable
        lightbot: Lightbot
      robotics:
        grok: Mempelajari Grok
        kodable: Kodable
      workshop_course:
        csd: Penemuan CS
        csp: Aturan CS
      email_opt_in:
        opt_in_yes: Ya
        opt_in_no: Tidak
  courses_category: Seluruh kursus
  cookie_banner:
    accept: Saya setuju
  gdpr_dialog:
    heading: Apakah Anda setuju untuk menggunakan sebuah situs web yang berbasis di
      Amerika Serikat?
    message: Data dari penggunaan Anda atas situs ini dapat dikirimkan ke dan disimpan
      atau diproses di Amerika Serikat.
    true: Ya
  page_not_found_title: Halaman tidak ditemukan
  page_not_found_header: '404: halaman tidak ditemukan'
  page_not_found_description: Halaman yang anda cari tidak ada di alamat ini. Periksa
    alamat web dan daftar ulang. Atau, kembali ke homepage.
  page_not_found_button: Pulang ke rumah
  copy: Salin<|MERGE_RESOLUTION|>--- conflicted
+++ resolved
@@ -522,11 +522,8 @@
     update: Perbarui Akun
     account_successfully_updated: Akun sukses diperbarui.
     update_email: Update
-<<<<<<< HEAD
-=======
     parent_guardian_email_label: Email orang tua/wali
     none: Tidak Ada
->>>>>>> 97c71c09
     encrypted: dienkripsi
   user_level:
     completed: Selesai
