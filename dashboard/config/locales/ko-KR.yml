"ko":
  errors:
    messages:
      not_saved: '다음 오류를 수정해주세요:'
      too_young: 이 컨텐츠는 연령제한이 있으며, 제한연령보다 어린 학생은 사용할 수 없습니다
      teacher_must_accept_terms: 이 컨텐츠는 연령제한이 있으며, 제한연령보다 어린 학생은 사용할 수 없습니다. 이 컨텐츠에
        대한 접근권한을 부여받기 위해 업데이트된 약관 동의를 교사에게 요청하세요. 당신의 교사는 Code Studio 에 로그인한 후에 홈페이지
        상단에 있는 "Review updated terms" 버튼을 클릭하면 됩니다.
      pair_programmer: 현재 이 컨텐츠에 대한 접근 권한이 없는 학생과 페어 프로그래밍을 하고 있습니다. 이 컨텐츠에 접근하기 위해서는
        페어 프로그래밍을 중지하고 다시 시작해야합니다.
  activerecord:
    errors:
      messages:
        blank: 이(가) 필요합니다.
        blank_plural: are required
        invalid_plural: are invalid
    attributes:
      user:
        name: 사용자 이름
        name_example: '보여질 이름<br/>(예: 멋진 코더 또는 제인)'
        email: 이메일
        parent_email: Parent/guardian email
        personal_email: Personal email address
        username: username
        password: password
        password_confirmation: 비밀번호 재확인
        current_password: 현재 비밀번호
        locale: 언어
        age: 나이
        gender: 성별
        edit_header: 계정 정보 수정
        error:
          future: 오늘 이전 날짜만 가능합니다.
  hello: Hello world
  welcome_back: "%{name} 님, 어서오세요. "
  your_professional_learning_plan: 전문적인 학습 계획
  see_your_learning_plan: 학습 계획을 참조 하십시오
  submit: 제출하기
  unsubmit: 제출 취소
  previous_page: 이전 페이지
  next_page: 다음 페이지
  next_resource: 다음 자료
  done_with_module: Done with this Learning Module
  cancel: 취소
  okay: 알겠어
  heading_x_of_y: "%{heading} (page %{x} of %{y})"
  add_teacher_form:
    code:
      label: '선생님 추가:'
      placeholder: 섹션 코드(ABCDEF)
      instructions: 당신의 선생님과 공유하고 있는 문자를 입력해주세요. 그 문자는 "ABCDEF" 와 같은 6개의 영어 문자입니다.
      instructions_short: 6자리의 섹션 코드를 입력하세요.
    submit: 선생님 추가하기
  add_hint_form:
    placeholder: 도움내용을 입력하세요.
    submit: 도움말 추가하기
  appname: Code.org
  stage: 단계
  stage_number: 단계 %{number}
  puzzle: Puzzle
  trophies: 트로피들
  courses: courses
  courses_page:
    title_student: Code Studio 배우기
    title_teacher: Teach with Code Studio
  unplugged_activity: 언플러그드 활동
  of: 중
  more: 전체단계
  less: 현재단계
  beta: 베타
  try_hoc: 'Hour of Code 해보기! >> '
  try_k8intro: 유치원~중2(K-8) 학생들을 위한 컴퓨터과학(CS, 정보과학) 과정(15-25시간) 해보기
  k8intro: 유치원~중2(K-8) 학생들을 위한 컴퓨터과학(CS, 정보과학) 코스
  already_started: 학습 계속하기 >>
  demos: '관리자: 모든 퍼즐'
  continue: 계속하기
  prize: 상품
  more_info: 자세히
  auth:
    sign_in_with: "%{provider} 로그인"
    signed_in: 로그인 됨
    signed_out: <a href="%{url}">Code.org</a> 을 로그아웃하였습니다.
    sign_out_of: '%{provider} 를 사용해 로그인하였습니다. %{provider}<a href="%{url}">로그아웃하기</a>.'
    already_signedup: 이미 가입했나요?
    notyet_signedup: 가입하시겠습니까?
    google_oauth2: 구글 계정
    twitter: Twitter
    facebook: Facebook
    windowslive: 마이크로소프트 계정
    clever: Clever Account
    forgot_password: 비밀번호를 잊으셨나요?
    need_confirmation: 확인 메일을 받지 못 했나요?
    need_unlock: 잠김 해제 메일을 받지 못 했나요?
    not_linked: 죄송합니다. 여러분의 Code.org 계정이 %{provider}로 연결되어있지 않습니다. 아래에 비밀번호를 입력해서
      로그인을 먼저 해주세요.
    use_clever: Sorry, your Code.org account is not linked to your %{provider}. Please
      sign in through your Clever Portal instead.
  signup_form:
    student_count: "%{count} 학생 들은 이미 가입했습니다."
    teacher_count: "%{count} 선생님들은 이미 가입했습니다."
    overview: 진행상황을 확인하거나 강의을 관리하기 위해 회원으로 가입하세요. 회원가입을 하지 않아도 <a href="/">다양한 스테이지와
      퍼즐을 검색</a>할 수는 있지만 진행상황이나 프로젝트를 관리하기 위해서는 회원 가입을 해야합니다.
    hoc_already_signed_up_heading: 로그인 없이 시작하기
    hoc_already_signed_up_content: "귀하는 Hour of Code 를 가르치기 위해 등록되었습니다! 귀하와 귀하의 학생들은
      이 이벤트에 참여하기 위해 로그인 할 필요는 없습니다. \n시작하려면, 강의를 위한 <a href=\"%{learn_url}\">튜토리얼을
      선택</a> 하고 링크를 공유하세요.<br/>\n<br/>Hour of Code와 함께 즐거운 시간을 되셨다면, 나아가서 <a href=\"%{educate_url}\">더
      긴과정</a>에 학생을 등록하기 위해 아래에서 Code Studio 계정을 생성하고 비밀번호를 설정할수 있습니다."
    hoc_already_signed_up_content_post_hoc: Hour of Code에 호스팅을 감사합니다. Code Studio에
      로그인 하려면 비밀번호를 설정해야만 합니다. 이를 통해 진행상황을 관리하고 강의를 관리할 수 있습니다. 학생들에게 강의를 배정하고 진행상황을
      확인할 수 있습니다. 물론 계정을 만들지 않고도 <a href="%{studio_url}">다양한 스테이지와 퍼즐을 탐색할 수 있습니다</a>.
    teacher_educator_guide: 교육자 가이드
    title: 회원가입
    school_name: 학교 이름 (옵션)
    school_address: 학교 주소 (옵션)
    address_placeholder: 주소, 군구, 시도, 우편번호
    gender: 성별 (옵션)
    birthday: 생일 (옵션)
    age: 나이
    user_type: 학생 또는 선생님이신가요?
    submit: 가입 신청하기
    teacher: 선생님이신가요?
    valid_username: 사용 가능!
    invalid_username: 아이디는 최소 5문자 이상이어야 합니다.
    taken_username: 이미 사용하고 있는 아이디입니다.
    valid_password: 사용 가능한 비밀번호!
    invalid_password: 비밀번호는 최소 6 문자 이상이어야 합니다
    mismatch_password: 입력한 비밀번호가 일치하지 않습니다.
<<<<<<< HEAD
    under_13_consent: 본인이 13세 미만일 경우, 본인은 본인의 부모 또는 법적 보호자로부터 Code.org 서비스 사용을 허락받았음을 확인합니다.
    agree_us_website: 본인은 미국에 기반을 두고 있는 웹사이트 사용에 동의합니다.
    my_data_to_us: 본인의 본 사이트 사용에 따른 데이터는 미국으로 전송되어 보관 또는 처리될 수 있습니다.
=======
    agree_tos_privacy: I agree to the <a href='http://code.org/tos'>Terms of Service</a>
      and <a href='http://code.org/privacy'>Privacy Policy</a>.
    under_13_consent: If I am under 13 years of age, I confirm that I have my parent
      or legal guardian's permission to use the Code.org services.
    agree_us_website: I agree to using a website based in the United States.
    my_data_to_us: Data from my use of this site may be sent to and stored or processed
      in the United States.
>>>>>>> 018c8651
    student_terms: 나는 Code.org <a href='http://code.org/tos'>서비스 약관</a>을 준수하는 것에 동의합니다.
      13세 미만일 경우 Code.org 서비스를 이용하기 위해 부모님이나 법적 보호자의 허락을 받은 양식을 제출하여 확인합니다.<br/><br/>학생들과
      연락하기 위해 허용된 양식에 이메일은 저장되지 않습니다. 학생들은 비밀번호 복구를 제외한 어떠한 이메일도 Code.org로 부터 받지 않습니다.
      자세한 내용은 <a href='http://code.org/privacy'>개인정보 보호정책</a>을 참조하세요.
    teacher_terms: Code.org 서비스 약관을 준수할 것을 동의합니다. 개인정보보호에 대한 자세한 내용은 <a href='http://code.org/privacy'>개인정보
      보호정책</a>을 참조하세요.
    additional_information: 가입하기 위해서는 추가적인 정보가 필요합니다.
    user_type_button: Update Account Type
    user_type_label: 계정 유형
    user_type_teacher: 선생님
    user_type_student: student
    field_is_required: 이(가) 필요합니다.
    accept_terms: 회원가입에 동의해야 합니다.
    error: An error occurred.
    email_preference_question: 당사의 코스, 현지 기회, 또는 다른 컴퓨터 과학 뉴스 업데이트에 관한 이메일을 귀하께 보내드려도 되겠습니까?
    email_preference_privacy: (개인 정보 보호 정책을 참조하십시오.)
    email_preference_yes: 예
    email_preference_no: 아니요
    email_preference_required: You must specify an email preference.
  school_info:
    title: 학교 정보(선택사항)
    school_country: 학교 국가정보
    select_school_type: 학교 종류
    charter: 헌장
    private: 비공개
    public: 공개
    homeschool: 홈스쿨
    after_school: 방과후학교
    other: 기타
    state: 상태
    district: 구역
    other_district_not_listed: 위 리스트에 없는 다른 지역
    district_name: 지역 이름
    school: 학교
    other_school_not_listed: 위 목록에 없는 학교
    school_name: 학교 이름
    school_zip: 학교 우편 번호
    school_address: 학교 주소
    school_organization_name: 학교/단체 이름
    school_organization_zip: 학교/단체 우편 번호
  signin_form:
    title: 계정이 있으면? 로그인
    login: 이메일
    login_username: 이메일 또는 아이디
    password: 비밀번호
    remember: 아이디 기억하기
    submit: 로그인
  signin:
    try_heading: 가입하지 않고 코딩을 해보시겠습니까?
    try_hoc: 1시간짜리 Hour of Code 해보기
    try_20hours: 20시간짜리 컴퓨터과학(CS, 정보과학) 소개 과정 해보기
  signinsection:
    welcome: "%{section_name} 섹션에 온 것을 환영합니다."
    name: 이름을 선택 하세요.
    picture: 자신의 비밀 그림을 선택하세요.
    words: 자신의 비밀 단어를 입력하세요.
    login: 로그인
    invalid_login: 잘못된 로그인입니다. 다시 시도하세요.
    pair_programming: 나는 컴퓨터 안에 파트너가 있습니다.
    student_privacy: 여러분의 전체 이름을 볼 수 없는지에 대해서 궁금하시면 <a href='%{student_privacy_blog}'
      target='_blank'>여기</a>를 클릭하세요.
  password:
    reset_form:
      title: 비밀번호를 잊으셨나요?
      instructions: 아래에 귀하의 이메일을 입력하시면 암호를 재설정하기 위한 설명서를 보내드립니다.
      email: 이메일
      submit: 제출하기
    reset_errors:
      captcha_required: Please fill out the CAPTCHA to reset your password.
      invalid_email: 잘못된 이메일 주소로 가입을 한 것으로 보입니다. 암호복구 링크를 받기 위해서 support@code.org
        로 메일을 보내주시기 바릅니다.
    change_form:
      title: 비밀번호 변경
      new_password: 새 비밀번호
      confirm_password: 새 비밀번호 확인
      submit: 비밀번호 변경하기
  welcome_email:
    subject: 내 학급 가기(on Code.org)
    body: |
      Code.org 의 컴퓨터과학(Computer Science, 정보과학) 기초개념학습 코스에 가입하려면, 아래 링크를 누르세요.(선생님을 등록하세요)

      %{link}

      이 과정에서는 재미있는 퍼즐들을 통해, 컴퓨터과학(Computer Science, 정보과학)의 몇가지 기초 개념들을 배울 수 있습니다. Bill Gates, Mark Zuckerberg, Angry Birds, and Plants vs. Zombies 등과 함께 경험해 보세요! :)

      %{name}
  parent_mailer:
    student_associated_subject: Login information for Code.org
  teacher_mailer:
    new_teacher_subject: Welcome to Code.org!
  section:
    your_section:
      one: '여러분의 섹션:'
      other: '여러분의 섹션들:'
    code_with_teacher: "%{teacher_name} 선생님의 %{section_code}"
    confirm:
      remove: 정말로 현재 섹션에서 나가실건가요?
    remove: "(섹션 삭제)"
    type:
      picture: Picture Password
      word: 비밀단어
      email: 이메일
      google_classroom: Google Classroom
      clever: Clever
  follower:
    invite_sent: 초대 메일을 발송하였습니다
    added_teacher: "%{name} 가 선생님으로 추가되었습니다"
    registered: "%{section_name}에 등록되었습니다."
    error:
      signed_in: 먼저, 로그아웃 하세요.
      username_not_found: "%{username} 는 존재하지 않습니다"
      username_in_use: "%{username} 는 이미 사용하고 있습니다, 다른 아이디를 선택하세요"
      no_teacher: "'%{teacher_email_or_code}' 선생님을 찾을 수 없습니다. 선생님의 가입 여부를 확인한 후, 다시
        시도하세요"
      section_not_found: "'%{section_code}' 섹션의 코드를 찾을 수 없습니다."
      blank_code: 섹션 코드를 입력하세요.
      cant_join_own_section: 섹션에 참여할 수 없습니다.
      provider_managed_section: This section is managed by another provider and cannot
        be joined. Please ask your teacher to add you via %{provider} and re-sync
        their section.
    mail:
      student_disassociated:
        subject: 'Code.org 알림: %{student_name} 학생은 더이상 등록되어있지 않습니다.'
  reports:
    error:
      access_denied: 이 학생의 학습 상황에 접근할 수 없습니다
  crud:
    new_model: "%{model} 만들기"
    show: 보기
    edit: 편집
    edit_model: "%{model} 수정"
    update: 업데이트
    submit: 제출하기
    destroy: 삭제
    back: 뒤로
    confirm: 확실한가요?
    created: "%{model} 가 만들어졌습니다."
    updated: "%{model} 가 수정 되었습니다."
    destroyed: "%{model} 가 삭제되었습니다."
    access_denied: "%{model} 에 접근할 권한이 없습니다."
  devise:
    registrations:
      user:
        user_type_change_email_mismatch: 제공하신 이메일 주소가 계정에 저장된 주소와 맞지 않습니다.
        personal_login_created_email: You created a personal login successfully. You
          can now log into Code.org with your email and password
        personal_login_created_username: You created a personal login successfully.
          You can now log into Code.org with your username and password
  nav:
    header:
      finished_hoc: Hour of Code 완료
      sign_in_to_save: 로그인(진도 저장)
      free_play:
        playlab: Play Lab 앱 만들기
        artist: 아무거나 그리기
        calculate: 어떤 것을 계산하기
        applab: Play Lab 앱 만들기
        gamelab: Make a Game Lab project
        weblab: Make a Web Lab (beta) project
      home: 홈
      my_dashboard: 대시보드
      courses: courses
      course_catalog: Course Catalog
      project_gallery: 프로젝트
      sections: 섹션
      help_support: 도움말 및 지원
      report_bug: Report bug
      teacher_community: Teacher community
      professional_learning: 전문 학습
      documentation: 문서
      tutorials: 튜토리얼
      educate_overview: 교사 개요
      educate_elementary: 초등학교
      educate_middle: 중학교
      educate_high: 고등학교
      educate_hoc: Hour of Code
      educate_partner: 우리와 함께하는 파트너
      educate_beyond: Code.org 를 넘어서
      educate_inspire: 학생들에게 영감을 주기
      educate_community: 온라인 커뮤니티
      educate_tools: 도구와 영상
      about_us: 우리 소개
      about_leadership: 리더쉽
      about_donors: 기여자
      about_partners: 파트너
      about_team: 모든 팀
      about_news: 뉴스룸
      about_evaluation: 평가
      about_jobs: 작업
      about_contact: 문의하기
      about_faqs: 자주 묻는 질문(FAQ)
      learn: 배우기
      stats: 통계
      help_us: 도움주기
      teach: 가르치기
      about: 안내
    user:
      classroom: 선생님 홈페이지
      district_dashboard: 대시보드 구역
      label: 안녕하세요? %{username} 님
      stats: 코드 스튜디오
      settings: 내 계정
      logout: 로그아웃
      signin: 로그인
      signup: 회원가입
      already_registered: 이미 등록하였나요?
      pair_programming: 페어 프로그래밍
      team: 팀
      driver: 로그인됨
      navigator: 파트너
    popup:
      progress_for_user: "%{name} 의 진도"
      progress: 내 진도
      lines: 총 %{lines} 라인
      close: CLOSE
      mastery: 개념
      puzzle_map: 단계들
      prizes: 트로피를 모두(%{total_trophies} 개) 모아 상품을 받으세요!
      prize_earned: 트로피를 모두(총 %{total_trophies} 개) 모았습니다. 상품을 받으세요!
      prize_us_only: "(U.S. students only)"
      prizes_link: 자세히
  teacher:
    answer: 응답
    for_teachers_only: 선생님 전용
    title:
      one: '선생님 : '
      other: '나의 선생님들:'
    remove: "(선생님 삭제하기)"
    confirm:
      remove: 선생님을 삭제하시겠습니까?
    students:
      dashboard: 선생님용 대시보드 가기
    user_not_found: 선생님을 찾을 수 없습니다.
    student_teacher_disassociated: "%{teacher_name} 선생님의 %{section_code} 을 나갔습니다."
    panel:
      answer_viewer: 선생님 메뉴
      student: student
      viewing_solution: 솔루션 살펴보기
      try_it_yourself: 혼자 힘으로 해보세요
      section: 섹션
      example: 예시 해법
      example_with_number: 예시 해법 %{solution_number}
      submitted_on: '제출:'
      unsubmit: 제출 취소
      worked_with: "~와 협력합니다."
      update_lock_settings: 잠금설정 업데이트
      clear_response: 명확한 응답
  user:
    email_confirm_needed: '이메일 주소가 확인되지 않았습니다:'
    email_confirm_needed_required: '당신의 이메일 주소 Email%{email}는 확인되지 않았습니다:'
    email_confirm_wrong_email: "(잘못된 이메일 주소?)"
    email_resend_confirm: 이메일 확인 재발송
    new_password_hint: "(바꾸고 싶지 않으면, 비워 두세요)"
    current_password_hint: "(수정하기 위해 비밀번호를 한 번 더 입력해 주세요.)"
    delete: 당신의 계정을 삭제합니다.
    delete_text: 아래 버튼을 클릭하면 당신의 계정이 삭제될 것입니다.
    delete_text_teacher_note: '반드시 참고: 당신의 계정을 삭제하는 것은 당신의 학생들의 계정을 삭제하진 않을 것입니다.'
    delete_confirm: 정말로 당신의 계정을 삭제하시겠습니까?
    deleted_user: 삭제된 사용자
    no_password_because_oauth: 타사 공급자부터 로그인 했기 때문에 비밀번호 없습니다.
    no_password_because_sponsored: 암호를 수정하려면 여러분의 선생님께 물어보세요.
    create_personal_login: Create a personal login
    create_personal_login_under_13_info: If you want to keep using your Code.org account
      even after the end of the school year, ask your parent/guardian to help you
      create your own personal login below.
    create_personal_login_under_13_username: Username (don't use your real name!)
    create_personal_login_under_13_parent_email: Parent/guardian email address (to
      recover your password)
    create_personal_login_info: If you want to keep using your Code.org account even
      after the end of the school year, you can create your own login below.
    create_personal_login_terms: By creating a personal login, I agree to be bound
      by the Code.org <a href='%{terms_of_service_url}', target='_blank'>terms of
      service</a>. If I am under 13 years of age, I confirm that I have my parent
      or legal guardian's permission to use the Code.org services even without a teacher.
    create_personal_login_email_note: 'Note: Email addresses are not stored in a form
      that allows us to contact students. Students will never receive emails from
      Code.org except for password recovery. See our <a href=''%{privacy_policy_url}'',
      target=''_blank''>privacy policy</a> for more information.'
    enter_new_login_info: Enter your new login information
    confirm_secret_words: Confirm that it is you by entering your current secret words
    enter_parent_email: Enter your parent or guardian's email address (for password
      recovery)
    update: Update Account
  user_level:
    completed: 완료
    tried: 시도함
  home:
    title: 코드 스튜디오
    description: Code Studio는 Code.org에서 만든, 집에서 온라인으로 학습하는 과정입니다.
    lines_of_code: 학생들에 의해 %{lines_count} 줄의 코드가 작성되었습니다.
    lines_of_code_linebreak: "%{lines_count} 줄의 코드가 <br/> %{students_count} 백만의 학생들에
      의해 작성되었습니다."
    all_courses: 코스1, 2, 3 살펴보기
    lesson_plans: 레슨 계획
    signin_message: 이미 등록되어있나요? %{link}
    student_reg_link: 학생 가입
    teacher_reg_link: 선생님 가입
    signin_directions: 진도를 기록하기 위해 계정을 사용하세요.<br/> 선생님들은 여러분의 모든 과정을 살펴볼 수 있습니다.
    teacher_dashboard: 학습 현황
    teacher_student_count_one: 나의 학생들은 %{count} 명 입니다.
    teacher_student_count: 나의 학생들은 %{count} 명 입니다.
    teacher_averages: 나의 학생들은, 평균 %{trophy_average} 개의 "기초개념학습 트로피"를 획득했습니다. 총 %{trophy_max}
      개.
    teacher_print_certificates: 이 코스를 완료한 학생들을 위해 인증서 출력하기
    teacher_read_blog: 교육 블로그를 통해 관련 뉴스와 최신정보 확인하기
    classroom: 내 학급
    student_progress: 나의 학습 진도
    student_stats: '%{trophy_count} 개의 "기초개념학습 트로피"를 획득했습니다. 총 %{trophy_max} 개.'
    student_left_off: '마지막 학습:'
    student_finished: 모든 과정을 완료했습니다. 다른 수업(%{online_link})이나 학교과정(%{local_school_link})을
      선택하세요
    local_school: 학교
    online: 온라인
    see_details: 자세히 살펴보기
    view_course: 과정 보기
    prize_info: '상품을 획득해 보세요(미국 공립학교 교사만 해당): 학급당 %1,000까지 제공됩니다.'
    tryfirst: '먼저 해보고, 나중에 가입하기:'
    trynow: 지금 해보기
    add_hint_help: Code.org 튜토리얼을 위해 참신한 도움 내용을 만드는 것을 도와주세요.
    20hour_overview: 본 20시간 과정은 컴퓨터과학(정보과학)에서의 프로그래밍 기초 개념들을 소개합니다. 유치원~중2(K-8) 학생들을
      대상으로 설계되어있지만, 연령에 상관없이 재미있게 배울 수 있습니다.
    test_videos_help: 새로운 동영상 플레이어를 학교에서 사용해보세요.
    try_beta_courses: K-5(~초등5학년) 학생들을 위한 새로운 시범 코스들을 경험해 보세요.
    use_as_teacher: 선생님으로 사이트 사용하기
    heading_hoc2014: "<h1>어떠한 나이에도 가능한</h1> <h2>Hour of Code</h2>"
    heading_elementary: "<h1>처음하는 모든 사람들을 위한</h1> <h2>20시간짜리 과정</h2>"
    heading_apps: "<h1> 누구나 </h1><h2> 재미있게 </h2>"
    heading_tools: "<h2>다음 단계로의 준비가 되었나요?</h2><h1>고등학생들을 위한 자바스크립트 도구</h1>"
    heading_legacy: "<h1>모든 연령대를 위한 </h1><h2>일반 코스</h2>"
    your_gallery: 갤러리
    no_primary_course: Code Studio 과정들을 해보세요.
    choose_next_course: 아래의 Code Studio 과정을 해보세요.
    print_certificate: 인증서 인쇄
    announcement_title: 공시사항
    announcement_message_fall2016_features: 우리는 새로운 기능으로 귀하의 의견을 반영하기 위해 여름을 보냈습니다.
      이제 하나의 기기에서 페어 프로그래밍을 하는 경우에도 <a href="%{pp_url}" target="_blank">여러 학생들의 진행상황을
      추적</a> 할 수 있습니다. 모든 강의의 컴퓨터공학 원리 과정에서 <a href="%{csp_widgets_url}" target="_blank">대화형
      도구</a>를 사용할 수 있습니다. 그리고 학생들은 실험을 장려하기 위해 <a href="%{unused_code_url}" target="_blank">사용하지
      않는 코드</a>를 작업공간에 보관할 수 있습니다. 새로운 기능을 확인하고 당신의 생각을 알려주세요.
    announcement_csp_widgets_message: 여러분의 학급에 어떻게 인터넷이 동작하는지, 어떻게 데이터를 안전하게 보관하기
      위해 암호화하는지 등 다양한 개념을 가르치기 위한 재미있는 방법을 찾고 있나요? 우리는 컴퓨터 과학 원리 교육과정이 반영된 최고의 상호작용이
      가능한 도구를 준비하였습니다. 독립형 위젯으로 릴리즈해서 여러분이 언제든 사용할 수 있어요!
    announcement_learn_more_button: 더 알아보기
    announcement_try_now_button: 지금 해보기
    announcement_host_an_hour_button: 1시간 호스팅
    announcement_watch_video_button: 동영상 보기
    announcement_petition: 교육자로서 여러분은 모든 학교의 모든 학생들에게 컴퓨터과학을 배울 기회를 주어야 한다는 운동에 앞장서고
      있습니다. 이제 여러분의 대표자들에게 이야기를 들려줄 때입니다. 이번 주에 교육 지도자들, 28개의 주지사들 그리고 미국 대기업의 CEO들은
      미국 의회에 K-12 컴퓨터과학 교육 자금을 요청하는 공개 서한에 우리와 함께 참여합니다.
    announcement_petition_button: 이름을 입력하세요
    announcement_go_beyond_button: 넘어서
    announcement_apply_now: 지금 신청하기
    announcement_all: 교사 블로그에서 새로운 내용이나 추가사항을 확인할 수 있습니다. <a href='%{teacher_blog_url}'
      target='_blank'>지난 공지사항 보기</a>
    announcement_hoc_launch: 12월 5일부터 11일까지 180개 이상의 나라에서 수많은 교육자가 Hour of Code 를
      통해 컴퓨터과학을 가르칠것입니다. 더 많은 학생들이 참여할 수 있도록 그 어느때보다 당신을 믿고 있습니다. <a href='%{signup_url}'
      target='_blank'>Hour of Code 이벤트를 등록</a>하고, 누구나 컴퓨터과학을 가르칠 수 있다는 것을 다른 선생님들에게
      알려주세요.
    announcement_mc_launch: 현재 가장 인기있는 튜토리얼의 속편! 신규 마인크래프트 Hour of Code 디자이너로 학생들은
      새로운 마인크래프트 월드를 만들 수 있습니다. 세상에 하나뿐인 마인크래프트를 경험할 수 있고, 친구와 공유하거나 스마트폰에서 재생할 수
      있습니다. Hour of Code를 반친구들과 함께하세요.
    announcement_how_code_studio: 강의에서 컴퓨터공학을 가르치기 위해 다른 경험이 필요하지 않습니다. Code.org는
      커리큘럼, 강의계획, 고품질의 전문 학습 프로그램 그리고 모든 학년&mdash;필요한 모든 것을 관리할 수 있는 다양한 도구가 무료로 제공되고
      있습니다. 어디에서 시작해야 될지 궁금하세요? <a href='%{video_download_url}'>이 비디오</a>를 다운로드 하세요!
    announcement_go_beyond: Hour of Code를 뛰어넘어 매주 학생들과 컴퓨터과학 개념을 탐구하세요. Code.org는
      모든 학년에 적합한 커리큘럼, 강의계획, 고품질 전문 학습 프로그램 및 다양한도구를 제공하고&mdash;모두 무료로 사용할 수 있습니다.
      :) 강의에서 컴퓨터공학을 가르치기 위해 다른 경험이 필요하지 않습니다. <b>강의에 적합한 다음 단계를 찾아보세요.</b>
    announcement_teacher_recruitment: Teachers like you are leading the computer science
      education movement. You can participate in high-quality K-12th grade professional
      learning programs <strong>at absolutely no cost to you or your school</strong>.
      Take the lead on computer science in your school, and apply for professional
      learning.
    announcement_teacher_recruitment2: Teachers like you are leading the computer
      science education movement. You can participate in high-quality K-12th grade
      professional learning programs <strong>at absolutely no cost to you or your
      school</strong>. Take the lead on computer science in your school, and apply
      for professional learning. Middle and high school teachers, apply by March 17th.
    announcement_csf_pilot: "<strong>Elementary school teachers:</strong> Be part
      of updating our CS Fundamentals courses! We're looking for teachers to pilot
      an updated CS Fundamentals curriculum during the winter and spring of 2017.
      We're eager to hear your feedback before these updates go live in August 2017."
    announcement_student_privacy: At Code.org, we take student privacy very seriously.
      To protect your students’ privacy, we have made a change to your section’s login
      page to avoid displaying full names. Even though this update should reduce privacy
      concerns for the login page, we still encourage users to <i>not use full names
      for students</i>.
    announcement_apcsp_recruitment: '<strong>Computer Science Principles teachers:</strong>
      Your students could be featured in Code.org''s next viral video encouraging
      students to take the AP CS Principles exam this year. We''re inviting all CS
      Principles students to submit a 10-20 second video clip on Twitter, Instagram,
      or Facebook saying "I''m taking the #APCSP exam because..." The best submissions
      will be featured in our video and the winning students will receive Code.org
      swag!'
    announcement_apcsp_recruitment2: This year's AP CS Principles exam is poised to
      break records. Student participation in the exam could dramatically shift diversity
      in AP Computer Science, but we need your help. Encourage every CS Principles
      student to take the AP CSP exam and we'll <a href='%{gift_url}' target='_blank'>send
      you a gift</a>. Students can also encourage peers across the country in our
      <a href='%{challenge_url}' target='_blank'>#APCSP video challenge</a>.
    announcement_apcsp_recruitment3: This year's AP CS Principles exam is poised to
      break records. Student participation in the exam could dramatically shift diversity
      in AP Computer Science, but we need your help. Encourage every CS Principles
      student to take the AP CSP exam and you could win <a href='%{gift_url}' target='_blank'>a
      gift card, laptop, or other cool prize</a>!  Share <a href='%{video_url}' target='_blank'>this
      video</a> so your students can hear from their peers around the country who
      are taking the exam.
    announcement_csp_deadline: Final call for high school teachers! Take the lead
      on computer science in your school and apply for our high-quality professional
      learning programs <strong>at absolutely no cost to you or your school</strong>.
      Applications close on April 14th.
    announcement_applab_export: App Lab, our web-based programming environment, now
      supports exporting your code! You can start building apps with drag-and-drop
      JavaScript blocks, then export the code to continue editing in any professional
      development environment of your choice.
    announcement_csp_survey: "<b>Congratulations CS Principles teachers!</b><br/>Your
      CS Principles students taking the AP CS Exam will join over 50,000 other students
      in the largest AP Exam launch in history. Now, let the voices of your students
      be heard – remind them to complete the end-of-course survey! You'll be able
      to review your students' responses and we'll also share an aggregate national
      report with you."
    announcement_navigation_redesign: "<b>Upcoming Site Navigation Changes</b><br/>Coming
      soon this summer, we’re improving navigation across the Code.org site so that
      you always have access to your top resources from anywhere on the site. As soon
      as you log in to your teacher account, every page will have a new navigation
      bar with links to your Homepage, Courses, Project Gallery, Sections, and Professional
      Learning."
  move_students:
    new_section_dne: 죄송합니다. %{new_section_code}는 존재하지 않습니다. 다른 섹션 코드를 입력하세요.
    section_code_cant_be_current_section: 현재 섹션과 새로운 섹션은 동일할 수 없습니다.
    current_section_dne: 죄송합니다. %{current_section_code}는 존재하지 않습니다. 다른 섹션 코드를 입력하세요.
    student_ids_not_entered: 학생의 ID를 입력하세요.
    student_not_found: 한 명 이상의 학생을 찾을 수 없습니다.
    all_students_must_be_in_current_section: 모든 학생들은 당신의 섹션에 등록되어야 합니다.
    already_enrolled_in_new_section: 이 학생들은 다른 섹션에 등록하였기 때문에 이동이 불가능합니다.
    third_party_login: You cannot move students to a section that is synced with a
      third party tool.
  share:
    title: Code Studio 배우기
    description: 누구든지 컴퓨터 과학을 배우고, 코드를 이용해서 게임, 앱, 예술을 만들 수 있습니다.
    try_hour_of_code: Hour of Code 를 해보세요!
  gender:
    male: 남
    female: 여
    none: 응답 안 함
  user_type:
    student: student
    teacher: 선생님
  footer:
    thank_you: 우리는 Code Studio를 만드는데 도움을 주신 <a href="https://code.org/about/donors">
      기증자</a>, <a href="https://code.org/about/partners"> 파트너</a>, <a href="https://code.org/about/team">
      확장된 팀</a>, 비디오 캐스트 및 <a href="https://code.org/about/advisors"> 교육 고문</a> 들의
      지원에 감사 드립니다.
    help_from_html: 구글, 마이크로소프트, 페이스북, 트위터의 컴퓨터과학자들이 이 튜토리얼을 만들었습니다.
    help_from_html_old: 구글, 마이크로 소프트, 페이스북, 트위터의 엔지니어들이 이 자료들을 만드는데 도움을 주었습니다.
    art_from_html: Minecraft&#8482; &copy; %{current_year} Microsoft. All Rights Reserved.<br
      />Star Wars&#8482; &copy; %{current_year} Disney and Lucasfilm. All Rights Reserved.<br
      />Frozen&#8482; &copy; %{current_year} Disney. All Rights Reserved.<br />Ice
      Age&#8482; &copy; %{current_year} 20th Century Fox. All Rights Reserved.<br
      />Angry Birds&#8482; &copy; 2009-%{current_year} Rovio Entertainment Ltd. All
      Rights Reserved.<br />Plants vs. Zombies&#8482; &copy; %{current_year} Electronic
      Arts Inc. All Rights Reserved.<br />The Amazing World of Gumball is trademark
      and &copy; 2015 Cartoon Network.
    art_from_html_old: Minecraft&#8482; &copy; %{current_year} Microsoft. All Rights
      Reserved. Star Wars&#8482; &copy; %{current_year} Disney and Lucasfilm. All
      Rights Reserved. Frozen&#8482; &copy; %{current_year} Disney. All Rights Reserved.
      Ice Age&#8482; &copy; %{current_year} 20th Century Fox. All Rights Reserved.
      Angry Birds&#8482; &copy; 2009-%{current_year} Rovio Entertainment Ltd. All
      Rights Reserved. Plants vs. Zombies&#8482; &copy; %{current_year} Electronic
      Arts Inc. All Rights Reserved. The Amazing World of Gumball is trademark and
      &copy; 2015 Cartoon Network.
    code_from_html: Code.org p5.play, <a href="http://www.gnu.org/licenses/old-licenses/lgpl-2.1-standalone.html">
      GNU LGPL 2.1</a> 아래에 라이센스를 사용 합니다.
    powered_by_aws: Powered by Amazon Web Services
    trademark: "&copy; Code.org, %{current_year}. Code.org&reg;, the CODE logo and
      Hour of Code&reg; are trademarks of Code.org."
    copyright: 저작권
    more: 더 많은
    feedback: 피드백 남기기
    translate: 다른 언어로 번역
    support: 지원
    support_url: http://support.code.org
    tos_short: 약관
    tos: 이용 약관
    privacy: 개인정보보호 정책
    secure: 보안 버전
    report_abuse: 악용 사례 신고
    built_on_code_studio: 코드 스튜디오 내장
    make_my_own_app: 나만의 앱 만들기
    how_it_works: 작동하는 방법
    try_hour_of_code: Hour of Code 를 해보세요!
  reference_area:
    title: 도움이 필요하신가요?
    subtitle: 동영상 및 힌트
    teacher: 해법 보기
    teacher_no_solution: Stop seeing solution
    auth_error: 해법 보기 권한이 없습니다.
    submit: 아티스트 위치 업데이트
    direction: 시작 안내(학년 기준)
  video:
    tab: 소개 동영상.
    notes: 소개 프레젠테이션.
    notes_coming_soon: 참고 동영상 준비중
    autoplay_option: 비디오 자동 실행
    download: 동영상 다운로드
    show_notes: Show Notes
    show_video: Show Video
  compatibility:
    upgrade:
      unsupported_message: 브라우저가 지원되지 않습니다. <a href='%{supported_browsers_url}', target='_blank'>
        지원 되는 브라우저로</a>로 업그레이드 하시기 바랍니다. 여러분은 이 페이지를 볼 수는 있지만 올바르게 동작하지 않을 수 있습니다.
      link: 더 알아보기
      applab_unsupported_tablet: App Lab works best on a desktop or laptop computer
        with a mouse and keyboard. You may experience issues using this tool on your
        current device.
      gamelab_unsupported_tablet: Game Lab works best on a desktop or laptop computer
        with a mouse and keyboard. You may experience issues using this tool on your
        current device.
      weblab_unsupported_browser: 불행히도 여러분이 현재 사용하는 브라우저에서 웹 연구실을 불러오는데 문제가 발생하였습니다.
        이 문제가 해결될 때까지 다른 브라우저를 사용해보세요. 불편을 드려서 죄송합니다.
      weblab_unsupported_locale_storage: 브라우저를 개인정보 보호 모드에서는 사용하면 웹 연구실 사용에 문제가 발생할
        수 있습니다. 일반 모드에서 프로젝트를 다시 불러오세요. 불편을 드려서 죄송합니다.
  slow_loading: 연결이 느립니다.
  try_reloading: 페이지를 다시 로드 해 보세요.
  next_stage: 모두 완료했습니다! 다음 단계를 계속하세요
  download_pdf: Open Lesson Plan
  lesson_plan: 수업 계획
  view_lesson_plan: 강의 계획 살펴보기
  pdf_download: PDF 다운로드
  download_coming_soon: 활동 자료 다운로드(예정)
  video_coming_soon: 동영상 자료(예정)
  not_started: 이 레벨을 시도한 적이 없습니다.
  share_code:
    title: 프로그램을 확인하기 위해 "실행하기"를 클릭하세요.
    bounce_og_title: 내가 만든 바운스 게임 확인하기
    flappy_og_title: 내 플래피(Flappy) 게임 확인
    studio_og_title: Play Lab 의 앱을 살펴보세요.
    check_out_what_i_made: 만든 작품 확인하기
    og_description: Code.org 에서 직접 코드를 작성하였습니다.
    phone_number_not_allowed: 휴대폰 번호가 입력되어있는 것 같습니다. 내용을 바꾸세요.
    address_not_allowed: 집주소가 입력되어있는 것 같습니다. 내용을 바꾸세요.
    email_not_allowed: 이메일 주소가 입력되어있는 것 같습니다. 내용을 바꾸세요.
    profanity_not_allowed: 금칙어가 입력되어있는 것 같습니다. 내용을 바꾸세요.
  builder:
    created: 새로운 스크립트를 만들었습니다.
    destroyed: 스크립트를 삭제하였습니다.
    manage: 레벨 만들기
    view: 보기
    back: 스크립트로 돌아가기
    success: 블럭을 수정하였습니다.
    level:
      create: 새로운 레벨 생성
      current: 현재 레벨
      unused: 비사용 레벨
  upsell:
    applab:
      title: 앱 연구실
      body: App Lab 은 간단한 앱들을 만들 수 있는 프로그래밍 환경입니다. 아주 짧은 시간에 앱을 디자인하고, 블록이나 자바스크립트로
        만들고, 공유할 수 있습니다.
      body_short: 앱을 디자인하고, 블록이나 자바스크립트를 이용해 실제로 움직이도록 해보세요. 그리고 여러분들이 만든 앱을 바로 공유할
        수 있습니다.
      audience: 13세 이상
      cta: 방법 알아보기
    hoc:
      title: 고전 미로게임
      body: 컴퓨터과학(CS, 정보과학)의 기초/개념/원리들을 경험 해보세요. 수 백 만 가지를 가능하게 합니다.
    flappy:
      title: 플래피 코드
      body: 10분 이내에 자신만의 게임을 만들어보고 싶은가요? 플래피 코드 튜토리얼을 시도해 보세요.
    20-hour:
      title: 빠른 과정
      body: 이 20시간 과정은 컴퓨터과학(정보과학) 에서의 프로그래밍 기초 개념들을 소개합니다. 유치원~중2(K-8) 학생들을 대상으로
        설계되어있지만, 연령에 상관없이 재미있게 배울 수 있습니다.
      body_short: 2-4 과정의 속진 과정에서 기본적인 컴퓨터 과학을 알아보십시오.
    hoc2014:
      try_new_tutorial: 새로운(beta) Hour of Code 튜토리얼 해보기
      try_frozen: 프로즌 왕국에서온 안나와 엘사와 함께하는 예술가 퍼즐
    gallery:
      title: 갤러리
      body: 다른 사람이 만든 앱과 이미지 갤러리 보기
    gamelab:
      title: 게임 연구실 (베타)
      body: Game Lab is a programming environment where you can make simple animations
        and games with objects and characters that interact with each other.
      audience: 13세 이상
      cta: 방법 알아보기
    hoc-encryption:
      title: 간단한 암호화
      body: Students will learn techniques to create and crack encrypted messages.
    weblab:
      title: Web Lab (beta)
      body: Web Lab is a programming environment where you can make simple web pages
        using HTML and CSS. Design your web pages and share your site in seconds.
      audience: 13세 이상
      cta: 방법 알아보기
    frozen:
      title: 겨울왕국
    starwars:
      title: 스타워즈
    infinity:
      title: 무한 Play Lab
      body: Play Lab을 사용해서 디즈니 인피니티 캐릭터를 주연으로 하는 이야기나 게임을 만들어 보세요.
    minecraft:
      title: 마인크래프트
      body: 코드를 이용해 마인크래프트 월드를 탐험해보세요.
    minecraft2016:
      title: 마인크래프트
      body: 자신만의 마인크래프트에서 동물들과, 또 다른 마인크래프트 생명체를 프로그램 해보세요.
    hero:
      title: 마인크래프트
      body: Minecraft is back for the Hour of Code with a brand new activity! Journey
        through Minecraft with code.
    sports:
      title: Sports
      body: Make a basketball game or mix and match across sports.
    text-compression:
      title: Text Compression
      body: In this lesson, students will use the Text Compression Widget to compress
        text by substituting patterns with symbols.
    unplugged:
      title: 언플러그드 레슨
      audience: 6세 이상
      body: 수업에서 활용할 수 있는 언플러그드 활동을 준비했습니다. 교실에 컴퓨터들이 없어도 컴퓨터과학의 기초/개념/원리들을 교육할 수
        있습니다! 이 언플러그드레슨들은 별도 과정 또는 다른 컴퓨터과학 과정의 추가 과정으로 사용해보세요.
      body_short: 컴퓨터가 없다면, 이 언플러그드 수업을 시도해보세요!
    unplugged_conditionals:
      title: 조건/선택
      body: 여기에 있는 카드덱을 활용한 "언플러그" 활동으로 알고리즘과 조건문에 대해서 배워보세요.
    widgets:
      title: Widgets
      body: Students can explore concepts from our Computer Science Principles course
        hands-on using these digital tools. Use the widgets on their own, or create
        a single-concept lesson for your class.
      audience: Ages 14+
      cta: 방법 알아보기
  gallery:
    students_drew_these_with_code: 학생들이 그린 작품!
    students_made_these_with_code: 학생들이 만든 작품!
    picture_count: 지난 <b>%{days}</b> 일 동안, <b>%{count}</b> 개의 그림을 프로그래밍으로 그렸습니다. 각
      프로그램을 살펴보려면 그림을 누르세요.
    activity_count: 지난  <b>%{days}</b>일 동안 학생들이 <b>%{count}</b>개의 앱과 그림을 자기 자신의 힘으로
      만들었습니다. 그림이나 스크린샷을 누르면 각각의 프로그램을 실행시켜볼 수 있습니다.
    want_to_make_your_own: 자기 코드를 만들겠습니까?
    how_to_save: 이 튜토리얼의 마지막 레벨에서 여러분의 작품을 갤러리에 저장하기 위해 "완료"와 "저장"을 클릭하세요.
    more: 더 살펴보기
    caption_by_name_age: "%{age}살, %{name}가"
    caption_time_ago: "%{time_ago} 전에"
    header: 갤러리
    header_playlab: 스토리 및 게임
    header_artist: 화가
    report_abuse: 악용 사례 신고
  landing:
    prerelease: 이 코스는 <span class='betatext'>beta</span> 테스트 중입니다. 이 코스는 최종 완성 버전의
      코스가 아니며, 여러가지 피드백과 개선작업이 이루어집니다.
    prerelease_hoc2014: 이 튜토리얼은 <span class='betatext'>beta</span> 테스트 중입니다. 여러분들의
      피드백을 통해 개선됩니다.
    report_bug: 버그(오류) 신고하기
    support: 도움 받기
    support_url: "//support.code.org"
    help_resources: 도움말 및 리소스
    help_support: 도움말 및 지원
    documentation: 문서
    tutorials: 튜토리얼
  multi:
    wrong_title: 오답
    wrong_body: 정답이 아닙니다. 다시 시도해 보세요.
    correct_title: 정답
    correct_body: 정답입니다.
    toofew_title: 답변이 너무 적습니다.
    toofew_body: 제출하기 전에 두 개의 답변을 선택하세요.
  multi-submittable:
    wrong_title: 고마워
    wrong_body: 답변 주셔서 감사 합니다.
    correct_title: 고마워
    correct_body: 답변 주셔서 감사 합니다.
    toofew_title: 답변이 너무 적습니다.
    toofew_body: 제출하기 전에 두 개의 답변을 선택하세요.
  level_group:
    wrong_title: 고마워
    wrong_body: 답변 주셔서 감사 합니다.
    correct_title: 고마워
    correct_body: 답변 주셔서 감사 합니다.
    hide_survey_last_answer: 이 설문조사는 익명으로 처리됩니다. 결과를 확인하시려면 교사 대시보드를 방문하세요. 다섯 명 이상의
      학생이 설문에 응해야만 결과를 볼 수 있음을 알아두시기 바랍니다.
    survey_submission_thankyou: Thank you for submitting this survey! The survey has
      been cleared so that your responses stay anonymous. Note that your teacher will
      still be able to see responses for the whole class, but without names attached.
  level_group-submittable:
    wrong_title: 고마워
    wrong_body: 답변 주셔서 감사 합니다.
    correct_title: 고마워
    correct_body: 답변 주셔서 감사 합니다.
    unsubmit-title: 평가 취소
    unsubmit-body: 평가를 취소하면, 제출시간과 날짜가 리셋됩니다.
    submit-incomplete-title: 평가 제출
    submit-incomplete-body: 몇 가지 질문을 완료하지 않았습니다. 평가를 제출한 후에는 수정을 할 수 없습니다. 그래도 계속
      하시겠습니까?
    submit-complete-title: 평가 제출
    submit-complete-body: 평가를 제출한 후에는 수정 할 수 없습니다. 계속 하시겠습니까?
  match:
    wrong_title: 정답이 아닌 답안
    wrong_body: 정답이 아닙니다. 다시 시도해 보세요.
    correct_title: 정답
    correct_body: 정답입니다.
  contract_match:
    wrong_title: 오답
    badname: 잘못된 이름이 있습니다.
    badname_case: 함수 이름은 대소문자를 구분합니다. 대소문자를 변경하세요.
    badrange: 잘못된 이름이 있습니다.
    baddomainsize: 도메인에 잘못된 수의 아이템이 있습니다.
    baddomainname: 도메인 항목 중 잘못된 이름이 있습니다.
    baddomaintype: 도메인 항목중 잘못된 형식이 있거나, 잘못된 순서로 있습니다.
  text_match:
    placeholder: 이름을 입력하세요.
    open_response_title: 감사합니다,
    open_response_body: 답변해 주셔서 감사합니다!
    correct_title: 정답
    correct_body: 정답입니다.
  dialog:
    ok: 확인
    startover_title: 정말 다시 시작하겠습니까?
    startover_body: 퍼즐을 시작 상태로 되돌리고, 당신이 추가하거나 변경한 데이터를 모두 초기화 합니다.
    startover_ok: 다시 시작하기
    startover_cancel: 취소
  time:
    hour: 1 시간
    day: 일
    week: 주
  age_interstitial:
    age: 나이
    header: 계정 정보 업데이트
    message: 개인 정보 보호 정책에 따라 서비스를 제공합니다. 나이를 입력해 주세요.<br/> code.org 는 제출한 정보를 제3자에게
      대여/판매/공유하지 않습니다.
    sign_out: 나이 정보를 제출하기 원하지 않으시면 <a href="%{url}">탈퇴</a>를 하실 수 있습니다.
  terms_interstitial:
    title: 업데이트 된 서비스약관 및 개인정보 보호정책
    intro_desc: '아래와 같이 서비스 약관과 개인보호 보호정책을 업데이트 했습니다. 업데이트 내역은 2016년 8월 24일 부터 적용됩니다.
      가장 큰 변경사항: <i>Code Studio의 학생계정은 이제 이메일을 저장하지 않습니다.</i> 이것은 교육기술이 학생 개인정보 보호를
      위한 새로운 기준을 수립하는것으로 큰 의미가 있습니다. 이메일을 통해 다른 변경사항에 대한 내용을 발송했습니다.'
    intro_instructions: 강의에서 13세 미만의 학생들이 코드스튜디오의 모든 최신기능에 접근하기 위해 새로운 조건들을 수락해야 합니다.
      13세 미만의 학생계정을 등록 할 때, Code Studio 같은 교육프로그램들과 학교의 사용 및 혜택에 대한 학생 개인정보 수집을 위해
      학부모가 승인하였음을 확인하는 메시지가 표시됩니다.
    tos: 이용 약관
    privacy: 개인정보보호 정책
    privacy_notice: 개인정보 보호정책
    accept_label: 업데이트 된 <a href="%{tos_url}" target="_blank">서비스 약관</a> 과 <a href="%{privacy_url}"
      target="_blank">개인정보 보호정책</a>에 동의합니다.
    accept: 수락
    print: 인쇄
    reminder_desc: <a href="%{tos_url}" target="_blank">서비스 약관</a>과 <a href="%{privacy_url}"
      target="_blank">개인정보 보호정책</a>을 업데이트 하였습니다. 수락하기 전에 다시한번 확인해 주시기 바랍니다. 업데이트 된
      약관을 명시적으로 수락하기 전에는 JavaScript 교육 도구를 학생들에게 제공하지 못할수도 있습니다.
    review_terms: 약관 업데이트 검토
  school_info_interstitial:
    title: 모든 학생들에게 컴퓨터 과학을 전해주고 싶습니다! - 지켜봐주시고 도움을 주세요!
    message: 아래에 학교 정보를 입력해주새요.
    message_with_suggestion: 다음 정보가 올바른지 확인하고 필요하면 수정하세요.
    save: 저장
  race_interstitial:
    title: '선택사항: 컴퓨터과학의 다양성 개선에 대한 우리의 진행 상황을 추적하도록 도와주세요.'
    message: 당신의 민족을 알려주세요 (해당사항에 모두 체크)
    races:
    - white: 백인
    - black: 흑인 또는 아프리카계 미국인
    - hispanic: 히스패닉 또는 라틴계
    - asian: 동양인
    - hawaiian: 하와이 태생 또는 다른 태평양제도 태생
    - american_indian: 아메리칸 인디언/알래스카 원주민
    - other: 기타
    - opt_out: 말하지 않는 것을 선호한다
    submit: 제출하기
    decline: 닫기
  zendesk_too_young_message: 어린 학생들은 도움 사이트에 가입할 수 없습니다. 대신 가입하거나 부모나 보호자의 동의 없이  <a
    href="http://support.code.org">support.code.org</a> 를 사용할 수 있습니다.
  progress:
    not_started: 시작 안됨
    in_progress: 진행 중
    completed_too_many_blocks: 완료되었지만, 너무 많은 블럭들을 사용함
    completed_perfect: 완료
    furthest_level_attempted: 시도한 가장 높은 레벨
    assessment: 평가
    submitted: 제출됨
  studio:
    courses_working_on: 진행중인 코스
    completed_courses: 완료한 코스
    all_courses: 모든 코스
  project:
    projects: 프로젝트
    create: 프로젝트 만들기
    create_a_project: '새 프로젝트 만들기:'
    new: 새로 만들기
    rename: 이름 바꾸기
    save: 저장
    delete: 삭제
    import: 가져오기
    share_link_import_bad_link_header: 공유 링크를 인식할 수 없습니다
    share_link_import_bad_link_body: '공유 링크를 가져올 수 없습니다. Minecraft: Agent 퍼즐에서 제공되는
      링크 전체를 복사했는지 확인해주세요.'
    share_link_import_error_header: 오류가 발생했습니다.
    share_link_import_error_body: 공유 링크를 가져오는 중 문제가 발생했습니다. 다시 시도해주세요.
    exit: 코스로 돌아가기
    my_projects: 내 프로젝트
    project_gallery: 프로젝트
    publish: 발행하기
    unpublish: 발행취소하기
    share: 공유하기
    share_title: 프로젝트 공유
    share_copy_link: 링크 복사
    share_embed_description: 웹 페이지에서 프로젝트를 보여주기 위해 HTML 페이지에 소스 코드를 붙여넣을 수 있습니다.
    share_u13_warning: 공유하기 전에 선생님께 여쭤보세요. 여러분 학교에 있는 다른 사용자에게만 공유할 수 있습니다.
    embed: 삽입
    advanced_share: 고급 옵션 표시
    no_projects: You currently have no projects. Click on one of the buttons above
      to start a project.
    close: 닫기
    more: 더 많은
    name: 이름
    updated: 업데이트됨
    project_type: 프로젝트 형식
    help_text: 새로운 프로젝트를 시작하기 위해서 아래의 <strong>앱 만들기</strong> 나 <strong>아무거나 그리기</strong>
      를 눌러보세요!<br/> 언제든지 다시 돌아와서 프로젝트를 계속할 수 있습니다.
    need_help: 자신만의 프로젝트를 만드는데 도움이 되기 위해서 이 과정들을 시도해 보세요.
    thumbnail_help: 프로젝트에 썸네일이 제대로 표시 되지 않나요? 앱을 실행해서 새로운 썸네일 생성을 생성하세요. 모든 곳의 썸네일을
      다시 생성하기 위해서는 2시간가량 걸릴 수 있습니다.
    really_delete: 삭제하시겠습니까?
    delete_yes: 예
    delete_no: 아니요
    saved: 저장됨
    not_saved: 저장 안됨
    cancel: 취소
    delete_confirm_title: 이 프로젝트를 삭제하시겠습니까?
    delete_confirm_text: 프로젝트를 삭제하면 '나의 프로젝트 리스트'에서 영원히 삭제됩니다. 삭제한 프로젝트의 링크를 공유하는
      사람은 더 이상 당신의 프로젝트를 볼 수 없습니다.
    view_all: 내 프로젝트 보기
    remix: 리믹스
    click_to_remix: 자신만의 버전을 만들고 싶으시면 "Remix"를 클릭하세요!
    edit_project: 프로젝트 편집
    sharing_disabled: Sorry, this project is not available for sharing. If this is
      your project or the project of one of your students, please <a href='https://studio.code.org/users/sign_in'>sign
      in</a> to your account to view the project.
    abuse:
      tos: 이 프로젝트는 Code.org의 <a href='http://code.org/tos'>이용 약관</a>을 위반하였습니다. 이 프로젝트는
        다른 사람과 공유할 수 없습니다.
      policy_violation: 이 프로젝트는 다른 사람과 공유할 수 없는 정보를 포함하고 있습니다. 애플리케이션의 내용을 수정하려면 그
        애플리케이션의 소유자에게 문의하세요.
      contact_us: 오류를 발견하면 <a href='https://code.org/contact'> 로 문의해주세요.</a>
      go_to_code_studio: Code Studio로 가기
      report_abuse_form:
        intro: 만약 여러분이 코드스튜디오에서 제작한 앱을 사용하는 동안 불쾌한 내용이나 위협, 사이버 폭력, 괴롭힘 또는 저작권 침해를
          당하셨을때는 아래의 양식을 작성해주세요. 여러분의 신고 내용을 엄격히 받아들여 적절한 후속조치를 취하도록 하겠습니다.
        validation:
          email: 이메일 주소를 제출하세요.
          age: 나이를 알려주세요.
          abuse_type: 이 서비스를 어떻게 방해하고 있는지 알려주세요.
          abuse_detail: 알려주시는 내용에 대한 상세 사항을 알려주세요.
        abusive_url: 신고할 URL 주소
        abuse_type:
          question: 이 신고 내용은 %{link_start}서비스 규정%{link_end}의 어떤 점을 위반합니까?
          harassment: 위협, 사이버 폭력, 괴롭힘
          offensive: 불쾌한 내용
          infringement: 저작권 침해
          other: 기타
        detail: 지금 신고하시는 내용에 관하여 가능한 상세하게 기술해주세요.
        acknowledge: 이 정보를 보내면, 보낸 정보를 %{link_start_privacy}개인정보보호정책link%{link_end}과
          %{link_start_tos}서비스 규정%{link_end}에 따라 처리함을 승인하게 됩니다.
  peer_review:
    accepted:
      name: 승인됨
      description: "<strong>네</strong>, 제출 요구 사항을 <strong>만족</strong>합니다."
    rejected:
      name: 거절됨
      description: "<strong>아니오</strong>, 제출 요구 사항을 <strong>만족하지않습니다.</strong>"
    escalated:
      name: 상부에 보고됨
      description: 제출 내용을 검토해 주세요.
    instructor_feedback: 강사 피드백
    peer_feedback: 동료 피드백
    outdated: 이 피드백은 이전에 제출된 버전에 추가되었습니다.
    review_in_progress: Ready to review
    link_to_submitted_review: Link to submitted review
    reviews_unavailable: Reviews unavailable at this time
    review_count: You must complete %{review_count} reviews for this unit
    must_be_enrolled: You must be enrolled in this course to review peers
    no_reviews_at_this_moment_notice: There are no peer reviews available at this
      moment, please check back soon
    review_submitted: Your peer review was submitted
    review_new_submission: Review a new submission
  flex_category:
    required: 개요
    content: 콘텐츠
    practice: 선생님 연습
    peer_review: 동료 평가
    ramp_up: Ramp-Up
    end_of_course_project: End of Course Project
    optional_stages: Optional Stages
    main_course: 메인 코스
    extra_course_content: 추가 코스 내용
    csf_e_1: Ramp Up to Course E (Optional)
    csf_e_2: Course E Content
    csf_f_1: Ramp Up to Course F (Optional)
    csf_f_2: Course F Content
    csd1_1: '1 장: 문제 해결 과정'
    csd1_2: '2 장: 컴퓨터와 문제 해결'
    csd2_1: '1 장: 웹 콘텐츠 및 HTML'
    csd2_2: '2 장: 스타일링 및 CSS'
    csd3_1: '1 장: 이미지와 애니메이션'
    csd3_2: '2 장: 게임 만들기'
    csd4_1: '1 장: 사용자 중심 디자인'
    csd4_2: '2 장: 앱 프로토타입'
    csd5_1: '1 장: 정보를 표현하기'
    csd5_2: '2 장: 데이터 문제 해결하기'
    csd6_1: '1 장: 하드웨어 출력'
    csd6_2: '2 장: 하드웨어 입력'
    csd_survey: Post-Course Survey
    csp1_1: 'Chapter 1: Representing and Transmitting Information'
    csp1_2: 'Chapter 2: Inventing the Internet'
    csp2_1: 'Chapter 1: Encoding and Compressing Complex Information'
    csp2_2: 'Chapter 2: Manipulating and Visualing Data'
    csp3_1: 'Chapter 1: Programming Languages and Algorithms'
    csp4_1: 'Chapter 1: The World of Big Data and Encryption'
    csp5_1: 'Chapter 1: Event-Driven Programming'
    csp5_2: 'Chapter 2: Programming with Data Structures'
    cspSurvey: Survey
    cspAssessment: Chapter Assessment
    csp_ap_1: 'Chapter 1: AP Tech Setup'
    csp_ap_2: 'Chapter 2: AP Explore Performance Task'
    csp_ap_3: 'Chapter 3: AP Create Performance Task'
    csp_postap_1: 'Chapter 1: Manipulating and Visualizing Data'
    csp_postap_2: 'Chapter 2: Apps and Databases'
    csp2_1_2018: '유닛 2: 디지털 정보'
    csp3_1_2018: 'Unit 3: Intro to Programming'
    csp4_1_2018: 'Unit 4: Big Data and Privacy'
    dlp: Reflection Prompts
  external_links:
    disclaimer: 경고
    leaving_domain: 여러분은 이제 이 도메인을 떠나 Code.org가 운영하지 않는 다른 사이트로 이동합니다.
    disclaimer_text: 이 사이트는 Code.org의 개인정보정책과 다를 수 있습니다. 우리는 여러분들에게 유용할 것이라고 생각하기에
      이 타사 자원들을 선택했습니다. 우리가 이 웹사이트 내용에 대해 직접적으로 책임을 지지 않는 동안, 만약 여러분이 불쾌한 컨텐츠를 발견하였거나
      연결된 사이트 이용이 불가능할 때 <a href='%{support_url}'>지원 문의</a>해 주세요.
  hoc_download:
    title: Hour of Code 다운로드
    capsule_title: 인터넷을 사용할 수 있습니까?
    capsule_desc: 웹 기반의 <a href="%{url}">%{app_name}</a>를 이용하세요.
    instructions_headline: 인터넷을 사용할 수 없습니까?
    instructions: '교사용 지침: 인터넷 서비스가 좋지 못하다면 Hour of Code 튜토리얼을 오프라인용으로 다운로드하고 설치하여
      사용할 수 있습니다. 언어와 플랫폼을 선택하고, 다운로드 한 후, 여러분 학급의 모든 컴퓨터에 설치하세요. USB 드라이브에 한 번 다운로드
      한 후 모든 컴퓨터에 설치하면 됩니다. 참고: 학생들은 Code Studio에 접속하거나 진행 사항을 저장하거나 인증서를 출력할 수 없습니다.
      선생님은 <a href="%{url}">여기</a>에서 미리 인증서를 출력할 수 있습니다.'
    minecraft_name: 마인크래프트 코드의 시간
    starwars_blocks_name: "스타워즈: 코드로 은하계를 건설하기 (\t블록)"
    starwars_javascript_name: '스타워즈: 코드로 은하계를 건설하기 (자바스크립트)'
    download_message: 오프라인용 (136 Mb) 다운로드 %{app_name}
    download_in_Albanian: '알바니아어로 다운로드:'
    download_in_Arabic: '아랍어로 다운로드:'
    download_in_Azerbaijani: '아제르바이잔어로 다운로드:'
    download_in_Basque: '바스크어로 다운로드:'
    download_in_Bosnian: '보스니아어로 다운로드:'
    download_in_Bulgarian: '불가리어어로 다운로드:'
    download_in_Catalan: '카탈루냐어로 다운로드:'
    download_in_Chinese-Taiwan: '중국-대만어로 다운로드:'
    download_in_Chinese: '중국어로 다운로드:'
    download_in_Croatian: '크로아티아어로 다운로드:'
    download_in_Czech: '체코어로 다운로드:'
    download_in_Danish: '덴마크어로 다운로드:'
    download_in_Dutch: '네덜란드어로 다운로드:'
    download_in_English: '영어로 다운로드:'
    download_in_Finnish: '핀란드어로 다운로드:'
    download_in_French: '프랑스어로 다운로드:'
    download_in_German: '독일어로 다운로드:'
    download_in_Greek: '그리스어로 다운로드:'
    download_in_Hebrew: '히브리어로 다운로드:'
    download_in_Hungarian: '헝가리어로 다운로드:'
    download_in_Icelandic: '아이슬란드어로 다운로드:'
    download_in_Indonesian: '인도네시아어로 다운로드:'
    download_in_Irish: '아일랜드어로 다운로드:'
    download_in_Italian: '이탈리아어로 다운로드:'
    download_in_Japanese: '일본어로 다운로드:'
    download_in_Korean: '한국어로 다운로드:'
    download_in_Latvian: '라트비아어로 다운로드:'
    download_in_Lithuanian: '리투아니아어로 다운로드:'
    download_in_Norwegian: '노르웨이어로 다운로드:'
    download_in_Norwegian-Nynorsk: '노르웨이-니노르스크어로 다운로드:'
    download_in_Polish: '폴란드어로 다운로드:'
    download_in_Portuguese-Brazil: '포루투갈-브라질어로 다운로드:'
    download_in_Portuguese: '포르투갈어로 다운로드:'
    download_in_Romanian: '루마니아어로 다운로드:'
    download_in_Russian: '러시아어로 다운로드:'
    download_in_Serbian: '세르비아어로 다운로드:'
    download_in_Slovenian: '슬로베니아어로 다운로드:'
    download_in_Spanish: '스페인어로 다운로드:'
    download_in_Swedish: '스웨덴어로 다운로드:'
    download_in_Turkish: '터키어로 다운로드:'
    download_in_Ukrainian: '우크라이나어로 다운로드:'
    download_in_Vietnamese: '베트남어로 다운로드:'
    windows: 윈도우 (64비트)
    mac: 맥 OS X
  plc:
    preview_assignments:
      content_focus_header: Content Focus Area
      practice_focus_header: Practice Focus Area
      content_focus_strong: Based on your self-assessment answers, we chose one content
        focus area for you.
      practice_focus_strong: Based on your self-assessment answers, we chose one teaching
        practice focus area for you.
      choose_different_focus_area: You can choose a different focus area if you think
        that it would help you better prepare to teach.
      other_focus_areas_available: No matter what focus area you choose, all other
        resources will still be available for reference.
      confirm_focus_areas: Confirm Focus Areas
  locked_stage: 현재 스테이지가 잠겨있기 때문에 해당 컨텐츠가 보이지 않습니다. 담당교사는 해당 스테이지에 대한 작업이 필요하거나 당신의
    답을 검토하기 위해서 잠금을 해제할 수 있습니다.
  hidden_stage: 이 수업을 수강하는 것을 담당교사는 모릅니다. 어떤 수업을 수강해야 하는지 담당교사에게 문의하세요
  hidden_script: Your teacher didn't expect you to be here. Please ask your teacher
    which unit you should be on.
  return_unit_overview: Go to unit overview
  return_course_overview: 단위별 개요로 이동
  view_all_units: View all units
  pd:
    survey:
      number_teachers: Number of attending teachers
      response_count: Number of survey responses
      facilitator_effectiveness: Facilitator Effectiveness (out of 5)
      teacher_engagement: Teacher Engagement (out of 5)
      overall_success: Overall Success Score (out of 6)
      how_much_learned_s: Overall, how much have you learned from your workshop about
        computer science?
      how_motivating_s: During your workshop, how motivating were the activities that
        this program had you do?
      how_clearly_presented_s: For this workshop, how clearly did your facilitator
        present the information that you needed to learn?
      how_interesting_s: How interesting did your facilitator make what you learned
        in the workshop?
      how_often_given_feedback_s: How often did your facilitator give you feedback
        that helped you learn?
      how_comfortable_asking_questions_s: How comfortable were you asking your facilitator
        questions about what you were learning in his or her workshop?
      how_often_taught_new_things_s: How often did your facilitator teach you things
        that you didn't know before taking this workshop?
      how_much_participated_s: During your workshop, how much did you participate?
      how_often_talk_about_ideas_outside_s: When you are not in Code.org workshops
        how often do you talk about the ideas from the workshops?
      how_often_lost_track_of_time_s: How often did you get so focused on Code.org
        workshop activities that you lost track of time?
      how_excited_before_s: Before the workshop, how excited were you about going
        to your Code.org workshop?
      overall_how_interested_s: Overall, how interested were you in the Code.org in-person
        workshop?
      more_prepared_than_before_s: I feel more prepared to teach the material covered
        in this workshop than before I came.
      know_where_to_go_for_help_s: I know where to go if I need help preparing to
        teach this material.
      suitable_for_my_experience_s: This professional development was suitable for
        my level of experience with teaching CS.
      would_recommend_s: I would recommend this professional development to others.
      part_of_community_s: I feel like I am a part of a community of teachers.
      things_facilitator_did_well_s: What were two things your facilitator(s) did
        well?
      things_facilitator_could_improve_s: What were two things your facilitator(s)
        could do better?
      things_you_liked_s: What were the two things you liked most about the activities
        you did in this workshop and why?
      things_you_would_change_s: What are the two things you would change about the
        activities you did in this workshop?
      anything_else_s: Is there anything else you’d like to tell us about your experience
        at this workshop?
  courses_category: Full Courses
  cookie_banner:
    message: By continuing to browse our site or clicking "I agree," you agree to
      the storing of cookies on your computer or device.
    more_information: See Code.org's Privacy Policy.
    accept: 동의합니다
  gdpr_dialog:
    heading: Do you agree to using a web site based in the United States?
    message: Data from your use of this site may be sent to and stored or processed
      in the United States.
    link_intro: For details see our
    privacy_policy: privacy policy
    logout: Logout
    true: 예<|MERGE_RESOLUTION|>--- conflicted
+++ resolved
@@ -125,19 +125,11 @@
     valid_password: 사용 가능한 비밀번호!
     invalid_password: 비밀번호는 최소 6 문자 이상이어야 합니다
     mismatch_password: 입력한 비밀번호가 일치하지 않습니다.
-<<<<<<< HEAD
+    agree_tos_privacy: I agree to the <a href='http://code.org/tos'>Terms of Service</a>
+      and <a href='http://code.org/privacy'>Privacy Policy</a>.
     under_13_consent: 본인이 13세 미만일 경우, 본인은 본인의 부모 또는 법적 보호자로부터 Code.org 서비스 사용을 허락받았음을 확인합니다.
     agree_us_website: 본인은 미국에 기반을 두고 있는 웹사이트 사용에 동의합니다.
     my_data_to_us: 본인의 본 사이트 사용에 따른 데이터는 미국으로 전송되어 보관 또는 처리될 수 있습니다.
-=======
-    agree_tos_privacy: I agree to the <a href='http://code.org/tos'>Terms of Service</a>
-      and <a href='http://code.org/privacy'>Privacy Policy</a>.
-    under_13_consent: If I am under 13 years of age, I confirm that I have my parent
-      or legal guardian's permission to use the Code.org services.
-    agree_us_website: I agree to using a website based in the United States.
-    my_data_to_us: Data from my use of this site may be sent to and stored or processed
-      in the United States.
->>>>>>> 018c8651
     student_terms: 나는 Code.org <a href='http://code.org/tos'>서비스 약관</a>을 준수하는 것에 동의합니다.
       13세 미만일 경우 Code.org 서비스를 이용하기 위해 부모님이나 법적 보호자의 허락을 받은 양식을 제출하여 확인합니다.<br/><br/>학생들과
       연락하기 위해 허용된 양식에 이메일은 저장되지 않습니다. 학생들은 비밀번호 복구를 제외한 어떠한 이메일도 Code.org로 부터 받지 않습니다.
