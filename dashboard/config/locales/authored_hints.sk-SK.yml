--- conflicted
+++ resolved
@@ -64,21 +64,12 @@
         MC_HOC_2017_01_Cole_a: Pomocou klávesov so šípkami nasmeruj hráča do domu.
           Skonči na oranžovom štvorci, aby si vyhral.
       MC_HOC_2017_01_RETRY_authored_hint:
-<<<<<<< HEAD
-        MC_HOC_2017_01_RETRY_a: Z panela s nástrojmi presuň jeden blok `posuň sa dopredu`
-          do pracovného priestoru a prichyť ho na mieste pod blokom `pri spustení`.
-        MC_HOC_2017_01_RETRY_b: Nezabudni kliknúť na tlačidlo "Spustiť", aby sa spustil
-          kód pre agenta.
-        MC_HOC_2017_01_RETRY_c: Keď agent spustí všetok kód, môžeš posúvať hráča pomocou
-          klávesov so šípkami!
-=======
         MC_HOC_2017_01_RETRY_a: Z panela s nástrojmi presuň jeden blok "posuň sa dopredu"
           do pracovného priestoru a prichyť ho na mieste pod blokom "pri spustení".
         MC_HOC_2017_01_RETRY_b: Nezabudni kliknúť na tlačidlo "Spustiť", aby sa spustil
           kód pre agenta.
         MC_HOC_2017_01_RETRY_c: Keď agent prejde všetok svoj kód, môžeš posúvať hráča
           pomocou klávesov so šípkami!
->>>>>>> 139131a2
       MC_HOC_2017_02_Cole_authored_hint:
         MC_HOC_2017_02_Cole_a: Posuň agenta dopredu o dve políčka, aby sa postavil
           na prítlačnú dosku. To otvorí hráčovi dvere.
@@ -100,32 +91,18 @@
       MC_HOC_2017_03_Cole_authored_hint:
         MC_HOC_2017_03_Cole_a: Keď dostaneš agenta k prítlačnej doske, pomocou klávesov
           so šípkami môžeš presunúť hráča ku kompasu!
-<<<<<<< HEAD
-        MC_HOC_2017_03_Cole_b: Zdá sa ti kód trochu dlhý? Skús použiť cyklus `opakuj`
-          a uvidíš, či dokážeš zistiť, ako ho skrátiť!
-=======
         MC_HOC_2017_03_Cole_b: Zdá sa ti kód trochu dlhý? Skús použiť cyklus "opakuj"
           a uvidíš, či prídeš na to, ako ho skrátiť!
->>>>>>> 139131a2
       MC_HOC_2017_04POINT5_Cole_authored_hint:
         MC_HOC_2017_04POINT5_Cole_a: "Ak prejdeš po týchto dvoch prítlačných doskách,
           hráčovi sa sprístupní cesta. \n\n![](https://images.code.org/9760c20b83d191570858617f8522ddad-image-1507751553614.50.25.png)"
       MC_HOC_2017_04POINT5_RYAN_authored_hint:
-<<<<<<< HEAD
-        MC_HOC_2017_04POINT5_RYAN_b: 'Pomocou bloku `otočiť doprava` zmeň smer agenta '
-        MC_HOC_2017_04POINT5_RYAN_a: Agentovi sa stačí dostať k prvej prítlačnej doske,
-          aby Alex alebo Steve mohli prejsť k sekere.
-      MC_HOC_2017_04_Cole_authored_hint:
-        MC_HOC_2017_04_Cole_a: Agent musí použiť príkaz `posuň sa dopredu` 7-krát.
-          Ako môžeš použiť cyklus `opakuj`, aby sa to stalo?
-=======
         MC_HOC_2017_04POINT5_RYAN_b: 'Pomocou bloku "Otoč sa v pravo" zmeň smer agenta '
         MC_HOC_2017_04POINT5_RYAN_a: Agentovi sa stačí dostať k prvej prítlačnej doske,
           aby Alex alebo Steve mohli prejsť k sekere.
       MC_HOC_2017_04_Cole_authored_hint:
         MC_HOC_2017_04_Cole_a: Agent musí použiť príkaz "posuň sa dopredu" 7-krát.
           Ako môžeš použiť cyklus "opakuj", aby sa to stalo?
->>>>>>> 139131a2
         MC_HOC_2017_04_Cole_c: |-
           Stlač tlačidlo "Spustiť"!
 
@@ -134,15 +111,6 @@
           dvere.
       MC_HOC_2017_05_Cole_authored_hint:
         MC_HOC_2017_05_Cole_a: Vedel si, že do cyklu môžeš vložiť viac ako jeden blok
-<<<<<<< HEAD
-          kódu? Skús sa pohybovať dopredu  **a** do cyklu`opakuj` umiestniť dosku,
-          aby si dokončil tento hlavolam.
-        MC_HOC_2017_05_Cole_b: Dostaň agenta cez rieku postavením mostu počas chôdze.
-      MC_HOC_2017_05_Josh_authored_hint:
-        MC_HOC_2017_05_Cole_a: Vedel si, že do cyklu môžeš vložiť viac ako jeden blok
-          kódu? Skús do cyklu `opakuj` umiestniť dosku **a** posuň sa dopredu, aby
-          si dokončili tento hlavolam.
-=======
           kódu? Skús sa pohybovať dopredu  **a** do cyklu"opakuj" umiestniť dosku,
           aby si dokončil túto úlohu.
         MC_HOC_2017_05_Cole_b: Dostaň agenta cez rieku postavením mostu popri tom,
@@ -151,23 +119,11 @@
         MC_HOC_2017_05_Cole_a: Vedel si, že do cyklu môžeš vložiť viac ako jeden blok
           kódu? Skús do cyklu "opakuj" pridať príkazy na umiestnenie dosky a pohyb
           dopredu.
->>>>>>> 139131a2
       MC_HOC_2017_06_Cole_authored_hint:
         MC_HOC_2017_06_Cole_a: Koľkokrát sa tento cyklus spustí? Koľkokrát *by sa
           mal* spustiť?
         MC_HOC_2017_06_Cole_b: 'Pomôž agentovi postaviť most po celej šírke rieky! '
       MC_HOC_2017_06_Josh_authored_hint:
-<<<<<<< HEAD
-        MC_HOC_2017_06_Cole_a: Skús vložiť do cyklu`opakuj` viac ako jeden pokyn!
-      MC_HOC_2017_07_Cole_authored_hint:
-        MC_HOC_2017_07_Cole_c: Všetko, čo musíš spraviť s agentom je vyčistiť chodník
-          k Minecart-e.
-        MC_HOC_2017_07_Cole_a: Ak chceš vyriešiť tento hlavolam, zisti, čo robí funkcia
-          `uvoľni cestu`. Z panela s nástrojmi ju použi, koľkokrát potrebuješ, pomocou
-          malého zeleného bloku `uvoľni cestu`.
-        MC_HOC_2017_07_Cole_b: Skús zmiešať bloky funkcie s ďalšími blokmi z panela
-          s nástrojmi, aby si vyriešil tento hlavolam.
-=======
         MC_HOC_2017_06_Cole_a: Skús do cyklu"opakuj" vložiť viac ako jeden pokyn!
       MC_HOC_2017_07_Cole_authored_hint:
         MC_HOC_2017_07_Cole_c: Všetko, čo musíš spraviť s agentom je vyčistiť chodník
@@ -177,7 +133,6 @@
           toľkokrát, koľko potrebuješ.
         MC_HOC_2017_07_Cole_b: Skús zmiešať bloky funkcie s ďalšími blokmi z panela
           s nástrojmi, aby si vyriešil túto úlohu.
->>>>>>> 139131a2
       MC_HOC_2017_08_RY_authored_hint:
         MC_HOC_2017_08_RY_a: |-
           Stlač tlačidlo "Spusti agenta"!
@@ -193,11 +148,7 @@
       MC_HOC_2017_10_Cole_authored_hint:
         MC_HOC_2017_10_Cole_a: Zjednoduš riešenie tohto hlavolamu pomocou funkcií!
       MC_HOC_2017_10_RETRY_authored_hint:
-<<<<<<< HEAD
-        MC_HOC_2017_10_Cole_b: Nevieš kam ísť? Pozri sa, či vidíš bodkovanú čiaru!
-=======
         MC_HOC_2017_10_Cole_b: Nevieš kam ísť? Pohľadaj bodkovanú čiaru!
->>>>>>> 139131a2
         MC_HOC_2017_10_Cole_a: Zjednoduš riešenie tohto hlavolamu pomocou funkcií!
       MC_HOC_2017_13_Cole_authored_hint:
         MC_HOC_2017_13_Cole_a: Skús pomocou agenta vybudovať mosty, aby sa Alex alebo
@@ -222,8 +173,6 @@
       New Minecraft Hero Project_authored_hint:
         MC_HOC_2017_13_Cole_a: Skús pomocou agenta vybudovať mosty, aby sa Alex alebo
           Steve mohli prechádzať za okrajmi mapy.
-<<<<<<< HEAD
-=======
       Overworld Powered Minecart_authored_hint:
         mc_13_a: Použi príkaz "Polož koľajnice", ktorým uložíš koľajnice na misto,
           na ktorom stojíš.
@@ -232,7 +181,6 @@
         mc_13_a: Použi príkaz "Polož koľajnice", ktorým uložíš koľajnice na misto,
           na ktorom stojíš.
         mc_13_b: Použi príkaz "Opakuj", aby si tvoj kód skrátil.
->>>>>>> 139131a2
       courseA_maze_ramp2_2018_authored_hint:
         '1': |-
           Your code should look like this:
