--- conflicted
+++ resolved
@@ -1090,19 +1090,10 @@
         - text: No lo se.
           correct: false
       courseD_multi_bee_conditionals7_predict2_2018_2019:
-<<<<<<< HEAD
-        answers:
-        - correct: true
-        - 
-        - 
-        - text: No lo se.
-          correct: false
-=======
         I don't know.: No lo se.
         0: ': ''Look carefully at the code below.  What do you think will happen after
           you click "Run"? Remember: there will only ever be *one* honeycomb or *one*
           flower behind each cloud.'''
->>>>>>> 1e931eb9
       courseD_multi_bee_nestedLoops2_predict1:
         answers:
         - text: La abeja se moverá y obtendrá el néctar sólo una vez.
