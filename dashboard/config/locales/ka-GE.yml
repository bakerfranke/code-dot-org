--- conflicted
+++ resolved
@@ -290,18 +290,6 @@
         artist: "დახატეთ რამე"
         calculate: Calculate Something
         applab: "აპლიკაციის შექმნა აპლიკაციების ლაბორატორიაში"
-<<<<<<< HEAD
-        gamelab: "გააკეთე კომპიუტერული თამაშების ლაბორატორიის პროექტი"
-        weblab: "გააკეთე ვებ ლაბორატორიის (ბეტა) პროექტი"
-      home: "საწყისი"
-      my_dashboard: "მთავარი პანელი"
-      courses: "კურსები"
-      course_catalog: "კურსის კატალოგი"
-      project_gallery: "პროექტის გალერეა"
-      sections: "განყოფილებები"
-      help_support: Help and support
-      report_bug: "მოახსენეთ ტექნიკური ხარვეზის შესახებ"
-=======
         gamelab: შექმენით "კომპიუტერული თამაშების ლაბორატორიის" პროექტი
         weblab: შექმენით "ვებ ლაბორატორიის (ბეტა)" პროექტი
       home: "მთავარი"
@@ -312,7 +300,6 @@
       sections: "განყოფილებები"
       help_support: Help and support
       report_bug: "მოგვახსენეთ ტექნიკური ხარვეზის შესახებ"
->>>>>>> a4df5b8b
       teacher_community: "მასწავლებელთა კოლექტივი"
       professional_learning: "პროფესიონალთაშორისი სწავლება"
       documentation: Documentation
@@ -322,21 +309,12 @@
       educate_middle: "საშუალო სკოლა"
       educate_high: "სწავლის ზედა საფეხური"
       educate_hoc: "კოდის ერთი საათი"
-<<<<<<< HEAD
-      educate_partner: "ჩვენი პარტნიორი"
-      educate_beyond: Code.org-ს მიღმა
-      educate_inspire: "შთააგონე სტუდენტი"
-      educate_community: "ონლაინ საზოგადოება"
-      educate_tools: "ხელსაწყოები და ვიდეოები"
-      about_us: "ჩვენს შესახებ"
-=======
       educate_partner: "პარტნიორობა"
       educate_beyond: Code.org-ის მიღმა
       educate_inspire: "შთააგონე სტუდენტი"
       educate_community: "ონლაინ თემი"
       educate_tools: "ხელსაწყოები და ვიდეოები"
       about_us: "ჩვენ შესახებ"
->>>>>>> a4df5b8b
       about_leadership: "ლიდერობა"
       about_donors: "დონორები"
       about_partners: "პარტნიორები"
@@ -350,11 +328,7 @@
       stats: "სტატისტიკა"
       help_us: "დაგვეხმარე"
       teach: "ასწავლე"
-<<<<<<< HEAD
-      about: "ირგვლივ"
-=======
       about: "გაიცანით"
->>>>>>> a4df5b8b
     user:
       classroom: "მასწავლებლის მთავარი გვერდი"
       district_dashboard: "განყოფილების მართვის პანელი"
