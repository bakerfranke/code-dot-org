---
et:
  errors:
    messages:
      not_saved: 'Palun parandage järgmised vead:'
      too_young: Sellel sisul on vanusepiirang ning see ei ole kättesaadav noorematele
        õpilastele.
      teacher_must_accept_terms: See sisu ei ole noorematele õpilastele kättesaadav.
        Palu, et õpetaja võtaks vastu uuendatud teenusetingimused, et sisule juurdepääsu
        saada. Õpetaja peab selleks Code Studiosse sisse logima ja klikkima nuppu
        "Vaata uuendatud tingimusi".
      pair_programmer: Teie programmeerimispaariline on õpilane, kellel ei ole sellele
        sisule juurdepääsu. Sellele sisule juurdepääsemiseks lõpeta paaris programmeerimine
        ja proovi uuesti.
  activerecord:
    errors:
      messages:
        blank: on nõutud
        blank_plural: on nõutud
    attributes:
      user:
        name: Kuvatav nimi
        email: E-post
        parent_email: Lapsevanema/hooldaja e-posti aadress
        personal_email: Isiklik e-posti aadress <a href="%{url}"> (vajuta siia, kui
          teil ei ole e-posti aadressi)</a>
        personal_email_markdown: Isiklik e-posti aadress [(vajuta siia, kui teil ei
          ole e-posti aadressi)](%{url})
        username: Kasutajanimi
        password: Salasõna
        password_confirmation: Salasõna kinnitus
        current_password: Praegune salasõna
        locale: Keel
        age: Vanus
        gender: Sugu
        edit_header: Muuda kasutajakonto üksikasju
        error:
          future: ei saa olla tulevikus
  beta: beeta
  hello: Tere maailm
  welcome_back: Tere tulemast tagasi, %{name}
  your_professional_learning_plan: Sinu professionaalne õppeplaan
  see_your_learning_plan: Vaata oma õppeplaani
  submit: Esita
  unsubmit: Võta vastus tagasi
  previous_page: Eelmine leht
  next_page: Järgmine leht
  next_resource: Järgmised materjalid
  cancel: Tühista
  okay: Olgu
  or: või
  heading_x_of_y: "%{heading} (leht %{x} of %{y})"
  join_section:
    code:
      placeholder: Üksuse kood (ABCDEF)
      instructions_short: Sisestage oma 6-täheline sektsiooni kood
  add_hint_form:
    placeholder: Palun sisesta oma vihje siia
    submit: Lisa vihje
  appname: Code.org
  stage: Tase
  stage_number: Õppetund %{number}
  puzzle: Mõistatus
  trophies: Trofeed
  courses: Kursused
  courses_page:
    title_student: Õpi Code stuudios
    title_teacher: Õpeta koos Code Studioga
  unplugged_activity: Lahutatud tegevus
  of: kohta
  more: NÄITA ROHKEM
  less: NÄITA VÄHEM
  try_hoc: 'Proovi Koodi Tundi, kliki siia >> '
  try_k8intro: Proovige meie K-8 Sissejuhatus arvutiteadusesse kursust (15-25 tundi)
  k8intro: K-8 Sissejuhatus Arvutiteadusesse kursusele (15-25 tundi)
  already_started: 'Oled juba alustanud? Jätka siin>> '
  demos: 'Admin: Kõik demod'
  continue: Jätka
  prize: auhind
  more_info: Rohkem infot
  auth:
    sign_in_with: Logige sisse %{provider}
    signed_in: Olete sisse logitud!
    already_signedup: Oled juba registreerunud?
    notyet_signedup: Pole veel liitunud?
    google_oauth2: Google'i konto
    twitter: Twitter
    facebook: Facebook
    windowslive: Microsofti konto
    microsoft_v2_auth: Microsofti konto
    clever: Tark konto
    forgot_password: Unustasid oma salasõna?
    need_confirmation: Ei saanud kinnituse juhiseid?
    need_unlock: Ei saanud lahtilukustamise juhiseid?
    not_linked: Kahjuks sinu Code.org konto ei ole seotud teie %{provider}. Sisselogimiseks
      palun sisestage parool.
  signup_form:
    student_count: "%{count} õpilast on juba registreerunud."
    teacher_count: "%{count} õpetajat on juba registreerunud."
    overview: Registreeri kasutajaks, et oma edusamme jälgida ja tundi planeerida.
      <a href="/">Mõistatusi ja nende erinevaid etappe on võimalik</a> ilma kasutajakontota
      sirvida, kuid projektide edusammude salvestamiseks on vaja kasutajat.
    overview_markdown: Registreeri kasutajaks, et oma edusamme jälgida ja tundi planeerida.
      [Mõistatusi ja nende erinevaid etappe on võimalik](/) ilma kasutajakontota sirvida,
      kuid projektide edusammude salvestamiseks on vaja kasutajat.
    hoc_already_signed_up_heading: Alusta ilma sisse logimata
    hoc_already_signed_up_content: Olete registreerinud KoodiTunni külalisõpetajaks!
      Sina ja sinu õpilased ei pea Code Studiosse sisse logima, et sellest üritusest
      osa võtta. Alustamiseks<a href="https://code.org/learn">vali oma klassile juhend</a>ja
      jaga nendega linki.<br/>Kui teile meeldis KoodiTund ja soovite enamat, võite
      allpool luua Code Studio konto ja registreerida oma õpilased meie<a href="https://code.org/educate">pikematele
      kursustele.
    teacher_educator_guide: Vaata õpetajate juhendit
    title: Registreerumine Code.org-i
    school_name: Kooli nimi (ei ole kohustuslik)
    school_address: Kooli aadress (ei ole kohustuslik)
    address_placeholder: aadress, linn, riik, postiindeks
    gender: Sugu (ei ole kohustuslik)
    birthday: Sünnikuupäev (ei ole kohustuslik)
    age: Vanus
    user_type: Kas sa oled õpilane või õpetaja?
    submit: Liitu
    teacher: Kas sa oled õpetaja?
    valid_username: Vaba!
    invalid_username: Kasutajanimi peab olema vähemalt 5 tähemärgi pikkune
    taken_username: Selline kasutajanimi on juba kasutusel
    valid_password: Sobilik salasõna!
    invalid_password: Salasõna peab olema vähemalt 6 tähemärgi pikkune
    mismatch_password: Sinu poolt sisestatud salasõnad ei ühti
    additional_information: Meil on vaja täiendavat teavet, et sind registreerida.
    user_type_label: Konto tüüp
    user_type_teacher: Õpetaja
    user_type_student: Õpilane
    field_is_required: on nõutud
    accept_terms: Pead konto loomiseks nõustuma
    email_preference_yes: Jah
    email_preference_no: Ei
  school_info:
    private: Privaatne
    public: Avalik
    homeschool: Kodukool
    other: Muu
    school: Kool
    school_name: Kooli nimi
    school_zip: Kooli postiindeks
    school_address: Kooli aadress
    school_organization_name: Kooli/organisatsiooni nimi
    school_organization_zip: Kooli/organisatsiooni postiindeks
  signin_form:
    title: Sul juba on konto? Logi sisse
    login: E-post
    login_username: E-post või kasutajanimi
    password: Salasõna
    remember: Jäta mind meelde
    submit: Logi sisse
  signin:
    try_heading: Tahad proovida koodi kirjutamist ilma registreerimata?
    try_hoc: Proovi enne KoodiTundi
    try_20hours: Proovige meie 20-tunnist arvutiõpetuse sissejuhatust
  signinsection:
    welcome: Tere tulemast %{section_name}
    name: Vali oma nimi
    picture: Nüüd leia oma salajane pilt
    words: Nüüd sisestage oma salajased sõnad
    login: Logi sisse
    invalid_login: Vale parool, proovi uuesti
    pair_programming: Mul on paariline arvuti juures
  password:
    reset_form:
      title: Unustasid oma salasõna?
      instructions: Sisesta oma e-maili aadress ja me saadame sulle juhised parooli
        uuesti seadistamiseks.
      email: E-posti aadress
      submit: Esita
    change_form:
      title: Muuda salasõna
      new_password: Uus salasõna
      confirm_password: Kinnita uus parool
      submit: Muuda mu parool
  welcome_email:
    subject: Liitu minu klassiga (Code.org lehel)
    body: 'Kliki lingile, et registreeruda arvutiõpetuse kursustele Code.org-is (koos
      minuga oma "õpetaja"):%{link} Õpetused on lõbusad, visuaalselt kütkestavad ja
      õpetavad arvutiõpetuse põhitõdesid kasutades lihtsat, giidiga, mängu-sarnaseid
      kogemusi. Õpi koodi kirjutama Bill Gatesilt, Mark Zuckerbergilt, Angry birdsilt
      ja Plants vs Zombielt! :-) %{name}

'
  parent_mailer:
    parent_email_added_subject: Tere tulemast Code.org!
  teacher_mailer:
    new_teacher_subject: Tere tulemast Code.org!
  section:
    code_with_teacher: "%{section_code} ja %{teacher_name}"
    type:
      word: Salajane sõna
      email: E-post
      google_classroom: Google Classroom
      clever: Tark konto
  follower:
    invite_sent: Kutse saadetud
    added_teacher: "%{name} lisatud kui sinu õpetaja"
    registered: Te olete registreeritud %{section_name}.
    error:
      signed_in: Palun logige enne jätkamist välja
      username_not_found: Kasutajanime %{username} ei leitud
      username_in_use: "%{username} on juba võetud, palun vali teine"
      no_teacher: Ei leitud kedagi sisse logitud '%{teacher_email_or_code}'. Paluge
        neil siin registreeruda ja proovige siis neid uuesti lisada
      section_not_found: Ei leidnud jaotist koodiga "%{section_code}".
      blank_code: Sisestage jaotise kood
      cant_join_own_section: Kahjuks te ei saa ühineda iseenda osaga.
    mail:
      student_disassociated:
        subject: 'Code.org teade: %{student_name} pole enam seotud teiega kui teie
          õpilane.'
  reports:
    error:
      access_denied: Teil pole juurdepääsu selle isiku andmetele
  crud:
    new_model: Uus %{model}
    show: Kuva
    edit: Muuda
    edit_model: Muuda %{model}
    update: Uuenda
    submit: Esita
    destroy: Kustuta
    back: Tagasi
    confirm: Oled kindel?
    created: "%{model} on edukalt loodud."
    updated: "%{model} on edukalt uuendatud."
    destroyed: "%{model} on edukalt kustutatud."
    access_denied: Sul ei ole sellele %{model} juurdepääsu.
  nav:
    header:
      finished_hoc: Olen lõpetanud oma KoodiTunni
      sign_in_to_save: Edusammude salvestamiseks logi sisse
      my_dashboard: Minu töölaud
      course_catalog: Kursuste kataloog
      project_gallery: Projektid
      help_support: Abi & Klienditugi
      documentation: Dokumentatsioon
      educate_elementary: Algkool
      educate_middle: Põhikool
      educate_high: Gümnaasium
      educate_hoc: KoodiTund
      teach: Õpeta
      about: Info
    user:
      classroom: Õpetaja kodulehekülg
      district_dashboard: Piirkondlik juhtpaneel
      label: Tere, %{username}
      stats: Code Studio
      settings: Minu konto
      logout: Logi välja
      signin: Logi sisse
      signup: Loo konto
      already_registered: Oled juba liitunud?
      team: Võistkond
      driver: Sisse logitud
      navigator: Parnter
      create: Loo
      applab: App Lab
      artist: Kunstnik
      basketball: Korvpall
      bounce: Põrkama
      calc: Arvuta
      dance: Tantsuõhtu
      eval: Hinda
      flappy: Flappy
      frozen: Frozen
      gamelab: Game Lab
      gumball: Gumballi imeline maailm
      iceage: Jääaeg
      infinity: Lõpmatus
      minecraft_adventurer: Minecraft Seikleja
      minecraft_designer: Minecraft
      minecraft_hero: Minecraft Kangelane
      playlab: Play Lab
      starwars: Star Wars
      starwarsblocks: Star Wars (plokid)
      starwarsblocks_hour: Star Wars (plokid)
    popup:
      progress_for_user: "%{name} edusammud"
      progress: Sinu progress
      lines: 'Koodiridade koguarv: %{lines}'
      close: SULGE
      mastery: Mõisted
      puzzle_map: Etapid
      prizes: Kogu kõik %{total_trophies} trofeed ja võida auhindu!
      prize_earned: Kõik %{total_trophies} trofeed korjatud. Võitsid auhinna!
      prize_us_only: "(Ainult USA õpilased)"
      prizes_link: rohkem infot
  teacher:
    answer: Vastus
    for_teachers_only: Ainult õpetajatele
    title:
      one: 'Sinu õpetaja:'
      other: 'Sinu õpetajad:'
    remove: "(eemalda õpetaja)"
    confirm:
      remove: Oled kindel, et tahad seda õpetajat eemaldada?
    students:
      dashboard: Mine õpetaja menüüsse
    user_not_found: Õpetajat ei leitud.
    student_teacher_disassociated: Olete lahkunud oma õpetaja %{teacher_name} tunnist
      %{section_code}.
    panel:
      answer_viewer: Õpetaja paneel
      student: Õpilane
      viewing_solution: Lahenduse vaatamine
      try_it_yourself: Proovi seda ise
      section: Jaotis
      example: Näidislahendus
      example_with_number: Näidislahend %{solution_number}
      submitted_on: 'Esitatud:'
      unsubmit: Võta vastus tagasi
      worked_with: Töötas koos
      update_lock_settings: Uuenda lukustatud seadeid siin.
      clear_response: Puhasta vastus
  user:
    email_confirm_needed: 'E posti aadress on kinnitamata:'
    email_confirm_needed_required: 'Teie e-posti aadress %{email} ei ole kinnitatud:'
    email_confirm_wrong_email: "(Vale e-posti aadress?)"
    email_resend_confirm: Saada kinnituse juhendid uuesti
    new_password_hint: "(Jäta tühjaks, kui ei soovi seda muuta)"
    current_password_hint: "(sisesta oma parool muudatuste kinnitamiseks)"
    delete: Kustuta oma konto
    delete_text: Allolevale nupule klikkimine kustutab sinu konto.
    delete_text_teacher_note: 'Pange tähele: konto kustutamine ei kustuta sinu õpilaste
      kontosid.'
    delete_confirm: Kas soovite kindlasti kustutada oma konto?
    create_personal_login: Loo isiklik login
    create_personal_login_under_13_username: Kasutajanimi (ärge kasutage oma pärisnime!)
    create_personal_login_under_13_parent_email: Lapsevanem/hooldaja e-posti aadress
    update_email: Uuenda
<<<<<<< HEAD
=======
    parent_guardian_email_label: Lapsevanema/hooldaja e-posti aadress
    none: Mitte ükski
>>>>>>> 97c71c09
    encrypted: krüpteeritud
  user_level:
    completed: Tehtud
    tried: Proovisin
  home:
    title: Code Studio
    all_courses: Kursuste 1, 2 ja 3 ülevaade
    lesson_plans: Tunnikavad
    signin_message: Oled juba registreerunud? %{link}
    student_reg_link: Õpilaste registreerimine
    teacher_reg_link: Õpetajate registreerimine
    signin_directions: Konto abil saate jälgida oma edusamme. <br/> Õpetajad, Jälgige
      kogu oma klassi.
    teacher_dashboard: Vaata edusammudee armatuurlauda
    teacher_student_count_one: Sul on %{count} õpilane.
    teacher_student_count: sul on %{count} õpilast.
    teacher_averages: Teie Õpilased on keskmiselt teeninud %{trophy_average}/%{trophy_max}
      "Kontseptsiooni Meisterlikkuse" trofeed.
    teacher_print_certificates: Saate printida tunnistusi õpilastele, kes selle kursuse
      lõpetasid
    teacher_read_blog: Loe uudiseid ja värskendusi meie materjale meie hariduslikust
      blogist
    classroom: Sinu klass
    student_progress: Sinu õppeprogress
    student_stats: Sa oled saanud %{trophy_count}/%{trophy_max} "Kontseptsiooni Meisterlikkuse"
      trofeed.
    student_left_off: 'Kus sa pooleli jäid:'
    student_finished: Sa oled lõpetanud kõik Code.org õpetused. Vali teine klass %{online_link}
      või ka %{local_school_link}.
    local_school: kohalik kool
    online: onlain
    see_details: Vaata detaile
    view_course: Vaata kursust
    prize_info: 'Auhinnad osalemise eest (ainult Ameerika Ühendriikide avalike koolide
      õpetajatele): Kuni $1,000 eest koolitarbeid.'
    tryfirst: 'Või võite proovida ja hiljem registreerida:'
    trynow: Lisateave
    add_hint_help: Palun aidake meil lisada kasulikke vihjeid Code.org õpetusvideotesse
    20hour_overview: See 20-tunnine kursus tutvustab arvutiteaduse ja programmeerimise
      põhilisi aspekte ja mõisteid. Kursus on mõeldud õpilastele kuni 8, klassini,
      aga sellest on lõbus õppida igas vanuses.
    test_videos_help: Proovige meie uut videomängijat enda koolis
    try_beta_courses: Uus! Proovi meie beta kursuseid õpilastele kuni 5. klassini
    use_as_teacher: Kasuta seda lehte kui õpetaja
    your_gallery: Galerii
    no_primary_course: Proovige Code Studio kursust
    choose_next_course: Proovige Code Studio kursuseid. Selleks valige üks altpoolt
    print_certificate: Prindi tunnistus
  move_students:
    new_section_dne: Vabandame, kuid seda sektsiooni ei ole olemas %{new_section_code}
      Palun lisa teine sektsiooni kood.
    section_code_cant_be_current_section: Käesolev sektsioon ei saa olla sama kui
      uus sektsioon.
    current_section_dne: Vabandame, kuid seda sektsiooni ei ole olemas %{current_section_code}
      Palun lisa teine sektsioonikood.
    student_ids_not_entered: Palun sisesta õpilaste_id-d.
    student_not_found: Ühte või mitut õpilast ei leitud.
    all_students_must_be_in_current_section: Kõik õpilased peavad praegu sinu sektsiooni
      registreeritud olema.
    already_enrolled_in_new_section: Sa ei saa neid õpilasi liigutada, sest nad on
      selle õpetaja uues sektsioonis.
  share:
    title: Õpi Code stuudios
    description: Igaüks saab õppida arvutiteadust. Tee mänge, äppe ja kunsti koodimisega.
    try_hour_of_code: Proovi Koodi Tundi!
  gender:
    male: Mees
    female: Naine
    none: Ei soovi vastata
  user_type:
    student: Õpilane
    teacher: Õpetaja
  footer:
    thank_you: Me täname oma <a href="https://code.org/about/donors"> sponsoreid </a>,<a
      href="https://code.org/about/partners">partnereid</a>, meie <a href="https://code.org/about/team">
      tervet meeskonda</a>, video tiimi, ja meie <a href="https://code.org/about/advisors">
      haridusnõustajaid</a> nende teenete eest Code Studio valmimisele.
    help_from_html: Insenerid Google´st, Microsoftist, Facebookist ja Twitterist aitasid
      luua selle õppekeskkonna.
    help_from_html_old: Insenerid Google'st, Microsoft'st, Facebook'st ja Twitter'st
      aitasid luua neid materjale.
    art_from_html: Minecraft&#8482; &copy; %{current_year} Microsoft. Kõik õigused
      kaitstud.<br />Star Wars&#8482; &copy; %{current_year} Disney and Lucasfilm.
      Kõik õigused kaitstud.<br />Frozen&#8482; &copy; %{current_year} Disney. Kõik
      õigused kaitstud.<br />Ice Age&#8482; &copy; %{current_year} 20th Century Fox.
      Kõik õigused kaitstud.<br />Angry Birds&#8482; &copy; 2009-%{current_year} Rovio
      Entertainment Ltd. Kõik õigused kaitstud.<br />Plants vs. Zombies&#8482; &copy;
      %{current_year} Electronic Arts Inc. Kõik õigused kaitstud.<br />The Amazing
      World of Gumball on kaubamärk ja &copy; 2015 Cartoon Network.
    art_from_html_old: Minecraft&#8482; &copy; %{current_year} Microsoft. Kõik õigused
      kaitstud. Star Wars&#8482; &copy; %{current_year} Disney ja Lucasfilm. Kõik
      õigused kaitstud. Frozen&#8482; &copy; %{current_year} Disney. Kõik õigused
      kaitstud. Ice Age&#8482; &copy; %{current_year} 20th Century Fox. Kõik õigused
      kaitstud. Angry Birds&#8482; &copy; 2009-%{current_year} Rovio Entertainment
      Ltd. Kõik õigused kaitstud. Plants vs. Zombies&#8482; &copy; %{current_year}
      Electronic Arts Inc. Kõik õigused kaitstud. The Amazing World of Gumball on
      kaubamärk ja &copy; 2015 Cartoon Network.
    code_from_html: Code.org kasutab p5.play, mis on litsenseeritud vastavalt <a href="http://www.gnu.org/licenses/old-licenses/lgpl-2.1-standalone.html">
      GNU LGPL 2.1</a>.
    powered_by_aws: Amazoni poolt toetatud
    trademark: "&copy;Code.org,%{current_year}. Code.org&reg;, CODE-i logo ja KoodiTund&reg;
      on Code.org kaubamärgid."
    copyright: Autoriõigus
    more: Veel
    feedback: Tagasiside
    translate: Tule vabatahtlikuks ja aita meil tõlkida
    support: Abi ja kogukond
    tos_short: Tingimused
    tos: Teenuse tingimused
    privacy: Privaatsuspoliitika
    secure: Turvaline versioon
    report_abuse: Teata rikkumisest
    built_on_code_studio: Code Studio abil loodud
    make_my_own_app: Oma rakenduse loomine
    how_it_works: Kuidas see töötab (vaata koodi)
    try_hour_of_code: Proovi Koodi Tundi!
  reference_area:
    title: Vajad abi?
    subtitle: Vaata neid videosid ja vihjeid
    teacher: Vaata lahendust
    auth_error: Sul ei ole õigusi lahenduse vaatamiseks.
    submit: Uuenda kunstniku asukohta
    direction: Alustus suund (kraadides)
  video:
    tab: Video.
    notes: Videot pole? Näita märkmeid.
    notes_coming_soon: Märkmeid selle video peatsest saabumisest.
    autoplay_option: Käivita videod automaatselt
    download: Lae video alla
    show_notes: Näita märkmeid
    show_video: Näita videot
    label: Video
  compatibility:
    upgrade:
      unsupported_message: Sinu veebilehitsejat ei toetata. Palun asenda oma veebilehitseja<a
        href='%{supported_browsers_url}', target='_blank'>ühe veebilehitsejaga, mida
        me toetame</a>. Võite proovida veebilehte vaadata, kuid selle toimimine võib
        olla häiritud.
      link: Lisateave
  slow_loading: See võtab tavapärasest rohkem aega...
  try_reloading: Proovige lehte uuendada
  next_stage: Valmis! Mine edasi järgmisele tasemele
  download_pdf: Ava tunnikava
  lesson_plan: Tunnikava
  view_lesson_plan: Vaata tunnikava
  pdf_download: Lae alla PDF-fail
  download_coming_soon: Allalaaditav tegevus tuleb varsti.
  video_coming_soon: Video tuleb varsti!
  share_code:
    title: Klikka 'Run', et programm alustaks
    bounce_og_title: Tsekka mu Põrke mängu (Bounce Game)
    flappy_og_title: Tutvu minu Flappy mänguga
    studio_og_title: Vaata minu Play Lab äppi
    check_out_what_i_made: Vaadake mida ma tegin
    og_description: Ma kirjutasin selle koodi ise Code.org abiga
    phone_number_not_allowed: Tundub, et see sisaldab telefoninumbrit. Proovi teksti
      muuta.
    address_not_allowed: Tundub, et see sisaldab aadressi. Proovi teksti muuta.
    email_not_allowed: Tundub, et see sisaldab emaili. Proovi teksti muuta.
    profanity_not_allowed: Tundub, et see sisaldab vandumist. Proovi teksti muuta.
  builder:
    created: Oled loonud uue skripti.
    destroyed: Sa hävitasid skripti.
    manage: Ehita tabeleid
    view: Vaata
    back: Tagasi skriptide juurde
    success: Olete edukalt plokke muutnud.
    level:
      create: Loo uus tase
      current: Olemasolevad tasemed
      unused: Kasutamata tasemed
  upsell:
    applab:
      title: App Lab
      body: App Lab on programmeerimise keskkond, milles saab teha lihtsamaid rakendusi.
        Kujunda rakendus, programmeeri see plokkide või JavaScriptiga, et rakendus
        toimiks. Seejärel jaga oma rakendust mõne sekundiga.
      body_short: Kujunda rakendus, programmeeri see plokkide või JavaScriptiga, et
        rakendus toimiks. Seejärel jaga oma rakendust mõne sekundiga.
      audience: Vanus 13+
      cta: Õpi kuidas
    dance:
      title: Tantsuõhtu
    dance-2019:
      title: Tantsuõhtu
    hoc:
      title: Klassikaline labürint
      body: Proovige arvutiteaduse alused. Miljonid on proovinud.
    flappy:
      title: Flappy kood
      body: Tahad kirjutada oma enda mängu vähem kui 10 minutiga? Proovi meie Flappy
        Code õpetusvideot!
    20-hour:
      title: Kiirendatud kursus
      body: See 20-tunnine kursus käsitleb peamisi arvutiteaduse ja programmeerimise
        kontseptsioone kursustel 2-4. Kursus on mõeldud kasutamiseks vanuses 10-18
        aastat. Tutvu kursustega 2-4 põhjalikuma kogemuse saamiseks!
      body_short: Õppige arvutiteaduse põhitõed kiirendatud versioonis kursustel 2-4.
    hoc2014:
      try_new_tutorial: Proovi meie uut KoodiTunni beta õpetusvideot
      try_frozen: Näitleja Anna ja Elsaga, filmist "Lumekuninganna ja Igavene talv"
    gallery:
      title: Galerii
      body: Vaata meie kasutajate poolt tehtud galeriid, kus on äpid ja pildid tegelaskujudest
    gamelab:
      title: Game Lab
      audience: Vanus 13+
      cta: Õpi kuidas
    weblab:
      title: Web Lab (beta)
      audience: Vanus 13+
      cta: Õpi kuidas
    frozen:
      title: Frozen
    starwars:
      title: Star Wars
    infinity:
      title: Lõpmatu Play Lab
      body: Kasuta Play Labi, et luua lugu või mäng, kus peaosa mängivad Disney Infinity
        tegelased.
    minecraft:
      title: Minecraft
      body: Uuri Minecrafti maailma koodi kaudu.
    minecraft2016:
      title: Minecraft
      body: Programmeeri loomi ja teisi Minecrafti tegelasi omaenda Minecrafti versioonis.
    aquatic:
      title: Minecraft
    hero:
      title: Minecraft
      body: Minecraft on tagasi KoodiTunniks uhiuue tegevusega! Teekond läbi Minecrafti
        koos koodiga.
    unplugged:
      title: Seadmeteta tunnid
      audience: Vanusele 4+
      body: Oleme kokku seadnud nimekirja seadmeteta tundidest, mida saad oma klassis
        läbi viia. Nüüd saad õpetada arvutiteaduste põhialuseid ka siis kui sinu klassis
        ei ole arvuteid! Proovi neid tunnikavasid kas eraldiseisva kursusena või lisaks
        teistele arvutiõpetuse tundidele.
      body_short: Kui sul ei ole arvuteid, proovi neid tunnikavasid seadmeteta tunni
        läbiviimiseks oma klassis.
    unplugged_conditionals:
      title: Tingimuslaused
    widgets:
      title: Vidinad
      audience: Vanuses 14 +
      cta: Õpi kuidas
  gallery:
    students_drew_these_with_code: Õpilased joonistasid need koodi kasutades!
    students_made_these_with_code: Õpilased tegid need koodiga!
    picture_count: Viimastel <b>%{days}</b> päevadel on õpilased joonistanud <b>%{count}</b>
      pilte oma enda kirjutatud arvutiprogrammidega. Klikka piltidel, et nende programmide
      tööd ise näha.
    activity_count: Viimastel <b>%{days}</b> päevadel on õpilased joonistanud <b>%{count}</b>
      pilte oma enda kirjutatud arvutiprogrammidega. Klikka piltidel ja ekraanipiltidel,
      et näha nende programmide tööd.
    want_to_make_your_own: Tahad teha enda oma?
    how_to_save: Nende juhendite viimases staadiumis vajuta "Lõpeta" ja "Salvesta",
      et oma töö galeriisse salvestada.
    more: Rohkem &rarr;
    caption_by_name_age: 'Nimi: %{name}, Vanus: %{age}'
    caption_time_ago: "%{time_ago} tagasi"
    header: Galerii
    header_playlab: Play Lab
    header_artist: Kunstnik
    report_abuse: Teata rikkumisest
  landing:
    report_bug: Raporteeri veast
    support: Abi saamine
    help_resources: Abiinfo ja ressursid
    help_support: Abi & Klienditugi
    documentation: Dokumentatsioon
  free_response:
    placeholder: Sisesta siia oma vastus
  multi:
    wrong_title: Vale vastus
    wrong_body: Sinu poolt sisestatud vastus ei ole õige. Palun proovi uuesti!
    correct_title: Õige
    correct_body: See on õige vastus.
  multi-submittable:
    wrong_title: Aitäh
    wrong_body: Aitäh, et vastasid.
    correct_title: Aitäh
    correct_body: Aitäh, et vastasid.
  level_group:
    wrong_title: Aitäh
    wrong_body: Aitäh, et vastasid.
    correct_title: Aitäh
    correct_body: Aitäh, et vastasid.
    hide_survey_last_answer: See küsitlus on anonüümne. Palun mine õpetaja pealehele,
      et tulemusi koondada. Pane tähele, et tulemusi on võimalik näha vaid siis kui
      vähemalt viis õpilast küsitlusele vastasid.
  level_group-submittable:
    wrong_title: Aitäh
    wrong_body: Aitäh, et vastasid.
    correct_title: Aitäh
    correct_body: Aitäh, et vastasid.
    unsubmit-title: Esitada oma projekt
    unsubmit-body: Projekti esitamata jätmisel muutub esitamise kellaaeg ja kuupäev.
      Olete kindel?
    submit-incomplete-title: Esitada oma hinnang
    submit-incomplete-body: Sa jätsid mõned küsimused vastamata. Peale esitamist ei
      saa oma lahendust enam muuta. Olete kindel?
    submit-complete-title: Esitada oma hinnang
    submit-complete-body: Te ei saa oma projekti pärast esitamist muuta. Kas soovite
      kindlasti esitada?
  match:
    wrong_title: Vale lahendus
    wrong_body: Sinu poolt sisestatud lahendus ei ole õige. Palun proovi uuesti!
    correct_title: Õige
    correct_body: See on õige vastus.
  contract_match:
    wrong_title: Vale vastus
    badname: Sinu kontaktil on vale nimi
    badname_case: Funktsiooni nimed on suure tähe osas tundlikud. Proovige oma lepingu
      nime muuta.
    badrange: Sinu kontaktil on vale vahemik.
    baddomainsize: Sinu lepingule ei ole domeenis õiget esemete arvu.
    baddomainname: Ühel või mitmel sinu domeeni üksusel on vale nimi.
    baddomaintype: Ühel või mitu sinu domeeni üksust on vale tüüpi või need on vales
      järjekorras.
  text_match:
    placeholder: Sisesta siia oma vastus
    open_response_title: Tänud
    open_response_body: Täname vastuse eest!
    correct_title: Õige
    correct_body: See on õige vastus.
  dialog:
    ok: Olgu
    startover_title: Oled sa kindel et tahad uuesti alustada?
    startover_body: See viib mõistatuse esimesse faasi ja kustutab sinu poolt lisatud
      või muudetud andmed.
    startover_ok: Alusta uuesti
    startover_cancel: Tühista
  time:
    hour: 1 tund
    day: päev
    week: nädal
  age_interstitial:
    age: Sinu vanus
    header: Konto teabe värskendamine
  terms_interstitial:
    title: Uuendatud teenusetingimused ja privaatsustingimused
    intro_desc: 'Oleme uuendanud oma Teenusetingimusi ja Privaatsustingimusi. Muudatused
      kehtivad alates 24. augustist 2016. Suurim muutus: me ei salvesta enam Code
      Studios <i> õpilaste kasutajakontode jaoks nende e-posti aadresse. </i> See
      on meile oluline ja me loodame, et sellest saab haridustehnoloogias õpilaste
      privaatsuse uus standard. Kokkuvõtte teistest muudatustest saatsime teile e-posti
      aadressile.'
    intro_desc_markdown: 'Oleme uuendanud oma Teenusetingimusi ja Privaatsustingimusi.
      Muudatused kehtivad alates 24. augustist 2016. Suurim muutus: me ei salvesta
      enam Code Studios _õpilaste kasutajakontode jaoks nende e-posti aadresse._ See
      on meile oluline ja me loodame, et sellest saab haridustehnoloogias õpilaste
      privaatsuse uus standard. Kokkuvõtte teistest muudatustest saatsime teile e-posti
      aadressile.'
    intro_instructions: Selleks, et saada ligipääs kõikidele Code Studio uutele võimalustele
      pead nõustuma uute tingimustega, mis on seotud alla 13-aastaste õpilastega sinu
      klassis. Õpilase kontot registreerides palume kinnitada, et teie koolil on vanemate
      nõusolek õpilaste isiklike andmete kogumiseks ja kasutamiseks kooliga seotud
      eesmärkidel k. a. hariduslikes programmides nagu Code Studio.
    tos: Teenuse tingimused
    privacy: Privaatsuspoliitika
    privacy_notice: Privaatsuse teade
    accept_label: Olen uuendustega nõus<a href="%{tos_url}" target="_blank">Teenusetingimused</a>ja<a
      href="%{privacy_url}" target="_blank">Privaatsustingimused</a>
    accept_label_markdown: Olen uuendustega nõus[Teenusetingimused](%{tos_url})ja[Privaatsustingimused](%{privacy_url})
    accept: Nõustu
    print: Trüki välja
    reminder_desc: Oleme uuendanud oma<a href="%{tos_url}" target="_blank">Teenusetingimusi</a>ja<a
      href="%{privacy_url}" target="_blank">Privaatsustingimusi</a>. Palun lugege
      neid hoolikalt enne tingimustega nõustumist. Pange tähele, et meie nõuanded
      JavaScripti õpetamiseks ei pruugi teie õpilastele olla kättesaadavad enne, kui
      olete uuendatud tingimustega nõustunud.
    reminder_desc_markdown: Oleme uuendanud oma[Teenusetingimusi](%{tos_url})ja[Privaatsustingimusi](%{privacy_url}).
      Palun lugege neid hoolikalt enne tingimustega nõustumist. Pange tähele, et meie
      nõuanded JavaScripti õpetamiseks ei pruugi teie õpilastele olla kättesaadavad
      enne, kui olete uuendatud tingimustega nõustunud.
    review_terms: Vaata muudetud tingimusi
  school_info_interstitial:
    save: Salvesta
  race_interstitial:
    title: 'Valikuline: aita meil jälgida meie edusamme mitmekesisuse parendamisel
      arvutiteaduses'
    message: Palun ütle meile, millisesse rassi kuulud (märgi kõik, millega end identifitseerid)
    races:
      white: Valge
      black: Mustanahaline või afroameeriklane
      hispanic: Hispaania või ladina päritolu
      asian: aasialane
      hawaiian: Havai põlisrahvusest või pärit vaikse ookeani saartelt
      american_indian: põlisameeriklane või Alaska põliselanik
      other: Muu
      opt_out: Ei soovi vastata
    submit: Esita
    decline: Sulge
  zendesk_too_young_message: Vabandame, nooremad kasutajad ei saa meie kasutajatoe
    lehele sisse logida. Võid sirvida <a href="http://support.code.org"> support.code.org</a>
    ilma sisse logimata või paluda oma emal ja isal või õpetajal meiega ühendust võtta.
  zendesk_too_young_message_markdown: Vabandame, nooremad kasutajad ei saa meie kasutajatoe
    lehele sisse logida. Võid sirvida [support.code.org](http://support.code.org)
    ilma sisse logimata või paluda oma emal ja isal või õpetajal meiega ühendust võtta.
  progress:
    not_started: pole alustatud
    in_progress: pooleli
    completed_too_many_blocks: lõpetatud, liiga palju plokke
    completed_perfect: tehtud, suurepärane
    furthest_level_attempted: kõige viimane tase proovitud
    assessment: hinnang
    submitted: esitatud
  studio:
    courses_working_on: Kursused, millega töötate
    completed_courses: Lõpetatud kursused
    all_courses: Kõik kursused
  project:
    projects: Projektid
    create: Loo projekt
    create_a_project: 'Uue projekti loomine:'
    new: Loo uus
    exit: Tagasi kursuse juurde
    project_gallery: Projektid
    share_title: Jaga oma projekti
    share_copy_link: 'Kopeeri link:'
    share_embed_description: Kleepi vistustatud kood HTML leheküljele, et oma projekti
      veebilehel kuvada.
    share_u13_warning: Küsi õpetajalt enne jagamist luba. Jaga ainult oma kooli õpilastega.
    embed: Vistusta
    advanced_share: Kuva täpsemad valikud
    name: Nimi
    updated: Uuendatud
    project_type: Projekti tüüp
    help_text: Klõpsake <strong>tee rakendus</strong> või <strong>Joonista midagi</strong>
      allpool, et teha uus Play Lab või kunstniku projekt<br/> Sa võid oma projektide
      juurde tagasi tulla ja jätkata tööd nendega igal ajal.
    need_help: Proovi neid kursusi, et oma uue projektiga alustada
    saved: Salvestatud
    not_saved: Ei ole salvestatud
    view_all: Vaata minu projekte
    edit_project: Muuda projekti
    abuse:
      tos: Selle projekti kohta on teada antud, et see rikub code.org <a href='http://code.org/tos'>
        kasutajatingimusi</a>ja seda ei saa teistega jagada.
      policy_violation: Selles projektis on informatsiooni, mida ei saa teistega jagada.
        Palun võta ühendust rakenduse omanikuga, et nende rakenduse sisu parandada.
      contact_us: Kui sa arvad, et tegemist on veaga, palun <a href='https://code.org/contact'>
        kontakteeru meiega </a>
      go_to_code_studio: Mine koodistuudiosse
      report_abuse_form:
        intro: Kui puutute kokku ebasündsa tekstiga, ohtudega, kübersolvamisega, ahistamisega
          või autoriõiguste rikkumisega kasutades koodistuudio äppe, palun täitke
          järgnev vorm. Me võtame teie avaldust väga tõsiselt ja uurime omalt poolt
          juhtumit, et rakendada kohaseid meetmeid.
        validation:
          email: Palun kirjutage enda e-maili aadress
          age: Palun täpsustage oma vanus
          abuse_type: Palun vastake, kuidas see sisu on vastuolus kasutajatingimustega
          abuse_detail: Palun täpsustage raporteeritud teksti detailid
        abusive_url: Raporteeritud sisu URL
        abuse_type:
          question: Kuidas see sisu on vastuolus%{link_start} kasutajatingimustega
            %{link_end}?
          harassment: Ohud, kübersolvamine, ahistamine
          offensive: Solvav sisu
          infringement: Autoriõiguste rikkumine
          other: Muu
        detail: Palun kirjeldage võimalikult detailselt teksti, mida raporteerite.
        acknowledge: Selle informatsiooni esitamisel nõustute, et seda käsitletakse
          vastavalt %{link_start_privacy} privaatsuse tingimustele %{link_end}ja %{link_start_tos}
          kasutajatingimustele %{link_end}
  peer_review:
    accepted:
      name: Nõustutud
    rejected:
      name: Tagasi lükatud
    escalated:
      name: Hoogustus
      description: Ma tahaksin, et juhendaja esitatud töö üle vaataks
    instructor_feedback: Õpetaja tagasiside
    peer_feedback: Kaaslaste tagasiside
    outdated: See tagasiside lisati varem esitatud versioonile
  flex_category:
    required: Ülevaade
    content: Sisu
    practice: Õpetamise tavad
    peer_review: Vastastikune hindamine
    csf_f_2: Kursuse F sisu
    csf_digcit: Digitaalne kodakondsus
    csf_jigsaw: Pusle
    csf_loops: Tsüklid
    csf_events: Sündmused
    csf_binary: Binaarne
    csf_conditionals: Tingimuslaused
    csf_nested_loops: Korduvad tsüklid
    csf_functions: Funktsioonid
    csf_variables: Muutujad
    csf_for_loops: For tsükkel
    csf_internet: Internet
    cspSurvey: Uuring
    csp_variables: Muutujad
    csp_conditionals: Tingimuslaused
    csp_functions: Funktsioonid
    csp_lists: Loendid
    csp_loops: Tsüklid
    k5_next_steps: Järgmised sammud
  external_links:
    disclaimer: Lahtiütlemine
    leaving_domain: Olete lahkumas sellest domeenist leheküljele, mida ei halda Code.org.
    disclaimer_text: Selle veebilehe privaatsuse tingimused võivad olla erinevad Code.org-i
      privaatsuspoliitikast. Oleme valinud need kolmandate osapoolte vahendid, sest
      arvame, et neist võib teile kasu olla. Kuigi me ei ole otseselt vastutavad selle
      veebilehe sisu eest, palun, <a href='%{support_url}'> võtke ühendust klienditoega</a>
      kui leiate, et sisu on taunitav või kui lingitud veebilehekülg pole enam saadaval.
  hoc_download:
    title: Allalaetavad KoodiTunni materjalid
    capsule_title: Kas teil on Internet?
    capsule_desc: Kasuta veebipõhist <a href="%{url}">%{app_name}</a>.
    instructions_headline: Kui Internetti pole?
    instructions: 'Juhised õpetajale: need KoodiTunni juhendid on saadaval allalaadimiseks
      ja installimiseks ühenduseta kasutamiseks kui teil on kehv internetiühendus.
      Vali oma keel ja platvorm, lae see alla ja installi kõikidesse klassiruumi arvutitesse.
      Võite kasutada USB mälupulka, et need üks kord alla laadida ja kõikidesse arvutitesse
      installida. Märkus: õpilased ei saa Code Studiosse sisse logida, edusamme salvestada
      või tunnistusi printida. Õpetajad võivad tünnistused enne KoodiTundi trükkida
      <a href="%{url}"> siin</a>.'
    minecraft_name: Minecrafti KoodiTund
    starwars_blocks_name: 'Star Wars: galaktika loomine koodiga – (Sündmused)'
    starwars_javascript_name: 'Star Wars: galaktika loomine koodiga – (JavaScript)'
    download_message: Lae alla %{app_name} ühenduseta kasutamiseks (136MB)
    download_in_Albanian: 'Lae alla albaania keeles:'
    download_in_Arabic: 'Lae alla araabia keeles:'
    download_in_Azerbaijani: 'Lae alla aserbaidžaani keeles:'
    download_in_Basque: 'Lae alla baski keeles:'
    download_in_Bosnian: 'Lae alla bosnia keeles:'
    download_in_Bulgarian: 'Lae alla bulgaaria keeles:'
    download_in_Catalan: 'Lae alla katalaani keeles:'
    download_in_Chinese-Taiwan: 'Lae alla Taiwani hiina keeles:'
    download_in_Chinese: 'Lae alla hiina keeles:'
    download_in_Croatian: 'Lae alla horvaatia keeles:'
    download_in_Czech: 'Lae alla tšehhi keeles:'
    download_in_Danish: 'Lae alla taani keeles:'
    download_in_Dutch: 'Lae alla hollandi keeles:'
    download_in_English: 'Lae alla inglise keeles:'
    download_in_Finnish: 'Lae alla soome keeles:'
    download_in_French: 'Lae alla prantsuse keeles:'
    download_in_German: 'Lae alla saksa keeles:'
    download_in_Greek: 'Lae alla kreeka keeles:'
    download_in_Hebrew: 'Lae alla heebrea keeles:'
    download_in_Hungarian: 'Lae alla ungari keeles:'
    download_in_Icelandic: 'Lae alla islandi keeles:'
    download_in_Indonesian: 'Lae alla indoneesia keeles:'
    download_in_Irish: 'Lae alla iiri keeles:'
    download_in_Italian: 'Lae alla itaalia keeles:'
    download_in_Japanese: 'Lae alla jaapani keeles:'
    download_in_Korean: 'Lae alla korea keeles:'
    download_in_Latvian: 'Lae alla läti keeles:'
    download_in_Lithuanian: 'Lae alla leedu keeles:'
    download_in_Norwegian: 'Lae alla norra keeles:'
    download_in_Norwegian-Nynorsk: 'Lae alla uusnorra keeles:'
    download_in_Polish: 'Lae alla poola keeles:'
    download_in_Portuguese-Brazil: 'Lae alla portugali (Brasiilia) keeles:'
    download_in_Portuguese: 'Lae alla portugali keeles:'
    download_in_Romanian: 'Lae alla rumeenia keeles:'
    download_in_Russian: 'Lae alla vene keeles:'
    download_in_Serbian: 'Lae alla serbia keeles:'
    download_in_Slovenian: 'Lae alla sloveenia keeles:'
    download_in_Spanish: 'Lae alla hispaania keeles:'
    download_in_Swedish: 'Lae alla rootsi keeles:'
    download_in_Turkish: 'Lae alla türgi keeles:'
    download_in_Ukrainian: 'Lae alla ukraina keeles:'
    download_in_Vietnamese: 'Lae alla vietnami keeles:'
    windows: Windows (64-bitine)
    mac: Mac OS X
  locked_stage: Selle etapi sisu ei ole nähtav, sest see etapp on praegu lukus. Õpetaja
    saab selle etapi avada, kui on aeg selle kallal tööd teha või oma vastused üle
    vaadata.
  hidden_stage: Õpetaja ei oodanud, et sa sind siin. Palun küsi oma õpetajalt, millises
    tunnis sa peaksid olema.
  return_unit_overview: Mine teema ülevaatesse
  return_course_overview: Mine teema ülevaatesse
  view_all_units: Vaata kõik
  view_teacher_guide: Vaata juhendit õpetajatele
  pd:
    form_labels:
      email: E-post
      school_name: Kooli nimi
    form_entries:
      gender:
        male: Mees
        female: Naine
        none: Ei soovi vastata
      subjects:
        cs: Arvutiteadus
        math: Matemaatika
        science: Teadus
        la: Keeled
      resources:
        khan: Khan Academy
        kodable: Kodable
        lightbot: Lightbot
      robotics:
        kodable: Kodable
      email_opt_in:
        opt_in_yes: Jah
        opt_in_no: Ei
  cookie_banner:
    accept: Olen nõus
  gdpr_dialog:
    true: Jah
  copy: Kopeeri<|MERGE_RESOLUTION|>--- conflicted
+++ resolved
@@ -334,11 +334,8 @@
     create_personal_login_under_13_username: Kasutajanimi (ärge kasutage oma pärisnime!)
     create_personal_login_under_13_parent_email: Lapsevanem/hooldaja e-posti aadress
     update_email: Uuenda
-<<<<<<< HEAD
-=======
     parent_guardian_email_label: Lapsevanema/hooldaja e-posti aadress
     none: Mitte ükski
->>>>>>> 97c71c09
     encrypted: krüpteeritud
   user_level:
     completed: Tehtud
