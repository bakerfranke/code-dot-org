"ru":
  errors:
    messages:
      not_saved: 'Исправьте следующие ошибки:'
      too_young: Этот урок имеет возрастные ограничения и не подходит для учеников
        младшего возраста.
      teacher_must_accept_terms: Этот урок имеет возрастные ограничения и не подходит
        для учеников младшего возраста. Попросите вашего учителя принять обновленные
        Условия Обслуживания, чтобы дать вам доступ к этому содержимому. Ваш учитель
        может сделать это, войдя в Code Studio и нажав кнопку «Просмотр обновленных
        условий» в верхней части главной страницы Студии Кода.
      pair_programmer: Сейчас вы работаете в паре со студентом, у которого нет доступа
        к этому материалу. Остановите парную работу и попробуйте снова.
  activerecord:
    errors:
      messages:
        blank: требуется
        blank_plural: необходимы
        invalid_plural: недопустимы
    attributes:
      user:
        name: Отобразить имя
        name_example: Отображаемое имя<br/>(например, Крутой Кодер или Джейн С.)
        email: Электронная почта
        parent_email: Электронная почта родителя/опекуна
        personal_email: Личная электронная почта <a href="%{url}"> (нажмите сюда,
          если у Вас нет электронной почты)</a>
        username: имя пользователя
        password: пароль
        password_confirmation: Подтверждение пароля
        current_password: Текущий пароль
        locale: Язык
        age: Возраст
        gender: Пол
        edit_header: Изменить учетные данные
        error:
          future: не может быть в будущем
  hello: Привет, мир!
  welcome_back: С возвращением, %{name}
  your_professional_learning_plan: Ваш профессиональный план обучения
  see_your_learning_plan: Просмотреть свой план обучения
  submit: Отправить
  unsubmit: Не отправлять
  previous_page: Предыдущая страница
  next_page: Следующая страница
  next_resource: Следующий ресурс
  done_with_module: Done with this Learning Module
  cancel: Отмена
  okay: Хорошо
  heading_x_of_y: "%{heading} (page %{x} of %{y})"
  add_teacher_form:
    code:
      label: 'Добавить учителя:'
      placeholder: Код раздела (ABCDEF)
      instructions: Введите код, выданный учителем. Это 6-буквенный код вида «ABCDEF».
      instructions_short: Введите ваши 6 букв кода класса
    submit: Добавить учителя
  add_hint_form:
    placeholder: Введите подсказку здесь
    submit: Добавить подсказку
  appname: Code.org
  stage: этап
  stage_number: Этап %{number}
  puzzle: Головоломка
  trophies: трофеи
  courses: курсы
  courses_page:
    title_student: Учиться в студии кода
    title_teacher: Учись со Студией Кода
  unplugged_activity: Урок без компьютера
  of: из
  more: ЕЩЁ
  less: СВЕРНУТЬ
  beta: бета-версия
  try_hoc: 'Для участия в часе кода нажмите здесь >> '
  try_k8intro: Попробуйте наш курс «Введение в информатику» для учеников до 8 класса
    (15-25 часов)
  k8intro: Курс «Введение в информатику» для учеников до 8 класса (15-25 часов)
  already_started: 'Уже начали? Продолжить здесь >> '
  demos: 'Администратор: Все демоверсии'
  continue: Продолжить
  prize: подарок
  more_info: Подробнее
  auth:
    sign_in_with: Войти через %{provider}
    signed_in: Вошли!
    signed_out: Вы вышли с сайта <a href="%{url}"> Code.org</a>.
    sign_out_of: Вы использовали %{provider}, чтобы войти. <a href="%{url}">Нажмите
      здесь</a>, чтобы выйти из %{provider}.
    already_signedup: Уже зарегистрировались?
    notyet_signedup: Еще не присоединились?
    google_oauth2: Учетная запись Google
    twitter: Twitter
    facebook: Facebook
    windowslive: Учетная запись Майкрософт
    clever: Аккаунт Clever
    forgot_password: Забыли пароль?
    need_confirmation: Не получили инструкции по подтверждению?
    need_unlock: Не получили инструкции для разблокированию?
    not_linked: Извините, но вам надо ввести ваш пароль внизу, чтобы продолжить. Ваша
      учётная запись не зарегистрирована в %{provider}.
    use_clever: Извините, Ваш аккаунт в Code.org не соединён с Вашим %{provider}.
      Пожалуйста, войдите в Ваш портал Clever.
  signup_form:
    student_count: 'Зарегистрировано учеников: %{count}.'
    teacher_count: 'Зарегистрировано учителей: %{count}.'
    overview: Зарегистрируйте учетную запись, чтобы отслеживать свой прогресс или
      управлять своим классом. <a href="/"> Вы можете просматривать различные задачи
      и этапы</a> и без учетной записи, но для сохранения свего прогресса и проектов
      вы должны зарегистрироваться.
    hoc_already_signed_up_heading: Начало работы без регистрации
    hoc_already_signed_up_content: Вы зарегистрировались для преподавания Часа Кода!
      Вам и вашим ученикам необязательно заходить в Студию Кода для участия в этом
      мероприятии. Чтобы начать работу,<a href="%{learn_url}">выберите задние</a>
      для вашего класса и поделитесь ссылкой с ними. <br/> <br/> Если вам понравился
      Час Кода, то вы можете установить пароль и создать учетную запись в Студии Кода
      для регистрации ваших учеников в одном из наших <a href="%{educate_url}">курсов</a>.
    hoc_already_signed_up_content_post_hoc: Спасибо за организацию Часа Кода. Чтобы
      войти в Студию Кода, вам потребуется создать пароль для Вашей учетной записи.
      Это позволит вам сохранить ваш прогресс и управление классом. Вы сможете назначить
      курсы для учеников и следить за их успеваемостью. <a href="%{studio_url}">Вы
      также можете просмотреть различные уровни и головоломки</a> без создания учетной
      записи.
    teacher_educator_guide: Смотрите руководство для учителя
    title: Зарегистрироваться на Code.org
    school_name: Название школы (не обязательно)
    school_address: Адрес школы (не обязательно)
    address_placeholder: адрес, город, область, индекс
    gender: Пол (не обязательно)
    birthday: Дата рождения (не обязательно)
    age: Возраст
    user_type: Вы ученик или учитель?
    submit: Зарегистрироваться
    teacher: Вы учитель?
    valid_username: Доступно!
    invalid_username: Имя пользователя должно содержать не менее 5 символов
    taken_username: Имя пользователя уже занято
    valid_password: Действительный пароль!
    invalid_password: Пароль должен содержать не менее 6 символов
    mismatch_password: Введенные пароли не совпадают
<<<<<<< HEAD
    under_13_consent: Если мне меньше 13 лет, я подтверждаю, что у меня есть разрешение моего родителя или законного опекуна на использование Code.org.
    agree_us_website: Я согласен использовать веб-сайт, находящийся на территории США.
    my_data_to_us: Данные о моем использовании настоящего веб-сайта могут направляться в США, а также храниться или обрабатываться на территории США.
=======
    agree_tos_privacy: I agree to the <a href='http://code.org/tos'>Terms of Service</a>
      and <a href='http://code.org/privacy'>Privacy Policy</a>.
    under_13_consent: If I am under 13 years of age, I confirm that I have my parent
      or legal guardian's permission to use the Code.org services.
    agree_us_website: I agree to using a website based in the United States.
    my_data_to_us: Data from my use of this site may be sent to and stored or processed
      in the United States.
>>>>>>> 018c8651
    student_terms: Я согласен с <a href='http://code.org/tos'>условиями предоставления
      услуг</a> Code.org. Если я моложе 13 лет, я подтверждаю, отправляя эту форму,
      что у меня есть разрешение от моего родителя или законного опекуна на использование
      услуг Code.org. <br/> <br/> Адреса электронной почты не сохраняются в той форме,
      которая позволила бы нам связываться со студентами. Студенты никогда не будут
      получать письма от Code.org, за исключением случаев восстановления пароля. Смотрите
      нашу <a href='http://code.org/privacy'>политику конфиденциальности</a> для получения
      дополнительной информации.
    teacher_terms: Я согласен с условиями предоставления услуг Code.org. За дополнительными
      сведения о конфиденциальности обратитесь к нашим <a href='http://code.org/privacy'>правилам
      конфиденциальности</a>.
    additional_information: Чтобы продолжить регистрацию, нам нужна дополнительная
      информация.
    user_type_button: Update Account Type
    user_type_label: Тип Учётной Записи
    user_type_teacher: Учитель
    user_type_student: Ученик
    field_is_required: требуется
    accept_terms: Вы должны принять условия перед созданием учетной записи
    error: Произошла ошибка.
<<<<<<< HEAD
    email_preference_question: Согласны ли вы получать по электронной почте новости о наших курсах, информацию о региональных возможностях или другие новости в области информатики?
    email_preference_privacy: (См. нашу политику конфиденциальности)
=======
    email_preference_question: Can we email you about updates to our courses, local
      learning opportunities, or other computer science news?
    email_preference_yes: Да
    email_preference_no: Нет
    email_preference_required: You must specify an email preference.
>>>>>>> 018c8651
  school_info:
    title: Школьная информация (по желанию)
    school_country: Страна твоей школы
    select_school_type: Выбери тип школы
    charter: Правила
    private: Личное
    public: Публичное
    homeschool: На домашнем обучении
    after_school: После школы
    other: Другое
    state: Штат (регион, область)
    district: Район
    other_district_not_listed: Другой район (штат, регион), не указанный выше
    district_name: Название района
    school: Факультет
    other_school_not_listed: Другая школа, не указанная выше
    school_name: Название школы
    school_zip: Почтовый индекс школы
    school_address: Адрес школы
    school_organization_name: Название школы/организации
    school_organization_zip: Почтовый индекс школы/организации
  signin_form:
    title: Уже зарегистрированы? Вход
    login: Электронная почта
    login_username: Электронная почта или имя пользователя
    password: Пароль
    remember: Запомнить меня
    submit: Вход
  signin:
    try_heading: Хотите начать программировать без регистрации?
    try_hoc: Попробуйте сначала один час кода
    try_20hours: Попробуйте наш 20-часовой курс «Введение в информатику»
  signinsection:
    welcome: Добро пожаловать в %{section_name}
    name: Выберите свое имя
    picture: Теперь найдите свое секретное изображение
    words: Теперь введите свои секретные слова
    login: Вход
    invalid_login: Неверный логин, пожалуйста, попробуйте снова
    pair_programming: У меня есть партнер на моем компьютере
    student_privacy: Узнайте больше о том, почему вы не видите полное имя <a href='%{student_privacy_blog}'
      target='_blank'> здесь </a>.
  password:
    reset_form:
      title: Забыли Ваш пароль?
      instructions: Введите ниже свой адрес электронной почты, и мы вышлем вам инструкцию
        по замене пароля.
      email: Адрес электронной почты
      submit: Отправить
    reset_errors:
      captcha_required: Пожалуйста, заполните поле CAPTCHA, чтобы сбросить Ваш пароль.
      invalid_email: Похоже, Вы зарегистрировались с неверным адрес электронной почты.
        Пожалуйста, напишите об этом в support@code.org, и Вы получите ссылку на восстановление
        пароля.
    change_form:
      title: Смена пароля
      new_password: Новый пароль
      confirm_password: Подтвердить новый пароль
      submit: Изменить пароль
  welcome_email:
    subject: Присоединиться к своему классу (на Code.org)
    body: |
      Нажмите на ссылку ниже, чтобы зарегистрироваться для прохождения уроков информатики на Code.org (со мной в качестве твоего «учителя»):

      %{link}

      Веселые и визуально захватывающие уроки знакомят с основными понятиями информатики посредством простой и управляемой игры. Учитесь программировать с Биллом Гейтсом, Марком Цукербергом, персонажами Angry Birds и Plants vs. Zombies! :-)

      %{name}
  parent_mailer:
    student_associated_subject: Входные данные для Code.org
  teacher_mailer:
    new_teacher_subject: Добро пожаловать на Code.org!
  section:
    your_section:
      one: 'Твой раздел:'
      other: 'Твои разделы:'
    code_with_teacher: "%{section_code} с %{teacher_name}"
    confirm:
      remove: Вы хотите выйти из раздела?
    remove: "(удалить раздел)"
    type:
      picture: Графический пароль
      word: Тайные слова
      email: Электронная почта
      google_classroom: Google Classroom
      clever: Clever
  follower:
    invite_sent: Приглашение отправлено
    added_teacher: "%{name} добавлен как твой учитель"
    registered: Вы зарегистрированы в %{section_name}.
    error:
      signed_in: Прежде чем продолжить, выйдите из системы
      username_not_found: Имя пользователя %{username} не найдено
      username_in_use: "%{username} уже занято, выберите другое имя"
      no_teacher: Лицо, зарегистрированное с указанными параметрами '%{teacher_email_or_code}',
        не найдено. Попросите его зарегистрироваться здесь, а затем попробуйте добавить
        его еще раз
      section_not_found: Не удается найти раздел с кодом '%{section_code}'.
      blank_code: Введите код раздела
      cant_join_own_section: К сожалению, вы не можете присоединиться к своему разделу.
      provider_managed_section: Этот раздел добавлен другим провайдер и не может быть
        добавлен. Пожалуйста, попросите Вашего учителя, что он добавил Вас через %{provider},
        и перезагрузите раздел.
    mail:
      student_disassociated:
        subject: 'Уведомление от Code.org: %{student_name} больше не является вашим
          учеником.'
  reports:
    error:
      access_denied: Вы не имеете доступа к статистике этого пользователя
  crud:
    new_model: Новое, %{model}
    show: Показать
    edit: Редактировать
    edit_model: Редактировать %{model}
    update: Обновить
    submit: Отправить
    destroy: Уничтожить
    back: Назад
    confirm: Вы уверены?
    created: "%{model} успешно создан."
    updated: "%{model} успешно обновлен."
    destroyed: "%{model} успешно удален."
    access_denied: У вас нет доступа к %{model}.
  devise:
    registrations:
      user:
        user_type_change_email_mismatch: Адрес электронной почты, который Вы ввели,
          не совпадает с адресом почты для этого аккаунта
        personal_login_created_email: Вы успешно создали персональный логин. Теперь
          Вы можете войти в свой аккаунт при помощи пароля и адреса электронной почты
        personal_login_created_username: Вы успешно создали персональный логин. Теперь
          Вы можете войти в свой аккаунт при помощи имени (%{username}) и пароля
  nav:
    header:
      finished_hoc: Я закончил свой час кода
      sign_in_to_save: Войдите для сохранения результатов
      free_play:
        playlab: Создать приложение
        artist: Нарисуйте что-нибудь
        calculate: Calculate Something
        applab: Создать приложение
        gamelab: Создать проект Игровой Лаборатории
        weblab: Создать проект Web-Лаборатории (beta)
      home: На главную
      my_dashboard: Моя доска
      courses: курсы
      course_catalog: Каталог курсов
      project_gallery: Проекты
      sections: Секции
      help_support: Помощь и поддержка
      report_bug: Сообщить об ошибке
      teacher_community: Сообщество учителей
      professional_learning: Профессиональное обучение
      documentation: Документация
      tutorials: Обучающие материалы
      educate_overview: Обзор преподавателя
      educate_elementary: Начальная школа
      educate_middle: Средняя школа
      educate_high: Старшая школа
      educate_hoc: Час Кода
      educate_partner: Партнер с нами
      educate_beyond: За пределами Code.org
      educate_inspire: Вдохновите студентов
      educate_community: Онлайн сообщество
      educate_tools: Инструменты и видео
      about_us: О нас
      about_leadership: Руководство
      about_donors: Доноры
      about_partners: Партнеры
      about_team: Полная команда
      about_news: Новости
      about_evaluation: Оценка
      about_jobs: Вакансии
      about_contact: Свяжитесь с нами
      about_faqs: Часто задаваемые вопросы
      learn: Обучение
      stats: Посмотреть статистику
      help_us: Помогите нам
      teach: Учить
      about: О разработчике
    user:
      classroom: Домашняя страница преподавателя
      district_dashboard: Панель управления области
      label: Привет, %{username}
      stats: Студия кода
      settings: Настройки аккаунта
      logout: Выйти
      signin: Вход
      signup: Создать учетную запись
      already_registered: Уже зарегистрированы?
      pair_programming: Программирование в парах
      team: Команда
      driver: Водитель
      navigator: Штурман
    popup:
      progress_for_user: Результаты %{name}
      progress: Ваши результаты
      lines: 'Всего строк кода: %{lines}'
      close: ЗАКРЫТЬ
      mastery: Принципы
      puzzle_map: Этапы
      prizes: Соберите все трофеи (%{total_trophies}) и выиграйте подарки!
      prize_earned: Все трофеи (%{total_trophies}) собраны. Вы выиграли подарок!
      prize_us_only: "(Только для учеников из США)"
      prizes_link: Дополнительная информация
  teacher:
    answer: Ответ
    for_teachers_only: Только для учителей
    title:
      one: 'Ваш учитель:'
      other: 'Ваши учителя:'
    remove: "(удалить учителя)"
    confirm:
      remove: Вы уверены, что хотите удалить этого учителя?
    students:
      dashboard: Перейти к панели управления учителя
    user_not_found: Не удалось найти учителя.
    student_teacher_disassociated: Вы удалили %{teacher_name} из списка своих учителей.
    panel:
      answer_viewer: Панель учителя
      student: Ученик
      viewing_solution: Просмотр решения
      try_it_yourself: Попробуйте сами
      section: Раздел
      example: Пример решения
      example_with_number: Пример решения %{solution_number}
      submitted_on: 'Отправлено:'
      unsubmit: Не отправлять
      worked_with: Работал с
      update_lock_settings: Обновите настройки блокировки здесь.
      clear_response: Очистить ответ
  user:
    email_confirm_needed: 'Адрес электронной почты не был подтвержден:'
    email_confirm_needed_required: 'Адрес вашей электронной почты %{email} не был
      подтвержден:'
    email_confirm_wrong_email: "(Неверный адрес электронной почты?)"
    email_resend_confirm: Повторно выслать инструкции по подтверждению
    new_password_hint: "(оставьте поле пустым, если не хотите ничего менять)"
    current_password_hint: "(нам нужен Ваш текущий пароль для подтверждения изменений)"
    delete: Удалить свою учетную запись
    delete_text: Нажатие на кнопку ниже удалит вашу учетную запись.
    delete_text_teacher_note: 'Обратите внимание: удаление вашей учетной записи не
      удалит учетные записи ваших учеников.'
    delete_confirm: Вы действительно хотите удалить свою учетную запись?
    deleted_user: пользователь удален
    no_password_because_oauth: Нет пароля, поскольку вы вошли с другого компьютера.
    no_password_because_sponsored: Обратитесь к учителю для управления вашим паролем.
    create_personal_login: Создать персональный логин
    create_personal_login_under_13_info: Если Вы хотите продолжить пользоваться своим
      аккаунтом Code.org даже после окончания учебного года, попросите своего родителя/опекуна
      помочь создать свой персональный логин ниже.
    create_personal_login_under_13_username: Имя пользователя (не используйте своё
      настоящее имя!)
    create_personal_login_under_13_parent_email: Адрес электронной почты родителя/опекуна
    create_personal_login_info: Если Вы хотите продолжить пользоваться своим аккаунтом
      Code.org даже после окончания учебного года, Вы можете создать свой логин ниже.
    create_personal_login_terms: Создавая персональный профиль, я соглашаюсь <a href='%{terms_of_service_url}',
      target='_blank'>с правилами поведения Code.org</a>. Если мне 13 лет или менее,
      я подтверждаю, что у меня есть разрешение моего родителя или опекуна, чтобы
      пользоваться сервисами Code.org даже без участия учителя.
    create_personal_login_email_note: 'Внимание: Адреса электронной почты не размещаются
      таким образом, чтобы мы могли контактировать с учениками. Ученики никогда не
      будут получать электронные письма от Code.org, за исключением восстановления
      пароля. Просмотрите наши <a href=''%{privacy_policy_url}'', target=''_blank''>правила
      по политике конфиденциальности</a> для дальнейшей информации.'
    enter_new_login_info: Введите Вашу новую информацию о профиле
    confirm_secret_words: Подтвердите свою личность, введя свои секретные слова
    enter_parent_email: Введите адрес электронной почты своих родителей или опекунов
      (для восстановления пароля)
    update: Update Account
  user_level:
    completed: Завершено
    tried: Пытался
  home:
    title: Студия кода
    description: Студия кода — это дом для онлайн-курсов, созданных Code.org
    lines_of_code: 'КОЛИЧЕСТВО СТРОК КОДА, НАПИСАННЫХ УЧЕНИКАМИ: %{lines_count}'
    lines_of_code_linebreak: 'КОЛИЧЕСТВО СТРОК КОДА, <br/>НАПИСАННЫХ %{students_count}
      МЛН УЧЕНИКОВ: %{lines_count}'
    all_courses: Обзор курсов 1, 2 и 3
    lesson_plans: Планы уроков
    signin_message: Уже зарегистрированы? %{link}
    student_reg_link: Регистрация ученика
    teacher_reg_link: Регистрация учителя
    signin_directions: Используйте учетную запись для отслеживания результатов.<br/>
      Учителя могут отслеживать результаты всего класса.
    teacher_dashboard: Открыть панель управления результатами
    teacher_student_count_one: 'Количество ваших учеников: %{count}.'
    teacher_student_count: 'Количество ваших учеников: %{count}.'
    teacher_averages: В среднем ваши ученики получили %{trophy_average} из %{trophy_max}
      трофеев «Знаток основ».
    teacher_print_certificates: Распечатать сертификаты учеников, которые закончили
      этот курс
    teacher_read_blog: Знакомьтесь с новостями и обновлениями наших материалов в нашем
      учебном блоге
    classroom: Ваш класс
    student_progress: Ваши результаты обучения
    student_stats: Вы получили %{trophy_count} из %{trophy_max} трофеев «Знаток основ».
    student_left_off: 'Вы остановились:'
    student_finished: Вы прошли все уроки Code.org. Выберите другой класс %{online_link}
      или курс в другой школе %{local_school_link}.
    local_school: местная школа
    online: онлайн
    see_details: Подробнее
    view_course: Просмотр курса
    prize_info: 'Подарки за участие (только для учителей государственных школ США):
      до 1\_000 долл. США за класс.'
    tryfirst: 'Вы можете сначала попробовать, а зарегистрироваться позже:'
    trynow: Попробуйте сейчас
    add_hint_help: Помогите нам добавить умные подсказки к урокам Code.org
    20hour_overview: Этот 20-часовой курс является введением в основы информатики
      и программирования. Курс предназначен для работы с детьми с дошкольного возраста
      до 8 класса, но он будет увлекательным для лиц всех возрастов.
    test_videos_help: Протестируйте наш новый видеоплеер в своей школе
    try_beta_courses: Новинка! Попробуйте наши бета-курсы для дошкольников и учеников
      начальной школы
    use_as_teacher: Используйте этот сайт как учитель
    heading_hoc2014: "<h2>Час кода для</h2><h1>всех возрастов</h1>"
    heading_elementary: "<h2>20-часовые курсы по</h2><h1>основам информатики (для
      всех возрастов)</h1>ы"
    heading_apps: "<h2>Развлечения для</h2><h1>всех</h1>"
    heading_tools: "<h2>Готовы к следующему шагу?</h2><h1> Использование JavaScript
      в средней школе</h1>"
    heading_legacy: "<h2>Наш ускоренный курс для</h2><h1> всех возрастов</h1>"
    your_gallery: Галерея
    no_primary_course: Попробуйте курс студии кода
    choose_next_course: Попробуйте курс студии кода, выбрав один из вариантов ниже
    print_certificate: Распечатать сертификат
    announcement_title: Объявления
    announcement_message_fall2016_features: Мы провели лето, превращая ваши отзывы
      в новые возможности. Теперь можно <a href="%{pp_url}" target="_blank"> отслеживать
      прогресс нескольких студентов</a> даже если они программируют в паре на одном
      устройстве. Вы можете использовать <a href="%{csp_widgets_url}" target="_blank">
      лучшие интерактивные инструменты</a> из нашего курса CS Principles в <i>любом</i>
      классе. Также ваши студенты могут <a href="%{unused_code_url}" target="_blank">хранить
      неиспользуемый код</a> в своей рабочей области воодушевляя себя на эксперименты!
      Проверьте наши новые возможности и дайте знать, что вы оба этом думаете.
    announcement_csp_widgets_message: Ищете весёлые способы научить класс о том, как
      работает Интернет, как криптография защищает данные и о других вещах? Мы взяли
      лучшие интерактивные инструменты с нашего курса "Принципы Информатики" и выпустили
      автономные виджеты, которыми можно пользоваться в любое время!
    announcement_learn_more_button: Узнать больше
    announcement_try_now_button: Попробуйте сейчас
    announcement_host_an_hour_button: Организовать Час
    announcement_watch_video_button: Посмотреть видео
    announcement_petition: Как учитель вы лидер движения, чтобы дать каждому студенту
      в каждой школе возможность для изучения компьютерных наук. Теперь пришло время,
      чтобы ваши представители услышали вас. На этой неделе лидеры образования, 28
      губернаторов и а также руководители крупнейших компаний Америки объединились
      в открытом письме к Конгрессу США финансировать K-12 образовательную программу
      компьютерной науки.
    announcement_petition_button: Добавьте ваше имя
    announcement_go_beyond_button: Выйти за пределы
    announcement_apply_now: Применить сейчас
    announcement_all: Будьте в курсе новых возможностей, читая наш блог учителей.
      <a href='%{teacher_blog_url}' target='_blank'>Просмотреть прошлые объявления.</a>
    announcement_hoc_launch: Тысячи преподавателей в более чем 180 странах проведут
      урок информатики с помощью Часа Кода с 5 по 11 декабря. Мы рассчитываем на вас,
      чтобы помочь нам привлечь больше учащихся, чем когда-либо прежде. <a href='%{signup_url}'
      target='_blank'>Зарегистрируйте Ваш Час Кода</a> и покажите своим примеров,
      что любой желающий учитель может начать преподавать информатику.
    announcement_mc_launch: Один из самых популярных учебников теперь имеет продолжение!
      Новый Редактор для Часа Кода Minecraft позволяет студентам создать правила мира
      Minecraft. Они могут создать совершенно уникальную игру, а затем поделиться
      ею с друзьями или играть в эту игру на своих телефонах. Занимайтесь этим во
      время Часа Кода.
    announcement_how_code_studio: Вам не нужен опыт для начала преподавания информатики
      в вашем классе. Code.org предлагает учебные курсы, планы уроков, высококачественные
      программы профессионального обучения и большой набор отличных инструментов под
      любыхеспособностей &mdash; все, что нужно, все бесплатно. Хотите знать, как
      начать? Скачайте <a href='%{video_download_url}'> это видео</a>!
    announcement_go_beyond: Пойти дальше учиться на Час Кода и изучить понятия информатики
      с каждым учащимся неделю. Code.org предлагает учебный план, планы уроков, высокое
      качество профессиональных образовательных программ, а также множество отличных
      инструментов на все классы&mdash;и это все бесплатно. :) Вам не нужно никакого
      опыта, чтобы начать преподавать информатику в своем классе. <b>Найти следующий
      шаг, который подходит для вашего класса.</b>
    announcement_teacher_recruitment: Учителя, как вы, лидируют в движении образовательной
      информатики. Вы можете принять участие в высококачественном K-12ом классе профессиональных
      лидирующих программ <strong>абсолютно бесплатно для вас или вашей школы</strong>.
      Возьмите лидерство в информатике вашей школы и присоединяйтесь до профессионального
      обучения.
    announcement_teacher_recruitment2: Учителя, как вы, лидируют в движении образовательной
      информатики. Вы можете принять участие в высококачественном K-12ом классе профессиональных
      лидирующих программ <strong>абсолютно бесплатно для вас или вашей школы</strong>.
      Возьмите лидерство в информатике вашей школы и присоединяйтесь до профессионального
      обучения. Подать заявку для учителей средних и старших школ можно до 17 марта.
    announcement_csf_pilot: <strong>Для учителей начальных школ:</strong> Примите
      участие в наших курсах "Основы CS"! Мы ищем учителей для управления обновлённого
      плана курса "Основы CS" зимой и весной 2017 г. Мы рады услышать ваш отзыв до
      воплощения улучшений в реальность в августе 2017 г.
    announcement_student_privacy: At Code.org, we take student privacy very seriously.
      To protect your students’ privacy, we have made a change to your section’s login
      page to avoid displaying full names. Even though this update should reduce privacy
      concerns for the login page, we still encourage users to <i>not use full names
      for students</i>.
    announcement_apcsp_recruitment: '<strong>Computer Science Principles teachers:</strong>
      Your students could be featured in Code.org''s next viral video encouraging
      students to take the AP CS Principles exam this year. We''re inviting all CS
      Principles students to submit a 10-20 second video clip on Twitter, Instagram,
      or Facebook saying "I''m taking the #APCSP exam because..." The best submissions
      will be featured in our video and the winning students will receive Code.org
      swag!'
    announcement_apcsp_recruitment2: This year's AP CS Principles exam is poised to
      break records. Student participation in the exam could dramatically shift diversity
      in AP Computer Science, but we need your help. Encourage every CS Principles
      student to take the AP CSP exam and we'll <a href='%{gift_url}' target='_blank'>send
      you a gift</a>. Students can also encourage peers across the country in our
      <a href='%{challenge_url}' target='_blank'>#APCSP video challenge</a>.
    announcement_apcsp_recruitment3: This year's AP CS Principles exam is poised to
      break records. Student participation in the exam could dramatically shift diversity
      in AP Computer Science, but we need your help. Encourage every CS Principles
      student to take the AP CSP exam and you could win <a href='%{gift_url}' target='_blank'>a
      gift card, laptop, or other cool prize</a>!  Share <a href='%{video_url}' target='_blank'>this
      video</a> so your students can hear from their peers around the country who
      are taking the exam.
    announcement_csp_deadline: Final call for high school teachers! Take the lead
      on computer science in your school and apply for our high-quality professional
      learning programs <strong>at absolutely no cost to you or your school</strong>.
      Applications close on April 14th.
    announcement_applab_export: App Lab, our web-based programming environment, now
      supports exporting your code! You can start building apps with drag-and-drop
      JavaScript blocks, then export the code to continue editing in any professional
      development environment of your choice.
    announcement_csp_survey: "<b>Congratulations CS Principles teachers!</b><br/>Your
      CS Principles students taking the AP CS Exam will join over 50,000 other students
      in the largest AP Exam launch in history. Now, let the voices of your students
      be heard – remind them to complete the end-of-course survey! You'll be able
      to review your students' responses and we'll also share an aggregate national
      report with you."
    announcement_navigation_redesign: "<b>Upcoming Site Navigation Changes</b><br/>Coming
      soon this summer, we’re improving navigation across the Code.org site so that
      you always have access to your top resources from anywhere on the site. As soon
      as you log in to your teacher account, every page will have a new navigation
      bar with links to your Homepage, Courses, Project Gallery, Sections, and Professional
      Learning."
  move_students:
    new_section_dne: Извините, но группа %{new_section_code} не существует. Пожалуйста,
      введите код другой группы.
    section_code_cant_be_current_section: Текущий раздел не может быть таким же, как
      и новый раздел.
    current_section_dne: Извините, но группа %{current_section_code} не существует.
      Пожалуйста, введите код другогой группы.
    student_ids_not_entered: Просьба предоставить student_ids.
    student_not_found: Один или несколько учеников не могут быть найдены.
    all_students_must_be_in_current_section: Все ученики должны быть зачислены в вашу
      группу.
    already_enrolled_in_new_section: Вы не можете переместить этих учеников, потому
      что этот учитель зарегистрировал их в другой группе.
    third_party_login: You cannot move students to a section that is synced with a
      third party tool.
  share:
    title: Учиться в студии кода
    description: Каждый может изучать информатику. Создавайте игры, приложения и произведения
      искусства с помощью программирования.
    try_hour_of_code: Попробуйте Час кода!
  gender:
    male: Мужской
    female: Женский
    none: Предпочитаю не отвечать
  user_type:
    student: Ученик
    teacher: Учитель
  footer:
    thank_you: Мы благодарим <a href="https://code.org/about/donors">всех, кто оказывает
      нам поддержку</a>, наших <a href="https://code.org/about/partners"> партнеров</a>,
      нашу <a href="https://code.org/about/team"> большую команду</a>, всех участников
      наших видеозаписей, а также наших <a href="https://code.org/about/advisors">
      консультантов по вопросам образования</a> за поддержку в создании студии кода.
    help_from_html: Мы хотим особенно поблагодарить инженеров компаний Google, Microsoft,
      Facebook, Twitter и многих других, которые помогали нам в создании этих материалов.
    help_from_html_old: При создании данных материалов нам помогали инженеры из компаний
      Google, Microsoft, Facebook и Twitter.
    art_from_html: Minecraft&#8482; &copy; %{current_year} Microsoft. Все права защищены.<br
      />Star Wars&#8482; &copy; %{current_year} Disney и Lucasfilm. Все права защищены.<br
      />Frozen&#8482; &copy; %{current_year} Disney. Все права защищены.<br />Ice
      Age&#8482; &copy; %{current_year} 20th Century Fox. Все права защищены.<br />Angry
      Birds&#8482; &copy; 2009-%{current_year} Rovio Entertainment Ltd. Все права
      защищены.<br />Plants vs. Zombies&#8482; &copy; %{current_year} Electronic Arts
      Inc. Все права защищены.<br />Удивительный мир Гамбола является товарным знаком
      и &copy; %{current_year} Cartoon Network.
    art_from_html_old: Minecraft&#8482; &copy; %{current_year} Microsoft. Все права
      защищены. Star Wars&#8482; &copy; %{current_year} Disney и Lucasfilm. Все права
      защищены. Frozen&#8482; &copy; %{current_year} Disney. Все права защищены. Ice
      Age&#8482; &copy; %{current_year} 20th Century Fox. Все права защищены. Angry
      Birds&#8482; &copy; 2009-%{current_year} Rovio Entertainment Ltd. Все права
      защищены. Plants vs. Zombies&#8482; &copy; %{current_year} Electronic Arts Inc.
      Все права защищены. Удивительный мир Гамбола является товарным знаком и &copy;
      %{current_year} Cartoon Network.
    code_from_html: Code.org использует p5.play, который лицензируется на условиях
      <a href="http://www.gnu.org/licenses/old-licenses/lgpl-2.1-standalone.html">
      GNU LGPL 2.1</a>.
    powered_by_aws: Создано с помощью Amazon Web Services
    trademark: "&copy; Code.org, %{current_year}. Code.org&reg;, логотип CODE и Час
      кода&reg; являются товарными знаками Code.org."
    copyright: Авторские права
    more: Ещё
    feedback: Оставить отзыв
    translate: Помогите нам выполнить перевод на Ваш язык
    support: Поддержка
    support_url: http://support.сode.org
    tos_short: Условия использования
    tos: Условия предоставления услуг
    privacy: Политика конфиденциальности
    secure: Защищенная версия
    report_abuse: Сообщить о нарушении
    built_on_code_studio: Создать в студии кода
    make_my_own_app: Создать своё собственное приложение
    how_it_works: Как это работает
    try_hour_of_code: Попробуйте Час кода!
  reference_area:
    title: Нужна помощь?
    subtitle: Смотрите эти видео и подсказки
    teacher: Посмотреть решение
    teacher_no_solution: Stop seeing solution
    auth_error: У вас нет прав на просмотр решения.
    submit: Обновите расположение художника
    direction: Начальное направление (в градусах)
  video:
    tab: Видео.
    notes: Видео отсутствует? См. примечания.
    notes_coming_soon: Текст для этого видео находится в разработке.
    autoplay_option: Автоматическое воспроизведение видео
    download: Скачать видео
    show_notes: Показать заметки
    show_video: Показать видео
  compatibility:
    upgrade:
      unsupported_message: Ваш браузер не поддерживается. Пожалуйста, обновите свой
        браузер до <a href='%{supported_browsers_url}', target='_blank'>одного из
        поддерживаемых браузеров</a>. Вы можете попробовать просмотреть страницу,
        но будьте готовы к тому, что функциональность может быть нарушена.
      link: Узнать больше
      applab_unsupported_tablet: App Lab works best on a desktop or laptop computer
        with a mouse and keyboard. You may experience issues using this tool on your
        current device.
      gamelab_unsupported_tablet: Game Lab works best on a desktop or laptop computer
        with a mouse and keyboard. You may experience issues using this tool on your
        current device.
      weblab_unsupported_browser: Unfortunately, we're currently experiencing issues
        with loading Web Lab on this browser. You may want to use a different browser
        until this is resolved. Sorry for the inconvenience.
      weblab_unsupported_locale_storage: You may experience issues using Web Lab in
        Private Browsing mode. Please reload your project in normal mode. Sorry for
        the inconvenience.
  slow_loading: Это занимает больше времени, чем обычно...
  try_reloading: Попробуйте перезагрузить страницу
  next_stage: Готово! Перейти к следующему этапу
  download_pdf: Показать план урока
  lesson_plan: План урока
  view_lesson_plan: Посмотреть план урока
  pdf_download: Скачать PDF
  download_coming_soon: Возможность загрузки появится в ближайшее время.
  video_coming_soon: Данное видео скоро появится!
  not_started: Ученик не пытался пройти этот уровень.
  share_code:
    title: Нажмите кнопку «Выполнить», чтобы увидеть мою программу в действии
    bounce_og_title: Оцените мою игру в мячи
    flappy_og_title: Оцените мою игру про порхающую птичку
    studio_og_title: Оцените приложение лаборатории игр
    check_out_what_i_made: Оцените мою работу
    og_description: Я сам написал код на Code.org
    phone_number_not_allowed: Похоже, здесь указан номер телефона. Попробуйте изменить
      текст.
    address_not_allowed: Похоже, здесь указан адрес. Попробуйте изменить текст.
    email_not_allowed: Похоже, здесь указан адрес электронной почты. Попробуйте изменить
      текст.
    profanity_not_allowed: Похоже, здесь указаны недопустимые выражения. Попробуйте
      изменить текст.
  builder:
    created: Вы создали новый скрипт.
    destroyed: Вы уничтожили скрипт.
    manage: Построение уровней
    view: Просмотр
    back: Назад к скриптам
    success: Вы успешно отредактировали блоки.
    level:
      create: Создать новый уровень
      current: Текущие уровни
      unused: Неиспользованные уровни
  upsell:
    applab:
      title: Лаборатория приложений
      body: App Lab является средой программирования, в которой можно создавать простые
        приложения. Создавай дизайн, пиши код с помощью блоков или JavaScript и смотри
        результат. После этого в считанные секунды приложением можно поделиться.
      body_short: Разрабатывайте программу, программируйте ее блоками или JavaScript,
        а затем поделитесь ею с другими в считанные секунды.
      audience: Возраст 13+
      cta: Узнать подробности
    hoc:
      title: Классический лабиринт
      body: Постигайте азы программирования. Миллионы людей воспользовались этим шансом.
    flappy:
      title: Порхающий код
      body: Хочешь написать свою игру меньше чем за 10 минут? Пройди наш урок «Порхающий
        код»!
    20-hour:
      title: Ускоренный курс
      body: Этот 20-часовой курс охватывает основы информатики и программирования
        в курсах 2-4. Курс предназначен для учеников в возрасте 10-18 лет. Проверьте
        свое знание курсов 2-4 для более глубокого освоения!
      body_short: Освойте азы программирования по ускоренной версии курсов 2-4.
    hoc2014:
      try_new_tutorial: Попробуйте бета-версию нашего нового пособия «Час кода»
      try_frozen: Рисуйте вместе с Анной и Эльзой из «Холодного сердца»
    gallery:
      title: Галерея
      body: Показать галерею приложений и картинок, созданных нашими пользователями
    gamelab:
      title: Игровая лаборатория
      body: Game Lab is a programming environment where you can make simple animations
        and games with objects and characters that interact with each other.
      audience: Возраст 13+
      cta: Узнать подробности
    hoc-encryption:
      title: Простое шифрование
      body: Students will learn techniques to create and crack encrypted messages.
    weblab:
      title: Web Lab (beta)
      body: Web Lab is a programming environment where you can make simple web pages
        using HTML and CSS. Design your web pages and share your site in seconds.
      audience: Возраст 13+
      cta: Узнать подробности
    frozen:
      title: Холодное сердце
    starwars:
      title: Звездные войны
    infinity:
      title: Лаборатория игр Infinity
      body: Используйте лабораторию игр, чтобы создать историю или игру с персонажами
        Disney Infinity.
    minecraft:
      title: Minecraft
      body: Изучайте мир Minecraft через программный код.
    minecraft2016:
      title: Minecraft
      body: Запрограммируй поведение животных и существ своего мира Minecraft.
    hero:
      title: Minecraft
      body: Майнкрафт возвращается с новыми заданиями для Часа Кода! Путешествуй и
        программируй с Майнкрафт.
    sports:
      title: Sports
      body: Make a basketball game or mix and match across sports.
    text-compression:
      title: Text Compression
      body: In this lesson, students will use the Text Compression Widget to compress
        text by substituting patterns with symbols.
    unplugged:
      title: Уроки без компьютера
      audience: Возраст 6+
      body: Мы сделали набор офлайн уроков для использования в классе. Теперь, вы
        можете преподавать основы компьютерных наук даже без компьютеров! Попробуйте
        использовать эти уроки как отдельно, так и в дополнение к любому курсу по
        компьютерным наукам.
      body_short: Если у вас нет компьютеров, попробуйте эти уроки без компьютера
        в вашем классе.
    unplugged_conditionals:
      title: Условные операторы
      body: Learn about algorithms and conditional statements in this “unplugged”
        activity using a deck of cards.
    widgets:
      title: Виджеты
      body: Students can explore concepts from our Computer Science Principles course
        hands-on using these digital tools. Use the widgets on their own, or create
        a single-concept lesson for your class.
      audience: Возраст 14+
      cta: Узнать подробности
  gallery:
    students_drew_these_with_code: Ученики нарисовали это с помощью кода!
    students_made_these_with_code: Сделано учениками с помощью кода!
    picture_count: За прошедшие <b>%{days}</b> дней(я) ученики нарисовали <b>%{count}</b>
      рис. путем написания своих собственных компьютерных программ. Нажимайте на рисунки,
      чтобы увидеть каждую программу в действии.
    activity_count: За прошедшие <b>%{days}</b> дней(я) ученики создали <b>%{count}</b>
      приложений и рисунков путем написания своих собственных компьютерных программ.
      Нажимайте на рисунки и скриншоты, чтобы увидеть каждую программу в действии.
    want_to_make_your_own: Хотите сделать свое?
    how_to_save: На последнем уровне этого учебника нажмите кнопку «Готово» и «Сохранить»,
      чтобы сохранить работу в галерее.
    more: Больше &rarr;
    caption_by_name_age: 'Создатель: %{name}, возраст: %{age}'
    caption_time_ago: "%{time_ago} назад"
    header: Галерея
    header_playlab: Истории и игры
    header_artist: Искусство программирования
    report_abuse: Сообщить о нарушении
  landing:
    prerelease: Это <span class='betatext'> бета-версия</span> курса.  Это означает,
      что это не окончательный вариант курса, и он будет дорабатываться с учетом полученных
      отзывов.
    prerelease_hoc2014: Это <span class='betatext'>бета-версия </span> курса.  Он
      будет дорабатываться с учетом полученных отзывов.
    report_bug: Сообщить об ошибке
    support: Получить помощь
    support_url: support.code.org
    help_resources: Помощь и ресурсы
    help_support: Помощь и поддержка
    documentation: Документация
    tutorials: Обучающие материалы
  multi:
    wrong_title: Неправильный ответ
    wrong_body: Вы ввели неправильный ответ.  Попробуйте еще раз!
    correct_title: Верно
    correct_body: Это правильный ответ.
    toofew_title: Too few answers.
    toofew_body: Please select two answers before submitting.
  multi-submittable:
    wrong_title: Спасибо
    wrong_body: Спасибо за ответ.
    correct_title: Спасибо
    correct_body: Спасибо за ответ.
    toofew_title: Too few answers.
    toofew_body: Please select two answers before submitting.
  level_group:
    wrong_title: Спасибо
    wrong_body: Спасибо за ответ
    correct_title: Спасибо
    correct_body: Спасибо за ответ
    hide_survey_last_answer: Это анонимный опрос. Пожалуйста, посетите информационную
      страницу учителей для сбора результатов. Обратите внимание, что результаты будут
      видны, только если в опросе участвовало хотя бы пять студентов.
    survey_submission_thankyou: Thank you for submitting this survey! The survey has
      been cleared so that your responses stay anonymous. Note that your teacher will
      still be able to see responses for the whole class, but without names attached.
  level_group-submittable:
    wrong_title: Спасибо
    wrong_body: Спасибо за ответ
    correct_title: Спасибо
    correct_body: Спасибо за ответ
    unsubmit-title: Отмена вашей оценки
    unsubmit-body: Отмена вашей оценки сбросит дату и время отправления задания. Продолжить?
    submit-incomplete-title: Добавить оценку
    submit-incomplete-body: Вы не ответили на некоторые вопросы и в дальнейшем не
      сможете изменить ваши оценки после отправки. Вы уверены?
    submit-complete-title: Добавить оценку
    submit-complete-body: Вы не сможете редактировать ваш тест после отправки.  Вы
      уверены?
  match:
    wrong_title: Неправильное решение
    wrong_body: Вы ввели неправильное решение.  Попробуйте еще раз!
    correct_title: Верно
    correct_body: Это правильный ответ.
  contract_match:
    wrong_title: Неправильный ответ
    badname: Ваш контракт имеет неправильное имя.
    badname_case: Имена функций чувствительны к регистру символов. Попробуйте изменить
      регистр вашего имени контракта.
    badrange: Ваш контракт имеет неправильный диапазон.
    baddomainsize: Ваш контракт имеет неправильное число элементов в домене.
    baddomainname: Один или несколько элементов в вашем домене имеют неправильное
      имя.
    baddomaintype: Один или несколько элементов домена имеют неверный тип, или они
      находятся в неправильном порядке.
  text_match:
    placeholder: Впишите сюда свой ответ
    open_response_title: Спасибо
    open_response_body: Спасибо за ваш ответ!
    correct_title: Верно
    correct_body: Это правильный ответ.
  dialog:
    ok: Продолжить
    startover_title: Вы уверены, что хотите начать заново?
    startover_body: Все добавленные или измененные данные будут удалены, а головоломка
      начнется с начала.
    startover_ok: Начать заново
    startover_cancel: Отмена
  time:
    hour: 1 час
    day: день
    week: неделя
  age_interstitial:
    age: Ваш возраст
    header: Обновление информации учетной записи
    message: Мы продолжаем совершенствовать приобретенный опыт для еще более надежной
      защиты вашей личной информации. Для этого нужно, чтобы пользователи ввели здесь
      свой возраст.<br/>Как обычно, code.org обязуется не сдавать в аренду, не продавать
      и не сообщать эту информацию третьим лицам.
    sign_out: Если вы не хотите указывать свой возраст, вы можете <a href="%{url}">
      выйти из системы</a>.
  terms_interstitial:
    title: Обновленные Условия предоставления услуг и условия конфиденциальности
    intro_desc: 'Мы обновили наши Условия предоставления услуг и Политику конфиденциальности,
      как показано ниже. Изменения вступают в силу с 24 августа 2016 года.  Самое
      большое отличие: мы <i>больше не будем хранить адреса электронной почты для
      учетных записей студентов на Code Studio.</i> Это важно для нас, и мы надеемся
      тем самым установить новый стандарт конфиденциальности в технологии обучения.
      Мы отправили вам список остальных изменений по электронной почте.'
    intro_instructions: Вам нужно принять эти новые условия для студентов младше 13
      лет в вашем классе, чтобы иметь полный доступ ко всем новым функциям в Code
      Studio.  При регистрации учетной записи студента младше 13 лет, вам будет предложено
      подтвердить, что ваша школа имеет согласие родителей на сбор личной информации
      студентов для использования на благо школы, включая образовательные программы,
      такие как Code Studio.
    tos: Условия предоставления услуг
    privacy: Политика конфиденциальности
    privacy_notice: Уведомление о конфиденциальности
    accept_label: Я согласен с обновленными <a href="%{tos_url}" target="_blank">Условиями
      предоставления услуг</a> и <a href="%{privacy_url}" target="_blank">Политикой
      конфиденциальности</a>
    accept: Принять
    print: Печать
    reminder_desc: Мы обновили наши <a href="%{tos_url}" target="_blank">Условия обслуживания</a>
      и <a href="%{privacy_url}" target="_blank"> Политику конфиденциальности</a>.
      Пожалуйста, прочитайте их внимательно, прежде чем принимать их. Обратите внимание,
      что наши инструменты преподавания JavaScript могут быть недоступны для ваших
      студентов, если не принять обновленные условия.
    review_terms: Просмотр обновленных условий
  school_info_interstitial:
    title: We want to bring Computer Science to every student - help us track our
      progress!
    message: Please enter your school information below.
    message_with_suggestion: Please verify that the following information is correct,
      or update as necessary.
    save: Сохранить
  race_interstitial:
    title: 'Дополнительно: Помогите нам отслеживать наш прогресс в направлении улучшения
      разнообразия в области компьютерных наук'
    message: Пожалуйста, укажите вашу расу (отметьте всё, что подходит)
    races:
    - white: Белый
    - black: Черный или Афроамериканец
    - hispanic: Испанец или Латиноамериканец
    - asian: Азиат
    - hawaiian: Коренной житель Гавайских островов или других островов Тихого океана
    - american_indian: Американский Индеец / Коренной Житель Аляски
    - other: Другое
    - opt_out: Предпочитаю не отвечать
    submit: Отправить
    decline: Закрыть
  zendesk_too_young_message: Извините, но пользователи твоего возраста не могут авторизоваться
    на нашем сайте поддержки. Вы можете зайти на страницу <a href="http://support.code.org">support.code.org</a>
    без авторизации или попросить своих родителей или учителя связаться с нами за
    тебя.
  progress:
    not_started: не начато
    in_progress: в процессе
    completed_too_many_blocks: завершено, слишком много блоков
    completed_perfect: завершено, отлично
    furthest_level_attempted: запрошен слишком высокий уровень
    assessment: оценка
    submitted: отправлен
  studio:
    courses_working_on: Курсы в процессе изучения
    completed_courses: Завершенные курсы
    all_courses: Все курсы
  project:
    projects: Проекты
    create: Создать проект
    create_a_project: 'Создать новый проект:'
    new: Создать новый
    rename: Переименовать
    save: Сохранить
    delete: Удалить
    import: Импортировать
    share_link_import_bad_link_header: Ссылка общего доступа не распознана
    share_link_import_bad_link_body: 'Не удалось импортировать ссылку общего доступа.
      Убедитесь, что вы используете ссылку из задачи Minecraft: Исполнитель и что
      вы скопировали ссылку целиком.'
    share_link_import_error_header: Что-то пошло не так.
    share_link_import_error_body: При импорте ссылки общего доступа возникла проблема.
      Попробуйте еще раз.
    exit: Вернуться к курсу
    my_projects: Мои проекты
    project_gallery: Проекты
    publish: Опубликовать
    unpublish: Отменить публикацию
    share: Поделитесь
    share_title: Поделиться своим проектом
    share_copy_link: 'Скопировать ссылку:'
    share_embed_description: Вы можете вставить код в HTML-страницы для отображения
      проекта на веб-странице.
    share_u13_warning: Спросите разрешения вашего учителя перед предоставлением общего
      доступа. Можно делиться только с другими учениками в вашей школе.
    embed: Код для вставки
    advanced_share: Показать дополнительные настройки
    no_projects: You currently have no projects. Click on one of the buttons above
      to start a project.
    close: Закрыть
    more: Ещё
    name: Имя
    updated: Обновлено
    project_type: Тип проекта
    help_text: Нажмите кнопку <strong>Создать приложение</strong> или <strong>Нарисовать
      что-нибудь</strong> ниже, чтобы создать новый проект лаборатории игр или художника!
      <br/>Вы можете вернуться и работать над своими проектами в любое время.
    need_help: Нужна помощь в начале работы?
    thumbnail_help: Not seeing the correct thumbnail for your project? Run your app
      to generate a new thumbnail. Note that it may take a couple hours for the thumbnail
      to refresh everywhere.
    really_delete: Удалить?
    delete_yes: Да
    delete_no: Нет
    saved: Сохранено
    not_saved: Не сохранено
    cancel: Отмена
    delete_confirm_title: Вы уверены, что хотите удалить этот проект?
    delete_confirm_text: Удаление вашего проекта приведет к его окончательному удалению
      из вашего списка «Мои проекты». У всех, с кем вы поделились ссылкой на этот
      проект, больше не будет к нему доступа.
    view_all: Посмотреть «Мои проекты»
    remix: Ремикс
    click_to_remix: Нажмите «Ремикс», чтобы воспроизвести свою собственную версию!
    edit_project: Редактировать проект
    sharing_disabled: Sorry, this project is not available for sharing. If this is
      your project or the project of one of your students, please <a href='https://studio.code.org/users/sign_in'>sign
      in</a> to your account to view the project.
    abuse:
      tos: Этот проект нарушает <a href='http://code.org/tos'>Условия предоставления
        услуг</a> Code.org, о чем было направлено уведомление, поэтому этим проектом
        нельзя поделиться.
      policy_violation: Этот проект содержит информацию, которой нельзя делиться с
        другими. Пожалуйста, свяжитесь с владельцем приложения что бы исправить его
        содержание.
      contact_us: Если вы считаете, что произошла ошибка, <a href='https://code.org/contact'>свяжитесь
        с нами.</a>
      go_to_code_studio: Перейти в "Студию Кода"
      report_abuse_form:
        intro: Если вы столкнулись с оскорбительным контентом, угрозами, киберзапугиванием,
          домогательствами или нарушением вашего авторского права при использовании
          приложений, созданных с помощью Студии кода, заполните форму ниже. Ваше
          сообщение будет рассмотрено со всей серьезностью, будет проведено соответствующее
          расследование и приняты надлежащие меры.
        validation:
          email: Укажите адрес электронной почты
          age: Укажите возраст
          abuse_type: Ответьте, как этот контент нарушает условия предоставления услуг
          abuse_detail: Предоставьте подробную информацию относительно контента, на
            который вы хотите пожаловаться
        abusive_url: URL-адрес контента был передан на рассмотрение
        abuse_type:
          question: Как этот контент нарушает %{link_start}Условия предоставления
            услуг%{link_end}?
          harassment: Угрозы, запугивания, домогательство
          offensive: Оскорбительный контент
          infringement: Нарушение авторских прав
          other: Другое
        detail: Как можно подробнее опишите контент, на который вы хотите пожаловаться.
        acknowledge: Отправляя эту информацию, вы допускаете ее обработку в соответствии
          с %{link_start_privacy}Политикой конфиденциальности%{link_end} и %{link_start_tos}Условиями
          предоставления услуг%{link_end}.
  peer_review:
    accepted:
      name: Принято
      description: "<strong>Да</strong>, это решение <strong>соответствует</strong>
        требованиям"
    rejected:
      name: Отклонено
      description: "<strong>Нет</strong>, это решение <strong>не соответствует</strong>
        требованиям"
    escalated:
      name: Эскалация
      description: Я бы хотел, чтобы инструктор проверил это решение
    instructor_feedback: Обратная связь с инструктором
    peer_feedback: Отзывы однокурсников
    outdated: Этот отзыв был добавлен для ранее отправленной версии
    review_in_progress: Ready to review
    link_to_submitted_review: Link to submitted review
    reviews_unavailable: Reviews unavailable at this time
    review_count: You must complete %{review_count} reviews for this unit
    must_be_enrolled: You must be enrolled in this course to review peers
    no_reviews_at_this_moment_notice: There are no peer reviews available at this
      moment, please check back soon
    review_submitted: Your peer review was submitted
    review_new_submission: Review a new submission
  flex_category:
    required: Краткий обзор
    content: Содержимое
    practice: Практика учителя
    peer_review: Рецензирование
    ramp_up: Ramp-Up
    end_of_course_project: End of Course Project
    optional_stages: Optional Stages
    main_course: Основной курс
    extra_course_content: Дополнительный материал для курса
    csf_e_1: Ramp Up to Course E (Optional)
    csf_e_2: Course E Content
    csf_f_1: Ramp Up to Course F (Optional)
    csf_f_2: Course F Content
    csd1_1: 'Chapter 1: The Problem Solving Process'
    csd1_2: 'Chapter 2: Computers and Problem Solving'
    csd2_1: 'Chapter 1: Web Content and HTML'
    csd2_2: 'Chapter 2: Styling and CSS'
    csd3_1: 'Chapter 1: Images and Animations'
    csd3_2: 'Chapter 2: Building Games'
    csd4_1: 'Chapter 1: User Centered Design'
    csd4_2: 'Chapter 2: App Prototyping'
    csd5_1: 'Chapter 1: Representing Information'
    csd5_2: 'Chapter 2: Solving Data Problems'
    csd6_1: 'Chapter 1: Hardware Output'
    csd6_2: 'Chapter 2: Hardware Input'
    csd_survey: Post-Course Survey
    csp1_1: 'Chapter 1: Representing and Transmitting Information'
    csp1_2: 'Chapter 2: Inventing the Internet'
    csp2_1: 'Chapter 1: Encoding and Compressing Complex Information'
    csp2_2: 'Chapter 2: Manipulating and Visualing Data'
    csp3_1: 'Chapter 1: Programming Languages and Algorithms'
    csp4_1: 'Chapter 1: The World of Big Data and Encryption'
    csp5_1: 'Chapter 1: Event-Driven Programming'
    csp5_2: 'Chapter 2: Programming with Data Structures'
    cspSurvey: Survey
    cspAssessment: Chapter Assessment
    csp_ap_1: 'Chapter 1: AP Tech Setup'
    csp_ap_2: 'Chapter 2: AP Explore Performance Task'
    csp_ap_3: 'Chapter 3: AP Create Performance Task'
    csp_postap_1: 'Chapter 1: Manipulating and Visualizing Data'
    csp_postap_2: 'Chapter 2: Apps and Databases'
    csp2_1_2018: 'Урок 2: Цифровая информация'
    csp3_1_2018: 'Unit 3: Intro to Programming'
    csp4_1_2018: 'Unit 4: Big Data and Privacy'
    dlp: Reflection Prompts
  external_links:
    disclaimer: Отказ от ответственности
    leaving_domain: Сейчас вы переходите на сайт, который не управляется Code.org.
    disclaimer_text: Этот сайт может иметь политику конфиденциальности, которые отличаются
      от Code.org's. Мы выбрали эти сторонние ресурсы потому, что мы думаем, что они
      будут полезными для вас. Хотя мы не несем прямую ответственность за содержание
      данного веб-сайта, пожалуйста, <a href='%{support_url}'>обратитесь в службу
      поддержки</a>, если вы нашли неприятное содержание, или если сайт больше недоступен.
  hoc_download:
    title: Загрузить программы Часа кода
    capsule_title: У Вас есть интернет?
    capsule_desc: Используйте онлайн веб-приложение <a href="%{url}">%{app_name}</a>.
    instructions_headline: Нет интернета?
    instructions: 'Инструкция для преподавателей: Если у вас плохое соединение с интернетом,
      то эти обучающие руководства для Часа кода доступны для загрузки и установки
      в режиме оффлайн. Выберите язык и платформу, загрузите и установите на всех
      компьютерах в классе. Вы можете использовать USB-накопитель для того, чтобы
      загрузить программу один раз и установить на все компьютеры. Примечание: ученики
      не смогут войти в Code Studio для того, чтобы сохранить прогресс или распечатать
      сертификаты. Преподаватели могут распечатать сертификаты заранее <a href="%{url}">здесь</a>.'
    minecraft_name: Час кода с Minecraft
    starwars_blocks_name: 'Звездные войны: Создание галактики с помощью кода (блоки)'
    starwars_javascript_name: 'Звездные войны: Создание галактики с помощью кода (JavaScript)'
    download_message: Загрузить %{app_name} для использования оффлайн (136MB)
    download_in_Albanian: 'Скачать на албанском:'
    download_in_Arabic: 'Скачать на арабском:'
    download_in_Azerbaijani: 'Скачать на азербайджанском:'
    download_in_Basque: 'Скачать на баскском:'
    download_in_Bosnian: 'Скачать на боснийском:'
    download_in_Bulgarian: 'Скачать на болгарском:'
    download_in_Catalan: 'Скачать на каталанском:'
    download_in_Chinese-Taiwan: 'Скачать на Китайском (Тайвань):'
    download_in_Chinese: 'Скачать на китайском:'
    download_in_Croatian: 'Скачать на хорватском:'
    download_in_Czech: 'Скачать на Чешском:'
    download_in_Danish: 'Скачать на датском:'
    download_in_Dutch: 'Скачать на Голландском:'
    download_in_English: 'Скачать на английском:'
    download_in_Finnish: 'Скачать на финском:'
    download_in_French: 'Скачать на французском:'
    download_in_German: 'Скачать на немецком:'
    download_in_Greek: 'Скачать на греческом:'
    download_in_Hebrew: 'Скачать на иврите:'
    download_in_Hungarian: 'Скачать на венгерском:'
    download_in_Icelandic: 'Скачать на исландском:'
    download_in_Indonesian: 'Скачать на индонезийском:'
    download_in_Irish: 'Скачать на ирландском:'
    download_in_Italian: 'Скачать на итальянском:'
    download_in_Japanese: 'Скачать на японском:'
    download_in_Korean: 'Скачать на корейском:'
    download_in_Latvian: 'Скачать на латышском:'
    download_in_Lithuanian: 'Скачать на литовском:'
    download_in_Norwegian: 'Скачать на норвежском:'
    download_in_Norwegian-Nynorsk: 'Скачать на норвежском (Нюнорск):'
    download_in_Polish: 'Скачать на польском:'
    download_in_Portuguese-Brazil: 'Скачать на португальском (Бразилия):'
    download_in_Portuguese: 'Скачать на португальском:'
    download_in_Romanian: 'Скачать на румынском:'
    download_in_Russian: 'Скачать на русском:'
    download_in_Serbian: 'Скачать на сербском:'
    download_in_Slovenian: 'Скачайте на словенском:'
    download_in_Spanish: 'Скачать на испанском:'
    download_in_Swedish: 'Скачать на шведском:'
    download_in_Turkish: 'Скачать на турецком:'
    download_in_Ukrainian: 'Скачать на украинском:'
    download_in_Vietnamese: 'Скачать на вьетнамском:'
    windows: Windows (64-разрядная версия)
    mac: Mac OS X
  plc:
    preview_assignments:
      content_focus_header: Content Focus Area
      practice_focus_header: Practice Focus Area
      content_focus_strong: Based on your self-assessment answers, we chose one content
        focus area for you.
      practice_focus_strong: Based on your self-assessment answers, we chose one teaching
        practice focus area for you.
      choose_different_focus_area: You can choose a different focus area if you think
        that it would help you better prepare to teach.
      other_focus_areas_available: No matter what focus area you choose, all other
        resources will still be available for reference.
      confirm_focus_areas: Confirm Focus Areas
  locked_stage: Содержимое этого этапа скрыто, потому что он в настоящее время заблокирован.
    Ваш учитель может разблокировать этот этап, когда придет время для работы на ним
    или для просмотра ваших ответов.
  hidden_stage: Ваш учитель не ожидал увидеть вас здесь. Пожалуйста, спросите у него
    на каком уроке вы должны быть.
  hidden_script: Your teacher didn't expect you to be here. Please ask your teacher
    which unit you should be on.
  return_unit_overview: Go to unit overview
  return_course_overview: Перейти к обзору темы
  view_all_units: View all units
  pd:
    survey:
      number_teachers: Number of attending teachers
      response_count: Number of survey responses
      facilitator_effectiveness: Facilitator Effectiveness (out of 5)
      teacher_engagement: Teacher Engagement (out of 5)
      overall_success: Overall Success Score (out of 6)
      how_much_learned_s: Overall, how much have you learned from your workshop about
        computer science?
      how_motivating_s: During your workshop, how motivating were the activities that
        this program had you do?
      how_clearly_presented_s: For this workshop, how clearly did your facilitator
        present the information that you needed to learn?
      how_interesting_s: How interesting did your facilitator make what you learned
        in the workshop?
      how_often_given_feedback_s: How often did your facilitator give you feedback
        that helped you learn?
      how_comfortable_asking_questions_s: How comfortable were you asking your facilitator
        questions about what you were learning in his or her workshop?
      how_often_taught_new_things_s: How often did your facilitator teach you things
        that you didn't know before taking this workshop?
      how_much_participated_s: During your workshop, how much did you participate?
      how_often_talk_about_ideas_outside_s: When you are not in Code.org workshops
        how often do you talk about the ideas from the workshops?
      how_often_lost_track_of_time_s: How often did you get so focused on Code.org
        workshop activities that you lost track of time?
      how_excited_before_s: Before the workshop, how excited were you about going
        to your Code.org workshop?
      overall_how_interested_s: Overall, how interested were you in the Code.org in-person
        workshop?
      more_prepared_than_before_s: I feel more prepared to teach the material covered
        in this workshop than before I came.
      know_where_to_go_for_help_s: I know where to go if I need help preparing to
        teach this material.
      suitable_for_my_experience_s: This professional development was suitable for
        my level of experience with teaching CS.
      would_recommend_s: I would recommend this professional development to others.
      part_of_community_s: I feel like I am a part of a community of teachers.
      things_facilitator_did_well_s: What were two things your facilitator(s) did
        well?
      things_facilitator_could_improve_s: What were two things your facilitator(s)
        could do better?
      things_you_liked_s: What were the two things you liked most about the activities
        you did in this workshop and why?
      things_you_would_change_s: What are the two things you would change about the
        activities you did in this workshop?
      anything_else_s: Is there anything else you’d like to tell us about your experience
        at this workshop?
  courses_category: Full Courses
  cookie_banner:
    message: By continuing to browse our site or clicking "I agree," you agree to
      the storing of cookies on your computer or device.
    more_information: See Code.org's Privacy Policy.
    accept: Я согласен(на)
  gdpr_dialog:
    heading: Do you agree to using a web site based in the United States?
    message: Data from your use of this site may be sent to and stored or processed
      in the United States.
    link_intro: For details see our
    privacy_policy: privacy policy
    logout: Logout
    true: Да<|MERGE_RESOLUTION|>--- conflicted
+++ resolved
@@ -138,19 +138,13 @@
     valid_password: Действительный пароль!
     invalid_password: Пароль должен содержать не менее 6 символов
     mismatch_password: Введенные пароли не совпадают
-<<<<<<< HEAD
-    under_13_consent: Если мне меньше 13 лет, я подтверждаю, что у меня есть разрешение моего родителя или законного опекуна на использование Code.org.
-    agree_us_website: Я согласен использовать веб-сайт, находящийся на территории США.
-    my_data_to_us: Данные о моем использовании настоящего веб-сайта могут направляться в США, а также храниться или обрабатываться на территории США.
-=======
     agree_tos_privacy: I agree to the <a href='http://code.org/tos'>Terms of Service</a>
       and <a href='http://code.org/privacy'>Privacy Policy</a>.
-    under_13_consent: If I am under 13 years of age, I confirm that I have my parent
-      or legal guardian's permission to use the Code.org services.
-    agree_us_website: I agree to using a website based in the United States.
-    my_data_to_us: Data from my use of this site may be sent to and stored or processed
-      in the United States.
->>>>>>> 018c8651
+    under_13_consent: Если мне меньше 13 лет, я подтверждаю, что у меня есть разрешение
+      моего родителя или законного опекуна на использование Code.org.
+    agree_us_website: Я согласен использовать веб-сайт, находящийся на территории США.
+    my_data_to_us: Данные о моем использовании настоящего веб-сайта могут направляться в США,
+      а также храниться или обрабатываться на территории США.
     student_terms: Я согласен с <a href='http://code.org/tos'>условиями предоставления
       услуг</a> Code.org. Если я моложе 13 лет, я подтверждаю, отправляя эту форму,
       что у меня есть разрешение от моего родителя или законного опекуна на использование
@@ -171,16 +165,12 @@
     field_is_required: требуется
     accept_terms: Вы должны принять условия перед созданием учетной записи
     error: Произошла ошибка.
-<<<<<<< HEAD
-    email_preference_question: Согласны ли вы получать по электронной почте новости о наших курсах, информацию о региональных возможностях или другие новости в области информатики?
+    email_preference_question: Согласны ли вы получать по электронной почте новости о наших
+      курсах, информацию о региональных возможностях или другие новости в области информатики?
     email_preference_privacy: (См. нашу политику конфиденциальности)
-=======
-    email_preference_question: Can we email you about updates to our courses, local
-      learning opportunities, or other computer science news?
     email_preference_yes: Да
     email_preference_no: Нет
     email_preference_required: You must specify an email preference.
->>>>>>> 018c8651
   school_info:
     title: Школьная информация (по желанию)
     school_country: Страна твоей школы
