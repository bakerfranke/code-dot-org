--- conflicted
+++ resolved
@@ -5531,22 +5531,16 @@
               name: Odcinek 2 - Wkrótce!
             Episode 2 - Building Things with Mark Cuban & Lyndsey Scott:
               name: Odcinek 2 - Budowanie z Markiem Cubanem i Lyndsey Scott
-<<<<<<< HEAD
-=======
             Episode 2 - Prototypes with Mark Cuban & Lyndsey Scott:
               name: Odcinek 2 - Prototypy z Markiem Cubanem i Lyndsey Scott
->>>>>>> 97c71c09
         code-break-staging:
           stages:
             Episode 2 - Building Things with Mark Cuban & Lyndsey Scott:
               name: Odcinek 2 - Budowanie z Markiem Cubanem i Lyndsey Scott
             Episode 1 - Algorithms with Hill Harper:
               name: 'Odcinek 1: Algorytmy z Hill Harper'
-<<<<<<< HEAD
-=======
             Episode 2 - Prototypes with Mark Cuban & Lyndsey Scott:
               name: Odcinek 2 - Prototypy z Markiem Cubanem i Lyndsey Scott
->>>>>>> 97c71c09
           title: Inscenizacja Code Break
         code-break-younger-staging:
           stages:
@@ -5554,11 +5548,8 @@
               name: 'Odcinek 1: Algorytmy z Hill Harper'
             Episode 2 - Building Things with Mark Cuban & Lyndsey Scott:
               name: Odcinek 2 - Budowanie z Markiem Cubanem i Lyndsey Scott
-<<<<<<< HEAD
-=======
             Episode 2 - Prototypes with Mark Cuban & Lyndsey Scott:
               name: Odcinek 2 - Prototypy z Markiem Cubanem i Lyndsey Scott
->>>>>>> 97c71c09
         code-break-younger:
           stages:
             Episode 1 - Algorithms with Hill Harper:
@@ -5566,9 +5557,6 @@
             Episode 2 - Coming Soon!:
               name: Odcinek 2 - Wkrótce!
             Episode 2 - Building Things with Mark Cuban & Lyndsey Scott:
-<<<<<<< HEAD
-              name: Odcinek 2 - Budowanie z Markiem Cubanem i Lyndsey Scott
-=======
               name: Odcinek 2 - Budowanie z Markiem Cubanem i Lyndsey Scott
             Episode 2 - Prototypes with Mark Cuban & Lyndsey Scott:
               name: Odcinek 2 - Prototypy z Markiem Cubanem i Lyndsey Scott
@@ -5577,5 +5565,4 @@
             Code.org wprowadza Code Break - cotygodniową interaktywną klasę na żywo,
             w której nasz zespół będzie uczył Twoje dzieci w domu, gdy szkoła jest
             zamknięta, oraz cotygodniowe wyzwanie, aby zaangażować uczniów o różnych
-            umiejętnościach, nawet tych bez komputerów.
->>>>>>> 97c71c09
+            umiejętnościach, nawet tych bez komputerów.