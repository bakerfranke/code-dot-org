"it":
  errors:
    messages:
      not_saved: 'Per favore correggi i seguenti errori:'
      too_young: Questo contenuto ha attivi dei limiti di età e non è disponibile
        per gli studenti più giovani.
      teacher_must_accept_terms: Questo contenuto ha restrizioni di età in corso e
        non è disponibile per gli studenti più giovani. Chiedi al tuo/a insegnante
        di accettare i Termini di Servizio aggiornati per accedere a questo contenuto.
        Il/La tuo/a insegnante può farlo effettuando il login a Code Studio e cliccando
        sul bottone "Revisiona Termini Aggiornati" in alto nella pagina iniziale di
        Code Studio.
      pair_programmer: Attualmente stai programmando in coppia con uno studente che
        non ha accesso a questo contenuto. Per accedervi, ferma la programmazione
        in coppia e riprova.
  activerecord:
    errors:
      messages:
        blank: "è un dato obbligatorio"
        blank_plural: sono richiesti
        invalid_plural: non sono validi
    attributes:
      user:
        name: Nome da visualizzare
        name_example: Mostra Nome <br/>(es. Cool Coder o Jane S.)
        email: Indirizzo di posta elettronica
        parent_email: E-mail del genitore/tutore
        personal_email: E-mail personale<a href="%{url}">(clicca qui se non hai un
          indirizzo e-mail)</a>
        username: Nome utente
        password: password
        password_confirmation: Conferma della password
        current_password: Password attuale
        locale: Lingua
        age: Età
        gender: Sesso
        edit_header: Modifica i dettagli dell'account
        error:
          future: non può essere in futuro
  hello: Ciao a tutti
  welcome_back: Bentornato, %{name}
  your_professional_learning_plan: Il tuo piano di apprendimento professionale
  see_your_learning_plan: Guarda il tuo piano di apprendimento
  submit: Invia
  unsubmit: Annulla l'invio delle risposte
  previous_page: Pagina precedente
  next_page: Pagina successiva
  next_resource: Risorsa successiva
  done_with_module: Done with this Learning Module
  cancel: Annulla
  okay: Ok!
  heading_x_of_y: "%{heading} (pagina %{x} su %{y})"
  add_teacher_form:
    code:
      label: 'Aggiungi un insegnante:'
      placeholder: Codice Classe (ABCDEF)
      instructions: Inserisci il codice condiviso con te dal tuo insegnante. È un
        codice di 6 lettere come "ABCDEF".
<<<<<<< HEAD
      instructions_short: Enter your 6 letter section code
=======
      instructions_short: Inserisci il codice di 6 lettere della tua classe
>>>>>>> a4df5b8b
    submit: Aggiungi insegnante
  add_hint_form:
    placeholder: Scrivi qui il tuo suggerimento
    submit: Aggiungi un suggerimento
  appname: Code.org
  stage: Lezione
  stage_number: Lezione %{number}
  puzzle: Esercizio
  trophies: Trofei
  courses: Corsi
  courses_page:
    title_student: Impara su Code Studio
    title_teacher: Insegna con Code Studio
  unplugged_activity: Attività Tradizionale
  of: di
  more: DI PIÙ
  less: DI MENO
  beta: versione provvisoria
  try_hoc: 'Prova l''Ora del Codice, clicca qui >> '
  try_k8intro: Prova il nostro corso introduttivo di informatica per scuole elementari
    e medie inferiori (in 20 lezioni)
  k8intro: Corso introduttivo di informatica per scuole elementari e medie inferiori
    (in 20 lezioni)
  already_started: 'Hai già iniziato? Riprendi qui >> '
  demos: 'Amministratore: Tutte le dimostrazioni'
  continue: Prosegui
  prize: Premio
  more_info: Più informazioni
  auth:
    sign_in_with: Accedi usando %{provider}
    signed_in: Hai effettuato l'accesso!
    signed_out: Hai cancellato la tua iscrizione a <a href="%{url}">Code.org</a>.
    sign_out_of: Hai usato %{provider} per iscriverti. <a href="%{url}">Clicca qua</a>
      per cancellare la tua iscrizione a %{provider}.
    already_signedup: Già iscritto?
    notyet_signedup: Non ti sei ancora iscritto?
    google_oauth2: Account Google
    twitter: Twitter
    facebook: Facebook
    windowslive: Account Microsoft
    forgot_password: Hai dimenticato la tua password?
    need_confirmation: Non hai ricevuto le istruzioni di conferma?
    need_unlock: Non hai ricevuto le istruzioni di sblocco?
    not_linked: Purtroppo il tuo account Code.org non è collegato al tuo %{provider}.
      Dovrai accedere digitando la password qui sotto.
  signup_form:
    student_count: "%{count} studenti si sono già iscritti."
    teacher_count: "%{count} insegnanti si sono già iscritti."
    overview: |-
      Crea un account per tenere traccia dei tuoi progressi o gestire la tua classe. <a href="/"> Puoi anche svolgere gli esercizi senza un account</a>, ma dovrai iscriverti per controllare i tuoi progressi e salvare i progetti che realizzerai.<br>
      <br>
<<<<<<< HEAD
      <b>Se sei in Italia, crea il tuo profilo attraverso il sito italiano <a href="https://programmailfuturo.it/chi/chi-puo-partecipare" target="_blank">Programma il Futuro</a>, sarà tutto più semplice!.</b>
=======
      <b>Se sei in Italia, crea il tuo profilo attraverso il sito italiano <a href="https://programmailfuturo.it/chi/chi-puo-partecipare" target="_blank">Programma il Futuro</a>, sarà tutto più semplice!</b>
>>>>>>> a4df5b8b
    hoc_already_signed_up_heading: Iniziare senza effettuare il login
    hoc_already_signed_up_content: Ti sei iscritto per insegnare un'ora di codice!
      Tu e i tuoi studenti non avete bisogno di accedere a Code Studio per partecipare
      a questo evento. Per iniziare, <a href="%{learn_url}">scegli un tutorial</a>
      per la tua classe e condividi il link con loro.<br/><br/>Se ti è piaciuta l'ora
      di codice e vuoi approfondire, puoi scegliere una password e creare un account
      Code Studio qui sotto per iscrivere i tuoi studenti in uno dei nostri <a href="%{educate_url}">corsi
      più estesi</a>.
    hoc_already_signed_up_content_post_hoc: Grazie per aver partecipato a Ora di Codice.
      Per accedere a Code Studio, avrai bisogno di impostare una password per il tuo
      account. Questo ti permetterà di salvare i tuoi progressi e gestire i tuoi corsi.
      Potrai assegnare corsi agli studenti e tenere traccia dei loro progressi. <a
      href="%{studio_url}">Puoi anche continuare a navigare nelle varie fasi e puzzle</a>senza
      creare un account.
    teacher_educator_guide: Vedi la guida per l'insegnante
    title: Iscriviti a Code.org
    school_name: Nome della scuola (facoltativo)
    school_address: Indirizzo della scuola (facoltativo)
    address_placeholder: Indirizzo, città, stato, CAP
    gender: Sesso (facoltativo)
    birthday: Data di nascita (facoltativo)
    age: Età
    user_type: Sei uno studente o un insegnante?
    submit: Iscriviti
    teacher: Sei un insegnante?
    valid_username: Disponibile!
    invalid_username: Il Nome utente deve essere di almeno 5 caratteri
    taken_username: Il Nome utente è stato già preso
    valid_password: Password valida!
    invalid_password: La password deve essere lunga almeno 6 caratteri
    mismatch_password: Le due password che hai inserito non corrispondono
    student_terms: Accetto di essere legato ai <a href='http://code.org/tos'> Termini
      di Servizio </a> di Code.org. Se ho meno di 13 anni, confermo, sottoscrivendo
      a questo modulo che ho il permesso da parte di un genitore o di un tutore legale
      di usare i servizi di Code.org. <br/><br/>Gli indirizzi email non sono salvati
      in un modo che ci permetta di contattare gli studenti. Gli studenti non riceveranno
      mai email da Code.org se non per il recupero della password. Per più informazioni,
      leggere la nostra <a href='http://code.org/privacy'>Informativa sulla Privacy</a>.
    teacher_terms: Accetto di essere vincolato ai <a href='http://code.org/tos'>Termini
      di Servizio</a> di Code.org. Per ulteriori informazioni sulla privacy, leggi
      la nostra <a href='http://code.org/privacy'>Informativa sulla Privacy</a>.
    additional_information: Abbiamo bisogno di alcune informazioni aggiuntive per
      continuare la tua iscrizione.
    user_type_label: Tipo di account
    user_type_teacher: Insegnante
    user_type_student: Studente
    field_is_required: "è un dato obbligatorio"
    accept_terms: Devi accettare le condizioni per creare un account
  school_info:
    title: Informazioni sulla scuola (opzionale)
    school_country: Paese della Scuola
    select_school_type: Tipo di scuola
    charter: Licenza
    private: Privata
    public: Pubblica
    homeschool: Scuola a domcilio
    after_school: Doposcuola
    other: Altro
    state: Stato
    district: Distretto
    other_district_not_listed: Altra area non elencate sopra
    district_name: Nome del distretto
    school: Scuola
    other_school_not_listed: Altra scuola non elencata sopra
    school_name: Nome della scuola
    school_zip: Codice Postale della Scuola
    school_address: Indirizzo della scuola
    school_organization_name: Nome della Scuola/Organizzazione
    school_organization_zip: Codice Postale della Scuola/Organizzazione
  signin_form:
    title: Sei già iscritto con un account? Accedi
    login: Indirizzo di posta elettronica
    login_username: Email o nome utente
    password: password
    remember: Ricorda le mie credenziali di accesso
    submit: Accedi
  signin:
    try_heading: Vuoi provare a programmare senza iscriverti?
    try_hoc: Prova subito l'Ora del Codice
    try_20hours: Prova il corso di introduzione all'Informatica in 20 lezioni
  signinsection:
    welcome: Benvenuto nella classe %{section_name}
    name: Scegli il tuo nome
    picture: Ora scegli la tua immagine segreta
    words: Ora scrivi le tue parole segrete
    login: Accedi
    invalid_login: Accesso non valido, per favore riprova
    pair_programming: Sto lavorando in coppia
<<<<<<< HEAD
    student_privacy: Clicca <a href='%{student_privacy_blog}' target='_blank'>qui</a>per
      ulteriori informazioni sul perché non stai visualizzando il tuo nome completo.
=======
    student_privacy: Clicca <a href='%{student_privacy_blog}' target='_blank'>qui</a>
      per ulteriori informazioni (in inglese) sul perché non stai visualizzando il
      tuo nome completo.
>>>>>>> a4df5b8b
  password:
    reset_form:
      title: Hai dimenticato la tua password?
      instructions: Inserisci il tuo indirizzo email qui sotto e provvederemo ad inviarti
        le istruzioni per resettare la password.
      email: Indirizzo di posta elettronica
      submit: Invia
    reset_errors:
      invalid_email: Sembra tu ti sia loggato con un indirizzo email non valido. Invia
        una mail a support@code.org per ricevere il link per il recupero della password.
    change_form:
      title: Cambia la tua password
      new_password: Nuova password
      confirm_password: Conferma la nuova password
      submit: Cambia la mia password
  welcome_email:
    subject: Unisciti alla mia classe (su Code.org)
    body: "Clicca sul link qua sotto per iscriverti ai corsi di Informatica su Code.org
      (con me come il tuo \"insegnante\"): \n\n%{link}\n\nI corsi sono divertenti
      e piacevoli, e insegnano i concetti base dell'informatica utilizzando un approccio
      semplice e basato sui giochi. Impara a programmare da Bill Gates, Mark Zuckerberg,
      Angry Birds e Plants vs Zombies! :-) \n\n%{name}\n"
  parent_mailer:
    student_associated_subject: Informazioni di login per Code.org
  teacher_mailer:
    new_teacher_subject: Benvenuto su Code.org!
  section:
    your_section:
      one: 'La tua classe:'
      other: 'Le tue sezioni:'
    code_with_teacher: "%{section_code} con %{teacher_name}"
    confirm:
      remove: Sicuro di voler abbandonare questa classe?
    remove: "(elimina classe)"
    type:
      picture: Password Immagine
      word: Parole Segrete
      email: Indirizzo di posta elettronica
      google_classroom: Google Classroom
      clever: Clever
  follower:
    invite_sent: Invito spedito
    added_teacher: "%{name} è stato aggiunto come tuo insegnante"
    registered: Ti sei iscritto alla classe %{section_name}.
    error:
      signed_in: Per favore esci prima di procedere
      username_not_found: Nome utente %{username} non trovato
      username_in_use: "%{username} è già stato preso, per favore scegline un'altro"
      no_teacher: Non è stato trovato alcun insegnante con %{teacher_email_or_code}.
        Per favore chiedigli di iscriversi qui e poi prova ad aggiungerlo nuovamente
      section_not_found: Impossibile trovare una classe con il codice-classe '%{section_code}'.
      blank_code: Inserisci un codice-classe
      cant_join_own_section: Siamo spiacenti, non puoi far parte della tua classe.
      provider_managed_section: Questa sezione è gestita da un altro provider e non
        può essere unita. Chiedi al tuo insegnante di aggiungerti via %{provider}
        e risincronizza la loro sezione.
    mail:
      student_disassociated:
        subject: 'Notifica da Code.org: %{student_name} non è più iscritto come tuo
          studente.'
  reports:
    error:
      access_denied: Non hai accesso alle statistiche di questa persona
  crud:
    new_model: Nuovo %{model}
    show: Mostra
    edit: Modifica
    edit_model: Modifica %{model}
    update: Aggiorna
    submit: Invia
    destroy: Elimina
    back: Indietro
    confirm: Sei sicuro?
    created: "%{model} è stato creato correttamente."
    updated: "%{model} è stato aggiornato correttamente."
    destroyed: "%{model} è stato eliminato correttamente."
    access_denied: Non hai accesso a questo %{model}.
  devise:
    registrations:
      user:
        user_type_change_email_mismatch: L'indirizzo email che hai fornito non coincide
          con l'indirizzo email di questo account
        personal_login_created_email: Le credenziali di login sono state create con
          successo. Puoi ora accedere con la tua email e password
        personal_login_created_username: Le credenziali di login sono state create
          con successo. Puoi ora accedere con la tua email e password
  nav:
    header:
      finished_hoc: Ho finito la mia Ora del Codice
      sign_in_to_save: Accedi per salvare i progressi fatti
      free_play:
        playlab: Costruisci un Gioco
        artist: Disegna qualcosa
        calculate: Calculate Something
        applab: Costruisci una App
        gamelab: Crea un progetto Game Lab
        weblab: Crea un progetto Web Lab (beta)
      home: Home
      my_dashboard: Home
      courses: Corsi
      course_catalog: Corsi
      project_gallery: Progetti
      sections: Classi
      help_support: Help and support
      report_bug: Report Bug
      teacher_community: Teacher community
      professional_learning: Professional learning
      documentation: Documentazione
      tutorials: Tutorial
      educate_overview: Panoramica dei corsi
      educate_elementary: Scuola elementare
      educate_middle: Scuola media
      educate_high: Scuola superiore
      educate_hoc: L'Ora del Codice
      educate_partner: Collabora con noi
      educate_beyond: Dopo Code.org
      educate_inspire: Ispira uno studente
      educate_community: Comunità Online
      educate_tools: Strumenti e video
      about_us: Chi siamo
      about_leadership: Leadership
      about_donors: Sostenitori
      about_partners: Partner
      about_team: Tutto il team
      about_news: Rassegna stampa
      about_evaluation: Valutazione
      about_jobs: Lavora con noi
      about_contact: Contattaci
      about_faqs: FAQ
      learn: Impara
      stats: Statistiche
      help_us: Aiutaci
      teach: Insegna
      about: Informazioni
    user:
      classroom: Cruscotto di Controllo dell'insegnante
      district_dashboard: Dashboard
      label: Ciao %{username}
      stats: I miei progressi
      settings: Il mio account
      logout: Esci
      signin: Accedi
      signup: Crea un account
      already_registered: Sei già iscritto?
      pair_programming: Programmazione in Coppia
      team: Squadra
      driver: Conducente
      navigator: Navigatore
    popup:
      progress_for_user: "%{name} in corso"
      progress: I tuoi progressi
      lines: 'Totale delle linee di codice:  %{lines}'
      close: CHIUDI
      mastery: Concetti
      puzzle_map: Fasi
      prizes: Ottieni tutti i %{total_trophies} trofei e vinci premi!
      prize_earned: Hai ottenuto tutti i %{total_trophies} trofei. Hai vinto il premio!
      prize_us_only: "(Solo per gli studenti degli Stati Uniti)"
      prizes_link: Più informazioni
  teacher:
    answer: Rispondi
    for_teachers_only: Per i soli insegnanti
    title:
      one: 'Il tuo insegnante:'
      other: 'I tuoi insegnanti:'
    remove: "(rimuovi insegnante)"
    confirm:
      remove: Sei sicuro di voler rimuovere questo insegnante?
    students:
      dashboard: Vai al Cruscotto di controllo dell'insegnante
    user_not_found: Insegnante non trovato.
    student_teacher_disassociated: Hai abbandonato la classe %{section_code} con l'insegnante
      %{teacher_name}.
    panel:
      answer_viewer: Pannello insegnante
      student: Studente
      viewing_solution: Soluzione corretta dell'esercizio
      try_it_yourself: Ok, provo da solo
      section: Classe
      example: Esempio di soluzione
      example_with_number: Esempio di soluzione n. %{solution_number}
      submitted_on: 'Risposte inviate:'
      unsubmit: Annulla l'invio delle risposte
      worked_with: Ha lavorato in coppia con
      update_lock_settings: Aggiorna le impostazioni di blocco qui.
      clear_response: Calcella risposta
  user:
    email_confirm_needed: 'L''indirizzo di posta elettronica non è stato confermato:'
    email_confirm_needed_required: 'Il tuo indirizzo di posta elettronica %{email}
      non è stato confermato:'
    email_confirm_wrong_email: "(Indirizzo di posta elettronica sbagliato?)"
    email_resend_confirm: Reinvia le istruzioni di conferma
    new_password_hint: "(lascialo vuoto se non vuoi cambiarlo)"
    current_password_hint: "(inserisci la tua password corrente per confermare i cambiamenti)"
    delete: Elimina il tuo account
    delete_text: Cliccando sul pulsante qua sotto elimini il tuo account.
    delete_text_teacher_note: Nota che eliminando il tuo account non verranno eliminati
      gli account dei tuoi studenti.
    delete_confirm: Sei sicuro di voler eliminare il tuo account?
    deleted_user: utente eliminato
    no_password_because_oauth: Nessuna password perché ti sei loggato con provider
      di terze parti.
    no_password_because_sponsored: Consulta il tuo insegnante per gestire la tua password.
    create_personal_login: Crea le tue credenziali di accesso
    create_personal_login_under_13_info: Se vuoi continuare ad usare il tuo account
      Code.org anche dopo la fine dell'anno scolastico, chiedi al tuo genitore/tutore
      di aiutarti a creare le tue credenziali d'accesso personali, in basso.
    create_personal_login_under_13_username: Nome Utente (non usare il tuo nome reale!)
    create_personal_login_under_13_parent_email: Email del genitore/tutore (per recuperare
      la tua password)
    create_personal_login_info: Se vuoi continuare ad usare il tuo account Code.org
      anche dopo la fine dell'anno scolastico, puoi creare le tue credenziali di accesso
      personali, in basso.
    create_personal_login_terms: Creando le mie informazioni d'accesso personali,
      accetto di essere vincolato dalle <a href='%{terms_of_service_url}', target='_blank'>condizioni
      d'uso</a>di Code.org. Se ho meno 13 anni, confermo di avere il permesso del
      mio genitore o tutore di usare i servizi di Code.org anche senza insegnante.
    create_personal_login_email_note: 'Nota: Gli indirizzi email non sono memorizzati
      in una forma tale da permetterci di contattare gli studenti. Gli studenti non
      riceveranno mai email da Code.org tranne per il recupero della password. Consulta
      le nostre <a href=''%{privacy_policy_url}'', target=''_blank''>politiche per
      il rispetto della privacy</a> per ulteriori informazioni.'
    enter_new_login_info: Enter your new login information
    confirm_secret_words: Confirm that it is you by entering your current secret words
    enter_parent_email: Enter your parent or guardian's email address (for password
      recovery)
  user_level:
    completed: Completato
    tried: Provato
  home:
    title: Officina del Codice
    description: Code Studio è la base di partenza per i corsi online creati da Code.org
    lines_of_code: "%{lines_count} LINEE DI CODICE SCRITTE DAGLI STUDENTI"
    lines_of_code_linebreak: "%{lines_count} linee di codice <br/> scritte da %{students_count}
      milioni di studenti"
    all_courses: Panoramica dei corsi 1, 2 e 3
    lesson_plans: Piani di lavoro delle lezioni
    signin_message: Già iscritto? %{link}
    student_reg_link: Iscrizione studenti
    teacher_reg_link: Iscrizione insegnanti
    signin_directions: Usa un account per tener traccia dei tuoi progressi. <br/>
      Insegnanti, tenete traccia dei progressi di tutta la vostra classe.
    teacher_dashboard: Vedi il cruscotto di avanzamento
    teacher_student_count_one: Hai %{count} studenti.
    teacher_student_count: Hai %{count} studenti.
    teacher_averages: In media i tuoi studenti hanno guadagnato %{trophy_average}
      trofei su %{trophy_max} in "Padronanza dei concetti".
    teacher_print_certificates: Stampa gli attestati per gli studenti che completano
      questo corso
    teacher_read_blog: Leggi notizie e aggiornamenti relativi al nostro materiale
      didattico su <a href="http://programmailfuturo.it">programmailfuturo.it</a>
    classroom: La tua classe
    student_progress: I tuoi progressi di apprendimento
    student_stats: Hai guadagnato %{trophy_count} trofei su %{trophy_max} in "Padronanza
      dei concetti".
    student_left_off: 'Eri arrivato qua:'
    student_finished: Hai completato tutti i corsi, scegli un'altra classe %{online_link}
      o una %{local_school_link}
    local_school: scuola locale
    online: in linea
    see_details: Vedi i dettagli
    view_course: Visualizza il corso
    prize_info: 'Premi per la partecipazione (solo per insegnanti di scuola pubblica
      degli Stati Uniti): Fino a $1.000 in premi per la classe.'
    tryfirst: 'Oppure, puoi prima provarlo e successivamente iscriverti:'
    trynow: Prova adesso
    add_hint_help: Per favore aiutaci ad aggiungere suggerimenti intelligenti ai corsi
      di Code.org (solo in inglese, al momento)
    20hour_overview: Questo corso rapido in 20 lezioni introduce in modo sintetico
      i concetti fondamentali dell'informatica e della programmazione. Il corso è
      pensato per l'uso nelle scuole a partire dai 10 anni, ma è divertente per imparare
      un po' di informatica a qualunque età.
    test_videos_help: Prova nella tua scuola  il nostro nuovo visualizzatore di video
    try_beta_courses: Novità! Prova i nostri corsi specifici per studenti delle scuole
      elementari (in versione provvisoria)
    use_as_teacher: Guarda questo sito come insegnante
    heading_hoc2014: "<h2>L'Ora del Codice</h2><h1>per iniziare</h1> (a qualunque
      età)"
    heading_elementary: "<h2>Corsi di 20 ore</h2><h1>per approfondire</h1> (a qualunque
      età)"
    heading_apps: "<h2>Divertimento per</h2><h1>tutti</h1>"
    heading_tools: "<h2>Pronto per il prossimo passo?</h2><h1>Strumenti JavaScript
      per la Scuola Superiore</h1>"
    heading_legacy: "<h2>Corso rapido</h2> per <h1>i più grandi</h1>"
    your_gallery: La tua collezione
    no_primary_course: Prova un corso di Code Studio
    choose_next_course: Prova un corso di Code Studio scegliendone uno qui sotto
    print_certificate: Stampa l'attestato
    announcement_title: Avvisi
    announcement_message_fall2016_features: Abbiamo passato l'estate a trasformare
      le vostre segnalazioni in nuove funzionalità. Ora, potete <a href="%{pp_url}"
      target="_blank">monitorare i vari progressi degli studenti</a> anche se stanno
      programmando in coppia su un unico dispositivo. Potete utilizzare <a href="%{csp_widgets_url}"
      target="_blank">i migliori strumenti interattivi</a> dal nostro corso CS prinicipale
      in <i>qualsiasi</i> aula. E i vostri studenti possono <a href="%{unused_code_url}"
      target="_blank">tenere i codici inutilizzati</a> nella loro area di lavoro per
      incoraggiare la sperimentazione! Scoprite tutte le nostre nuove funzionalità
      e fateci sapere che ne pensate.
    announcement_csp_widgets_message: Stai cercando alcuni modi divertenti per insegnare
      alla tua classe come funziona internet, come la crittografia mantiene i dati
      sicuri, e altre nozioni? Abbiamo preso i migliori strumenti interattivi dal
      nostro curriculum di Principi dell'Informatica e rilasciato widget autonomi
      che puoi usare in qualunque momento!
    announcement_learn_more_button: Ulteriori informazioni
    announcement_try_now_button: Prova adesso
    announcement_host_an_hour_button: Ospita un'ora
    announcement_watch_video_button: Guarda video
    announcement_petition: Come insegnante, stai aprendo la strada per permettere
      ad ogni studente in ogni scuola la possibilità di imparare informatica. Adesso
      è giunto il momento che i tuoi rappresentanti ascoltino il tuo parere. Questa
      settimana, personaggi chiave del mondo dell'istruzione, 28 governatori e gli
      amministratori delegati delle più grandi aziende d'America si sono riuniti firmando
      una lettera aperta, chiedendo al Congresso degli Stati Uniti di finanziare il
      programma di informatica K-12.
    announcement_petition_button: Aggiungi il tuo nome
    announcement_go_beyond_button: Vai oltre
    announcement_apply_now: Applica ora
    announcement_all: Rimani aggiornato sulle nuove caratteristiche dei corsi di Code.org
      attraverso il <a href='%{teacher_blog_url}' target='_blank'>blog degli insegnanti
      (in inglese)</a>.
    announcement_hoc_launch: Migliaia di educatori in più di 180 paesi inizieranno
      a insegnare informatica durante l'Ora del Codice dal 5-11 dicembre. Contiamo
      su di voi per aiutarci a raggiungere il maggior numero di studenti mai prima
      verificatosi. <a href='%{signup_url}' target='_blank'> registra il tuo evento
      all'Ora del Codice</a> e convinci un altro insegnante che chiunque può iniziare
      a insegnare Informatica.
    announcement_mc_launch: Uno delle nostre esercitazioni dell'Ora del Codice più
      popolari adesso ha un seguito! Il nuovissimo <b>Programma il tuo Minecraft</b>
      permette allo studente di definire le sue regole del mondo di Minecraft. Potrà
      così creare un'esperienza con Minecraft del tutto unica, e condividerla con
      i suoi amici e giocarci insieme a loro. Svolgila nella tua classe come Ora del
      Codice.
    announcement_how_code_studio: Non hai bisogno di alcuna esperienza per cominciare
      ad insegnare informatica alla tua classe. Code.org offre curriculum, lezioni,
      programmi di apprendimento professionali di alta qualità, and un sacco di ottimi
      strumenti per ogni titolo di studio&mdash;tutto quello di cui hai bisogno, senza
      nessun costo. Ti stai chiedendo da dove cominciare? Scarica<a href='%{video_download_url}'>questo
      video</a>!
    announcement_go_beyond: Vai oltre Ora di Codice ed esplora i concetti dell'Informatica
      con i tuoi studenti ogni settimana. Code.org offre curriculum, lezioni, programmi
      di apprendimento professionali di alta qualità, e un sacco di ottimi strumenti
      per ogni titolo di studio&mdash;ed è gratis. :) Non hai bisogno di nessuna esperienza
      per cominciare ad insegnare Informatica alla tua classe. <b>Trova il giusto
      prossimo passo per la tua classe.</b>
    announcement_teacher_recruitment: Insegnanti come te stanno conducendo l'apprendimento
      dell'Informatica. Puoi partecipare a programmi di apprendimento professionali
      di alta qualità <strong>senza nessun costo per te e la tua scuola</strong>.
      Prendi il comando dell'Informatica nella tua scuola, e metti in pratica l'apprendimento
      professionale.
    announcement_teacher_recruitment2: Insegnanti come te stanno conducendo l'apprendimento
      dell'Informatica. Puoi partecipare a programmi di apprendimento professionali
      di alta qualità <strong>senza nessun costo per te e la tua scuola</strong>.
      Prendi il comando dell'Informatica nella tua scuola, e metti in pratica l'apprendimento
      professionale. Insegnanti di scuole medie e superiori, iscrivetevi entro il
      17 Marzo.
    announcement_csf_pilot: "<strong>Insegnanti di scuola elementare:</strong> Partecipate
      all'aggiornamento dei nostri corsi di Fondamenti di Informatica! Cerchiamo insegnanti
      per guidare un curriculum di Fondamenti di Informatica durante l'inverno e primavera
      del 2017. Non vediamo l'ora di ascoltare il tuo feedback prima che questi aggiornamenti
      vengano applicati ad Agosto 2017."
    announcement_student_privacy: In Code.org prendiamo la privacy dei nostri studenti
      molto seriamente. Per proteggere la privacy dei tuoi studenti, abbiamo apportato
      modifiche alla pagina di accesso della tua sezione per evitare di mostrare i
      nomi completi. Sebbene questo aggiornamento dovrebbe ridurre le preoccupazioni
      circa la privacy per la pagina di accesso, invitiamo ancora gli utenti a <i>non
      usare nomi per gli studenti</i>.
    announcement_apcsp_recruitment: '<strong>Insegnanti di Principi di Informatica:</strong>
      I tuoi studenti potrebbero figurare nel prossimo video virale di Code.org incoraggiando
      gli studenti all''esame di Principi di Informatica di quest''anno. Stiamo invitando
      tutti gli studenti di Principi di Informatica ad inviare a una clip video di
      10-20 secondi su Twitter, Instagram, o Facebook dicendo "Sto sostenendo l''esame
      di #PrincipiDiInformatica perché...". I migliori compariranno nel nostro video
      e gli studenti vincitori riceveranno il premio Code.org!'
    announcement_apcsp_recruitment2: This year's AP CS Principles exam is poised to
      break records. Student participation in the exam could dramatically shift diversity
      in AP Computer Science, but we need your help. Encourage every CS Principles
      student to take the AP CSP exam and we'll <a href='%{gift_url}' target='_blank'>send
      you a gift</a>. Students can also encourage peers across the country in our
      <a href='%{challenge_url}' target='_blank'>#APCSP video challenge</a>.
    announcement_apcsp_recruitment3: This year's AP CS Principles exam is poised to
      break records. Student participation in the exam could dramatically shift diversity
      in AP Computer Science, but we need your help. Encourage every CS Principles
      student to take the AP CSP exam and you could win <a href='%{gift_url}' target='_blank'>a
      gift card, laptop, or other cool prize</a>!  Share <a href='%{video_url}' target='_blank'>this
      video</a> so your students can hear from their peers around the country who
      are taking the exam.
    announcement_csp_deadline: Richiamo finale per gli insegnanti di scuola superiore!
      Prendi il comando dell'Informatica nella tua scuola e metti in pratica i nostri
      programmi di apprendimento professionali e di alta qualità <strong>senza assolutamente
      nessun costo per te e la tua scuola</strong>. Le richiesti di partecipazione
      si chiudono il 14 Aprile.
    announcement_applab_export: App Lab, our web-based programming environment, now
      supports exporting your code! You can start building apps with drag-and-drop
      JavaScript blocks, then export the code to continue editing in any professional
      development environment of your choice.
    announcement_csp_survey: "<b>Congratulations CS Principles teachers!</b><br/>Your
      CS Principles students taking the AP CS Exam will join over 50,000 other students
      in the largest AP Exam launch in history. Now, let the voices of your students
      be heard – remind them to complete the end-of-course survey! You'll be able
      to review your students' responses and we'll also share an aggregate national
      report with you."
    announcement_navigation_redesign: |-
      <b>In arrivo cambiamenti nella navigazione del sito</b><br/>
      Con l'arrivo dell'estate, stiamo migliorando la navigazione nel sito Code.org in modo che tu possa avere accesso alle risorse principali da ogni parte del sito. Non appena accederai con la tua utenza di insegnante, ogni pagina avrà una nuova barra di navigazione con collegamenti a: Home, Corsi, Progetti, Classi e Professional Learning.
  move_students:
    new_section_dne: Ci dispiace, la classe col codice %{new_section_code} non esiste.
      Inserisci un codice di classe esistente.
    section_code_cant_be_current_section: La nuova classe non può essere la stessa.
    current_section_dne: Ci dispiace, la classe col codice %{current_section_code}
      non esiste. Inserisci un codice di classe esistente.
    student_ids_not_entered: Inserisci per piacere l'identificativo dello studente.
    student_not_found: Non sono stati trovati uno o più studenti.
    all_students_must_be_in_current_section: Tutti gli studenti da spostare devono
      appartenere alla tua classe.
    already_enrolled_in_new_section: Non puoi spostare questi studenti perché appartengono
      già ad una classe di questo insegnante.
  share:
    title: Impara su Code Studio
    description: Chiunque può imparare l'informatica. Realizza giochi, app e lavori
      artistici con la programmazione.
    try_hour_of_code: Prova un Ora di Programmazione!
  gender:
    male: Maschile
    female: Femminile
    none: Preferisco non rispondere
  user_type:
    student: Studente
    teacher: Insegnante
  footer:
    thank_you: Ringraziamo i nostri <a href="https://code.org/about/donors"> donatori</a>,
      <a href="https://code.org/about/partners"> partner</a>, il nostro <a href="https://code.org/about/team">
      team</a>, il nostro cast video e i nostri <a href="https://code.org/about/advisors">
      consulenti di formazione</a> per il loro supporto nella creazione di Code Studio.
    help_from_html: Siamo particolarmente riconoscenti agli ingegneri di Google, Microsoft,
      Facebook, Twitter, e molti altri, che hanno aiutato a creare questi corsi.
    help_from_html_old: Gli ingegneri di Google, Microsoft, Facebook e Twitter hanno
      contribuito a creare questi materiali.
    art_from_html: Minecraft&#8482; &copy; %{current_year} Microsoft. Tutti i diritti
      riservati.<br />Star Wars&#8482; &copy; %{current_year} Disney e Lucasfilm.
      Tutti i diritti riservati.<br />Frozen&#8482; &copy; %{current_year} Disney.
      Tutti i diritti riservati.<br />Ice Age&#8482; &copy; %{current_year} 20th Century
      Fox. Tutti i diritti riservati.<br />Angry Birds&#8482; &copy; 2009-%{current_year}
      Rovio Entertainment Ltd. Tutti i diritti riservati.<br />Plants vs. Zombies&#8482;
      &copy; %{current_year} Electronic Arts Inc. Tutti i diritti riservati.<br />The
      Amazing World of Gumball è un marchio registrato e &copy; 2015 Cartoon Network.
    art_from_html_old: Minecraft&#8482; &copy; %{current_year} Microsoft. All Rights
      Reserved. Star Wars&#8482; &copy; %{current_year} Disney e Lucasfilm. Tutti
      i diritti riservati. Frozen&#8482; &copy; %{current_year} Disney. Tutti i diritti
      riservati. Ice Age&#8482; &copy; %{current_year} 20th Century Fox. Tutti i diritti
      riservati. Angry Birds&#8482; &copy; 2009-%{current_year} Rovio Entertainment
      Ltd. Tutti i diritti riservati. Plants vs. Zombies&#8482; &copy; %{current_year}
      Electronic Arts Inc. Tutti i diritti riservati. The Amazing World of Gumball
      è un marchio registrato e &copy; 2015 Cartoon Network.
    code_from_html: Code.org usa p5.play, il quale è sotto licenza <a href="http://www.gnu.org/licenses/old-licenses/lgpl-2.1-standalone.html">GNU
      LGPL 2.1</a>.
    powered_by_aws: Eseguito su Amazon Web Services
    trademark: "&copy; Code.org, %{current_year}. Code.org&reg;, il logo CODE e Hour
      of Code&reg; sono marchi registrati di Code.org."
    copyright: Diritto d'autore
    more: Di più
    feedback: Facci sapere che ne pensi
    translate: Aiutaci a tradurre nella tua lingua
    support: Supporto
    support_url: http://programmailfuturo.it/aiuto
    tos_short: Condizioni
    tos: Termini di servizio
    privacy: Informativa sulla privacy
    secure: Versione sicura
    report_abuse: Segnala un abuso
    built_on_code_studio: Costruito con Code Studio
    make_my_own_app: Crea la tua App
    how_it_works: Come funziona
    try_hour_of_code: Prova un Ora di Programmazione!
  reference_area:
    title: Hai bisogno di aiuto?
    subtitle: Guarda questi video e suggerimenti
    teacher: Vedi la soluzione
    teacher_no_solution: Stop seeing solution
    auth_error: Non sei autorizzato a vedere la soluzione.
    submit: Aggiorna la posizione dell'Artista
    direction: Direzione di inizio (in gradi)
  video:
    tab: Video.
    notes: Mostra le spiegazioni.
    notes_coming_soon: Le note testuali per questo video sono in corso di preparazione.
    autoplay_option: Avvia automaticamente i video
    download: Scarica il video
    show_notes: Show Notes
    show_video: Show Video
  compatibility:
    upgrade:
      unsupported_message: Il tuo browser non è supportato. Si prega di aggiornare
        il browser ad <a href='%{supported_browsers_url}', target='_blank'> uno dei
        nostri browser supportati</a>. Puoi provare a visualizzare la pagina, ma aspettati
        qualche malfunzionamento.
      link: Ulteriori informazioni
      applab_unsupported_tablet: App Lab works best on a desktop or laptop computer
        with a mouse and keyboard. You may experience issues using this tool on your
        current device.
      gamelab_unsupported_tablet: Game Lab works best on a desktop or laptop computer
        with a mouse and keyboard. You may experience issues using this tool on your
        current device.
      weblab_unsupported_browser: Unfortunately, we're currently experiencing issues
        with loading Web Lab on this browser. You may want to use a different browser
        until this is resolved. Sorry for the inconvenience.
      weblab_unsupported_locale_storage: You may experience issues using Web Lab in
        Private Browsing mode. Please reload your project in normal mode. Sorry for
        the inconvenience.
  slow_loading: Questa operazione sta prendendo più tempo del solito...
  try_reloading: Prova a ricaricare la pagina
  next_stage: Finito! Prosegui con la lezione successiva
  download_pdf: Apri il piano di lavoro di questa lezione
  lesson_plan: Piano di lavoro della lezione
  view_lesson_plan: Leggi il piano di lavoro di questa lezione (in inglese)
  pdf_download: Scarica il PDF
  download_coming_soon: La descrizione di questa attività è in corso di preparazione.
  video_coming_soon: Il video è in corso di preparazione!
  not_started: Lo studente non ha provato questo esercizio.
  share_code:
    title: Clicca su "Esegui" per vedere il mio programma in azione
    bounce_og_title: Prova la mia versione del Ping-Pong
    flappy_og_title: Prova la mia versione del gioco Flappy
    studio_og_title: Prova la mia versione del Gioco da Laboratorio
    check_out_what_i_made: Guarda cosa ho fatto
    og_description: Ho scritto il codice per conto mio con Code.org
    phone_number_not_allowed: Sembra che ci sia un numero di telefono nel codice.
      Prova a cambiare il testo.
    address_not_allowed: Sembra che ci sia un indirizzo nel codice. Prova a cambiare
      il testo.
    email_not_allowed: Sembra che ci sia un indirizzo di posta elettronica nel codice.
      Prova a cambiare il testo.
    profanity_not_allowed: Sembra che ci siano delle parole volgari nel codice. Prova
      a cambiare il testo.
  builder:
    created: Hai creato un nuovo script.
    destroyed: Hai cancellato uno script.
    manage: Costruisci i livelli
    view: Mostra
    back: Ritorna agli script
    success: Hai modificato correttamente i blocchi.
    level:
      create: Crea un nuovo esercizio
      current: Livelli correnti
      unused: LIvelli non usati
  upsell:
    applab:
      title: Sviluppo App
      body: App Lab è un ambiente di programmazione dove puoi creare semplici applicazioni.
        Sviluppa un app, programmala con i blocchi o il JavaScript per farla funzionare,
        e infine condividila in pochi secondi.
      body_short: Progetta una App, programmala con i blocchi o con Javascript, e
        poi condividila.
      audience: Eta' 13+
      cta: Scopri come
    hoc:
      title: Labirinto Classico
      body: Impara i concetti base dell'informatica. Milioni di persone l'hanno già
        fatto.
    flappy:
      title: Flappy
      body: Vuoi creare la tua versione del gioco "Flappy" in meno di 10 minuti? Prova
        questo corso!
    20-hour:
      title: Corso rapido
      body: Questo corso rapido in 20 lezioni introduce in modo sintetico i concetti
        fondamentali dell'informatica e della programmazione. Il corso è pensato per
        l'uso nelle scuole a partire dai 10 anni, ma è divertente per imparare un
        po' di informatica a qualunque età. Fai i corsi 2, 3, 4 se vuoi imparare in
        modo più graduale ed approfondito.
      body_short: Acquisisci le basi dell'informatica utilizzando una versione sintetica
        dei corsi 2-4.
    hoc2014:
      try_new_tutorial: Prova il nuovo corso dell'Ora del Codice in versione provvisoria
      try_frozen: Artista con Anna ed Elsa, da Frozen
    gallery:
      title: La tua collezione
      body: Guarda una collezione di app e immagini artistiche create dai nostri utenti
    gamelab:
      title: Game Lab (beta)
      body: Game Lab is a programming environment where you can make simple animations
        and games with objects and characters that interact with each other.
      audience: Eta' 13+
      cta: Scopri come
    weblab:
      title: Web Lab (beta)
      body: Web Lab is a programming environment where you can make simple web pages
        using HTML and CSS. Design your web pages and share your site in seconds.
      audience: Eta' 13+
      cta: Scopri come
    frozen:
      title: Frozen
    starwars:
      title: Guerre Stellari
    infinity:
      title: Disney Infinity
      body: Crea una storia o inventa un gioco con i personaggi di Disney Infinity
        come protagonisti!
    minecraft:
      title: Minecraft
      body: Esplora il mondo di Minecraft attraverso il codice.
    minecraft2016:
      title: Minecraft
      body: Programma il comportamento degli animali e delle altre creature di Minecraft
        nella tua versione di questo gioco.
    sports:
      title: Sports
      body: Make a basketball game or mix and match across sports.
    text-compression:
      title: Text Compression
      body: In questa lezione puoi imparare come si comprime un testo sostituendo
        delle sequenze di caratteri che si ripetono con dei simboli.
    unplugged:
      title: Lezioni Tradizionali
      audience: Età 4+
      body: Abbiamo preparato delle lezioni (chiamate <i>lezioni tradizionali</i>)
        da usare nella tua classe senza utilizzare un computer. Potrai quindi insegnare
        le basi dell'informatica anche senza avere un computer! Puoi usare queste
        lezioni tradizionali sia come un corso a sé stante che come complemento agli
        altri corsi.
      body_short: Se non hai un computer, prova queste lezioni tradizionali.
    unplugged_conditionals:
      title: Istruzioni condizionali
      body: Quest'attività tradizionale ti introduce algoritmi ed istruzioni condizionali
        usando un mazzo di carte.
    widgets:
      title: Widget
      body: Students can explore concepts from our Computer Science Principles course
        hands-on using these digital tools. Use the widgets on their own, or create
        a single-concept lesson for your class.
      audience: Ages 14+
      cta: Scopri come
  gallery:
    students_drew_these_with_code: Gli studenti li hanno disegnati con dei programmi!
    students_made_these_with_code: Gli studenti li hanno creati scrivendo del codice!
    picture_count: Nei <b>%{days}</b> giorni passati, gli studenti hanno realizzato
      <b>%{count}</b> disegni scrivendo da soli i programmi per disegnarli. Clicca
      sulle immagini per vedere ogni programma in azione.
    activity_count: Negli ultimi <b>%{days}</b> giorni,  gli studenti hanno realizzato
      <b>%{count}</b> applicazioni e immagini scrivendo i loro programmi. Clicca sulle
      immagini per vedere ogni programma in azione.
    want_to_make_your_own: Vuoi farne uno tu?
    how_to_save: Al termine dell'ultimo esercizio di questi corsi, clicca su "Salva
      e Pubblica" per salvare il tuo progetto nella collezione.
    more: Di più &rarr;
    caption_by_name_age: da %{name}, età %{age}
    caption_time_ago: "%{time_ago} fa"
    header: La tua collezione
    header_playlab: Laboratorio
    header_artist: Artista
    report_abuse: Segnala un abuso
  landing:
    prerelease: Questo corso è in <span class='betatext'>versione provvisoria</span>.  Significa
      che non è la versione finale ed è soggetto a revisioni man mano che arrivano
      osservazioni e vengono fatti miglioramenti.
    prerelease_hoc2014: Questo corso è in <span class='betatext'>versione provvisoria</span>.
      È soggetto a revisione man mano che arrivano osservazioni in modo da migliorarlo.
    report_bug: Segnala un errore
    support: Ottieni aiuto
    support_url: "//programmailfuturo.it/aiuto"
    help_resources: Aiuto e Risorse
    help_support: Aiuto e supporto
    documentation: Documentazione
    tutorials: Tutorial
  multi:
    wrong_title: Risposta non corretta
    wrong_body: La risposta che hai scelto non è corretta.  Per favore riprova!
    correct_title: Molto bene!
    correct_body: Questa è la risposta corretta.
    toofew_title: Too few answers.
    toofew_body: Please select two answers before submitting.
  multi-submittable:
    wrong_title: Grazie!
    wrong_body: Grazie per aver inviato una risposta.
    correct_title: Grazie!
    correct_body: Grazie per aver inviato una risposta.
    toofew_title: Too few answers.
    toofew_body: Please select two answers before submitting.
  level_group:
    wrong_title: Grazie!
    wrong_body: Grazie per aver inviato delle risposte.
    correct_title: Grazie!
    correct_body: Grazie per aver inviato delle risposte.
    hide_survey_last_answer: Questo sondaggio è anonimo. Puoi consultare i risultati
      aggregati sul cruscotto di controllo dell’ insegnante. I risultati vengono visualizzati
      solo se almeno cinque studenti hanno risposto.
  level_group-submittable:
    wrong_title: Grazie!
    wrong_body: Grazie per aver inviato delle risposte.
    correct_title: Grazie!
    correct_body: Grazie per aver inviato delle risposte.
    unsubmit-title: Annulla l'invio delle tue risposte
    unsubmit-body: Annullare l'invio delle tue risposte cancellerà la data e l'ora
      di invio. Sei sicuro?
    submit-incomplete-title: Invia le tue risposte
    submit-incomplete-body: Non hai risposto a tutte le domande. Non è possibile modificare
      le tue risposte dopo averle inviate.  Sei sicuro di volerle inviare?
    submit-complete-title: Invia le tue risposte
    submit-complete-body: Non puoi modificare la tue risposte dopo averle inviate.  Sei
      sicuro?
  match:
    wrong_title: Riprova!
    wrong_body: La risposta che hai scelto non è corretta.  Per favore riprova!
    correct_title: Molto bene!
    correct_body: Questa è la risposta corretta.
  contract_match:
    wrong_title: Risposta non corretta
    badname: Il vostro contratto ha il nome sbagliato.
    badname_case: I nomi delle funzioni sono sensibili al maiuscolo/minuscolo. Provate
      a cambiare il nome del vostro contratto.
    badrange: Il tuo contratto è fuori dai limiti.
    baddomainsize: Il contratto non ha il giusto numero di elementi nel dominio.
    baddomainname: Uno o più elementi del dominio ha il nome sbagliato.
    baddomaintype: Uno o più dei tuoi elementi del dominio è di tipo errato o sono
      nell'ordine sbagliato.
  text_match:
    placeholder: Inserisci qui la tua risposta
    open_response_title: Grazie
    open_response_body: Grazie per la risposta!
    correct_title: Molto bene!
    correct_body: Questa è la risposta corretta.
  dialog:
    ok: Ok
    startover_title: Sei sicuro di voler ripristinare la situazione iniziale?
    startover_body: Cliccando su "Ripristina" l'esercizio verrà ripristinato alla
      situazione iniziale e verranno cancellati tutti i dati che hai aggiunto o cambiato.
    startover_ok: Ripristina
    startover_cancel: Annulla
  time:
    hour: 1 ora
    day: giorno
    week: settimana
  age_interstitial:
    age: La tua età
    header: Aggiornamento delle informazioni di iscrizione
    message: Siamo in fase di aggiornamento del nostro sito per fornire una protezione
      ancora maggiore della vostra privacy. Per far questo, abbiamo bisogno che gli
      utenti già iscritti inseriscano qui la loro età. <br/>Come sempre, code.org
      non affitterà, venderà o condividerà mai queste informazioni con terze parti.
    sign_out: Se non desideri fornire la tua età puoi <a href="%{url}">uscire</a>.
  terms_interstitial:
    title: Aggiornati i termini e le condizioni della privacy
    intro_desc: 'Abbiamo aggiornato i nostri Termini di Servizio e la nostra Informativa
      sulla Privacy, come mostrato di seguito. I cambiamenti saranno effettivi a partire
      dal 24 agosto 2016. La modifica più importante: noi <i>non memorizzeremo più
      le e-mail degli account degli studenti su Code studio.</i> Questo è molto importante
      per noi, e speriamo che stabilisca un nuovo standard per la privacy degli studenti
      nella tecnologia di formazione. Ti abbiamo inviato un riassunto delle altre
      modifiche via e-mail.'
    intro_instructions: "È necessario accettare questi nuovi termini per gli studenti
      con un'età minore di 13 anni nella tua classe per avere accesso completo alle
      ultime caratteristiche di Code studio. Registrando uno studente con un'età minore
      di 13 anni, ti verrà chiesto se la tua scuola abbia il consenso dei genitori
      per la raccolta di dati personali dello studente per uso e beneficio della scuola,
      tra cui programmi educativi come Code studio."
    tos: Termini di servizio
    privacy: Informativa sulla privacy
    privacy_notice: Informativa sulla privacy
    accept_label: Accetto i <a href="%{tos_url}" target="_blank"> Termini di servizio</a>
      e <a href="%{privacy_url}" target="_blank"> Privacy Policy</a> aggiornati
    accept: Accetto
    print: Stampa
    reminder_desc: Abbiamo aggiornato i nostri <a href="%{tos_url}" target="_blank">Termini
      di Servizio</a> e l'<a href="%{privacy_url}" target="_blank">Informativa sulla
      Privacy</a>. Si prega di leggerli attentamente prima di accettarli. Sii noti
      che i nostri strumenti per l'insegnamento di JavaScript potrebbero essere inaccessibili
      ai tuoi studenti prima di accettare esplicitamente i termini aggiornati.
    review_terms: Rivedi i termini dell'aggiornamento
  school_info_interstitial:
    title: Vogliamo portare l'Informatica ad ogni studente - aiutaci a tenere traccia
      dei nostri progressi!
    message: Per favore qui sotto inserisci le informazioni sulla scuola.
    message_with_suggestion: Per favore verifica che le seguenti informazioni siano
      corrette e aggiornale se necessario.
    save: Salva
  race_interstitial:
    title: 'Optionale: Aiutaci a tracciare i vostri progressi per superare le diversità
      in informatica'
    message: Si prega di riferirci la gara (controllare che tutti partecipino)
    races:
    - white: Bianco
    - black: Neri o afroamericani
    - hispanic: Ispano o Latino
    - asian: Asiatico
    - hawaiian: Nativi hawaiani o altre isole del Pacifico
    - american_indian: Nativo Americano Indiano/Alaska
    - other: Altro
    - opt_out: Preferisco non dirlo
    submit: Invia
    decline: Chiudi
  zendesk_too_young_message: Siamo spiacenti, gli utenti più giovani non possono accedere
    al nostro sito di supporto.<a href="http://support.code.org"></a> Contattaci su
    <a href="http://programmailfuturo.it">programmailfuturo.it</a> oppure chiedi ai
    tuoi genitori o insegnanti di contattarci al posto tuo.
  progress:
    not_started: non avviato
    in_progress: in corso
    completed_too_many_blocks: completato, ma usando troppi blocchi
    completed_perfect: completato in modo perfetto
    furthest_level_attempted: esercizio più avanzato che è stato provato
    assessment: verifica
    submitted: inviato
  studio:
    courses_working_on: Corsi su cui stai lavorando
    completed_courses: Corsi completati
    all_courses: Tutti i corsi
  project:
    projects: Progetti
    create: Crea progetto
    create_a_project: 'Crea un nuovo progetto:'
    new: Nuovo
    rename: Rinomina
    save: Salva
    delete: Elimina
    exit: Ritorna al corso
    my_projects: Collezione Privata
    project_gallery: Progetti
    publish: Pubblica
    unpublish: Annulla Pubblicazione
    share: Condividi
    share_title: Condividi il tuo progetto
    share_copy_link: 'Copia il link:'
    share_embed_description: "È possibile incollare il codice da incorporare in una
      pagina HTML per visualizzare il progetto in una pagina Web."
    share_u13_warning: Chiedi al tuo insegnante prima di condividere qualcosa. Condividi
      solo con persone della tua classe/scuola.
    embed: Incorpora
    advanced_share: Mostra opzioni avanzate
    no_projects: Attualmente non hai progetti. Clicca su uno dei bottoni qui sopra
      per iniziarne uno.
    close: Chiudi
    more: Di più
    name: Nome
    updated: Aggiornato
    project_type: Tipo di progetto
    help_text: Clicca qui sotto su <strong>Costruisci una App</strong> o <strong>Costruisci
      un Gioco</strong> o <strong>Disegna qualcosa</strong> per creare un nuovo progetto
      negli ambienti "AppLab" o del Laboratorio o dell'Artista! <br/> Puoi salvare
      i progetti e riprenderli in qualsiasi momento.
    need_help: Hai bisogno di aiuto per iniziare?
    thumbnail_help: Non trovi l'anteprima del tuo progetto? Esegui la tua App per
      generare una nuova anteprima. Considera che ci vogliono un paio d'ore affinché
      le anteprime si aggiornino ovunque.
    really_delete: Elimina?
    delete_yes: Sì
    delete_no: 'No'
    saved: Salvato
    not_saved: Non salvato
    cancel: Annulla
    delete_confirm_title: Sei sicuro di voler rimuovere questo progetto?
    delete_confirm_text: L'eliminazione del progetto lo rimuoverà in modo permanente
      dal tuo elenco progetti. Se hai condiviso il link con altri questi non saranno
      più in grado di visualizzare il progetto.
    view_all: Guarda la Collezione Privata
    remix: Rimescola
    click_to_remix: Clicca su 'Rimescola' per ottenere una tua copia da cambiare a
      piacere!
    edit_project: Modifica progetto
    abuse:
      tos: Questo progetto è stato segnalato per una violazione dei <a href='http://code.org/tos'>
        Termini di servizio</a> di Code.org e non può essere condiviso con altri.
      policy_violation: Questo progetto contiene informazioni che non possono essere
        condivise con altri. Si prega di contattare il proprietario dell’app per modificarne
        il contenuto.
      contact_us: Se credi che questo sia un errore, si prega di <a href='https://code.org/contact'>
        contattarci.</a>
      go_to_code_studio: Vai al Code Studio
      report_abuse_form:
        intro: Se hai incontrato contenuti offensivi, minacce, bullismo, molestie
          o un'istanza di violazione del copyright per il contenuto che vi appartiene
          mentre usate le app di Code Studio, compilate il modulo sottostante. Prenderemo
          in seria considerazione la vostra segnalazione, indagheremo e prenderemo
          i provvedimenti opportuni.
        validation:
          email: Fornisci per favore un indirizzo di posta elettronica
          age: Si prega di specificare un'età
          abuse_type: Indicate come questo contenuto violi i Termini del servizio
          abuse_detail: Si prega di fornire i dettagli concernenti il contenuto che
            si desidera segnalare
        abusive_url: URL del contenuto da segnalare
        abuse_type:
          question: Come questo contenuto viola i %{link_start}Termini del servizio%{link_end}?
          harassment: Minacce, cyberbullismo, molestie
          offensive: Contenuti offensivi
          infringement: Violazione del copyright
          other: Altro
        detail: Fornite quanti più dettagli possibili riguardanti il contenuto che
          stai segnalando.
        acknowledge: Inviando queste informazioni, l'utente riconosce che sarà gestita
          in conformità con i termini della %{link_start_privacy}Politica della privacy%{link_end}
          e i %{link_start_tos}Termini del servizio%{link_end}
  peer_review:
    accepted:
      name: Accettato
      description: "<strong>Sì</strong>, questa presentazione <strong>soddisfa</strong>
        i requisiti"
    rejected:
      name: Rifiutato
      description: "<strong>No</strong>, questa presentazione <strong>non soddisfa</strong>
        i requisiti"
    escalated:
      name: Aumentato
      description: Vorrei che un istruttore esaminasse questa presentazione
    instructor_feedback: Feedback dell'istruttore
    peer_feedback: Feedback di un collega
    outdated: Questo commento è stato aggiunto per una versione precedentemente inviata
    review_in_progress: Ready to review
    link_to_submitted_review: Link to submitted review
    reviews_unavailable: Reviews unavailable at this time
    review_count: You must complete %{review_count} reviews for this unit
    must_be_enrolled: You must be enrolled in this course to review peers
    no_reviews_at_this_moment_notice: There are no peer reviews available at this
      moment, please check back soon
    review_submitted: Your peer review was submitted
    review_new_submission: Review a new submission
  flex_category:
    required: Panoramica
    content: Contenuto
    practice: Pratiche d'insegnante
    peer_review: Valutazioni dei parigrado
    ramp_up: Ramp-Up
    end_of_course_project: End of Course Project
    optional_stages: Optional Stages
    main_course: Corso principale
    extra_course_content: Extra Course Content
    csd1_1: 'Chapter 1: The Problem Solving Process'
    csd1_2: 'Chapter 2: Computers and Problem Solving'
    csd2_1: 'Chapter 1: Web Content and HTML'
    csd2_2: 'Chapter 2: Styling and CSS'
    csd3_1: 'Chapter 1: Images and Animations'
    csd3_2: 'Chapter 2: Building Games'
    csd4_1: 'Chapter 1: User Centered Design'
    csd4_2: 'Chapter 2: App Prototyping'
    csd5_1: 'Chapter 1: Representing Information'
    csd5_2: 'Chapter 2: Solving Data Problems'
    csd6_1: 'Chapter 1: Hardware Output'
    csd6_2: 'Chapter 2: Hardware Input'
    csp1_1: 'Chapter 1: Representing and Transmitting Information'
    csp1_2: 'Chapter 2: Inventing the Internet'
    csp2_1: 'Chapter 1: Encoding and Compressing Complex Information'
    csp2_2: 'Chapter 2: Manipulating and Visualing Data'
    csp3_1: 'Chapter 1: Programming Languages and Algorithms'
    csp4_1: 'Chapter 1: The World of Big Data and Encryption'
    csp5_1: 'Chapter 1: Event-Driven Programming'
    csp5_2: 'Chapter 2: Programming with Data Structures'
    cspSurvey: Survey
    cspAssessment: Chapter Assessment
    csp_ap_1: 'Chapter 1: AP Tech Setup'
    csp_ap_2: 'Chapter 2: AP Explore Performance Task'
    csp_ap_3: 'Chapter 3: AP Create Performance Task'
    dlp: Reflection Prompts
  external_links:
    disclaimer: Limiti di responsabilità
    leaving_domain: Stai per lasciare il nostro dominio, per entrare su un sito che
      non è gestito da Code.org.
    disclaimer_text: 'Avviso: stai per lasciare il dominio Code.org per collegarti
      ad un sito non controllato da noi. Questo sito potrebbe avere una politica della
      privacy diversa da quella di Code.org. Abbiamo selezionato delle risore educative
      fornite da siti terzi poiché pensiamo che queste possano esserti utili. Però,
      dal momento che non siamo direttamente responsabili riguardo il contenuto di
      tali siti, per favore <a href=''%{support_url}''> contatta il supporto</a>se
      trovi qualcosa che ti turba oppure se il sito non è accessibile.'
  hoc_download:
    title: Downloads dell’Ora di Codice
    capsule_title: Avete Internet?
    capsule_desc: Utilizzare <a href="%{url}">%{app_name}</a> online, basata sul web.
    instructions_headline: Niente internet?
    instructions: |-
      Nota per gli insegnanti: se la connessione ad Internet è scadente, puoi scaricare e installare in locale queste esercitazioni per l’Ora del Codice. Scegli la tua lingua e la piattaforma, scaricale e installale su tutti i computer della classe. È possibile utilizzare un'unità USB per scaricarle una sola volta e installarle su tutti i computer.<br><br>
      Attenzione: usando queste installazioni in locale gli studenti non potranno accedere a studio.code.org, salvare i progressi o stampare gli attestati.<br><br>
      Se sei un insegnante di una scuola italiana scarica gli attestati dal sito di <a href="http://www.programmailfuturo.it/come/attestati-personalizzati" target="_blank">Programma il Futuro</a>. Altrimenti puoi stampare gli attestati da <a href="%{url}">qui</a>.
    minecraft_name: L'Ora del Codice con Minecraft
    starwars_blocks_name: 'Guerre Stellari: Costruisci una galassia con il codice
      (Blocchi)'
    starwars_javascript_name: 'Guerre Stellari: Costruisci una galassia con il codice
      ( JavaScript)'
    download_message: Scarica %{app_name} per l'utilizzo <i>in locale</i> (136MB)
    download_in_Albanian: 'Scarica in albanese:'
    download_in_Arabic: 'Scarica in arabo:'
    download_in_Azerbaijani: 'Scarica in azerbaigiano:'
    download_in_Basque: 'Scarica in basco:'
    download_in_Bosnian: 'Scarica in bosniaco:'
    download_in_Bulgarian: 'Scarica in bulgaro:'
    download_in_Catalan: 'Scarica in catalano:'
    download_in_Chinese-Taiwan: 'Scarica in cinese-taiwanese:'
    download_in_Chinese: 'Scarica in cinese:'
    download_in_Croatian: 'Scarica in croato:'
    download_in_Czech: 'Scarica in ceco:'
    download_in_Danish: 'Scarica in danese:'
    download_in_Dutch: 'Scarica in olandese:'
    download_in_English: 'Scarica in inglese:'
    download_in_Finnish: 'Scarica in finlandese:'
    download_in_French: 'Scarica in frances:'
    download_in_German: 'Scarica in tedesc:'
    download_in_Greek: 'Scarica in greco:'
    download_in_Hebrew: 'Scarica in ebreo:'
    download_in_Hungarian: 'Scarica in ungaro:'
    download_in_Icelandic: 'Scarica in islandese:'
    download_in_Indonesian: 'Scarica in indonesiano:'
    download_in_Irish: 'Scarica in irlandese:'
    download_in_Italian: 'Scarica in italiano:'
    download_in_Japanese: 'Scarica in giapponese:'
    download_in_Korean: 'Scarica in coreano:'
    download_in_Latvian: 'Scarica in lettone:'
    download_in_Lithuanian: 'Scarica in lituano:'
    download_in_Norwegian: 'Scarica in norvegese:'
    download_in_Norwegian-Nynorsk: 'Scarica in norvegese-nynorsk:'
    download_in_Polish: 'Scarica in polacco:'
    download_in_Portuguese-Brazil: 'Scarica in portoghese-brasiliano:'
    download_in_Portuguese: 'Scarica in portoghese:'
    download_in_Romanian: 'Scarica in rumeno:'
    download_in_Russian: 'Scarica in russo:'
    download_in_Serbian: 'Scarica in serbo:'
    download_in_Slovenian: 'Scarica in sloveno:'
    download_in_Spanish: 'Scarica in spagnolo:'
    download_in_Swedish: 'Scarica in svedese:'
    download_in_Turkish: 'Scarica in turco:'
    download_in_Ukrainian: 'Scarica in ucraino:'
    download_in_Vietnamese: 'Scarica in vietnamita:'
    windows: Windows (64 bit)
    mac: Mac OS X
  plc:
    preview_assignments:
      content_focus_header: Content Focus Area
      practice_focus_header: Practice Focus Area
      content_focus_strong: Based on your self-assessment answers, we chose one content
        focus area for you.
      practice_focus_strong: Based on your self-assessment answers, we chose one teaching
        practice focus area for you.
      choose_different_focus_area: You can choose a different focus area if you think
        that it would help you better prepare to teach.
      other_focus_areas_available: No matter what focus area you choose, all other
        resources will still be available for reference.
      confirm_focus_areas: Confirm Focus Areas
  locked_stage: I contenuti di questa fase non sono visibili perché questa fase è
    al momento bloccata. Il/La tuo/a insegnante può sbloccare questa fase quando è
    il momento di lavorarci su o revisionare le tue risposte.
  hidden_stage: Il/La tuo/a insegnante non ti aspettava qui. Per favore chiedi al/alla
    tuo/a insegnante su quale lezione dovresti essere.
  hidden_script: Your teacher didn't expect you to be here. Please ask your teacher
    which unit you should be on.
  return_unit_overview: Go to unit overview
  return_course_overview: Vai alla visualizzazione delle unità
  view_all_units: View all units
  pd:
    survey:
      number_teachers: Number of attending teachers
      response_count: Number of survey responses
      facilitator_effectiveness: Facilitator Effectiveness (out of 5)
      teacher_engagement: Teacher Engagement (out of 5)
      overall_success: Overall Success Score (out of 6)
      how_much_learned_s: Overall, how much have you learned from your workshop about
        computer science?
      how_motivating_s: During your workshop, how motivating were the activities that
        this program had you do?
      how_clearly_presented_s: For this workshop, how clearly did your facilitator
        present the information that you needed to learn?
      how_interesting_s: How interesting did your facilitator make what you learned
        in the workshop?
      how_often_given_feedback_s: How often did your facilitator give you feedback
        that helped you learn?
      how_comfortable_asking_questions_s: How comfortable were you asking your facilitator
        questions about what you were learning in his or her workshop?
      how_often_taught_new_things_s: How often did your facilitator teach you things
        that you didn't know before taking this workshop?
      how_much_participated_s: During your workshop, how much did you participate?
      how_often_talk_about_ideas_outside_s: When you are not in Code.org workshops
        how often do you talk about the ideas from the workshops?
      how_often_lost_track_of_time_s: How often did you get so focused on Code.org
        workshop activities that you lost track of time?
      how_excited_before_s: Before the workshop, how excited were you about going
        to your Code.org workshop?
      overall_how_interested_s: Overall, how interested were you in the Code.org in-person
        workshop?
      more_prepared_than_before_s: I feel more prepared to teach the material covered
        in this workshop than before I came.
      know_where_to_go_for_help_s: I know where to go if I need help preparing to
        teach this material.
      suitable_for_my_experience_s: This professional development was suitable for
        my level of experience with teaching CS.
      would_recommend_s: I would recommend this professional development to others.
      part_of_community_s: I feel like I am a part of a community of teachers.
      things_facilitator_did_well_s: What were two things your facilitator(s) did
        well?
      things_facilitator_could_improve_s: What were two things your facilitator(s)
        could do better?
      things_you_liked_s: What were the two things you liked most about the activities
        you did in this workshop and why?
      things_you_would_change_s: What are the two things you would change about the
        activities you did in this workshop?
      anything_else_s: Is there anything else you’d like to tell us about your experience
        at this workshop?
  courses_category: Corsi Completi<|MERGE_RESOLUTION|>--- conflicted
+++ resolved
@@ -56,11 +56,7 @@
       placeholder: Codice Classe (ABCDEF)
       instructions: Inserisci il codice condiviso con te dal tuo insegnante. È un
         codice di 6 lettere come "ABCDEF".
-<<<<<<< HEAD
-      instructions_short: Enter your 6 letter section code
-=======
       instructions_short: Inserisci il codice di 6 lettere della tua classe
->>>>>>> a4df5b8b
     submit: Aggiungi insegnante
   add_hint_form:
     placeholder: Scrivi qui il tuo suggerimento
@@ -112,11 +108,7 @@
     overview: |-
       Crea un account per tenere traccia dei tuoi progressi o gestire la tua classe. <a href="/"> Puoi anche svolgere gli esercizi senza un account</a>, ma dovrai iscriverti per controllare i tuoi progressi e salvare i progetti che realizzerai.<br>
       <br>
-<<<<<<< HEAD
-      <b>Se sei in Italia, crea il tuo profilo attraverso il sito italiano <a href="https://programmailfuturo.it/chi/chi-puo-partecipare" target="_blank">Programma il Futuro</a>, sarà tutto più semplice!.</b>
-=======
       <b>Se sei in Italia, crea il tuo profilo attraverso il sito italiano <a href="https://programmailfuturo.it/chi/chi-puo-partecipare" target="_blank">Programma il Futuro</a>, sarà tutto più semplice!</b>
->>>>>>> a4df5b8b
     hoc_already_signed_up_heading: Iniziare senza effettuare il login
     hoc_already_signed_up_content: Ti sei iscritto per insegnare un'ora di codice!
       Tu e i tuoi studenti non avete bisogno di accedere a Code Studio per partecipare
@@ -205,14 +197,9 @@
     login: Accedi
     invalid_login: Accesso non valido, per favore riprova
     pair_programming: Sto lavorando in coppia
-<<<<<<< HEAD
-    student_privacy: Clicca <a href='%{student_privacy_blog}' target='_blank'>qui</a>per
-      ulteriori informazioni sul perché non stai visualizzando il tuo nome completo.
-=======
     student_privacy: Clicca <a href='%{student_privacy_blog}' target='_blank'>qui</a>
       per ulteriori informazioni (in inglese) sul perché non stai visualizzando il
       tuo nome completo.
->>>>>>> a4df5b8b
   password:
     reset_form:
       title: Hai dimenticato la tua password?
