---
it-IT:
  data:
    dsls:
      2-3 Algorithms Multi 1:
        answers:
        - text: Inizia con un quadrato<br/>Metti un triangolo sopra il quadrato<br/>Metti
            un triangolo sotto il quadrato
        - text: Inizia con un quadrato<br/>Disegna un triangolo a destra del quadrato<br/>Disegna
            un parallelogramma sotto il quadrato<br/>Disegna un triangolo a destra
            del parallelogramma
          correct: true
        - text: Inizia con un quadrato<br/>Metti un parallelogramma sopra il quadrato<br/>Metti
            un triangolo a destra del parallelogramma
        - text: Inizia con un quadrato<br/>Metti un triangolo sotto il quadrato<br/>Metti
            un parallelogramma a destra del triangolo
        content1: "/script_assets/2-3_images/unplugged/algorithms_1_q.png"
        questions:
        - text: Scegli l'algoritmo che ti fa disegnare questa figura.
        title: Esercizio di Verifica (Risposte Multiple)
      2-3 Algorithms Multi 2:
        answers:
        - text: "/script_assets/2-3_images/unplugged/algorithms_2_a1.png"
        - text: "/script_assets/2-3_images/unplugged/algorithms_2_a2.png"
          correct: true
        - text: "/script_assets/2-3_images/unplugged/algorithms_2_a3.png"
        - text: "/script_assets/2-3_images/unplugged/algorithms_2_a4.png"
        content1: Inizia con un triangolo<br/>Metti un quadrato sotto il triangolo<br/>Metti
          un altro triangolo sotto il quadrato
        questions:
        - text: Quale figura <em>non</em> può essere disegnata seguendo questo algoritmo?
        title: Esercizio di Verifica (Risposte Multiple)
      2-3 Big Event Match 1:
        answers:
        - text: "/script_assets/k_1_images/unplugged_images/big_event_1_a1.png"
        - text: "/script_assets/k_1_images/unplugged_images/big_event_1_a2.png"
        - text: "/script_assets/k_1_images/unplugged_images/big_event_1_a3.png"
        - text: "/script_assets/k_1_images/unplugged_images/big_event_1_a4.png"
        content1: "/script_assets/k_1_images/unplugged_images/big_event_1_desc.png"
        content2: Associa ogni sequenza di figure alla relativa sequenza di mosse
          di danza, usando la corrispondenza sopra illustrata.
        questions:
        - text: "/script_assets/k_1_images/unplugged_images/big_event_1_q1.png"
        - text: "/script_assets/k_1_images/unplugged_images/big_event_1_q2.png"
        - text: "/script_assets/k_1_images/unplugged_images/big_event_1_q3.png"
        - text: "/script_assets/k_1_images/unplugged_images/big_event_1_q4.png"
        title: Esercizio di Verifica (Corrispondenza)
      2-3 Binary Match 1:
        answers:
        - text: "/script_assets/2-3_images/unplugged/binary_1_a3.png"
        - text: "/script_assets/2-3_images/unplugged/binary_1_a1.png"
        - text: "/script_assets/2-3_images/unplugged/binary_1_a2.png"
        - text: "/script_assets/2-3_images/unplugged/binary_1_a4.png"
        content1: "/script_assets/2-3_images/unplugged/binary_1_q.png, 250"
        content2: Utilizza la chiave qua sopra per associare ogni codice alla lettera
          cui è abbinato.
        questions:
        - text: "<strong>N</strong>"
        - text: "<strong>O</strong>"
        - text: "<strong>P</strong>"
        - text: "<strong>Q</strong>"
        title: Esercizio di Verifica (Corrispondenza)
      2-3 Conditionals Multi 1:
        answers:
        - text: "/script_assets/2-3_images/unplugged/conditionals_1_a1.png"
        - text: "/script_assets/2-3_images/unplugged/conditionals_1_a2.png"
        - text: "/script_assets/2-3_images/unplugged/conditionals_1_a3.png"
          correct: true
        - text: "/script_assets/2-3_images/unplugged/conditionals_1_a4.png"
        content1: "/script_assets/2-3_images/unplugged/conditionals_1_q.png"
        questions:
        - text: |-
            Applicando queste regole, a quale insieme di carte viene assegnato il punteggio corretto?<br>
            <br>
            Se (la CARTA è minore di 5)<br>
            &emsp; Se (la CARTA è NERA)<br>
            &emsp; &emsp; Assegna alla TUA squadra lo stesso numero di punti che leggi sulla carta<br>
            &emsp; Altrimenti<br>
            &emsp; &emsp; Assegna all'ALTRA squadra 1 punto.<br>
            Altrimenti<br>
            &emsp; Se (la CARTA è di CUORI)<br>
            &emsp; &emsp; Assegna alla TUA squadra 1 punto.
        title: Esercizio di Verifica (Risposte Multiple)
      2-3 Getting Loopy Multi 1:
        answers:
        - text: "/script_assets/2-3_images/unplugged/getting_loopy_1_a1.png"
          correct: true
        - text: "/script_assets/2-3_images/unplugged/getting_loopy_1_a2.png"
        - text: "/script_assets/2-3_images/unplugged/getting_loopy_1_a3.png"
        - text: "/script_assets/2-3_images/unplugged/getting_loopy_1_a4.png"
        content1: "/script_assets/2-3_images/unplugged/getting_loopy_1_q.png"
        questions:
        - text: Come semplificheresti la sequenza di blocchi sulla sinistra usando
            i blocchi `ripeti`, cioè i <i>cicli</i>?
        title: Esercizio di Verifica (Risposte Multiple)
      2-3 Graph Paper Match 1:
        answers:
        - text: "/script_assets/2-3_images/unplugged/graph_paper_2_a3.png"
        - text: "/script_assets/2-3_images/unplugged/graph_paper_2_a2.png"
        - text: "/script_assets/2-3_images/unplugged/graph_paper_2_a1.png"
        content1: Associa ad ogni figura il programma corretto.
        questions:
        - text: "/script_assets/2-3_images/unplugged/graph_paper_2_q1.png"
        - text: "/script_assets/2-3_images/unplugged/graph_paper_2_q2.png"
        - text: "/script_assets/2-3_images/unplugged/graph_paper_2_q3.png"
        title: Esercizio di Verifica (Corrispondenza)
      2-3 Graph Paper Multi 1:
        answers:
        - text: "/script_assets/2-3_images/unplugged/graph_paper_1_a1.png"
        - text: "/script_assets/2-3_images/unplugged/graph_paper_1_a2.png"
          correct: true
        - text: "/script_assets/2-3_images/unplugged/graph_paper_1_a3.png"
        content1: "/script_assets/2-3_images/unplugged/graph_paper_1_q.png"
        questions:
        - text: Quale programma ti fa disegnare questa figura?
        title: Esercizio di Verifica (Risposte Multiple)
      2-3 Maze Match 2:
        answers:
        - text: "/script_assets/2-3_images/maze/2-3_maze_match_2_a1.png"
        - text: "/script_assets/2-3_images/maze/2-3_maze_match_2_a2.png"
        - text: "/script_assets/2-3_images/maze/2-3_maze_match_2_a3.png"
        content1: Associa ad ogni situazione la sequenza di blocchi corretta.
        questions:
        - text: "/script_assets/2-3_images/maze/2-3_maze_match_2_q1.png"
        - text: "/script_assets/2-3_images/maze/2-3_maze_match_2_q2.png"
        - text: "/script_assets/2-3_images/maze/2-3_maze_match_2_q3.png"
        title: Esercizio di Verifica (Associazioni)
      2-3 Maze Multi 2:
        answers:
        - {}
        - correct: true
        - {}
        - {}
        questions:
        - text: Quale di queste sequenze di istruzioni mi fa arrivare fino al maialino?
        title: Esercizio di Verifica (Risposte Multiple)
      2-3 Relay Programming Multi 1:
        answers:
        - text: "/script_assets/2-3_images/unplugged/relay_programming_1_a1.png"
        - text: "/script_assets/2-3_images/unplugged/relay_programming_1_a2.png"
        - text: "/script_assets/2-3_images/unplugged/relay_programming_1_a3.png"
          correct: true
        content1: "/script_assets/2-3_images/unplugged/relay_programming_1_q.png"
        questions:
        - text: Quale programma **non** ti fa disegnare questa figura?
        title: Esercizio di Verifica (Risposte Multiple)
      2-3 Relay Programming Multi 2:
        answers:
        - text: "/script_assets/2-3_images/unplugged/relay_programming_2_a1.png"
        - text: "/script_assets/2-3_images/unplugged/relay_programming_2_a2.png"
        - text: "/script_assets/2-3_images/unplugged/relay_programming_2_a3.png"
          correct: true
        questions:
        - text: Quale delle seguenti coppie figura-programma non contiene errori?
        title: Esercizio di Verifica (Risposte Multiple)
      2-3 artist debug multi 1:
        answers:
        - text: "/script_assets/2-3_images/artist/2-3_artistdebug_multi_1_a4.png"
        - text: "/script_assets/2-3_images/artist/2-3_artistdebug_multi_1_a4.png"
          correct: true
        - text: "/script_assets/2-3_images/artist/2-3_artistdebug_multi_1_a4.png"
        - text: "/script_assets/2-3_images/artist/2-3_artistdebug_multi_1_a4.png"
        questions:
        - text: Cosa dovresti modificare per ottenere un cerchio perfetto?
        title: Esercizio di Verifica (Risposte Multiple)
      2-3 artist functions multi 1:
        answers:
        - correct: true
        - {}
        - {}
        questions:
        - text: Scegli la sequenza di blocchi che disegna correttamente la figura
            qui a fianco usando la funzione `draw a rectangle` (<i>disegna un rettangolo</i>)
            illustrata ancora più a sinistra.
        title: Esercizio di Verifica (Risposte Multiple)
      2-3 artist loops match 1:
        answers:
        - text: "/script_assets/2-3_images/artist/2-3_artistloops_match_1_a1.png"
        - text: "/script_assets/2-3_images/artist/2-3_artistloops_match_1_a2.png"
        - text: "/script_assets/2-3_images/artist/2-3_artistloops_match_1_a3.png"
        - text: "/script_assets/2-3_images/artist/2-3_artistloops_match_1_a4.png"
        content2: Associa ogni figura con il ciclo che la disegna.
        questions:
        - text: "/script_assets/2-3_images/artist/2-3_artistloops_match_1_q1.png"
        - text: "/script_assets/2-3_images/artist/2-3_artistloops_match_1_q2.png"
        - text: "/script_assets/2-3_images/artist/2-3_artistloops_match_1_q3.png"
        - text: "/script_assets/2-3_images/artist/2-3_artistloops_match_1_q4.png"
        title: Esercizio di Verifica (Corrispondenza)
      2-3 artist loops multi 1:
        answers:
        - {}
        - {}
        - correct: true
        - {}
        questions:
        - text: Quale figura viene disegnata da questo ciclo?
        title: Esercizio di Verifica (Risposte Multiple)
      2-3 artist loops multi 2:
        answers:
        - {}
        - {}
        - {}
        - correct: true
        questions:
        - text: Quale figura viene disegnata da questo programma?
        title: Esercizio di Verifica (Risposte Multiple)
      2-3 artist match 1:
        answers:
        - text: "/script_assets/2-3_images/artist/2-3_artist_match_1_a1.png"
        - text: "/script_assets/2-3_images/artist/2-3_artist_match_1_a2.png"
        - text: "/script_assets/2-3_images/artist/2-3_artist_match_1_a3.png"
        - text: "/script_assets/2-3_images/artist/2-3_artist_match_1_a4.png"
        content1: Associa ad ogni figura l'insieme dei blocchi che la completa.
        questions:
        - text: "/script_assets/2-3_images/artist/2-3_artist_match_1_q1.png"
        - text: "/script_assets/2-3_images/artist/2-3_artist_match_1_q2.png"
        - text: "/script_assets/2-3_images/artist/2-3_artist_match_1_q3.png"
        - text: "/script_assets/2-3_images/artist/2-3_artist_match_1_q4.png"
        title: Esercizio di Verifica (Corrispondenza)
      2-3 bee conditionals multi 1:
        answers:
        - text: "/script_assets/2-3_images/bee/2-3_beeconditionals_multi_3_a1.png"
        - text: "/script_assets/2-3_images/bee/2-3_beeconditionals_multi_3_a2.png"
        - text: "/script_assets/2-3_images/bee/2-3_beeconditionals_multi_3_a3.png"
          correct: true
        - text: "/script_assets/2-3_images/bee/2-3_beeconditionals_multi_3_a4.png"
        questions:
        - text: Quale confronto qua sotto è vero?
        title: Esercizio di Verifica (Risposte Multiple)
      2-3 bee conditionals multi 3:
        answers:
        - text: "/script_assets/2-3_images/bee/2-3_beeconditionals_multi_3_a1.png"
        - text: "/script_assets/2-3_images/bee/2-3_beeconditionals_multi_3_a2.png"
          correct: true
        - text: "/script_assets/2-3_images/bee/2-3_beeconditionals_multi_3_a3.png"
        - text: "/script_assets/2-3_images/bee/2-3_beeconditionals_multi_3_a4.png"
        content1: "/script_assets/2-3_images/bee/2-3_beeconditionals_multi_3_q.png,
          500"
        questions:
        - text: Scegli la sequenza di blocchi che risolve l'esercizio.
        title: Esercizio di Verifica (Risposte Multiple)
      2-3 bee loops multi 1:
        answers:
        - correct: true
        - {}
        - {}
        - {}
        questions:
        - text: Quale sequenza di blocchi ti fa raccogliere tutto il nettare?
        title: Esercizio di Verifica (Risposte Multiple)
      2-3 maze match 1:
        answers:
        - text: "/script_assets/2-3_images/maze/2-3_maze_match_1_a1.png"
        - text: "/script_assets/2-3_images/maze/2-3_maze_match_1_a2.png"
        - text: "/script_assets/2-3_images/maze/2-3_maze_match_1_a3.png"
        content1: Associa ad ogni situazione la sequenza di blocchi corretta.
        questions:
        - text: "/script_assets/2-3_images/maze/2-3_maze_match_1_q1.png"
        - text: "/script_assets/2-3_images/maze/2-3_maze_match_1_q2.png"
        - text: "/script_assets/2-3_images/maze/2-3_maze_match_1_q3.png"
        title: Esercizio di Verifica (Corrispondenza)
      2-3 maze multi 1:
        answers:
        - {}
        - correct: true
        - {}
        - {}
        questions:
        - text: Quale sequenza di blocchi è corretta?
        title: Esercizio di Verifica (Risposte Multiple)
      4-5 Algorithms Match 1:
        answers:
        - text: "<h4>Imposta a 0 il punteggio del Giocatore 1</h4>"
        - text: "<h4>il Giocatore 1 tira il dado</h4>"
        - text: "<h4>Aggiungi il punteggio del Giocatore 1 al punteggio totale</h4>"
        - text: "<h4>Confronta il punteggio dei giocatori per vedere chi vince</h4>"
        content1: Definisci l'ordine in cui le fasi di una Gara con i Dadi dovrebbero
          apparire in un algoritmo.
        questions:
        - text: "<h4>1)</h4>"
        - text: "<h4>2)</h4>"
        - text: "<h4>3)</h4>"
        - text: "<h4>4)</h4>"
        title: Esercizio di Verifica (Corrispondenza)
      4-5 Algorithms Multi 1:
        answers:
        - text: Lavarsi i denti
        - text: Cuocere i biscotti
        - text: Acquistare i prodotti di una lista della spesa
        - text: " Una banana (il frutto)"
          correct: true
        questions:
        - text: Tra queste situazioni, quale è la più difficile da descrivere con
            un algoritmo?
        title: Esercizio di Verifica (Risposte Multiple)
      4-5 Computational Thinking Match 1:
        answers:
        - text: "/script_assets/4-5_images/unplugged/comp_thinking_2_a1.png"
        - text: "/script_assets/4-5_images/unplugged/comp_thinking_2_a2.png"
        - text: "/script_assets/4-5_images/unplugged/comp_thinking_2_a3.png"
        - text: "/script_assets/4-5_images/unplugged/comp_thinking_2_a4.png"
        content1: Ognuno di questi veicoli può essere individuato in base al numero
          di ruote e finestre che possiede per ciascun lato. Associa ogni veicolo
          alla lista di elementi che lo rappresenta.
        questions:
        - text: "<h3>Ruote per lato: 2<br/>Finestre per lato: 0</h3>"
        - text: "<h3>Ruote per lato: 2<br/>Finestre per lato: 1</h3>"
        - text: "<h3>Ruote per lato: 2<br/>Finestre per lato: 6</h3>"
        - text: "<h3>Ruote per lato: 3<br/>Finestre per lato: 2</h3>"
        title: Esercizio di Verifica (Corrispondenza)
      4-5 Computational Thinking Multi 1:
        answers:
        - text: Seattle _____ una _____ _____.
        - text: _____ è una città  _____.
          correct: true
        - text: _____ è _____ una _____.
        - text: Eugene è una città _____.
        content1: Ecco tre frasi. Quale degli schemi qua sotto è un'astrazione in
          grado di rappresentarle tutte e tre in modo corretto?
        questions:
        - text: 'Ecco tre frasi: <br>1. Seattle è una città grande. <br>2. Eugene
            è una città media. <br>3. Hillview è una città piccola. <br>Quale degli
            schemi di frase qua sotto è un''astrazione in grado di rappresentarle
            tutte e tre in modo corretto?'
        title: Esercizio di Verifica (Risposte Multiple)
      4-5 Crowdsourcing Multi 1:
        answers:
        - text: "/script_assets/4-5_images/unplugged/crowdsourcing_2_a1.png"
        - text: "/script_assets/4-5_images/unplugged/crowdsourcing_2_a2.png"
          correct: true
        questions:
        - text: Quale di queste immagini rappresenta meglio l'intelligenza collettiva?
        title: Esercizio di Verifica (Risposte Multiple)
      4-5 Crowdsourcing Multi 2:
        answers:
        - text: Pulire la propria camera
          correct: true
        - text: Mangiare il proprio dolce
        - text: Lavarsi i capelli
        - text: Lavarsi il viso
        questions:
        - text: Quale di queste attività sarebbe meglio compiere per esercitare l'intelligenza
            collettiva?
        title: Esercizio di Verifica (Risposte Multiple)
      4-5 Digital Footprint Multi 1:
        answers:
        - text: Il tuo compleanno
        - text: Il tuo cibo preferito
          correct: true
        - text: Il tuo indirizzo
        - text: Il numero della carta di credito di tua madre
        questions:
        - text: Quale informazione tra quelle elencate qua sotto può essere condivisa
            su internet?
        title: Esercizio di Verifica (Risposte Multiple)
      4-5 Internet Multi 1:
        answers:
        - text: 23.23.224.106
        - text: 54.209.61.132
        - text: 64.14.68.10
        - text: 54.243.71.82
          correct: true
        content1: "/script_assets/4-5_images/unplugged/internet_1_q.png"
        questions:
        - text: Quando ti colleghi a code.org, a quale indirizzo IP fra quelli elencati
            in questa tabella ti farà arrivare il DNS?
        title: Esercizio di Verifica (Risposte Multiple)
      4-5 Internet Multi 2:
        answers:
        - text: code.org
        - text: csisfun.com
          correct: true
        - text: thinkersmith.org
        - text: khanacademy.org
        content1: "/script_assets/4-5_images/unplugged/internet_1_q.png"
        questions:
        - text: Se il DNS ti ha fatto arrivare ad una pagina con indirizzo IP 100.42.50.110,
            su quale sito web fra quelli elencati in questa tabella sei arrivato?
        title: Esercizio di Verifica (Risposte Multiple)
      4-5 Songwriting Multi 1:
        answers:
        - text: Lou, Lou, skip to my Lou,
        - text: Lou, Lou, skip to my Lou, <br/>Lou, Lou, skip to my Lou, <br/>Lou,
            Lou, skip to my Lou, <br/>Skip to my Lou, my darlin.
          correct: true
        - text: Lou, Lou, skip to my Lou, <br/>Lou, Lou, skip to my Lou, <br/>Lou,
            Lou, skip to my Lou, <br/>Skip to my Lou, my darlin.<br/><br/><p>Fly's
            in the buttermilk, <br/>Shoo, fly, shoo,
        - text: Fly's in the buttermilk, <br/>Shoo, fly, shoo, <br/>Fly's in the buttermilk,
            <br/>Shoo, fly, shoo, <br/>Fly's in the buttermilk, <br/>Shoo, fly, shoo,
            <br/>Skip to my Lou, my darlin.
        content1: "/script_assets/4-5_images/unplugged/songwriting_1_q.png"
        questions:
        - text: Qual è il pezzo più lungo di questa canzone che puoi definire come
            ritornello, in modo tale che il ritornello sia ripetuto esattamente ogni
            volta che viene richiamato?
        title: Esercizio di Verifica (Risposte Multiple)
      4-5 Suncatchers Match 1:
        answers:
        - text: "<h4>STACK</h4>"
        - text: "<h4>STAMP</h4>"
        - text: "<h4>STAR</h4>"
        - text: "<h4>RAMP</h4>"
        content1: Utilizzando i gruppi di istruzioni (o "skill") che vengono forniti,
          associa ogni programma alla parola che esso restituisce.
        content2: "/script_assets/4-5_images/unplugged/suncatchers_1.png"
        questions:
        - text: "/script_assets/4-5_images/unplugged/suncatchers_1_a1.png"
        - text: "/script_assets/4-5_images/unplugged/suncatchers_1_a2.png"
        - text: "/script_assets/4-5_images/unplugged/suncatchers_1_a3.png"
        - text: "/script_assets/4-5_images/unplugged/suncatchers_1_a4.png"
        title: Esercizio di Verifica (Corrispondenza)
      4-5 Suncatchers Multi 1:
        answers:
        - text: "/script_assets/4-5_images/unplugged/suncatchers_2_a1.png"
        - text: "/script_assets/4-5_images/unplugged/suncatchers_2_a2.png"
          correct: true
        - text: "/script_assets/4-5_images/unplugged/suncatchers_2_a3.png"
        content1: "/script_assets/4-5_images/unplugged/suncatchers_2_q.png"
        questions:
        - text: Quale dei programmi qui sotto <em>non</em> produce la stessa sequenza
            di istruzioni definita dal programma 1?
        title: Esercizio di Verifica (Risposte Multiple)
      4-5 artist loops multi 1:
        answers:
        - {}
        - correct: true
        - {}
        - {}
        questions:
        - text: Quale sequenza di blocchi disegna la figura geometrica qui a sinistra?
        title: Esercizio di Verifica (Risposte Multiple)
      4-5 artist multi 1:
        answers:
        - {}
        - correct: true
        - {}
        - {}
        questions:
        - text: Quale sequenza di blocchi ti fa disegnare un rettangolo avente il
            perimetro pari a 100 pixel?
        title: Esercizio di Verifica (Risposte Multiple)
      4-5 artist multi 2:
        answers:
        - {}
        - {}
        - correct: true
        - {}
        questions:
        - text: Quale figura è simmetrica (rispetto ad un asse verticale)?
        title: Esercizio di Verifica (Risposte Multiple)
      4-5 bee conditionals multi 1:
        answers:
        - {}
        - {}
        - correct: true
        - {}
        content2: Un fiore viola può avere 3, 2 oppure 1 dose di nettare, ma non puoi
          saperlo prima di eseguire il programma. Quali blocchi controllano e raccolgono
          correttamente tutto il nettare da un fiore viola?
        questions:
        - text: Scegli la sequenza di blocchi che risolve l'esercizio.
        title: Esercizio di Verifica (Risposte Multiple)
      4-5 bee debug multi 1:
        answers:
        - {}
        - correct: true
        - {}
        - {}
        questions:
        - text: Quale versione della funzione è corretta?
        title: Esercizio di Verifica (Risposte Multiple)
      4-5 bee loops multi 1:
        answers:
        - correct: true
        - {}
        - {}
        - {}
        questions:
        - text: Quale sequenza di blocchi è corretta?
        title: Esercizio di Verifica (Risposte Multiple)
      4-5 maze conditionals multi 1:
        answers:
        - correct: true
        - {}
        - {}
        - {}
        questions:
        - text: Quale sequenza di blocchi è corretta?
        title: Esercizio di Verifica (Risposte Multiple)
      4-5 maze match 1:
        answers:
        - text: "/script_assets/4-5_images/maze/4-5_maze_match_1_a1.png"
        - text: "/script_assets/4-5_images/maze/4-5_maze_match_1_a2.png"
        - text: "/script_assets/4-5_images/maze/4-5_maze_match_1_a3.png"
        content1: Associa ad ogni situazione la sequenza di blocchi corretta.
        questions:
        - text: "/script_assets/4-5_images/maze/4-5_maze_match_1_q1.png"
        - text: "/script_assets/4-5_images/maze/4-5_maze_match_1_q2.png"
        - text: "/script_assets/4-5_images/maze/4-5_maze_match_1_q3.png"
        title: Esercizio di Verifica (Associazioni)
      4-5 maze multi 1:
        answers:
        - correct: true
        - {}
        - {}
        - {}
        questions:
        - text: Quale sequenza di blocchi è corretta?
        title: Esercizio di Verifica (Risposte Multiple)
      Begin planning your project:
        content1: Descrizione qui
        markdown: "# Il processo di progettazione\nProgettare software significa risolvere
          tanti piccoli problemi, in continuazione. Il problema principale nella progettazione
          del software è la definizione della prima parte da creare.\n\nQuesto processo
          può essere utile in molti ambiti, ma qui ci concentreremo sulla progettazione
          di app (applicazioni, programmi).\n\n<div style=\"position: relative; text-align:
          center; font-size: 1em\">\n  <img src=\"https://images.code.org/a157e5f67444573e19e980a507db16fb-image-1563319667694.png\"
          alt=\"Processo di progettazione\" style=\"width: 50%;\">\n  <div style=\"position:
          absolute; top: 24%; left: 49.4%; transform: translateX(-49.4%); font-weight:
          bold;\">Definisci</div> \n  <div style=\"position: absolute; top: 52%; left:
          60.5%; transform: translateX(-60.5%); font-weight: bold;\">Prepara</div>\n
          \ <div style=\"position: absolute; top: 79%; left: 49.7%; transform: translateX(-49.7%);
          font-weight: bold;\">Prova</div>\n  <div style=\"position: absolute; top:
          52%; left: 39%; transform: translateX(-39%); font-weight: bold;\">Rifletti</div>\n</div>\n\n*
          **Definisci**\n  * Che tipo di app vorresti creare?\n  * Quali sono i tuoi
          vincoli?\n  * Come te la immagini?\n* **Prepara**\n  * Raccogli le idee\n
          \ * Confronta i pro e i contro\n  * Fai un piano\n* **Prova**\n  * Metti
          in atto il tuo piano\n* **Rifletti**\n  * Come ti sembra il risultato, rispetto
          agli obiettivi che hai fissato durante la definizione dell'app?\n  * Cosa
          puoi imparare da questa esperienza e fare meglio la prossima volta?\n  *
          Quali nuovi problemi hai scoperto?\n\n# Come lo mettiamo in pratica\n\nNel
          corso delle prossime settimane, avrai l'opportunità di sperimentare alcuni
          giochi già pronti e, sfruttando ciò che hai imparato, di progettare il tuo
          gioco personale. Dopo aver creato il tuo gioco, avrai la possibilità di
          presentarlo agli altri e ricevere dei commenti. Tutti questi passaggi sono
          estremamente importanti nell'industria del software e far pratica con il
          processo di progettazione ti aiuterà a creare prodotti migliori in modo
          più efficiente.\n \nEcco cosa faremo nelle prossime settimane, mentre impareremo
          di più sul processo di progettazione:\n\n1. **Definisci & Prepara**\n   *
          Gioca con i giochi già pronti per farti venire delle idee e capire quali
          sono i limiti\n   * Ragiona sulle varie idee e definisci la tua app nuova
          o la personalizzazione di una già esistente\n1. **Prova**\n   * Segui il
          piano per realizzare la tua app\n1. **Rifletti & Modifica**\n   * Scambia
          la tua app con quella di un altro gruppo per migliorare entrambi i progetti\n1.
          **Presenta**\n   * Presenta il tuo prodotto finale!\n"
      Begin planning your project_2018:
        content1: Descrizione qui
        markdown: "# Il processo di progettazione\nProgettare software significa risolvere
          tanti piccoli problemi, in continuazione. Il problema principale nella progettazione
          del software è la definizione della prima parte da creare.\n\nQuesto processo
          può essere utile in molti ambiti, ma qui ci concentreremo sulla progettazione
          di app (applicazioni, programmi).\n\n<div style=\"position: relative; text-align:
          center; font-size: 1em\">\n  <img src=\"https://images.code.org/a157e5f67444573e19e980a507db16fb-image-1563319667694.png\"
          alt=\"Processo di progettazione\" style=\"width: 50%;\">\n  <div style=\"position:
          absolute; top: 24%; left: 49.4%; transform: translateX(-49.4%); font-weight:
          bold;\">Definisci</div> \n  <div style=\"position: absolute; top: 52%; left:
          60.5%; transform: translateX(-60.5%); font-weight: bold;\">Prepara</div>\n
          \ <div style=\"position: absolute; top: 79%; left: 49.7%; transform: translateX(-49.7%);
          font-weight: bold;\">Prova</div>\n  <div style=\"position: absolute; top:
          52%; left: 39%; transform: translateX(-39%); font-weight: bold;\">Rifletti</div>\n</div>\n\n*
          **Definisci**\n  * Che tipo di app vorresti creare?\n  * Quali sono i tuoi
          vincoli?\n  * Come te la immagini?\n* **Prepara**\n  * Raccogli le idee\n
          \ * Confronta i pro e i contro\n  * Fai un piano\n* **Prova**\n  * Metti
          in atto il tuo piano\n* **Rifletti**\n  * Come ti sembra il risultato, rispetto
          agli obiettivi che hai fissato durante la definizione dell'app?\n  * Cosa
          puoi imparare da questa esperienza e fare meglio la prossima volta?\n  *
          Quali nuovi problemi hai scoperto?\n\n# Come lo mettiamo in pratica\n\nNel
          corso delle prossime settimane, avrai l'opportunità di sperimentare alcuni
          giochi già pronti e, sfruttando ciò che hai imparato, di progettare il tuo
          gioco personale. Dopo aver creato il tuo gioco, avrai la possibilità di
          presentarlo agli altri e ricevere dei commenti. Tutti questi passaggi sono
          estremamente importanti nell'industria del software e far pratica con il
          processo di progettazione ti aiuterà a creare prodotti migliori in modo
          più efficiente.\n \nEcco cosa faremo nelle prossime settimane, mentre impareremo
          di più sul processo di progettazione:\n\n1. **Definisci & Prepara**\n   *
          Gioca con i giochi già pronti per farti venire delle idee e capire quali
          sono i limiti\n   * Ragiona sulle varie idee e definisci la tua app nuova
          o la personalizzazione di una già esistente\n1. **Prova**\n   * Segui il
          piano per realizzare la tua app\n1. **Rifletti & Modifica**\n   * Scambia
          la tua app con quella di un altro gruppo per migliorare entrambi i progetti\n1.
          **Presenta**\n   * Presenta il tuo prodotto finale!\n"
      Begin planning your project_2018_2019:
        content1: Descrizione qui
      CSD Header Size MC:
        answers:
        - text: https://images.code.org/a4e973cc13db380ca1e1efeb4263974f-image-1473432905067.53.47
            AM.png
        - text: https://images.code.org/1c660b4e54a3e835250597cb261d8e17-image-1473432905068.54.08
            AM.png
          correct: true
        - text: https://images.code.org/22e9ae6a04afd8251b29939a6fa63411-image-1473432905069.54.25
            AM.png
        - text: https://images.code.org/0eee565202089d44a6bb5633603c45e0-image-1473432905069.54.50
            AM.png
        content1: Guarda il codice sotto e predici come le intestazioni saranno mostrati.
          Scegli da una delle opzioni a destra.
      CSD Header Size MC_2018:
        answers:
        - text: https://images.code.org/a4e973cc13db380ca1e1efeb4263974f-image-1473432905067.53.47
            AM.png
        - text: https://images.code.org/1c660b4e54a3e835250597cb261d8e17-image-1473432905068.54.08
            AM.png
          correct: true
        - text: https://images.code.org/22e9ae6a04afd8251b29939a6fa63411-image-1473432905069.54.25
            AM.png
        - text: https://images.code.org/0eee565202089d44a6bb5633603c45e0-image-1473432905069.54.50
            AM.png
        content1: Guarda il codice sotto e predici come le intestazioni saranno mostrati.
          Scegli da una delle opzioni a destra.
      CSD Header Size MC_2018_2019:
        answers:
        - text: https://images.code.org/a4e973cc13db380ca1e1efeb4263974f-image-1473432905067.53.47
            AM.png
        - text: https://images.code.org/1c660b4e54a3e835250597cb261d8e17-image-1473432905068.54.08
            AM.png
          correct: true
        - text: https://images.code.org/22e9ae6a04afd8251b29939a6fa63411-image-1473432905069.54.25
            AM.png
        - text: https://images.code.org/0eee565202089d44a6bb5633603c45e0-image-1473432905069.54.50
            AM.png
        content1: Guarda il codice sotto e predici come le intestazioni saranno mostrati.
          Scegli da una delle opzioni a destra.
      CSD U1 Lesson 5 Overview:
        markdown: |
          # Panoramica

          In questa lezione imparerai dei differenti tipi di dispositivi input ed output usati dai computer e dei tipi di informazione che inviano e ricevono.

          ## Vocabolario

          * **Input** - Un dispositivo o componente che consente alle informazioni di essere date ad un computer
          * **Output** - Ogni dispositivo o componente che riceve informazioni da un computer


          ## Risorse

          * [Input ed Output - Guida Attività](https://docs.google.com/document/d/1ObS_kxkXoueaotPYFAEkcCDzn690zumqoLLnrU5kY2Q/export?format=pdf)
      CSD U1 Lesson 6 Overview:
        markdown: |
          # Panoramica

          In questa lezione imparerai come l'elaborazione sia usata da umani e computer per trasformare gli input in output.

          ## Vocabolario

          * **Algoritmo** - Una precisa sequenza di istruzioni per processi che possono essere eseguiti da un computer

          ## Risorse

          * [Algoritmo Sorteggio Carta - Guida Attività](https://docs.google.com/document/d/1o4kVRnXnigufkS9WsjHjeD38f8MQrX6qCEFpka-F9Oo/export?format=pdf)
      CSD U1 Lesson 7 Overview:
        markdown: |
          # Panoramica

          In questa lezione imparerai dei tipi di informazioni che i computer archiviano e come l'archiviazione sia una parte critica dell'elaborazione delle informazioni.

          ## Risorse

          * [Archiviazione ed Elaborazione - Guida Attività](https://docs.google.com/document/d/1I-OzbJizf7m5DK5jfRxDtSYtc_SoSk6vGtSM9tqlGw0/export?format=pdf)
      CSD U1 Lesson 8 Overview:
        markdown: |
          # Panoramica

          In questa lezione esplorerai come le app elaborano differenti tipi di informazioni per risolvere problemi.

          ## Risorse

          * [App Exploration - Activity Guide](https://docs.google.com/document/d/1OW-fkwA7xeNZWiduWescL-6a6zFigtJVP7hfL1oNgVA/export?format=pdf)
      CSD U1 Lesson 9 Overview:
        markdown: "# Panoramica\n\nPer questo progetto progetterai la tua app che
          risolve un problema che devi definire.\n\n## Risorse\n\n * [App e Risoluzione
          dei Problemi - Guida al Progetto](https://docs.google.com/document/d/1S7X-B2V1-WuT7ZLk1LAZRO1O5f4u7pgth4F7G00tGak/export?format=pdf)
          \n * [App e Risoluzione dei Problemi - Valutazione Pari](https://docs.google.com/document/d/13ekhJvtz1vovS6FhGBeDf1mcYFRyJe65bQdi8S8T9lU/export?format=pdf)
          \n * [App e Risoluzione dei Problemi - Rubrica](https://docs.google.com/document/d/1ix0LfgiVglwyC5Bb6PBlfBrnbeCOz2wPIPTgXu-qMZE/export?format=pdf)\n"
      CSD U2 Design Project:
        content1: Descrizione qui
      CSD U2 Design Project_2018:
        content1: Descrizione qui
      CSD U2 Design Project_2018_2019:
        content1: Descrizione qui
      CSD U2 L1 Overview:
        content1: Descrizione qui
      CSD U2 L2 Overview:
        content1: Descrizione qui
        markdown: |
          # Panoramica

          Questa lezione introduce i siti web come mezzi di espressione personale. La classe discute prima dei differenti modi in cui le persone esprimono e condividono i propri interessi ed idee, poi guarda alcuni siti web esemplari fatti da studenti da un corso preedente. Infine, tutti discutono e condividono una lista di argomenti ed interessi da includere, creando una risorsa per sviluppare un sito web personale nel resto dell'unità.
          ## Vocabolario

          * **Contenuto Sito Web** Il testo grezzo, immagini, ed altri elementi inclusi in una pagina web


          ## Risorse

          * [Schizzo Sito Web Personale - Guida Attività](https://docs.google.com/document/d/1wnK0ntxFWvUyuEB6SksiTtUDqrEhZZn3VPLWynz-fV4/export?format=pdf)
      CSD U2 L3 Overview:
        content1: Descrizione qui
        markdown: "# Panoramica\n\nQuesta lezione introduce all'HTML come una soluzione
          al problema di come comunicare sia il contenuto che la struttura di un sito
          web ad un computer. La lezione cominca con una breve attività offline dimostrando
          le sfide di comunicare con successo la struttura di una pagina web. La classe
          guarda ad una pagina HTML su Web Lab e discute di come le etichette HTML
          aiutino a risolvere questo problema, poi usano l'HTML per scrivere le prime
          pagine web dell'unità.\n## Vocabolario\n\n* **HTML** - Hypertext Markup
          Language, un linguaggio usato per creare pagine web\n* **Elemento HTML**
          - Un pezzo di un sito web, indicato da un tag di avvio e, a volte chiuso
          da un tag finale \n* **Tag HTML** - Il set speciale di caratteri che indicano
          l'inizio e la fine di un elemento HTML ed il tipo di elemento\n* **Contenuto
          Sito Web** - Il testo grezzo, le immagini, ed altri elementi inclusi in
          una pagina web\n* **Struttura Sito Web** - Lo scopo dei differenti pezzi
          di contenuto in una pagina web, usata per aiutare il computer a determinare
          come dovrebbe essere mostrato quel contenuto.\n\n## Codice Introdotto\n\n*
          **[HTML](//docs.code.org/weblab/html/)** - `<html></html>` * **[Doctype](//docs.code.org/weblab/doctype/)**
          - `<!DOCTYPE>` * **[Paragraph](//docs.code.org/weblab/P/)** - `<p></p>`
          * **[Body](//docs.code.org/weblab/body/)** - `<body></body>` * **[Head](//docs.code.org/weblab/head/)**
          - `<head></head>`\n"
      CSD U2 L4 Overview:
        content1: Descrizione qui
        markdown: |+
          # Panoramica

          Questa lezione prosegue l'introduzione ai tag HTML, questa volta con le intestazioni. La classe pratica usando i tag intestazione per creare titoli di pagina e sezione ed imparare come i differenti elementi di intestazione sono mostrati di default. Poi, la classe pianifica come organizzare il contenuto sulle pagine web personali che saranno costruite durante l'unità ed inizia la prima pagina del progetto.
          ## Vocabolario

          * **Intestazione** - Un titolo o sommario per un documento o sezione di un documento.

          ## Codice Introduzione

          * **[Intestazione](//docs.code.org/weblab/h/)** - `<h1></h1>`

      CSD U2 L5 Overview:
        content1: Descrizione qui
        markdown: |
          # Panoramica

          Questa lezione porta un passo indietro dal creare il sito web personale al parlare di informazioni personali delle persone scelte da condividere a livello digitale. La lezione inizia discutendo quali tipi di informazioni sono buone da condividere con altre persone, poi guarda alle numerose pagine di social media esemplari per vedere che tipo di informazioni personali possono essere condivise intenzionalmente o non intenzionalmente. Infine, la classe conclude con una serie di linee guida da seguire quando si mettono informazioni online.
          ## Vocabolario

          * **Impronta Digitale* - Le informazioni raccolte su un individuo per siti web multipli sull'Internet.


          ## Risorse
          * [Quando Conta La Tua Privacy? - Guida Attività]
          (https://docs.google.com/document/d/1SmCceDGntI-rJI40dTR7rA0Tfa0cH1OQoRNNxPEmXG0/export?format=pdf)
          * [Investigazione Sociale - Guida Attività](https://docs.google.com/document/d/1A9q31rwrBA7tZZcZ3KZqjMb30UncM-eycwMvYgj9os4/export?format=pdf)
      CSD U2 L6 Overview:
        content1: Descrizione qui
        markdown: |+
          # Panoramica

          Questa lezione introduce elenchi ordinati e disordinati ed i tag HTML &lt;ul&gt;, &lt;ol&gt; e &lt;li&gt; associati. La classe pratica l'utilizzo dei tag, poi torna al progetto della pagina web personale per aggiungere una nuova pagina HTML che include nuovi tag.

          ## Codice Introdotto


          * **[Elenco Disordinato](//docs.code.org/weblab/ul/)** - `<ul></ul>`
          *  **[Elenco Elementi](//docs.code.org/weblab/li/)** - `<li></li>`
          *  **[Elenco Ordinato](//docs.code.org/weblab/ol/)** - `<ol></ol>`

      CSD U2 Lesson 6 Overview:
        content1: Descrizione qui
      CSD U2 Top Websites:
        markdown: |
          # Migliori Siti Werb negli Stati Uniti

          I seguenti sono i siti web visitati più frequentemente negli Stati Uniti. Ognuno include una breve descrizione della sua funzione principale.


          1. Google.com - Motore di ricerca per siti web, immagini, video ed altri media
          2. Youtube.com - Sito di Video inviati dall'utente con valutazioni e commenti
          3. Facebook.com - Comunità social media che consente agli utenti di condividere informazioni con gli amici
          4. Amazon.com - Siti di shopping online per ogni genere di prodotto
          5. Yahoo.com - Un motore di ricerca, fornitore email e fonte di notizie
          6. Wikipedia.org - Un'enciclopedia libera con contenuti generati dagli utenti
      CSD U2 Top Websites_2018:
        markdown: |
          # Migliori Siti Werb negli Stati Uniti

          I seguenti sono i siti web visitati più frequentemente negli Stati Uniti. Ognuno include una breve descrizione della sua funzione principale.


          1. Google.com - Motore di ricerca per siti web, immagini, video ed altri media
          2. Youtube.com - Sito di Video inviati dall'utente con valutazioni e commenti
          3. Facebook.com - Comunità social media che consente agli utenti di condividere informazioni con gli amici
          4. Amazon.com - Siti di shopping online per ogni genere di prodotto
          5. Yahoo.com - Un motore di ricerca, fornitore email e fonte di notizie
          6. Wikipedia.org - Un'enciclopedia libera con contenuti generati dagli utenti
      CSD U2 Top Websites_2018_2019:
        markdown: |
          # Migliori Siti Werb negli Stati Uniti

          I seguenti sono i siti web visitati più frequentemente negli Stati Uniti. Ognuno include una breve descrizione della sua funzione principale.


          1. Google.com - Motore di ricerca per siti web, immagini, video ed altri media
          2. Youtube.com - Sito di Video inviati dall'utente con valutazioni e commenti
          3. Facebook.com - Comunità social media che consente agli utenti di condividere informazioni con gli amici
          4. Amazon.com - Siti di shopping online per ogni genere di prodotto
          5. Yahoo.com - Un motore di ricerca, fornitore email e fonte di notizie
          6. Wikipedia.org - Un'enciclopedia libera con contenuti generati dagli utenti
      CSD U2 expand project:
        content1: Descrizione qui
      CSD U2 expand project_2018:
        content1: Descrizione qui
      CSD U2 expand project_2018_2019:
        content1: Descrizione qui
      CSD U2 image debug match:
        answers:
        - {}
        - {}
        - {}
        - {}
        - {}
        content1: Abbina il codice HTML buggato con la descrizione del suo bug.
        questions:
        - text: L'attributo 'src' è scritto in modo scorretto.
        - text: Gli attributi 'src' 'alt' sono invertiti
        - text: L'estensione file (.jpg) è mancante dall'indirizzo immagine
        - text: L'indirizzo immagine non è dato come attributo 'src'
        - text: C'è uno spazio nel nome del file
      CSD U2 lists match:
        answers:
        - text: https://images.code.org/c77491ea22b3b977383bfd2ca3655df1-image-1493336218041.31.27
            PM.png
        - text: https://images.code.org/9007a23e2767b57e84ffad78675faf6a-image-1493336218044.50.09
            PM.png
        - text: https://images.code.org/d3be2ba9f4a398277f9663bbd5fdf783-image-1493336218042.31.59
            PM.png
        - text: https://images.code.org/1bbd9b340b51a295760f8daa4714cf84-image-1493336218035.32.21
            PM.png
        - text: https://images.code.org/72bbedfd40904b68f2020af0676e0c3a-image-1493399020395.02.32
            AM.png
        content1: Abbina la lista al codice che la compone.
        questions:
        - text: https://images.code.org/b7b998dd12e507d163d7dac0fcd37b8c-image-1493336218044.31.41
            PM.png
        - text: https://images.code.org/d9af5a34631dee994f99750f48f52b66-image-1493336218042.50.24
            PM.png
        - text: https://images.code.org/63b9f044db7dfa10d0486920e982f217-image-1493336218039.32.08
            PM.png
        - text: https://images.code.org/17bf31d6521c45f56301f6224732e514-image-1493336218041.32.29
            PM.png
        - text: https://images.code.org/50e0264011243637e12e4972d573d278-image-1493399022792.02.38
            AM.png
      CSD U2 lists match_2018:
        answers:
        - text: https://images.code.org/c77491ea22b3b977383bfd2ca3655df1-image-1493336218041.31.27
            PM.png
        - text: https://images.code.org/9007a23e2767b57e84ffad78675faf6a-image-1493336218044.50.09
            PM.png
        - text: https://images.code.org/d3be2ba9f4a398277f9663bbd5fdf783-image-1493336218042.31.59
            PM.png
        - text: https://images.code.org/1bbd9b340b51a295760f8daa4714cf84-image-1493336218035.32.21
            PM.png
        - text: https://images.code.org/72bbedfd40904b68f2020af0676e0c3a-image-1493399020395.02.32
            AM.png
        content1: Abbina la lista al codice che la compone.
        questions:
        - text: https://images.code.org/b7b998dd12e507d163d7dac0fcd37b8c-image-1493336218044.31.41
            PM.png
        - text: https://images.code.org/d9af5a34631dee994f99750f48f52b66-image-1493336218042.50.24
            PM.png
        - text: https://images.code.org/63b9f044db7dfa10d0486920e982f217-image-1493336218039.32.08
            PM.png
        - text: https://images.code.org/17bf31d6521c45f56301f6224732e514-image-1493336218041.32.29
            PM.png
        - text: https://images.code.org/50e0264011243637e12e4972d573d278-image-1493399022792.02.38
            AM.png
      CSD U2 lists match_2018_2019:
        answers:
        - text: https://images.code.org/c77491ea22b3b977383bfd2ca3655df1-image-1493336218041.31.27
            PM.png
        - text: https://images.code.org/9007a23e2767b57e84ffad78675faf6a-image-1493336218044.50.09
            PM.png
        - text: https://images.code.org/d3be2ba9f4a398277f9663bbd5fdf783-image-1493336218042.31.59
            PM.png
        - text: https://images.code.org/1bbd9b340b51a295760f8daa4714cf84-image-1493336218035.32.21
            PM.png
        - text: https://images.code.org/72bbedfd40904b68f2020af0676e0c3a-image-1493399020395.02.32
            AM.png
        content1: Abbina la lista al codice che la compone.
        questions:
        - text: https://images.code.org/b7b998dd12e507d163d7dac0fcd37b8c-image-1493336218044.31.41
            PM.png
        - text: https://images.code.org/d9af5a34631dee994f99750f48f52b66-image-1493336218042.50.24
            PM.png
        - text: https://images.code.org/63b9f044db7dfa10d0486920e982f217-image-1493336218039.32.08
            PM.png
        - text: https://images.code.org/17bf31d6521c45f56301f6224732e514-image-1493336218041.32.29
            PM.png
        - text: https://images.code.org/50e0264011243637e12e4972d573d278-image-1493399022792.02.38
            AM.png
      CSD U2 project guide:
        content1: Descrizione qui
      CSD U2 project guide_2018:
        content1: Descrizione qui
      CSD U2 project guide_2018_2019:
        content1: Descrizione qui
      CSD U3 - conditionals - Matching:
        answers:
        - text: cane.rotazione &lt; gatto.rotazione
        - text: cane.x &lt; gatto.x
        - text: cane.scala &gt; gatto.scala
        - text: cane.x &gt; gatto.x
        - text: cane.x == gatto.x
        content1: Abbina l'espressione booleana alla descrizione in inglese.
        questions:
        - text: La rotazione del personaggio cane è inferiore alla rotazione del personaggio
            gatto?
        - text: La rotazione del personaggio cane x è minore di quella del personaggio
            gatto x?
        - {}
        - {}
        - {}
        title: 'Abbinamento: Comparazione Operatori'
      CSD U3 - conditionals - Matching_2018:
        answers:
        - text: cane.rotazione &lt; gatto.rotazione
        - text: cane.x &lt; gatto.x
        - text: cane.scala &gt; gatto.scala
        - text: cane.x &gt; gatto.x
        - text: cane.x == gatto.x
        content1: Abbina l'espressione booleana alla descrizione in inglese.
        questions:
        - text: La rotazione del personaggio cane è inferiore alla rotazione del personaggio
            gatto?
        - text: La rotazione del personaggio cane x è minore di quella del personaggio
            gatto x?
        - {}
        - {}
        - {}
        title: 'Abbinamento: Comparazione Operatori'
      CSD U3 - conditionals - Matching_2018_2019:
        answers:
        - text: cane.rotazione &lt; gatto.rotazione
        - text: cane.x &lt; gatto.x
        - text: cane.scala &gt; gatto.scala
        - text: cane.x &gt; gatto.x
        - text: cane.x == gatto.x
        content1: Abbina l'espressione booleana alla descrizione in inglese.
        questions:
        - text: La rotazione del personaggio cane è inferiore alla rotazione del personaggio
            gatto?
        - text: La rotazione del personaggio cane x è minore di quella del personaggio
            gatto x?
        - {}
        - {}
        - {}
        title: 'Abbinamento: Comparazione Operatori'
      CSD U3 Boolean MC:
        answers:
        - correct: true
        - {}
        - {}
        - {}
        questions:
        - {}
        title: titolo
      CSD U3 Boolean MC_2018:
        answers:
        - correct: true
        - {}
        - {}
        - {}
        questions:
        - {}
        title: titolo
      CSD U3 Boolean MC_2018_2019:
        answers:
        - correct: true
        - {}
        - {}
        - {}
        questions:
        - {}
        title: titolo
      CSD U3 Card Examples_2018:
        content1: Descrizione qui
      CSD U3 Card Examples_2018_2019:
        content1: Descrizione qui
      CSD U3 Functions Prediction define first:
        answers:
        - {}
        - {}
        - correct: true
        - {}
      CSD U3 Functions Prediction define first_2018:
        answers:
        - {}
        - {}
        - correct: true
        - {}
      CSD U3 Functions Prediction define first_2018_2019:
        answers:
        - {}
        - {}
        - correct: true
        - {}
      CSD U3 Keypress Matching:
        answers:
        - {}
        - {}
        - {}
        questions:
        - {}
        - {}
        - {}
      CSD U3 Keypress Matching_2018:
        answers:
        - {}
        - {}
        - {}
        questions:
        - {}
        - {}
        - {}
      CSD U3 Keypress Matching_2018_2019:
        answers:
        - {}
        - {}
        - {}
        questions:
        - {}
        - {}
        - {}
      CSD U3 Sprite Movement Predict Multi:
        answers:
        - {}
        - {}
        - correct: true
        - {}
        questions:
        - {}
      CSD U3 Sprite Movement Predict Multi_2018:
        answers:
        - {}
        - {}
        - correct: true
        - {}
        questions:
        - {}
      CSD U3 Sprite Movement Predict Multi_2018_2019:
        answers:
        - {}
        - {}
        - correct: true
        - {}
        questions:
        - {}
      CSD U3 Sprites intro predict multi:
        answers:
        - {}
        - {}
        - correct: true
        - {}
        questions:
        - {}
      CSD U3 Sprites intro predict multi_2018:
        answers:
        - correct: true
        - {}
        - {}
        - {}
        questions:
        - {}
      CSD U3 Sprites intro predict multi_2018_2019:
        answers:
        - correct: true
        - {}
        - {}
        - {}
        questions:
        - {}
      CSD U3 combining rep:
        content1: Descrizione qui
      CSD U3 combining rep_2018:
        content1: Descrizione qui
      CSD U3 combining rep_2018_2019:
        content1: Descrizione qui
      CSD U3 drawSprites placement match:
        answers:
        - {}
        - {}
        - {}
        - {}
        questions:
        - {}
        - {}
        - {}
        - {}
      CSD U3 drawSprites placement match_2019:
        answers:
        - {}
        - {}
        - {}
        - {}
        questions:
        - {}
        - {}
        - {}
        - {}
      CSD U3 game intro:
        content1: Descrizione qui
      CSD U3 game intro_2018:
        content1: Descrizione qui
      CSD U3 game intro_2018_2019:
        content1: Descrizione qui
      CSD U3 platform intro:
        content1: Descrizione qui
      CSD U3 platform intro_2018:
        content1: Descrizione qui
      CSD U3 platform intro_2018_2019:
        content1: Descrizione qui
      CSD U5 Encryption 1:
        content1: Descrizione qui
      CSD U5 Encryption 1_2018:
        content1: Descrizione qui
      CSD U5 Encryption 1_2018_2019:
        content1: Descrizione qui
      CSD U5 Encryption 2:
        content1: Descrizione qui
      CSD U5 Encryption 2_2018:
        content1: Descrizione qui
      CSD U5 Encryption 2_2018_2019:
        content1: Descrizione qui
      CSD U5 L13 SFLP Interpreting Data:
        content1: Descrizione qui
      CSD U5 crosstab warmup:
        content1: Descrizione qui
      CSD U5 crosstab warmup_2018:
        content1: Descrizione qui
      CSD U5 crosstab warmup_2018_2019:
        content1: Descrizione qui
      CSD U5 data visualization:
        content1: Descrizione qui
      CSD U5 data visualization_2018:
        content1: Descrizione qui
      CSD U5 data visualization_2018_2019:
        content1: Descrizione qui
      CSD U5 student record:
        content1: Descrizione qui
      CSD U5 student record_2018:
        content1: Descrizione qui
      CSD U5 student record_2018_2019:
        content1: Descrizione qui
      CSD U6 LED create intro:
        content1: Descrizione qui
      CSD U6 LED create intro_2018:
        content1: Descrizione qui
      CSD U6 LED create intro_2018_2019:
        content1: Descrizione qui
      CSD U6 array multi:
        answers:
        - {}
        - {}
        - {}
        - correct: true
        questions:
        - {}
      CSD U6 array multi_2018:
        answers:
        - {}
        - {}
        - {}
        - correct: true
        questions:
        - {}
      CSD U6 array multi_2018_2019:
        answers:
        - {}
        - {}
        - {}
        - correct: true
        questions:
        - {}
      CSD U6 final intro:
        content1: Descrizione qui
      CSD U6 final intro_2018:
        content1: Descrizione qui
      CSD U6 final intro_2018_2019:
        content1: Descrizione qui
      CSD U6 setProperty predict multi:
        answers:
        - {}
        - {}
        - {}
        - correct: true
        questions:
        - {}
        title: Fai una previsione
      CSD U6 setProperty predict multi_2018:
        answers:
        - {}
        - {}
        - {}
        - correct: true
        questions:
        - {}
        title: Fai una previsione
      CSD U6 setProperty predict multi_2018_2019:
        answers:
        - {}
        - {}
        - {}
        - correct: true
        questions:
        - {}
        title: Fai una previsione
      Dance_Party_extras_intro:
        markdown: |
          # Continua a ballare!

          Nella parte 2, creerai il tuo progetto. Qui non trovi esercizi guidati, bensì tanti progetti che mostrano diversi modi di creare balli più complessi.

          Puoi provare questi progetti _in qualsiasi ordine_. Dai un'occhiata per scoprire com'è stato realizzato qualche effetto che hai intravisto in un esercizio precedente o combina dei meccanismi visti in diversi esercizi. Provali tutti, scegli il tuo preferito e divertiti a personalizzarlo per renderlo tuo.

          <a class="btn btn-large btn-primary next-stage submitButton pull-right">Continue</a>

          <div class="clearfix"></div>

          <div style="float: left; margin: 10px">
          <a href="2">
          <h2>
          Tutti in formazione!
          </h2>

          <img src="https://images.code.org/70ad4cbc12321f301d43161f847bdee4-image-1541746835274.gif"></a>

          </div>

          <div style="float: left; margin: 10px">
          <a href="3">
          <h2>
          Dove sono andati?
          </h2>

          <img src="https://images.code.org/524010de61c9af76e98bd2a5ccdba461-image-1541746855689.gif"></a>

          </div>

          <div style="float: left; margin: 10px">
          <a href="4">
          <h2>
          Gruppi di ballo
          </h2>

          <img src="https://images.code.org/f4ccfd43f9a15d68a339b449be8e96c3-image-1541746870889.gif"></a>

          </div>

          <div style="float: left; margin: 10px">
          <a href="5">
          <h2>
          Quartine
          </h2>

          <img src="https://images.code.org/6b538efe77ea6e19f1428f7c0e45c621-image-1541746886875.gif"></a>

          </div>

          <div style="float: left; margin: 10px">
          <a href="6">
          <h2>
          Bassi, Medi e Alti
          </h2>

          <img src="https://images.code.org/3825556a395fd31bc4f767ca7ea5c566-image-1541746894197.gif"></a>

          </div>

          <div style="float: left; margin: 10px">
          <a href="7">
          <h2>
          Accelerare, Rallentare
          </h2>

          <img src="https://images.code.org/d7f35c686ef0a9c5a6975889fd7c566b-image-1541746900730.gif"></a>

          </div>
      Dance_Party_extras_intro_2019:
        markdown: |
          # Continua a ballare!

          Nella parte 2, creerai il tuo progetto. Qui non trovi esercizi guidati, bensì tanti progetti che mostrano diversi modi di creare balli più complessi.

          Puoi provare questi progetti _in qualsiasi ordine_. Dai un'occhiata per scoprire com'è stato realizzato qualche effetto che hai intravisto in un esercizio precedente o combina dei meccanismi visti in diversi esercizi. Provali tutti, scegli il tuo preferito e divertiti a personalizzarlo per renderlo tuo.

          <a class="btn btn-large btn-primary next-stage submitButton pull-right">Continue</a>

          <div class="clearfix"></div>


          <div style="float: left; margin: 10px">
          <a href="2">
          <h2>
          Avanti e indietro
          </h2>

          <img src="https://images.code.org/2ecaa2dc4e7c6f672ced7e043d8ae0ff-image-1573667207373.gif"></a>

          </div>

          <div style="float: left; margin: 10px">
          <a href="3">
          <h2>
          Più pulsanti
          </h2>

          <img src="https://images.code.org/b25c6c68477a794c3086cf1169a5782f-image-1573666336377.gif"></a>

          </div>
          <div style="float: left; margin: 10px">
          <a href="4">
          <h2>
          Tutti in formazione!
          </h2>

          <img src="https://images.code.org/70ad4cbc12321f301d43161f847bdee4-image-1541746835274.gif"></a>

          </div>

          <div style="float: left; margin: 10px">
          <a href="5">
          <h2>
          Dove sono andati?
          </h2>

          <img src="https://images.code.org/524010de61c9af76e98bd2a5ccdba461-image-1541746855689.gif"></a>

          </div>

          <div style="float: left; margin: 10px">
          <a href="6">
          <h2>
          Gruppi di ballo
          </h2>

          <img src="https://images.code.org/f4ccfd43f9a15d68a339b449be8e96c3-image-1541746870889.gif"></a>

          </div>

          <div style="float: left; margin: 10px">
          <a href="7">
          <h2>
          Quartine
          </h2>

          <img src="https://images.code.org/6b538efe77ea6e19f1428f7c0e45c621-image-1541746886875.gif"></a>

          </div>

          <div style="float: left; margin: 10px">
          <a href="8">
          <h2>
          Bassi, medi e alti
          </h2>

          <img src="https://images.code.org/3825556a395fd31bc4f767ca7ea5c566-image-1541746894197.gif"></a>

          </div>

          <div style="float: left; margin: 10px">
          <a href="9">
          <h2>
          Accelerare, rallentare
          </h2>

          <img src="https://images.code.org/d7f35c686ef0a9c5a6975889fd7c566b-image-1541746900730.gif"></a>

          </div>
      GoingPlacesSafely-unplugged:
        markdown: |-
          # Navigare in sicurezza

          Internet è uno strumento molto potente, ma talvolta anche pericoloso. Stai attento alla sicurezza quando navighi!

          <p align=center>
      HappyLoops-Unplugged:
        markdown: |-
          # Cicli interessanti

          In questa lezione, imparerai a usare i cicli o ripetizioni!

          ![](https://images.code.org/6aac7f675f0c69033f42ccac6a733f68-image-1557769673400.png)
      HappyMaps-Unplugged:
        markdown: |-
          # Mappe divertenti

          Realizzare un programma per muovere un personaggio in un labirinto.
      Internet Simulator Setup:
        content1: Descrizione qui
      Internet Simulator Setup 2:
        content1: Descrizione qui
      Internet Simulator Setup 3:
        content1: Descrizione qui
      K-1 Artist 1 Multi 1:
        answers:
        - text: "/script_assets/k_1_images/artist_images/W|S|S.png"
        - text: "/script_assets/k_1_images/artist_images/E|S|S.png"
          correct: true
        - text: "/script_assets/k_1_images/artist_images/S|E|E.png"
        - text: "/script_assets/k_1_images/artist_images/E|S.png"
        questions:
        - text: Quale sequenza di blocchi ti fa completare il disegno?
        title: Esercizio di Verifica (Risposte Multiple)
      K-1 Artist 1 Multi 2:
        answers:
        - correct: true
        - {}
        - {}
        - {}
        questions:
        - text: Quale sequenza di blocchi ti fa disegnare un quadrato?
        title: Esercizio di Verifica (Risposte Multiple)
      K-1 Artist 2 Match 2:
        answers:
        - text: "/script_assets/k_1_images/artist_images/medium_circle.png"
        - text: "/script_assets/k_1_images/artist_images/small_square.png"
        - text: "/script_assets/k_1_images/artist_images/large_rectangle.png"
        - text: "/script_assets/k_1_images/artist_images/large_triangle.png"
        content2: Associa ogni figura a destra con la figura a sinistra che è dello
          stesso tipo.
        questions:
        - text: "/script_assets/k_1_images/artist_images/small_circle.png"
        - text: "/script_assets/k_1_images/artist_images/large_square.png"
        - text: "/script_assets/k_1_images/artist_images/medium_rectangle.png"
        - text: "/script_assets/k_1_images/artist_images/small_triangle.png"
        title: Esercizio di Verifica (Corrispondenza)
      K-1 Bee 1 Multi 1:
        answers:
        - {}
        - correct: true
        - {}
        - text: "/script_assets/k_1_images/bee_images/4_gnectar.png"
        questions:
        - text: Sommando il nettare contenuto nei due fiori in alto a sinistra, quante
            dosi di nettare ottieni?
        title: Esercizio di Verifica (Risposte Multiple)
      K-1 Bee 1 Multi 2:
        answers:
        - {}
        - {}
        - {}
        - text: "/script_assets/k_1_images/bee_images/4_gnectar.png"
          correct: true
        questions:
        - text: Sommando il nettare contenuto nei due fiori in alto a sinistra, quante
            dosi di nettare ottieni?
        title: Esercizio di Verifica (Risposte Multiple)
      K-1 Bee Loops Match 1:
        answers:
        - text: "/script_assets/k_1_images/bee_images/4_gnectar.png"
        - text: "/script_assets/k_1_images/move_blocks/NNN.png"
        - text: "/script_assets/k_1_images/bee_images/5_ghoney.png"
        - text: "/script_assets/k_1_images/move_blocks/EEEEE.png"
        content2: Associa ciascun blocco sulla destra con il blocco sulla sinistra
          che esegue le stesse azioni.
        questions:
        - text: "/script_assets/k_1_images/bee_images/r4_gnectar.png"
        - text: "/script_assets/k_1_images/move_blocks/r3_N.png"
        - text: "/script_assets/k_1_images/bee_images/r5_ghoney.png"
        - text: "/script_assets/k_1_images/move_blocks/r5_E.png"
        title: Esercizio di Verifica (Corrispondenza)
      K-1 Big Event Match 1:
        answers:
        - text: "/script_assets/k_1_images/unplugged_images/big_event_1_a1.png"
        - text: "/script_assets/k_1_images/unplugged_images/big_event_1_a2.png"
        - text: "/script_assets/k_1_images/unplugged_images/big_event_1_a3.png"
        content1: "/script_assets/k_1_images/unplugged_images/big_event_1_desc.png"
        content2: Associa ogni sequenza di figure alla relativa sequenza di mosse
          di danza, usando la corrispondenza sopra illustrata.
        questions:
        - text: "/script_assets/k_1_images/unplugged_images/big_event_1_q1.png"
        - text: "/script_assets/k_1_images/unplugged_images/big_event_1_q2.png"
        - text: "/script_assets/k_1_images/unplugged_images/big_event_1_q3.png"
        title: Esercizio di Verifica (Corrispondenza)
      K-1 Digital Footprint Multi 1:
        answers:
        - text: "/script_assets/k_1_images/unplugged_images/digital_footprint_1_a1.png"
        - text: "/script_assets/k_1_images/unplugged_images/digital_footprint_1_a2.png"
        - text: "/script_assets/k_1_images/unplugged_images/digital_footprint_1_a3.png"
          correct: true
        content1: "/script_assets/k_1_images/unplugged_images/digital_footprint_1_q.png"
        questions:
        - text: Quale animale ha l'impronta digitale che lo rende <strong>il più insicuro</strong>?
        title: Esercizio di Verifica (Risposte Multiple)
      K-1 Getting Loopy Multi 1:
        answers:
        - text: "/script_assets/k_1_images/unplugged_images/getting_loopy_1_a1.png"
          correct: true
        - text: "/script_assets/k_1_images/unplugged_images/getting_loopy_1_a2.png"
        - text: "/script_assets/k_1_images/unplugged_images/getting_loopy_1_a3.png"
        content1: "/script_assets/k_1_images/unplugged_images/getting_loopy_1_q.png"
        questions:
        - text: Come semplificheresti la sequenza di blocchi sulla sinistra usando
            i blocchi `ripeti`, cioè i <i>cicli</i>?
        title: Esercizio di Verifica (Risposte Multiple)
      K-1 Happy Maps Multi 1:
        answers:
        - text: "/script_assets/k_1_images/unplugged_images/up.png"
        - text: "/script_assets/k_1_images/unplugged_images/down.png"
          correct: true
        - text: "/script_assets/k_1_images/unplugged_images/left.png"
        - text: "/script_assets/k_1_images/unplugged_images/right.png"
        content1: "/script_assets/k_1_images/unplugged_images/happy_maps_1q.png"
        questions:
        - text: Quale freccia fa arrivare il Flurb al tesoro?
        title: Esercizio di Verifica (Risposte Multiple)
      K-1 Keep it Private Multi 1:
        answers:
        - text: "/script_assets/k_1_images/unplugged_images/keep_it_private_1_a1.png"
          correct: true
        - text: "/script_assets/k_1_images/unplugged_images/keep_it_private_1_a2.png"
        - text: "/script_assets/k_1_images/unplugged_images/keep_it_private_1_a3.png"
        questions:
        - text: Quali informazioni dovresti <strong>non condividere online</strong>?
        title: Esercizio di Verifica (Risposte Multiple)
      K-1 Maze Debugging Multi 1:
        answers:
        - text: "/script_assets/k_1_images/move_blocks/EN.png"
          correct: true
        - text: "/script_assets/k_1_images/move_blocks/WSS.png"
        - text: "/script_assets/k_1_images/move_blocks/EN.png"
        - text: "/script_assets/k_1_images/move_blocks/WW.png"
        questions:
        - text: Quale blocco devi aggiungere alla sequenza mostrata qua a sinistra
            per farmi arrivare al maialino?
        title: Esercizio di Verifica (Risposte Multiple)
      K-1 Maze Loops Multi 1:
        answers:
        - text: "/script_assets/k_1_images/move_blocks/r3_N.png"
          correct: true
        - text: "/script_assets/k_1_images/move_blocks/r3_N.png"
        - text: "/script_assets/k_1_images/move_blocks/r3_N.png"
        questions:
        - text: Quale blocco `ripeti` fa gli stessi movimenti della sequenza di blocchi
            sulla sinistra?
        title: Esercizio di Verifica (Risposte Multiple)
      K-1 Maze Loops Multi 2:
        answers:
        - text: "/script_assets/k_1_images/move_blocks/r3_N.png"
        - text: "/script_assets/k_1_images/move_blocks/r3_N.png"
        - text: "/script_assets/k_1_images/move_blocks/r3_N.png"
          correct: true
        questions:
        - text: Scegli il blocco `ripeti` che esegue gli stessi movimenti della sequenza
            di blocchi sulla sinistra.
        title: Esercizio di Verifica (Risposte Multiple)
      K-1 Maze Match 1:
        answers:
        - text: "/script_assets/k_1_images/move_blocks/EN.png"
        - text: "/script_assets/k_1_images/move_blocks/ENE.png"
        - text: "/script_assets/k_1_images/move_blocks/WW.png"
        - text: "/script_assets/k_1_images/move_blocks/WSS.png"
        content2: Associa ad ogni situazione la sequenza di blocchi che mi fa arrivare
          al maialino.
        questions:
        - text: "/script_assets/k_1_images/maze_images/maze_EN.png"
        - text: "/script_assets/k_1_images/maze_images/maze_ENE.png"
        - text: "/script_assets/k_1_images/maze_images/maze_WW.png"
        - text: "/script_assets/k_1_images/maze_images/maze_WSS.png"
        title: Esercizio di Verifica (Corrispondenza)
      K-1 Maze Multiple Choice 2:
        answers:
        - text: "/script_assets/k_1_images/move_blocks/EN.png"
        - text: "/script_assets/k_1_images/move_blocks/EN.png"
        - text: "/script_assets/k_1_images/move_blocks/WSS.png"
          correct: true
        - text: "/script_assets/k_1_images/move_blocks/EN.png"
        questions:
        - text: Quale sequenza di blocchi mi fa arrivare al maialino?
        title: 'Labirinto: Sequenze e Cicli'
      K-1 Move It Multi 1:
        answers:
        - text: "/script_assets/k_1_images/unplugged_images/rightright.png"
        - text: "/script_assets/k_1_images/unplugged_images/leftleft.png"
          correct: true
        - text: "/script_assets/k_1_images/unplugged_images/upleft.png"
        - text: "/script_assets/k_1_images/unplugged_images/leftdown.png"
        content1: "/script_assets/k_1_images/unplugged_images/move_it_1_q.png"
        questions:
        - text: Quali frecce fanno arrivare il Flurb ai fiori?
        title: Esercizio di Verifica (Risposte Multiple)
      K-1 Plant a Seed Multi 1:
        answers:
        - text: "/script_assets/k_1_images/unplugged_images/poke-hole.png"
        - text: "/script_assets/k_1_images/unplugged_images/foot-in-shoe.png"
        - text: "/script_assets/k_1_images/unplugged_images/dirty-teeth.png"
          correct: true
        content1: "/script_assets/k_1_images/unplugged_images/plant_a_seed_1_q.png"
        questions:
        - text: Quale immagine scegli per descrivere il primo passo di questo algoritmo?
        title: Esercizio di Verifica (Risposte Multiple)
      K-1 Plant a Seed Multi 2:
        answers:
        - text: "/script_assets/k_1_images/unplugged_images/brush-teeth.png"
        - text: "/script_assets/k_1_images/unplugged_images/cover-seed.png"
          correct: true
        - text: "/script_assets/k_1_images/unplugged_images/water-pot.png"
        content1: "/script_assets/k_1_images/unplugged_images/plant_a_seed_2_q.png"
        questions:
        - text: Quale immagine scegli per descrivere il passo di questo algoritmo
            rappresentato dal punto interrogativo?
        title: Esercizio di Verifica (Risposte Multiple)
      K-1 Word Search Multi 1:
        answers:
        - text: "/script_assets/k_1_images/move_blocks/EEEEE.png"
        - text: "/script_assets/k_1_images/move_blocks/WSS.png"
          correct: true
        - text: "/script_assets/k_1_images/move_blocks/WSS.png"
        questions:
        - text: Quale sequenza di blocchi devi scegliere per scrivere le lettere della
            parola "MOVE"?
        title: Esercizio di Verifica (Risposte Multiple)
      K-1 Word Search Multi 3:
        answers:
        - text: SET
        - text: SQUARE
          correct: true
        - text: SOUTH
        questions:
        - text: Con la sequenza di spostamenti che ti è stata data, quale parola riesci
            a scrivere?
        title: Esercizio di Verifica (Risposte Multiple)
      Multi-Screen Apps:
        content1: Descrizione qui
      New Challenge Introduction:
        content1: Descrizione qui
        markdown: "### Nuova Sfida: Decodifica un Codice a Sostituzione Casuale...
          con un nuovo componente\n\nChe succederebbe se invece di scivolare l'intero
          alfabeto, avessimo mappato ogni lettera dell'alfabeto ad una differente
          lettera casuale dell'alfabeto? Ciò è chiamato un **Codice a Sostituzione
          Casuale.**\n\n![](https://images.code.org/7837e7fef2f38659f4bf51a29b6dc4d3-image-1473863470440.gif)\n\nOra,
          invece del messaggio segreto codificato con un semplice scorrimento alfabetico,
          affronterai messaggi codificati con una **sostituzione casuale**.  \n\n\n\nCiò
          è molto più difficile di decodificare e richiede uno strumento più sofisticato,
          dunque...\n\nQuando clicchi continua, vedrai una **nuova, più sofisticata
          versione dello strumento di crittografia** che mostra molte cose differenti.\n\nMa
          cosa faccia è un po' un mistero!  \n\n### Le Tue Mansioni:\n\n * Scopri
          cosa succede in questa nuova versione dello strumento\n * Quale informazione
          ti è stata presentata?\n * Scopri cosa ti fa fare lo strumento\n * Come
          sempre: non puoi romperlo. Quindi clicca sulle cose, fruga in giro.\n *
          Se lo scopri potresti essere capace di decodificare un messaggio codificato
          con sostituzione casuale.\n \n### Suggerimento\n\n* Sapevi che la **E**
          è la lettera più comunemente usata in inglese?\n\n### Riunisciti e Discuti\n
          Dopo un po' di tempo a giocarci, dovresti metterti con qualcuno - partner,
          piccolo gruppo, classe intera - per discutere cosa hai scoperto e verificare
          che tu sappia cosa succede ed i vari modi in cui puoi usare lo strumento.\n\n\n"
      OPD-K5 About:
        markdown: |
          #  Per cominciare > Descrizione del corso

          ## Panoramica del corso
          Questo corso, rivolto agli insegnanti, ha lo scopo di introdurre al percorso formativo "Fondamenti di Informatica" di Code.org ed alle relative risorse. Attraverso letture, visione di video, completando esercizi interattivi e riflettendo su ciò che apprenderai, aumenterai le tue competenze per prepararti a insegnare informatica nella tua classe.

          ## Finalità del corso

          Completando questo corso online, i partecipanti:

          - impareranno i principi basilari dell'informatica
          - vedranno i migliori metodi per insegnare questi principi ai propri alunni
          - accederanno alle risorse ed ai percorsi formativi per gli insegnanti
          - progetteranno come potrebbero iniziare ad insegnare i "Fondamenti dell'Informatica"
          - si connetteranno con una comunità di colleghi educatori che stanno facendo dei cambiamenti positivi nella propria classe attraverso l'insegnamento dell'informatica.

          ## Prerequisiti

          Non è richiesta nessuna precedente esperienza di programmazione o di informatica in generale. Questo è un corso per principianti.

          > **Una nota in merito ai destinatari del corso** - Questo corso si focalizza sul percorso formativo gratuito "Fondamenti di Informatica" di Code.org (titolo originale: CSF - Computer Science Fundamentals) destinato agli alunni della scuola primaria. Sebbene molti di questi concetti possano essere applicati a qualsiasi altro corso di informatica, se desideri un percorso formativo più approfondito di Fondamenti di Informatica, puoi prendere in considerazione uno dei nostri corsi per la [scuola secondaria di primo grado](https://code.org/educate/csd) o per la [scuola secondaria di secondo grado](https://code.org/educate/csp)).

          ## Durata del corso

          Per completare questo corso online sono necessarie 3 - 7 ore, a seconda delle tue precedenti conoscenze e da quanto intendi approfondire le risorse messe a disposizione in Code.org.
      OPD-K5 Assessment:
        markdown: |
          # Gestione della classe > Altre risorse disponibili

          Accedendo come insegnante al sito Code.org hai a disposizione molte risorse in più rispetto ad un utente normale. Hai già visto come individuare un corso, creare una classe ed assegnarle il corso che hai scelto. Inoltre puoi consultare il seguente materiale.
<<<<<<< HEAD

          - **Seguire l'andamento dei tuoi alunni** - [Valutare l'apprendimento](https://support.code.org/hc/en-us/articles/115000693231-Viewing-student-progress) di tutti i tuoi alunni (articolo in inglese). È anche disponibile una spiegazione in italiano in questo [video](https://youtu.be/JjLoKLs7NRg).

          - **Analizzare il tuo andamento nel corso** - Puoi vedere i tuoi progressi nello svolgimento delle lezioni di Code Studio come se fossi uno studente. Infatti, anche i tuoi alunni saranno in grado di vedere il loro andamento con la loro utenza. In aggiunta, in qualità di insegnante, sarai in grado di vedere il piano di lavoro delle lezioni e le soluzioni di tutti gli esercizi.

          - **Descrizione di tutte le lezioni in italiano** - Sul sito di Programma il Futuro trovi la [descrizione di tutte le lezioni dei corsi A-F](https://programmailfuturo.it/come/primaria) corredate dei videotutorial in cui vengono eseguiti uno ad uno tutti gli esercizi. Ove disponibili, vi sono anche i video introduttivi doppiati in italiano.

          - **Supporto in italiano** -  Puoi trovare un utile supporto all'apprendimento sul [forum italiano di Programma il Futuro](https://programmailfuturo.it/aiuto/forum-di-aiuto). Durante il corso, potrai usare il forum per condividere in maniera asincrona i tuoi pensieri, esperienze e domande con gli altri insegnanti impegnati su questi contenuti. Se ti blocchi e non riesci ad andare avanti durante il corso, chiedi aiuto al [servizio di supporto di Programma il Futuro](https://programmailfuturo.it/aiuto/se-hai-bisogno-di-aiuto).
=======

          - **Seguire l'andamento dei tuoi alunni** - [Valutare l'apprendimento](https://support.code.org/hc/en-us/articles/115000693231-Viewing-student-progress) di tutti i tuoi alunni (articolo in inglese). È anche disponibile una spiegazione in italiano in questo [video](https://youtu.be/JjLoKLs7NRg).

          - **Analizzare il tuo andamento nel corso** - Puoi vedere i tuoi progressi nello svolgimento delle lezioni di Code Studio come se fossi uno studente. Infatti, anche i tuoi alunni saranno in grado di vedere il loro andamento con la loro utenza. In aggiunta, in qualità di insegnante, sarai in grado di vedere il piano di lavoro delle lezioni e le soluzioni di tutti gli esercizi.

          - **Descrizione di tutte le lezioni in italiano** - Sul sito di Programma il Futuro trovi la [descrizione di tutte le lezioni dei corsi A-F](https://programmailfuturo.it/come/primaria) corredate dei videotutorial in cui vengono eseguiti uno ad uno tutti gli esercizi. Ove disponibili, vi sono anche i video introduttivi doppiati in italiano.

          - **Supporto in italiano** -  Puoi trovare un utile supporto all'apprendimento sul [forum italiano di Programma il Futuro](https://programmailfuturo.it/aiuto/forum-di-aiuto). Durante il corso, potrai usare il forum per condividere in maniera asincrona i tuoi pensieri, esperienze e domande con gli altri insegnanti impegnati su questi contenuti. Se ti blocchi e non riesci ad andare avanti durante il corso, chiedi aiuto al [servizio di supporto di Programma il Futuro](https://programmailfuturo.it/aiuto/invia-comunicazione?argomento=21).
>>>>>>> 97c71c09

          - **Aiuto e comunità (in inglese)** - Accedendo a [support.code.org](https://support.code.org/) puoi porre domande, rispondere a domande di altri insegnanti e leggere le domande frequenti (FAQ) fornite dal team di Code.org. In questa pagina puoi contattare direttamente il team di Code.org per qualsiasi informazione.

          <br/>
          ---
<<<<<<< HEAD
          > ## Visita support.code.org (in inglese)
          > Se non riesci a proseguire o hai qualche domanda, cerca nei nostri articoli di supporto su [support.code.org](https://support.code.org)! Puoi anche contattarci direttamente sul [nostro forum](http://forum.code.org).

          > <a href="http://support.code.org" target="blank"><button class="plc">Chiedi aiuto >></button></a>

=======

          > ## Chiedi aiuto al servizio di supporto di Programma il Futuro
          > Se ti blocchi durante il corso o hai delle domande, chiedi aiuto al <a href="https://programmailfuturo.it/aiuto/invia-comunicazione?argomento=21" target="_new">servizio di supporto di Programma il Futuro</a>.

          > <a href="https://programmailfuturo.it/aiuto/se-hai-bisogno-di-aiuto" target="blank"><button class="plc">Chiedi aiuto a Programma il Futuro >></button></a>

          Oppure, se sai l'inglese...

          > ## Visit support.code.org
          > If you get stuck or have questions, make sure to check our support articles on support.code.org! You can also reach out to us directly through that page, as well.  [our forum](http://forum.code.org/t/teaching-conditionals/406/1).

          > <a href="http://support.code.org" target="blank"><button class="plc">Get help >></button></a>

>>>>>>> 97c71c09
          Dopo aver commentato nel forum, torna qui e clicca il pulsante sottostante per accedere alla prossima lezione.
      OPD-K5 CS Courses:
        markdown: "# Gestione della classe > Come iniziare in Code.org\n\n\n## Passo
          1 - Seleziona un corso\nTutti i corsi proposti da Code.org sono elencati
          nella sezione **[corsi](https://studio.code.org/courses)**. I corsi A-F
          di Fondamenti di informatica per la scuola primaria con cui hai fatto pratica
          in questo corso per insegnanti li trovi subito dopo i corsi rapidi (che
          possono a loro volta essere utili in situazioni particolari). Tutti i nostri
          corsi sono gratuiti. Confrontati con i tuoi colleghi a scuola per decidere
          come questi corsi possano essere integrati con le altre materie d'insegnamento.\n![](https://images.code.org/37dd42348eba605513fd0b1f17d1409c-image-1549066063927.png)\n***\n##
          Passo 2 - Crea la tua classe\nCrea una nuova classe per controllare i progressi
          dei tuoi alunni, stampare le loro credenziali di accesso, gestire le utenze
          e stampare i certificati che gli alunni porteranno a casa al termine del
          corso. **[In questa pagina](https://programmailfuturo.it/chi/iscrizione-per-insegnanti)**
          trovi le istruzioni dettagliate per creare la tua classe, incluso un [video](https://youtu.be/JjLoKLs7NRg)
          che presenta in dettaglio tutte le funzioni disponibili.\n![](https://images.code.org/26b023ea019f33492aebea43eb6a1dfe-image-1549065670221.png)\n***\n##
          Passo 3 - Assegna un corso alla tua classe\nClicca sul corso che hai intenzione
          di insegnare alla tua classe -- dovresti quindi vedere una schermata simile
          a quella qui sotto. Clicca quindi sul pulsante \"Assegna alla classe\".\n![](https://images.code.org/3b81aa7989d237447e525f42646412d4-image-1549065690577.png)\n***\n##
          Step 4 - Inizia ad insegnare! \nBasterà una singola lezione per introdurre
          i primi concetti di informatica nella tua classe. Quando vedrai l'entusiasmo
          dei tuoi alunni per l'informatica, proseguirai con la pianificazione giornaliera
          delle lezioni per guidarli nell'apprendimento e lo svolgimento delle attività
          tradizionali che potrai fare senza uso di computer. Utilizza i forum di
          Code.org e Programma il Futuro per unirti agli altri insegnanti.\n\n"
      OPD-K5 CS Tips:
        markdown: |-
          # Per cominciare > Esplorando questo corso online

          Se sei arrivato fino a qui, congratulazioni! Al termine di questo corso, avrai preso confidenza con tutto ciò che ha da offrire il corso "Fondamenti di informatica".

          In caso di difficoltà, le seguenti informazioni potranno aiutarti a muoverti agevolmente all'interno del corso, tenendo traccia del tuo livello di apprendimento.

          ---

          ## Lezioni

          La seguente pagina di riepilogo riassume l'intero percorso professionale. Questa pagina è suddivisa in diverse __lezioni__, ognuna delle quali rappresenta un differente argomento o idea.

          <img src ="https://images.code.org/3f0fa0abc76fa6e6bde06bb4bc705202-image-1548976538784.png" />

          <br/>
          <br/>

          ## Esercizi

          Ogni lezione è suddivisa in __esercizi__ (o livelli) che contengono video, letture o domande. Ogni esercizio è identificato da un cerchio numerato. Il colore del cerchio dell'esercizio cambierà in base al tuo progredire. In questo percorso di apprendimento vedrai i seguenti tipi di cerchi:
          <br/>

          Non iniziato / In corso di svolgimento / Completato (ma con troppi blocchi) / Completato (perfetto)

          <br/>

          <img src ="https://images.code.org/8b3fcfcf0120bed0dc34c014f1f81071-image-1548976153188.png" />

          <br/>
          <br/>

          ## Accedere agli esercizi

          Gli esercizi si trovano:
          <p>- nella pagina di riepilogo dell'intero percorso professionale</p>
          <p>- nella intestazione della pagina di ogni altro esercizio della stessa lezione</p>
          <p>- cliccando sulla freccina arancione del menù a discesa nell'intestazione di ogni esercizio</p>

          <h4><details>
          <summary style="color:#ffa400;">Clicca qui per maggiori dettagli su come accedere agli esercizi</summary>
          <br>
          <div><em>Cliccare nuovamente la scritta arancione quando si vuole ridurre la visualizzazzione</em></div>
          <br>
          <img src ="https://images.code.org/27681ae1028bb26bcacd9970086c3792-image-1548976069596.gif" />
          </details></h4>

          <br/>

          ## Passare da un esercizio al successivo

          Al termine di ogni esercizio, clicca su "Continua" o "Risorsa successiva" per passare a quello seguente. Oppure, in qualsiasi momento, puoi saltare ad un altro esercizio cliccando il suo numero nell'intestazione della pagina.

          <h4><details>
          <summary style="color:#ffa400;">Seleziona qui per vedere maggiormente come muoversi fra gli esercizi</summary>
          <br>
          <div><em>Cliccare nuovamente la scritta arancione quando si vuole ridurre la visualizzazzione</em></div>
          <br>
          <img src ="https://images.code.org/d28046a78ecb03f9501f3bb7764c7ce8-image-1548976730590.gif" />
          </details></h4>

          <br/>
          <br/>


          > Questo è tutto! Potrai tornare a questo esercizio ogni volta che avrai bisogno di ripassare come funziona la piattaforma di apprendimento.
      OPD-K5 Celebrate:
        markdown: |-
          # I prossimi passi > Festeggiamo!

          Congratulazioni per aver terminato questo corso online per insegnanti. Se hai terminato tutte le lezioni in questo corso, puoi scaricare e stampare l'attestato di completamento:

          1. vai a [questo indirizzo](https://code.org/certificates?course=Teaching%20Computer%20Science%20Fundamentals);
          2. inserisci nome e cognome nel riquadro bianco;
          3. clicca sul pulsante "Stampa gli attestati";
          4. clicca sull'immagine dell'attestato con il  tasto destro del mouse e seleziona "Salva immagine con nome..." in modo da poterlo salvare sul tuo computer;
          5. se invece non ti interessa salvarlo sul tuo computer, puoi diretamente premere il pulsante "Print".

          E non dimenticare... puoi tornare a questo corso ogni volta che lo desideri, per rivedere le lezioni, accedere alle risorse o soltanto per rinfrescare la memoria!

          Grazie per la tua partecipazione! Non vediamo l'ora di sapere come hai realizzato le tue lezioni di informatica utilizzando Core Studio nella tua classe!
      OPD-K5 Congrats:
        markdown: "# Eventi > Riepilogo\n\nIn questa lezione hai creato dei giochi
          divertenti combinando tra loro i concetti base e dimostrandone la comprensione.
          Permettendoci di scatenare delle azioni tramite delle istruzioni indipendenti
          dal programma principale, gli eventi ci consentono di aumentare molto le
          nostre potenzialità di programmazione. \n\n**Prenditi un attimo per riflettere
          su come è stato spiegato il concetto di evento nel corso \"Fondamenti di
          informatica\" e pensa come potresti realizzare le attività proposte nella
          tua classe.**\n\n![](https://images.code.org/8312823c84d52d7119ab0b5e99363d39-image-1549054807593.jpg)\n"
      OPD-K5 CongratsFinal:
        markdown: |
          # Congratulazioni!

          <img src="https://images.code.org/3e21c6e68f0b6565ba16ad2b63b892f0-image-1434398206115.jpg" width="450px">
          <br/><br/>
          Completando le lezioni da 1 a 8 hai appreso i concetti base dell'informatica. Speriamo che tu ti sia divertito durante questo percorso! E ci auguriamo tu stia riflettendo su come utilizzare quanto hai appreso nella tua attività di insegnamento.
          <br/><br/>
          Nella prossima lezione verranno presentate alcune linee guida per l'insegnamento dell'informatica nella tua classe.
      OPD-K5 Connect:
<<<<<<< HEAD
        markdown: "# I prossimi passi > Rimaniamo in contatto\n\nOltre all'opportunità
          di seguire ulteriori corsi di informatica, potresti considerare la possibilità
          di unirti alle comunità di Code.org e Programma il Futuro per continuare
          ad imparare in maniera informale dalle eserienze altrui o semplicemente
          per trovare supporto ed un gruppo di colleghi ai quali riferirti.\n\n<br/><br/>\n\n-
          **Continua a partecipare alla comunità degli insegnanti di Programma il
          Futuro** -  Potrai usare il [forum italiano di Programma il Futuro](https://programmailfuturo.it/aiuto/forum-di-aiuto)
          per condividere le tue strategie, porre quesiti, commentare le idee degli
          altri insegnanti e mettere la tua esperienza al servizio di chi ha bisogno
          di aiuto.\n\n<br/>\n\n> Inoltre, se parli inglese, **continua a partecipare
          alla comunità degli insegnanti di Code.org** - Il forum che hai utilizzato
          durante questo corso sarà una grande risorsa nel seguito del tuo percorso.
          Potrai usarlo non solo in riferimento a questo corso, ma anche per avere
          un supporto mentre proseguirai il tuo viaggio nell'insegnamento dell'informatica
          o per offrire aiuto ad altri che potranno giovare della tua esperienza.
          Segnatelo e frequentalo spesso: [http://forum.code.org/c/csf](http://forum.code.org/c/csf).\n\n<br/>\n\n>
          **Connettiti con [@teachcode](http://twitter.com/teachcode) su Twitter.**
          \ \n\n<br/>\n\n> **Join the computer science Teachers Association (CSTA):**
          [The CSTA](http://csta.acm.org/index.html) is an engaged community of educators
          across the nation that is committed to bringing computer science education
          to their students while raising awareness of the subject to the general
          public. They host an annual conference and also have chapters that hold
          local meetings."
      OPD-K5 Culture:
        markdown: |
          # Linee guida > Clima in aula

          Come possiamo creare un clima positivo in aula durante le lezioni di informatica? Per prima cosa dobbiamo fare in modo che tutti, noi inclusi, comprendiamo a fondo come possiamo pensare da informatici e cosa occorre tenere bene a mente. Questo permette di coinvolgere tutti e rende più facile il lavoro in aula.

          <img src="https://images.code.org/b5d9ae18a882a4359f096b9c6ade135e-image-1434398703448.jpg" width="450px" style="margin-right:45px; border-radius:10px;">

          ## Agisci da informatico

          - **Sii curioso** - Un approccio curioso ti porta ad esplorare i vari menù, a scrivere parti di programma per vedere cosa succede o ad osservare gli effetti di differenti impostazioni. La curiosità spesso porta naturalmente a dare risposte alle nostre domande.
          - **Fai domande** - Quando stai cercando di capire un problema, coinvolgi anche gli altri.
          - **Sii tenace** - Abbi fiducia nell'affrontare problemi complessi ed insisti. Questo diventerà più facile dopo che sarai riuscito a completare qualche programma ed avrai già gustato la soddisfazione dei aver superato un difficile problema di programmazione.
          - **Divide et impera** - Suddividi i problemi grandi e complessi in più problemi piccoli, più facili da affrontare. Questo metodo è anche chiamato **decomposizione**.
          - **Rileggi il tuo programma** - Il computer esegue le tue istruzioni precisamente (ed ottusamente: non sa prendere alcuna iniziativa di fronte a situazioni impreviste). Esaminare passo dopo passo il tuo programma (come se tu fossi il computer che elabora le istruzioni) ti aiuterà a trovare gli errori nella logica che hai progettato, oppure dei passi mancanti.
          - **Non abbatterti quando sbagli** - Gli errori non rappresentano un fallimento; al contrario, ti portano ad essere un passo più vicino ai tuoi obiettivi.
          - **Allontanati dal computer** - Ad un certo punto, devi concederti una pausa e spesso noterai che quando ritorni al tuo problema, riesci a vederlo da una prospettiva differente.

          ## Cose da tenere a mente quando si impara informatica

          - Il mondo della programmazione si muove così rapidamente che non esistono veri maestri. **Stiamo tutti imparando**, a differenti livelli, ma siamo tutti "studenti".
          - Ti sentirai sempre più a tuo agio ogni volta che tornerai a programmare. **Non diventerai un esperto al primo tentativo.**
          - Non esistono scorciatoie: programmare ed **imparare a programmare richiede tempo, ma chiunque ce la può fare!**
          - Puoi condividere con i tuoi alunni **la tua personale esperienza di apprendimento dell'informatica!**

          > ## Riflettiamo
          > Come pensi di creare un clima positivo in aula durante l'insegnamento dell'informatica? [Twitta i tuoi pensieri](https://twitter.com/codeorg) (in inglese) taggando @codeorg.

          > <a href="http://ctt.ec/pdL3a" target="blank"><button class="default">Condividi su Twitter >></button></a>
=======
        markdown: "> **Continue participating in the code.org teacher Professional
          Learning Community:** The forum that you've been using throughout this course
          will be a great resource for you moving forward. You can use it not only
          to refer back to your learning from this course, but to find support as
          you continue your journey, or even to offer support to others who need your
          expertise. Be sure to bookmark it now and visit often: [http://forum.code.org/c/csf](http://forum.code.org/c/csf)
          \ \n\n<br/>\n\n> **Connect with [@teachcode](http://twitter.com/teachcode)
          on Twitter.**  \n\n<br/>\n\n> **Join the computer science Teachers Association
          (CSTA):** [The CSTA](http://csta.acm.org/index.html) is an engaged community
          of educators across the nation that is committed to bringing computer science
          education to their students while raising awareness of the subject to the
          general public. They host an annual conference and also have chapters that
          hold local meetings."
      OPD-K5 Culture:
        markdown: "# Linee guida > Clima in aula\n\nCome possiamo creare un clima
          positivo in aula durante le lezioni di informatica? Per prima cosa dobbiamo
          fare in modo che tutti, noi inclusi, comprendiamo a fondo come possiamo
          pensare da informatici e cosa occorre tenere bene a mente. Questo permette
          di coinvolgere tutti e rende più facile il lavoro in aula.\n\n<img src=\"https://images.code.org/b5d9ae18a882a4359f096b9c6ade135e-image-1434398703448.jpg\"
          width=\"450px\" style=\"margin-right:45px; border-radius:10px;\">\n\n##
          Agisci da informatico\n\n- **Sii curioso** - Un approccio curioso ti porta
          ad esplorare i vari menù, a scrivere parti di programma per vedere cosa
          succede o ad osservare gli effetti di differenti impostazioni. La curiosità
          spesso porta naturalmente a dare risposte alle nostre domande.\n- **Fai
          domande** - Quando stai cercando di capire un problema, coinvolgi anche
          gli altri.\n- **Sii tenace** - Abbi fiducia nell'affrontare problemi complessi
          ed insisti. Questo diventerà più facile dopo che sarai riuscito a completare
          qualche programma ed avrai già gustato la soddisfazione dei aver superato
          un difficile problema di programmazione.\n- **Divide et impera** - Suddividi
          i problemi grandi e complessi in più problemi piccoli, più facili da affrontare.
          Questo metodo è anche chiamato **decomposizione**.\n- **Rileggi il tuo programma**
          - Il computer esegue le tue istruzioni precisamente (ed ottusamente: non
          sa prendere alcuna iniziativa di fronte a situazioni impreviste). Esaminare
          passo dopo passo il tuo programma (come se tu fossi il computer che elabora
          le istruzioni) ti aiuterà a trovare gli errori nella logica che hai progettato,
          oppure dei passi mancanti.\n- **Non abbatterti quando sbagli** - Gli errori
          non rappresentano un fallimento; al contrario, ti portano ad essere un passo
          più vicino ai tuoi obiettivi.\n- **Allontanati dal computer** - Ad un certo
          punto, devi concederti una pausa e spesso noterai che quando ritorni al
          tuo problema, riesci a vederlo da una prospettiva differente.\n\n## Cose
          da tenere a mente quando si impara informatica\n\n- Il mondo della programmazione
          si muove così rapidamente che non esistono veri maestri. **Stiamo tutti
          imparando**, a differenti livelli, ma siamo tutti \"studenti\".\n- Ti sentirai
          sempre più a tuo agio ogni volta che tornerai a programmare. **Non diventerai
          un esperto al primo tentativo.**\n- Non esistono scorciatoie: programmare
          ed **imparare a programmare richiede tempo, ma chiunque ce la può fare!**\n-
          Puoi condividere con i tuoi alunni **la tua personale esperienza di apprendimento
          dell'informatica!**\n\n> ## Riflettiamo\n> Come pensi di creare un clima
          positivo in aula durante l'insegnamento dell'informatica? \n<a href=\"https://programmailfuturo.it/forum/corso-online-per-l-insegnamento\">Condividi
          i tuoi pensieri nel forum di Programma il Futuro</a>.\n\nOppure, se sai
          l'inglese...\n\n> ## Reflect:\n> How do you plan to create positive classroom
          culture when teaching computer science? [Tweet your thoughts](https://twitter.com/codeorg)
          and be sure to tag @codeorg in your tweet so we can respond.\n\n> <a href=\"http://ctt.ec/pdL3a\"
          target=\"blank\"><button class=\"default\">Share on Twitter >></button></a>"
>>>>>>> 97c71c09
      OPD-K5 Outline:
        markdown: |-
          # Per cominciare > Panoramica del corso

          Il corso è costituito da undici lezioni e ogni lezione è suddivisa in "livelli" o "esercizi". Qui di seguito una panoramica di ciò che imparerai completando l'intero corso.

          ## Lezione 1 - Per cominciare (10-30 minuti)

          Completando la lezione 1, potrai:

          - scoprire i dettagli del corso,
          - far pratica con la piattaforma di apprendimento di Code.org;
          - pianificare la tua partecipazione al corso.

          ## Lezione 2 - Fondamenti di Informatica (10-30 minuti)

          Completando la lezione 2, sarai in grado di:

          - definire l'informatica e le relative parole chiave;
          - identificare i benefici dell'insegnamento e dell'apprendimento dell'informatica;
          - distinguere tra "programmazione" (coding) ed "informatica";
          - spiegare i benefici di imparare a programmare in un ambiente visuale.

          ## Lezione 3 - Uno sguardo avanti (10 minuti)

          Completando la lezione 3 potrai:

          - intravedere i concetti fondamentali dell'informatica trattati nelle lezioni successive.

          ## Lezione 4 - I concetti fondamentali: sequenze di istruzioni (10-30 minuti)

          Completando la lezione 4 sarai in grado di:

          - definire un "programma" e un "algoritmo";
          - usare l'ambiente di programmazione visuale di Code.org per scrivere semplici programmi;
          - riflettere su come insegnare in classe questi concetti.

          ## Lezione 5 - I concetti fondamentali: cicli (20-45 minuti)

          Completando la lezione 5 sarai in grado di:

          - definire le istruzioni di ripetizione, dette anche "cicli", e spiegarne l'importanza;
          - far pratica con i cicli in semplici programmi;
          - riflettere su come insegnare in classe questi concetti.

          ## Lezione 6 - I concetti fondamentali: istruzioni condizionali (20-45 minuti)

          Completando la lezione 6 sarai in grado di:

          - definire le "istruzioni condizionali" e spiegarne l'importanza;
          - far pratica con le istruzioni condizionali in semplici programmi;
          - riflettere su come insegnare in classe questi concetti.

          ## Lezione 7 - I concetti fondamentali: funzioni (20-45 minuti)

          Completando la lezione 7 sarai in grado di:

          - definire le "funzioni" e spiegarne l'importanza;
          - far pratica con le funzioni in semplici programmi;
          - riflettere su come insegnare in classe questi concetti.

          ## Lezione 8 - I concetti fondamentali: eventi (30-60 minuti)

          Completando la lezione 8 sarai in grado di:

          - definire gli "eventi" e spiegarne l'importanza;
          - far pratica con gli eventi in semplici programmi;
          - riflettere su come insegnare in classe questi concetti.

          ## Lezione 9 - Linee guida per l'insegnamento dell'informatica (30-60 minuti)

          Completando la lezione 9 potrai:

          - scoprire le linee guida per l'insegnamento dell'informatica.

          ## Lezione 10 - Gestione della classe (30-60 minuti)

          Completando la lezione 10 sarai potrai:

          - esplorare le risorse a disposizione in Code.org, compreso il "pannello di controllo" dell’insegnante;
          - pianificare come integrare l’informatica nella tua materia.

          ## Lezione 11 - I prossimi passi (10-30 minuti)

          Completando la lezione 11 sarai in grado di:

          - ripensare a quanto appreso;
          - pianificare i prossimi passi da compiere per proseguire il tuo apprendimento;
          - connetterti ad una comunità globale di educatori interessati all'insegnamento dell’informatica;
          - condividere la tua esperienza ed il tuo parere su questo corso.

          > **Nota** Le tempistiche indicate servono per aiutarti a pianificare la fruizione del corso, ma nota che puoi impiegare più o meno tempo per ogni lezione, in funzione delle tue conoscenze pregresse, dei tuoi interessi e delle tue capacità. Ricorda che questo corso è autogestito, puoi quindi interrompere, riprendere o ripetere qualunque lezione o livello in qualsiasi momento.
      OPD-K5 Pair:
        markdown: "# Linee guida > Programmazione in coppia\n\nUn'importante metodologia
          che molti insegnanti utilizzano per la gestione della classe consiste nella
          creazione di gruppi strategici. In Code.org suggeriamo di provare una metodologia
          utilizzata nelle più importanti aziende tecnologiche: la programmazione
          in coppia.\n\n>Si parla di **programmazione in coppia** quando due studenti
          usano un solo computer per scrivere insieme un programma. Il National Center
          for Women & Information Technology (NCWIT) ha realizzato un [ottimo studio
          sui benefici della programmazione in coppia](http://www.ncwit.org/sites/default/files/resources/pairprogramming_retainingwomencollaborativelearning_practice.pdf).\n\nLa
          ricerca mostra che la programmazione in coppia:\n\n- porta a programmi di
          maggiore qualità rispetto a quelli realizzati singolarmente;\n- riduce il
          cosiddetto \"divario di fiducia\" tra studenti femmine e maschi, migliorando
          al contempo la confidenza nella programmazione di tutti gli studenti.\n<br/><br/>\n\nGuarda
          questo video per comprendere come funziona la programmazione in coppia ed
          ascolta direttamente dagli alunni come ha migliorato il loro apprendimento.
          Questo video lo trovi anche [doppiato in italiano da Programma il Futuro](https://youtu.be/sTJ85VIYDRE).\n\n[![](https://images.code.org/2c721ff31fbd06f527d99965d3460fa8-image-1571172758005.52.13
          PM.png)](https://www.youtube.com/watch?v=vgkahOzFH2Q)\n\n[Non riesci a vedere
          il video? Clicca qui](http://videos.code.org/2014/C1-pair-programming.mp4)\n<br/><br/>\nLa
          programmazione in coppia non è positiva solo per gli studenti, è una pratica
          utilizzata anche da programmatori professionisti. Guarda questo video per
          scoprire come proporre la programmazione in coppia ai tuoi studenti. \n\n[![](https://images.code.org/01da36dbe56da7986c3652991d4828e8-image-1571172869229.54.16
          PM.png)](https://www.youtube.com/watch?v=sxToW3ixrwo)\n\n[Non riesci a vedere
          il video? Clicca qui](https://videos.code.org/levelbuilder/06pairprogramming_small-mp4.mp4)\n<br/>"
      OPD-K5 Participation:
        markdown: "# Per cominciare > Organizza la tua partecipazione al corso \n\nPrima
          di iniziare, prenditi qualche minuto per analizzare le tue necessità di
          apprendimento, i tuoi obiettivi e l’esperienza unica di imparare in un ambiente
          online di autoapprendimento - specialmente se questo è il tuo primo corso
          online!\n\n## Sei tu il capo\n\nQuesto corso online è progettato pensandoti
          al posto di guida, per darti il completo controllo sul tuo apprendimento.
          ***Prenditi il tempo che ti serve, assecondando il tuo ritmo. Le tempistiche
          suggerite per ogni lezione sono puramente indicative.*** Non devi preoccuparti
          se impieghi più o meno tempo rispetto a quanto indicato! L'obiettivo principale
          è che tu possa divertirti, imparare i concetti fondamentali e applicare
          poi in classe quanto imparato nella maniera che più ti si addice.\n\n##
          Connettiti\n\nPuoi trovare un utile supporto all'apprendimento sul <a href=\"https://programmailfuturo.it/aiuto/forum-di-aiuto\"
          target=\"_new\">forum italiano di Programma il Futuro</a>. Durante il corso,
          potrai usare il forum per condividere in maniera asincrona i tuoi pensieri,
          esperienze e domande con gli altri insegnanti impegnati su questi contenuti.
          Se parli ingelse, puoi anche partecipare alle conversazioni del <a href=\"http://forum.code.org/c/plc\"
          target=\"_new\">Professional Learning Community (PLC) forum</a> di Code.org.
          Presentati nell'<a href=\"http://forum.code.org/t/welcome-please-introduce-yourself/410\"
          target=\"_new\">\"Introductions\" thread</a>.\n\n\n## Trova l'aiuto quando
          ne hai bisogno\n\nSe ti blocchi e non riesci ad andare avanti durante il
          corso, chiedi aiuto al <a href=\"https://programmailfuturo.it/aiuto/invia-comunicazione?argomento=21\"
          target=\"_new\">servizio di supporto di Programma il Futuro</a> oppure,
          se parli inglese, puoi anche consultare il [servizio di supporto di Code.org](http://support.code.org).\n\n##
          Trovati un compagno!\n\nTieni presente che siamo un piccolo gruppo e, nonostante
          i nostri sforzi, non riusciamo a rispondere alle richieste di supporto come
          potrebbe fare un formatore in un corso in presenza. Per questo motivo ti
          incoraggiamo a ***partecipare a questo corso online in compagnia di altri
          colleghi***.\nCode.org riconosce la potenza dello studio in compagnia e
          della collaborazione. Infatti, la \"Programmazione in coppia\" è un'importante
          pratica del settore che esploreremo nella lezione 8 come miglior metodo
          da utilizzare in classe. Se credi di poter imparare meglio in compagnia,
          perché non segui il corso con un amico o un collega?\n\n* * *\n\n## Quale
          è il tuo piano?\n\nOra prenditi del tempo per pianificare la fruizione di
          questo corso online, al fine di ottenere il massimo beneficio da questa
          esperienza. Dopo aver preparato il tuo piano puoi tuffarti nella prima lezione!"
      OPD-K5 PostSurvey:
        markdown: |-
          # Prima di terminare - Sondaggio finale

          Grazie per aver seguito questo corso online per insegnanti di Fondamenti di Informatica!
          Indipendentemente dal fatto che tu abbia terminato o meno il corso, vorremmo conoscere le tue opinioni in merito. Se comprendi l'inglese, compila questo breve sondaggio per aiutarci a migliorare il corso!

          <a class="btn btn-large btn-primary submitButton" href="https://form.jotform.com/90557778075168?user_id=<user_id/>"> Compila il sondaggio finale</a>
      OPD-K5 PreSurvey:
        markdown: |+
          # Per cominciare > Sondaggio preliminare

          Vogliamo che tu tragga il più possibile da questo corso. Per questo motivo, ti chiediamo di compilare [questo breve sondaggio preliminare (in inglese)](https://form.jotform.com/90556900301146). Il sondaggio ti chiederà di riflettere sui tuoi obiettivi per questo corso e ci farà un po' capire chi sei e come possiamo aiutarti.

          <a class="btn btn-large btn-primary" href="https://form.jotform.com/90556900301146?user_id=<user_id/>">Sondaggio preliminare</a>

      OPD-K5 Puzzles:
        markdown: "# Uno sguardo avanti > Tutto sugli esercizi\n\nNelle lezioni che
          seguono, userai Code.org per imparare le basi dell'informatica. Dovrai risolvere
          una serie di esercizi scrivendo dei programmi che comanderanno vari personaggi
          con diversi obiettivi. Faremo pratica con il nostro primo esercizio nella
          lezione 4. Ma prima di arrivarci, ecco una panoramica dei diversi tipi di
          esercizi che tu ed i tuoi alunni vi troverete ad affrontare.\n\n## Labirinto\n\n![](//code.org/images/mockup_birds.png)\n![](//code.org/images/pvz.png)\n\nDevi
          fare in modo che il maialino raggiunga l'uccellino arrabbiato e lo zombie
          raggiunga il girasole.\n\n## Artista\n\n![](//code.org/images/artist.png)\n\nDevi
          fare in modo che l'artista disegni lungo le linee grige muovendolo sulla
          tela virtuale: disegnerà una linea dietro di sé ovunque andrà.\n\n## Ape\n\n![](//code.org/images/bee.png)\n\nDevi
          far muovere l'ape in modo che raccolga tutto il nettare e produca tutto
          il miele. Le dosi di nettare e di miele richieste di volta in volta sono
          indicate nell'angolo in basso a destra su ogni fiore o favo. \n\n## Laboratorio\n\n![](//code.org/images/playlab.png)\n\nNell'ambiente
          del Laboratorio creerai storie e giochi basati sui vari obiettivi prescritti
          di volta in volta.\n\n## Flappy\n\n![](//code.org/images/flappy.png)\n\nIn
          questo ambiente, creerai la tua versione personale del gioco \"Flappy bird\".\nGli
          esercizi ti guideranno nella creazione del gioco aiutandoti ad imparare
          tutti gli elementi di programmazione di cui avrai bisogno per realizzare
          il tuo gioco.\n\n## Ping-Pong\n\n![](//code.org/images/bounce.png)\n\nNell'ambiente
          Ping-Pong, creerai il tuo gioco personale con una pallina che rimbalza.\nCosì
          come in Flappy, gli esercizi ti guideranno nella creazione del gioco aiutandoti
          ad imparare tutti gli elementi di programmazione di cui avrai bisogno per
          realizzare il tuo gioco.\n\n* * *\n\nIn questo corso, ti presenteremo esercizi
          tratti dai corsi di [Fondamenti di informatica](http://code.org/educate/k5).
          Questi esercizi online aiutando gli alunni ad imparare concetti come i cicli,
          gli eventi, le istruzioni condizionali e le funzioni.\n\nDurante questa
          esperienza di crescita professionale, alterneremo diverse tipologie di esercizi,
          dandoti così l'opportunità di familiarizzare con i concetti di programmazione
          dei corsi di \"Fondamenti di informatica\" ed i personaggi che faranno innamorare
          i tuoi alunni. Durante questo corso noterai un veloce avvicendamento fra
          i differenti ambienti, facendo andare l'uccellino arrabbiato verso il maialino,
          creando disegni o facendo raccogliere il nettare all'ape. Questo corso ti
          mostrerà rapidamente un'ampia gamma di esercizi tratti dai vari corsi di
          \"Fondamenti di informatica\", mentre i tuoi alunni dedicheranno molto più
          tempo ad ogni ambiente.\n\nSe desideri familiarizzare maggiormente con l'esperienza
          che vivranno i tuoi alunni, potrai sempre completare autonomamente i corsi
          di [Fondamenti di informatica](http://studio.code.org/). Il vantaggio di
          questo corso è di darti in un breve lasso di tempo un primo assaggio di
          cosa ti aspetta, estraendo alcuni esercizi particolarmente rappresentativi."
      OPD-K5 Stage10Start:
        markdown: |-
          # I prossimi passi > Riepiloghiamo

          <img src="https://images.code.org/606dbb1b30885387e25bc1265f8966b2-image-1434150440566.JPG" width="450px">

          ## Ci sei quasi!

          Finora hai imparato le basi della programmazione, esplorato il modo in cui potresti insegnare informatica e creato un semplice piano per l'insegnamento in classe.

          Completando quest'ultima lezione, sarai in grado di:

          - riflettere su ciò che hai imparato;
          - pensare ai prossimi passi da compiere per proseguire il tuo apprendimento;
          - connetterti con una comunità di insegnanti interessati all'insegnamento dell'informatica.
      OPD-K5 Stage1Go:
        markdown: |-
          # Per cominciare > Pronti, attenti, via!

          <img src="https://images.code.org/80a1fa04481359759d2b86ddca9b33a4-image-1433972662378.png" class="level-image">

          Completando questa lezione, dovresti avere:

          - scoperto i dettagli del corso
          - fatto pratica con la piattaforma di apprendimento di Code.org
          - pianificato la tua partecipazione al corso

          Nella prossima lezione, vedremo come:

          - definire l'informatica e le relative parole chiave
          - identificare i benefici dell'insegnamento e dell'apprendimento dell'informatica
          - distinguere tra "programmazione" (coding) ed "informatica"
          - spiegare i benefici di imparare a programmare in un ambiente visuale
      OPD-K5 Stage2Go:
        markdown: |-
          # Fondamenti di informatica > Uno sguardo avanti

          Speriamo che questa lezione ti abbia dato una buona introduzione all'informatica.

          Avendo completando questa lezione, dovresti essere in grado di:

          - definire l'informatica e le relative parole chiave
          - identificare i benefici dell'insegnamento e dell'apprendimento dell'informatica
          - distinguere tra "programmazione" (coding) ed "informatica"
          - spiegare i benefici di imparare a programmare in un ambiente visuale

          > **Suggerimento didattico** - Sebbene l'informatica sia una materia ricca a complessa, in Code.org riteniamo che gli insegnanti e gli alunni abbiano bisogno di padroneggiare i concetti fondamentali, prima di tuffarsi in progetti di più alto livello. Questo corso insegna a te, l'insegnante, questi concetti fondamentali, in modo che tu possa poi supportare i tuoi alunni a fare altrettanto.

          Nella prossima lezione metteremo le basi per prepararti ai diversi ambienti e concetti presentati nel resto del corso. Poi, ci butteremo a capofitto ed inizieremo ad imparare i concetti di informatica veri e propri.
      OPD-K5 Stage2Overview:
        markdown: |-
          # Fondamenti di informatica > Sommario della lezione

          Nella lezione 1 sei stato introdotto a questo corso e hai imparato come muoverti in questa piattaforma di apprendimento. Ora sei pronto a tuffarti nei contenuti veri e propri.

          Iniziamo con alcune nozioni basilari.

          <img src="https://images.code.org/8af62f96e37199542519fae8580b0a29-image-1434146715374.jpg" width="450px" style="margin-right:45px; border-radius:10px;">

          Completando la lezione 2 sarai in grado di:

          - definire l'informatica e le relative parole chiave;
          - identificare i benefici dell'insegnamento e dell'apprendimento dell'informatica;
          - distinguere tra "programmazione" (coding) ed "informatica";
          - spiegare i benefici di imparare a programmare in un ambiente visuale.

          Prevedi di impiegare tra 10 e 30 minuti per terminare questa lezione.
      OPD-K5 Stage3Go:
        markdown: "# Sequenze di istruzioni > Riflessioni\n\nCongratulazioni! Hai
          appena scritto del codice. Sei ufficialmente un programmatore! La nostra
          piattaforma tiene il conto di quante linee di codice scrivi e te lo ricorda
          dopo ogni esercizio!\n\n---\n\nHai notato che l'ultimo esercizio era un
          po' più difficile? Era una **sfida**. Le sfide sono esercizi proposti con
          lo scopo di stimolare maggiormente gli alunni. E diciamo loro chiaramente
          di impegnarsi a provare, ma che non è obbligatorio completarle per superare
          la lezione.\n\n<img src=\"https://images.code.org/e3b9903cf4acc68be5c01c4118b3d53d-image-1434152749660.JPG\"
          width=\"450px\" style=\"margin-right:45px; border-radius:10px;\">  \n\n---\n\n**Prenditi
          un attimo per riflettere su come è stato spiegato il concetto di sequenza
          di istruzioni (inclusi algoritmi e programmi) nel corso \"Fondamenti di
          informatica\" e pensa a come potresti realizzare le attività proposte nella
          tua classe.**"
      OPD-K5 Stage3Start:
        markdown: |-
          # Sequenze di istruzioni > Sommario della lezione

          <img src="https://images.code.org/06b4f5c946f2a47176706352d9dbbb56-image-1434152393531.JPG" width="450px" style="border-radius:10px; float:right; margin: 0 0 40px 40px;">

          Completando la lezione 4, sarai in grado di:

          - dare la definizione di "algoritmo" e "programma";
          - scrivere programmi usando blocchi di istruzioni;
          - riflettere sulle applicazioni in classe.

          > **Come si svolge questa lezione** - La lezione inizia introducendo il nuovo concetto mediante un'attività tradizionale, in modo da fornirti un modello da utilizzare per presentare questo nuovo elemento ai tuoi alunni. Poi, tramite un video, ti presenteremo una serie di esercizi in cui ti verrà chiesto di applicare quello che hai imparato. Per completare gli esercizi, dovrai scrivere dei programmi usando i blocchi di istruzioni Blocky. Gli esercizi utilizzati in questa lezione sono tratti dal Corso A, indicato per alunni della scuola dell'infanzia. Concluderemo facendoti riflettere su come insegnare questi concetti ai tuoi alunni. Prevedi di impiegare tra 10 e 30 minuti per completare la lezione.

          Pronti? Partiamo!
      OPD-K5 Stage3aGo:
        content1: Descrizione qui
        markdown: "#  Sequenze di istruzioni  > Lezione tradizionale\n\nCome anticipato,
          ci piace presentare elementi di informatica mediante lezioni tradizionali.
          Utilizzeremo poi delle attività di passaggio per collegarci alle lezioni
          online. Iniziando con queste attività tradizionali, riusciamo ad introdurre
          nuovi concetti in modo divertente. Quando gli alunni arrivano alle lezioni
          online - avendo già acquisito familiarità con il nuovo concetto - sono in
          grado di applicarlo basandosi su quanto appreso nelle attività tradizionali.\n\nNelle
          lezioni di programmazione che seguiranno, inizieremo sempre con esempi di
          lezioni tradizionali. Leggi come si sviluppa la lezione e guarda i video
          che la accompagnano, pensando come potresti realizzare questa lezione nella
          tua classe.\n<br/>\n***\n<br/>\nInizieremo con le **sequenze di istruzioni**,
          che sono alla base di tutta la programmazione informatica. Una sequenza
          è un ordine cronologico di attività che devono essere eseguite. In questi
          esercizi vogliamo trovare la giusta sequenza di azioni da compiere per raggiungere
          l'obiettivo indicato. Questa lista di comandi prende il nome di **algoritmo**.
          Quando questo algoritmo viene tradotto in un linguaggio che può essere compreso
          da una macchina (il computer), diventa un **programma**.\n<br/>\n<br/>\n\n**1.
          Guarda il piano di lavoro della lezione tradizionale \"[Mappe felici](https://curriculum.code.org/csf-18/coursea/5/)\"del
          Corso A.**\n<br/>\nRicorda che il corso A è indicato per gli alunni della
          scuola dell'infanzia. Le sequenze di istruzioni sono trattate anche in altri
          corsi e puoi trovare esempi di queste lezioni in fondo a questa pagina.\n<br/>\n\n**2.
          Guarda il video per gli alunni - Happy Maps**\n<br/>\nQuesto è il video
          destinato agli alunni per introdurre il concetto di sequenza di istruzioni
          ed iniziare l'attività tradizionale. Non essendo ancora doppiato in italiano,
          non può essere direttamente usato con gli alunni, ma potresti sfruttarlo
          come spunto per preparare la tua lezione.\n\n[![](https://images.code.org/f00fb02e8f24d57e88d396eb0f2c5cce-image-1571253011379.09.54
          PM.png)](https://youtube.com/watch?v=hrnhiKAQ1_k)\n\n[Non riesci a vedere
          il video? Clicca qui](http://videos.code.org/2014/C1-happy-maps-unplugged.mp4)
          \ \n\n<br/>\n\n**3. Guarda il video per l'insegnante su come proporre la
          lezione tradizionale \"Happy Maps\"**\n<br/>\n\n[![](https://images.code.org/ab93b99493bfe68acc24aaaaf66d4129-image-1571253013543.10.01
          PM.png)](https://youtube.com/watch?v=En6Bshuqljg)\n\n<br/>\n\n\n**4. Guarda
          altre lezioni tradizionali che introducono il concetto di sequenza di istruzioni:**\n\n-
          Corso A (Scuola dell'infanzia): [Pianta un seme](https://studio.code.org/s/coursea-2018/stage/3/puzzle/1/lang/it)\n-
          Corso B (Classe 1): [Muovilo, muovilo](https://studio.code.org/s/courseb-2018/stage/1/puzzle/1/lang/it),
          [I miei amici robotici](https://studio.code.org/s/courseb-2018/stage/4/puzzle/1/lang/it)\n-
          Corso C (Classe 2): [Aeroplani di carta](https://studio.code.org/s/coursec-2018/stage/4/puzzle/1/lang/it)\n-
          Corso D (Classe 3): [Programmazione su carta a quadretti](https://studio.code.org/s/coursed-2018/stage/1/puzzle/1/lang/it)\n-
          Corso E, Corso F (Classi 4 e 5): [I miei amici robotici](https://studio.code.org/s/coursee-2018/stage/1/puzzle/1/lang/it)\n\n\n---\n\n\n>
          ## Riflessioni\n> Come spiegheresti il concetto di programmazione (sequenze
<<<<<<< HEAD
          di istruzioni e algoritmi inclusi) ai tuoi alunni? <a href=\"http://forum.code.org/t/teaching-sequencing/408\">Condividi
          i tuoi pensieri nel nostro forum</a> (in inglese).\n\n> <a href=\"http://forum.code.org/t/teaching-sequencing/408\"
          target=\"blank\"><button class=\"plc\">Confrontiamoci nel forum (in inglese)
          >></button></a>\n\nDopo che hai commentato nel forum, torna qui e clicca
          sul pulsante sottostante per proseguire.\nNella prossima lezione aggiungeremo
          complessità al nostro programma con l'introduzione dei cicli."
=======
          di istruzioni e algoritmi inclusi) ai tuoi alunni? <a href=\"https://programmailfuturo.it/forum/corso-online-per-l-insegnamento\">Condividi
          i tuoi pensieri nel forum di Programma il Futuro</a>.\n\n> <a href=\"https://programmailfuturo.it/forum/corso-online-per-l-insegnamento\"
          target=\"blank\"><button class=\"plc\">Confrontiamoci nel forum di Programma
          il Futuro>></button></a>\n\nOppure, se sai l'inglese...\n\n> ## Reflect\n>
          How would you explain the concept of programming (including sequencing and
          algorithms) to your students? <a href=\"http://forum.code.org/t/teaching-sequencing/408\">Share
          your thoughts in our forum</a>.\n\n> <a href=\"http://forum.code.org/t/teaching-sequencing/408\"
          target=\"blank\"><button class=\"plc\">Discuss in the forums >></button></a>\n\nDopo
          che hai commentato nel forum, torna qui e clicca sul pulsante sottostante
          per proseguire.\nNella prossima lezione aggiungeremo complessità al nostro
          programma con l'introduzione dei cicli."
>>>>>>> 97c71c09
      OPD-K5 Stage4Go:
        markdown: |-
          # Cicli > Lezioni tradizionali

          In questa lezione scopriamo come sia più efficiente utilizzare dei cicli quando dobbiamo programmare azioni ripetitive. Nella prossima lezione introdurremo l'istruzione condizionale **se** e altre istruzioni condizionali.
          <br/>

          **1. Guarda la struttura della lezione "[Diventare ripetitivi](https://levelbuilder.code.org/curriculum/coursec/7/Teacher)" del Corso C**
          <br/>Il corso C è indicato per alunni della 2ª primaria. Le istruzioni di ripetizione sono trattate anche in altri corsi e puoi trovare esempi di queste lezioni in fondo a questa pagina.

          <br/>

          **2. Guarda il video per gli studenti - Diventare ripetitivi**
          <br/>
          Potresti avviare la lezione tradizionale, mostrando ai tuoi alunni questo video che aiuta ad introdurre il concetto di cicli.

          [![](https://images.code.org/eb585fcc71f5f1d2fa4d3bcddcf74b8b-image-1571253274522.14.26 PM.png)](https://www.youtube.com/watch?v=JoKTqHCni0M)

          [Non riesci a vedere il vedeo? Clicca qui](http://videos.code.org/2014/C1-getting-loopy.mp4)

          <br/>

          **3. Guarda il video per l'insegnante su come proporre la lezione tradizionale "Diventare ripetitivi"**
          <br/>
          Questo video è fatto per fornire spunti agli insegnanti su come impostare la lezione.
          [![](https://images.code.org/fc594434f8b6869b1db1872fc85ca309-image-1571253220717.13.14 PM.png)](https://www.youtube.com/watch?v=Vo2woYRRogA)


          <br/>

          **4. Guarda altre lezioni tradizionali che introducono il concetto di cicli:**

          - Corso A (scuola dell'infanzia): [Cicli felici](https://curriculum.code.org/csf-18/coursea/9/)
          - Corso B (classe 1ª primaria): [I miei ciclici amici robotici](https://curriculum.code.org/csf-18/courseb/8/)
          - Corsi E, F (classi 4ª, 5ª primaria): [I miei ciclici amici robotici](https://curriculum.code.org/csf-18/coursee/6/)

          ***

          > ## Riflessioni
          > Come spiegheresti il concetto di ciclo ai tuoi alunni? [Condividi i tuoi pensieri nel forum di Programma il Futuro](https://programmailfuturo.it/forum/corso-online-per-l-insegnamento).

          > <a href="https://programmailfuturo.it/forum/corso-online-per-l-insegnamento" target="blank"><button class="plc">Confrontiamoci nel forum di Programma il Futuro>></button></a>

          Oppure, se sai l'inglese...

          > ## Reflect
          > How would you explain the concept of loops to your students? [Share your thoughts in our forum](http://forum.code.org/t/teaching-loops-and-efficiency/405/1).

          > <a href="http://forum.code.org/t/teaching-loops-and-efficiency/405/1" target="blank"><button class="plc">Discuss in the forums >></button></a>

          Dopo che hai commentato nel forum, torna qui e clicca sul pulsante sottostante per proseguire.
      OPD-K5 Stage4Review:
        markdown: |
          # Cicli > Riflessioni

          In questa lezione abbiamo imparato come si usano le istruzioni di ripetizione (cicli) e come queste aumentano l'efficienza nei programmi. Nella prossima lezione vedremo come le istruzioni condizionali aiutano ad introdurre logica ai programmi.

          **Prenditi un attimo per riflettere su come è stato spiegato il concetto di istruzione di ripetizione (ciclo) nel corso "Fondamenti di informatica" e pensa a come potresti realizzare le attività proposte nella tua classe.**

          ![](https://images.code.org/c6dca0407f5a517823f7e71b8da3880b-image-1549050118354.jpg)
      OPD-K5 Stage4Start:
        markdown: |
          # Cicli > Sommario della lezione

          Questa lezione prosegue la tua esperienza di programmazione aggiungendo il concetto di **istruzione di ripetizione** o **ciclo**.

          <img src="https://images.code.org/fcd3262b1c25e70426ac90e6f9fa65ac-image-1434152998854.JPG" width="450px" style="border-radius:10px; float:right; margin: 0 0 40px 40px;">

          Completando la lezione 5 sarai in grado di:

          - far pratica con le istruzioni di ripetizione (cicli) realizzando semplici programmi;
          - riflettere su come insegnare questi concetti in classe.

          > **Come si svolge questa lezione** - Nei livelli che seguono presenteremo una lezione tradizionale ed una serie di esercizi tratti dal Corso C (adatti per la 2ª primaria) che trattano il concetto di "istruzione di ripetizione" (ciclo). Per completare gli esercizi dovrai scrivere del codice utilizzando la programmazione a blocchi. La lezione terminerà poi con un momento di riflessione. Prevedi di impiegare tra 20 e 45 minuti per terminare questa lezione.

          Pronti? Partiamo!
      OPD-K5 Stage5Go:
        markdown: "# Istruzioni condizionali > Lezione tradizionale\n\n**1. Guarda
          la struttura della lezione \"[Istruzioni condizionali con le carte da gioco](https://curriculum.code.org/csf-18/coursed/13/)\"
          del corso D**\n<br/>\nIl corso D è indicato per gli alunni della classe
          3ª primaria. La medesima lezione è presente anche nei corsi E ed F. Mentre,
          nei corsi A, B e C le istruzioni condizionali non vengono trattate.\n<br/><br/>\n\n**2.
          Guarda il video per gli alunni - Istruzioni condizionali con le carte da
          gioco**\n<br/>\nPotresti far vedere ai tuoi alunni questo video che ti aiuta
          ad introdurre il concetto di istruzione condizionale ed iniziare la relativa
          attività tradizionale. \n[![](https://images.code.org/3e6b0d2fc5a0beb4e6211d0571d190d3-image-1571253527382.18.41
          PM.png)](https://www.youtube.com/watch?v=UymN4lTL50s)\n<br/>\n[Non riesci
          a vedere il video? Clicca qui](http://videos.code.org/2014/C2-conditionals-with-cards.mp4)\n\n<br/><br/>\n**3.
          Guarda il video per l'insegnante su come proporre la lezione tradizionale
          \"Istruzioni condizionali con le carte da gioco\"**\n<br/>\nQuesto video
          è fatto per fornire spunti agli insegnanti su come impostare la lezione.\n\n[![](https://images.code.org/3899707f84b1f69360c98f73c5a9c640-image-1571253595879.19.37
<<<<<<< HEAD
          PM.png)](https://www.youtube/watch?v=2m2Rn9VxHfU)\n\n[Non riesci a vedere
          il video? Clicca qui](https://videos.code.org/levelbuilder/unplugged-lessoninaction-conditionalswithcards-mp4.mp4)\n\n<br/><br/>\n\n---\n\n>
          ## Riflessioni\n> Come spiegheresti il concetto di istruzione condizionale
          ai tuoi alunni?<br><br>\nCondividi i tuoi pensieri nel [forum](http://forum.code.org/t/teaching-conditionals/406/1)(in
          inglese).\n\n> <a href=\"http://forum.code.org/t/teaching-conditionals/406/1\"
          target=\"blank\"><button class=\"plc\">Confrontiamoci nel forum (in inglese)
          >></button></a>\n\nDopo che hai commentato nel forum, torna qui e clicca
          sul pulsante sottostante per proseguire."
=======
          PM.png)](https://www.youtube.com/watch?v=2m2Rn9VxHfU)\n\n[Non riesci a vedere
          il video? Clicca qui](https://videos.code.org/levelbuilder/unplugged-lessoninaction-conditionalswithcards-mp4.mp4)\n\n<br/><br/>\n\n---\n\n>
          ## Riflessioni\n> Come spiegheresti il concetto di istruzione condizionale
          ai tuoi alunni? [Condividi i tuoi pensieri nel forum di Programma il Futuro](https://programmailfuturo.it/forum/corso-online-per-l-insegnamento).\n\n>
          <a href=\"https://programmailfuturo.it/forum/corso-online-per-l-insegnamento\"
          target=\"blank\"><button class=\"plc\">Confrontiamoci nel forum di Programma
          il Futuro>></button></a>\n\nOppure, se sai l'inglese...\n\n> ## Reflect\n>
          How would you explain the concept of conditionals to your students? [Share
          your thoughts in our forum](http://forum.code.org/t/teaching-conditionals/406/1).\n\n>
          <a href=\"http://forum.code.org/t/teaching-conditionals/406/1\" target=\"blank\"><button
          class=\"plc\">Discuss in the forums >></button></a>\n\nDopo che hai commentato
          nel forum, torna qui e clicca sul pulsante sottostante per proseguire."
>>>>>>> 97c71c09
      OPD-K5 Stage5Review:
        markdown: |-
          # Cicli > Riflessioni

          In questa lezione abbiamo imparato come le istruzioni condizionali permettano di aggiunge logica al tuo programma, dando la possibilità di definire diversi comportamenti alternativi. Nella prossima lezione vedremo come le funzioni possano portare la tua programmazione ad un livello superiore.

          **Prenditi un attimo per riflettere su come è stato spiegato il concetto di istruzioni condizionali nel corso "Fondamenti di informatica" e pensa come potresti realizzare le attività proposte nella tua classe.**

          ![](https://images.code.org/6335e7aa128d84c96ac402005cd9a3bb-image-1549053033052.jpg)
      OPD-K5 Stage5Start:
        markdown: |-
          # Istruzioni condizionali > Sommario della lezione

          <img src="https://images.code.org/d2c2e06ce0bef52ae173a1de35b92af7-image-1470945682161.png" width="450px"  style="border-radius:10px; float:right; margin: 0 0 40px 40px;"/>

          Finora hai scritto un semplice programma a cui hai aggiunto i cicli per migliorarne l'efficienza. In questa lezione introdurremo l'istruzione condizionale **se** che aggiunge la logica al tuo programma.

          Completando la lezione 6 sarai in grado di:

          - creare semplici programmi basati sulle istruzioni condizionali;
          - riflettere su come insegnare questi concetti in classe.

          >**Come si svolge questa lezione** - Viene inizialmente presentata una lezione tradizionale del Corso D (adatta per la 3ª primaria) che introduce il concetto di istruzione condizionale. Successivamente completerai una serie di esercizi in cui applicherai ciò che hai imparato sull'utilizzo delle istruzioni condizionali. La lezione terminerà poi con un momento di riflessione. Prevedi di impiegare tra 20 e 45 minuti per terminare questa lezione.

          Pronti? Partiamo!
      OPD-K5 Stage6Go:
        markdown: |-
          # Funzioni > Lezione tradizionale

          I programmatori hanno sempre cercato metodi per rendere più efficienti i loro programmi. Un modo per fare ciò è servirsi delle "funzioni", che consentono di riutilizzare parti di codice.

          **1. Guarda la struttura della lezione "[Composizione di canzoni](https://curriculum.code.org/csf-18/coursee/14/)" del corso E**
          <br/>
          Il corso E è indicato per gli alunni della 4ª primaria. Le funzioni non sono trattate nei corsi da A a D.

          <br/>

          **2. Guarda il video per gli alunni - Composizione di canzoni**
          <br/>
          Potresti far vedere ai tuoi alunni questo video che ti aiuta ad introdurre il concetto di funzione ed iniziare la relativa attività tradizionale.

          [![](https://images.code.org/7fe2de2239edca27f26ae77cd0dc4c35-image-1571253900570.24.39 PM.png)](https://youtube.com/watch?v=5iDCKkI6y2Y)

          <br/>

          [Non riesci a vedere il video? Clicca qui](http://videos.code.org/2014/C3-songwriting-with-parameters.mp4)

          <br/>

          **3. Guarda il video per l'insegnante su come proporre la lezione tradizionale "Composizione di canzoni"**
          <br/>
          Questo video è fatto per fornire spunti agli insegnanti su come impostare la lezione.

          [![](https://images.code.org/cfa0204ea2de0de27dab274369069a58-image-1571253902872.24.46 PM.png)](https://youtube.com/watch?v=QuIMLel1mmw)
          [Non riesci a vedere il video? Clicca qui](https://videos.code.org/levelbuilder/unplugged-lessoninaction-songwritingwithfunctions-mp4.mp4)
          <br/>

          ---

          > ## Riflessioni
<<<<<<< HEAD
          > Come spiegheresti il concetto di funzione ai tuoi alunni?<br><br>
          Condividi i tuoi pensieri nel <a href="http://forum.code.org/t/teaching-functions/407/1" target="blank">nostro forum</a> (in inglese).
=======
          > Come spiegheresti il concetto di funzione ai tuoi alunni? <a href="https://programmailfuturo.it/forum/corso-online-per-l-insegnamento">Condividi i tuoi pensieri nel forum di Programma il Futuro</a>.
>>>>>>> 97c71c09

          > <a href="https://programmailfuturo.it/forum/corso-online-per-l-insegnamento" target="blank"><button class="plc">Confrontiamoci nel forum di Programma il Futuro>></button></a>

<<<<<<< HEAD
=======
          Oppure, se sai l'inglese...

          > ## Reflect
          > How would you explain the concept of functions to your students? <a href="http://forum.code.org/t/teaching-functions/407/1" target="blank">Share your thoughts in our forum</a>.

          > <a href="http://forum.code.org/t/teaching-functions/407/1" target="blank"><button class="plc">Discuss in the forums >></button></a>

>>>>>>> 97c71c09
          Dopo che hai commentato nel forum, torna qui e clicca sul pulsante sottostante per proseguire.
      OPD-K5 Stage6Review:
        markdown: |-
          # Funzioni > Riflessioni

          In questa lezione abbiamo imparato come le funzioni ti permettano di programmare meglio e più velocemente consentendoti di riutilizzare segmenti di codice. Nella prossima lezione introdurremo il concetto di evento e lo metteremo alla prova nei nostri programmi.

          **Prenditi un attimo per riflettere su come è stato spiegato il concetto di funzione nel corso "Fondamenti di informatica" e pensa come potresti realizzare le attività proposte nella tua classe.**

          ![](https://images.code.org/6335e7aa128d84c96ac402005cd9a3bb-image-1549053033052.jpg)
      OPD-K5 Stage6Start:
        markdown: |-
          # Funzioni > Sommario della lezione

          <img src="https://images.code.org/d2c2e06ce0bef52ae173a1de35b92af7-image-1470945682161.png" width="450px"  style="border-radius:10px; float:right; margin: 0 0 40px 40px;"/>

          Nelle prime lezioni hai imparato come scrivere un programma, sfruttare le potenzialità delle istruzioni di ripetizione e delle istruzioni condizionali. In questa lezione presenteremo il nuovo concetto di **funzione**.

          Completando la lezione 7 sarai in grado di:

          - scrivere programmi che sfruttano semplici funzioni;
          - riflettere sulle applicazioni in classe.

          >**Come si svolge questa lezione** - Viene inizialmente presentata una lezione tradizionale del Corso E (adatta per la 4ª primaria) che introduce il concetto di funzione. Successivamente proseguirai l'approfondimento di questo nuovo concetto mediante un video e farai pratica completando una serie di esercizi. La lezione terminerà poi con un momento di riflessione. Prevedi di impiegare tra 20 e 45 minuti per terminare questa lezione.

          Pronti? Partiamo!
      OPD-K5 Stage7Go:
        markdown: "# Eventi > Lezioni tradizionali\n\n<br/>\n\n**1.Guarda la struttura
          della lezione \"[Il grande evento](https://curriculum.code.org/csf-18/coursec/11/)\"
          del Corso C**\n<br/>\nIl corso C è indicato per gli alunni della 2ª primaria.
          Gli eventi sono trattati in ognuno dei corsi di \"Fondamenti di informatica\",
          da A ad F. Non tutti i corsi utilizzano un'attività tradizionale per introdurre
          gli eventi, ma a fondo pagina puoi trovare l'analoga lezione per i più piccoli
          utilizzata nei corsi A e B.\n<br/><br/>\n\n**2. Guarda il video per gli
          alunni - Il grande evento**\n<br/>\nPotresti far vedere ai tuoi alunni questo
          video che ti aiuta ad introdurre il concetto di evento ed iniziare la relativa
          attività tradizionale. \n\n[![](https://images.code.org/e5d8d5fc84416e34232f3e00142e5b2a-image-1571254248844.30.31
          PM.png)](https://youtube.com/watch?v=u0WV9shCoak)\n\n[Non riesci a vedere
          il video? Clicca qui](http://videos.code.org/2014/C1-bigevent-unplugged.mp4)\n<br/><br/>\n\n**3.
          Guarda il video per l'insegnante su come proporre la lezione tradizionale
          \"Il grande evento\"**\n<br/>\nQuesto video è fatto per fornire spunti agli
          insegnanti su come impostare la lezione.\n\n[![](https://images.code.org/666ace3e1b7de917e112733112d358e4-image-1571254314712.31.50
          PM.png)](https://youtube.com/watchv=aYECW6V8nQA)\n<br/><br/>\n\n**4. Guarda
          altre lezioni tradizionali che introducono il concetto di evento:**\n\n-
          Corso A e Corso B (Scuola dell'infanzia e 1ª primaria): [Il grande evento](https://curriculum.code.org/csf-18/courseb/12/)\n\n---\n\n>
          ## Riflettiamo\n> Come spiegheresti il concetto di evento ai tuoi alunni?
<<<<<<< HEAD
          Condividi i tuoi pensieri nel <a href=\"http://forum.code.org/t/teaching-events/409/1\">nostro
          forum</a> (in inglese).\n\n> <a href=\"http://forum.code.org/t/teaching-events/409/1\"
          target=\"blank\"><button class=\"plc\">Confrontiamoci nel forum (in inglese)
          >></button></a>\n\nDopo che hai commentato nel forum, torna qui e clicca
          sul pulsante sottostante per proseguire."
=======
          <a href=\"https://programmailfuturo.it/forum/corso-online-per-l-insegnamento\">Condividi
          i tuoi pensieri nel forum di Programma il Futuro</a>.\n\n> <a href=\"https://programmailfuturo.it/forum/corso-online-per-l-insegnamento\"
          target=\"blank\"><button class=\"plc\">Confrontiamoci nel forum di Programma
          il Futuro>></button></a>\n\nOppure, se sai l'inglese...\n\n> ## Reflect\n>
          How would you explain the concept of events to your students? <a href=\"http://forum.code.org/t/teaching-events/409/1\">Share
          your thoughts in our forum</a>.\n\n> <a href=\"http://forum.code.org/t/teaching-events/409/1\"
          target=\"blank\"><button class=\"plc\">Discuss in the forums >></button></a>\n\nDopo
          che hai commentato nel forum, torna qui e clicca sul pulsante sottostante
          per proseguire."
>>>>>>> 97c71c09
      OPD-K5 Stage7Start:
        markdown: |-
          # Eventi > Sommario della lezione

          <img src="https://images.code.org/d2c2e06ce0bef52ae173a1de35b92af7-image-1470945682161.png" width="450px"  style="border-radius:10px; float:right; margin: 0 0 40px 40px;"/>

          Fino a questo punto hai imparato a scrivere programmi costituiti da sequenze istruzioni, cicli, istruzioni condizionali e funzioni. C'è quasi tutto!
          In questa lezione introdurremo gli *eventi*, un altro concetto basilare dell'informatica. Dopo aver trattato gli eventi, riepilogheremo quanto appreso finora e scriverai qualche programma più complesso.

          Completando la lezione 8 sarai in grado di:

          - creare semplici programmi basati sugli eventi;
          - riflettere sulle applicazioni in classe.

          >**Come si svolge questa lezione** - Viene inizialmente presentata una lezione tradizionale del Corso C (adatta per la 2ª primaria) che introduce il concetto di evento. Successivamente completerai una serie di esercizi del corso F (adatto per alunni della 5ª primaria) in cui applicherai alla programmazione a blocchi ciò che hai appreso sull'utilizzo degli eventi. La lezione terminerà poi con un momento di riflessione. Prevedi di impiegare tra 20 e 45 minuti per terminare questa lezione.

          Pronti? Partiamo!
      OPD-K5 Stage8Go:
        markdown: |-
          # Linee guida > Riflessioni

          In questa lezione abbiamo presentato un certo numero di linee guida per l'insegnamento dell'informatica. Ora prenditi un attimo per riflettere su quali fra le strategie viste potresti usare nel tuo caso particolare. Nella prossima lezione creerai una semplice pianificazione, riflettendo sull'intero corso svolto.

          ## Quali tecniche utilizzerai per favorire l'apprendimento dell'informatica nella tua classe?

          Ecco alcuni esempi forniti dalla comunità degli insegnanti.

          - **Sfrutta le lezioni tradizionali** per insegnare i concetti fondamentali ([qui trovi una lista completa di tutte le lezioni tradizionali])(https://code.org/curriculum/unplugged)
          - Nella tua classe adotta le regola **"chiedi a tre e poi a me"**: prima di farti una domanda, ogni alunno deve averla fatta a 3 dei suoi compagni. Questo riduce il numero delle risposte che devi dare individualmente e promuove l'apprendimento tra pari.
          - **Sii calmo ma tenace** quando insorgono problemi (e ce ne saranno!). La tua reazione determina il clima generale in classe. Se al primo problema fai esclamazioni del tipo: "Sono pessimo con la tecnologia. Io rinuncio!", i tuoi alunni penseranno che questo sia il modo giusto di comportarsi e lo replicheranno.
          - **Sii orgoglioso** dei loro programmi. Mostrali, falli provare ad altri, condividili online. È un grande successo per te e per i tuoi alunni e deve essere celebrato.
          - **Fai domande esplorative** agli alunni (anche se non ne conosci la risposta). Chiedi alla classe se qualcuno sa rispondere. Eventualmente sentiti anche a tuo agio ad affermare: "Neppure io so rispondere; cerchiamo la risposta insieme!"

          ---

          > ## Riflessioni
<<<<<<< HEAD
          Guarda altre possibili strategie ed aggiungi al tua <a href ="http://forum.code.org/t/code-org-k5-professional-development-computer-science-pedagogy-6/14/4">nel nostro forum (in inglese).</a>

          > <a href="http://forum.code.org/t/code-org-k5-professional-development-computer-science-pedagogy-6/14/4" target="blank"><button class="plc">Condividi le tue tecniche di insegnamento >></button></a>
=======
          Guarda altre possibili strategie ed aggiungi al tua <a href="https://programmailfuturo.it/forum/corso-online-per-l-insegnamento">nel forum di Programma il Futuro</a>.

          > <a href="https://programmailfuturo.it/forum/corso-online-per-l-insegnamento" target="blank"><button class="plc">Condividi le tue tecniche di insegnamento >></button></a>

          Oppure, se sai l'inglese...

          > ## Reflect
          Review more strategies or add your own <a href ="http://forum.code.org/t/code-org-k5-professional-development-computer-science-pedagogy-6/14/4">in our forums.</a>:

          > <a href="http://forum.code.org/t/code-org-k5-professional-development-computer-science-pedagogy-6/14/4" target="blank"><button class="plc">Share your strategies >></button></a>
>>>>>>> 97c71c09

          Dopo che hai consultato le discussioni del forum ed aggiunto il tuo pensiero, clicca qui sotto per proseguire con la lezione 10.
      OPD-K5 Stage8Start:
        markdown: "# Linee guida > Sommario della lezione\n\n<img src=\"https://images.code.org/1faca2c2dd1c9bd64ab5def347524d9c-image-1434398377360.JPG\"
          width=\"450px\" style=\"border-radius:10px; float:right; margin: 0 0 40px
          40px;\">\n\n**Hai completato la maggior parte dei contenuti di questo corso.
          Congratulazioni!**   \n\nNella lezione 1 hai preso visione delle informazioni
          introduttive del corso.  \nNella lezione 2 hai scoperto l'informatica come
          materia di insegnamento.  \nNella lezione 3 ti sei preparato per acquisire
          la padronanza delle basi dell'informatica.  \nNelle lezioni 4-8 hai imparato
          i vari concetti con le stesse modalità che seguiranno i tuoi alunni.  \nOra
          passiamo ed esplorare come potresti insegnare ciò che hai appreso ai tuoi
          giovani studenti.\n\nAl termine della lezione 9, avrai:\n\n- esaminato le
          linee guida per l'insegnamento dell'informatica.\n\n> ## Uno sguardo avanti:\n>
          Le linee guida che vedremo in questa lezione includono:\n\n>- stabilire
          una clima positivo in aula che supporti l'apprendimento in autonomia, la
          sperimentazione e la gestione degli errori;\n>- comprendere quando e come
          applicare strategie di progettazione didattica di altre materie;\n>- utilizzare
          tecniche strategiche come la \"programmazione in coppia\";\n>- insegnare
          esplicitamente le tecniche di risoluzione dei problemi;\n>- sfruttare le
          lezioni tradizionali con pochissima tecnologia, o del tutto prive, per introdurre
          alcuni concetti fondamentali;\n>- adottare altre linee guida suggerite dalla
          comunità di docenti di Code.org.\n\nTi offriremo anche l'opportunità di
          condividere le tue linee guida con la nostra comunità.\n"
      OPD-K5 Stage9Go:
        markdown: |
          # Gestione della classe > Riepilogo

          <img src="https://images.code.org/34e1d20a6ae73e28c6c88c5981fd6be6-image-1434411459379.JPG" width="450px">

          In questa lezione hai:

          - acquisito familiarità con il pannello di controllo dell'insegnante e le altre risorse disponibili in Code.org e sul sito di Programma il Futuro;
          - pianificato come integrare l'informatica nelle tue attività di insegnamento.

          Nella lezione 11, l'ultima lezione di questo corso, avrai modo di:

          - riflettere su ciò che hai imparato;
          - pensare ai prossimi passi da compiere per proseguire il tuo apprendimento;
          - connetterti con una comunità di insegnanti interessati all'insegnamento dell'informatica.
      OPD-K5 Stage9Start:
        markdown: "# Gestione della classe > Esploriamo le risorse per gli insegnanti\n\nDalla
          lezione 4 alla lezione 8 hai avuto modo di prendere visione di alcune lezioni
          tradizionali e risorse online disponibili per i corsi di \"Fondamenti di
          informatica\" relative ai concetti di informatica che stai imparando.\nOra
          che hai un'idea di cosa sia la programmazione informatica ed anche di come
          si possa insegnare questa materia, è giunto il momento di pianificare il
          tuo insegnamento. In questa lezione visiteremo altre aree della piattaforma
          di Code.org ed il **[Pannello di controllo dell'insegnante](http://studio.code.org/)**.
          \n\nAl termine della lezione 10, avrai:\n\n- scoperto altre risorse disponibili
          per gli insegnanti,\n- imparato ad utilizzare il **[Pannello di controllo
          dell'insegnante](http://studio.code.org/)** di Code.org,\n- riflettuto su
          come integrare l'informatica nelle tue pratiche di insegnamento.\n\n***\n\nQui
          sotto puoi vedere come si presenta il pannello di controllo dell'insegnante.
          Per arrivarci devi fare login in Code.org con la tua utenza da insegnante
          -- sarà la tua schermata predefinita quando accederai a questo sito. Se
<<<<<<< HEAD
          non hai un'utenza di insegnante, puoi **[richiederla qui](https://studio.code.org/users/sign_up)**.
=======
          non hai un'utenza da insegnante, puoi **[richiederla qui](https://studio.code.org/users/sign_up)**.
>>>>>>> 97c71c09
          Se sei un'insegnante italiano, ti consigliamo di partire dal [sito di Programma
          il Futuro](https://programmailfuturo.it).\n\n![](https://images.code.org/d6345709495f764a71d9cb0994dbd7e4-image-1549064603589.png)\n"
      OPD-K5 Using CS:
        markdown: "# Gestione della classe > Preparati per una lezione in Code Studio\n\nVediamo
          come puoi gestire la tua classe durante una lezione in Code Studio.\n\n##
          Passo 1: Seleziona un corso\nControlla la pagina con il [catalogo di tutti
          i corsi disponibili in Code Studio](https://studio.code.org/courses) dove
          trovi tutti i corsi di Fondamenti di informatica con i relativi piani di
          lavoro delle lezioni. Più in basso nella pagina, trovi anche corsi per la
          scuola secondaria, questi però non sono ancora tradotti in italiano. Tutti
          i nostri corsi sono gratuiti. Confrontati con i tuoi colleghi a scuola per
          decidere come questi corsi possano essere integrati con le altre materie
          d'insegnamento.\n \n## Step 2: Crea la tua classe\nCrea una nuova classe
          per controllare i progressi dei tuoi alunni, stampare le loro credenziali
          di accesso, gestire le utenze e stampare i certificati che gli alunni porteranno
          a casa al termine del corso. **[In questa pagina](https://programmailfuturo.it/chi/iscrizione-per-insegnanti)**
          trovi le istruzioni dettagliate per creare la tua classe, incluso un [video](https://youtu.be/JjLoKLs7NRg)
          che presenta in dettaglio tutte le funzioni disponibili.\n\n## Step 3: Assegna
          un corso alla tua classe\nScegli il corso che hai intenzione di insegnare
          alla tua classe e clicca quindi sul pulsante \"Assegna alla classe\".\n\n##
          Step 4: Inizia ad insegnare! \nBasterà una singola lezione per introdurre
          i primi concetti di informatica nella tua classe. Quando vedrai l'entusiasmo
          dei tuoi alunni per l'informatica, proseguirai con la pianificazione giornaliera
          delle lezioni per guidarli nell'apprendimento e lo svolgimento delle attività
          tradizionali che potrai fare senza uso di computer. Utilizza i forum di
          Code.org e Programma il Futuro per unirti agli altri insegnanti.\n\n"
      OPD-K5 Vocabulary:
        markdown: |-
          # Fondamenti di informatica > Parole chiave

          Non appena inizi a studiare informatica, uno dei passi più importanti è acquisire familiarità con le parole chiave. In questo percorso professionale e per tutto il corso di "Fondamenti di informatica", usiamo i medesimi termini usati nella industria informatica. Incoraggiando gli alunni ad imparare ed utilizzare termini professionali li abilita a comunicare con gli altri e costruire le loro competenze informatiche senza dover re-imparare successivamente termini e concetti. I termini ed i concetti usati in questi corsi sono definiti usando parole che la maggior parte degli alunni dovrebbero essere in grado di comprendere.
          <br><br>
          <b>Nota per la versione italiana</b>: essendo un corso indirizzato ai bambini della scuola primaria, si è ritenuto importante tradurre il più possibile questi termini, al fine di farne comprendere intrinsecamente il significato.

          Ecco qui sotto due liste di parole chiave usate in tutte le risorse dei corsi di "Fondamenti di informatica"; molti di questi termini sono comunque introdotti nel corso stesso. Non è necessario impararli subito tutti. Usa queste liste come riferimento durante il tuo percorso di crescita professionale e quando userai i nostri corsi con i tuoi alunni.

          <a href="https://programmailfuturo.it/come/glossario" target="blank"><button class="default">Consulta il glossario di Programma il Futuro >></button></a>
          <br>
          <br>
          <a href="http://code.org/curriculum/docs/k-5/glossary" target="blank"><button class="default">Consulta il glossario di Code.org (in inglese) >></button></a>

          > **Suggerimento didattico** - Introduci questi nuovi termini con un linguaggio facile da comprendere, fai riferimento ad esperienze conosciute dagli alunni, usa spesso i nuovi termini anche al di là della specifica lezione durante tutto il corso ed in altre situazioni e stimola gli alunni a fare altrettanto nelle loro esposizioni orali e scritte.
      OPD-K5 Welcome 2:
        markdown: |+
          # Per cominciare > Corsi di fondamenti di informatica

          Uno degli obiettivi di Code.org è di preparare gli insegnanti come te a insegnare informatica nelle tue classi e sostenere la tua crescita come insegnante. Dopo aver completato questo corso online, sarai pronto/a a condurre uno o più dei seguenti corsi di Code.org nella tua classe:

           - **[Corso A](http://studio.code.org/s/coursea)**: circa 12 ore (Scuola dell'infanzia)
           - **[Corso B](http://studio.code.org/s/courseb)**: circa 12 ore (1ª primaria)
           - **[Corso C](http://studio.code.org/s/coursec)**: circa 18 ore (2ª primaria)
           - **[Corso D](http://studio.code.org/s/coursed)**: circa 18 ore (3ª primaria)
           - **[Corso E](http://studio.code.org/s/coursee)**: circa 18 ore (4ª primaria)
           - **[Corso F](http://studio.code.org/s/coursef)**: circa 20 ore (5ª primaria)
           - **[Corso rapido](http://studio.code.org/s/express)**: circa 20 ore (da 8 anni in su)
           - **[Corso rapido pre-scolare](http://studio.code.org/s/pre-express)**: circa 20 ore (da 4 a 8 anni)


      OPD-K5 What is Mastery:
        markdown: |-
          #  Uno sguardo avanti > Cosa si intende per padronanza?

          Nelle lezioni che seguono, conoscerai a fondo i seguenti concetti fondamentali dell'informatica:

          - Lezione 4: Sequenze di istruzioni
          - Lezione 5: Cicli
          - Lezione 6: Istruzioni condizionali
          - Lezione 7: Funzioni
          - Lezione 8: Eventi

          ## Cosa si intende per "padronanza"?

          Definiamo "padronanza" la capacità di fare quanto segue:

          - definire e spiegare in cosa consiste un certo concetto fondamentale e perché è importante in informatica;
          - scrivere semplici programmi applicando il concetto fondamentale (risolvendo gli esercizi con la programmazione a blocchi);
          - riflettere su come integrare il concetto fondamentale nella pratica.

          Usa questa lista di controllo man mano che prosegui nel corso. Al termine di ogni lezione, poniti le seguenti domande.

          - Sono capace di definire e spiegare l'importanza di questo particolare concetto fondamentale ad un principiante?
          - Sono stato in grado di completare con successo i semplici esercizi di questa lezione?
          - Ho qualche idea su come potrei usarlo nella mia classe?

          Se rispondi sì ad ogni domanda, procedi alla lezione successiva. Se la risposta ad una delle domande è no, prima di proseguire considera la possibilità di ripetere la lezione o di cercare maggiori informazioni sull'argomento all'interno dei corsi che proporrai ai tuoi alunni su Code Studio.

          ## Cose da tenere a mente mentre impari l'informatica

          - Il mondo della programmazione si muove così rapidamente che non esistono veri maestri. **Stiamo tutti imparando**, a differenti livelli, ma siamo tutti "studenti".
          - Ti sentirai sempre più a tuo agio ogni volta che tornerai a programmare. **Non diventerai un esperto al primo tentativo.**
          - Non esistono scorciatoie: programmare ed **imparare a programmare richiede tempo, ma chiunque ce la può fare!**

          > **Consiglio chiave** - L'obiettivo delle prossime lezioni non è di farti diventare un esperto informatico, ma di farti sentire a tuo agio con i concetti fondamentali che vorrai condividere con entusiasmo con i tuoi alunni.

          ## Cosa verrà dopo aver acquisito padronanza dei concetti fondamentali?

          Nella **lezione 9** scoprirai i piani di studio e le risorse gratuite di Code.org per gli insegnanti. Potrai scegliere tra tutte le nostre risorse o anche sceglierne altre a tua discrezione. Completando questo corso avrai la padronanza dei concetti fondamentali che ti possono servire per seguire qualsiasi corso di informatica per principianti.

          Nelle **lezioni 10 e 11** ti suggeriremo materiali che potrai usare per approfondire o per sentirti più sicuro nell'insegnamento di questi concetti nella tua classe.
      OPD-K5 Why teach CS:
        markdown: |-
          # Fondamenti di informatica > Perché si insegna l'informatica?

          <img src="//code.org/images/edquote1.png" width="250px" style="margin-right:45px; float:left">

          La ricerca dimostra che l'informatica stimola il pensiero critico, la creatività, un corretto approccio alla risoluzione dei problemi ed il coninvolgimento in molte competenze del mondo materiale. Infatti, in un [recente studio di ricerca](https://medium.com/@codeorg/code-org-resourceful-teachers-higher-student-achievement-8be1efdec06e) si è scoperto che le classi con insegnanti intraprendenti hanno ottenuto migliori risultati in test standard di inglese, matematica e scienze dopo aver insegnato lezioni di fondamenti di informatica.

          Perché dovresti insegnare informatica se non sei un insegnate di materie STEM (scienza, tecnologia, ingegneria e matematica)? Se stai seguendo questo corso, probabilmente hai già un certo numero di risposte a questa domanda, ma se hai bisogno di ulteriori ispirazioni, prenditi un po' di tempo per guardare [questa raccolta di video](http://code.org/educate/inspire) in modo da rafforzare il senso di questo "perché". Questi video sono ottimi da condividere con i tuoi alunni, la direzione della scuola, i genitori e la tua comunità in caso avessi bisogno di aiuto per perorare la causa dell'insegnamento dell'informatica in classe. Potresti anche analizzare alcune statistiche in questo ambito.

          <a href="http://code.org/educate/inspire" target="blank"><button class="default">Guarda video stimolanti >></button></a> <a href="http://code.org/promote" target="blank"><button class="default">Analizza le statistiche >></button></a>

          Dedica un po' di tempo per analizzare le statistiche e prendere nota di dati o fatti che ritieni particolarmente rilevanti ed interessanti.
      OPD-K5 Younger Grades:
        markdown: |
          # Perché insegnare informatica nelle prime classi della scuola primaria?

          <img src="https://images.code.org/0149da542dae03da5f40b7b8aacf73c0-image-1434818868152.jpg" class="level-image">

          In aggiunta all'esercizio del pensiero computazionale, gli alunni imparano attraverso l'esperienza di scrittura di programmi informatici (coding); insegnare informatica già dalle prime classi della scuola primaria ha un beneficio aggiuntivo per gli studenti e per tutta la società &mdash; possiamo porre le basi per creare una maggiore equità nel settore tecnologico.

          Se si aspetta fino alle scuole superiori o l'università ad introdurre gli studenti all'informatica, alcuni avrebbero già deciso che è un argomento che non fa per loro o penseranno di essere troppo indietro rispetto a studenti che l'hanno studiata al di fuori della scuola.

          Proporre l'informatica agli studenti nella scuola primaria, quando non hanno la possibilità di sceglierla come nelle scuole superiori, consente a tutti gli alunni di vedere quanto l'argomento sia accessibile e decidere se gli piace.

          > ## Perché pensi che insegnare informatica sia utile?
<<<<<<< HEAD
          [Twitta i tuoi pensieri][0]  (in inglese) taggando @teachcode.
=======
>>>>>>> 97c71c09

          > Condividi i tuoi pensieri taggando Programma il Futuro sui social network:
          > - su <a href="https://www.facebook.com/pg/programmailfuturo" target="blank">Facebook</a>: @programmailfuturo
          > - su <a https://twitter.com/ProgrammaFuturo" target="blank">Twitter</a>: @ProgrammaFuturo

          Oppure, se sai l'inglese...

          > ## Why do you believe teaching computer science is worthwhile?
          [Tweet your thoughts](https://twitter.com/teachcode) and be sure to tag @teachcode in your tweet so we can respond.

          > <a href="http://ctt.ec/Bfjw3" target="blank"><button class="default">Share on Twitter >></button></a>
          > Don't have a Twitter account? You can also find us on [Facebook](https://www.facebook.com/Code.org/) or [Instagram](https://www.instagram.com/codeorg/).
      OPD-K5 Your Plan:
        markdown: "# Gestione della classe  > La pianificazione\n\nSperiamo che questa
          lezione ti abbia aiutato a prendere conoscenza di tutte le risorse disponibili
          in Code Studio. \nMentre rifletti su come potrai in futuro insegnare informatica
          utilizzando le risorse di Code.org, [condividi il tuo piano con la comunità
<<<<<<< HEAD
          globale di insegnanti (in inglese)](http://forum.code.org/t/teaching-computer-science-your-plans/412).\n\nFacci
=======
          di insegnanti di Programma il Futuro](https://programmailfuturo.it/forum/corso-online-per-l-insegnamento).\n\nFacci
>>>>>>> 97c71c09
          sapere...\n\n- Quali obiettivi poni per la tua classe? Che ruolo possono
          avere i corsi di Fondamenti di informatica o le risorse di Code.org?\n-
          Quali di queste risorse ti entusiasma maggiormente?\n- Quali sfide prevedi
          nel cercare di raggiungere i tuoi obiettivi?\n- A quali domande questa comunità
<<<<<<< HEAD
          potrebbe aiutarti a rispondere?\n\nDopo aver pubblicato la tua pianificazione
          iniziale (in inglese), in seguito rivisita [questa discussione] nel forum
          (http://forum.code.org/t/teaching-computer-science-your-plans/412) per aggiornarci
          su come procede il piano!\n\n<a href=\"http://forum.code.org/t/teaching-computer-science-your-plans/412\"
          target=\"blank\"><button class=\"plc\">Pubblica la tua pianificazione >></button></a>\n\nDopo
          aver scritto nel forum torna qui e clicca sul pulsante sottostante per procedere."
=======
          potrebbe aiutarti a rispondere?\n\n<a href=\"https://programmailfuturo.it/forum/corso-online-per-l-insegnamento\"
          target=\"blank\"><button class=\"plc\">Pubblica la tua pianificazione nel
          forum di Programma il Futuro>></button></a>\n\nDopo aver scritto nel forum
          torna qui e clicca sul pulsante sottostante per procedere.\n\nOppure, se
          sai l'inglese...\n\n[Share your plan with the global Professional Learning
          Community (PLC)](http://forum.code.org/t/teaching-computer-science-your-plans/412).\n\nAfter
          posting your initial plan, feel free to revisit [this thread](http://forum.code.org/t/teaching-computer-science-your-plans/412)
          in the future to update us on how things are going!\n\n<a href=\"http://forum.code.org/t/teaching-computer-science-your-plans/412\"
          target=\"blank\"><button class=\"plc\">Post your plan >></button></a>"
>>>>>>> 97c71c09
      OPD-Stage3Start:
        markdown: |-
          # Uno sguardo avanti > Sommario della lezione

          <img src="https://images.code.org/0b8c948f309ae1df3d9920520e4a168c-image-1435004357188.JPG" width="450px" style="border-radius:10px;">

          Al termine di questa breve lezione, riceverai:

          - un'anteprima dei concetti fondamentali dell'informatica contenuti nel corso.
      Prepare for your presentation:
        content1: Descrizione qui
        markdown: |
          # Presentazione del progetto

          È ora di presentare il tuo progetto! Il tuo insegnante ti fornirà maggiori dettagli su come presentare il tuo lavoro ai tuoi compagni di classe.
      Prepare for your presentation_2018:
        markdown: |
          # Presentazione del progetto

          È ora di presentare il tuo progetto! Il tuo insegnante ti fornirà maggiori dettagli su come presentare il tuo lavoro ai tuoi compagni di classe.
      'Technique: Frequency Analysis':
        content1: Descrizione qui
        markdown: "# Decodificare i Codici a Sostituzione\n\nLa migliore tecnica per
          decodificare un codice a sostituzione casuale è conosciuta come **analisi
          di frequenza** \n\nParafrasato da: [wikipedia](https://en.wikipedia.org/wiki/Frequency_analysis)
          \n\n* **Analisi di frequenza** è una tecnica basata su quanto *frequentemente*
          certe lettere appaiono in inglese rispetto altre.\n* Per esempio, data una
          sezione di testo inglese, *E*, *T*, *A* ed *O* sono le più comuni, mentre
          *Z*, *Q* e *X* sono rare. Allo stesso modo, *TH*, *ER*, *ON* e *AN* sono
          le più comuni paia di lettere che si presentano una accanto all'altra.\n*
          In effetti, la distribuzione delle lettere è approssimativamente la stessa
          per quasi *tutti* gli esempi di testo inglese. \n\n\nLa versione del componente
          sulla pagina precedente è intesa per aiutarti a **codificare un codice a
          sostituzione tramite l'analisi di frequenza**.\n\nAnalizzando la frequenza
          delle lettere nel messaggio crittografato comparato alla frequenza di lettere
          in un pezzo tipico di prosa inglese, puoi iniziare a restringere su quale
          mappatura delle lettere potrebbe essere. \n\nLo strumento ti mostra come
          la frequenza di lettere nel testo codificato (arancione) si compari con
          la frequenza dall'inglese tipico (blu).\n\n### Suggerimento: Dove iniziare?\n\n1.
          Trova le parole brevi e \"decodificale\" per prime. Quante parole di una
          lettera conosci? (\"a\"). Una parola di 3 lettere molto comune è \"the\".\n2.
          Una volta fatto ciò, hai la sostituzione per alcune delle lettere più comuni.
          Dovresti essere capace di usare l'intuito per guardare alle altre parole
          con queste sostituzioni parziali e fare buone intuizioni.\n3. Dopo aver
          trovato una manciata di difficili lettere, il resto verrà rapidamente.\n4.
          Comparare le frequenze di lettere da una buona intuizione per dare risposte
          sensate.\n\n### Prova questo:\nL'animazione sotto mostra qualcuno che inizia.
          Ecco cosa ha provato\n\n* Prima ordina i caratteri per frequenza. \n* Identifica
          un gruppo di caratteri che potrebbero mappare la parola `the`.  \nÈ un buon
          inizio!\n\n![](https://images.code.org/4c188dfb0b284810845285b83ce5bcd4-image-1473787694329.gif)
          \n\n## La sostituzione casuale è buona?\n* Dopo un po' di pratica quanto
          ti ci vuole per decodificare un codice a sostituzione casuale?\n* È un bene
          o no?\n\n\n"
      Terminology Recap:
        content1: Descrizione qui
        markdown: "#Pausa e Ricapitolare\n\nI messaggi codificati con il **codice
          di Cesare** sono molto facili da decodificare, specialmente con uno strumento
          informatico. Ora che hai fatto un po' di pratica decodificando una cifra
          a scorrimento alfabetico (abbastanza facile, eh?) proviamo qualcosa di più
          difficile.\n\n**Terminologia di ricapitolo:**\n\n* **Crittografia** - un
          processo di codifica di messaggi per mantenerli segreti, così che solo le
          parti \"autorizzate\" possano leggerli.\n* **Decrittazione** - un processo
          che inverte la crittografia, prendendo un messaggio segreto e riproducendo
          il normale testo originale\n* **Codice** - il termine generico per una tecnica
          (o algoritmo) che compia la crittografia\n* **Codice di Cesare** - una tecnica
          di crittografia che fa scivolare l'alfabeto di qualche numero di caratteri.\n*
          **Decodificare la crittografia** - Quando tenti di decodificare un messaggio
          segreto **senza** sapere tutte le specifiche del codice, stai provando a
          **decodificare** la crittografia. \n\n\nClicca Continua per vedere la **Prossima
          Sfida**...\n"
      Unit 1 Lesson 2 Overview:
        markdown: |
          # Panoramica

          In questa lezione imparerai un processo formale di risoluzione dei problemi che ti aiuterà a strutturare il tuo approccio ad un'ampia varietà di problemi.


          ## Risorse

          * [Il Processo di Risoluzione Problemi - Guida Attività](https://docs.google.com/document/d/1xEPMYIDy70fWCgyLymBNmxkE-6uJ7BYOXSmV8Vyt-SQ/export?format=pdf)
      Unit 1 Lesson 3 Overview:
        markdown: |
          # Panoramica
          In questa lezione applicherai il processo di risoluzione dei problemi ad una varietà di problemi per esplorare come ogni passo ti aiuti a sviluppare e migliorare soluzioni ai problemi.

          ## Risorse

          * [Risoluzione Problemi - Guida Attività](https://docs.google.com/document/d/1cym5lMuy41CbvXYe7F57N2XfI6Afp0hJsHovhR0GD2M/export?format=pdf)
      Unit 1 Lesson 4 Overview:
        markdown: |
          # Panoramica

          In questa lezione inizierai a pensare a come i computer aiutano a risolvere certi tipi di problemi ed imparerai le caratteristiche chiave di ogni computer.

          ## Risorse

          * [Cos'è un Computer - Guida Attività](https://docs.google.com/document/d/1g4dPcsx2xADEZI0FiMYApLr0hh3_-89NDWd2y86sS6I/export?format=pdf)
      behaviors 1 predict:
        answers:
        - feedback: Sbagliato.
        - correct: true
          feedback: Corretto!
        - feedback: Sbagliato.
        - feedback: Sbagliata
        questions:
        - {}
      behaviors 4 predict:
        answers:
        - feedback: Sbagliato.
        - correct: true
          feedback: Corretto!
        - feedback: 'Sbagliato. '
        - feedback: Sbagliata
        questions:
        - {}
      courseC_multi_artist_prog6_predict1:
        answers:
        - text: L'artista disegnerà un triangolo con tre lati uguali.
          feedback: Sbagliato. L'artista disegna un quadrato.
        - text: L'artista disegnerà una singola linea.
          feedback: Sbagliato. L'artista disegna un quadrato.
        - text: L'artista disegna un quadrato.
          correct: true
          feedback: Corretto!
        - text: Non lo so.
          feedback: L'artista disegna un quadrato.
        questions:
        - text: Guarda molto attentamente il codice presente nell'area di lavoro.
            Cosa succederà quando cliccherai su "Esegui"?
      courseC_multi_artist_prog6_predict1_2018:
        answers:
        - text: L'artista disegnerà un triangolo con tre lati uguali.
          feedback: Sbagliato. L'artista disegna un quadrato.
        - text: L'artista disegnerà una singola linea.
          feedback: Sbagliato. L'artista disegna un quadrato.
        - text: L'artista disegnerà un quadrato.
          correct: true
          feedback: Corretto!
        - text: Non lo so.
          feedback: L'artista disegna un quadrato.
        questions:
        - text: Guarda molto attentamente il codice presente nell'area di lavoro.
            Cosa succederà quando cliccherai su "Esegui"?
      courseC_multi_artist_prog6_predict1_2018_2019:
        answers:
        - text: L'artista disegnerà un triangolo con tre lati uguali.
          feedback: Sbagliato. L'artista disegna un quadrato.
        - text: L'artista disegnerà una singola linea.
          feedback: Sbagliato. L'artista disegna un quadrato.
        - text: L'artista disegnerà un quadrato.
          correct: true
          feedback: Corretto!
        - text: Non lo so.
          feedback: L'artista disegna un quadrato.
        questions:
        - text: Guarda molto attentamente il codice presente nell'area di lavoro.
            Cosa succederà quando cliccherai su "Esegui"?
      courseC_multi_harvester_loops11_predict1:
        answers:
        - text: '4'
          feedback: 'Sbagliato. La contadina raccoglierà 4 zucche in ognuno dei 3
            cicli: 4 x 3 = 12!'
        - text: '12'
          correct: true
          feedback: Corretto!
        - text: '15'
          feedback: 'Sbagliato. La contadina raccoglierà 4 zucche in ognuno dei 3
            cicli: 4 x 3 = 12!'
        - text: Non lo so.
          feedback: 'La contadina raccoglierà 4 zucche in ognuno dei 3 cicli: 4 x
            3 = 12!'
        questions:
        - text: Guarda molto attentamente il codice presente nell'area di lavoro.
            Quante zucche raccoglierà la contadina dopo che avrai premuto su "Esegui"?
      courseC_multi_harvester_loops11_predict1_2018:
        answers:
        - text: '4'
          feedback: 'Sbagliato. La contadina raccoglierà 4 zucche in ognuno dei 3
            cicli: 4 x 3 = 12!'
        - text: '12'
          correct: true
          feedback: Corretto!
        - text: '15'
          feedback: 'Sbagliato. La contadina raccoglierà 4 zucche in ognuno dei 3
            cicli: 4 x 3 = 12!'
        - text: Non lo so.
          feedback: 'La contadina raccoglierà 4 zucche in ognuno dei 3 cicli: 4 x
            3 = 12!'
        questions:
        - text: Guarda molto attentamente il codice presente nell'area di lavoro.
            Quante zucche raccoglierà la contadina dopo che avrai premuto su "Esegui"?
      courseC_multi_harvester_loops11_predict1_2018_2019:
        answers:
        - text: '4'
          feedback: 'Sbagliato. La contadina raccoglierà 4 zucche in ognuno dei 3
            cicli: 4 x 3 = 12!'
        - text: '12'
          correct: true
          feedback: Corretto!
        - text: '15'
          feedback: 'Sbagliato. La contadina raccoglierà 4 zucche in ognuno dei 3
            cicli: 4 x 3 = 12!'
        - text: Non lo so.
          feedback: 'La contadina raccoglierà 4 zucche in ognuno dei 3 cicli: 4 x
            3 = 12!'
        questions:
        - text: Guarda molto attentamente il codice presente nell'area di lavoro.
            Quante zucche raccoglierà la contadina dopo che avrai premuto su "Esegui"?
      courseC_multi_maze_debugging8_predict1:
        answers:
        - text: Il programma non fallirà. Scrat riuscirà a raggiungere la ghianda.
          feedback: Sbagliato. Scrat va nella direzione sbagliata dopo l'ultima curva.
        - text: Scrat andrà nella direzione sbagliata dopo l'ultima curva.
          correct: true
          feedback: Corretto!
        - text: Scrat non farà abbastanza passi e si fermerà prima di aver raggiunto
            la ghianda.
          feedback: Sbagliato. Il fatto che Scrat non faccia abbastanza passi avviene
            dopo che ha già girato nella direzione sbagliata.
        - text: Non lo so.
          feedback: Il primo errore è che Scrat va nella direzione sbagliata dopo
            l'ultima curva.
        questions:
        - text: 'Guarda attentamente il codice riportato di seguito.  Qual è il primo
            errore che farà fallire l''esecuzione di questo programma? '
      courseC_multi_maze_debugging8_predict1_2018:
        answers:
        - text: Il programma non fallirà. Scrat riuscirà a raggiungere la ghianda.
          feedback: Sbagliato. Scrat va nella direzione sbagliata dopo l'ultima curva.
        - text: Scrat andrà nella direzione sbagliata dopo l'ultima curva.
          correct: true
          feedback: Corretto!
        - text: Scrat non farà abbastanza passi e si fermerà prima di aver raggiunto
            la ghianda.
          feedback: Sbagliato. Il fatto che Scrat non faccia abbastanza passi avviene
            dopo che ha già girato nella direzione sbagliata.
        - text: Non lo so.
          feedback: Il primo errore è che Scrat va nella direzione sbagliata dopo
            l'ultima curva.
        questions:
        - text: 'Guarda attentamente il codice riportato di seguito.  Qual è il primo
            errore che farà fallire l''esecuzione di questo programma? '
      courseC_multi_maze_debugging8_predict1_2018_2019:
        answers:
        - text: Il programma non fallirà. Scrat riuscirà a raggiungere la ghianda.
          feedback: Sbagliato. Scrat va nella direzione sbagliata dopo l'ultima curva.
        - text: Scrat andrà nella direzione sbagliata dopo l'ultima curva.
          correct: true
          feedback: Corretto!
        - text: Scrat non farà abbastanza passi e si fermerà prima di aver raggiunto
            la ghianda.
          feedback: Sbagliato. Il fatto che Scrat non faccia abbastanza passi avviene
            dopo che ha già girato nella direzione sbagliata.
        - text: Non lo so.
          feedback: Il primo errore è che Scrat va nella direzione sbagliata dopo
            l'ultima curva.
        questions:
        - text: 'Guarda attentamente il codice riportato di seguito.  Qual è il primo
            errore che farà fallire l''esecuzione di questo programma? '
      courseC_multi_maze_programming8_predict1:
        answers:
        - text: L'uccellino si fermerà un passo prima di raggiungere il maialino.
          feedback: Sbagliato. Questo programma fa in modo che l'uccellino raggiunga
            perfettamente il maialino.
        - text: L'uccellino raggiungerà il maialino.
          correct: true
          feedback: Corretto!
        - text: L'uccellino finirà contro la dinamite (TNT).
          feedback: Sbagliato. Questo programma fa in modo che l'uccellino raggiunga
            perfettamente il maialino.
        - text: Non lo so.
          feedback: Questo programma fa in modo che l'uccellino raggiunga perfettamente
            il maialino.
        questions:
        - text: Leggi molto attentamente il codice riportato nell'area di lavoro.
            Cosa succederà quando cliccherai su "Esegui"?
      courseC_multi_maze_programming8_predict1_2018:
        answers:
        - text: L'uccellino si fermerà un passo prima di raggiungere il maialino.
          feedback: Sbagliato. Questo programma fa in modo che l'uccellino raggiunga
            perfettamente il maialino.
        - text: L'uccellino raggiungerà il maialino.
          correct: true
          feedback: Corretto!
        - text: L'uccellino finirà contro la dinamite (TNT).
          feedback: Sbagliato. Questo programma fa in modo che l'uccellino raggiunga
            perfettamente il maialino.
        - text: Non lo so.
          feedback: Questo programma fa in modo che l'uccellino raggiunga perfettamente
            il maialino.
        questions:
        - text: Leggi molto attentamente il codice riportato nell'area di lavoro.
            Cosa succederà quando cliccherai su "Esegui"?
      courseC_multi_maze_programming8_predict1_2018_2019:
        answers:
        - text: L'uccellino si fermerà un passo prima di raggiungere il maialino.
          feedback: Sbagliato. Questo programma fa in modo che l'uccellino raggiunga
            perfettamente il maialino.
        - text: L'uccellino raggiungerà il maialino.
          correct: true
          feedback: Corretto!
        - text: L'uccellino finirà contro la dinamite (TNT).
          feedback: Sbagliato. Questo programma fa in modo che l'uccellino raggiunga
            perfettamente il maialino.
        - text: Non lo so.
          feedback: Questo programma fa in modo che l'uccellino raggiunga perfettamente
            il maialino.
        questions:
        - text: Leggi molto attentamente il codice riportato nell'area di lavoro.
            Cosa succederà quando cliccherai su "Esegui"?
      courseC_multi_starWars_predict1:
        answers:
        - text: BB-8 non si muoverà.
          feedback: Sbagliato. Il blocco "ripeti ... volte" fa andare avanti BB-8
            per 5 volte.
        - text: BB-8 si muoverà solo di una casella.
          feedback: Sbagliato. Il blocco "ripeti ... volte" fa andare avanti BB-8
            per 5 volte.
        - text: BB-8 si sposterà 5 volte e recupererà tutti i rottami metallici.
          correct: true
          feedback: Corretto!
        - text: Non lo so
          feedback: Il blocco "ripeti ... volte" fa andare avanti BB-8 per 5 volte.
        questions:
        - text: Cosa pensi che succederà quando cliccherai su "Esegui"?
      courseC_multi_starWars_predict1_2018:
        answers:
        - text: BB-8 non si muoverà.
          feedback: Sbagliato. Il blocco "ripeti ... volte" fa andare avanti BB-8
            per 5 volte.
        - text: BB-8 si muoverà solo di una casella.
          feedback: Sbagliato. Il blocco "ripeti ... volte" fa andare avanti BB-8
            per 5 volte.
        - text: BB-8 si sposterà 5 volte e recupererà tutti i rottami metallici.
          correct: true
          feedback: Corretto!
        - text: Non lo so
          feedback: Il blocco "ripeti ... volte" fa andare avanti BB-8 per 5 volte.
        questions:
        - text: Cosa pensi che succederà quando cliccherai su "Esegui"?
      courseC_multi_starWars_predict1_2018_2019:
        answers:
        - text: BB-8 non si muoverà.
          feedback: Sbagliato. Il blocco "ripeti ... volte" fa andare avanti BB-8
            per 5 volte.
        - text: BB-8 si muoverà solo di una casella.
          feedback: Sbagliato. Il blocco "ripeti ... volte" fa andare avanti BB-8
            per 5 volte.
        - text: BB-8 si sposterà 5 volte e recupererà tutti i rottami metallici.
          correct: true
          feedback: Corretto!
        - text: Non lo so
          feedback: Il blocco "ripeti ... volte" fa andare avanti BB-8 per 5 volte.
        questions:
        - text: Cosa pensi che succederà quando cliccherai su "Esegui"?
      courseC_multi_starWars_predict2:
        answers:
        - text: BB-8 andrà troppo avanti nel primo ciclo.
          feedback: Sbagliato. Il primo ciclo fa andare avanti BB-8 solo di 2 caselle,
            mentre dovrebbe andare avanti di 3.
        - text: BB-8 non andrà abbastanza lontano nel primo ciclo per riuscire a raccogliere
            tutti i rottami metallici.
          correct: true
          feedback: Corretto!
        - text: BB-8 raccoglierà tutti i rottami metallici senza problemi.
          feedback: Sbagliato. Il primo ciclo fa andare avanti BB-8 solo di 2 caselle,
            mentre dovrebbe andare avanti di 3.
        - text: Non lo so.
          feedback: Il primo ciclo fa andare avanti BB-8 solo di 2 caselle, mentre
            dovrebbe andare avanti di 3.
        questions:
        - text: Guarda molto attentamente il codice presente nell'area di lavoro.
            Cosa succederà quando cliccherai su "Esegui"?
      courseC_multi_starWars_predict2_2018:
        answers:
        - text: BB-8 andrà troppo avanti nel primo ciclo.
          feedback: Sbagliato. Il primo ciclo fa andare avanti BB-8 solo di 2 caselle,
            mentre dovrebbe andare avanti di 3.
        - text: BB-8 non andrà abbastanza lontano nel primo ciclo per riuscire a raccogliere
            tutti i rottami metallici.
          correct: true
          feedback: Corretto!
        - text: BB-8 raccoglierà tutti i rottami metallici senza problemi.
          feedback: Sbagliato. Il primo ciclo fa andare avanti BB-8 solo di 2 caselle,
            mentre dovrebbe andare avanti di 3.
        - text: Non lo so.
          feedback: Il primo ciclo fa andare avanti BB-8 solo di 2 caselle, mentre
            dovrebbe andare avanti di 3.
        questions:
        - text: Guarda molto attentamente il codice presente nell'area di lavoro.
            Cosa succederà quando cliccherai su "Esegui"?
      courseC_multi_starWars_predict2_2018_2019:
        answers:
        - text: BB-8 andrà troppo avanti nel primo ciclo.
          feedback: Sbagliato. Il primo ciclo fa andare avanti BB-8 solo di 2 caselle,
            mentre dovrebbe andare avanti di 3.
        - text: BB-8 non andrà abbastanza lontano nel primo ciclo per riuscire a raccogliere
            tutti i rottami metallici.
          correct: true
          feedback: Corretto!
        - text: BB-8 raccoglierà tutti i rottami metallici senza problemi.
          feedback: Sbagliato. Il primo ciclo fa andare avanti BB-8 solo di 2 caselle,
            mentre dovrebbe andare avanti di 3.
        - text: Non lo so.
          feedback: Il primo ciclo fa andare avanti BB-8 solo di 2 caselle, mentre
            dovrebbe andare avanti di 3.
        questions:
        - text: Guarda molto attentamente il codice presente nell'area di lavoro.
            Cosa succederà quando cliccherai su "Esegui"?
      courseD_external_binary1:
        markdown: "<h1>Disegna con il codice binario</h1>\n \n<h3>Il codice binario
          è un modo di rappresentare i dati usando solo due opzioni alternative. In
          questo caso <b>off</b> e <b>on</b> (<i>spento</i> e <i>acceso</i>).\n<br/>\nQui,
          useremo il numero <b>0</b> come codifica di \"off\" (<i>spento</i>) ed il
          numero <b>1</b> come codifica di \"on\" (<i>acceso</i>).\n<br/>\n<table>\n<tr><td><img
          src=\"https://images.code.org/50283881d577c17ac6f1d1648d8f361f-image-1483640342574.09.14.png\"
          width=\"75px\"/></td><td><img src=\"https://images.code.org/ba6f0a000b18f2dd87160e6255e8a71c-image-1483640355103.09.24.png\"
          width=\"90px\"/></td></tr>\n<tr padding=\"0px\"><td align=\"center\"><b>0</b></td><td
          align=\"center\"><b>1</b></td></tr>\n</table><img src=\"https://images.code.org/934883837aa59bca1d5c1ded0e0ac675-image-1483640120036.51.06.png\"
          float=\"left\"/><h3>In questa lezione, ti proponiamo una griglia in cui
          muoverti per creare dei disegni accendendo solo alcuni \"pixel\".</h3>\n\n![](https://images.code.org/c53e00cde9acbae72d02fb9cc2a20e53-image-1483639858942.png)\n\n\n"
      courseD_external_binary1_2018:
        markdown: "<h1>Disegna con il codice binario</h1>\n \n<h3>Il codice binario
          è un modo di rappresentare i dati usando solo due opzioni alternative. In
          questo caso <b>off</b> e <b>on</b> (<i>spento</i> e <i>acceso</i>).\n<br/>\nQui,
          useremo il numero <b>0</b> come codifica di \"off\" (<i>spento</i>) ed il
          numero <b>1</b> come codifica di \"on\" (<i>acceso</i>).\n<br/>\n<table>\n<tr><td><img
          src=\"https://images.code.org/50283881d577c17ac6f1d1648d8f361f-image-1483640342574.09.14.png\"
          width=\"75px\"/></td><td><img src=\"https://images.code.org/ba6f0a000b18f2dd87160e6255e8a71c-image-1483640355103.09.24.png\"
          width=\"90px\"/></td></tr>\n<tr padding=\"0px\"><td align=\"center\"><b>0</b></td><td
          align=\"center\"><b>1</b></td></tr>\n</table><img src=\"https://images.code.org/934883837aa59bca1d5c1ded0e0ac675-image-1483640120036.51.06.png\"
          float=\"left\"/><h3>In questa lezione, ti proponiamo una griglia in cui
          muoverti per creare dei disegni accendendo solo alcuni \"pixel\".</h3>\n\n![](https://images.code.org/c53e00cde9acbae72d02fb9cc2a20e53-image-1483639858942.png)\n\n\n"
      courseD_external_binary1_2018_2019:
        markdown: "<h1>Disegna con il codice binario</h1>\n \n<h3>Il codice binario
          è un modo di rappresentare i dati usando solo due opzioni alternative. In
          questo caso <b>off</b> e <b>on</b> (<i>spento</i> e <i>acceso</i>).\n<br/>\nQui,
          useremo il numero <b>0</b> come codifica di \"off\" (<i>spento</i>) ed il
          numero <b>1</b> come codifica di \"on\" (<i>acceso</i>).\n<br/>\n<table>\n<tr><td><img
          src=\"https://images.code.org/50283881d577c17ac6f1d1648d8f361f-image-1483640342574.09.14.png\"
          width=\"75px\"/></td><td><img src=\"https://images.code.org/ba6f0a000b18f2dd87160e6255e8a71c-image-1483640355103.09.24.png\"
          width=\"90px\"/></td></tr>\n<tr padding=\"0px\"><td align=\"center\"><b>0</b></td><td
          align=\"center\"><b>1</b></td></tr>\n</table><img src=\"https://images.code.org/934883837aa59bca1d5c1ded0e0ac675-image-1483640120036.51.06.png\"
          float=\"left\"/><h3>In questa lezione, ti proponiamo una griglia in cui
          muoverti per creare dei disegni accendendo solo alcuni \"pixel\".</h3>\n\n![](https://images.code.org/c53e00cde9acbae72d02fb9cc2a20e53-image-1483639858942.png)\n\n\n"
      courseD_multi_artist_binary8_predict1:
        answers:
        - text: A
          feedback: Sbagliato.
        - text: B
          feedback: Sbagliato.
        - text: C
          feedback: Sbagliato.
        - text: D
          correct: true
          feedback: Corretto!
        markdown: |+
          <table>
          <tr>

          <td style="padding: 0 30px 0 0;"> <b>A)</b> <img src="https://images.code.org/ca3e26e5b3008075d06db82c2831ab0b-image-1489438562132.43.39a.png" width="100px"/></td>

          <td style="padding: 0 20px 0 0;"> <b>B)</b> <img src="https://images.code.org/6da194be0b14a041291648c12a307495-image-1489438503416.43.39.png" width="100px"/></td>

          <td style="padding: 0 20px 0 0;"> <b>C)</b> <img src="https://images.code.org/dfaa00e3a6260742671d1ac4455fb5d5-image-1489438562133.43.39b.png" width="100px"/></td>


          <td style="padding: 0 20px 0 0;"> <b>D)</b> <img src="https://images.code.org/7fc63ed5875b9f9785d0e88aec6eae47-image-1489439110649.43.39d.png" width="100px"/></td>
          </tr></table>
          <br/>

        questions:
        - text: Dai una bella occhiata al codice presente nell'area di lavoro. Che
            immagine verrà creata quando cliccherai su "Esegui"?
      courseD_multi_artist_binary8_predict1_2018:
        answers:
        - text: A
          feedback: Sbagliato.
        - text: B
          feedback: Sbagliato.
        - text: C
          feedback: Sbagliato.
        - text: D
          correct: true
          feedback: Corretto!
        markdown: |+
          <table>
          <tr>

          <td style="padding: 0 30px 0 0;"> <b>A)</b> <img src="https://images.code.org/ca3e26e5b3008075d06db82c2831ab0b-image-1489438562132.43.39a.png" width="100px"/></td>

          <td style="padding: 0 20px 0 0;"> <b>B)</b> <img src="https://images.code.org/6da194be0b14a041291648c12a307495-image-1489438503416.43.39.png" width="100px"/></td>

          <td style="padding: 0 20px 0 0;"> <b>C)</b> <img src="https://images.code.org/dfaa00e3a6260742671d1ac4455fb5d5-image-1489438562133.43.39b.png" width="100px"/></td>


          <td style="padding: 0 20px 0 0;"> <b>D)</b> <img src="https://images.code.org/7fc63ed5875b9f9785d0e88aec6eae47-image-1489439110649.43.39d.png" width="100px"/></td>
          </tr></table>
          <br/>

        questions:
        - text: Dai una bella occhiata al codice presente nell'area di lavoro. Che
            immagine verrà creata quando cliccherai su "Esegui"?
      courseD_multi_artist_binary8_predict1_2018_2019:
        answers:
        - text: A
          feedback: Sbagliato.
        - text: B
          feedback: Sbagliato.
        - text: C
          feedback: Sbagliato.
        - text: D
          correct: true
          feedback: Corretto!
        markdown: |+
          <table>
          <tr>

          <td style="padding: 0 30px 0 0;"> <b>A)</b> <img src="https://images.code.org/ca3e26e5b3008075d06db82c2831ab0b-image-1489438562132.43.39a.png" width="100px"/></td>

          <td style="padding: 0 20px 0 0;"> <b>B)</b> <img src="https://images.code.org/6da194be0b14a041291648c12a307495-image-1489438503416.43.39.png" width="100px"/></td>

          <td style="padding: 0 20px 0 0;"> <b>C)</b> <img src="https://images.code.org/dfaa00e3a6260742671d1ac4455fb5d5-image-1489438562133.43.39b.png" width="100px"/></td>


          <td style="padding: 0 20px 0 0;"> <b>D)</b> <img src="https://images.code.org/7fc63ed5875b9f9785d0e88aec6eae47-image-1489439110649.43.39d.png" width="100px"/></td>
          </tr></table>
          <br/>

        questions:
        - text: Dai una bella occhiata al codice presente nell'area di lavoro. Che
            immagine verrà creata quando cliccherai su "Esegui"?
      courseD_multi_artist_nestedLoops9_predict1:
        answers:
        - text: A
          correct: true
          feedback: Corretto!
        - text: B
          feedback: Sbagliato. Il ciclo interno realizza un pentagono e quello esterno
            lo ripete 4 volte in cerchio.
        - text: C
          feedback: Sbagliato. Il ciclo interno realizza un pentagono e quello esterno
            lo ripete 4 volte in cerchio.
        - text: Non lo so.
          feedback: Il ciclo interno realizza un pentagono e quello esterno lo ripete
            4 volte in cerchio.
        markdown: |+
          <table>
          <tr><td>A</td><td><img src="https://images.code.org/cfc3f8206438a60afe3be9afe7fc0a22-image-1489118742610.10.15.png" width="100px" style="mix-blend-mode: multiply;"/></td><td>&nbsp;&nbsp;&nbsp;&nbsp;</td><td>B</td><td><img src="https://images.code.org/975b027684d2f5411b960bf82987663e-image-1489119999013.11.13.png" width="100px" style="mix-blend-mode: multiply;"/></td><td>&nbsp;&nbsp;&nbsp;&nbsp;</td><td>C</td><td><img src="https://images.code.org/635ac54ed7cb2e2d24eb341b3ec4eecb-image-1489120024059.12.00.png" width="80px" style="mix-blend-mode: multiply; clip: rect(0px,0px,0px,40px);"/></td></tr>
          </table>

          <br/><br/>

        questions:
        - text: Dai un'occhiata al codice presente nell'area di lavoro. Che disegno
            realizzerà questo programma quando cliccherai su "Esegui"?
      courseD_multi_artist_nestedLoops9_predict1_2018:
        answers:
        - text: A
          correct: true
          feedback: Corretto!
        - text: B
          feedback: Sbagliato. Il ciclo interno realizza un pentagono e quello esterno
            lo ripete 4 volte in cerchio.
        - text: C
          feedback: Sbagliato. Il ciclo interno realizza un pentagono e quello esterno
            lo ripete 4 volte in cerchio.
        - text: Non lo so.
          feedback: Il ciclo interno realizza un pentagono e quello esterno lo ripete
            4 volte in cerchio.
        markdown: |+
          <table>
          <tr><td>A</td><td><img src="https://images.code.org/cfc3f8206438a60afe3be9afe7fc0a22-image-1489118742610.10.15.png" width="100px" style="mix-blend-mode: multiply;"/></td><td>&nbsp;&nbsp;&nbsp;&nbsp;</td><td>B</td><td><img src="https://images.code.org/975b027684d2f5411b960bf82987663e-image-1489119999013.11.13.png" width="100px" style="mix-blend-mode: multiply;"/></td><td>&nbsp;&nbsp;&nbsp;&nbsp;</td><td>C</td><td><img src="https://images.code.org/635ac54ed7cb2e2d24eb341b3ec4eecb-image-1489120024059.12.00.png" width="80px" style="mix-blend-mode: multiply; clip: rect(0px,0px,0px,40px);"/></td></tr>
          </table>

          <br/><br/>

        questions:
        - text: Dai un'occhiata al codice presente nell'area di lavoro. Che disegno
            realizzerà questo programma quando cliccherai su "Esegui"?
      courseD_multi_artist_nestedLoops9_predict1_2018_2019:
        answers:
        - text: A
          correct: true
          feedback: Corretto!
        - text: B
          feedback: Sbagliato. Il ciclo interno realizza un pentagono e quello esterno
            lo ripete 4 volte in cerchio.
        - text: C
          feedback: Sbagliato. Il ciclo interno realizza un pentagono e quello esterno
            lo ripete 4 volte in cerchio.
        - text: Non lo so.
          feedback: Il ciclo interno realizza un pentagono e quello esterno lo ripete
            4 volte in cerchio.
        markdown: |+
          <table>
          <tr><td>A</td><td><img src="https://images.code.org/cfc3f8206438a60afe3be9afe7fc0a22-image-1489118742610.10.15.png" width="100px" style="mix-blend-mode: multiply;"/></td><td>&nbsp;&nbsp;&nbsp;&nbsp;</td><td>B</td><td><img src="https://images.code.org/975b027684d2f5411b960bf82987663e-image-1489119999013.11.13.png" width="100px" style="mix-blend-mode: multiply;"/></td><td>&nbsp;&nbsp;&nbsp;&nbsp;</td><td>C</td><td><img src="https://images.code.org/635ac54ed7cb2e2d24eb341b3ec4eecb-image-1489120024059.12.00.png" width="80px" style="mix-blend-mode: multiply; clip: rect(0px,0px,0px,40px);"/></td></tr>
          </table>

          <br/><br/>

        questions:
        - text: Dai un'occhiata al codice presente nell'area di lavoro. Che disegno
            realizzerà questo programma quando cliccherai su "Esegui"?
      courseD_multi_bee_conditionals1_predict1:
        answers:
        - text: 'L''ape andrà fin sotto la nuvola e cercherà in ogni caso di prendere
            una dose di nettare. '
          feedback: Sbagliato. Grazie al blocco `se c'è un fiore`, l'ape prende il
            nettare solo se c'è un fiore sotto alla nuvola.
        - text: L'ape andrà fin sotto la nuvola e prenderà una dose di nettare solo
            se lì sotto troverà un fiore.
          correct: true
          feedback: Corretto!
        - text: 'L''ape andrà fin sotto la nuvola e non farà nulla in ogni caso. '
          feedback: Sbagliato. Grazie al blocco `se c'è un fiore`, l'ape prende il
            nettare se c'è un fiore sotto alla nuvola.
        - text: Non lo so.
          feedback: Grazie al blocco `se c'è un fiore`, l'ape prende il nettare solo
            se c'è un fiore sotto alla nuvola.
        questions:
        - text: La nuvola sta bloccando la visuale. Potrebbe esserci un fiore sotto
            questa nuvola. Se c'è un fiore, l'ape dovrebbe raccogliere il nettare
            una volta. Se non c'è alcun fiore, l'ape non dovrebbe fare nulla. Dai
            un'occhiata al codice presente nell'area di lavoro. Cosa pensi che succederà
            quando cliccherai su "Esegui"?
      courseD_multi_bee_conditionals1_predict1_2018:
        answers:
        - text: 'L''ape andrà fin sotto la nuvola e cercherà in ogni caso di prendere
            una dose di nettare. '
          feedback: Sbagliato. Grazie al blocco `se c'è un fiore`, l'ape prende il
            nettare solo se c'è un fiore sotto alla nuvola.
        - text: L'ape andrà fin sotto la nuvola e prenderà una dose di nettare solo
            se lì sotto troverà un fiore.
          correct: true
          feedback: Corretto!
        - text: 'L''ape andrà fin sotto la nuvola e non farà nulla in ogni caso. '
          feedback: Sbagliato. Grazie al blocco `se c'è un fiore`, l'ape prende il
            nettare se c'è un fiore sotto alla nuvola.
        - text: Non lo so.
          feedback: Grazie al blocco `se c'è un fiore`, l'ape prende il nettare solo
            se c'è un fiore sotto alla nuvola.
        questions:
        - text: La nuvola sta bloccando la visuale. Potrebbe esserci un fiore sotto
            questa nuvola. Se c'è un fiore, l'ape dovrebbe raccogliere il nettare
            una volta. Se non c'è alcun fiore, l'ape non dovrebbe fare nulla. Dai
            un'occhiata al codice presente nell'area di lavoro. Cosa pensi che succederà
            quando cliccherai su "Esegui"?
      courseD_multi_bee_conditionals1_predict1_2018_2019:
        answers:
        - text: 'L''ape andrà fin sotto la nuvola e cercherà in ogni caso di prendere
            una dose di nettare. '
          feedback: Sbagliato. Grazie al blocco `se c'è un fiore`, l'ape prende il
            nettare solo se c'è un fiore sotto alla nuvola.
        - text: L'ape andrà fin sotto la nuvola e prenderà una dose di nettare solo
            se lì sotto troverà un fiore.
          correct: true
          feedback: Corretto!
        - text: 'L''ape andrà fin sotto la nuvola e non farà nulla in ogni caso. '
          feedback: Sbagliato. Grazie al blocco `se c'è un fiore`, l'ape prende il
            nettare se c'è un fiore sotto alla nuvola.
        - text: Non lo so.
          feedback: Grazie al blocco `se c'è un fiore`, l'ape prende il nettare solo
            se c'è un fiore sotto alla nuvola.
        questions:
        - text: La nuvola sta bloccando la visuale. Potrebbe esserci un fiore sotto
            questa nuvola. Se c'è un fiore, l'ape dovrebbe raccogliere il nettare
            una volta. Se non c'è alcun fiore, l'ape non dovrebbe fare nulla. Dai
            un'occhiata al codice presente nell'area di lavoro. Cosa pensi che succederà
            quando cliccherai su "Esegui"?
      courseD_multi_bee_conditionals7_predict2:
        answers:
        - text: L'ape prenderà il nettare da ogni fiore e farà il miele in ogni favo.
          correct: true
          feedback: Corretto!
        - text: L'ape cercherà di prendere il nettare sia dai fiori che dai favi.
          feedback: Sbagliato. Il blocco `se c'è un fiore` permette all'ape di prendere
            il nettare da ogni fiore e fare il miele in ogni favo.
        - text: L'ape cercherà di fare il miele sia sui fiori che sui favi.
          feedback: Sbagliato. Il blocco `se c'è un fiore` permette all'ape di prendere
            il nettare da ogni fiore e fare il miele in ogni favo.
        - text: Non lo so.
          feedback: Il blocco `se c'è un fiore` permette all'ape di prendere il nettare
            da ogni fiore e fare il miele in ogni favo.
        questions:
        - text: 'Guarda molto attentamente il codice presente nell''area di lavoro.
            Cosa pensi che succederà quando cliccherai su "Esegui"? Ricorda: sotto
            ad ogni nuvola ci sarà sempre *un* fiore o *un* favo.'
      courseD_multi_bee_conditionals7_predict2_2018:
        answers:
        - text: L'ape prenderà il nettare da ogni fiore e farà il miele in ogni favo.
          correct: true
          feedback: Corretto!
        - text: L'ape cercherà di prendere il nettare sia dai fiori che dai favi.
          feedback: Sbagliato. Il blocco `se c'è un fiore` permette all'ape di prendere
            il nettare da ogni fiore e fare il miele in ogni favo.
        - text: L'ape cercherà di fare il miele sia sui fiori che sui favi.
          feedback: Sbagliato. Il blocco `se c'è un fiore` permette all'ape di prendere
            il nettare da ogni fiore e fare il miele in ogni favo.
        - text: Non lo so.
          feedback: Il blocco `se c'è un fiore` permette all'ape di prendere il nettare
            da ogni fiore e fare il miele in ogni favo.
        questions:
        - text: 'Guarda molto attentamente il codice presente nell''area di lavoro.
            Cosa pensi che succederà quando cliccherai su "Esegui"? Ricorda: sotto
            ad ogni nuvola ci sarà sempre *un* fiore o *un* favo.'
      courseD_multi_bee_conditionals7_predict2_2018_2019:
        answers:
        - correct: true
          feedback: Corretto!
        - text: L'ape cercherà di prendere il nettare sia dai fiori che dai favi.
        - text: L'ape cercherà di fare il miele sia sui fiori che sui favi.
        - text: Non lo so.
        questions:
        - text: 'Guarda molto attentamente il codice presente nell''area di lavoro.
            Cosa pensi che succederà quando cliccherai su "Esegui"? Ricorda: sotto
            ad ogni nuvola ci sarà sempre *un* fiore o *un* favo.'
      courseD_multi_bee_nestedLoops2_predict1:
        answers:
        - text: L'ape andrà avanti e raccoglierà il nettare solo una volta.
          feedback: Sbagliato.  L'ape ripete tre volte il ciclo che la fa andare avanti
            e raccogliere il nettare, riuscendo così a risolvere l'esercizio.
        - text: L'ape raccoglierà solo 2 dosi di nettare.
          feedback: Sbagliato.  L'ape ripete tre volte il ciclo che la fa andare avanti
            e raccogliere il nettare, riuscendo così a risolvere l'esercizio.
        - text: L'ape raccoglierà tutto il nettare.
          correct: true
          feedback: Corretto!
        - text: Non lo so.
          feedback: L'ape ripete tre volte il ciclo che la fa andare avanti e raccogliere
            il nettare, riuscendo così a risolvere l'esercizio.
        questions:
        - text: Guarda molto attentamente i cicli annidati presenti nell'area di lavoro.
            Cosa succederà quando cliccherai su "Esegui"?
      courseD_multi_bee_nestedLoops2_predict1_2018:
        answers:
        - text: L'ape andrà avanti e raccoglierà il nettare solo una volta.
          feedback: Sbagliato.  L'ape ripete tre volte il ciclo che la fa andare avanti
            e raccogliere il nettare, riuscendo così a risolvere l'esercizio.
        - text: L'ape raccoglierà solo 2 dosi di nettare.
          feedback: Sbagliato.  L'ape ripete tre volte il ciclo che la fa andare avanti
            e raccogliere il nettare, riuscendo così a risolvere l'esercizio.
        - text: L'ape raccoglierà tutto il nettare.
          correct: true
          feedback: Corretto!
        - text: Non lo so.
          feedback: L'ape ripete tre volte il ciclo che la fa andare avanti e raccogliere
            il nettare, riuscendo così a risolvere l'esercizio.
        questions:
        - text: Guarda molto attentamente i cicli annidati presenti nell'area di lavoro.
            Cosa succederà quando cliccherai su "Esegui"?
      courseD_multi_bee_nestedLoops2_predict1_2018_2019:
        answers:
        - text: L'ape andrà avanti e raccoglierà il nettare solo una volta.
          feedback: Sbagliato.  L'ape ripete tre volte il ciclo che la fa andare avanti
            e raccogliere il nettare, riuscendo così a risolvere l'esercizio.
        - text: L'ape raccoglierà solo 2 dosi di nettare.
          feedback: Sbagliato.  L'ape ripete tre volte il ciclo che la fa andare avanti
            e raccogliere il nettare, riuscendo così a risolvere l'esercizio.
        - text: L'ape raccoglierà tutto il nettare.
          correct: true
          feedback: Corretto!
        - text: Non lo so.
          feedback: L'ape ripete tre volte il ciclo che la fa andare avanti e raccogliere
            il nettare, riuscendo così a risolvere l'esercizio.
        questions:
        - text: Guarda molto attentamente i cicli annidati presenti nell'area di lavoro.
            Cosa succederà quando cliccherai su "Esegui"?
      courseD_multi_bee_nestedLoops9_predict2:
        answers:
        - text: '4'
          feedback: Sbagliato. L'ape raccoglie 2 dosi di nettare nel primo ciclo spostandosi
            in avanti, poi altre 2 dosi nel secondo ciclo andando verso il basso.
            Tutto ciò è racchiuso in un altro ciclo che si ripete per due volte. 4
            x 2 = 8!
        - text: '8'
          correct: true
          feedback: Corretto!
        - text: '12'
          feedback: Sbagliato. L'ape raccoglie 2 dosi di nettare nel primo ciclo spostandosi
            in avanti, poi altre 2 dosi nel secondo ciclo andando verso il basso.
            Tutto ciò è racchiuso in un altro ciclo che si ripete per due volte. 4
            x 2 = 8!
        - text: Non lo so.
          feedback: L'ape raccoglie 2 dosi di nettare nel primo ciclo spostandosi
            in avanti, poi altre 2 dosi nel secondo ciclo andando verso il basso.
            Tutto ciò è racchiuso in un altro ciclo che si ripete per due volte. 4
            x 2 = 8!
        questions:
        - text: Guarda molto attentamente il codice presente nell'area di lavoro.
            Quanto miele verrà prodotto quando cliccherai su "Esegui"?
      courseD_multi_bee_nestedLoops9_predict2_2018:
        answers:
        - text: '4'
          feedback: Sbagliato. L'ape raccoglie 2 dosi di nettare nel primo ciclo spostandosi
            in avanti, poi altre 2 dosi nel secondo ciclo andando verso il basso.
            Tutto ciò è racchiuso in un altro ciclo che si ripete per due volte. 4
            x 2 = 8!
        - text: '8'
          correct: true
          feedback: Corretto!
        - text: '12'
          feedback: Sbagliato. L'ape raccoglie 2 dosi di nettare nel primo ciclo spostandosi
            in avanti, poi altre 2 dosi nel secondo ciclo andando verso il basso.
            Tutto ciò è racchiuso in un altro ciclo che si ripete per due volte. 4
            x 2 = 8!
        - text: Non lo so.
          feedback: L'ape raccoglie 2 dosi di nettare nel primo ciclo spostandosi
            in avanti, poi altre 2 dosi nel secondo ciclo andando verso il basso.
            Tutto ciò è racchiuso in un altro ciclo che si ripete per due volte. 4
            x 2 = 8!
        questions:
        - text: Guarda molto attentamente il codice presente nell'area di lavoro.
            Quanto miele verrà prodotto quando cliccherai su "Esegui"?
      courseD_multi_bee_nestedLoops9_predict2_2018_2019:
        answers:
        - text: '4'
          feedback: Sbagliato. L'ape raccoglie 2 dosi di nettare nel primo ciclo spostandosi
            in avanti, poi altre 2 dosi nel secondo ciclo andando verso il basso.
            Tutto ciò è racchiuso in un altro ciclo che si ripete per due volte. 4
            x 2 = 8!
        - text: '8'
          correct: true
          feedback: Corretto!
        - text: '12'
          feedback: Sbagliato. L'ape raccoglie 2 dosi di nettare nel primo ciclo spostandosi
            in avanti, poi altre 2 dosi nel secondo ciclo andando verso il basso.
            Tutto ciò è racchiuso in un altro ciclo che si ripete per due volte. 4
            x 2 = 8!
        - text: Non lo so.
          feedback: L'ape raccoglie 2 dosi di nettare nel primo ciclo spostandosi
            in avanti, poi altre 2 dosi nel secondo ciclo andando verso il basso.
            Tutto ciò è racchiuso in un altro ciclo che si ripete per due volte. 4
            x 2 = 8!
        questions:
        - text: Guarda molto attentamente il codice presente nell'area di lavoro.
            Quanto miele verrà prodotto quando cliccherai su "Esegui"?
      courseD_multi_collector_debugging10_predict1:
        answers:
        - text: Laura girerà dalla parte sbagliata mentre cercherà di realizzare il
            percorso a quadrato.
          feedback: 'Sbagliato. La tua risposta è incompleta: il ciclo non sarebbe
            comunque ripetuto un numero sufficiente di volte per consentire a Laura
            di raccogliere tutti i diamanti.'
        - text: 'Il ciclo non sarà ripetuto un numero sufficiente di volte per consentire
            a Laura di raccogliere tutti i diamanti. '
          feedback: 'Sbagliato. La tua risposta è incompleta: prima di tutto Laura
            gira dalla parte sbagliata alla prima curva del percorso a quadrato.'
        - text: Laura girerà dalla parte sbagliata mentre cercherà di realizzare il
            percorso a quadrato *inoltre* il ciclo non sarebbe ripetuto un numero
            sufficiente di volte per consentire a Laura di raccogliere tutti i diamanti.
          correct: true
          feedback: Corretto!
        - text: Non lo so.
          feedback: Laura girerà dalla parte sbagliata mentre cercherà di realizzare
            il percorso a quadrato *inoltre* il ciclo non sarebbe ripetuto un numero
            sufficiente di volte per consentire a Laura di raccogliere tutti i diamanti.
        questions:
        - text: 'Guarda molto attentamente il codice presente nell''area di lavoro.
            Perché, quando cliccherai su "Esegui", Laura non riuscirà a raccogliere
            tutti i diamanti? Attenzione: Questa è una domanda difficile, leggi bene
            tutte le opzioni prima di rispondere!'
      courseD_multi_farmer_condLoops9_predict1:
        answers:
        - text: La contadina raccoglierà tutte le colture.
          feedback: Sbagliato. Non c'è alcuna istruzione per raccogliere la zucca.
        - text: La contadina non riuscirà a raccogliere nulla seguendo il percorso
            programmato.
          feedback: Sbagliato. Il programma fa in modo che la contadina esegua ripetutamente
            un percorso a scalinata e raccolga tutte le pannocchie e le lattughe che
            incontra. Ma alla fine non raccoglie la zucca.
        - text: La contadina raccoglierà tutte le colture, eccetto la zucca.
          correct: true
          feedback: Corretto!
        - text: Non lo so.
          feedback: Il programma fa in modo che la contadina esegua ripetutamente
            un percorso a scalinata e raccolga tutte le pannocchie e le lattughe che
            incontra. Ma alla fine non raccoglie la zucca.
        markdown: |
          I germogli in questo esercizio potranno generare pannocchie o lattughe.
          <br/>
        questions:
        - text: Dai una bella occhiata al codice presente nell'area di lavoro. Cosa
            succederà quando cliccherai su "Esegui"?
      courseD_multi_farmer_condLoops9_predict1_2018:
        answers:
        - text: La contadina raccoglierà tutte le colture.
          feedback: Sbagliato. Non c'è alcuna istruzione per raccogliere la zucca.
        - text: La contadina non riuscirà a raccogliere nulla seguendo il percorso
            programmato.
          feedback: Sbagliato. Il programma fa in modo che la contadina esegua ripetutamente
            un percorso a scalinata e raccolga tutte le pannocchie e le lattughe che
            incontra. Ma alla fine non raccoglie la zucca.
        - text: La contadina raccoglierà tutte le colture, eccetto la zucca.
          correct: true
          feedback: Corretto!
        - text: Non lo so.
          feedback: Il programma fa in modo che la contadina esegua ripetutamente
            un percorso a scalinata e raccolga tutte le pannocchie e le lattughe che
            incontra. Ma alla fine non raccoglie la zucca.
        markdown: |
          I germogli in questo esercizio potranno generare pannocchie o lattughe.
          <br/>
        questions:
        - text: Dai una bella occhiata al codice presente nell'area di lavoro. Cosa
            succederà quando cliccherai su "Esegui"?
      courseD_multi_farmer_condLoops9_predict1_2018_2019:
        answers:
        - text: La contadina raccoglierà tutte le colture.
          feedback: Sbagliato. Non c'è alcuna istruzione per raccogliere la zucca.
        - text: La contadina non riuscirà a raccogliere nulla seguendo il percorso
            programmato.
          feedback: Sbagliato. Il programma fa in modo che la contadina esegua ripetutamente
            un percorso a scalinata e raccolga tutte le pannocchie e le lattughe che
            incontra. Ma alla fine non raccoglie la zucca.
        - text: La contadina raccoglierà tutte le colture, eccetto la zucca.
          correct: true
          feedback: Corretto!
        - text: Non lo so.
          feedback: Il programma fa in modo che la contadina esegua ripetutamente
            un percorso a scalinata e raccolga tutte le pannocchie e le lattughe che
            incontra. Ma alla fine non raccoglie la zucca.
        markdown: |
          I germogli in questo esercizio potranno generare pannocchie o lattughe.
          <br/>
        questions:
        - text: Dai una bella occhiata al codice presente nell'area di lavoro. Cosa
            succederà quando cliccherai su "Esegui"?
      courseD_multi_farmer_ramp13:
        answers:
        - text: La contadina avanzerà fino alla fine del percorso e raccoglierà la
            zucca.
          feedback: Sbagliato. Il blocco `prendi zucca` è all'interno del ciclo, quindi
            la contadina cerca di prendere le zucche ogni volta che esegue il ciclo,
            invece di farlo solo alla fine del percorso.
        - text: La contadina cercherà di prendere le zucche in ogni casella vuota
            e non lo farà nell'ultima casella in cui c'è effettivamente la zucca.
          correct: true
          feedback: Corretto!
        - text: La contadina andrà avanti di quattro caselle e poi cercherà di prendere
            una zucca.
          feedback: Sbagliato. Il blocco `prendi zucca` è all'interno del ciclo, quindi
            la contadina cerca di prendere le zucche ogni volta che esegue il ciclo,
            invece di farlo solo alla fine del percorso.
        - text: Non lo so.
          feedback: Il blocco `prendi zucca` è all'interno del ciclo, quindi la contadina
            cerca di prendere le zucche ogni volta che esegue il ciclo, invece di
            farlo solo alla fine del percorso.
        markdown: |+
          Ecco un nuovo tipo di esercizio con dei blocchi simili a quelli che hai già visto. Riesci a prevedere ciò che accadrà quando eseguirai il seguente programma?


        questions:
        - {}
      courseD_multi_farmer_while10_predict2:
        answers:
        - text: Nulla. Questo programma lascerà il terreno tutto livellato.
          feedback: Sbagliato. Non ci sono blocchi di codice per rimuovere i mucchi
            di terra.
        - text: Questo programma non livellerà i mucchi.
          correct: true
          feedback: Corretto!
        - text: Questo programma non livellerà le buche.
          feedback: Sbagliato. Il ciclo `mentre` può essere eseguito tutte le volte
            che serve, ma non ci sono blocchi di codice per rimuovere i mucchi di
            terra.
        - text: Non lo so.
          feedback: Il ciclo `mentre` può essere eseguito tutte le volte che serve,
            ma non ci sono blocchi di codice per rimuovere i mucchi di terra.
        questions:
        - text: Dai una bella occhiata al codice riportato di seguito. Cosa rimarrà
            dopo l'esecuzione di questo programma?
      courseD_multi_farmer_while10_predict2_2018:
        answers:
        - text: Nulla. Questo programma lascerà il terreno tutto livellato.
          feedback: Sbagliato. Non ci sono blocchi di codice per rimuovere i mucchi
            di terra.
        - text: Questo programma non livellerà i mucchi.
          correct: true
          feedback: Corretto!
        - text: Questo programma non livellerà le buche.
          feedback: Sbagliato. Il ciclo `mentre` può essere eseguito tutte le volte
            che serve, ma non ci sono blocchi di codice per rimuovere i mucchi di
            terra.
        - text: Non lo so.
          feedback: Il ciclo `mentre` può essere eseguito tutte le volte che serve,
            ma non ci sono blocchi di codice per rimuovere i mucchi di terra.
        questions:
        - text: Dai una bella occhiata al codice riportato di seguito. Cosa rimarrà
            dopo l'esecuzione di questo programma?
      courseD_multi_farmer_while10_predict2_2018_2019:
        answers:
        - text: Nulla. Questo programma lascerà il terreno tutto livellato.
          feedback: Sbagliato. Non ci sono blocchi di codice per rimuovere i mucchi
            di terra.
        - text: Questo programma non livellerà i mucchi.
          correct: true
          feedback: Corretto!
        - text: Questo programma non livellerà le buche.
          feedback: Sbagliato. Il ciclo `mentre` può essere eseguito tutte le volte
            che serve, ma non ci sono blocchi di codice per rimuovere i mucchi di
            terra.
        - text: Non lo so.
          feedback: Il ciclo `mentre` può essere eseguito tutte le volte che serve,
            ma non ci sono blocchi di codice per rimuovere i mucchi di terra.
        questions:
        - text: Dai una bella occhiata al codice riportato di seguito. Cosa rimarrà
            dopo l'esecuzione di questo programma?
      courseD_multi_farmer_while4_predict1:
        answers:
        - text: Non succederà nulla.
          feedback: Sbagliato. La contadina rimuove la terra mentre ce n'è, smettendo
            appena il mucchio è finito
        - text: La contadina non smetterà più di rimuovere palate di terra.
          feedback: Sbagliato. La contadina rimuove la terra mentre ce n'è, smettendo
            appena il mucchio è finito
        - text: La contadina rimuoverà la terra mentre ce ne sarà, smettendo appena
            il mucchio sarà finito.
          correct: true
          feedback: Corretto!
        - text: Non lo so.
          feedback: La contadina rimuove la terra mentre ce n'è, smettendo appena
            il mucchio è finito
        questions:
        - text: Guarda molto attentamente il codice presente nell'area di lavoro.
            Cosa succederà quando cliccherai su "Esegui"?
      courseD_multi_farmer_while4_predict1_2018:
        answers:
        - text: Non succederà nulla.
          feedback: Sbagliato. La contadina rimuove la terra mentre ce n'è, smettendo
            appena il mucchio è finito
        - text: La contadina non smetterà più di rimuovere palate di terra.
          feedback: Sbagliato. La contadina rimuove la terra mentre ce n'è, smettendo
            appena il mucchio è finito
        - text: La contadina rimuoverà la terra mentre ce ne sarà, smettendo appena
            il mucchio sarà finito.
          correct: true
          feedback: Corretto!
        - text: Non lo so.
          feedback: La contadina rimuove la terra mentre ce n'è, smettendo appena
            il mucchio è finito
        questions:
        - text: Guarda molto attentamente il codice presente nell'area di lavoro.
            Cosa succederà quando cliccherai su "Esegui"?
      courseD_multi_farmer_while4_predict1_2018_2019:
        answers:
        - text: Non succederà nulla.
          feedback: Sbagliato. La contadina rimuove la terra mentre ce n'è, smettendo
            appena il mucchio è finito
        - text: La contadina non smetterà più di rimuovere palate di terra.
          feedback: Sbagliato. La contadina rimuove la terra mentre ce n'è, smettendo
            appena il mucchio è finito
        - text: La contadina rimuoverà la terra mentre ce ne sarà, smettendo appena
            il mucchio sarà finito.
          correct: true
          feedback: Corretto!
        - text: Non lo so.
          feedback: La contadina rimuove la terra mentre ce n'è, smettendo appena
            il mucchio è finito
        questions:
        - text: Guarda molto attentamente il codice presente nell'area di lavoro.
            Cosa succederà quando cliccherai su "Esegui"?
      courseD_multi_maze_until10_predict2:
        answers:
        - text: Lo zombie girerà immediatamente a destra e poco dopo si bloccherà.
          correct: true
          feedback: Corretto!
        - text: Lo zombie raggiungerà il girasole.
          feedback: Sbagliato. In questo programma, si cerca una possibile svolta
            a destra prima di controllare se è possibile andare avanti. Per questo
            motivo il programma fallisce.
        - text: Lo zombie prenderà il percorso a destra e girerà in tondo per sempre.
          feedback: Sbagliato. Lo zombie cerca solo una svolta a destra o un percorso
            in avanti. Non prova mai a girare a sinistra, quindi si blocca quasi immediatamente.
        - text: Non lo so.
          feedback: In questo programma, si cerca una possibile svolta a destra prima
            di controllare se è possibile andare avanti. Per questo motivo il programma
            fallisce.
        questions:
        - text: Guarda molto attentamente il codice presente nell'area di lavoro.
            Cosa succederà quando cliccherai su "Esegui"?
      courseD_multi_maze_until10_predict2_2018:
        answers:
        - text: Lo zombie oltrepasserà il bivio corretto e finirà per andare avanti
            e indietro per sempre.
          correct: true
          feedback: Corretto!
        - text: Lo zombie raggiungerà il girasole.
          feedback: Errato. Lo zombie oltrepasserà il bivio corretto e finirà per
            andare avanti e indietro per sempre.
        - text: Lo zombie prenderà il percorso a destra e girerà in tondo per sempre.
          feedback: Errato. Lo zombie oltrepasserà il bivio corretto e finirà per
            andare avanti e indietro per sempre.
        - text: Non lo so.
          feedback: In questo programma, lo zombie oltrepasserà il bivio corretto
            e finirà per andare avanti e indietro per sempre.
        questions:
        - text: Guarda molto attentamente il codice presente nell'area di lavoro.
            Cosa succederà quando cliccherai su "Esegui"?
      courseD_multi_maze_until10_predict2_2018_2019:
        answers:
        - text: Lo zombie oltrepasserà il bivio corretto e finirà per andare avanti
            e indietro per sempre.
          correct: true
          feedback: Corretto!
        - text: Lo zombie raggiungerà il girasole.
          feedback: Errato. Lo zombie oltrepasserà il bivio corretto e finirà per
            andare avanti e indietro per sempre.
        - text: Lo zombie prenderà il percorso a destra e girerà in tondo per sempre.
          feedback: Errato. Lo zombie oltrepasserà il bivio corretto e finirà per
            andare avanti e indietro per sempre.
        - text: Non lo so.
          feedback: In questo programma, lo zombie oltrepasserà il bivio corretto
            e finirà per andare avanti e indietro per sempre.
        questions:
        - text: Guarda molto attentamente il codice presente nell'area di lavoro.
            Cosa succederà quando cliccherai su "Esegui"?
      courseD_multi_maze_until2_predict1:
        answers:
        - text: L'uccellino non si muoverà.
          feedback: Sbagliato. Il programma fa andare l'uccellino avanti mentre c'è
            strada in avanti, poi gira a sinistra. Continua a fare ciò fino a quando
            non raggiunge il maiale!
        - text: L'uccellino raggiungerà il maialino.
          correct: true
          feedback: Corretto!
        - text: L'uccellino andrà avanti e sbatterà contro alla dinamite (TNT).
          feedback: Sbagliato. Il programma fa andare l'uccellino avanti mentre c'è
            strada in avanti, poi gira a sinistra. Continua a fare ciò fino a quando
            non raggiunge il maiale!
        - text: Non lo so.
          feedback: Il programma fa andare l'uccellino avanti mentre c'è strada in
            avanti, poi gira a sinistra. Continua a fare ciò fino a quando non raggiunge
            il maialino!
        questions:
        - text: Dai una bella occhiata al codice presente nell'area di lavoro. Cosa
            pensi che succederà quando cliccherai su "Esegui"?
      courseD_multi_maze_until2_predict1_2018:
        answers:
        - text: L'uccellino non si muoverà.
          feedback: Sbagliato. Il programma fa andare l'uccellino avanti mentre c'è
            strada in avanti, poi gira a sinistra. Continua a fare ciò fino a quando
            non raggiunge il maiale!
        - text: L'uccellino raggiungerà il maialino.
          correct: true
          feedback: Corretto!
        - text: L'uccellino andrà avanti e sbatterà contro alla dinamite (TNT).
          feedback: Sbagliato. Il programma fa andare l'uccellino avanti mentre c'è
            strada in avanti, poi gira a sinistra. Continua a fare ciò fino a quando
            non raggiunge il maiale!
        - text: Non lo so.
          feedback: Il programma fa andare l'uccellino avanti mentre c'è strada in
            avanti, poi gira a sinistra. Continua a fare ciò fino a quando non raggiunge
            il maialino!
        questions:
        - text: Dai una bella occhiata al codice presente nell'area di lavoro. Cosa
            pensi che succederà quando cliccherai su "Esegui"?
      courseD_multi_maze_until2_predict1_2018_2019:
        answers:
        - text: L'uccellino non si muoverà.
          feedback: Sbagliato. Il programma fa andare l'uccellino avanti mentre c'è
            strada in avanti, poi gira a sinistra. Continua a fare ciò fino a quando
            non raggiunge il maiale!
        - text: L'uccellino raggiungerà il maialino.
          correct: true
          feedback: Corretto!
        - text: L'uccellino andrà avanti e sbatterà contro alla dinamite (TNT).
          feedback: Sbagliato. Il programma fa andare l'uccellino avanti mentre c'è
            strada in avanti, poi gira a sinistra. Continua a fare ciò fino a quando
            non raggiunge il maiale!
        - text: Non lo so.
          feedback: Il programma fa andare l'uccellino avanti mentre c'è strada in
            avanti, poi gira a sinistra. Continua a fare ciò fino a quando non raggiunge
            il maialino!
        questions:
        - text: Dai una bella occhiata al codice presente nell'area di lavoro. Cosa
            pensi che succederà quando cliccherai su "Esegui"?
      courseD_multi_scrat_predict1:
        answers:
        - text: Niente. Scrat non si muoverà.
          feedback: Sbagliato. Visto che il blocco `vai avanti` è inserito in un blocco
            `ripeti ... volte`, Scrat si muoverà avanti per tre volte.
        - text: Scrat andrà avanti tre volte, girerà, quindi andrà avanti altre tre
            volte, facendolo arrivare alla ghianda!
          correct: true
          feedback: Corretto!
        - text: Scrat andrà avanti, quindi girerà e andrà a sbattere.
          feedback: Sbagliato. Visto che il blocco `vai avanti` è inserito in un blocco
            `ripeti ... volte`, Scrat si muoverà avanti per tre volte.
        - text: Non lo so.
          feedback: Visto che il blocco `vai avanti` è inserito in un blocco `ripeti
            ... volte`, Scrat si muove avanti per tre volte. Poi si gira e va avanti
            altre tre volte, arrivando quindi fino alla ghianda!
        questions:
        - text: In questo programma c'è un nuovo blocco. Cosa pensi che succederà
            quando cliccherai su "Esegui"?
      courseE_multi_bee_functions_predict1:
        answers:
        - text: Lo stesso programma funzionerà anche per risolvere questo esercizio.
          correct: true
          feedback: Corretto! Non importa che la quantità di miele sia diversa. La
            funzione è stata costruita proprio per gestire qualsiasi quantità di miele.
        - text: L'ape non produrrà abbastanza miele.
          feedback: Sbagliato. Il codice presente nella funzione è in grado di gestire
            qualsiasi quantità di miele maggiore di zero.
        - text: L'ape cercherà di produrre troppo miele.
          feedback: Sbagliato. Il codice presente nella funzione è in grado di gestire
            qualsiasi quantità di miele maggiore di zero.
        - text: Non lo so.
          feedback: Il programma funzionerà anche per risolvere questo esercizio.
            Il codice presente nella funzione è in grado di gestire qualsiasi quantità
            di miele maggiore di zero.
        questions:
        - text: Qui trovi lo stesso programma del precedente esercizio, ma la quantità
            di miele da produrre in questo caso è diversa. Cosa accadrà quando cliccherai
            su "Esegui"?
      courseE_multi_farmer_functions11_predict:
        answers:
        - text: La contadina raccoglierà due zucche.
          feedback: Sbagliato. Il programma non richiama la funzione "controlla e
            prendi" fino a quando la contadina non raggiunge la pannocchia.
        - text: La contadina raccoglierà tutte le zucche.
          feedback: Sbagliato. Il programma non richiama la funzione "controlla e
            prendi" fino a quando la contadina non raggiunge la pannocchia.
        - text: La contadina raccoglierà le lattughe.
          feedback: Sbagliato. La contadina farà un solo giro e terminerà alla pannocchia.
        - text: La contadina raccoglierà le pannocchie.
          correct: true
          feedback: Corretto!
        questions:
        - text: Guarda le funzioni definite qui sotto.  Cosa raccoglierà la contadina?
      courseE_multi_farmer_functions11_predict_2018:
        answers:
        - text: La contadina raccoglierà due zucche.
          feedback: Sbagliato. La contadina va avanti fino alla fine del percorso,
            poi si gira e torna indietro fino a quando raccoglie la lattuga.
        - text: La contadina raccoglierà tutte le zucche.
          feedback: Sbagliato. La contadina va avanti fino alla fine del percorso,
            poi si gira e torna indietro fino a quando raccoglie la lattuga.
        - text: La contadina raccoglierà le lattughe.
          correct: true
          feedback: Corretto!
        - text: La contadina raccoglierà le pannocchie.
          feedback: Sbagliato. La contadina va avanti fino alla fine del percorso,
            poi si gira e torna indietro fino a quando raccoglie la lattuga.
        questions:
        - text: Guarda le funzioni definite qui sotto.  Cosa raccoglierà la contadina?
      courseE_multi_farmer_functions11_predict_2018_2019:
        answers:
        - text: La contadina raccoglierà due zucche.
          feedback: Sbagliato. La contadina va avanti fino alla fine del percorso,
            poi si gira e torna indietro fino a quando raccoglie la lattuga.
        - text: La contadina raccoglierà tutte le zucche.
          feedback: Sbagliato. La contadina va avanti fino alla fine del percorso,
            poi si gira e torna indietro fino a quando raccoglie la lattuga.
        - text: La contadina raccoglierà le lattughe.
          correct: true
          feedback: Corretto!
        - text: La contadina raccoglierà le pannocchie.
          feedback: Sbagliato. La contadina va avanti fino alla fine del percorso,
            poi si gira e torna indietro fino a quando raccoglie la lattuga.
        questions:
        - text: Guarda le funzioni definite qui sotto.  Cosa raccoglierà la contadina?
      courseE_prediction_artistFunction1:
        answers:
        - text: Nulla. La funzione non viene richiamata nel programma.
          feedback: Sbagliato. La funzione è richiamata due volte nel programma.
        - text: L'artista disegnerà un solo quadrato.
          feedback: Sbagliato. La funzione è richiamata due volte nel programma.
        - text: L'artista disegnerà due quadrati sovrapposti.
          feedback: Sbagliato. La lunghezza di ogni lato del quadrato è di soli 100
            pixel, ma l'artista salta di 175 pixel tra una esecuzione di funzione
            e la successiva.
        - text: L'artista disegnerà due quadrati a poca distanza uno dall'altro.
          correct: true
          feedback: Corretto! La funzione è richiamata due volte nel programma, con
            un salto in mezzo.
        questions:
        - text: Cosa succederà quando cliccherai su "Esegui"?
      courseE_prediction_artistFunction1_2018:
        answers:
        - text: Nulla. La funzione non viene richiamata nel programma.
          feedback: Sbagliato. La funzione è richiamata due volte nel programma.
        - text: L'artista disegnerà un solo quadrato.
          feedback: Sbagliato. La funzione è richiamata due volte nel programma.
        - text: L'artista disegnerà due quadrati sovrapposti.
          feedback: Sbagliato. La lunghezza di ogni lato del quadrato è di soli 100
            pixel, ma l'artista salta di 175 pixel tra una esecuzione di funzione
            e la successiva.
        - text: L'artista disegnerà due quadrati a poca distanza uno dall'altro.
          correct: true
          feedback: Corretto! La funzione è richiamata due volte nel programma, con
            un salto in mezzo.
        questions:
        - text: Cosa succederà quando cliccherai su "Esegui"?
      courseE_prediction_artistFunction1_2018_2019:
        answers:
        - text: Nulla. La funzione non viene richiamata nel programma.
          feedback: Sbagliato. La funzione è richiamata due volte nel programma.
        - text: L'artista disegnerà un solo quadrato.
          feedback: Sbagliato. La funzione è richiamata due volte nel programma.
        - text: L'artista disegnerà due quadrati sovrapposti.
          feedback: Sbagliato. La lunghezza di ogni lato del quadrato è di soli 100
            pixel, ma l'artista salta di 175 pixel tra una esecuzione di funzione
            e la successiva.
        - text: L'artista disegnerà due quadrati a poca distanza uno dall'altro.
          correct: true
          feedback: Corretto! La funzione è richiamata due volte nel programma, con
            un salto in mezzo.
        questions:
        - text: Cosa succederà quando cliccherai su "Esegui"?
      courseF_bee_variables_8a_2018:
        answers:
        - text: L'ape non raccoglierà alcuna dose di nettare, perché il nome della
            variabile non è "raccogliere".
          feedback: Sbagliato. Il nome della variabile non influisce in alcun modo
            sul suo valore e sul suo utilizzo.
        - text: L'ape raccoglierà solo 2 dosi di nettare.
          correct: true
          feedback: Corretto!
        - text: L'ape raccoglierà tutto il nettare.
          feedback: Sbagliato. La variabile viene impostata nuovamente a 0 prima delle
            ultime due chiamate della funzione.
        - text: Non lo so.
          feedback: La variabile viene impostata nuovamente a 0 prima delle ultime
            due chiamate della funzione, in cui viene aggiunto 1 ogni volta. Quindi
            poi l'ape raccoglie 2 dosi di nettare.
        questions:
        - text: Guarda il programma qui sotto. Alla fine, quante dosi di nettare avrà
            raccolto l'ape?
      courseF_bee_variables_8a_2018_2019:
        answers:
        - text: L'ape non raccoglierà alcuna dose di nettare, perché il nome della
            variabile non è "raccogliere".
          feedback: Sbagliato. Il nome della variabile non influisce in alcun modo
            sul suo valore e sul suo utilizzo.
        - text: L'ape raccoglierà solo 2 dosi di nettare.
          correct: true
          feedback: Corretto!
        - text: L'ape raccoglierà tutto il nettare.
          feedback: Sbagliato. La variabile viene impostata nuovamente a 0 prima delle
            ultime due chiamate della funzione.
        - text: Non lo so.
          feedback: La variabile viene impostata nuovamente a 0 prima delle ultime
            due chiamate della funzione, in cui viene aggiunto 1 ogni volta. Quindi
            poi l'ape raccoglie 2 dosi di nettare.
        questions:
        - text: Guarda il programma qui sotto. Alla fine, quante dosi di nettare avrà
            raccolto l'ape?
      courseF_external_variableConstant:
        markdown: "<h2>Qualcosa in più sulle variabili</h2>\n\n\n<img src=\"https://images.code.org/082c757f5c939bd353eacda9589ca54f-image-1477349401281.35.08.png\"
          style=\"padding-left: 30px; width:300px; float:right;\"/>\n<h3>Hai appena
          imparato un ottimo modo per usare una variabile: in questo caso viene chiamata
          \"costante\"!  \nQuando usi una variabile come \"costante\", imposti il
          suo valore una sola volta e poi lo utilizzi più volte nel programma senza
          più modificarlo dopo aver fatto clic su \"Esegui\".\n</h3>\n<br/><hr/>\n<h3>Nella
          prossima lezione scriverai del codice con variabili che *cambieranno valore*
          durante l'esecuzione del programma.</h3>\n\n"
      courseF_external_variableConstant_2018:
        markdown: "<h2>Qualcosa in più sulle variabili</h2>\n\n\n<img src=\"https://images.code.org/082c757f5c939bd353eacda9589ca54f-image-1477349401281.35.08.png\"
          style=\"padding-left: 30px; width:300px; float:right;\"/>\n<h3>Hai appena
          imparato un ottimo modo per usare una variabile: in questo caso viene chiamata
          \"costante\"!  \nQuando usi una variabile come \"costante\", imposti il
          suo valore una sola volta e poi lo utilizzi più volte nel programma senza
          più modificarlo dopo aver fatto clic su \"Esegui\".\n</h3>\n<br/><hr/>\n<h3>Nella
          prossima lezione scriverai del codice con variabili che *cambieranno valore*
          durante l'esecuzione del programma.</h3>\n\n"
      courseF_external_variableConstant_2018_2019:
        markdown: "<h2>Qualcosa in più sulle variabili</h2>\n\n\n<img src=\"https://images.code.org/082c757f5c939bd353eacda9589ca54f-image-1477349401281.35.08.png\"
          style=\"padding-left: 30px; width:300px; float:right;\"/>\n<h3>Hai appena
          imparato un ottimo modo per usare una variabile: in questo caso viene chiamata
          \"costante\"!  \nQuando usi una variabile come \"costante\", imposti il
          suo valore una sola volta e poi lo utilizzi più volte nel programma senza
          più modificarlo dopo aver fatto clic su \"Esegui\".\n</h3>\n<br/><hr/>\n<h3>Nella
          prossima lezione scriverai del codice con variabili che *cambieranno valore*
          durante l'esecuzione del programma.</h3>\n\n"
      courseF_markdown_algorithms_end:
        markdown: "# **Hai appena imparato cosa sono gli \"algoritmi\"!**  \n\n\n\n###
          **Un algoritmo è semplicemente una sequenza di passi necessari per svolgere
          una certa attività**. La cosa divertente degli algoritmi, è che si può decidere
          cosa far accadere, passo dopo passo.\n\n### Un algoritmo scritto per una
          macchina si chiama **programma**.  \n\n---\n\n## **Termini da conoscere**\n\n*
          ### **Algoritmo** - Una sequenza di passi per svolgere un'attività\n\n*
          ### **Programma** - Un algoritmo tradotto in un linguaggio comprensibile
          ed eseguibile da una macchina\n"
      courseF_markdown_algorithms_intro:
        markdown: |
          # **In questa lezione...**

          ### Hai mai cercato di dire a qualcuno esattamente cosa fare? Ti ha sempre ascoltato?

          ### Oggi, dirai ad una macchina cosa fare - passo dopo passo - e questa ti ascolterà!

          ---

          ## **Blocchi da conoscere**

          ![](https://images.code.org/b2376dc67948e29247931dec5e9fef8f-image-1524678585868.png)

          ![](https://images.code.org/bd2de01f2c3b86109329b10eb544a6e6-image-1524678600994.png)

          ![](https://images.code.org/db76d28bb3dbabdb78edb2cf54c6cb11-image-1524678618646.png)
      courseF_markdown_conditionals_end:
        markdown: "# **Hai appena imparato cosa sono le \"istruzioni condizionali\"!**\n\n###
          Le istruzioni condizionali sono estremamente utili in informatica. Immagina
          di accedere al tuo sito web preferito inserendo il nome utente e la password;
          il programma presente sul sito deve usare delle istruzioni condizionali
          per verificare *se* la password che hai digitato corrisponde a quella associata
          al tuo nome utente.\n\n### `Se` corrisponde, allora ti permette di entrare!
          \n\n### `Altrimenti`, ti risponde con un messaggio di errore.  \n\n---\n\n##
          **Termini da conoscere**\n\n* ### **Condizione** - Una situazione che un
          programma controlla per decidere se eseguire una certa azione\n\n* ### **Istruzioni
          condizionali** - Istruzioni che vengono eseguite solo se si verificano certe
          condizioni\n\n"
      courseF_markdown_conditionals_intro:
        markdown: "# **In questa lezione...**\n\n### Le **condizioni** sono delle
          situazioni che possono essere vere o false. \n\n### Imparerai come usare
          le condizioni nei programmi, per far avvenire le cose `mentre`, `fino a
          che` o `se` una certa situazione è vera!\n---\n\n## **Blocchi da conoscere**\n\n![](https://images.code.org/8c6cc9ffa31c916fc970c67382d83b8d-image-1524770260439.png)\n\n![](https://images.code.org/c2fbbaf80b348d47ba2dac4497ae2624-image-1524770272898.png)\n\n![](https://images.code.org/6b90e2dfb025609f8762014ff0ba51dc-image-1524770241058.png)\n\n\n"
      courseF_markdown_debugging_end:
        markdown: |
          # **Hai appena imparato cos'è il "debugging"!**

          ### **Un "bug" è qualcosa che non funziona.** È un errore in un programma. Quando cerchi e correggi questi errori, stai eseguendo il "debugging".

          ### Devi allenare la **perseveranza**, un sinonimo di "non arrendersi", per trovare e correggere tutti gli errori.

          ---

          ## **Termini da conoscere**

          * ### **Bug** - Un errore che non fa funzionare un programma come vorresti

          * ### **Debugging** - Trovare e correggere gli errori in algoritmi o programmi

          * ### **Perseveranza** - Non arrendersi!
      courseF_markdown_debugging_intro:
        markdown: |
          # In questa lezione...

          ### A cosa pensi quando pensi ai "bug"?

          ### In inglese i "bug" sono gli "insetti" e a volte sono fastidiosi. In informatica i "bug" non sono vivi, ma sono sempre molto fastidiosi!

          ### Gli esercizi di questa lezione sono già stati risoli per te! Ma non così bene, infatti non funzionano. C'entrano i "bug" in questa facenda?

          ---

          ## Blocchi da conoscere

          ![](https://images.code.org/b2376dc67948e29247931dec5e9fef8f-image-1524678585868.png)

          ![](https://images.code.org/bd2de01f2c3b86109329b10eb544a6e6-image-1524678600994.png)

          ![](https://images.code.org/db76d28bb3dbabdb78edb2cf54c6cb11-image-1524678618646.png)
      courseF_markdown_forloops_end:
        markdown: |+
          # **Hai appena imparato cosa sono i "cicli con contatore"!**

          ### **I cicli con contatore sono cicli in cui imposti il valore iniziale, quello finale e il passo.**

          ### Questo nuovo tipo di ciclo `ripeti` ti dà più controllo sul punto di partenza, di arrivo e sul passo da tenere ad ogni iterazione del ciclo.

          ### Grazie a questo maggior controllo, è stato possibile risolvere esercizi più complessi in modo particolarmente efficiente!

          ---

          ## **Termini da conoscere**

          ### **Ciclo con contatore** - È un ciclo dotato di valore iniziale, valore finale e passo

      courseF_markdown_forloops_end_2019:
        markdown: |+
          # **Hai appena imparato cosa sono i "cicli con contatore"!**

          ### **I cicli con contatore sono cicli in cui imposti il valore iniziale, quello finale e il passo.**

          ### Questo nuovo tipo di ciclo `ripeti` ti dà più controllo sul punto di partenza, di arrivo e sul passo da tenere ad ogni iterazione del ciclo.

          ### Grazie a questo maggior controllo, è stato possibile risolvere esercizi più complessi in modo particolarmente efficiente!

          ---

          ## **Termini da conoscere**

          ### **Ciclo con contatore** - È un ciclo dotato di valore iniziale, valore finale e passo

      courseF_markdown_forloops_intro:
        markdown: |+
          # **In questa lezione...**

          ### Oggi conoscerai un nuovo tipo di ciclo `ripeti`. Ecco un'anteprima del nuovo blocco:

          ![](https://images.code.org/d9cb4b829fe4e688b10c19e879cf4a4b-image-1531938148965.png)

          ### per `counter` da `4` a `10` a passi di `2`

          ### **Contatore** (_counter_) → Da questa variabile dipende il numero di ripetizioni del ciclo

          ### _4_ → **Valore iniziale** → Questo è il valore attribuito alla variabile `counter` all'inizio del ciclo

          ### _10_ → **Valore finale** → Questo è il valore che avrà la variabile `counter` al termine del ciclo

          ### _2_ → **Passo** → Questa è la quantità sommata al valore della variabile ad ogni iterazione del ciclo

          ### Grazie a questo nuovo blocco, sarà molto più semplice risolvere esercizi come questo!

          ![](https://images.code.org/072230b389feb9c6c6998619a245b8af-image-1524773190948.png)

      courseF_markdown_forloops_intro_2019:
        markdown: |+
          # **In questa lezione...**

          ### Oggi conoscerai un nuovo tipo di ciclo `ripeti`. Ecco un'anteprima del nuovo blocco:

          ![](https://images.code.org/d9cb4b829fe4e688b10c19e879cf4a4b-image-1531938148965.png)

          ### per `counter` da `4` a `10` a passi di `2`

          ### **Contatore** (_counter_) → Da questa variabile dipende il numero di ripetizioni del ciclo

          ### _4_ → **Valore iniziale** → Questo è il valore attribuito alla variabile `counter` all'inizio del ciclo

          ### _10_ → **Valore finale** → Questo è il valore che avrà la variabile `counter` al termine del ciclo

          ### _2_ → **Passo** → Questa è la quantità sommata al valore della variabile ad ogni iterazione del ciclo

          ### Grazie a questo nuovo blocco, sarà molto più semplice risolvere esercizi come questo!

          ![](https://images.code.org/072230b389feb9c6c6998619a245b8af-image-1524773190948.png)

      courseF_markdown_loops_end:
        markdown: "# **Hai appena imparato cosa sono i \"cicli\"!**  \n\n### **Un
          ciclo consiste nell'eseguire più e più volte una certa azione.** In altre
          parole, ripetere più volte quell'azione.\n\n### I cicli sono molto utili
          per ripetere certi schemi ricorrenti. Può essere di aiuto scrivere prima
          il programma senza usare i cicli e poi cercare di individuare gli schemi
          che si ripetono.\n\n### Quando ne vedi uno, sposta quell'insieme di blocchi
          all'interno di un blocco `ripeti`!\n\n---\n\n## **Termini da conoscere**\n\n*
          ### **Ciclo** - L'esecuzione ripetuta di una certa azione\n\n* ### **Ripetere**
          - Fare qualcosa più e più volte \n"
      courseF_markdown_loops_intro:
        markdown: |
          # In questa lezione...

          ### Immagina di voler muovere un personaggio per **5** volte. Basterebbe semplicemente usare **5** blocchi `vai avanti`. Ora, immagina di volerlo muovere per **5.000** volte!

          ### Quanto tempo ci metteresti a trascinare **5.000** blocchi dalla cassetta degli attrezzi?

          ### Ti piacerebbe avere un modo più semplice per farlo? C'è!

          ---

          ## Blocchi da conoscere

          ![](https://images.code.org/2d949be303e653f4ea203cc00f0b06c3-image-1524697677509.png)
      courseF_markdown_nestedloops_end:
        markdown: |+
          # **Hai appena imparato cosa sono i "cicli annidati"!**

          ### **Un ciclo annidato è un ciclo inserito in un altro ciclo.** Immaginalo come un cerchio esterno, con un altro cerchio comodamente annidato all'interno del primo.

          ### I cicli annidati servono per ripetere schemi che ripetono a loro volta altri schemi. Possono essere molto potenti, se usati correttamente!

          ---

          ## **Termini da conoscere**

          ### __Cicli annidati__ - Un ciclo contenuto all'interno di un altro ciclo

      courseF_markdown_nestedloops_intro:
        markdown: |
          # **In questa lezione...**

          ### E se mettessimo un ciclo *all'interno di un altro ciclo*?

          ### Nulla di impossibile!

          ### Se un normale ciclo può essere utile per ripetere un certo schema, a cosa pensi possa servire un ciclo all'interno di un altro ciclo? Andiamo a scoprirlo!

          ---

          ## **Blocchi da conoscere**

          ![](https://images.code.org/cecea12a6973648b56512ff0990da6fb-image-1524759116715.gif)
      courseF_markdown_variables_end:
        markdown: "# **Hai appena imparato cosa sono le \"variabili\"!**\n\n### Per
          poter essere usata, una variabile ha bisogno di un nome e di un valore.
          Il nome non cambia mai, mentre il suo valore può modificarsi durante l'esecuzione;
          una variabile può essere usata in ogni punto del programma. \n\n---\n\n##
          **Termini da conoscere**\n\n### **Variabile** - Un contenitore per un dato
          che può cambiare\n\n"
      courseF_markdown_variables_end_2019:
        markdown: "# **Hai appena imparato cosa sono le \"variabili\"!**\n\n### Per
          poter essere usata, una variabile ha bisogno di un nome e di un valore.
          Il nome non cambia mai, mentre il suo valore può modificarsi durante l'esecuzione;
          una variabile può essere usata in ogni punto del programma. \n\n---\n\n##
          **Termini da conoscere**\n\n### **Variabile** - Un contenitore per un dato
          che può cambiare\n\n"
      courseF_markdown_variables_intro:
        markdown: |+
          # **In questa lezione...**

          ### Le *variabili* sono dei contenitori per dei dati che possono cambiare. Usando il nome di questi contenitori, si può scrivere un programma, anche quando non si conoscono questi valori fino all'ultimo momento!


          ---

          ## **Blocchi da conoscere**

          ![](https://images.code.org/2e5804ee6783390a6b86b7b2d7153594-image-1524772405748.png)


      courseF_markdown_variables_intro_2019:
        markdown: |+
          # **In questa lezione...**

          ### Le *variabili* sono dei contenitori per dei dati che possono cambiare. Usando il nome di questi contenitori, si può scrivere un programma, anche quando non si conoscono questi valori fino all'ultimo momento!


          ---

          ## **Blocchi da conoscere**

          ![](https://images.code.org/2e5804ee6783390a6b86b7b2d7153594-image-1524772405748.png)


      courseF_multi_artist_for10_predict1:
        answers:
        - text: L'artista disegnerà una linea retta che aumenta di spessore procedendo
            da una parte all'altra dell'area di gioco.
          feedback: Sbagliato. L'artista gira di 59 gradi ad ogni iterazione del ciclo
            con contatore.
        - text: 'L''artista disegnerà una spirale e, ad ogni iterazione del ciclo
            con contatore, la linea diventa più lunga e più fine. '
          feedback: Sbagliato. Ad ogni iterazione del ciclo con contatore, l'artista
            disegna una linea più lunga e più spessa.
        - text: L'artista disegnerà una spirale e, ad ogni iterazione del ciclo con
            contatore, la linea diventa più lunga e più spessa.
          correct: true
          feedback: Corretto!
        - text: Non lo so.
          feedback: Sbagliato. Ad ogni iterazione del ciclo con contatore, l'artista
            disegna una linea più lunga e più spessa.
        markdown: "In questo disegno, abbiamo usato la variabile `counter` del _ciclo
          con contatore_ per cambiare la larghezza del pennello.  \n\n\n"
        questions:
        - text: Cosa succederà quando cliccherai su "Esegui"?
      courseF_multi_artist_for10_predict1_2018:
        answers:
        - text: L'artista disegnerà una linea retta che aumenta di spessore procedendo
            da una parte all'altra dell'area di gioco.
          feedback: Sbagliato. L'artista gira di 59 gradi ad ogni iterazione del ciclo
            con contatore.
        - text: 'L''artista disegnerà una spirale e, ad ogni iterazione del ciclo
            con contatore, la linea diventa più lunga e più fine. '
          feedback: Sbagliato. Ad ogni iterazione del ciclo con contatore, l'artista
            disegna una linea più lunga e più spessa.
        - text: L'artista disegnerà una spirale e, ad ogni iterazione del ciclo con
            contatore, la linea diventa più lunga e più spessa.
          correct: true
          feedback: Corretto!
        - text: Non lo so.
          feedback: Sbagliato. Ad ogni iterazione del ciclo con contatore, l'artista
            disegna una linea più lunga e più spessa.
        markdown: "In questo disegno, abbiamo usato la variabile `counter` del _ciclo
          con contatore_ per cambiare la larghezza del pennello.  \n\n\n"
        questions:
        - text: Cosa succederà quando cliccherai su "Esegui"?
      courseF_multi_artist_for10_predict1_2018_2019:
        answers:
        - text: L'artista disegnerà una linea retta che aumenta di spessore procedendo
            da una parte all'altra dell'area di gioco.
          feedback: Sbagliato. L'artista gira di 59 gradi ad ogni iterazione del ciclo
            con contatore.
        - text: 'L''artista disegnerà una spirale e, ad ogni iterazione del ciclo
            con contatore, la linea diventa più lunga e più fine. '
          feedback: Sbagliato. Ad ogni iterazione del ciclo con contatore, l'artista
            disegna una linea più lunga e più spessa.
        - text: L'artista disegnerà una spirale e, ad ogni iterazione del ciclo con
            contatore, la linea diventa più lunga e più spessa.
          correct: true
          feedback: Corretto!
        - text: Non lo so.
          feedback: Sbagliato. Ad ogni iterazione del ciclo con contatore, l'artista
            disegna una linea più lunga e più spessa.
        markdown: "In questo disegno, abbiamo usato la variabile `counter` del _ciclo
          con contatore_ per cambiare la larghezza del pennello.  \n\n\n"
        questions:
        - text: Cosa succederà quando cliccherai su "Esegui"?
      courseF_multi_artist_fwp2_predict1:
        answers:
        - text: L'artista utilizzerà la stessa funzione per disegnare due scatole
            di dimensioni diverse.
          correct: true
          feedback: Corretto!
        - text: L'artista utilizzerà la due diverse funzioni per disegnare due scatole
            di dimensioni diverse.
          feedback: Sbagliato. I parametri ti consentono di utilizzare una singola
            funzione per ottenere diversi risultati.
        - text: L'artista utilizzerà la due diverse funzioni per disegnare due scatole
            di dimensioni uguali.
          feedback: Sbagliato. I parametri ti consentono di utilizzare una singola
            funzione per ottenere diversi risultati.
        - text: Non lo so.
          feedback: Il programma utilizza i parametri per consentire ad una singola
            funzione di creare caselle di dimensioni diverse.
        markdown: |+
          Abbiamo aggiunto dei parametri alla funzione `disegnare un quadrato`.  Fai clic sul pulsante blu "modifica" per vedere l'intera definizione della funzione.


        questions:
        - text: Cosa succederà quando eseguirai questo programma?
      courseF_multi_artist_variables3a_predict1:
        answers:
        - text: L'artista disegnerà un triangolo con lati lunghi 50 pixel.
          correct: true
          feedback: Corretto!
        - text: L'artista disegnerà un poligono di 50 lati lunghi 3 pixel.
          feedback: Sbagliato. Sarebbe successo questo, se avessimo messo la variabile
            `length` nel ciclo `ripeti ... volte`.
        - text: L'artista disegnerà una forma aperta di tre lati con angoli di 50
            gradi.
          feedback: Sbagliato. Sarebbe successo questo, se avessimo messo la variabile
            `length` nel blocco `gira`.
        - text: Non lo so.
          feedback: La variabile `length` è impostata a 50 e viene usata nel blocco
            `vai avanti`, quindi l'artista disegna un triangolo con lati di 50 pixel.
        questions:
        - text: Abbiamo impostato la variabile "length" (_lunghezza_) a 50. Cosa accadrà
            quando cliccherai su "Esegui"?
      courseF_multi_artist_variables3a_predict1_2018:
        answers:
        - text: L'artista disegnerà un triangolo con lati lunghi 50 pixel.
          correct: true
          feedback: Corretto!
        - text: L'artista disegnerà un poligono di 50 lati lunghi 3 pixel.
          feedback: Sbagliato. Sarebbe successo questo, se avessimo messo la variabile
            `length` nel ciclo `ripeti ... volte`.
        - text: L'artista disegnerà una forma aperta di tre lati con angoli di 50
            gradi.
          feedback: Sbagliato. Sarebbe successo questo, se avessimo messo la variabile
            `length` nel blocco `gira`.
        - text: Non lo so.
          feedback: La variabile `length` è impostata a 50 e viene usata nel blocco
            `vai avanti`, quindi l'artista disegna un triangolo con lati di 50 pixel.
        questions:
        - text: Abbiamo impostato la variabile "length" (_lunghezza_) a 50. Cosa accadrà
            quando cliccherai su "Esegui"?
      courseF_multi_artist_variables3a_predict1_2018_2019:
        answers:
        - text: L'artista disegnerà un triangolo con lati lunghi 50 pixel.
          correct: true
          feedback: Corretto!
        - text: L'artista disegnerà un poligono di 50 lati lunghi 3 pixel.
          feedback: Sbagliato. Sarebbe successo questo, se avessimo messo la variabile
            `length` nel ciclo `ripeti ... volte`.
        - text: L'artista disegnerà una forma aperta di tre lati con angoli di 50
            gradi.
          feedback: Sbagliato. Sarebbe successo questo, se avessimo messo la variabile
            `length` nel blocco `gira`.
        - text: Non lo so.
          feedback: La variabile `length` è impostata a 50 e viene usata nel blocco
            `vai avanti`, quindi l'artista disegna un triangolo con lati di 50 pixel.
        questions:
        - text: Abbiamo impostato la variabile "length" (_lunghezza_) a 50. Cosa accadrà
            quando cliccherai su "Esegui"?
      courseF_multi_bee_conditionals1_predict1:
        answers:
        - text: 'L''ape andrà fin sotto la nuvola e cercherà in ogni caso di prendere
            una dose di nettare. '
          feedback: Sbagliato. Grazie al blocco `se c'è un fiore`, l'ape prende il
            nettare solo se c'è un fiore sotto alla nuvola.
        - text: L'ape andrà fin sotto la nuvola e prenderà una dose di nettare solo
            se lì sotto troverà un fiore.
          correct: true
          feedback: Corretto!
        - text: 'L''ape andrà fin sotto la nuvola e non farà nulla in ogni caso. '
          feedback: Sbagliato. Grazie al blocco `se c'è un fiore`, l'ape prende il
            nettare se c'è un fiore sotto alla nuvola.
        - text: Non lo so.
          feedback: Grazie al blocco `se c'è un fiore`, l'ape prende il nettare solo
            se c'è un fiore sotto alla nuvola.
        markdown: 'La nuvola sta bloccando la visuale. Potrebbe esserci un fiore sotto
          questa nuvola. Se c''è un fiore, l''ape dovrebbe raccogliere il nettare
          **una volta**.

'
        questions:
        - text: Se non c'è un fiore, l'ape non deve fare nulla. Dai un'occhiata al
            codice qui sotto. Cosa pensi che accadrà dopo aver cliccato su "Esegui"?
      courseF_multi_bee_conditionals7_predict2:
        answers:
        - text: L'ape prenderà il nettare da ogni fiore, altrimenti farà il miele.
          correct: true
          feedback: Corretto!
        - text: L'ape cercherà di prendere il nettare sia dai fiori che dai favi.
          feedback: Sbagliato. Il blocco `se c'è un fiore` permette all'ape di prendere
            il nettare da ogni fiore e fare il miele se non c'è un fiore (e quindi
            c'è un favo).
        - text: L'ape cercherà di fare il miele sia sui fiori che sui favi.
          feedback: Sbagliato. Il blocco `se c'è un fiore` permette all'ape di prendere
            il nettare da ogni fiore e fare il miele in ogni favo.
        - text: Non lo so.
          feedback: Il blocco `se c'è un fiore` permette all'ape di prendere il nettare
            da ogni fiore, altrimenti fa il miele.
        markdown: "A volte una nuvola copre un fiore, altre volte copre un favo! In
          ogni caso, sotto ogni nuvola ci sarà sempre solo **un** fiore o **un** favo.
          \n"
        questions:
        - text: Guarda molto attentamente il codice presente nell'area di lavoro.
            Cosa pensi che succederà quando cliccherai su "Esegui"?
      courseF_multi_bee_for3_predict1:
        answers:
        - text: 'L''ape andrà avanti e raccoglierà tutto il nettare da ogni fiore. '
          feedback: Sbagliato. Il ciclo con contatore farà in modo che l'ape raccolga
            la giusta quantità di nettare, ma, così com'è impostata, permetterà di
            raggiungere solo 4 fiori.
        - text: L'ape andrà avanti e raccoglierà tutto il nettare da ogni fiore, tranne
            uno.
          correct: true
          feedback: Corretto!
        - text: 'L''ape andrà avanti e raccoglierà una dose di nettare da ogni fiore. '
          feedback: Sbagliato. Il ciclo con contatore farà in modo che l'ape raccolga
            la giusta quantità di nettare, ma, così com'è impostata, permetterà di
            raggiungere solo 4 fiori.
        - text: 'L''ape andrà avanti e cercherà di raccogliere più nettare di quanto
            ve ne sia nei fiori. '
          feedback: Sbagliato. Il ciclo con contatore farà in modo che l'ape raccolga
            la giusta quantità di nettare, ma, così com'è impostata, permetterà di
            raggiungere solo 4 fiori.
        markdown: |+
          Ah! Usando un _ciclo con contatore_, questo esercizio diventa molto più facile!


        questions:
        - text: Guarda il codice presente nell'area di lavoro. Cosa succederà quando
            cliccherai su "Esegui"?
      courseF_multi_bee_for3_predict1_2018:
        answers:
        - text: 'L''ape andrà avanti e raccoglierà tutto il nettare da ogni fiore. '
          feedback: Sbagliato. Il ciclo con contatore farà in modo che l'ape raccolga
            la giusta quantità di nettare, ma, così com'è impostata, permetterà di
            raggiungere solo 4 fiori.
        - text: L'ape andrà avanti e raccoglierà tutto il nettare da ogni fiore, tranne
            uno.
          correct: true
          feedback: Corretto!
        - text: 'L''ape andrà avanti e raccoglierà una dose di nettare da ogni fiore. '
          feedback: Sbagliato. Il ciclo con contatore farà in modo che l'ape raccolga
            la giusta quantità di nettare, ma, così com'è impostata, permetterà di
            raggiungere solo 4 fiori.
        - text: 'Non lo so. '
          feedback: Il ciclo con contatore farà in modo che l'ape raccolga la giusta
            quantità di nettare, ma, così com'è impostata, permetterà di raggiungere
            solo 4 fiori.
        markdown: |+
          Ah! Usando un _ciclo con contatore_, questo esercizio diventa molto più facile!


        questions:
        - text: Guarda il codice presente nell'area di lavoro. Cosa succederà quando
            cliccherai su "Esegui"?
      courseF_multi_bee_for3_predict1_2018_2019:
        answers:
        - text: 'L''ape andrà avanti e raccoglierà tutto il nettare da ogni fiore. '
          feedback: Sbagliato. Il ciclo con contatore farà in modo che l'ape raccolga
            la giusta quantità di nettare, ma, così com'è impostata, permetterà di
            raggiungere solo 4 fiori.
        - text: L'ape andrà avanti e raccoglierà tutto il nettare da ogni fiore, tranne
            uno.
          correct: true
          feedback: Corretto!
        - text: 'L''ape andrà avanti e raccoglierà una dose di nettare da ogni fiore. '
          feedback: Sbagliato. Il ciclo con contatore farà in modo che l'ape raccolga
            la giusta quantità di nettare, ma, così com'è impostata, permetterà di
            raggiungere solo 4 fiori.
        - text: 'Non lo so. '
          feedback: Il ciclo con contatore farà in modo che l'ape raccolga la giusta
            quantità di nettare, ma, così com'è impostata, permetterà di raggiungere
            solo 4 fiori.
        markdown: |+
          Ah! Usando un _ciclo con contatore_, questo esercizio diventa molto più facile!


        questions:
        - text: Guarda il codice presente nell'area di lavoro. Cosa succederà quando
            cliccherai su "Esegui"?
      courseF_multi_bee_fwp9_predict1:
        answers:
        - text: L'ape non raccoglierà nettare, né produrrà miele.
          feedback: Sbagliato. La funzione è progettata per raccogliere il numero
            di dosi di nettare o di miele passato attraverso un parametro.
        - text: 'Ad ogni scalino del percorso a gradinata, l''ape totalizzerà TRE
            tra dosi di nettare e dosi di miele, poi DUE tra dosi di nettare e dosi
            di miele. '
          correct: true
          feedback: Corretto! La funzione è progettata per raccogliere il numero di
            dosi di nettare o di miele passato attraverso un parametro.
        - text: 'L''ape raccoglierà una sola dose di nettare o produrrà una sola dose
            di miele ad ogni iterazione del ciclo. '
          feedback: Sbagliato. La funzione è progettata per raccogliere il numero
            di dosi di nettare o di miele passato attraverso un parametro.
        - text: Non lo so.
          feedback: Se clicchi per guardare com'è fatta all'interno la funzione, vedi
            che è progettata per raccogliere il numero di dosi di nettare o di miele
            passato attraverso un parametro.
        markdown: |+
          Sotto queste nuvole, ci può essere un fiore con esattamente UNA dose di nettare oppure un favo con esattamente UNA dose di miele. Prima di rispondere alla seguente domanda, clicca sul pulsante blu "modifica" della funzione per vedere cosa c'è all'interno.


        questions:
        - text: Cosa succederà quando cliccherai su "Esegui"?
      courseF_multi_playlab_variables4c_predictive1:
        answers:
        - text: 'Il pirata direbbe: "Pleasure to meet you, Ali." (_Piacere di conoscerti,
            Ali._)'
          correct: true
          feedback: 'Corretto. '
        - text: 'Il pirata direbbe: "Pleasure to meet you." (_Piacere di conoscerti._)'
          feedback: Sbagliato. Nota che il blocco `unisci` permette di inserire il
            nome fornito nella frase del pirata.
        - text: 'Il pirata direbbe: "Ali."'
          feedback: Sbagliato. Nota che il blocco `unisci` permette di inserire il
            nome fornito nella frase del pirata.
        - text: Non lo so.
          feedback: 'Sbagliato. Nota che il blocco `unisci` permette di inserire il
            nome fornito nella frase del pirata. '
        markdown: "**In questo esercizio compare il nuovo blocco `chiedi`.**\n\nIl
          blocco `chiedi` interrompe l'esecuzione del programma e chiede all'utente
          di inserire del testo. \n\nQualsiasi testo l'utente inserisca, viene memorizzato
          nella variabile posizionata alla fine del blocco `chiedi`.  In questo caso,
          la variabile `name` (_nome_).\n"
        questions:
        - text: Cosa succederebbe se l'utente inserisse il nome "Ali"?
      coursee_prediction_artistfunction2:
        answers:
        - text: L'artista risolverà correttamente l'esercizio.
          feedback: Sbagliato. Il ciclo usa la funzione "disegna un poligono" al posto
            di "disegna una fila di poligoni".
        - text: L'artista disegnerà quattro quadrati in uno schema a finestra.
          correct: true
          feedback: Corretto!
        - text: L'artista disegnerà solo una fila di quadrati.
          feedback: Sbagliato. Il programma non richiama mail la funzione "disegna
            una fila di poligoni".
        - text: L'artista disegnerà quattro quadrati uno sopra l'altro.
          feedback: Sbagliato. Il ciclo gira di 90 gradi tra le due chiamate alla
            funzione "disegna un poligono".
        questions:
        - text: Cosa succederà quando cliccherai su "Esegui"?
      coursee_prediction_artistfunction2_2018:
        answers:
        - text: L'artista risolverà correttamente l'esercizio.
          feedback: Sbagliato. Il ciclo usa la funzione "disegna un poligono" al posto
            di "disegna una fila di poligoni".
        - text: L'artista disegnerà quattro quadrati in uno schema a finestra.
          correct: true
          feedback: Corretto!
        - text: L'artista disegnerà solo una fila di quadrati.
          feedback: Sbagliato. Il programma non richiama mail la funzione "disegna
            una fila di poligoni".
        - text: L'artista disegnerà quattro quadrati uno sopra l'altro.
          feedback: Sbagliato. Il ciclo gira di 90 gradi tra le due chiamate alla
            funzione "disegna un poligono".
        questions:
        - text: Cosa succederà quando cliccherai su "Esegui"?
      coursee_prediction_artistfunction2_2018_2019:
        answers:
        - text: L'artista risolverà correttamente l'esercizio.
          feedback: Sbagliato. Il ciclo usa la funzione "disegna un poligono" al posto
            di "disegna una fila di poligoni".
        - text: L'artista disegnerà quattro quadrati in uno schema a finestra.
          correct: true
          feedback: Corretto!
        - text: L'artista disegnerà solo una fila di quadrati.
          feedback: Sbagliato. Il programma non richiama mail la funzione "disegna
            una fila di poligoni".
        - text: L'artista disegnerà quattro quadrati uno sopra l'altro.
          feedback: Sbagliato. Il ciclo gira di 90 gradi tra le due chiamate alla
            funzione "disegna un poligono".
        questions:
        - text: Cosa succederà quando cliccherai su "Esegui"?
      csd-pre-survey-2017-levelgroup:
        markdown: "# Panoramica\n\nLa classe lavora in gruppi per progettare barche
          con fogli di alluminio che possano supportare più centesimi possibili. Alla
          fine della lezione i gruppi riflettono sulle loro esperienze con l'attività
          e fanno connessioni ai tipi di risoluzione dei problemi che faranno per
          il resto del corso. \n\n\n## Risorse\n\n* [Barche Alluminio](https://docs.google.com/document/d/1C5RMzH0811r8e2XdVbWV-GANm3uIar2_N8hI9jqX2rk/export?format=pdf)
          - Guida Attività (copy as [MS Word](https://docs.google.com/document/d/1C5RMzH0811r8e2XdVbWV-GANm3uIar2_N8hI9jqX2rk/export?format=doc),
          [Google Doc](https://docs.google.com/document/d/1C5RMzH0811r8e2XdVbWV-GANm3uIar2_N8hI9jqX2rk/copy))\n"
      grade2_multi_collector_A_predict1:
        answers:
        - text: Usando questo codice Laura raccoglierà 4 diamanti.
          feedback: Sbagliato. Il programma si blocca perché Laura cerca di raccogliere
            un diamante in una casella che non ne contiene.
        - text: Il programma provocherà un errore perché Laura cercherà di raccogliere
            un diamante in una casella che non ne contiene.
          correct: true
          feedback: Corretto!
        - text: Usando questo codice Laura raccoglierà tutti i diamanti.
          feedback: Sbagliato. Il programma si blocca perché Laura cerca di raccogliere
            un diamante in una casella che non ne contiene.
        - text: Non lo so.
          feedback: Il programma si blocca perché Laura cerca di raccogliere un diamante
            in una casella che non ne contiene.
        questions:
        - text: Guarda molto attentamente il codice presente nell'area di lavoro.
            Se il programma venisse eseguito fino alla fine (ignorando gli errori),
            quanti diamanti riuscirebbe a raccogliere Laura?
      grade2_multi_collector_A_predict1_2018:
        answers:
        - text: Usando questo codice Laura raccoglierà 4 diamanti.
          feedback: Sbagliato. Il programma si blocca perché Laura cerca di raccogliere
            un diamante in una casella che non ne contiene.
        - text: Il programma provocherà un errore perché Laura cercherà di raccogliere
            un diamante in una casella che non ne contiene.
          correct: true
          feedback: Corretto!
        - text: Usando questo codice Laura raccoglierà tutti i diamanti.
          feedback: Sbagliato. Il programma si blocca perché Laura cerca di raccogliere
            un diamante in una casella che non ne contiene.
        - text: Non lo so.
          feedback: Il programma si blocca perché Laura cerca di raccogliere un diamante
            in una casella che non ne contiene.
        questions:
        - text: Guarda molto attentamente il codice riportato nell'area di lavoro.
            Cosa succederà quando cliccherai su "Esegui"?
      grade2_multi_collector_A_predict1_2018_2019:
        answers:
        - text: Usando questo codice Laura raccoglierà 4 diamanti.
          feedback: Sbagliato. Il programma si blocca perché Laura cerca di raccogliere
            un diamante in una casella che non ne contiene.
        - text: Il programma provocherà un errore perché Laura cercherà di raccogliere
            un diamante in una casella che non ne contiene.
          correct: true
          feedback: Corretto!
        - text: Usando questo codice Laura raccoglierà tutti i diamanti.
          feedback: Sbagliato. Il programma si blocca perché Laura cerca di raccogliere
            un diamante in una casella che non ne contiene.
        - text: Non lo so.
          feedback: Il programma si blocca perché Laura cerca di raccogliere un diamante
            in una casella che non ne contiene.
        questions:
        - text: Guarda molto attentamente il codice riportato nell'area di lavoro.
            Cosa succederà quando cliccherai su "Esegui"?<|MERGE_RESOLUTION|>--- conflicted
+++ resolved
@@ -1679,7 +1679,6 @@
           # Gestione della classe > Altre risorse disponibili
 
           Accedendo come insegnante al sito Code.org hai a disposizione molte risorse in più rispetto ad un utente normale. Hai già visto come individuare un corso, creare una classe ed assegnarle il corso che hai scelto. Inoltre puoi consultare il seguente materiale.
-<<<<<<< HEAD
 
           - **Seguire l'andamento dei tuoi alunni** - [Valutare l'apprendimento](https://support.code.org/hc/en-us/articles/115000693231-Viewing-student-progress) di tutti i tuoi alunni (articolo in inglese). È anche disponibile una spiegazione in italiano in questo [video](https://youtu.be/JjLoKLs7NRg).
 
@@ -1687,29 +1686,12 @@
 
           - **Descrizione di tutte le lezioni in italiano** - Sul sito di Programma il Futuro trovi la [descrizione di tutte le lezioni dei corsi A-F](https://programmailfuturo.it/come/primaria) corredate dei videotutorial in cui vengono eseguiti uno ad uno tutti gli esercizi. Ove disponibili, vi sono anche i video introduttivi doppiati in italiano.
 
-          - **Supporto in italiano** -  Puoi trovare un utile supporto all'apprendimento sul [forum italiano di Programma il Futuro](https://programmailfuturo.it/aiuto/forum-di-aiuto). Durante il corso, potrai usare il forum per condividere in maniera asincrona i tuoi pensieri, esperienze e domande con gli altri insegnanti impegnati su questi contenuti. Se ti blocchi e non riesci ad andare avanti durante il corso, chiedi aiuto al [servizio di supporto di Programma il Futuro](https://programmailfuturo.it/aiuto/se-hai-bisogno-di-aiuto).
-=======
-
-          - **Seguire l'andamento dei tuoi alunni** - [Valutare l'apprendimento](https://support.code.org/hc/en-us/articles/115000693231-Viewing-student-progress) di tutti i tuoi alunni (articolo in inglese). È anche disponibile una spiegazione in italiano in questo [video](https://youtu.be/JjLoKLs7NRg).
-
-          - **Analizzare il tuo andamento nel corso** - Puoi vedere i tuoi progressi nello svolgimento delle lezioni di Code Studio come se fossi uno studente. Infatti, anche i tuoi alunni saranno in grado di vedere il loro andamento con la loro utenza. In aggiunta, in qualità di insegnante, sarai in grado di vedere il piano di lavoro delle lezioni e le soluzioni di tutti gli esercizi.
-
-          - **Descrizione di tutte le lezioni in italiano** - Sul sito di Programma il Futuro trovi la [descrizione di tutte le lezioni dei corsi A-F](https://programmailfuturo.it/come/primaria) corredate dei videotutorial in cui vengono eseguiti uno ad uno tutti gli esercizi. Ove disponibili, vi sono anche i video introduttivi doppiati in italiano.
-
           - **Supporto in italiano** -  Puoi trovare un utile supporto all'apprendimento sul [forum italiano di Programma il Futuro](https://programmailfuturo.it/aiuto/forum-di-aiuto). Durante il corso, potrai usare il forum per condividere in maniera asincrona i tuoi pensieri, esperienze e domande con gli altri insegnanti impegnati su questi contenuti. Se ti blocchi e non riesci ad andare avanti durante il corso, chiedi aiuto al [servizio di supporto di Programma il Futuro](https://programmailfuturo.it/aiuto/invia-comunicazione?argomento=21).
->>>>>>> 97c71c09
 
           - **Aiuto e comunità (in inglese)** - Accedendo a [support.code.org](https://support.code.org/) puoi porre domande, rispondere a domande di altri insegnanti e leggere le domande frequenti (FAQ) fornite dal team di Code.org. In questa pagina puoi contattare direttamente il team di Code.org per qualsiasi informazione.
 
           <br/>
           ---
-<<<<<<< HEAD
-          > ## Visita support.code.org (in inglese)
-          > Se non riesci a proseguire o hai qualche domanda, cerca nei nostri articoli di supporto su [support.code.org](https://support.code.org)! Puoi anche contattarci direttamente sul [nostro forum](http://forum.code.org).
-
-          > <a href="http://support.code.org" target="blank"><button class="plc">Chiedi aiuto >></button></a>
-
-=======
 
           > ## Chiedi aiuto al servizio di supporto di Programma il Futuro
           > Se ti blocchi durante il corso o hai delle domande, chiedi aiuto al <a href="https://programmailfuturo.it/aiuto/invia-comunicazione?argomento=21" target="_new">servizio di supporto di Programma il Futuro</a>.
@@ -1723,7 +1705,6 @@
 
           > <a href="http://support.code.org" target="blank"><button class="plc">Get help >></button></a>
 
->>>>>>> 97c71c09
           Dopo aver commentato nel forum, torna qui e clicca il pulsante sottostante per accedere alla prossima lezione.
       OPD-K5 CS Courses:
         markdown: "# Gestione della classe > Come iniziare in Code.org\n\n\n## Passo
@@ -1850,60 +1831,6 @@
           <br/><br/>
           Nella prossima lezione verranno presentate alcune linee guida per l'insegnamento dell'informatica nella tua classe.
       OPD-K5 Connect:
-<<<<<<< HEAD
-        markdown: "# I prossimi passi > Rimaniamo in contatto\n\nOltre all'opportunità
-          di seguire ulteriori corsi di informatica, potresti considerare la possibilità
-          di unirti alle comunità di Code.org e Programma il Futuro per continuare
-          ad imparare in maniera informale dalle eserienze altrui o semplicemente
-          per trovare supporto ed un gruppo di colleghi ai quali riferirti.\n\n<br/><br/>\n\n-
-          **Continua a partecipare alla comunità degli insegnanti di Programma il
-          Futuro** -  Potrai usare il [forum italiano di Programma il Futuro](https://programmailfuturo.it/aiuto/forum-di-aiuto)
-          per condividere le tue strategie, porre quesiti, commentare le idee degli
-          altri insegnanti e mettere la tua esperienza al servizio di chi ha bisogno
-          di aiuto.\n\n<br/>\n\n> Inoltre, se parli inglese, **continua a partecipare
-          alla comunità degli insegnanti di Code.org** - Il forum che hai utilizzato
-          durante questo corso sarà una grande risorsa nel seguito del tuo percorso.
-          Potrai usarlo non solo in riferimento a questo corso, ma anche per avere
-          un supporto mentre proseguirai il tuo viaggio nell'insegnamento dell'informatica
-          o per offrire aiuto ad altri che potranno giovare della tua esperienza.
-          Segnatelo e frequentalo spesso: [http://forum.code.org/c/csf](http://forum.code.org/c/csf).\n\n<br/>\n\n>
-          **Connettiti con [@teachcode](http://twitter.com/teachcode) su Twitter.**
-          \ \n\n<br/>\n\n> **Join the computer science Teachers Association (CSTA):**
-          [The CSTA](http://csta.acm.org/index.html) is an engaged community of educators
-          across the nation that is committed to bringing computer science education
-          to their students while raising awareness of the subject to the general
-          public. They host an annual conference and also have chapters that hold
-          local meetings."
-      OPD-K5 Culture:
-        markdown: |
-          # Linee guida > Clima in aula
-
-          Come possiamo creare un clima positivo in aula durante le lezioni di informatica? Per prima cosa dobbiamo fare in modo che tutti, noi inclusi, comprendiamo a fondo come possiamo pensare da informatici e cosa occorre tenere bene a mente. Questo permette di coinvolgere tutti e rende più facile il lavoro in aula.
-
-          <img src="https://images.code.org/b5d9ae18a882a4359f096b9c6ade135e-image-1434398703448.jpg" width="450px" style="margin-right:45px; border-radius:10px;">
-
-          ## Agisci da informatico
-
-          - **Sii curioso** - Un approccio curioso ti porta ad esplorare i vari menù, a scrivere parti di programma per vedere cosa succede o ad osservare gli effetti di differenti impostazioni. La curiosità spesso porta naturalmente a dare risposte alle nostre domande.
-          - **Fai domande** - Quando stai cercando di capire un problema, coinvolgi anche gli altri.
-          - **Sii tenace** - Abbi fiducia nell'affrontare problemi complessi ed insisti. Questo diventerà più facile dopo che sarai riuscito a completare qualche programma ed avrai già gustato la soddisfazione dei aver superato un difficile problema di programmazione.
-          - **Divide et impera** - Suddividi i problemi grandi e complessi in più problemi piccoli, più facili da affrontare. Questo metodo è anche chiamato **decomposizione**.
-          - **Rileggi il tuo programma** - Il computer esegue le tue istruzioni precisamente (ed ottusamente: non sa prendere alcuna iniziativa di fronte a situazioni impreviste). Esaminare passo dopo passo il tuo programma (come se tu fossi il computer che elabora le istruzioni) ti aiuterà a trovare gli errori nella logica che hai progettato, oppure dei passi mancanti.
-          - **Non abbatterti quando sbagli** - Gli errori non rappresentano un fallimento; al contrario, ti portano ad essere un passo più vicino ai tuoi obiettivi.
-          - **Allontanati dal computer** - Ad un certo punto, devi concederti una pausa e spesso noterai che quando ritorni al tuo problema, riesci a vederlo da una prospettiva differente.
-
-          ## Cose da tenere a mente quando si impara informatica
-
-          - Il mondo della programmazione si muove così rapidamente che non esistono veri maestri. **Stiamo tutti imparando**, a differenti livelli, ma siamo tutti "studenti".
-          - Ti sentirai sempre più a tuo agio ogni volta che tornerai a programmare. **Non diventerai un esperto al primo tentativo.**
-          - Non esistono scorciatoie: programmare ed **imparare a programmare richiede tempo, ma chiunque ce la può fare!**
-          - Puoi condividere con i tuoi alunni **la tua personale esperienza di apprendimento dell'informatica!**
-
-          > ## Riflettiamo
-          > Come pensi di creare un clima positivo in aula durante l'insegnamento dell'informatica? [Twitta i tuoi pensieri](https://twitter.com/codeorg) (in inglese) taggando @codeorg.
-
-          > <a href="http://ctt.ec/pdL3a" target="blank"><button class="default">Condividi su Twitter >></button></a>
-=======
         markdown: "> **Continue participating in the code.org teacher Professional
           Learning Community:** The forum that you've been using throughout this course
           will be a great resource for you moving forward. You can use it not only
@@ -1958,7 +1885,6 @@
           culture when teaching computer science? [Tweet your thoughts](https://twitter.com/codeorg)
           and be sure to tag @codeorg in your tweet so we can respond.\n\n> <a href=\"http://ctt.ec/pdL3a\"
           target=\"blank\"><button class=\"default\">Share on Twitter >></button></a>"
->>>>>>> 97c71c09
       OPD-K5 Outline:
         markdown: |-
           # Per cominciare > Panoramica del corso
@@ -2303,14 +2229,6 @@
           Corso D (Classe 3): [Programmazione su carta a quadretti](https://studio.code.org/s/coursed-2018/stage/1/puzzle/1/lang/it)\n-
           Corso E, Corso F (Classi 4 e 5): [I miei amici robotici](https://studio.code.org/s/coursee-2018/stage/1/puzzle/1/lang/it)\n\n\n---\n\n\n>
           ## Riflessioni\n> Come spiegheresti il concetto di programmazione (sequenze
-<<<<<<< HEAD
-          di istruzioni e algoritmi inclusi) ai tuoi alunni? <a href=\"http://forum.code.org/t/teaching-sequencing/408\">Condividi
-          i tuoi pensieri nel nostro forum</a> (in inglese).\n\n> <a href=\"http://forum.code.org/t/teaching-sequencing/408\"
-          target=\"blank\"><button class=\"plc\">Confrontiamoci nel forum (in inglese)
-          >></button></a>\n\nDopo che hai commentato nel forum, torna qui e clicca
-          sul pulsante sottostante per proseguire.\nNella prossima lezione aggiungeremo
-          complessità al nostro programma con l'introduzione dei cicli."
-=======
           di istruzioni e algoritmi inclusi) ai tuoi alunni? <a href=\"https://programmailfuturo.it/forum/corso-online-per-l-insegnamento\">Condividi
           i tuoi pensieri nel forum di Programma il Futuro</a>.\n\n> <a href=\"https://programmailfuturo.it/forum/corso-online-per-l-insegnamento\"
           target=\"blank\"><button class=\"plc\">Confrontiamoci nel forum di Programma
@@ -2322,7 +2240,6 @@
           che hai commentato nel forum, torna qui e clicca sul pulsante sottostante
           per proseguire.\nNella prossima lezione aggiungeremo complessità al nostro
           programma con l'introduzione dei cicli."
->>>>>>> 97c71c09
       OPD-K5 Stage4Go:
         markdown: |-
           # Cicli > Lezioni tradizionali
@@ -2414,16 +2331,6 @@
           Guarda il video per l'insegnante su come proporre la lezione tradizionale
           \"Istruzioni condizionali con le carte da gioco\"**\n<br/>\nQuesto video
           è fatto per fornire spunti agli insegnanti su come impostare la lezione.\n\n[![](https://images.code.org/3899707f84b1f69360c98f73c5a9c640-image-1571253595879.19.37
-<<<<<<< HEAD
-          PM.png)](https://www.youtube/watch?v=2m2Rn9VxHfU)\n\n[Non riesci a vedere
-          il video? Clicca qui](https://videos.code.org/levelbuilder/unplugged-lessoninaction-conditionalswithcards-mp4.mp4)\n\n<br/><br/>\n\n---\n\n>
-          ## Riflessioni\n> Come spiegheresti il concetto di istruzione condizionale
-          ai tuoi alunni?<br><br>\nCondividi i tuoi pensieri nel [forum](http://forum.code.org/t/teaching-conditionals/406/1)(in
-          inglese).\n\n> <a href=\"http://forum.code.org/t/teaching-conditionals/406/1\"
-          target=\"blank\"><button class=\"plc\">Confrontiamoci nel forum (in inglese)
-          >></button></a>\n\nDopo che hai commentato nel forum, torna qui e clicca
-          sul pulsante sottostante per proseguire."
-=======
           PM.png)](https://www.youtube.com/watch?v=2m2Rn9VxHfU)\n\n[Non riesci a vedere
           il video? Clicca qui](https://videos.code.org/levelbuilder/unplugged-lessoninaction-conditionalswithcards-mp4.mp4)\n\n<br/><br/>\n\n---\n\n>
           ## Riflessioni\n> Come spiegheresti il concetto di istruzione condizionale
@@ -2436,7 +2343,6 @@
           <a href=\"http://forum.code.org/t/teaching-conditionals/406/1\" target=\"blank\"><button
           class=\"plc\">Discuss in the forums >></button></a>\n\nDopo che hai commentato
           nel forum, torna qui e clicca sul pulsante sottostante per proseguire."
->>>>>>> 97c71c09
       OPD-K5 Stage5Review:
         markdown: |-
           # Cicli > Riflessioni
@@ -2497,17 +2403,10 @@
           ---
 
           > ## Riflessioni
-<<<<<<< HEAD
-          > Come spiegheresti il concetto di funzione ai tuoi alunni?<br><br>
-          Condividi i tuoi pensieri nel <a href="http://forum.code.org/t/teaching-functions/407/1" target="blank">nostro forum</a> (in inglese).
-=======
           > Come spiegheresti il concetto di funzione ai tuoi alunni? <a href="https://programmailfuturo.it/forum/corso-online-per-l-insegnamento">Condividi i tuoi pensieri nel forum di Programma il Futuro</a>.
->>>>>>> 97c71c09
 
           > <a href="https://programmailfuturo.it/forum/corso-online-per-l-insegnamento" target="blank"><button class="plc">Confrontiamoci nel forum di Programma il Futuro>></button></a>
 
-<<<<<<< HEAD
-=======
           Oppure, se sai l'inglese...
 
           > ## Reflect
@@ -2515,7 +2414,6 @@
 
           > <a href="http://forum.code.org/t/teaching-functions/407/1" target="blank"><button class="plc">Discuss in the forums >></button></a>
 
->>>>>>> 97c71c09
           Dopo che hai commentato nel forum, torna qui e clicca sul pulsante sottostante per proseguire.
       OPD-K5 Stage6Review:
         markdown: |-
@@ -2562,13 +2460,6 @@
           altre lezioni tradizionali che introducono il concetto di evento:**\n\n-
           Corso A e Corso B (Scuola dell'infanzia e 1ª primaria): [Il grande evento](https://curriculum.code.org/csf-18/courseb/12/)\n\n---\n\n>
           ## Riflettiamo\n> Come spiegheresti il concetto di evento ai tuoi alunni?
-<<<<<<< HEAD
-          Condividi i tuoi pensieri nel <a href=\"http://forum.code.org/t/teaching-events/409/1\">nostro
-          forum</a> (in inglese).\n\n> <a href=\"http://forum.code.org/t/teaching-events/409/1\"
-          target=\"blank\"><button class=\"plc\">Confrontiamoci nel forum (in inglese)
-          >></button></a>\n\nDopo che hai commentato nel forum, torna qui e clicca
-          sul pulsante sottostante per proseguire."
-=======
           <a href=\"https://programmailfuturo.it/forum/corso-online-per-l-insegnamento\">Condividi
           i tuoi pensieri nel forum di Programma il Futuro</a>.\n\n> <a href=\"https://programmailfuturo.it/forum/corso-online-per-l-insegnamento\"
           target=\"blank\"><button class=\"plc\">Confrontiamoci nel forum di Programma
@@ -2578,7 +2469,6 @@
           target=\"blank\"><button class=\"plc\">Discuss in the forums >></button></a>\n\nDopo
           che hai commentato nel forum, torna qui e clicca sul pulsante sottostante
           per proseguire."
->>>>>>> 97c71c09
       OPD-K5 Stage7Start:
         markdown: |-
           # Eventi > Sommario della lezione
@@ -2615,11 +2505,6 @@
           ---
 
           > ## Riflessioni
-<<<<<<< HEAD
-          Guarda altre possibili strategie ed aggiungi al tua <a href ="http://forum.code.org/t/code-org-k5-professional-development-computer-science-pedagogy-6/14/4">nel nostro forum (in inglese).</a>
-
-          > <a href="http://forum.code.org/t/code-org-k5-professional-development-computer-science-pedagogy-6/14/4" target="blank"><button class="plc">Condividi le tue tecniche di insegnamento >></button></a>
-=======
           Guarda altre possibili strategie ed aggiungi al tua <a href="https://programmailfuturo.it/forum/corso-online-per-l-insegnamento">nel forum di Programma il Futuro</a>.
 
           > <a href="https://programmailfuturo.it/forum/corso-online-per-l-insegnamento" target="blank"><button class="plc">Condividi le tue tecniche di insegnamento >></button></a>
@@ -2630,7 +2515,6 @@
           Review more strategies or add your own <a href ="http://forum.code.org/t/code-org-k5-professional-development-computer-science-pedagogy-6/14/4">in our forums.</a>:
 
           > <a href="http://forum.code.org/t/code-org-k5-professional-development-computer-science-pedagogy-6/14/4" target="blank"><button class="plc">Share your strategies >></button></a>
->>>>>>> 97c71c09
 
           Dopo che hai consultato le discussioni del forum ed aggiunto il tuo pensiero, clicca qui sotto per proseguire con la lezione 10.
       OPD-K5 Stage8Start:
@@ -2687,11 +2571,7 @@
           sotto puoi vedere come si presenta il pannello di controllo dell'insegnante.
           Per arrivarci devi fare login in Code.org con la tua utenza da insegnante
           -- sarà la tua schermata predefinita quando accederai a questo sito. Se
-<<<<<<< HEAD
-          non hai un'utenza di insegnante, puoi **[richiederla qui](https://studio.code.org/users/sign_up)**.
-=======
           non hai un'utenza da insegnante, puoi **[richiederla qui](https://studio.code.org/users/sign_up)**.
->>>>>>> 97c71c09
           Se sei un'insegnante italiano, ti consigliamo di partire dal [sito di Programma
           il Futuro](https://programmailfuturo.it).\n\n![](https://images.code.org/d6345709495f764a71d9cb0994dbd7e4-image-1549064603589.png)\n"
       OPD-K5 Using CS:
@@ -2817,10 +2697,6 @@
           Proporre l'informatica agli studenti nella scuola primaria, quando non hanno la possibilità di sceglierla come nelle scuole superiori, consente a tutti gli alunni di vedere quanto l'argomento sia accessibile e decidere se gli piace.
 
           > ## Perché pensi che insegnare informatica sia utile?
-<<<<<<< HEAD
-          [Twitta i tuoi pensieri][0]  (in inglese) taggando @teachcode.
-=======
->>>>>>> 97c71c09
 
           > Condividi i tuoi pensieri taggando Programma il Futuro sui social network:
           > - su <a href="https://www.facebook.com/pg/programmailfuturo" target="blank">Facebook</a>: @programmailfuturo
@@ -2838,23 +2714,11 @@
           lezione ti abbia aiutato a prendere conoscenza di tutte le risorse disponibili
           in Code Studio. \nMentre rifletti su come potrai in futuro insegnare informatica
           utilizzando le risorse di Code.org, [condividi il tuo piano con la comunità
-<<<<<<< HEAD
-          globale di insegnanti (in inglese)](http://forum.code.org/t/teaching-computer-science-your-plans/412).\n\nFacci
-=======
           di insegnanti di Programma il Futuro](https://programmailfuturo.it/forum/corso-online-per-l-insegnamento).\n\nFacci
->>>>>>> 97c71c09
           sapere...\n\n- Quali obiettivi poni per la tua classe? Che ruolo possono
           avere i corsi di Fondamenti di informatica o le risorse di Code.org?\n-
           Quali di queste risorse ti entusiasma maggiormente?\n- Quali sfide prevedi
           nel cercare di raggiungere i tuoi obiettivi?\n- A quali domande questa comunità
-<<<<<<< HEAD
-          potrebbe aiutarti a rispondere?\n\nDopo aver pubblicato la tua pianificazione
-          iniziale (in inglese), in seguito rivisita [questa discussione] nel forum
-          (http://forum.code.org/t/teaching-computer-science-your-plans/412) per aggiornarci
-          su come procede il piano!\n\n<a href=\"http://forum.code.org/t/teaching-computer-science-your-plans/412\"
-          target=\"blank\"><button class=\"plc\">Pubblica la tua pianificazione >></button></a>\n\nDopo
-          aver scritto nel forum torna qui e clicca sul pulsante sottostante per procedere."
-=======
           potrebbe aiutarti a rispondere?\n\n<a href=\"https://programmailfuturo.it/forum/corso-online-per-l-insegnamento\"
           target=\"blank\"><button class=\"plc\">Pubblica la tua pianificazione nel
           forum di Programma il Futuro>></button></a>\n\nDopo aver scritto nel forum
@@ -2864,7 +2728,6 @@
           posting your initial plan, feel free to revisit [this thread](http://forum.code.org/t/teaching-computer-science-your-plans/412)
           in the future to update us on how things are going!\n\n<a href=\"http://forum.code.org/t/teaching-computer-science-your-plans/412\"
           target=\"blank\"><button class=\"plc\">Post your plan >></button></a>"
->>>>>>> 97c71c09
       OPD-Stage3Start:
         markdown: |-
           # Uno sguardo avanti > Sommario della lezione
