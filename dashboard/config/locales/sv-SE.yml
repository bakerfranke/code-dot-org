--- conflicted
+++ resolved
@@ -137,21 +137,13 @@
     valid_password: Giltigt lösenord!
     invalid_password: Lösenordet måste vara minst 6 tecken långt
     mismatch_password: De två lösenord du skrev matchar inte varandra
-<<<<<<< HEAD
+    agree_tos_privacy: I agree to the <a href='http://code.org/tos'>Terms of Service</a>
+      and <a href='http://code.org/privacy'>Privacy Policy</a>.
     under_13_consent: Om jag är under 13 år bekräftar jag härmed att jag har min förälders eller
       målsmans tillåtelse att använda tjänsterna på Code.org.
     agree_us_website: Jag samtycker till att använda en webbplats baserad i USA.
     my_data_to_us: När jag använder denna webbplats kan information om detta skickas till och lagras
       eller bearbetas i USA.
-=======
-    agree_tos_privacy: I agree to the <a href='http://code.org/tos'>Terms of Service</a>
-      and <a href='http://code.org/privacy'>Privacy Policy</a>.
-    under_13_consent: If I am under 13 years of age, I confirm that I have my parent
-      or legal guardian's permission to use the Code.org services.
-    agree_us_website: I agree to using a website based in the United States.
-    my_data_to_us: Data from my use of this site may be sent to and stored or processed
-      in the United States.
->>>>>>> 018c8651
     student_terms: Jag har läst och godkänner Code.org <a href='http://code.org/tos'>användarvillkor</a>.
       Om jag är under 13 år gammal, så bekräftar jag, genom att skicka in det här
       formuläret, att jag har min vårdnadshavares godkännande för att använda mig
@@ -170,17 +162,12 @@
     field_is_required: krävs
     accept_terms: Du måste godkänna för att skapa ett konto
     error: An error occurred.
-<<<<<<< HEAD
     email_preference_question: Får vi skicka e-post till dig med nyheter om våra kurser, lokala
       erbjudanden eller andra nyheter i ämnet datavetenskap?
     email_preference_privacy: (Se vår sekretesspolicy)
-=======
-    email_preference_question: Can we email you about updates to our courses, local
-      learning opportunities, or other computer science news?
     email_preference_yes: Ja
     email_preference_no: Nej
     email_preference_required: You must specify an email preference.
->>>>>>> 018c8651
   school_info:
     title: School Information (optional)
     school_country: Skolans land
