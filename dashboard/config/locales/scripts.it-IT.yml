--- conflicted
+++ resolved
@@ -6416,11 +6416,8 @@
               name: Introduzione agli array
             Intro to App Lab:
               name: Introduzione a Sviluppo App
-<<<<<<< HEAD
-=======
             Variables:
               name: Variabili
->>>>>>> 97c71c09
         virtual-holding-place:
           stages:
             Velocity:
