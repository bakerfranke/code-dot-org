--- conflicted
+++ resolved
@@ -139,7 +139,8 @@
     valid_password: Geldig wachtwoord!
     invalid_password: Wachtwoord moet ten minste 6 tekens lang zijn
     mismatch_password: De twee wachtwoorden komen niet overeen
-<<<<<<< HEAD
+    agree_tos_privacy: I agree to the <a href='http://code.org/tos'>Terms of Service</a>
+      and <a href='http://code.org/privacy'>Privacy Policy</a>.
     under_13_consent: Indien ik jonger dan 13 jaar ben, bevestig ik dat ik toestemming
       heb van mijn ouders of wettelijke voogd om gebruik te maken van de diensten van
       Code.org.
@@ -147,15 +148,6 @@
       Staten gevestigd is.
     my_data_to_us: Gegevens over mijn gebruik van deze site mogen worden verzonden naar
       en opgeslagen of verwerkt worden in de Verenigde Staten.
-=======
-    agree_tos_privacy: I agree to the <a href='http://code.org/tos'>Terms of Service</a>
-      and <a href='http://code.org/privacy'>Privacy Policy</a>.
-    under_13_consent: If I am under 13 years of age, I confirm that I have my parent
-      or legal guardian's permission to use the Code.org services.
-    agree_us_website: I agree to using a website based in the United States.
-    my_data_to_us: Data from my use of this site may be sent to and stored or processed
-      in the United States.
->>>>>>> 018c8651
     student_terms: Ik zal me houden aan de Code.org <a href='http://code.org/tos'>
       gebruikersvoorwaarden</a>. Als ik jonger dan 13 jaar ben, bevestig ik dit door
       het indienen van dit formulier waarvoor ik door mijn ouders of wettelijke voogd
@@ -173,17 +165,12 @@
     field_is_required: is vereist
     accept_terms: Je moet akkoord gaan om een account aan te maken
     error: Er is een fout opgetreden.
-<<<<<<< HEAD
     email_preference_question: Mogen wij u e-mailen met updates over onze cursussen,
       lokale aanbiedingen of ander nieuws op het gebied van informatica?
     email_preference_privacy: (Zie ons privacybeleid)
-=======
-    email_preference_question: Can we email you about updates to our courses, local
-      learning opportunities, or other computer science news?
     email_preference_yes: Ja
     email_preference_no: Nee
     email_preference_required: You must specify an email preference.
->>>>>>> 018c8651
   school_info:
     title: School informatie (optioneel)
     school_country: Land van de school
