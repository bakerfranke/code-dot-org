"zh-TW":
  errors:
    messages:
      not_saved: 請修正下列錯誤：
      too_young: 這內容有年齡限制，年輕學生不可以觀看。
      teacher_must_accept_terms: 此內容有年齡限制，年輕學生不可觀看。請詢問你的老師是否能更新服務條款讓你能訪問此內容。你的老師能透過登入
        Code Studio 並且點擊Code Studio 主頁上方附近的「檢視更新的條款」按鈕來接受條款。
      pair_programmer: 目前和你進行小組編程活動的人從來沒有接觸過這些內容。若要存取這個內容，你必須停止小組編程並再試一次。
  activerecord:
    errors:
      messages:
        blank: 必填
        blank_plural: 必填
        invalid_plural: 無效
    attributes:
      user:
        name: 顯示名稱
        name_example: 顯示名稱<br/>（例如 Cool Coder 或是 Jane S）
        email: 電子信箱
        parent_email: 家長或監護人的電子郵件
        personal_email: 個人電子郵件位址 <a href="%{url}"> (如果您沒有電子郵件位址請按這裡)</a>
        username: 用戶名稱
        password: 密碼
        password_confirmation: 密碼確認
        current_password: 目前的密碼
        locale: 語言
        age: 年齡
        gender: 性別
        edit_header: 編輯帳戶資料
        error:
          future: 不能選擇將來的時間
  hello: 世界您好
  welcome_back: 歡迎回來，%{name}
  your_professional_learning_plan: 你的專業學習計畫
  see_your_learning_plan: 觀看你的學習計劃
  submit: 提交
  unsubmit: 取消提交
  previous_page: 上一頁
  next_page: 下一頁
  next_resource: 下一個資源
  done_with_module: Done with this Learning Module
  cancel: 取消
  okay: OK！
  heading_x_of_y: "%{heading} （%{x} / %{y} 頁）"
  add_teacher_form:
    code:
      label: 新增一個教師：
      placeholder: 學習小組代碼 (ABCDEF)
      instructions: 請輸入老師給你的代碼。它是由 6 個字母所組成的代碼，像「ABCDEF」。
      instructions_short: 輸入您的 6 個字學習小組代碼
    submit: 新增教師
  add_hint_form:
    placeholder: 請在此處輸入您的提示
    submit: 添加提示
  appname: Code.org
  stage: 階段
  stage_number: '階段 %{number} '
  puzzle: 關卡
  trophies: 獎盃
  courses: 課程
  courses_page:
    title_student: 在 Code Studio 上學習
    title_teacher: 使用 Code Studio 教學
  unplugged_activity: 不插電活動
  of: "／"
  more: 更多
  less: 更少
  beta: 測試版
  try_hoc: '點擊這裡體驗一小時玩程式 >> '
  try_k8intro: 試試我們為年級 K-8 所設計的計算機科學課程（15-25 小時）
  k8intro: K-8 資訊科學介紹課程 （15-25 小時）
  already_started: 已經開始了嗎？從這裡繼續 >>
  demos: 管理者：所有範例展示
  continue: 繼續
  prize: 獎品
  more_info: 更多的資訊
  auth:
    sign_in_with: 用 %{provider} 登入
    signed_in: 已成功登入！
    signed_out: 您已登出 <a href="%{url}"> Code.org</a>。
    sign_out_of: 您正在使用 %{provider} 登入。<a href="%{url}">點這裡</a>登出 %{provider}。
    already_signedup: 已經註冊了？
    notyet_signedup: 還沒加入？
    google_oauth2: Google 帳戶
    twitter: Twitter
    facebook: Facebook
    windowslive: 微軟帳戶
    clever: Clever 帳號
    forgot_password: 忘了密碼？
    need_confirmation: 沒有收到確認說明嗎？
    need_unlock: 沒有收到解鎖說明嗎？
    not_linked: 抱歉，你的 Code.org 帳戶未關聯到你的 %{provider}。請在下方輸入密碼後才能登入。
    use_clever: 對不起，您的 Code.org 帳號無法連結到您的 %{provider}。請登入您的 Clever Portal 來代替。
  signup_form:
    student_count: "%{count} 名學生已經註冊。"
    teacher_count: "%{count} 名教師已經註冊。"
    overview: 註冊一個帳號來追蹤你的進度或管理你的班級。<a href="/">你可以瀏覽不同的階段與關卡</a>而不用註冊，但需要註冊帳號來儲存你的專案與進度。
    hoc_already_signed_up_heading: 開始但不登入
    hoc_already_signed_up_content: 您已註冊指導一小時玩程式活動！你與學生不用登入 Code Studio 就可以參與課程，一開始，可以在您的課堂上<a
      href="%{learn_url}">選擇一個課程</a>並和學生分享這個連結。<br/><br/>如果您覺得一小時玩程式的內容很棒，想要更進一步使用時，你可以在下方申請一個
      Code Studio 帳戶，這樣你就可以替學生註冊參加<a href="%{educate_url}">較長期的課程</a>。
    hoc_already_signed_up_content_post_hoc: 感謝你舉辦了「一小時玩程式」活動。您需要設定一組密碼來註冊 Code Studio。這樣你就能儲存進度和管理班級，並為學生分配課程並追蹤他們的進度。在沒有註冊帳戶之前，<a
      href="%{studio_url}">你還是可以繼續使用</a>。
    teacher_educator_guide: 參閱教師指引
    title: 在 Code.org 上註冊
    school_name: 學校名稱 （選填）
    school_address: 學校地址 （選填）
    address_placeholder: 地址、鄉鎮、 省市、 郵遞區號
    gender: 性別（選填）
    birthday: 生日 （選填）
    age: 年齡
    user_type: 你是學生還是教師？
    submit: 註冊
    teacher: 你是一名教師？
    valid_username: 可以使用！
    invalid_username: 用戶名稱至少需 5 字元
    taken_username: 用戶名稱已被使用
    valid_password: 密碼有效！
    invalid_password: 密碼必須要 6 個字元以上
    mismatch_password: 你輸入的兩次密碼不一致
<<<<<<< HEAD
    under_13_consent: 如果我未滿 13 歲，我確認已獲得我的父母或法定監護人的同意來使用 Code.org 服務。
    agree_us_website: 我同意使用位於美國境內的網站。
    my_data_to_us: 我在使用此網站時產生的數據資料可能會被系統傳送至並儲存在美國境內，或在美國境內進行處理。
=======
    agree_tos_privacy: I agree to the <a href='http://code.org/tos'>Terms of Service</a>
      and <a href='http://code.org/privacy'>Privacy Policy</a>.
    under_13_consent: If I am under 13 years of age, I confirm that I have my parent
      or legal guardian's permission to use the Code.org services.
    agree_us_website: I agree to using a website based in the United States.
    my_data_to_us: Data from my use of this site may be sent to and stored or processed
      in the United States.
>>>>>>> 018c8651
    student_terms: 我同意接受Code.org<a href='http://code.org/tos'>服務條款</a>的約束。如果我未滿13歲，我透過這份文件，保證我有取得我的父母或是法律監護人的同意使用Code.org。<br/><br/>Code.org不會利用電子郵件主動與學生聯繫接觸，除了忘記密碼的時候。更多的詳細資訊，請見<a
      href='http://code.org/privacy'>隱私權政策</a>。
    teacher_terms: 我同意 Code.org 的服務條款約束。有關隱私的詳細資訊，請參閱我們的 <a href='Http://code.org/privacy'>
      隱私政策</a>。
    additional_information: 我們還需要一些其他資訊來完成你的註冊。
    user_type_button: Update Account Type
    user_type_label: 帳戶類型
    user_type_teacher: 教師
    user_type_student: 學生
    field_is_required: 必填
    accept_terms: 你必須同意以建立一個帳戶
    error: 發生錯誤。
<<<<<<< HEAD
    email_preference_question: 我們是否可以透過電子郵件向您發送有關我們課程、當地機會或其它計算機科學資訊的一些更新？
    email_preference_privacy: （查看我們的隱私權政策）
=======
    email_preference_question: Can we email you about updates to our courses, local
      learning opportunities, or other computer science news?
    email_preference_yes: 是
    email_preference_no: 否
    email_preference_required: You must specify an email preference.
>>>>>>> 018c8651
  school_info:
    title: 學校資訊（非必填）
    school_country: 學校所屬國家
    select_school_type: 選擇學校類型
    charter: 實驗學校
    private: 私立學校
    public: 公立學校
    homeschool: 在家教育
    after_school: 課後學校
    other: 其它
    state: 州 / 省
    district: 行政區
    other_district_not_listed: 上面未列出的其它地區
    district_name: 地區名稱
    school: 學校
    other_school_not_listed: 上面未列出的其它學校
    school_name: 學校名稱
    school_zip: 學校郵遞區號
    school_address: 學校地址
    school_organization_name: 學校 / 組織名稱
    school_organization_zip: 學校 / 組織郵遞區號
  signin_form:
    title: 已經有帳戶了？登入
    login: 電子信箱
    login_username: 用戶名稱或信箱
    password: 密碼
    remember: 記住我
    submit: 登入
  signin:
    try_heading: 還沒註冊嗎？先試試再說
    try_hoc: 先來試試一小時玩程式
    try_20hours: 試試我們的 20 小時介紹計算機科學
  signinsection:
    welcome: 歡迎來到%{section_name}
    name: 選取你的名字
    picture: 在這裡找到你的通關圖片
    words: 在這裡輸入你的通關密語
    login: 登入
    invalid_login: 登入失敗，請再試一次。
    pair_programming: 我在我的電腦上有夥伴
    student_privacy: 若要進一步瞭解為何你無法看到你的全名，請<a href='%{student_privacy_blog}' target='_blank'>點擊此處</a>。
  password:
    reset_form:
      title: 忘記了您的密碼嗎？
      instructions: 請在下方輸入您的電子郵件，我們發送重設密碼的指引給您
      email: 電子信箱地址
      submit: 提交
    reset_errors:
      captcha_required: Please fill out the CAPTCHA to reset your password.
      invalid_email: 你註冊用的信箱似乎無效，請電郵 support@code.org 以取得密碼恢復的連結。
    change_form:
      title: 更改您的密碼
      new_password: 新密碼
      confirm_password: 確認新密碼
      submit: 更改我的密碼
  welcome_email:
    subject: 加入我的班級
    body: |
      點選下方的連結來報名參加在 Code.org 的資訊科學課程（我會是你的老師）：

      %{link}

      這是一個絕對會引起你注意的有趣課程。透過遊戲式的簡易引導，你將學會有關資訊科學的基本概念。快來跟比爾‧蓋茲(Bill Gates)，馬克‧佐克伯(Mark Zuckerberg)、憤怒鳥(Angry Birds)以及植物大戰殭屍(Plants vs. Zombies)一起學習程式設計吧！ :)

      %{name}
  parent_mailer:
    student_associated_subject: Code.org 的登入資訊
  teacher_mailer:
    new_teacher_subject: 歡迎來到 Code.org ！
  section:
    your_section:
      one: 你的學習小組：
      other: 你的學習小組：
    code_with_teacher: "%{section_code} - %{teacher_name}"
    confirm:
      remove: 你確定要退出這個學習小組？
    remove: "（移除學習小組）"
    type:
      picture: 圖片密碼
      word: 通關密語
      email: 電子信箱
      google_classroom: Google Classroom
      clever: Clever
  follower:
    invite_sent: 已發送邀請
    added_teacher: "%{name} 已成為你的老師"
    registered: 你已經註冊了 %{section_name}。
    error:
      signed_in: 操作前請先登出
      username_not_found: 找不到用戶名稱 %{username}
      username_in_use: "%{username} 已經被使用了，請重新挑選一個。"
      no_teacher: 找不到任何以 %{teacher_email_or_code} 註冊的使用者。請邀請他們到這註冊，然後再試著添加他們。
      section_not_found: 找不到代碼是 %{section_code} 的學習小組。
      blank_code: 請輸入學習小組代碼
      cant_join_own_section: 抱歉, 你不能加入你自己的學習小組。
      provider_managed_section: 這個學習小組是由另一位提供者管理的，你無法加入。請詢問你的老師是否能透過 %{provider} 將你加入，並重新同步他們的學習小組。
    mail:
      student_disassociated:
        subject: Code.org 通知： %{student_name} 已不再是你的學生。
  reports:
    error:
      access_denied: 你不能存取此人的統計資料
  crud:
    new_model: 新的 %{model}
    show: '顯示 '
    edit: 编辑
    edit_model: 編輯 %{model}
    update: 更新
    submit: 提交
    destroy: 摧毀
    back: 返回
    confirm: 你真的確定嗎？
    created: "%{model} 已建立。"
    updated: "%{model} 已更新。"
    destroyed: "%{model} 已刪除。"
    access_denied: 你沒有使用 %{model}的權限。
  devise:
    registrations:
      user:
        user_type_change_email_mismatch: 你提供的電子郵件位址與這個帳號的電子郵件位址不符
        personal_login_created_email: 你已成功建立個人登入帳號。你現在可以使用你的電子郵件和密碼登入你的帳號
        personal_login_created_username: 你已成功建立個人登入帳號。你現在可以使用你的使用者名稱 (%{username})
          和密碼登入你的帳號
  nav:
    header:
      finished_hoc: 我完成了一小時玩程式活動
      sign_in_to_save: 登入以儲存進度
      free_play:
        playlab: 製作一個 Play Lab App
        artist: 畫些什麼
        calculate: Calculate Something
        applab: 製作一個 App Lab app
        gamelab: 製作遊戲實驗室專案
        weblab: 製作網路實驗室 (測試版) 專案
      home: 主頁
      my_dashboard: 我的儀表板
      courses: 課程
      course_catalog: 課程目錄
      project_gallery: 所有專案
      sections: 學習小組
      help_support: 幫助與支援
      report_bug: 回報 Bug
      teacher_community: 教師社群
      professional_learning: 專業學習
      documentation: 說明文件
      tutorials: 所有教程
      educate_overview: 教育工作者概覽
      educate_elementary: 國小
      educate_middle: 國中
      educate_high: 高中
      educate_hoc: 一小時玩程式
      educate_partner: 與我們合作
      educate_beyond: 超越 Code.org
      educate_inspire: 激勵學生
      educate_community: 線上社群
      educate_tools: 工具和影片
      about_us: 關於我們
      about_leadership: 管理團隊
      about_donors: 贊助者
      about_partners: 合作夥伴
      about_team: 全體成員
      about_news: 新聞室
      about_evaluation: 評估
      about_jobs: 招聘
      about_contact: 聯絡我們
      about_faqs: 常見問答
      learn: 學習
      stats: 統計資料
      help_us: 幫助我們
      teach: 教育
      about: 關於
    user:
      classroom: 教師主頁
      district_dashboard: 分區控制台
      label: 嗨，%{username}
      stats: 我的進度
      settings: 帳戶設定
      logout: 登出
      signin: 登入
      signup: 建立一個帳戶
      already_registered: 已經註冊過了？
      pair_programming: 小組編程
      team: 團隊
      driver: 已登入
      navigator: 夥伴
    popup:
      progress_for_user: "%{name} 的進度"
      progress: 你的學習進度
      lines: 程式碼總計行數：%{lines}
      close: 關閉
      mastery: 觀念
      puzzle_map: 所有階段
      prizes: 收集全部的 %{total_trophies} 個獎盃，並贏取獎品 ！
      prize_earned: 全部的 %{total_trophies} 個獎盃都收集到了，恭喜你贏得獎品！（僅限美國地區）
      prize_us_only: "（僅限美國地區學生）"
      prizes_link: 更多的資訊
  teacher:
    answer: 答案
    for_teachers_only: 僅限教師
    title:
      one: 你的老師：
      other: 你的所有老師：
    remove: "（移除教師）"
    confirm:
      remove: 你確認要刪除這個老師嗎？
    students:
      dashboard: 前往教師控制台
    user_not_found: 無法找到此教師。
    student_teacher_disassociated: 你已移除 %{teacher_name} 當你的教師。
    panel:
      answer_viewer: 教師面板
      student: 學生
      viewing_solution: 查看解決方案
      try_it_yourself: 自己試試
      section: 學習小組
      example: 解答範例
      example_with_number: 解答範例 %{solution_number}
      submitted_on: 提交時間：
      unsubmit: 取消提交
      worked_with: 工作伙伴
      update_lock_settings: 在此更新上鎖相關設定。
      clear_response: 清空回應
  user:
    email_confirm_needed: 電子信箱地址尚未被確認：
    email_confirm_needed_required: 您的信箱 %{email} 尚未驗證：
    email_confirm_wrong_email: "（錯誤的電子信箱？）"
    email_resend_confirm: 重新發送確認說明
    new_password_hint: "（如果你不想變更它就保留空白）"
    current_password_hint: "（我們需要你現在的密碼以確認變更）"
    delete: 刪除您的帳號
    delete_text: 點擊下方按鈕將刪除你的帳號。
    delete_text_teacher_note: 請注意：刪除你的帳號並不會也刪除你的學生帳號。
    delete_confirm: 確定要刪除你的帳戶？
    deleted_user: 已刪除的用戶
    no_password_because_oauth: 沒有密碼，因為你使用第三方帳戶登入。
    no_password_because_sponsored: 告訴你的老師以管理你的密碼。
    create_personal_login: 建立個人登入帳號
    create_personal_login_under_13_info: 如果你想要在學年結束後繼續使用你的 Code.org 帳號，可以請你的父母或監護人協助你建立自己的個人登入帳號。
    create_personal_login_under_13_username: 使用者名稱 (不要使用你的真實姓名！)
    create_personal_login_under_13_parent_email: 家長/監護人的電子郵件
    create_personal_login_info: 如果你想要在學年結束後繼續使用你的 Code.org 帳號，可以建立自己的登入帳號。
    create_personal_login_terms: 建立個人登入帳號代表我同意遵守 Code.org 的<a href='%{terms_of_service_url}',
      target='_blank'>服務條款</a>。如果我的年齡小於13歲，我已經取得父母或法定監護人的允許在沒有老師的指導下使用 Code.org 的服務。
    create_personal_login_email_note: 注意： 電子郵件位址的儲存形式並不允許我們聯繫學生。學生將永遠不會為收到來自 Code.org
      的電子郵件，除了密碼恢復。請參閱我們的 <a href='%{privacy_policy_url}', target='_blank'> 隱私政策</a>
      的詳細資訊。
    enter_new_login_info: 輸入你新的登入資訊
    confirm_secret_words: 為了確認是你本人請輸入目前的通關密語
    enter_parent_email: 輸入你的家長或監護人的電子郵件位址 (用於密碼恢復)
    update: Update Account
  user_level:
    completed: 已完成
    tried: 已體驗
  home:
    title: 程式工作室
    description: Code.org 建立的所有線上課程，通通放在 Code Studio 中。
    lines_of_code: 學生們已寫了 %{lines_count} 行程式碼
    lines_of_code_linebreak: "%{students_count} 百萬學生參與，共寫了 <br/>%{lines_count} 行程式碼"
    all_courses: 課程 1、2、3 概覽
    lesson_plans: 教學計畫
    signin_message: 已經註冊過了？%{link}
    student_reg_link: 學生註冊
    teacher_reg_link: 教師註冊
    signin_directions: 查看每個帳戶進度。<br/>教師可以查看班級所有學生的進度。
    teacher_dashboard: 查看進度表
    teacher_student_count_one: 您有 %{count} 個學生。
    teacher_student_count: 您有 %{count} 個學生。
    teacher_averages: 你的學生平均下來獲得了 %{trophy_average} / %{trophy_max} 的概念通（Concept Mastery）獎盃。
    teacher_print_certificates: 為完成此課程的所有學生列印證書
    teacher_read_blog: 在 Educator Blog 上閱讀關於我們的新消息和教材更新訊息
    classroom: 你的教室
    student_progress: 你的學習進度
    student_stats: 你已經獲得了 %{trophy_count}/%{trophy_max} 的「概念通」獎盃了。
    student_left_off: 你上次離開的地方：
    student_finished: 你已經完成 Code.org 上的所有教程，挑選另一個 %{online_link} 或到 %{local_school_link}
      學習。
    local_school: 本地學校
    online: 在線上
    see_details: 查看詳細資訊
    view_course: 檢視課程
    prize_info: 參加獎（僅限美國公立學校教師）：班級獎金最高 $1,000 元美元。
    tryfirst: 或者，你可以先體驗，以後再註冊：
    trynow: 快來試試
    add_hint_help: 請協助我們添加小提示到 Code.org 的教程
    20hour_overview: 這個 20 小時課程將介紹核心的計算機科學和編程概念。本課程是設計給年級 K-8 的學生在課堂中使用，不過對於任何年紀的人也是有趣的學習。
    test_videos_help: 在學校試試我們的新影片播放器
    try_beta_courses: 新課程！試試我們為 K-5 學生設計的課程（測試版）。
    use_as_teacher: 以教師身份使用此站
    heading_hoc2014: "<h2>一小時玩程式</h2> - <h1>所有年齡</h1>"
    heading_elementary: "<h2>20 小時課程</h2> - <h1>計算機科學基本原理（所有年齡）</h1>"
    heading_apps: "<h2>把樂趣</h2><h1>帶給每個人</h1>"
    heading_tools: "<h2>準備要進行下個階段了嗎？</h2><h1>給國高中生的學習工具</h1>"
    heading_legacy: "<h2>我們的速成課程</h2>-<h1>所有年齡</h1>"
    your_gallery: 藝廊
    no_primary_course: 體驗 Code Studio 的課程
    choose_next_course: 從下方的 Code Studio 課程中選一個體驗
    print_certificate: 列印證書
    announcement_title: 公告
    announcement_message_fall2016_features: 我們花了整個夏天設法將來各地的建議功能實踐，從現在起，你可以<a href="%{pp_url}"
      target="_blank">追蹤學生們的進度</a>，即使他們在同一台設備編程。你可以在計算機科學原理課程中使用<a href="%{csp_widgets_url}"
      target="_blank">最棒的互動工具</a>。同時，爲了鼓勵動手實驗，你的學生們可以在他們的工作區上<a href="%{unused_code_url}"
      target="_blank">保存未使用的代碼</a>。檢視所有的新功能，並且讓我們瞭解你的想法。
    announcement_csp_widgets_message: 想找些有趣的方式來指導你的班級嗎？像是網際網路是怎麼運作的、讓資料變得安全的密碼學…我們已經從我們的計算機科學原理課程中使用了最棒的互動工具，並釋出了獨立的小工具方便你隨時使用！
    announcement_learn_more_button: 繼續學習
    announcement_try_now_button: 快來試試
    announcement_host_an_hour_button: 舉辦一小時活動
    announcement_watch_video_button: 觀看影片
    announcement_petition: 作為一名教師，你在這項活動中以領先的方式給在每一個學校的每個學生機會，學習計算機科學。現在，是時候讓你的代表們聽到你的消息了。本週，教育領導人、
      28 州長和美國地球觀測衛星委員會大公司一起在一封公開信要求美國國會資助 K-12 計算機科學教育。
    announcement_petition_button: 新增你的名字
    announcement_go_beyond_button: 超越
    announcement_apply_now: 立即申請
    announcement_all: 持續關注我們的教師部落格以追蹤最新特色和更新資訊。<a href='%{teacher_blog_url}' target='_blank'>查看過去公告。</a>
    announcement_hoc_launch: 超過 180 個國家、數以千計的教師，在 12 月 5-11日開始用一小時玩程式課程來教導計算機科學，期待你幫助我們引進更多的學生。<a
      href='%{signup_url}' target='_blank'>登錄你舉辦的一小時玩程式活動</a>，讓其他老師知道他們也可以開始教導計算機科學。
    announcement_mc_launch: 我們最受歡迎的一個教程現在推出續集了！全新的「一小時玩 Minecraft 設計師」，學生們可以自己設置 Minecraft
      世界裡的規則，創造出獨一無二的 Minecraft 體驗，並可以將它分享給朋友，在他們的手機上玩玩你打造的世界。趕快與你的班級一起加入「一小時玩程式」活動吧。
    announcement_how_code_studio: 你不需要有任何教授計算機科學的經驗。Code.org 裡提供了所有學習階段需要的東西，包含了課程、教學計畫、專業有品質的學習程序以及一堆的免費工具。不知道要從哪開始？下載<a
      href='%{video_download_url}'>這個影片吧</a>！
    announcement_go_beyond: 超越一小時玩程式，每週和你的學生探索計算機科學概念。Code.org 提供了課程、教學計畫、高品質的專業學習用程式，和一堆超棒的工具給不同年級的人使用&mdash;全部免費
      :)。您不需要有任何經驗在課堂教授計算機科學的經驗，</b>接下來只要找尋適合你的學生的課程。</b>
    announcement_teacher_recruitment: 和你一樣的老師們正主導著計算機科學教育運動，你可以將高品質且專業的 K-12 年級程式學習<strong>免費的帶到你的學校</strong>。成為你的學校裡的計算機科學的領頭羊，並申請專業學習。
    announcement_teacher_recruitment2: 像你這樣的老師正領先電腦科學教育運動。你可以參加高品質 K-12th 級專業程式學習計畫
      <strong>您與您的學校機構完全無需付費</strong> 在電腦科學領域上取得領先，並申請專業學習。國中和高中老師們請3月17日前申請。
    announcement_csf_pilot: "<strong>小學教師：</strong> 加入我們的 CS 基礎課程！我們在冬季和春季正在尋找老師來試用更新的
      CS 基礎課程。我們非常期盼在 2017 年 8 月的這些更新活動之前收到您的反饋。"
    announcement_student_privacy: 在 Code.org 上，我們非常注重學生安全，為了保護你的學生的隱私，我們已經在你設定的學習小組登入頁面上做了些修改，以避免顯示全名。雖然這個更新可以降低登入頁面的隱私問題，我們還是希望用戶<strong>不要使用全名作為學生的用戶名稱</strong>。
    announcement_apcsp_recruitment: "<strong>CSP 的教師：</strong>你的學生可以在 Code.org 的下一個病毒介紹視頻中被鼓勵參加這個年度的
      AP CS Principles 考試。我們將邀請所有 CS Principles 的學生在 Twitter、Instagram或是 Facebook
      ，上提交一個 10-20 秒的片段，影片內容說明為何要參加 APCSP 考式。最棒的提交內容會被放入我們的推薦影片中，並可以獲得 Code.org 提供的禮物！"
    announcement_apcsp_recruitment2: '今年的 AP CS Principles 考試有望打破記錄。學生在考試中的參與可能急劇轉變多樣性在
      AP 電腦科學中，但我們需要你的説明。鼓勵每個 CS Principles 學生選修 AP CSP 考試，我們會 <a href=''%{gift_url}''
      target=''_blank''> 送你一個禮物</a>。學生也可以到我們的 <a href=''%{challenge_url}'' target=''_blank''>
      #APCSP 視頻的挑戰</a>，鼓勵在全國各地的同好。'
    announcement_apcsp_recruitment3: 今年的 AP CS Principles考試有望打破記錄。參與 AP 電腦科學考試的學生中可能有極大轉變的多樣性，但我們需要您的幫助。鼓勵每個
      CS Principles 學生參與 AP CSP 考試且你將可以贏得 <a href='%{gift_url}' target='_blank'> 一張禮品卡、
      一台筆記本電腦或其他很酷的獎品</a> ！分享 <a href='%{video_url}' target='_blank'> 這部影片</a> 所以你的學生可以聽到來自全國各地參加考試的同年紀學生。
    announcement_csp_deadline: 最後呼籲高中教師 ！請成為你的學校電腦科學領域的表率，使用我們高品質的專業學習程式，<strong>絕對不對你或你的學校收費</strong>。4
      月 14 日截止申請。
    announcement_applab_export: 應用實驗室，即我們的網頁式程式設計環境，現在支援匯出你的程式碼 ！你可以拖放 JavaScript
      積木開始構建應用程式與，然後匯出以便在你所選擇的任何專業的開發環境中繼續編輯程式碼。
    announcement_csp_survey: "<b>Congratulations CS Principles teachers!</b><br/>Your
      CS Principles students taking the AP CS Exam will join over 50,000 other students
      in the largest AP Exam launch in history. Now, let the voices of your students
      be heard – remind them to complete the end-of-course survey! You'll be able
      to review your students' responses and we'll also share an aggregate national
      report with you."
    announcement_navigation_redesign: "<b>Upcoming Site Navigation Changes</b><br/>Coming
      soon this summer, we’re improving navigation across the Code.org site so that
      you always have access to your top resources from anywhere on the site. As soon
      as you log in to your teacher account, every page will have a new navigation
      bar with links to your Homepage, Courses, Project Gallery, Sections, and Professional
      Learning."
  move_students:
    new_section_dne: 抱歉，學習小組 %{new_section_code} 不存在。請輸入其他的學習小組代碼。
    section_code_cant_be_current_section: 目前的學習小組不可以和新的學習小組相同。
    current_section_dne: 抱歉， 學習小組 %{current_section_code} 不存在。請輸入其他的學習小組代碼。
    student_ids_not_entered: 請提供 student_ids。
    student_not_found: 無法找到其中的一個或多個學生。
    all_students_must_be_in_current_section: 所有的學生都必須在你的學習小組中。
    already_enrolled_in_new_section: 你無法移動這些學生，因為這個教師已經把他們放到另一個學習小組了。
    third_party_login: You cannot move students to a section that is synced with a
      third party tool.
  share:
    title: 在 Code Studio 上學習
    description: 任何人都可以學習計算機科學，用程式來建立遊戲、應用程式及藝術作品。
    try_hour_of_code: 試試「一小時玩程式」！
  gender:
    male: 男性
    female: 女性
    none: 不想回答
  user_type:
    student: 學生
    teacher: 教師
  footer:
    thank_you: 我們感謝所有的<a href="https://code.org/about/donors">贊助者</a>、<a href="https://code.org/about/partners">合作夥伴</a>、我們的<a
      href="https://code.org/about/team">擴展團隊</a>、我們的影片演員陣容，還有我們的<a href="https://code.org/about/advisors">教育顧問</a>，因為他們的支援才有今天的
      Code Studio。
    help_from_html: 我們特別想認識來自 Google、Microsoft、Facebook、Twitter 以及其他幫助我們完成這些材料的工程師。
    help_from_html_old: 來自 Google、Microsoft、Facebook、Twitter 的工程師的協助創造了這些材料。
    art_from_html: 當個創世神 Minecraft &#8482; &copy; %{current_year} Microsoft 著作權所有，並保留一切權利。<br
      />星際大戰 Star Wars &#8482; &copy; %{current_year} 迪士尼和盧卡斯影業著作權所有，並保留一切權利。<br />冰雪奇緣
      Frozen &#8482; &copy; %{current_year} 迪士尼著作權所有，並保留一切權利。<br />冰原歷險記 Ice Age &#8482;
      &copy; %{current_year} 二十世紀福斯影片公司著作權所有，並保留一切權利。<br />憤怒鳥 Angry Birds &#8482;
      &copy; 2009-%{current_year} Rovio 娛樂有限公司著作權所有，並保留一切權利。<br />植物大戰殭屍 Plants vs.
      Zombies &#8482; &copy; %{current_year} 美商藝電著作權所有，並保留一切權利。<br />阿甘妙世界 The Amazing
      World of Gumball &copy;%{current_year} 年卡通頻道著作權所有，並保留一切權利。
    art_from_html_old: 當個創世神 Minecraft &#8482; &copy; %{current_year} Microsoft 著作權所有，並保留一切權利。星際大戰
      Star Wars &#8482; &copy; %{current_year} 迪士尼和盧卡斯影業著作權所有，並保留一切權利。冰雪奇緣 Frozen
      &#8482; &copy; %{current_year} 迪士尼著作權所有，並保留一切權利。冰原歷險記 Ice Age &#8482; &copy;
      %{current_year} 二十世紀福斯影片公司著作權所有，並保留一切權利。憤怒鳥 Angry Birds &#8482; &copy; 2009-%{current_year}
      Rovio 娛樂有限公司著作權所有，並保留一切權利。植物大戰殭屍 Plants vs. Zombies &#8482; &copy; %{current_year}
      美商藝電著作權所有，並保留一切權利。阿甘妙世界 The Amazing World of Gumball &copy; %{current_year}
      卡通頻道著作權所有，並保留一切權利。
    code_from_html: Code.org 使用 p5.play 遊戲資源庫，根據 <a href="http://www.gnu.org/licenses/old-licenses/lgpl-2.1-standalone.html">the
      GNU LGPL 2.1</a> 之許可。
    powered_by_aws: 由亞馬遜網路服務系統提供服務
    trademark: "&copy; Code.org, %{current_year}. Code.org&reg;, CODE 標誌以及 Hour of
      Code&reg; 都是 Code.org.的商標。"
    copyright: 版權所有
    more: 更多
    feedback: 提供回饋
    translate: 協助我們翻譯
    support: 支援
    support_url: http://support.code.org
    tos_short: 條款
    tos: 服務條款
    privacy: 隱私政策
    secure: 安全版本
    report_abuse: 檢舉濫用
    built_on_code_studio: 創建自 Code Studio
    make_my_own_app: 製作自己的 app
    how_it_works: 它是如何運作的（檢視程式碼）
    try_hour_of_code: 試試「一小時玩程式」！
  reference_area:
    title: 需要幫忙嗎？
    subtitle: 看看這些影片和提示
    teacher: 觀看解決方案
    teacher_no_solution: 停止觀看解法
    auth_error: 您無權查看該解決方案。
    submit: 更新小藝術家的位置
    direction: 開始方向（單位：度）
  video:
    tab: 影片
    notes: 看不到影片嗎？顯示文字說明。
    notes_coming_soon: 影片說明即將推出。
    autoplay_option: 自動播放影片
    download: 下載影片
    show_notes: 顯示筆記
    show_video: 顯示影片
  compatibility:
    upgrade:
      unsupported_message: 您的瀏覽器不支援。請升級您的瀏覽器到<a href='%{supported_browsers_url}',
        target='_blank'>支援的瀏覽器版本之一</a>。您還是可以瀏覽此頁面，但有些有功能是會無法正常運作。
      link: 繼續學習
      applab_unsupported_tablet: 在桌上電腦使用 App Lab 是比較建議的方式，有滑鼠、鍵盤的平板上也可以。在你目前的裝置上使用，可能會遇到一些操作上的問題。
      gamelab_unsupported_tablet: 在桌上電腦使用 Game Lab 是比較建議的方式，有滑鼠、鍵盤的平板上也可以。在你目前的裝置上使用，可能會遇到一些操作上的問題。
      weblab_unsupported_browser: 很抱歉，在這個瀏覽器上讀取 Web Lab 時發生了一些問題，請換個瀏覽器試試，造成不便請見諒。
      weblab_unsupported_locale_storage: 很抱歉，在這個瀏覽器上使用隱藏模式，會導致載入 Web Lab 時發生問題，請將瀏覽器切換回正常模式，造成不便請見諒。
  slow_loading: 請再等等，這次讀取的時間比較久一點.......
  try_reloading: 請重新載入頁面
  next_stage: 完成！繼續下個關卡
  download_pdf: 觀看教學計畫
  lesson_plan: 教學計畫
  view_lesson_plan: 檢視教學計畫
  pdf_download: 下載 PDF
  download_coming_soon: 可下載的活動內容也即將完成。
  video_coming_soon: 影片即將推出！
  not_started: 學生尚未試過這個級別。
  share_code:
    title: 按下"執行"來看看我的程式如何運作
    bounce_og_title: 看看我的彈跳遊戲
    flappy_og_title: 看看我的像素鳥遊戲
    studio_og_title: 看看我的 Play Lab App
    check_out_what_i_made: 看看我的作品
    og_description: 我在 Code.org 自己寫了個程式
    phone_number_not_allowed: 看起來裡面有一組電話號碼。請試著改變文字。
    address_not_allowed: 看起來裡面有一組地址。請試著改變文字。
    email_not_allowed: 看起來裡面有一組電子郵件地址。請試著改變文字。
    profanity_not_allowed: 看起來裡面有一些不雅的文字。請試著改變文字。
  builder:
    created: 您建立了一個新的腳本。
    destroyed: 你刪除了一個腳本。
    manage: 建立關卡
    view: 檢視
    back: 返回腳本
    success: 你已經成功地編輯程式積木。
    level:
      create: 建立新關卡
      current: 目前的關卡
      unused: 未使用的關卡
  upsell:
    applab:
      title: App Lab
      body: App Lab 是個編程環境，你可以在裡頭做些簡單的應用程式。可以用積木或是 JavaScript 的方式設計，製作完後也能分享。
      body_short: 設計一個 App（應用程式），用積木或 JavaScript 來編程使它運作，然後在幾秒鐘內分享您的應用程式。 a
      audience: 年齡 13+
      cta: 學習如何做
    hoc:
      title: 經典迷宮
      body: 試試數百萬人已經體驗過的計算機科學基礎課程。
    flappy:
      title: 像素鳥程式
      body: 想要在 10 分鐘內寫個你自己的遊戲嗎？試試我們的像素鳥程式教程！
    20-hour:
      title: 速成課程
      body: 這個 20 小時課程將介紹核心的計算機科學和編程概念。本課程是設計給年級 K-8 的學生在課堂中使用，不過對於任何年紀的人也是有趣的學習。
      body_short: 在速成課程的課程 2-4 中學習基本的計算機科學。
    hoc2014:
      try_new_tutorial: 試試我們新的一小時玩程式教程（測試版）
      try_frozen: 來自冰雪奇緣的安娜及艾莎。
    gallery:
      title: 藝廊
      body: 觀看由用戶建立的應用程式及藝術畫作
    gamelab:
      title: Game Lab（測試版）
      body: Game Lab is a programming environment where you can make simple animations
        and games with objects and characters that interact with each other.
      audience: 年齡 13+
      cta: 學習如何做
    hoc-encryption:
      title: 簡單加密
      body: Students will learn techniques to create and crack encrypted messages.
    weblab:
      title: Web Lab (beta)
      body: Web Lab is a programming environment where you can make simple web pages
        using HTML and CSS. Design your web pages and share your site in seconds.
      audience: 年齡 13+
      cta: 學習如何做
    frozen:
      title: 冰雪奇緣
    starwars:
      title: 星際大戰
    infinity:
      title: 迪士尼無限 Play Lab
      body: 用 Play Lab 創作一個由迪士尼角色主演的故事或遊戲。
    minecraft:
      title: 當個創世神
      body: 從代碼的角度來探索 Minecraft 世界。
    minecraft2016:
      title: 當個創世神
      body: 在 Minecraft 上為動物等其他生物編寫程式，打造屬於你自己的世界。
    hero:
      title: Minecraft
      body: Minecraft is back for the Hour of Code with a brand new activity! Journey
        through Minecraft with code.
    sports:
      title: Sports
      body: Make a basketball game or mix and match across sports.
    text-compression:
      title: Text Compression
      body: In this lesson, students will use the Text Compression Widget to compress
        text by substituting patterns with symbols.
    unplugged:
      title: 不插電的教學活動
      audience: 年齡 4+
      body: 我們已經編寫一系列的不插電教學內容，讓你能夠在課堂上使用。現在你可以教授計算機科學基礎，不管你的班級裡頭有沒有電腦！試著使用這些教學內容，不管是當作一門獨立課程，還是當作任何計算機課程的補充教材。
      body_short: 如果你沒有電腦，不妨試試這些不插電教學活動。
    unplugged_conditionals:
      title: 條件判斷（Conditionals）
      body: 在這個「不插電」活動中使用一副撲克牌學習演算法和條件判斷式
    widgets:
      title: 視窗元件
      body: Students can explore concepts from our Computer Science Principles course
        hands-on using these digital tools. Use the widgets on their own, or create
        a single-concept lesson for your class.
      audience: 14 歲以上
      cta: 學習如何做
  gallery:
    students_drew_these_with_code: 學生是用程式畫出這些圖案的喔！
    students_made_these_with_code: 學生是用程式做出這些玩意的喔！
    picture_count: 在過去的 <b>%{days}</b> 天裡，學生們經由編寫電腦程式完成了<b>%{count}</b> 個圖畫。你可以點擊縮圖看看這些程式是如何運作的。
    activity_count: 在過去的 <b>%{days}</b> 天裡，學生們經由編寫電腦程式完成了 <b>%{count}</b> 個 App 以及圖畫。你可以點擊縮圖看看這些程式是如何運作的。
    want_to_make_your_own: 想要自己創作嗎？
    how_to_save: 在這些教程的最後一關裡單擊「完成」和「儲存」，你創作的作品就會像它們一樣留在藝廊裡。
    more: 更多 &rarr;
    caption_by_name_age: "%{name}, %{age} 歲"
    caption_time_ago: "%{time_ago} 前"
    header: 藝廊
    header_playlab: 故事與遊戲
    header_artist: 代碼藝術
    report_abuse: 檢舉濫用
  landing:
    prerelease: 此課程還在 <span class='betatext'>beta（測試）</span>階段。意思是它不是這個課程的最後版本，它會依據收到的回饋，作出修訂與改善。
    prerelease_hoc2014: 這個教程還在 <span class='betatext'>beta（測試）</span>階段。它會依據收到的回饋，作出修訂與改善。
    report_bug: 臭蟲回報
    support: 取得協助
    support_url: "//support.code.org"
    help_resources: 幫助和資源
    help_support: 幫助與支援
    documentation: 說明文件
    tutorials: 所有教程
  multi:
    wrong_title: 不正確的答案
    wrong_body: 答錯囉！別氣餒，再接再厲！
    correct_title: 正確
    correct_body: 答對囉，太棒啦。
    toofew_title: Too few answers.
    toofew_body: Please select two answers before submitting.
  multi-submittable:
    wrong_title: 謝謝
    wrong_body: 感謝你提交這份答案。
    correct_title: 謝謝
    correct_body: 感謝你提交這份答案。
    toofew_title: Too few answers.
    toofew_body: Please select two answers before submitting.
  level_group:
    wrong_title: 謝謝
    wrong_body: 感謝你提交這份答案。
    correct_title: 謝謝
    correct_body: 感謝你提交這份答案。
    hide_survey_last_answer: 這個調查是匿名的。請造訪教師控制台以匯整調查結果。注意，只有在至少五個學生提交了調查後，報告結果才會可見。
    survey_submission_thankyou: Thank you for submitting this survey! The survey has
      been cleared so that your responses stay anonymous. Note that your teacher will
      still be able to see responses for the whole class, but without names attached.
  level_group-submittable:
    wrong_title: 謝謝
    wrong_body: 感謝你提交這份答案。
    correct_title: 謝謝
    correct_body: 感謝你提交這份答案。
    unsubmit-title: 取消提交你的評量
    unsubmit-body: 取消提交你的評量會重置提交時間與日期，確定要這麼做嗎？
    submit-incomplete-title: 提交你的評量
    submit-incomplete-body: 有些問題未完成，提交評量後你就無法修改囉，確定要這麼做嗎？
    submit-complete-title: 提交你的評量
    submit-complete-body: 評量提交後就不能修改囉，確定要提交嗎？
  match:
    wrong_title: 不正確的解法
    wrong_body: 你的解法不大正確！別氣餒，再接再厲！
    correct_title: 正確
    correct_body: 答對囉，太棒啦。
  contract_match:
    wrong_title: 不正確的答案
    badname: 契約上的名稱有誤。
    badname_case: 函式名稱是區分英文大小寫的，試著更改契約名稱的大小寫。
    badrange: 契約上的範圍有誤。
    baddomainsize: 您的契約裡的定義域沒有正確的項目數。
    baddomainname: 有一個或多個您的定義域欄位的名稱錯誤。
    baddomaintype: 有一個或多個您的定義域欄位的類型錯誤，或順序錯誤。
  text_match:
    placeholder: 在這裡輸入你的答案
    open_response_title: 謝謝
    open_response_body: 感謝您的回應！
    correct_title: 正確
    correct_body: 答對囉，太棒啦。
  dialog:
    ok: 確定
    startover_title: 你確定要重新開始嗎？
    startover_body: 此操作會重置這個關卡到初始狀態，並重設所有你已經添加或變更的資料。
    startover_ok: 重新開始
    startover_cancel: 取消
  time:
    hour: 1 小時
    day: 天
    week: 週
  age_interstitial:
    age: 你的年齡
    header: 帳戶資訊更新
    message: 我們正在更新我們的經驗，為你提供更強的隱私保護，要做到這一點，我們需要現有用戶在這裡輸入自己的年齡。<br/>和以前一樣，Code.org
      絕不會出租、販售或分享這些資訊給任何第三方。
    sign_out: 如果您不想提供年齡，您可以選擇<a href="%{url}">登出</a>。
  terms_interstitial:
    title: 更新後的服務條款和隱私政策
    intro_desc: 我們已更新了服務條款和隱私政策，如下所示。這些改更自 2016 年 8 月 24 日起生效。最大的變化是：我們將<strong>不再把學生帳戶使用的電子信箱儲存在
      Code Studio。</strong>這對我們來說是一大改變，我們希望它在教育技術中為學生隱私起個新的標準。我們已經通過電子郵件給你發送了其他的修改摘要。
    intro_instructions: 若你要小於 13 歲的學生能使用 Code Studio 上的完整功能，你必須接受這些新的條款。若要為 13 歲以下的學生註冊一個帳戶，則需要確認你的學校是否有其父母的同意學校收集並使用學生個人資訊，以利用在包括像
      Code Studio 這樣的教育計劃。
    tos: 服務條款
    privacy: 隱私政策
    privacy_notice: 隱私聲明
    accept_label: 我同意更新的 <a href="%{tos_url}"target="_blank"> 服務條款</a> 和 <a href="%{privacy_url}"target="_blank">
      隱私政策</a>
    accept: 接受
    print: 列印
    reminder_desc: 我們已經更新了<a href="%{tos_url}"target="_blank"> 服務條款</a>和<a href="%{privacy_url}"target="_blank">隱私政策</a>。同意前請仔細閱讀。注意，在你的學生接受更新的條款之前，可能無法使用我們教授
      JavaScript 的工具。
    review_terms: 查看更新後的條款
  school_info_interstitial:
    title: 我們想要讓每個學生都能學習計算機科學 - 幫助我們紀錄學生進度！
    message: 請在下方輸入你的學校資訊。
    message_with_suggestion: 請檢查下方的資料是否正確，若必要時進行更新。
    save: 儲存
  race_interstitial:
    title: 非必填：幫助我們追蹤我們的進展以改善在計算機科學的多樣性
    message: 請告訴我們你的種族（選擇）
    races:
    - white: 白人
    - black: 黑人/非裔美國人
    - hispanic: 西班牙裔或拉丁裔
    - asian: 亞裔
    - hawaiian: 夏威夷原住民或其他太平洋群島原住民
    - american_indian: 美國印地安人/阿拉斯加原住民
    - other: 其它
    - opt_out: 不想說
    submit: 提交
    decline: 關閉
  zendesk_too_young_message: 抱歉，年紀較小的用戶不能登入到我們的站台，詳情請參見<a href="http://support.code.org">support.code.org</a>，你可以請你的家長或是老師幫忙。
  progress:
    not_started: 未開始
    in_progress: 正在進行
    completed_too_many_blocks: 完成，過多積木
    completed_perfect: 完成，非常完美
    furthest_level_attempted: 最高級別嘗試
    assessment: 評量
    submitted: 已提交
  studio:
    courses_working_on: 您正在進行的課程
    completed_courses: 已完成的課程
    all_courses: 所有課程
  project:
    projects: 所有專案
    create: 創建專案
    create_a_project: 創建一個新的專案：
    new: 建立新專案
    rename: 重新命名
    save: 儲存
    delete: 删除
    import: 匯入
    share_link_import_bad_link_header: 無法辨識分享連結
    share_link_import_bad_link_body: '我們無法匯入該分享連結。請確認您使用的是來自《Minecraft: Agent 版圖》的連結，且您複製的是完整的連結。'
    share_link_import_error_header: 發生錯誤。
    share_link_import_error_body: 匯入分享連結時發生問題。請再試一次。
    exit: 返回課程
    my_projects: 我的專案
    project_gallery: 所有專案
    publish: 發佈
    unpublish: 取消發佈
    share: 分享
    share_title: 分享你的專案
    share_copy_link: 複製連結：
    share_embed_description: 你可以把嵌入代碼貼到一個 HTML 頁面，就可以在該網頁上顯示這個專案。
    share_u13_warning: 在分享之前問問你的老師。只和你學校裡的其他人分享。
    embed: 嵌入
    advanced_share: 顯示進階選項
    no_projects: 你目前沒有創建任何專案，點擊上方其中一個按鈕來開始一個專案。
    close: 關閉
    more: 更多
    name: 你的名字
    updated: 最後更新於
    project_type: 專案類型
    help_text: 點擊下方的<strong>做一個 App</strong>或<strong>畫一些東西</strong>來開始一個新的專案！<br/>你可以隨時回來繼續你的專案。
    need_help: 試試這些課程來幫助你開始新專案
    thumbnail_help: 你的專案縮圖不正確嗎？運行你的 app 以產生新的縮圖。注意，可能需要幾個小時後才能看到更新後的圖片。
    really_delete: 要刪除嗎？
    delete_yes: 是
    delete_no: 否
    saved: 已儲存
    not_saved: 未儲存
    cancel: 取消
    delete_confirm_title: 確定要刪除這個專案？
    delete_confirm_text: 刪除您當前的專案，將會把它從你的專案清單中永久移除，你已分享的連結也會永久失效。
    view_all: 檢視我的專案
    remix: 改編
    click_to_remix: 點擊「改編」，創造自己的版本！
    edit_project: 編輯專案
    sharing_disabled: 對不起，這個專案不是設定為可共享的。如果這是你的專案或你的學生之一的專案，請 <a href='https://studio.code.org/users/sign_in'>登入</a>到你的帳號，以查看該專案。
    abuse:
      tos: 這個專案被檢舉違反了 Code.org 的<a href='http://code.org/tos'>服務條款</a>，因此不能跟其它人進行分享。
      policy_violation: 這個專案包含了無法分享給其他人的資訊。請聯絡 app 的擁有者以修正它們的 app 內容。
      contact_us: 如果你認為這確實是個錯誤，請<a href='Https://code.org/contact'>聯繫我們</a>。
      go_to_code_studio: 前往 Code Studio
      report_abuse_form:
        intro: 若你發覺 Code Studio 製作出來的應用程式中有像是威脅、網路霸淩、騷擾或侵犯版權的內容，請填寫下面的表格。我們非常重視你回報的內容，並會進行相關的調查及採取適當的行動。
        validation:
          email: 請提供一個電子信箱
          age: 請指定適用年齡
          abuse_type: 請說明內容是如何違反服務條款。
          abuse_detail: 請提供有關您所回報內容的詳細資訊
        abusive_url: 要檢舉的網址
        abuse_type:
          question: 這個內容違反了什麼%{link_start}服務條款%{link_end}？
          harassment: 威脅，網路霸淩及騷擾
          offensive: 冒犯性內容
          infringement: 著作權侵權
          other: 其它
        detail: 依據您所回報的內容，請盡可能提供更詳盡的細節。
        acknowledge: 通過提交此訊息，代表你已了解所有的處理及保管都將遵循%{link_start_privacy}隱私政策%{link_end}以及%{link_start_tos}服務條款%{link_end}。
  peer_review:
    accepted:
      name: 已接受
      description: "<strong>同意</strong> ，這個提交 <strong>符合</strong> 要求"
    rejected:
      name: 已拒絕
      description: "<strong>否決</strong>，這個提交<strong>不符</strong> 要求"
    escalated:
      name: 升級
      description: 我需要一個指導者來審查此提交
    instructor_feedback: 教師回饋
    peer_feedback: 同伴反饋
    outdated: 這是先前版本的回饋內容
    review_in_progress: Ready to review
    link_to_submitted_review: Link to submitted review
    reviews_unavailable: Reviews unavailable at this time
    review_count: You must complete %{review_count} reviews for this unit
    must_be_enrolled: You must be enrolled in this course to review peers
    no_reviews_at_this_moment_notice: There are no peer reviews available at this
      moment, please check back soon
    review_submitted: Your peer review was submitted
    review_new_submission: Review a new submission
  flex_category:
    required: 概覽
    content: 內容
    practice: 老師的做法
    peer_review: 同儕審查
    ramp_up: Ramp-Up
    end_of_course_project: End of Course Project
    optional_stages: Optional Stages
    main_course: 主要課程
    extra_course_content: 額外的課程內容
    csf_e_1: 升至課程 E (可選擇的)
    csf_e_2: 課程 E 內容
    csf_f_1: 升至課程 F (可選擇的)
    csf_f_2: 課程 F 內容
    csd1_1: 第 1 章：解決問題的流程
    csd1_2: 第 2 章：計算機與問題解決能力
    csd2_1: 第 1 章：網站內容和 HTML
    csd2_2: 第 2 章：樣式和 CSS
    csd3_1: 第 1 章：圖像和動畫
    csd3_2: 第 2 章：創建遊戲
    csd4_1: 第 1 章：用戶為中心的設計
    csd4_2: 第 2 章︰ 應用程式原型
    csd5_1: 第 1 章：表達信息
    csd5_2: 第 2 章：解決數據問題
    csd6_1: 第 1 章：硬體輸出
    csd6_2: 第 2 章：硬體輸入
    csd_survey: Post-Course Survey
    csp1_1: 'Chapter 1: Representing and Transmitting Information'
    csp1_2: 'Chapter 2: Inventing the Internet'
    csp2_1: 'Chapter 1: Encoding and Compressing Complex Information'
    csp2_2: 'Chapter 2: Manipulating and Visualing Data'
    csp3_1: 'Chapter 1: Programming Languages and Algorithms'
    csp4_1: 'Chapter 1: The World of Big Data and Encryption'
    csp5_1: 'Chapter 1: Event-Driven Programming'
    csp5_2: 'Chapter 2: Programming with Data Structures'
    cspSurvey: 問卷
    cspAssessment: 章節測驗
    csp_ap_1: 'Chapter 1: AP Tech Setup'
    csp_ap_2: 'Chapter 2: AP Explore Performance Task'
    csp_ap_3: 'Chapter 3: AP Create Performance Task'
    csp_postap_1: 'Chapter 1: Manipulating and Visualizing Data'
    csp_postap_2: 'Chapter 2: Apps and Databases'
    csp2_1_2018: 單元 2：數位資訊
    csp3_1_2018: 'Unit 3: Intro to Programming'
    csp4_1_2018: 'Unit 4: Big Data and Privacy'
    dlp: 反射提示
  external_links:
    disclaimer: 免責聲明
    leaving_domain: 你正要離開這個網域，訪問一個不是由 Code.org 創建的網站。
    disclaimer_text: 這個站台可能包含與 Code.org 不同的隱私策略。我們選擇了這些第三方資源，因為我們認為他們對你有幫助。我們並不直接對該網站的內容負責，如果你發現了讓你反感的內容，或這個鏈接指向的站台已不再可用，請<a
      href='%{support_url}'>聯絡我們的支援中心</a>。
  hoc_download:
    title: 一小時玩程式相關下載
    capsule_title: 你有網路嗎？
    capsule_desc: 使用在線 Web 式的 <a href="%{url}">%{app_name}</a>。
    instructions_headline: 沒有網路？
    instructions: 給教師的指南： 如果你的網路很慢，這些課程都可以下載並離線安裝。選擇你的語言和平台，然後下載和安裝在教室的所有電腦上。你可以使用
      USB 隨身碟一次安裝所有電腦上。註：學生將不能登錄並在 Code Studio 上保存進度，也無法列印證書。你可以提前<a href="%{url}">在這裡列印證書</a>。
    minecraft_name: 一小時玩 Minecraft
    starwars_blocks_name: 星際大戰：用程式建立一個銀河系（程式積木）
    starwars_javascript_name: 星際大戰：用程式建立一個銀河系（JavaScript）
    download_message: 下載 %{app_name} 以離線使用（136MB）
    download_in_Albanian: 下載 Albanian 版：
    download_in_Arabic: 下載 Arabic 版：
    download_in_Azerbaijani: 下載 Azerbaijani 版：
    download_in_Basque: 下載 Basque 版：
    download_in_Bosnian: 下載 Bosnian 版：
    download_in_Bulgarian: 下載 Bulgarian 版：
    download_in_Catalan: 下載 Catalan 版：
    download_in_Chinese-Taiwan: 下載繁體中文版：
    download_in_Chinese: 下載簡體中文版：
    download_in_Croatian: 下載 Croatian 版：
    download_in_Czech: 下載 Czech 版：
    download_in_Danish: 下載 Danish 版：
    download_in_Dutch: 下載 Dutch 版：
    download_in_English: 下載 English 版：
    download_in_Finnish: 下載 Finnish 版：
    download_in_French: 下載 French 版：
    download_in_German: 下載 German 版：
    download_in_Greek: 下載 Greek 版：
    download_in_Hebrew: 下載 Hebrew 版：
    download_in_Hungarian: 下載 Hungarian 版：
    download_in_Icelandic: 下載 Icelandic 版：
    download_in_Indonesian: 下載 Indonesian 版：
    download_in_Irish: 下載 Irish 版：
    download_in_Italian: 下載 Italian 版：
    download_in_Japanese: 下載 Japanese 版：
    download_in_Korean: 下載 Korean 版：
    download_in_Latvian: 下載 Latvian 版：
    download_in_Lithuanian: 下載 Lithuanian 版：
    download_in_Norwegian: 下載 Norwegian 版：
    download_in_Norwegian-Nynorsk: 下載 Norwegian-Nynorsk 版：
    download_in_Polish: 下載 Polish 版：
    download_in_Portuguese-Brazil: 下載 Portuguese-Brazil 版：
    download_in_Portuguese: 下載 Portuguese 版：
    download_in_Romanian: 下載 Romanian 版：
    download_in_Russian: 下載 Russian 版：
    download_in_Serbian: 下載 Serbian 版：
    download_in_Slovenian: 下載 Slovenian 版：
    download_in_Spanish: 下載 Spanish 版：
    download_in_Swedish: 下載 Swedish 版：
    download_in_Turkish: 下載 Turkish 版：
    download_in_Ukrainian: 下載 Ukrainian 版：
    download_in_Vietnamese: 下載 Vietnamese 版：
    windows: Windows（64 位元）
    mac: Mac OS X
  plc:
    preview_assignments:
      content_focus_header: Content Focus Area
      practice_focus_header: Practice Focus Area
      content_focus_strong: Based on your self-assessment answers, we chose one content
        focus area for you.
      practice_focus_strong: Based on your self-assessment answers, we chose one teaching
        practice focus area for you.
      choose_different_focus_area: You can choose a different focus area if you think
        that it would help you better prepare to teach.
      other_focus_areas_available: No matter what focus area you choose, all other
        resources will still be available for reference.
      confirm_focus_areas: Confirm Focus Areas
  locked_stage: 此階段內容無法觀看，因為這個階段目前已上鎖。當老師設定的時間到了或是審閱了你的答案後，這個階段就會解鎖。
  hidden_stage: 你的老師沒想到你會在這，問問你的老師你該上哪堂課。
  hidden_script: Your teacher didn't expect you to be here. Please ask your teacher
    which unit you should be on.
  return_unit_overview: 移至單元概覽
  return_course_overview: 移至課程概覽
  view_all_units: 查看所有單元
  pd:
    survey:
      number_teachers: Number of attending teachers
      response_count: Number of survey responses
      facilitator_effectiveness: Facilitator Effectiveness (out of 5)
      teacher_engagement: Teacher Engagement (out of 5)
      overall_success: Overall Success Score (out of 6)
      how_much_learned_s: Overall, how much have you learned from your workshop about
        computer science?
      how_motivating_s: During your workshop, how motivating were the activities that
        this program had you do?
      how_clearly_presented_s: For this workshop, how clearly did your facilitator
        present the information that you needed to learn?
      how_interesting_s: How interesting did your facilitator make what you learned
        in the workshop?
      how_often_given_feedback_s: How often did your facilitator give you feedback
        that helped you learn?
      how_comfortable_asking_questions_s: How comfortable were you asking your facilitator
        questions about what you were learning in his or her workshop?
      how_often_taught_new_things_s: How often did your facilitator teach you things
        that you didn't know before taking this workshop?
      how_much_participated_s: During your workshop, how much did you participate?
      how_often_talk_about_ideas_outside_s: When you are not in Code.org workshops
        how often do you talk about the ideas from the workshops?
      how_often_lost_track_of_time_s: How often did you get so focused on Code.org
        workshop activities that you lost track of time?
      how_excited_before_s: Before the workshop, how excited were you about going
        to your Code.org workshop?
      overall_how_interested_s: Overall, how interested were you in the Code.org in-person
        workshop?
      more_prepared_than_before_s: I feel more prepared to teach the material covered
        in this workshop than before I came.
      know_where_to_go_for_help_s: I know where to go if I need help preparing to
        teach this material.
      suitable_for_my_experience_s: This professional development was suitable for
        my level of experience with teaching CS.
      would_recommend_s: I would recommend this professional development to others.
      part_of_community_s: I feel like I am a part of a community of teachers.
      things_facilitator_did_well_s: What were two things your facilitator(s) did
        well?
      things_facilitator_could_improve_s: What were two things your facilitator(s)
        could do better?
      things_you_liked_s: What were the two things you liked most about the activities
        you did in this workshop and why?
      things_you_would_change_s: What are the two things you would change about the
        activities you did in this workshop?
      anything_else_s: Is there anything else you’d like to tell us about your experience
        at this workshop?
  courses_category: Full Courses
  cookie_banner:
    message: By continuing to browse our site or clicking "I agree," you agree to
      the storing of cookies on your computer or device.
    more_information: See Code.org's Privacy Policy.
    accept: 我同意
  gdpr_dialog:
    heading: Do you agree to using a web site based in the United States?
    message: Data from your use of this site may be sent to and stored or processed
      in the United States.
    link_intro: For details see our
    privacy_policy: privacy policy
    logout: Logout
    true: 是<|MERGE_RESOLUTION|>--- conflicted
+++ resolved
@@ -118,19 +118,11 @@
     valid_password: 密碼有效！
     invalid_password: 密碼必須要 6 個字元以上
     mismatch_password: 你輸入的兩次密碼不一致
-<<<<<<< HEAD
+    agree_tos_privacy: I agree to the <a href='http://code.org/tos'>Terms of Service</a>
+      and <a href='http://code.org/privacy'>Privacy Policy</a>.
     under_13_consent: 如果我未滿 13 歲，我確認已獲得我的父母或法定監護人的同意來使用 Code.org 服務。
     agree_us_website: 我同意使用位於美國境內的網站。
     my_data_to_us: 我在使用此網站時產生的數據資料可能會被系統傳送至並儲存在美國境內，或在美國境內進行處理。
-=======
-    agree_tos_privacy: I agree to the <a href='http://code.org/tos'>Terms of Service</a>
-      and <a href='http://code.org/privacy'>Privacy Policy</a>.
-    under_13_consent: If I am under 13 years of age, I confirm that I have my parent
-      or legal guardian's permission to use the Code.org services.
-    agree_us_website: I agree to using a website based in the United States.
-    my_data_to_us: Data from my use of this site may be sent to and stored or processed
-      in the United States.
->>>>>>> 018c8651
     student_terms: 我同意接受Code.org<a href='http://code.org/tos'>服務條款</a>的約束。如果我未滿13歲，我透過這份文件，保證我有取得我的父母或是法律監護人的同意使用Code.org。<br/><br/>Code.org不會利用電子郵件主動與學生聯繫接觸，除了忘記密碼的時候。更多的詳細資訊，請見<a
       href='http://code.org/privacy'>隱私權政策</a>。
     teacher_terms: 我同意 Code.org 的服務條款約束。有關隱私的詳細資訊，請參閱我們的 <a href='Http://code.org/privacy'>
@@ -143,16 +135,11 @@
     field_is_required: 必填
     accept_terms: 你必須同意以建立一個帳戶
     error: 發生錯誤。
-<<<<<<< HEAD
     email_preference_question: 我們是否可以透過電子郵件向您發送有關我們課程、當地機會或其它計算機科學資訊的一些更新？
     email_preference_privacy: （查看我們的隱私權政策）
-=======
-    email_preference_question: Can we email you about updates to our courses, local
-      learning opportunities, or other computer science news?
     email_preference_yes: 是
     email_preference_no: 否
     email_preference_required: You must specify an email preference.
->>>>>>> 018c8651
   school_info:
     title: 學校資訊（非必填）
     school_country: 學校所屬國家
