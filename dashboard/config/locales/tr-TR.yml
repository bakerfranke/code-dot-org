"tr":
  errors:
    messages:
      not_saved: 'Lütfen aşağıdaki hataları düzeltiniz:'
      too_young: Bu içerik yaş sınırlamasına tabîdir ve genç öğrenciler için uygun
        değildir.
      teacher_must_accept_terms: Bu içerik yaş sınırlamasına tabîdir ve genç öğrenciler
        için uygun değildir.  Bu içeriğe girmek için öğretmeninizden Hizmet ve Gizlilik
        politikasını kabul etmesini söyleyin. Öğretmeniniz bunu Code Studio'ya girip
        sonrasında ana sayfanın başında bulunan "Yenilenen Hizmet ve Gizlilik politikasını
        göster" butonuna basarak gerçekleştirebilir.
      pair_programmer: "Şu anda bu içeriğe erişemeyen bir öğrenci ile eşli programlama
        yapıyorsun. Bu içeriğe erişmek için eşli programlamayı durdurun ve tekrar
        deneyin."
  activerecord:
    errors:
      messages:
        blank: gerekli
        blank_plural: gereklidir
        invalid_plural: geçersiz
    attributes:
      user:
        name: Görünen İsim
        name_example: Görüntü adı <br/> (Süpe Kodcu veya Irmak K.)
        email: E-posta
        parent_email: Veli e-posta
        personal_email: |
          Kişisel e-posta adresi<a href="%{url}">(eğer kişisel e-posta adresiniz yoksa buraya tıklayın)</a>
           
        username: kullanıcı adı
        password: "şifre"
        password_confirmation: "Şifre doğrulama"
        current_password: Geçerli Şifre
        locale: Dil
        age: Yaş
        gender: Cinsiyet
        edit_header: Hesap Bilgilerini Düzenle
        error:
          future: gelecekte olması mümkün değil
  hello: Merhaba dünya
  welcome_back: Hoş geldiniz %{name}
  your_professional_learning_plan: Profesyonel Eğitim Planın
  see_your_learning_plan: "Öğrenme planını gör"
  submit: Gönder
  unsubmit: Gönderme
  previous_page: "Önceki Sayfa"
  next_page: Sonraki Sayfa
  next_resource: Sonraki Kaynak
  done_with_module: Done with this Learning Module
  cancel: "İptal"
  okay: Tamam
  heading_x_of_y: "%{heading} (sayfa %{x}, %{y})"
  add_teacher_form:
    code:
      label: "Öğretmen ekleyin:"
      placeholder: Bölüm kodu (ABCDEF)
      instructions: Lütfen öğretmeninizin sizinle paylaştığı kodu girin. Bu kod, "ABCDEF"
        örneğindeki gibi 6 harf içerir.
<<<<<<< HEAD
      instructions_short: Enter your 6 letter section code
=======
      instructions_short: 6 harfli bölüm kodunuzu girin
>>>>>>> a4df5b8b
    submit: "Öğretmeni ekle"
  add_hint_form:
    placeholder: Lütfen ipucunu buraya girin
    submit: "İpucu ekle"
  appname: Code.org
  stage: kademe
  stage_number: Ders %{number}
  puzzle: Bulmaca
  trophies: kupalar
  courses: kurslar
  courses_page:
    title_student: Code Studio'da Öğrenin
    title_teacher: Kod Stüdyo ile öğret
  unplugged_activity: Bağlantısız Etkinlik
  of: "/"
  more: DAHA FAZLA
  less: DAHA AZ
  beta: deneme
  try_hoc: 'Kod Saati''ni denemek için buraya tıklayın >> '
  try_k8intro: "İlk ve Orta Okula yönelik Bilgisayar Bilimlerine Giriş dersimizi deneyin
    (15-25 saat)"
  k8intro: K-8 Bilişim Teknolojilerine Giriş Kursu (15-25 saat)
  already_started: 'Zaten başladınız mı? Buradan devam edin >> '
  demos: 'Yönetici: Tüm Demolar'
  continue: Devam
  prize: "ödül"
  more_info: Daha fazla bilgi
  auth:
    sign_in_with: "%{provider} ile giriş yapın"
    signed_in: Giriş yapıldı!
    signed_out: <a href="%{url}">Code.org</a> dan çıkış yaptınız.
    sign_out_of: '%{provider} aracılığıyla giriş yaptınız. %{provider} sağlayıcısından
      çıkış yapmak için lütfen <a href="%{url}">buraya tıklayın</a>.'
    already_signedup: Zaten kayıtlı mısınız?
    notyet_signedup: Henüz kaydolmadınız mı?
    google_oauth2: Google Hesabı
    twitter: Twitter
    facebook: Facebook
    windowslive: Microsoft Hesabı
    forgot_password: "Şifrenizi mi unuttunuz?"
    need_confirmation: Onay talimatlarını almadınız mı?
    need_unlock: Kilit açma talimatlarını almadınız mı?
    not_linked: "Üzgünüz, Code.org hesabın senin %{provider}a bağlı değildir. Parolanızı
      yazarak oturum açmanız gerekecek."
  signup_form:
    student_count: "%{count}öğrenci çoktan kaydoldu."
    teacher_count: "%{count}öğretmen çoktan kaydoldu."
    overview: İlerleme durumunuzu izlemek veya sınıfı yönetmek için bir hesap açın.
      <a href="/"> Farklı aşamaları ve bulmacaları inceleyebilirsiniz fakat ilerlemenizi
      ve projelerinizi saklamak için giriş yapmak gerekecektir.
    hoc_already_signed_up_heading: Giriş yapmadan başla
    hoc_already_signed_up_content: Kodlama Saatinde öğretmek için kaydoldunuz! Siz
      ve öğrencilerinizin bu etkinliğe katılmak için kaydolmanıza gerek yok. Başlamak
      için <a href="https://code.org/learn">bir eğitim seçin </a> ve bu linki onlarla
      paylaşın.<br/><br/>. Eğer Kodlama Saatinden memnun kaldıysanız bir şifre oluşturup
      Code Studio hesabı yaratarak öğrencilerinizi aşağıdaki <a href="https://code.org/educate">daha
      uzun </a> kurslara kaydedebilirsiniz.
    hoc_already_signed_up_content_post_hoc: Kodlama saati düzenlediğiniz için teşekkür
      ederiz. Kod stüdyoya kayıt hesabınız için bir parola ayarlamak gerekir. Bu sizin
      ilerlemenizi kaydetmenizi ve sınıfınızı yönetmenizi sağlar. Öğrenciler için
      kurslar atama ve ilerlemelerini izleme olanağı bulacaksınız. <a href="%{studio_url}">
      Ayrıca çeşitli aşamalara ve bulmacalara gözatmak için hesap oluşturmadan </a>
      devam edebilirsiniz.
    teacher_educator_guide: Eğitim rehberine bakın
    title: Code.org için kayıt ol
    school_name: Okul Adı (isteğe bağlı)
    school_address: Okul Adresi (isteğe bağlı)
    address_placeholder: adres, şehir, eyalet, posta kodu
    gender: Cinsiyet (isteğe bağlı)
    birthday: Doğum Günü (isteğe bağlı)
    age: Yaş
    user_type: Bir öğrenci ya da bir öğretmen misiniz?
    submit: Kaydol
    teacher: "Öğretmen misiniz?"
    valid_username: Mevcut!
    invalid_username: Kullanıcı adı en az 5 karakter uzunluğunda olmalıdır
    taken_username: Bu kullanıcı adı daha önce alınmış
    valid_password: Geçerli parola!
    invalid_password: Parola en az 6 karakter olmalıdır
    mismatch_password: Girdiğiniz iki parola aynı değil
    student_terms: Code.org <a href='http://code.org/tos'> hizmet şartları</a> bağlı
      olmayı kabul edersiniz. Eğer ben 13 yaşın altındaiseniz ebeveyn veya yasal veline
      Code.org Hizmetleri kullanma iznine sahip bu formu gönderermesine izin veriyorsun.
      <br/> <br/> E-posta adresleri bizim öğrenciler için izin veren  form içinde
      depolanır. Öğrenciler  şifre kurtarma dışında Code.org e-postalar almassınız.
      Bizim <a href='http://code.org/privacy'> Gizlilik Politikası</a> daha fazla
      bilgi için bkz:.
    teacher_terms: Code.org sitesinin Hizmet ve Gizlilik politikalarını kabul ediyorum.
      Daha fazla bilgi için, <a href='http://code.org/privacy'> Hizmet ve Gizlilik
      politikamıza göz atın</a>.
    additional_information: Giriş işleminize devam edebilmek için ek bilgilere ihtiyaç
      duymaktayız.
    user_type_label: Hesap Türü
    user_type_teacher: "Öğretmen"
    user_type_student: "öğrenci"
    field_is_required: gerekli
    accept_terms: Hesap oluşturmak için kabul etmelisiniz
  school_info:
    title: Okul bilgileri (isteğe bağlı)
    school_country: Okulun bulunduğu ülke
    select_school_type: Okul tipini seç
    charter: Charter
    private: "Özel Okul"
    public: Devlet Okulu
    homeschool: Ev Okulu
    after_school: Okul sonrası
    other: Diğer
    state: Eyalet
    district: Bölge
    other_district_not_listed: Yukarıda listelenmeyen diğer ilçe
    district_name: ilçe adı
    school: Okul
    other_school_not_listed: Yukarıda listelenmeyen diğer okul
    school_name: Okulun Adı
    school_zip: Okul alan kodu
    school_address: Okul Adresi
    school_organization_name: Okul/Kuruluş ismi
    school_organization_zip: Okul/Kuruluş Posta Kodu
  signin_form:
    title: Zaten bir hesabınız var mı? Oturum Aç
    login: E-posta
    login_username: E-posta veya Kullanıcı Adı
    password: Parola
    remember: Beni hatırla
    submit: Giriş Yap
  signin:
    try_heading: Kaydolmadan mı kodlamayı denemek istersiniz?
    try_hoc: "Önce bir Kod Saati dene"
    try_20hours: 20 saatlik Bilgisayar Bilimlerine Giriş dersini dene
  signinsection:
    welcome: "%{section_name} bölümüne hoşgeldiniz"
    name: Adınızı seçin
    picture: "Şimdi gizli resminizi bulun"
    words: "Şimdi gizli kelimelerinizi girin"
    login: Giriş Yap
    invalid_login: Geçersiz oturum açma adı, lütfen yeniden deneyin
    pair_programming: Bilgisayarı başka biriyle kullanıyorum.
    student_privacy: Adınızı neden görmediğiniz ile ilgili bilgi <a href='%{student_privacy_blog}'
      target='_blank'> burada</a>.
  password:
    reset_form:
      title: "Şifrenizi mi unuttunuz?"
      instructions: Hesabınızda kullandığınız e-posta adresinizi aşağıya yazın bu
        sayede size parola sıfırlama yönergeleri göndeririz.
      email: E-posta adresi
      submit: Gönder
    reset_errors:
      invalid_email: Geçersiz e-posta adresi ile kayıt olmuşsunuz gibi görünüyor.
        Parola kurtarma bağlantısı için support@code.org a e-posta gönderin.
    change_form:
      title: "Şifrenizi değiştirin"
      new_password: Yeni şifre
      confirm_password: Yeni şifreyi doğrula
      submit: "Şifremi değiştir"
  welcome_email:
    subject: Sınıfıma Katıl (Code.org üzerinde)
    body: |
      Code.org taki bilgisayar bilimleri öğretici bölümlerine kayıt olmak için aşağıda ki link'e tıklayın(sizin "öğretmeniniz" olarak benle)
      %{link}
      Öğretici bölümler eğlenceli,görsel olarak alımlı,ve bilgisayar biliminin temel konseptini basit,yönlendirerek,oyun-benzeri tecrübeleri kullanarak öğretir.Kodlamayı Bill Gates'den,Mark Zuckerberg'den,Angry Birds'den, ve Bitkilere karşı Zombiler'den öğrenin! :-)
      %{name}
  parent_mailer:
    student_associated_subject: Code.org için oturum açma bilgileri
  teacher_mailer:
    new_teacher_subject: Code.org'a Hoşgeldiniz!
  section:
    your_section:
      one: 'Bölüm:'
      other: 'Bölümlerin:'
    code_with_teacher: "%{teacher_name} ile %{section_code}"
    confirm:
      remove: Bu bölümü bırakmak istediğinden emin misin?
    remove: "(bölümü kaldır)"
    type:
      picture: Görsel Şifre
      word: Gizli Sözcük
      email: E-posta
      google_classroom: Google Sınıf
      clever: Clever
  follower:
    invite_sent: Davetiye gönderildi
    added_teacher: "%{name} öğretmeniniz olarak eklendi"
    registered: "%{section_name} için kayıt oldunuz."
    error:
      signed_in: Devam etmeden önce lütfen çıkış yapınız
      username_not_found: "%{username} kullanıcı adı bulunamadı"
      username_in_use: "%{username} önceden alınmış, lütfen başka bir tane seçiniz"
      no_teacher: Herhangi biri '%{teacher_email_or_code}' ile imzalanan bulamadı.
        Lütfen şurayı imzalayın isteyin ve sonra onları yeniden eklemeyi deneyin
      section_not_found: "'%{section_code}' koduyla bir bölge bulunamadı."
      blank_code: Lütfen bir bölge kodu girin
      cant_join_own_section: "Üzgünüm, kendi bölümüne katılamazsın."
      provider_managed_section: Bu bölüm, bir başka sağlayıcı tarafından yönetilmektedir
        ve katılım sağlanamaz. Lütfen öğretmeninden seni %{provider} üzerinden eklemesini
        iste  ve bu bölümü yeniden senkronize et.
    mail:
      student_disassociated:
        subject: 'Code.org bildirim: %{student_name} artık senin öğrencin değil.'
  reports:
    error:
      access_denied: Bu kişinin istatistiklerine erişemezsiniz
  crud:
    new_model: Yeni %{model}
    show: Göster
    edit: Düzenle
    edit_model: "%{model} düzenle"
    update: Güncelle
    submit: Gönder
    destroy: Yok et
    back: Geri
    confirm: Emin misiniz?
    created: "%{model} başarılı bir şekilde oluşturuldu."
    updated: "%{model} başarılı bir şekilde güncellendi."
    destroyed: "%{model} başarıyla silindi."
    access_denied: " % {model} 'e erişiminiz yok."
  devise:
    registrations:
      user:
        user_type_change_email_mismatch: Belirttiğiniz e-posta adresi ile bu hesaba
          ait e-posta adresi uyuşmuyor
        personal_login_created_email: Kişisel bir oturumu başarıyla oluşturdunuz.
          Artık Code.org'da e-posta ve parola ile oturum açabilirsiniz
<<<<<<< HEAD
        personal_login_created_username: Kişisel bir oturumu başarıyla oluşturuldu.
          Artık Code.org kullanıcı adınız ve parolanız ile oturum açabilirsiniz
=======
        personal_login_created_username: Kişisel bir oturumu başarıyla oluşturdunuz.
          Artık Code.org kullanıcı adınız(%{username}) ve parolanız ile oturum açabilirsiniz
>>>>>>> a4df5b8b
  nav:
    header:
      finished_hoc: Kod Saati'ni tamamladım
      sign_in_to_save: "İlerleme kaydetmek için oturum açın"
      free_play:
        playlab: Uygulama oluşturun
        artist: Bir şeyler çizin
        calculate: Bir şey hesaplamak
        applab: Uygulama oluşturun
        gamelab: Bir Oyun Laboratuvarı projesi yap
        weblab: Bir Web Lab (beta) projesi yap
      home: Ana Sayfa
      my_dashboard: Kontrol panelim
      courses: kurslar
      course_catalog: Kurs Kataloğu
      project_gallery: Proje Galerisi
      sections: Bölümler
      help_support: Yardım ve Destek
      report_bug: Hata bildir
      teacher_community: "Öğretmen topluluğu"
      professional_learning: Profesyonel öğrenme
      documentation: Belgeler
      tutorials: "Öğreticiler"
      educate_overview: Eğitimci genel bakış
      educate_elementary: "İlköğretim Okulu"
      educate_middle: Ortaokul
      educate_high: Lise
      educate_hoc: Saat Kodu
      educate_partner: Bizimle işbirliği yap
      educate_beyond: Code.org ötesi
      educate_inspire: "Öğrenciye ilham ver"
      educate_community: "Çevrimiçi Topluluk"
      educate_tools: Araçlar ve videolar
      about_us: Hakkımızda
      about_leadership: Liderlik
      about_donors: Bağışçılar
      about_partners: Ortaklar
      about_team: Tam takım
      about_news: Haber odası
      about_evaluation: Değerlendirme
      about_jobs: "İş Olanakları"
      about_contact: Bize Ulaşın
      about_faqs: SSS
      learn: "Öğren"
      stats: Istatistikler
      help_us: Bize yardım edin
      teach: "Öğret"
      about: Hakkında
    user:
      classroom: "Öğretmen ana sayfa"
      district_dashboard: Kontrol Paneli Bölgesi
      label: Merhaba %{username}
      stats: Kod Stüdyosu
      settings: Hesap Ayarları
      logout: "Çıkış Yap"
      signin: Giriş Yap
      signup: Hesap oluştur
      already_registered: Zaten hesabınız var mı?
      pair_programming: Eşli Programlama
      team: Takım
      driver: Sürücü
      navigator: Gezinme
    popup:
      progress_for_user: "%{name}'ın işleniyor"
      progress: "İlerlemeniz"
      lines: 'Toplam kod satırı: %{lines}'
      close: kapat
      mastery: Kavramlar
      puzzle_map: aşamalar
      prizes: "%{total_trophies} kupanın hepsini topla ve ödül kazan!"
      prize_earned: "%{total_trophies} kupanın hepsi toplandı. Ödül kazandın!"
      prize_us_only: "(Sadece ABD öğrencileri)"
      prizes_link: Daha fazla bilgi
  teacher:
    answer: Cevap
    for_teachers_only: Sadece Öğretmenler İçin
    title:
      one: "Öğretmenin :"
      other: "Öğretmenleriniz:"
    remove: "(öğretmeni kaldır)"
    confirm:
      remove: Bu öğretmeni kaldırmak istediğinizden emin misiniz?
    students:
      dashboard: "Öğretmen Panosuna Git"
    user_not_found: "Öğretmen bulunamadı."
    student_teacher_disassociated: "Öğretmenin %{teacher_name} olmayacak şekilde çıkartıldı."
    panel:
      answer_viewer: "Öğretmen Paneli"
      student: "öğrenci"
      viewing_solution: "Çözüme Bak"
      try_it_yourself: kendini dene
      section: Bölüm
      example: "Örnek Çözüm"
      example_with_number: "Örnek Çözüm %{solution_number}"
      submitted_on: "%{date} tarihinde gönderildi"
      unsubmit: Gönderme
      worked_with: "İle çalıştı"
      update_lock_settings: Kilit ayarlarını burada değiştirin.
      clear_response: Net yanıt
  user:
    email_confirm_needed: 'Eposta adresiniz teyit edilmedi:'
    email_confirm_needed_required: 'E-posta adresin %{email} doğrulanmadı:'
    email_confirm_wrong_email: "(Yanlış e-posta adresi?)"
    email_resend_confirm: Onay yönergelerini yeniden gönder
    new_password_hint: "(Eğer değiştirmek iştemiyorsanız boş bırakın)"
    current_password_hint: "(Değişikliklerinizi onaylamak için geçerli parolanız gerekiyor)"
    delete: Hesabını Sil
    delete_text: Aşağıdaki düğmeye tıklamak hesabınızı siler.
    delete_text_teacher_note: 'Lütfen dikkat: Kendi hesabınızı silmek, öğrencilerinizin
      hesaplarını silmez.'
    delete_confirm: Hesabınızı silmek istediğinize emin misiniz?
    deleted_user: silinen kullanıcı
    no_password_because_oauth: "Şifre yok çünkü bir üçüncü taraf sağlayıcı ile giriş
      yaptınız."
    no_password_because_sponsored: "Öğretmenin parolanızı yönetmesi için bkz."
    create_personal_login: Kişisel bir oturum oluşturma
    create_personal_login_under_13_info: Eğer okul yılı bittiğinde de Code.org hesabını
      kullanmaya devam etmek istiyorsan, ebeveynlerinden senin kişisel oturum bilgilerini
      oluşturmaları için yardım iste.
    create_personal_login_under_13_username: Kullanıcı adı (gerçek adınızı kullanmayınız!)
    create_personal_login_under_13_parent_email: Ebeveyn eposta adresi (şifreni kurtarmak
      için)
    create_personal_login_info: Code.org hesabınızı öğretim yılı bitiminden sonra
      kullanmaya devam etmek istiyorsanız, altta kendi girişinizi yapın.
    create_personal_login_terms: Kişisel hesap oluşturmakla ben, Code.org'un <a href='%{terms_of_service_url}',
      target='_blank'> hizmet şartlarına bağlı olmayı kabul ediyorum</a>. Eğer 13
      yaşının altındaysam, öğretmen olmadan ebeveynlerimin veya yasal vasilerimin
      izni ile Code.org hizmetlerini kullandığımı onaylıyorum.
    create_personal_login_email_note: "Öğrenci elektronik postaları öğrencilerle iletişim
      kurmamıza izin verecek bir formda saklanmıyor. Öğrenciler şifrelerini tekrar
      almak dışında asla Code.org'dan elektronik posta almazlar. Daha fazla bilgi
      için <a href='%{privacy_policy_url}', target='_blank'>Güvenlik politikamıza</a>
      bakınız."
<<<<<<< HEAD
    enter_new_login_info: Enter your new login information
    confirm_secret_words: Confirm that it is you by entering your current secret words
    enter_parent_email: Enter your parent or guardian's email address (for password
      recovery)
=======
    enter_new_login_info: Oturum açma bilgilerini gir
    confirm_secret_words: Gizli kelimenizi girerek siz olduğunuzu doğrulayın
    enter_parent_email: Ebeveyn ya da velinizin elektronik posta adresini girin (şifre
      kurtarmak için)
>>>>>>> a4df5b8b
  user_level:
    completed: Tamamlandı
    tried: Denenmiş
  home:
    title: Code Studio
    description: Code.org tarafından Code Studio evinizde online kurslar oluşturur
    lines_of_code: "%{lines_count}öğrenci tarafından yazılan kod satırları"
    lines_of_code_linebreak: KOD SATIRLARI %{lines_count}<br/> %{students_count} milyon
      öğrenci tarafından yazıldı
    all_courses: 1, 2 ve 3 nolu derslere Genel Bakış
    lesson_plans: Ders planları
    signin_message: Zaten üye misiniz? % {link}
    student_reg_link: "Öğrenci Üyelik"
    teacher_reg_link: "Öğretmen Üyelik"
    signin_directions: Süreci takip etmek için bir hesap kullanın.<br/> Öğretmenler,
      tüm sınıfınızı takip edin.
    teacher_dashboard: "İlerleme kontrol paneli bakın"
    teacher_student_count_one: "%{count} öğrenciye sahipsiniz."
    teacher_student_count: "%{count} öğrenciye sahipsiniz."
    teacher_averages: Öğrencileriniz "Kavram Ustalığı" kupalarından ortalama olarak
      %{trophy_max} kupadan %{trophy_average} kupayı kazanmıştır.
    teacher_print_certificates: Bu dersi bitiren öğrenciler için sertifika bastır
    teacher_read_blog: Ders malzemeleri hakkında haberler ve güncellemeleri eğitimci
      bloğumuzda okuyun
    classroom: Sınıfınız
    student_progress: "Öğrenme ilerlemeniz"
    student_stats: '"Kavram Ustalığı" kupalarından %{trophy_max} kupadan %{trophy_count}
      kupayı kazandınız.'
    student_left_off: 'Kaldığınız yer:'
    student_finished: Bütün örnek dersleri tamamladınız, şimdi başka bir  %{online_link}
      ders veya %{local_school_link} yerel ders seçebilirsiniz
    local_school: Yerel okul
    online: Online
    see_details: Ayrıntılara bakınız
    view_course: Kursu İncele
    prize_info: 'Katılım ödülleri (yalnızca ABD devlet okulu öğretmenleri için): 1,000$
      ''a kadar sınıf ödülleri.'
    tryfirst: 'Ya da önce deneyin, sonra üye olun:'
    trynow: "Şimdi dene"
    add_hint_help: Code.org eğitimlerine akıllı ipuçları eklememize yardım edin
    20hour_overview: Bu 20 saatlik ders temel bilgisayar bilimi ve programlama kavramlarını
      tanıtır. Ders, K-8 dersliklerinde kullanılmak üzere tasarlanmıştır, ama her
      yaştan öğrenmek için eğlencelidir.
    test_videos_help: Okulunuzda yeni video oynatıcımızı deneyin
    try_beta_courses: Yeni! K-5 öğrencileri için beta kurslarımızı deneyin
    use_as_teacher: Siteyi öğretmen profiliyle kullan
    heading_hoc2014: "<h2>Kod Saati </h2><h1> her yaş için</h1>"
    heading_elementary: "<h2>20 saat ders</h2><h1> Bilgisayar Bilimleri Temeli (bütün
      yaşlar için) </h1>"
    heading_apps: "<h1>Herkes</h1> için <h2>eğlence</h2>"
    heading_tools: "<h2>Bir sonraki adım için hazır mısın?</h2> <h1>Ortaokul ve Lise
      için araçlar</h1>"
    heading_legacy: "<h1>Tüm yaş</h1> grupları için <h2>genel kurslarımız</h2>"
    your_gallery: Galeri
    no_primary_course: Code Studio'daki kurslardan birisini deneyin
    choose_next_course: Aşağıdaki Code Studio derslerinden birini seçerek deneyin
    print_certificate: Sertifikayı Yazdır
    announcement_title: Bildirimler
    announcement_message_fall2016_features: Görüşlerinize göre yeni özellikleri geliştirerek
      yazı geçirdik. Şimdi, bir aygıtta programlama yapan birden fazla kişinin ilerlemesini
      izleyebilirsiniz. <a href="%{pp_url}" target="_blank"> <i>Herhangi bir</i> sınıfta
      <a href="%{csp_widgets_url}" target="_blank"> en iyi interaktif araçları</a>
      bizim CS ilkeleri kursundan kullanabilirsiniz. Ve öğrencileri denemeye teşvik
      etmek için kendi çalışma alanındaki <a href="%{unused_code_url}" target="_blank">
      kullanılmayan kodları tutmalarını sağladık</a>! bizim yeni özellikleri kontrol
      edinve bize ne düşündüğünüzü bildirin.
    announcement_csp_widgets_message: "İnternetin nasıl çalıştığını öğretmek ve   Şifrelemenin
      veriyi nasıl güvenli tuttuğunu gibi kavramları öğretmek için eğlenceli bir yöntem
      mi bakıyorsun? Bilgisayar bilimi prensiplerinden en eğlenceli olanlarını laldık
      ve kendibaşına kullanılabilen bileşenler oluşturduk!"
    announcement_learn_more_button: Daha fazlasını öğren
    announcement_try_now_button: "Şimdi dene"
    announcement_host_an_hour_button: Kodlama Saatine ev sahipliği yap
    announcement_watch_video_button: Videoyu izle
    announcement_petition: "Öğretmen olarak, her okuldaki her öğrenciye bilgisayar
      bilimlerini öğretme hareketinde öncülük ediyorsunuz. Şimdi, sesiniz olacak temsilcilerinize
      izin verme zamanı. Bu hafta, eğitimci liderleri, 28 hükümet ve Amerika'nın önde
      gelen şirketlerinin CEO'ları Amerika Kongresi'ne K-12 bilgisayar bilimleri eğitimi
      için bir açık mektup verdi."
    announcement_petition_button: Adınızı Ekleyin
    announcement_go_beyond_button: "Ötesine geçin"
    announcement_apply_now: "Şimdi uygula"
    announcement_all: Bizim öğretmen bloğumuzdaki  yeni özellikler ve güncelleştirmeleri
      takip edin. <a href='%{teacher_blog_url}' target='_blank'> Duyurular bkz.</a>
    announcement_hoc_launch: 180 ülkede binden fazla eğitimci 5-11 Aralık tarihlerinde,
      ' Bir saatlik kod eğitimi' ile bilgisayar bilimini öğrenmeye başlıyor. Bir önceki
      organizasyonlardan daha fazla öğrenciye ulaşmak için sizlere güveniyoruz. <a
      href='%{signup_url}' target='_blank'> 'Bir saatlik kod eğitimi' etkinliğine
      başvuruda bulunun ve lütfen başka bir öğretmen arkadaşınıza bilgisayar bilimini
      öğretmeye başlayabileceğini söyleyin.
    announcement_mc_launch: En popüler eğitimlerimizden birinin şimdi devamı var!
      Minecraft Kodlama Saati Tasarımcısı öğrencilerin Minecraft dünyasında kurallar
      oluşturmasını sağlıyor. Benzersiz bir Minecraft deneyimi yaşamalarını ve arkadaşlarıyla
      paylaşmalarını ya da telefonlarında oynamalarını sağlıyor. Kodlama Saatinde
      sınıfınla birlikte yap.
    announcement_how_code_studio: 'Bilgisayar Bilimlerini, sınıf içinde öğretmeye
      başlamak için herhangi bir deneyime ihtiyacın yok. Code.org sunar: müfredat,
      ders planları, yüksek kaliteli profesyonel eğitim programları ve büyük araçlar.Tüm
      sınıf düzeyleri için &mdash; Nereden başlıyacağını merak ediyorsan<a href=''%{video_download_url}''>
      Bu video</a> indir!'
    announcement_go_beyond: 'Kodlama saatinin ötesine gidip bilgisayar bilimi kavramlarını
      öğrenciler ile her hafta keşfedin. Code.org sunar: müfredat, ders planları,
      yüksek kaliteli profesyonel eğitim programları ve büyük araçlar. Tüm düzeyler
      için &mdash; ve hepsi ücretsiz. :) Bilgisayar Bilimleri, sınıf içinde öğretim
      başlamak için herhangi bir deneyime ihtiyacın yok. <b>Sınıf için uygun olan
      adım.</b>'
    announcement_teacher_recruitment: Sizin öğretmenler bilişim hareketinin liderisiniz.
      Yüksek kaliteli K-12th notlu profesyonel programlara <strong>hiçbir ücret ödemeden
      katılabilirsiniz. </strong> Bilgisayar bilimi ile ilgili ipuclarını  alacak
      ve profesyonel öğretme için uygulayabilirsiniz.
    announcement_teacher_recruitment2: Sizin öğretmenler bilişim hareketinin liderisiniz.
      Yüksek kaliteli K-12th notlu profesyonel programlara <strong>hiçbir ücret ödemeden
      katılabilirsiniz. </strong> Bilgisayar bilimi ile ilgili ipuclarını  alacak
      ve profesyonel öğretme için uygulayabilirsiniz.
    announcement_csf_pilot: "<strong>İlköğretim Okulu öğretmenleri:</strong> CS Temelleri
      kurslarımız güncelleştirme bir parçası olun! Güncellenme Zamanı bir CS Temelleri
      müfredat kış ve 2017 yılının baharında sırasında pilot için öğretmen arıyoruz.
      Biz bu güncelleştirmeleri Ağustos 2017 yılında canlı gitmeden önce görüşlerinizi
      duymak arzu ediyoruz."
    announcement_student_privacy: Code.org biz öğrencinin gizliliğini çok ciddiye
      alıyoruz. Senin öğrencilerin gizliliğini korumak için biz tam adlarınnı görüntülemesini
      önlemek için bölümün giriş sayfasına bir değişiklik yaptık. Bu güncelleştirme
      gizlilik seviyesini arttırsa bile <i>öğrencilerin tam adlarını kullanmamasını
      teşvik ediyoruz.
    announcement_apcsp_recruitment: '<strong>Bilgisayar bilim ilkeleri.öğretmenler:</strong>
      Öğrencilerin Bilgisayar Bilimleri İlkeleri sınavına bu yıl öğrencilerinizi teşvik
      edin. Code.org''ın sonraki viral özellikli video. 10-20 saniye arası video göndermeleri
      için öğrencileri davet ediyoruz. Instagram veya Facebook üzerinde video klip
      vr "Ben #APCSP çünkü sınava gireceğim..." diye paylaşm yapın. Code.org dan swag
      kazanın!'
    announcement_apcsp_recruitment2: 'Bu yılki AP CS ilkeleri sınavı kayıtları kırmaya
      hazırlanıyor. Sınavı Öğrenci katılımı önemli ölçüde çeşitlilik AP Bilgisayar
      Biliminde kayması olabilir ama yardımına ihtiyacımız var. AP CSP sınava girmek
      her CS ilkeleri öğrenci teşvik ve <a href=''%{gift_url}'' target=''_blank''>
      bir hediye göndermek</a> olacak. Öğrenciler ayrıca bizim <a href=''%{challenge_url}''
      target=''_blank''> #APCSP video challenge</a> ülke genelinde eş teşvik edebilir.'
    announcement_apcsp_recruitment3: Bu yılki AP CS ilkeleri sınavı kayıtları kırmaya
      hazırlanıyor. Sınavı Öğrenci katılımı önemli ölçüde çeşitlilik AP Bilgisayar
      Biliminde kayması olabilir ama yardımına ihtiyacımız var. AP CSP sınava girmek
      her CS ilkeleri öğrenci teşvik ve n <a href='%{gift_url}' target='_blank'>a  bir
      hediye göndermek</a> olacak. Öğrenciler ayrıca bizim <a href='%{video_url}'
      target='_blank'> P video challenge</a> ülke genelinde eş teşvik edebilir.
    announcement_csp_deadline: Lise öğretmenleri için son çağrı! Bilgisayar bilimi
      ile okulunuzda öncülük et ve eğrenme programlarımıza katıl. Hiçbir ücret ödemeden
      yüksek kaliteli profesyonel eğitim al. 14 Nisan da başvurular kapanıyor.
    announcement_applab_export: Uygulama laboratuvarı, bizim web tabanlı programlama
      ortamı, şimdi senin programını indirmeni destekliyor! JavaScript bloklarını
      Sürükle ve bırak ile uygulamalar oluşturmaya başlayın sonra seçtiğiniz herhangi
      bir geliştirme ortamında düzenlemeye devam edin.
    announcement_csp_survey: "<b>Tebrikler Bilgisayar Bilimleri ilkeleri öğretmenleri!</b>
      <br/> Bilgisayar ilkeleri sınavına 50.000'i aşkın öğrenci tarihinin en büyük
      sınavına katılacak. Öğrencilerin seslerini duyalım-ders son anketi tamamlamak
      için onlara hatırlat! Senin öğrencilerin yanıtları gözden geçirmen mümkün olacak
      ve biz de seninle toplu Ulusal sonuç raporu paylaşacağız."
    announcement_navigation_redesign: "<b>Sitedeki Gezinti değişiklikleri</b> <biz
      Code.org site genelinde kaynaklara erişimi kolaylaştırmak için değişiklik yapıyoruz.
      Öğretmen hesabınıza giriş yapın, ana sayfanızda kurslar, Proje Galerisi, bölümler
      ve profesyonel öğrenme linkleri ile yeni bir gezinti çubuğu olacak."
  move_students:
    new_section_dne: "Üzgünüm, ama %{new_section_code} yok. Lütfen başka bir bölüm
      kodu girin."
    section_code_cant_be_current_section: "Şimdiki bölüm yeni bölümle aynı olamaz."
    current_section_dne: "Üzgünüm, ama %{current_section_code} yok. Lütfen başka bir
      bölüm kodu girin."
    student_ids_not_entered: Lütfen students_ids girin.
    student_not_found: "Öğrenci ve öğretmen bulunamadı."
    all_students_must_be_in_current_section: Bütün öğrenciler şu anda sınıfınıza kayıtlı
      olmalıdır.
    already_enrolled_in_new_section: "Öğrenciler zaten başka bir bölümde bulunduğundan
      onları başka yere taşıyamazsınız."
  share:
    title: Code Studio'da Öğrenin
    description: Herkes bilgisayar bilimi öğrenebilir. Kod kullanarak oyunlar, uygulamalar
      ve sanat yarat.
    try_hour_of_code: Kodlama Saati'ni Deneyin!
  gender:
    male: Erkek
    female: Kadın
    none: Cevap vermemeyi tercih ederim
  user_type:
    student: "öğrenci"
    teacher: "Öğretmen"
  footer:
    thank_you: Code Studio'ya sağladıkları katkıdan dolayı <a href="https://code.org/about/donors">bağışçılarımıza,
      <a href="https://code.org/about/partners">partnerlerimize, <a href="https://code.org/about/team">uzun
      vadeli takımımıza, video oyuncu ekibimize ve <a href="https://code.org/about/advisors">eğitim
      danışmanlarımıza teşekkür ederiz.
    help_from_html: Bu eğitici Google, Microsoft, Facebook, ve Twitter 'dan mühendislerin
      yardımıyla oluşturuldu.
    help_from_html_old: Google, Microsoft, Facebook ve Twitter'daki mühendisler bu
      eğitim içeriğini oluşturmaya yardımcı oldu.
    art_from_html: Minecraft&#8482; &copy; %{current_year} Microsoft. Bütün hakları
      saklıdır.<br />Star Wars&#8482; &copy; %{current_year} Disney ve Lucasfilm.
      Bütün hakları saklıdır..<br />Frozen&#8482; &copy; %{current_year} Disney. Bütün
      hakları saklıdır.<br />Ice Age&#8482; &copy; %{current_year} 20th Century Fox.
      Bütün hakları saklıdır.<br />Angry Birds&#8482; &copy; 2009-%{current_year}
      Rovio Entertainment Ltd. Bütün hakları saklıdır.<br />Plants vs. Zombies&#8482;
      &copy; %{current_year} Electronic Arts Inc. Bütün hakları saklıdır.<br />The
      Amazing World of Gumball is trademark and &copy; 2015 Cartoon Network.
    art_from_html_old: |
      Minecraft&#8482; &copy; %{current_year} Microsoft. Tüm hakları saklıdır. Star Wars&#8482; &copy; %{current_year} Disney ve Lucasfilm. Tüm hakları saklıdır. Dondurulmuş&#8482; &copy; %{current_year} Disney. Tüm hakları saklıdır. Buz çağı&#8482; &copy; %{current_year} 20th Century Fox. Tüm hakları saklıdır. Kızgın kuşlar&#8482; &copy; 2009-%{current_year} Rovio Entertainment Ltd. Tüm hakları saklıdır. Mutant vs. Zombiler&#8482; &copy; %{current_year} Electronic Arts Inc. Tüm hakları saklıdır. The Amazing World of Gumball is trademark ve &copy; 2015 Cartoon Network.
    code_from_html: Code.org p5.play, <a href="http://www.gnu.org/licenses/old-licenses/lgpl-2.1-standalone.html">
      GNU LGPL 2.1</a> altında lisanslı kullanır.
    powered_by_aws: Amazon Web Services tarafından desteklenmektedir
    trademark: "&copy; Code.org, %{current_year}. Code.org&reg;, CODE logo ve Kodlama
      Saati&reg; Code.org'un ticari markalarıdır."
    copyright: Telif Hakkı
    more: Daha Fazla
    feedback: Geri besleme sağla
    translate: Kendi dilinize çevirmemiz için bize yardım edin
    support: Destek
    support_url: http://support.code.org
    tos_short: Koşullar
    tos: "Şartlar"
    privacy: Gizlilik Politikası
    secure: Güvenli sürüm
    report_abuse: Hata Rapor Et
    built_on_code_studio: Kod Stüdyosunda Yapıldı
    make_my_own_app: Kendi programımı yap
    how_it_works: Nasıl çalışır
    try_hour_of_code: Kodlama Saati'ni Deneyin!
  reference_area:
    title: Yardım ister misiniz?
    subtitle: Bu videolara ve ipuçlarına bakın
    teacher: "Çözüme bakın"
    teacher_no_solution: "Çözümü görmeyi durdur"
    auth_error: Bu çözümü görmek için yetkiniz yok.
    submit: Aktör Konumunu Güncelle
    direction: Başlangıç Yönü (dereceyle)
  video:
    tab: Video.
    notes: Video yok? Notları göster.
    notes_coming_soon: Video için notlar yakında eklenecek.
    autoplay_option: Otomatik oynayan video
    download: Videoyu indir
    show_notes: Notları göster
    show_video: Videoyu görüntüle
  compatibility:
    upgrade:
      unsupported_message: Tarayıcınız desteklenmiyor. Lütfen tarayıcınızı <a href='%{supported_browsers_url}',
        target='_blank'> desteklenen tarayıcılardan birine</a> yükseltin. Sayfayı
        görüntüleyebilirsiniz ama önemli özellikler çalışmayabilir.
      link: Daha fazlasını öğren
      applab_unsupported_tablet: App Lab bir fare ve klavye ile bir masaüstü veya
        dizüstü bilgisayarda en iyi çalışır. Geçerli cihazınızda bu aracı kullanarak
        sorunlarla karşılaşabilirsiniz.
      gamelab_unsupported_tablet: Game Lab bir fare ve klavye ile bir masaüstü veya
        dizüstü bilgisayarda en iyi çalışır. Geçerli cihazınızda bu aracı kullanarak
        sorunlarla karşılaşabilirsiniz.
      weblab_unsupported_browser: Ne yazık ki, şu anda Web Lab bu tarayıcı yükleme
        ile ilgili sorunlar yaşıyorsanız. Bu çözülene kadar farklı bir tarayıcı kullanmak
        isteyebilirsiniz. Rahatsız ettiğim için özür dilerim.
      weblab_unsupported_locale_storage: Web Lab Özel tarama modunda kullanma sorunlarla
        karşılaşabilirsiniz. Lütfen projenize normal modda yeniden yükleyin. Rahatsız
        ettiğim için özür dilerim.
  slow_loading: Bu normalden uzun sürüyor...
  try_reloading: Sayfayı yeniden yüklemeyi deneyin
  next_stage: Bitti! Bir sonraki aşamaya geç
  download_pdf: Ders planını aç
  lesson_plan: Ders Planı
  view_lesson_plan: Ders Planını Görüntüle
  pdf_download: PDF İndir
  download_coming_soon: "İndirilebilir aktivite yakında geliyor."
  video_coming_soon: Video Yakında Geliyor!
  not_started: "Öğrenciler bu bölüm için henüz giriş yapmadılar."
  share_code:
    title: Benim programımın çalışmasını görmek için, 'Çalıştır' seçeneğini tıklayın
    bounce_og_title: Benim Bounce oyunuma göz atın
    flappy_og_title: Benim Flappy Oyun'uma göz atın
    studio_og_title: Play Lab uygulamalarımı kontrol et
    check_out_what_i_made: Ne yaptığıma bakın
    og_description: Ben Code.org ile kendi kodumu yazdım
    phone_number_not_allowed: Telefon numarası var gibi görünüyor. Yazıyı değiştirmeyi
      deneyin.
    address_not_allowed: "İçinde Adres var gibi görünüyor. Yazıyı değiştirmeyi deneyin."
    email_not_allowed: içinde E-mail var gibi görünüyor. Yazıyı değiştirmeyi deneyiniz.
    profanity_not_allowed: "İçinde küfür, kaba konuşma var gibi görünüyor. İçeriği
      değiştirmeyi deneyiniz."
  builder:
    created: Yeni bir komut dosyası oluşturdu.
    destroyed: Bir komut dosyası yok.
    manage: Leveller Oluştur
    view: Görünüm
    back: Komut dosyalarına geri dön
    success: Blokları başarıyla düzenlediniz.
    level:
      create: Yeni seviye oluştur
      current: "Şu anki Seviyeler"
      unused: Kullanılmamış Seviyeler
  upsell:
    applab:
      title: App Laboratuvarı
      body: App Lab basit uygulamalar yapabileceğiniz bir uygulama geliştirme ortamıdır.
        Kod blokları yada JavaScript ile bir uygulama yapın ve paylaşın.
      body_short: " Kod blokları yada JavaScript ile bir uygulama yapın ve paylaşın."
      audience: 13 + Yaş grubu
      cta: Nasıl olduğunu öğren
    hoc:
      title: Klasik Labirent
      body: Temel bilgisayar bilimlerine milyonlar bir şans verdi, sen de dene.
    flappy:
      title: Flappy Kod
      body: 10 dakikadan az bir süre içinde kendi oyununu yazmak ister misin? Flappy
        Kod eğitimimizi deneyin!
    20-hour:
      title: Hızlandırılmış Kurs
      body: Bu 20 saatlik ders temel bilgisayar bilimi ve programlama kavramlarını
        tanıtır. Ders, K-8 dersliklerinde kullanılmak üzere tasarlanmıştır, ama her
        yaştan öğrenmek için eğlencelidir.
      body_short: Temel bilgisayar bilimleri derslerini 2-4 hızlandırılmış bir sürümünde
        öğrenin.
    hoc2014:
      try_new_tutorial: Yeni Kodlama Saati öğreticimizi beta halinde deneyin
      try_frozen: Karlar Ülkesi'nden Anna ve Elsa ile birlikte bir sanatçı
    gallery:
      title: Galeri
      body: Uygulamanın galerisine veya kullanıcılarımız tarafından oluşturulmuş sanatçı
        görsellerine göz atın
    gamelab:
      title: Oyun Laboratuvarı
      body: Oyun labı basit animasyonları ve oyunları nesnelerle ve etkilesimli karakterlerle
        beraber programlayabileceğin bir uygulama geliştirme ortamıdır.
      audience: 13 + Yaş grubu
      cta: Nasıl olduğunu öğren
    weblab:
      title: Web Lab (beta)
      body: Web Lab, HTML ve CSS kullanarak basit web sayfaları hazırlayabileceğin
        bir programlama ortamıdır. Web sayfanı tasarla ve saniyeler içinde paylaş.
      audience: 13 + Yaş grubu
      cta: Nasıl olduğunu öğren
    frozen:
      title: Donmuş
    starwars:
      title: Yıldız Savaşları
    infinity:
      title: Sınırsız oyun laboratuarı
      body: Bir hikaye ya da Disney Infinity karakteriyle bir oyun yaratmak için Play
        Lab'i kullanın.
    minecraft:
      title: Minecraft
      body: Kod aracılığıyla Minecraft dünyasını keşfedin.
    minecraft2016:
      title: Minecraft
      body: Hayvanları ve diğer Minecraft yaratıklarını Minecraft'ın sendeki sürümde
        programla.
    sports:
      title: Spor
      body: Ya bir basketbol ya da sporların karışımından oluşan bir oyun yapmayı
        seçin.
    text-compression:
      title: Text Compression
      body: Bu derste, öğrenciler metin sıkıştırma aracı ile metinler yerine semboller
        kullanarak sıkıştır.
    unplugged:
      title: Bağımsız dersler
      audience: 4 yaş ve üzeri
      body: Sınıfınızda kullanmanız için bağımsız dersler listesi toparladık. Sınıfınızda
        bilgisayar olsa da olmasa da bilgisayar bilimlerin temellerini öğretebilirsiniz.
        Bu ders konularını tek başına bir ders olarak kullanabileceğiniz gibi başka
        bir bilgisayar dersini destekleyecek şekilde kullanabilirsiniz.
      body_short: Bilgisayarınız yok ise bu bağımsız dersleri derste kullanın.
    unplugged_conditionals:
      title: Koşullar
      body: "\"Bir deste kart kullanarak algoritmaları ve bu koşullu deyimleri öğrenin."
    widgets:
      title: Araçlar
      body: "Öğrenciler bilgisayar bilim ilkelerini bu dijital araçlarla uygulamalı
        olarak keşfedebilirler. Her öğrenci endi başlarına kullanabilir veya kullanacağınız
        sınıf için bir ortak tek bir ders oluşturabilirsiniz."
      audience: 14 yaş üzeri
      cta: Nasıl olduğunu öğren
  gallery:
    students_drew_these_with_code: "Öğrenciler kod ile bunu çizdiler!"
    students_made_these_with_code: "Öğrenciler bunları kod ile yaptı!"
    picture_count: Geçtiğimiz <b>%{days}</b> günlerde, öğrenciler <b>%{count}</b>
      tane resmi kendi yazdıkları programlarla çizdiler. Her programın çalışışını
      görmek için resimlerin üzerine tıklayın.
    activity_count: geçmiş <b>%{days}</b> günde, öğrenciler kendi bilgisayar programlarını
      yazarak <b>%{count}</b> kadar uygulama ve resimler oluşturdu. Ekran görüntülerine
      tıklayıp her bir programın nasıl çalıştığını görün.
    want_to_make_your_own: Kendininkini yapmak ister misin?
    how_to_save: Eğitici bölümlerin son kısmında, çalışmanızı kaydetmek için "Bitir"
      butonunu ve "Kaydet" butonunu tıklayın.
    more: Daha fazla &rarr;
    caption_by_name_age: "%{name} tarafından, %{age} yaşında"
    caption_time_ago: "%{time_ago} zaman önce"
    header: Galeri
    header_playlab: Oyun Laboratuvarı
    header_artist: Aktör
    report_abuse: Hata Rapor Et
  landing:
    prerelease: Bu ders, <span class='betatext'> beta</span> versiyonundadır.  Bu
      demek oluyor ki bu dersin son hali değildir, geribildirimler alındıkça içeriğinde
      düzeltme ve değişiklikler olabilir.
    prerelease_hoc2014: Bu öğretici <span class='betatext'>beta</span>dır. Geri dönüşler
      aldıkça ve geliştirildikçe düzenlenmeye açıktır.
    report_bug: Hata bildir
    support: Yardım Al
    support_url: "//support.code.org"
    help_resources: Yardım ve kaynaklar
    help_support: Yardım ve Destek
    documentation: Belgeler
    tutorials: "Öğreticiler"
  multi:
    wrong_title: Yanlış cevap
    wrong_body: Girdiğiniz cevap doğru değil.  Lütfen tekrar deneyin!
    correct_title: Doğru
    correct_body: "İşte bu doğru cevap."
    toofew_title: "Çok az cevap."
    toofew_body: Lütfen göndermeden önce iki cevap seçin.
  multi-submittable:
    wrong_title: Teşekkür ederiz
    wrong_body: Cevabınızı gönderdiğiniz için teşekkür ederiz.
    correct_title: Teşekkür ederiz
    correct_body: Cevabınızı gönderdiğiniz için teşekkür ederiz.
    toofew_title: "Çok az cevap."
    toofew_body: Lütfen göndermeden önce iki cevap seçin.
  level_group:
    wrong_title: Teşekkür ederiz
    wrong_body: Cevaplarınızı gönderdiğiniz için teşekkürler.
    correct_title: Teşekkür ederiz
    correct_body: Cevaplarınızı gönderdiğiniz için teşekkürler.
    hide_survey_last_answer: Bu anket anonimdir.  Öğretmen Pano yu  sonuçları görmek
      için ziyaret edin.  Not sonuçlar yalnızca en az beş öğrenci Anketi gönderdiyseniz
      görülebilir.
  level_group-submittable:
    wrong_title: Teşekkür ederiz
    wrong_body: Cevaplarınızı gönderdiğiniz için teşekkürler.
    correct_title: Teşekkür ederiz
    correct_body: Cevaplarınızı gönderdiğiniz için teşekkürler.
    unsubmit-title: Değerlendirmeni geri al
    unsubmit-body: Değerlendirmeni geri almak gönderme zamanını sıfırlayacaktır? Emin
      misin?
    submit-incomplete-title: Değerlendirmeni gönder.
    submit-incomplete-body: Bazı soruları boş bıraktın. Değerlendirmeyi gönderdikten
      sonra değişiklik yapamazsın. Emin misin?
    submit-complete-title: Değerlendirmeni gönder.
    submit-complete-body: Değerlendirmenizi gönderdikten sonra düzenleyemezsiniz,
      gerçekten göndermek istiyor musunuz?
  match:
    wrong_title: Yanlış çözüm
    wrong_body: Girdiğiniz çözüm doğru değil.  Lütfen tekrar deneyin!
    correct_title: Doğru
    correct_body: "İşte bu doğru cevap."
  contract_match:
    wrong_title: Yanlış cevap
    badname: Senin sözleşmende yanlış isim var.
    badname_case: Fonksiyon isimleri büyük-küçük harfe duyarlıdır. Fonksiyon gövdesindeki
      ismin büyüklüğünü   değiştirmeyi deneyin.
    badrange: Senin sözleşmen yanlış bir diziye sahip.
    baddomainsize: sözleşmeniz içerikteki elemanların doğru numaralarını içermiyor.
    baddomainname: 1 veya daha fazla senin öğelerin hatalı.
    baddomaintype: Bir veya daha fazla etki alanı yanlış öğe türüne sahip, ya da yanlış
      sırada.
  text_match:
    placeholder: Cevabınızı buraya girin
    open_response_title: teşekkürler
    open_response_body: cevabınız için teşekkürler!
    correct_title: Doğru
    correct_body: "İşte bu doğru cevap."
  dialog:
    ok: TAMAM
    startover_title: Baştan başlamak istediğinize emin misiniz?
    startover_body: Bu, bulmacayı başlangıç durumuna getirecek ve eklediğiniz ya da
      değiştirdiğiniz tüm verileri sıfırlayacaktır.
    startover_ok: Baştan Başla
    startover_cancel: "İptal"
  time:
    hour: 1 saat
    day: gün
    week: hafta
  age_interstitial:
    age: Yaşın
    header: Hesap Bilgileri Güncelleme
    message: Size daha güçlü gizlilik koruması sağlamak konusunda güncellemelerimizi
      sürdürmekteyiz. Bunu yapabilmek için mevcut kullanıcıların buraya yaşlarını
      girmesi gerekmektedir.<br/>Herzaman olduğu gibi code.org özel bilgilerinizi
      asla kiralamaz, satmaz veya üçüncü partilerle paylaşmaz.
    sign_out: Eğer yaşınızı girmek istemiyorsanız <a href="%{url}">buraya tıklayarak</a>
      çıkış yapabilirsiniz.
  terms_interstitial:
    title: Güncellenen Hizmet ve Gizlilik Politikası şartları
    intro_desc: 'Kullanıcı sözleşmesini aşağıdaki gibi güncelledik. Değişiklikler
      24 Ağustos 2016''dan itibaren uygulanıyor. En büyük değişiklik: <i>Artık Code
      Studio''daki öğrencilerin email adreslerini artık arşivlemiyoruz.</i> Bu bizim
      için büyük bir şey, ve umuyoruz eğitim teknolojilerindeki öğrenci mahremiyetine
      yeni bir standart getirir. Diğer değişikliklerin özetini de size mail olarak
      gönderdik.'
    intro_instructions: Kod Studio tüm son özelliklerine tam erişim sınıfında 13 yaşın
      altındaki öğrenciler için bu yeni şartları kabul gerekir.  13 yaşından küçük
      bir öğrenci için bir hesap kayıt olurken okul kullanımı için öğrencinin kişisel
      bilgilerin toplanması ve kod Studio gibi eğitim programları da dahil olmak üzere
      okul parası için ebeveyn izni olduğundan emin olun istenecektir.
    tos: "Şartlar"
    privacy: Gizlilik Politikası
    privacy_notice: Gizlilik Politikası
    accept_label: Güncellenme Zamanı <a href="%{tos_url}" target="_blank"> Hizmet
      şartları</a> ve <a href="%{privacy_url}" target="_blank"> Gizlilik politikasını</a>
      kabul ediyorum
    accept: Kabul et
    print: Yazdır
    reminder_desc: ' <a href="%{tos_url}" target="_blank"> Hizmet şartları</a> ve
      <a href="%{privacy_url}" target="_blank"> Gizlilik Politikası</a> güncellendi.
      Bunlar onları kabul etmeden önce dikkatlice okuyunuz.  JavaScript öğretim özelliği
      güncellenen Şartları kabul etmeden önce kullanılamıyor olabilir.'
    review_terms: Güncellenen Hizmet ve Gizlilik politikasını göster
  school_info_interstitial:
    title: Her öğrenciye bilgisayar bilim ini getirmek için bize yardım etmeni istiyoruz!
    message: Lütfen aşağıya okul bilgilerinizi girin.
    message_with_suggestion: Lütfen aşağıdaki bilgileri doğru olduğundan emin olun
      veya gerektiği gibi güncelleştirin.
    save: Kaydet
  race_interstitial:
    title: 'Opsiyonel: Bilgisayar bilimlerindeki çeşitliliği geliştirme yönündeki
      ilerlememizi izlememize yardımcı olun'
    message: " Lütfen bize ırkını söyle  ( Başvuruyu kontrol etmeyi unutma)"
    races:
    - white: Beyaz
    - black: Siyahi veya Afrika kökenli Amerikalı
    - hispanic: "İspanyol veya Latin"
    - asian: Asyalı
    - hawaiian: Yerel Hawaii veya diğer Pasifik Adalı
    - american_indian: Amerikalı Kızılderili / Alaska Yerlisi
    - other: Diğer
    - opt_out: Söylememek istemiyorum
    submit: Gönder
    decline: Kapat
  zendesk_too_young_message: Üzgünüz, genç kullanıcılarımız destek sitemize üye olamazlar.
    <a href="http://support.code.org">support.code.org</a> adresini giriş yapmadan
    kullanın ya da ebeveynlerinize veya öğretmeninize bizimle temasa geçmelerini söyleyin.
  progress:
    not_started: Başlatılmadı
    in_progress: "İşlem devam ediyor"
    completed_too_many_blocks: tamamlanmadı, fazla blok var
    completed_perfect: tamamlandı, harika
    furthest_level_attempted: denenen en yüksek seviye
    assessment: değerlendirme
    submitted: gönderildi
  studio:
    courses_working_on: "Üzerinde çalışmakta olduğunuz dersler"
    completed_courses: Tamamladığınız dersler
    all_courses: Tüm dersler
  project:
    projects: Projeler
    create: Proje Oluştur
    create_a_project: 'Yeni bir proje oluşturun:'
    new: Yeni oluştur
    rename: Yeniden adlandır
    save: Kaydet
    delete: Sil
    exit: Kursa dön
    my_projects: Projelerim
    project_gallery: Proje Galerisi
    publish: Yayımla
    unpublish: Yayımdan Kaldır
    share: Paylaş
    share_title: Projenizi paylaşın
    share_copy_link: 'Bağlantıyı kopyala:'
    share_embed_description: Projeyi bir web sayfasında görüntülemek için yerleştirme
      kodunu HTML sayfasına yapıştırın.
    share_u13_warning: "Öğretmenine paylaşmadan önce sor. Sadece senin okuldaki diğer
      kişilerle  paylaş."
    embed: Yerleştir
    advanced_share: Gelişmiş seçenekleri göster
    no_projects: "Şu anda hiç proje var. Bir proje başlatmak için yukarıdaki düğmelerden
      birini tıklatın."
    close: Kapat
    more: Daha Fazla
    name: "İsim"
    updated: Güncellendi
    project_type: Proje türü
    help_text: "Uygulama oluştur'a tıklayın veya Yeni bir oyun labaratuvarı veya sanatçı
      projesi çizin. \nGeri dönebilir ve istediğiniz zaman projelerinizi düzenleyebilirsiniz."
    need_help: Başlarken yardıma mı ihtiyacınız var?
    thumbnail_help: Projeniz için doğru küçük resim göremiyorum? Yeni küçük resim
      oluşturmak için uygulamanızı çalıştırın. Resmi her yerde yenilemek birkaç saat
      sürebilir.
    really_delete: Silinsin mi?
    delete_yes: Evet
    delete_no: Hayır
    saved: Kaydedildi
    not_saved: Kaydedilmedi
    cancel: "İptal"
    delete_confirm_title: Bu projeyi silmek istediğinizden emin misiniz?
    delete_confirm_text: Projeyi silmek onu kalıcı olarak Projelerim listenizden kaldıracaktır.
      Bağlantı olarak paylaştığınız kimseler artık projenizi göremeyecekler.
    view_all: Projelerimi görüntüle
    remix: |
      karıştır.
    click_to_remix: Kendi sürümünüzü yaratmak için 'Remix'e basın!
    edit_project: Projeyi Düzenle
    abuse:
      tos: Bu projenin Code.org <a href='http://code.org/tos'> Hizmet Şartları'nı</a>
        ihlal ettiği raporlandı ve başkalarıyla paylaşılamaz.
      policy_violation: Bu projeyi başkalarıyla paylaşılamaz bilgileri içerir. Lütfen
        onların app içeriğini düzeltmek için app sahibine başvurun.
      contact_us: Eğer bir hata olduğunu düşünüyorsanız, lütfen <a href='https://code.org/contact'>bizimle
        iletişime geçin.</a>
      go_to_code_studio: Kod Stüdyosu'na git
      report_abuse_form:
        intro: Rahatsız edici, tehdit, sanal kabadayılık, taciz yada telif hakkı ihlali
          içeren bir içerikle karşılaşırsanız lütfen aşağıdaki formu doldurun. Raporunuzu
          çok ciddiye alacağız ve dikkatlice inceleyip gereken eylemi yerine getireceğiz.
        validation:
          email: Lütfen E-posta adresinizi belirtiniz
          age: Lütfen yaşınızı belirtiniz
          abuse_type: Lütfen bu içeriğin Hizmet Şartlarını nasıl ihlal ettiğini açıklayın
          abuse_detail: Bildirmekte olduğunuz içeriği açıklayın
        abusive_url: Raporlamış olduğunuz içeriğin URL'si
        abuse_type:
          question: Bu içerik %{link_start}Hizmet Şartlarını%{link_end} nasıl ihlal
            ediyor?
          harassment: Tehditler, klavye delikanlılığı, zorbalık
          offensive: Rahatsız edici içerik
          infringement: Telif Hakkı İhlali
          other: Diğer
        detail: Bildirmekte olduğunuz içerik ile ilgili mümkün olduğunca fazla ayrıntı
          veriniz.
        acknowledge: Bu bilgileri göndererek, %{link_start_privacy}Gizlilik Sözleşmesini%{link_end}
          ve %{link_start_tos}Hizmet Sözleşmesini%{link_end} kabul etmiş olursunuz
  peer_review:
    accepted:
      name: Kabul edildi
      description: "<strong>Evet</strong>, bu öneri gereksinimleri karşılıyor"
    rejected:
      name: Reddedildi
      description: "<strong>Hayır</strong>, bu öneri gereksinimleri karşılamıyor"
    escalated:
      name: Yükseltilmiş
      description: Bu gönderiyi gözden geçirmek için bir eğitmen istiyorum
    instructor_feedback: Eğitmen Geribildirimi
    peer_feedback: Geribildirim Gönder
    outdated: Bu geribildirim daha önce yollanan gönderiye eklendi
    review_in_progress: Gözden geçirmeye hazır
    link_to_submitted_review: Link to submitted review
    reviews_unavailable: Reviews unavailable at this time
    review_count: You must complete %{review_count} reviews for this unit
    must_be_enrolled: You must be enrolled in this course to review peers
    no_reviews_at_this_moment_notice: There are no peer reviews available at this
      moment, please check back soon
    review_submitted: Your peer review was submitted
    review_new_submission: Review a new submission
  flex_category:
    required: Genel Bakış
    content: "İçerik"
    practice: "Öğretmen Uygulamaları"
    peer_review: Eş gözden geçirme
    ramp_up: Ramp-Up
    end_of_course_project: End of Course Project
    optional_stages: "İsteğe bağlı aşamalar"
    main_course: Ana ders
    extra_course_content: "İlave kurs içeriği"
    csd1_1: 'Bölüm 1: Problem çözme süreci'
    csd1_2: 'Bölüm 2: Bilgisayar ve Problem çözme'
    csd2_1: 'Bölüm 1: Web içerik ve HTML'
    csd2_2: 'Bölüm 2: Stil oluşturma ve CSS'
    csd3_1: 'Bölüm 1: Resim ve animasyon'
    csd3_2: 'Bölüm 2: Oyun geliştirme'
    csd4_1: 'Bölüm 1: Kullanıcı merkezli tasarım'
    csd4_2: 'Bölüm 2: Uygulama prototipleme'
    csd5_1: 'Bölüm 1: Bilgileri gösterme'
    csd5_2: 'Bölüm 2: Veri problemlerini çözme'
    csd6_1: 'Bölüm 1: Donanım çıktısı'
    csd6_2: 'Bölüm 1: Donanım girdisi'
    csp1_1: 'Bölüm 1: Bilgiyi Sunma ve Aktarma'
    csp1_2: Interneti icat etme
    csp2_1: Karmaşık bilgileri kodlama ve sıkıştırma
    csp2_2: 'Bölüm 2: Veriyi İşleme ve Görselleştirme'
    csp3_1: 'Bölüm 1: Programlama Dilleri ve Algoritmalar'
    csp4_1: 'Bölüm 1: Büyük Verilerin Dünyası ve Şifreleme'
    csp5_1: 'Bölüm 1: Olay Temelli Programlama'
    csp5_2: 'Bölüm 2: Programlama ve Veri Yapıları'
    cspSurvey: Anket
    cspAssessment: Bölüm Değerlendirme
    csp_ap_1: 'Bölüm 1: AP teknik kurulum'
    csp_ap_2: 'Bölüm 2: AP performans görevini keşfet'
    csp_ap_3: 'Bölüm 2: AP performans görevini yarat'
    dlp: Yansıma İstemleri
  external_links:
    disclaimer: Yasal uyarı
    leaving_domain: Code.org tarafından işletilen site değil.
    disclaimer_text: "<strong>Yasal uyarı: Code.org tarafından işletilen bir site
      değil.</strong> Bu sitenin Code.org'dan farklı gizlilik ilkeleri olabilir. <br/>
      <br/> Onlar sizin için yararlı olacağını düşündüğümüz için seçtik. Biz doğrudan
      bu Web sitesinin içeriği için sorumlu değiliz, <a href='%{support_url}'> Destek
      hizmetlerine</a> tıklayarak sakıncalı içerik veya bağlantılı hatasını raporlayın."
  hoc_download:
    title: Kodlama Saati İndirmeler
    capsule_title: "İnternetiniz var mı?"
    capsule_desc: Web tabanlı <a href="%{url}">%{app_name}</a> kullanın.
    instructions_headline: "İnternet Yok Mu?"
    instructions: 'Öğretmenler için Talimatlar: Eğer zayıf internet bağlantınız varsa,
      bu Kod Saati uygulamasını indirip çevrimdışı kullanabilirsiniz. Dilinizi ve
      platformunuzu seçin ve sınıftaki bütün bilgisayarlara yükleyin. USB kullanmak
      isteyebilirsiniz. NOT: Öğrenciler kod saatine giriş yapamayacak ve sertifika
      bastıramayacak. Öğretmenler önden sertifikaları yazdırabilir. a href="%{url}">here</a>.'
    minecraft_name: Minecraft Kodlama Saati
    starwars_blocks_name: 'Yıldız Savaşları: Kod İle Bir Galaksiyi İnşa Etmek (Blocks)'
    starwars_javascript_name: 'Yıldız Savaşları: Kod İle Bir Galaksiyi İnşa Etmek
      (Blocks)'
    download_message: "Çevrimdışı kullanım  için %{app_name} (136 MB) indir"
    download_in_Albanian: 'Arnavutça indir:'
    download_in_Arabic: 'Arapça indir:'
    download_in_Azerbaijani: 'Azerice indir:'
    download_in_Basque: 'Baskçayı indir:'
    download_in_Bosnian: 'Boşnakça indir:'
    download_in_Bulgarian: 'Bulgaristanca indir:'
    download_in_Catalan: 'Katalanca indir:'
    download_in_Chinese-Taiwan: 'Tayvan Çincesi indir:'
    download_in_Chinese: "Çince indir:"
    download_in_Croatian: 'Hırvatça indir:'
    download_in_Czech: "Çekce indir:"
    download_in_Danish: 'Danimarkaca indir:'
    download_in_Dutch: 'Almanca indir:'
    download_in_English: "İngilizce indir:"
    download_in_Finnish: 'Fince indir:'
    download_in_French: Fransızca indir
    download_in_German: 'Almanca indir:'
    download_in_Greek: 'Yunanca indir:'
    download_in_Hebrew: "İbranice indir:"
    download_in_Hungarian: 'Macarca indir:'
    download_in_Icelandic: "İzlandaca indir:"
    download_in_Indonesian: 'Endonezyaca indir:'
    download_in_Irish: "İrlandaca indir:"
    download_in_Italian: "İtalyanca indir:"
    download_in_Japanese: 'Japonca indir:'
    download_in_Korean: 'Korece indir:'
    download_in_Latvian: 'Litvanyaca indir:'
    download_in_Lithuanian: 'Litvanyaca indir:'
    download_in_Norwegian: 'Norveççe indir:'
    download_in_Norwegian-Nynorsk: 'Norveççe indir:'
    download_in_Polish: 'Polonyacayı indir:'
    download_in_Portuguese-Brazil: 'Portekizce-Brezilya indir:'
    download_in_Portuguese: 'Portekizce olarak yükleyin:'
    download_in_Romanian: 'Romence indir:'
    download_in_Russian: 'Rusça indir:'
    download_in_Serbian: 'Sırpçayı indir:'
    download_in_Slovenian: 'Slovence indir:'
    download_in_Spanish: "İspanyolca indir:"
    download_in_Swedish: "İsveççe olarak yükleyin:"
    download_in_Turkish: 'Türkçe indir:'
    download_in_Ukrainian: 'Ukraynaca indir:'
    download_in_Vietnamese: 'Vietnam dilinde yükleyin:'
    windows: Windows
    mac: Mac OS X
  plc:
    preview_assignments:
      content_focus_header: Content Focus Area
      practice_focus_header: Practice Focus Area
      content_focus_strong: Based on your self-assessment answers, we chose one content
        focus area for you.
      practice_focus_strong: Based on your self-assessment answers, we chose one teaching
        practice focus area for you.
      choose_different_focus_area: You can choose a different focus area if you think
        that it would help you better prepare to teach.
      other_focus_areas_available: No matter what focus area you choose, all other
        resources will still be available for reference.
      confirm_focus_areas: Confirm Focus Areas
  locked_stage: Bu sahnenin içeriği görünmemektedir çünkü bu sahne şu anda kilitlidir.
    Öğretmeniniz bu sahneyi size çalışmak veya yanıtlarınızı gözden geçirmek için
    zamanında açacaktır.
  hidden_stage: "Öğretmenin senin burada olmanı beklemiyordu. Lütfen öğretmenine hangi
    derste olman gerektiğini sor."
  hidden_script: "Öğretmenin senin burada olmanı beklemiyordu. Lütfen öğretmenine
    hangi ünitede olman gerektiğini sor."
  return_unit_overview: "Ünite genel bakışına git"
  return_course_overview: "Ünite genel bakışına git"
  view_all_units: Tüm üniteleri göster
  pd:
    survey:
      number_teachers: Number of attending teachers
      response_count: Number of survey responses
      facilitator_effectiveness: Facilitator Effectiveness (out of 5)
      teacher_engagement: Teacher Engagement (out of 5)
      overall_success: Overall Success Score (out of 6)
      how_much_learned_s: Overall, how much have you learned from your workshop about
        computer science?
      how_motivating_s: During your workshop, how motivating were the activities that
        this program had you do?
      how_clearly_presented_s: For this workshop, how clearly did your facilitator
        present the information that you needed to learn?
      how_interesting_s: How interesting did your facilitator make what you learned
        in the workshop?
      how_often_given_feedback_s: How often did your facilitator give you feedback
        that helped you learn?
      how_comfortable_asking_questions_s: How comfortable were you asking your facilitator
        questions about what you were learning in his or her workshop?
      how_often_taught_new_things_s: How often did your facilitator teach you things
        that you didn't know before taking this workshop?
      how_much_participated_s: During your workshop, how much did you participate?
      how_often_talk_about_ideas_outside_s: When you are not in Code.org workshops
        how often do you talk about the ideas from the workshops?
      how_often_lost_track_of_time_s: How often did you get so focused on Code.org
        workshop activities that you lost track of time?
      how_excited_before_s: Before the workshop, how excited were you about going
        to your Code.org workshop?
      overall_how_interested_s: Overall, how interested were you in the Code.org in-person
        workshop?
      more_prepared_than_before_s: I feel more prepared to teach the material covered
        in this workshop than before I came.
      know_where_to_go_for_help_s: I know where to go if I need help preparing to
        teach this material.
      suitable_for_my_experience_s: This professional development was suitable for
        my level of experience with teaching CS.
      would_recommend_s: I would recommend this professional development to others.
      part_of_community_s: I feel like I am a part of a community of teachers.
      things_facilitator_did_well_s: What were two things your facilitator(s) did
        well?
      things_facilitator_could_improve_s: What were two things your facilitator(s)
        could do better?
      things_you_liked_s: What were the two things you liked most about the activities
        you did in this workshop and why?
      things_you_would_change_s: What are the two things you would change about the
        activities you did in this workshop?
      anything_else_s: Is there anything else you’d like to tell us about your experience
        at this workshop?
  courses_category: Tüm Dersler<|MERGE_RESOLUTION|>--- conflicted
+++ resolved
@@ -56,11 +56,7 @@
       placeholder: Bölüm kodu (ABCDEF)
       instructions: Lütfen öğretmeninizin sizinle paylaştığı kodu girin. Bu kod, "ABCDEF"
         örneğindeki gibi 6 harf içerir.
-<<<<<<< HEAD
-      instructions_short: Enter your 6 letter section code
-=======
       instructions_short: 6 harfli bölüm kodunuzu girin
->>>>>>> a4df5b8b
     submit: "Öğretmeni ekle"
   add_hint_form:
     placeholder: Lütfen ipucunu buraya girin
@@ -283,13 +279,8 @@
           ait e-posta adresi uyuşmuyor
         personal_login_created_email: Kişisel bir oturumu başarıyla oluşturdunuz.
           Artık Code.org'da e-posta ve parola ile oturum açabilirsiniz
-<<<<<<< HEAD
-        personal_login_created_username: Kişisel bir oturumu başarıyla oluşturuldu.
-          Artık Code.org kullanıcı adınız ve parolanız ile oturum açabilirsiniz
-=======
         personal_login_created_username: Kişisel bir oturumu başarıyla oluşturdunuz.
           Artık Code.org kullanıcı adınız(%{username}) ve parolanız ile oturum açabilirsiniz
->>>>>>> a4df5b8b
   nav:
     header:
       finished_hoc: Kod Saati'ni tamamladım
@@ -423,17 +414,10 @@
       almak dışında asla Code.org'dan elektronik posta almazlar. Daha fazla bilgi
       için <a href='%{privacy_policy_url}', target='_blank'>Güvenlik politikamıza</a>
       bakınız."
-<<<<<<< HEAD
-    enter_new_login_info: Enter your new login information
-    confirm_secret_words: Confirm that it is you by entering your current secret words
-    enter_parent_email: Enter your parent or guardian's email address (for password
-      recovery)
-=======
     enter_new_login_info: Oturum açma bilgilerini gir
     confirm_secret_words: Gizli kelimenizi girerek siz olduğunuzu doğrulayın
     enter_parent_email: Ebeveyn ya da velinizin elektronik posta adresini girin (şifre
       kurtarmak için)
->>>>>>> a4df5b8b
   user_level:
     completed: Tamamlandı
     tried: Denenmiş
