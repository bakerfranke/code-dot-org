--- conflicted
+++ resolved
@@ -528,11 +528,8 @@
     update: Actualizar cuenta de usuario
     account_successfully_updated: Cuenta actualizada exitosamente.
     update_email: Actualizar
-<<<<<<< HEAD
-=======
     parent_guardian_email_label: Email del padre o guardián
     none: Ninguno
->>>>>>> 97c71c09
     encrypted: encriptado
   user_level:
     completed: Completada
