--- conflicted
+++ resolved
@@ -515,11 +515,8 @@
     update: खाता अद्यतन करें
     account_successfully_updated: खाता सफलतापूर्वक अद्यतन हो गया।
     update_email: अद्यतन करें
-<<<<<<< HEAD
-=======
     parent_guardian_email_label: अभिभावक ईमेल/
     none: कोई नहीं
->>>>>>> 97c71c09
     encrypted: कूटलेखन किया
   user_level:
     completed: पूरा हो गया
