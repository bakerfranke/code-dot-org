---
zh-TW:
  data:
    script:
      category:
        csd_category_name: 計算機科學探索（'17-'18）
        csd_2018_category_name: 計算機科學探索（'18-'19）
        csd_2019_category_name: 計算機科學探索（'19-'20）
        csf_category_name: CS 基本原理
        csf_2018_category_name: 計算機科學基礎（2018）
        csf_international_category_name: 計算機科學基礎國際版
        csf2_draft_category_name: 開發中：課程 A - F
        csp_category_name: "'15-' 16 計算機科學原理"
        csp_2018_category_name: 計算機科學原理（'18-'19）
        csp_2019_category_name: 計算機科學原理（'19-'20）
        cspexams_category_name: 計算機科學原理應用測驗
        csp17_category_name: CS 原理 ('17-'18)
        full_course_category_name: 完整課程
        hoc_category_name: 一小時玩程式
        math_category_name: 運算
        research_studies_category_name: 研究
      name:
        course1:
          title: 課程 1
          description: 課程 1 主要在讓初學者學習創建計算機程式，在這個過程中讓他們學習與他人合作、提高解決問題能力，並培養完成困難任務的毅力。在課程結束之後，學生就可以設計及分享自己的遊戲或故事。建議年級
            K-1。
          description_short: 給學齡前幼童的計算機科學介紹。
          description_audience: 年齡 4-6
          stages:
            'Artist: Loops':
              name: 小藝術家 - 迴圈（Loops）
            'Artist: Sequence':
              name: 小藝術家 - 序列（Sequence）
            'Artist: Shapes':
              name: 小藝術家 - 形狀（Shapes）
            'Bee: Loops':
              name: 蜜蜂 - 迴圈（Loops）
            'Bee: Sequence':
              name: 蜜蜂 - 序列（Sequence）
            Building a Foundation:
              name: 打好基礎
            Getting Loopy:
              name: 學習迴圈
            Going Places Safely:
              name: 安全的遨遊網路世界
            Happy Maps:
              name: 快樂地圖
            'Jigsaw: Learn to drag and drop':
              name: 拼圖 - 學會拖曳與放置（drag and drop）
            'Maze: Debugging':
              name: 迷宮 - 除錯（Debugging）
            'Maze: Loops':
              name: 迷宮 - 迴圈（Loops）
            'Maze: Sequence':
              name: 迷宮 - 序列（Sequence）
            Move it, Move it:
              name: 移動它，移動它
            'Real-life Algorithms: Plant a Seed':
              name: 生活中的演算法 - 植物種植
            Spelling Bee:
              name: 拼字蜜蜂
            'Studio: Create a Story':
              name: Play Lab - 創作一個故事
            The Big Event:
              name: 大事件
        course2:
          title: 課程 2
          description: 課程 2 適合有閱讀能力但沒有編程經驗的學生，在課程中，學生會學習建立程式以解決問題，開發並分享互動式的遊戲或故事。建議年級
            2-5。
          description_short: 給有閱讀能力學生的計算機科學介紹。
          description_audience: 年齡 6+（需閱讀能力）
          stages:
            'Artist: Debugging':
              name: 小藝術家 - 除錯（Debugging）
            'Artist: Loops':
              name: 小藝術家 - 迴圈（Loops）
            'Artist: Nested Loops':
              name: 小藝術家 - 巢狀迴圈（Nested Loops）
            'Artist: Sequence':
              name: 小藝術家 - 序列（Sequence）
            'Bee: Conditionals':
              name: 蜜蜂 - 條件判斷（Conditionals）
            'Bee: Debugging':
              name: 蜜蜂： 除錯（Debugging）
            'Bee: Loops':
              name: 蜜蜂 - 迴圈（Loops）
            Binary Bracelets:
              name: 二進制手環
            Conditionals:
              name: 條件判斷（Conditionals）
            Flappy:
              name: 像素鳥
            Getting Loopy:
              name: 學習迴圈
            Graph Paper Programming:
              name: 方格紙編程
            'Maze: Loops':
              name: 迷宮 - 迴圈（Loops）
            'Maze: Sequence':
              name: 迷宮 - 序列（Sequence）
            'Real-life Algorithms: Paper Planes':
              name: 生活中的演算法 - 紙飛機
            Relay programming:
              name: 接力編程
            'Studio: Create a Story':
              name: Play Lab - 創作一個故事
            The Big Event:
              name: 大事件
            Your Digital Footprint:
              name: 你的數位足跡
        course3:
          title: 課程 3
          description: 課程 3 是為已完成課程 2 的學生設計的。學生將更深入理解到前面所學的編程主題，進而能夠用更靈活的方式來解決更複雜的問題。此課程完成時，學生將會創造出互動式的故事或遊戲，且可和任何人分享。建議
            4-5 年級的學生學習。
          description_short: 課程 3 是課程 2 的延續課程，你可以更深入學習程式設計，用編程來寫出互動遊戲和故事。
          description_audience: 年齡 8-18
          stages:
            Artist:
              name: 藝術家
            'Artist: Functions':
              name: 小藝術家 - 函式（Functions）
            'Artist: Nested Loops':
              name: 小藝術家 - 巢狀迴圈（Nested Loops）
            'Artist: Patterns':
              name: 小藝術家 - 圖案（Patterns）
            'Bee: Conditionals':
              name: 蜜蜂 - 條件判斷（Conditionals）
            'Bee: Debugging':
              name: 蜜蜂： 除錯（Debugging）
            'Bee: Functions':
              name: 蜜蜂：函式（Functions）
            'Bee: Nested Loops':
              name: 蜜蜂：巢狀迴圈（Nested Loops）
            Bounce:
              name: 彈跳
            Computational Thinking:
              name: 計算機式思維
            Crowdsourcing:
              name: 群眾外包（Crowdsourcing）
            Dice Race:
              name: 擲骰子比賽
            Digital Citizenship:
              name: 數位公民
            'Farmer: While Loops':
              name: 農夫 - 條件迴圈（While Loops）
            Functional Suncatchers:
              name: 實用的透光窗飾（Suncatcher）
            Internet:
              name: 網際網路 Internet
            Maze:
              name: 迷宮
            'Maze: Conditionals':
              name: 迷宮 - 條件判斷（Conditionals）
            Songwriting:
              name: 歌曲創作
            'Studio: Create a Game':
              name: Play Lab - 設計一個遊戲
            'Studio: Create a Story':
              name: Play Lab - 創作一個故事
        playlab:
          title: Play Lab
          description: 在 Play Lab 上創作故事或是遊戲！
          description_short: 在 Play Lab 上創作故事或設計遊戲！
          stages:
            Play Lab:
              name: Play Lab
        artist:
          title: 藝術家
          description: 和小藝術家一起畫出酷炫的圖案！
          description_short: 和小藝術家一起畫出酷炫的圖案！
          stages:
            Artist:
              name: 藝術家
        hourofcode:
          title: 經典迷宮
          description: 和來自憤怒鳥、植物大戰殭屍、冰原歷險記的角色一起學習計算機科學的基礎知識！
          description_short: 和許多有趣的角色一塊兒學學計算機科學基礎！
          stages:
            Maze:
              name: 迷宮
        frozen:
          title: 和安娜與艾莎一同玩程式
          description: 讓我們使用程式碼，與安娜和艾莎一同探索美麗且神奇的冰。你可以利用在雪上溜冰製造出雪花等圖案，然後打造一個冬季仙境並分享給你的朋友！
          description_short: 讓我們使用程式碼，與安娜和艾莎一同探索美麗且神奇的冰。
          stages:
            Artist:
              name: 藝術家
        course4:
          title: 課程 4
          description: 課程 4 是設計給完成課程 2 和 3 的學生 。隨著難度增加，學生在解決關卡的問題時，也能夠學習結合多種概念。當完成本課程的時候，學生將創建能夠展示多種技能的程式，包括用於迴圈和帶參數的函式。建議
            4-8 年級的學生學習。
          description_short: 學生在完成課程 2 和課程 3 後，才可以進入課程 4 學習更複雜的編程概念，像是迴圈和帶參數的函式。
          description_audience: 年齡 9-18
          stages:
            Artist:
              name: 藝術家
            Artist Binary:
              name: 小藝術家 - 二進制（Binary）
            'Artist: For Loops':
              name: 小藝術家 - 計數迴圈（For Loops）
            'Artist: Functions':
              name: 小藝術家 - 函式（Functions）
            'Artist: Functions with Parameters':
              name: 小藝術家 - 函式帶參數（Parameters）
            'Artist: Variables':
              name: 小藝術家 - 變數（Variables）
            'Bee: For Loops':
              name: 蜜蜂： 計數迴圈（For Loops）
            'Bee: Functions with Parameters':
              name: 蜜蜂：函式帶參數（Parameters）
            Extreme Challenge - Comprehensive:
              name: 終極挑戰：綜合應用
            Maze and Bee:
              name: 迷宮和蜜蜂
            'Play Lab: For Loops':
              name: Play Lab - 計數迴圈（For Loops）
            'Play Lab: Functions with Parameters':
              name: Play Lab - 函式帶參數
            'Play Lab: Variables':
              name: Play Lab - 變數（Variables）
            Super Challenge - For Loops:
              name: 超級挑戰 - 計數迴圈（For Loops）
            Super Challenge - Functions and Parameters:
              name: 超級挑戰 - 函式（Functions）與參數（Parameters）
            Super Challenge - Variables:
              name: 超級挑戰 - 變數（Variables）
            'Unplugged: Binary':
              name: 不插電活動 - 二進制
            'Unplugged: Envelope Variables':
              name: 不插電活動 - 信封裡的變數
            'Unplugged: For Loop Fun':
              name: 不插電活動 - 迴圈樂無窮
            'Unplugged: Madlibs':
              name: 不插電活動 - 文字接龍
            'Unplugged: Songwriting with Parameters':
              name: 不插電活動 - 用參數寫歌
            'Unplugged: Tangrams':
              name: 不插電活動 - 七巧版
        Course4pre:
          title: 課程 4 前備能力
          description: 對沒有參與課程 2 和課程 3 的學生作的概念簡述。
          description_short: 對沒有參與課程 2 和課程 3 的學生作的概念簡述。
          stages:
            'Artist: Functions':
              name: 小藝術家 - 函式（Functions）
            'Artist: Loops':
              name: 小藝術家 - 迴圈（Loops）
            'Artist: Nested Loops':
              name: 小藝術家 - 巢狀迴圈（Nested Loops）
            'Artist: Sequence':
              name: 小藝術家 - 序列（Sequence）
            'Bee: Conditionals':
              name: 蜜蜂 - 條件判斷（Conditionals）
            'Bee: Debugging':
              name: 蜜蜂： 除錯（Debugging）
            'Bee: Nested Loops':
              name: 蜜蜂：巢狀迴圈（Nested Loops）
            'Farmer: While Loops':
              name: 農夫 - 條件迴圈（While Loops）
            'Maze: Sequence':
              name: 迷宮 - 序列（Sequence）
        usability:
          title: 可用性測試
          description: 課程 4 級別的一個選項，用來測試可行性。
          stages:
            Binary:
              name: 二進制（Binary）
            For Loops:
              name: 計次迴圈（For Loops）
            Functions and Functions with Parameters:
              name: 函式與函式帶參數
            Intro:
              name: 簡介
            Variables:
              name: 變數
        algebra:
          title: 代數裡的計算機科學
          stages:
            'Calc: Defining Variables':
              name: 定義變數和替換
            'Eval: Boolean Operators':
              name: 布林運算子
            'Eval: Conditionals':
              name: 條件判斷（Conditionals）
            'Eval: Defining Functions':
              name: 複合函式
            'Eval: Functions':
              name: 用設計方法解決單字問題 (Word Problem)
            'Eval: Strings and Images':
              name: 字串和圖像
            'Play Lab: Animation (Big Game)':
              name: The Big Game - 動畫（Animation）
            'Play Lab: Boolean (Big Game)':
              name: The Big Game - 布林值（Booleans）
            'Play Lab: Collision Detection (Big Game)':
              name: The Big Game - 碰撞檢測（Collision Detection）
            'Play Lab: Defining Functions':
              name: 火箭高度
            'Play Lab: Defining Variables (Big Game)':
              name: The Big Game - 變數（Variables）
            'Unplugged: Booleans':
              name: 不插電活動：布林值和邏輯運算子
            'Unplugged: Collision Detection and the Distance Formula':
              name: 不插電活動：碰撞檢測和畢氏定理
            'Unplugged: Conditionals and Piecewise Functions':
              name: 不插電活動：條件判斷和分段函式
            'Unplugged: The Design Recipe':
              name: 不插電活動 - 設計流程
            'Unplugged: Video Games and Coordinate Planes':
              name: 不插電活動 - 電視遊戲和座標平面
        infinity:
          title: 迪士尼無限 Play Lab
          description: 用 Play Lab 創作一個由迪士尼角色主演的故事或遊戲。
          description_short: 用 Play Lab 創作一個由迪士尼角色主演的故事或遊戲。
          stages:
            Infinity:
              name: 無限
        algebrademo:
          title: 代數演示
          description: 一些關卡以演示在 Code.org 中 CS 代數的環境和編程語言
          description_short: 一些關卡以演示在 Code.org 中 CS 代數的環境和編程語言
          stages:
            Defining Simple Functions:
              name: 函式簡單定義
            Defining Variables:
              name: 變數的定義
            Making Pictures:
              name: 製作圖片
            The Design Recipe:
              name: 設計程序
        K5PD:
          description: K5 課程的專業發展
          stages:
            Computer Science Pedagogy:
              name: 計算機科學教育學
            Introduction to PD:
              name: PD 簡介
            K-5 Courses:
              name: K-5 課程
            Next Steps:
              name: 下一步
            'Programming Concept: Conditionals':
              name: 程式設計概念：條件判斷（Conditionals）
            'Programming Concept: Events':
              name: 程式設計概念：事件（Evnets）
            'Programming Concept: Functions':
              name: 程式設計概念：函式（Functions）
            'Programming Concept: Loops':
              name: 程式設計概念：迴圈（Loops）
            Reflection:
              name: 反思
            Teacher Dashboard:
              name: 教師控制台
            Unplugged lessons:
              name: 不插電的教學活動
            Writing computer programs:
              name: 編寫電腦程式
            new stage:
              name: 新的階段
        netsim:
          title: 網路模擬器
          description: 學習有關網際網路的工作原理。
          description_short: 學習有關網際網路的工作原理。
          stages:
            Automatic DNS node:
              name: 自動 DNS 節點
            Broadcasting messages:
              name: 廣播訊息
            Internet Simulator Freeplay:
              name: 網路模擬器自由探索
            Manual DNS:
              name: 手動設定 DNS
            Overview and Setup Instructions:
              name: 概覽與操作說明
            Peer to Peer - Sending Ascii:
              name: 點對點傳輸 - 發送 Ascii
            Peer to Peer - Sending Bits on a Shared Wire:
              name: 點對點傳輸 - 在共用線路發送位元值
            Peer to Peer - Sending Numbers:
              name: 點對點傳輸 - 發送數字
            Routers and addresses:
              name: 路由器和網路位址
        pixelation:
          description: 以 bits 與 bytes 創造圖像
          description_short: 以 bits 與 bytes 創造圖像
          stages:
            Black & White Pixelation Freeplay:
              name: 黑白像素自由探索
            Color Pixelation Examples:
              name: 色彩像素化範例
            Color Pixelation Freeplay:
              name: 彩色像素自由探索
            Color Pixelation Tutorial:
              name: 色彩像素化教程
        20-hour:
          title: 計算機科學速成課程
          description: 這個 20 小時課程將介紹核心的計算機科學和編程概念。本課程是設計給年級 K-8 的學生在課堂中使用，不過對於任何年紀的人也是有趣的學習。
          description_short: 這個 20 小時課程中，其中的課程 2-4 包含了核心的計算機科學和編程概念。
          description_audience: 年齡 10-18
          stages:
            Abstraction:
              name: 抽象概念
            Algorithms:
              name: 演算法
            Computational Thinking:
              name: 計算機式思維
            Conditionals:
              name: 條件判斷（Conditionals）
            Functions:
              name: 函式
            Graph Paper Programming:
              name: 方格紙編程
            Introduction to Computer Science:
              name: 計算機科學介紹
            Relay Programming:
              name: 接力編程
            Song Writing:
              name: 歌曲創作
            The Artist:
              name: 藝術家
            The Artist 2:
              name: 藝術家 2
            The Artist 3:
              name: 藝術家 3
            The Artist 4:
              name: 藝術家 4
            The Artist 5:
              name: 藝術家 5
            The Farmer:
              name: 農夫
            The Farmer 2:
              name: 農夫 2
            The Farmer 3:
              name: 農夫 3
            The Internet:
              name: 網際網路
            The Maze:
              name: 迷宮
            Wrap-up:
              name: 總結
        edit-code:
          title: 編輯程式碼
          description: 編輯程式碼
          description_short: 編輯程式碼
          stages:
            Applab:
              name: Applab
            Play Lab:
              name: Play Lab
            The Artist:
              name: 藝術家
            The Maze:
              name: 迷宮
        events:
          title: 事件
          description: 事件
          description_short: 事件
          stages:
            Bounce:
              name: 彈跳
            Calc:
              name: 計算
            Eval:
              name: Eval
            Studio:
              name: 工作室
        flappy:
          title: 像素鳥程式
          description: 想要在 10 分鐘內寫個你自己的遊戲嗎？試試我們的像素鳥程式教程！
          description_short: 寫個你自己的像素鳥遊戲！
          stages:
            Flappy Code:
              name: 像素鳥程式
        jigsaw:
          title: 拼圖
          description: 試試我們的拼圖教程。
          description_short: 試試我們的拼圖教程。
          stages:
            Jigsaw:
              name: 拼圖
        step:
          title: 步進
          description: 步驟教程
          description_short: 步驟教程
          stages:
            Step:
              name: 步進
        Hour of Code:
          title: 一小時玩程式 2013
          description: 跟著憤怒鳥、植物大戰殭屍的角色們一起進入計算機科學的世界吧！
          description_short: 和許多有趣的角色一塊兒學學計算機科學基礎！
          stages:
            Hour of Code 2013:
              name: 一小時玩程式 2013
        CodeStudioPuzzleChallenge:
          description: 試試這些有趣的編碼拼圖。盡力 ！
          description_short: 挑戰自己 ！
          stages:
            Puzzles:
              name: 所有關卡
        Tutorial Video - Code Studio Puzzle Challenge:
          description: 試試這些有趣的編碼拼圖。盡力 ！
          description_short: 挑戰自己 ！
          stages:
            Puzzles:
              name: 所有關卡
        cspunit1:
          title: "（舊）計算機科學原理 單元 1 - 數位資訊"
          stages:
            Binary Numbers:
              name: 二進位數
            Bytes and File Sizes:
              name: 位元組（Bytes）與檔案大小
            Encode a Complex Thing:
              name: 編碼體驗
            Encoding B&W Images:
              name: 黑白圖片的編碼
            Encoding Color Images:
              name: 彩色圖片的編碼
            Encoding Numbers in the Real World:
              name: 現實生活中的數字編碼
            Encoding and Sending Text:
              name: 文字的編碼和發送
            Lossy Compression and File Formats:
              name: 有損壓縮與文件格式
            Number Systems:
              name: 數字系統
            Personal Innovations:
              name: 個人創新
            Sending Binary Messages:
              name: 二進位訊息的發送
            Sending Binary Messages with the Internet Simulator:
              name: 用網路模擬器發送二進位訊息
            Sending Complex Messages:
              name: 複合訊息的發送
            Sending Formatted Text:
              name: 格式化文字的發送
            Sending Numbers:
              name: 數字的發送
            Text Compression:
              name: 文字壓縮
        algebraPD:
          title: 代數裡的計算機科學 PD
          description: 階段 1 線上介紹
          description_short: 階段 1 線上介紹
          stages:
            Course Overview:
              name: 課程概覽
            Introduction to PD:
              name: PD 簡介
            Teacher Dashboard:
              name: 教師控制台
            Why Computer Science belongs in Algebra:
              name: 為什麼計算機科學屬於代數
        algPDmiami:
          title: 代數裡的計算機科學 PD
          description: 通過函數式程式設計教代數
          description_short: 通過函數式程式設計教代數
          stages:
            Booleans:
              name: 布林值
            Luigi's Pizza:
              name: 路易吉的披薩
            Strings and Images:
              name: 字串和圖像
            Your Game - Animation:
              name: 你的遊戲 - 動畫
            Your Game - Booleans:
              name: 你的遊戲 - 布林值
            Your Game - Collision Detection:
              name: 你的遊戲 - 碰撞檢測
            Your Game - Player Movement:
              name: 你的遊戲 - 角色移動
        text-compression:
          title: 文字壓縮
          stages:
            Text Compression:
              name: 文字壓縮
        CSPPD:
          title: 計算機科學原理專業發展
          description: 階段 1 CSP 線上介紹
          description_short: 階段 1 CSP 線上介紹
          stages:
            Growth Mindset:
              name: 增長思維
            Impact of Computer Science:
              name: 計算機科學的影響
            Introduction to PD:
              name: PD 簡介
            Teaching Strategies:
              name: 教學策略
            What is CSP?:
              name: CSP 是什麼？
        CSPLessonSamples:
          stages:
            Lesson 14:
              name: 第 14 課
            Lesson 15:
              name: 第 15 課
        ECSPD:
          title: 計算機科學探索 PD
          description: 階段 1 線上介紹
          description_short: 階段 1 線上介紹
          stages:
            Growth Mindset:
              name: 增長思維
            Impact of Computer Science:
              name: 計算機科學的影響
            Introduction to PD:
              name: PD 簡介
            Teaching Strategies:
              name: 教學策略
            What is ECS?:
              name: ECS 是什麼？
        sciencePD:
          title: Science PD 裡的計算機科學
          description: 階段 1 線上介紹
          description_short: 階段 1 線上介紹
          stages:
            Agent Based Modeling of Complex Adaptive Systems:
              name: 基於 Agent 的複雜適應系統建模
            Computational Thinking And The Framework For K-12 Science Education:
              name: 計算機式思維及為 K-12 科學教育設計的框架
            Introduction to PD:
              name: PD 簡介
            Introduction to StarLogo Nova:
              name: StarLogo Nova簡介
            The Tutorial:
              name: 教程
            Using Computer Models in Science:
              name: 在科學中使用的計算機模型
            Using Models in the Classroom:
              name: 在課堂上使用模型
            What to Expect:
              name: 有什麼期待
        rbo-reference:
          stages:
            reference:
              name: 参考
        Test Wednesday:
          stages:
            PDK5 Intro:
              name: PDK5 介紹
        cspunit3:
          title: "（舊）計算機科學原理 單元 3 - 程式設計"
          stages:
            APIs and Function Parameters:
              name: API 和函式參數
            Creating Functions:
              name: 建立函式
            Events Unplugged:
              name: 事件的不插電活動
            Functions with Return Values:
              name: 帶返回值的函式
            Image Scroller with Key Events:
              name: 圖片播放器的按鍵事件
            Introduction to Arrays:
              name: 陣列（Arrays）的介紹
            Multi-screen Apps:
              name: 多螢幕應用程式
            'Practice PT: Create':
              name: PT 練習 - 創建
            Processing Arrays:
              name: 處理陣列
            User Input and Strings:
              name: 使用者輸入與字串
            Using Simple Commands:
              name: 簡單指令的使用
            Using Variables in Apps:
              name: 在 App 中使用變數
            While Loops:
              name: 當…迴圈
        algebraPD3:
          title: 階段 3 PD
          stages:
            Computer Science Pedagogy:
              name: 計算機科學教育學
            Course Overview:
              name: 課程概覽
            Next Steps:
              name: 下一步
            Strings and Images:
              name: 字串和圖像
            Teacher Dashboard:
              name: 教師控制台
            The Big Game:
              name: The Big Game
            The Design Recipe:
              name: 設計程序
        ECSPD-NexTech:
          title: 計算機科學探索 PD
          description: 階段 1 線上介紹
          description_short: 階段 1 線上介紹
          logo_image: nextech_logo.png
          stages:
            Growth Mindset:
              name: 增長思維
            Impact of Computer Science:
              name: 計算機科學的影響
            Introduction to PD:
              name: PD 簡介
            Teaching Strategies:
              name: 教學策略
            What is ECS?:
              name: ECS 是什麼？
        ECSPD-iZone:
          title: 計算機科學探索 PD
          description: 階段 1 線上介紹
          description_short: 階段 1 線上介紹
          stages:
            Growth Mindset:
              name: 增長思維
            Impact of Computer Science:
              name: 計算機科學的影響
            Introduction to PD:
              name: PD 簡介
            Teaching Strategies:
              name: 教學策略
            What is ECS?:
              name: ECS 是什麼？
        algebraPD-NexTech:
          title: 代數裡的計算機科學 PD
          description: 階段 1 線上介紹
          description_short: 階段 1 線上介紹
          logo_image: nextech_logo.png
          stages:
            Course Overview:
              name: 課程概覽
            Introduction to PD:
              name: PD 簡介
            Teacher Dashboard:
              name: 教師控制台
            Why Computer Science belongs in Algebra:
              name: 為什麼計算機科學屬於代數
        algebraPD-iZone:
          title: 代數裡的計算機科學 PD
          description: 階段 1 線上介紹
          description_short: 階段 1 線上介紹
          stages:
            Course Overview:
              name: 課程概覽
            Introduction to PD:
              name: PD 簡介
            Teacher Dashboard:
              name: 教師控制台
            Why Computer Science belongs in Algebra:
              name: 為什麼計算機科學屬於代數
        sciencePD-NexTech:
          title: Science PD 裡的計算機科學
          description: 階段 1 線上介紹
          description_short: 階段 1 線上介紹
          logo_image: nextech_logo.png
          stages:
            Agent Based Modeling of Complex Adaptive Systems:
              name: 基於 Agent 的複雜適應系統建模
            Computational Thinking And The Framework For K-12 Science Education:
              name: 計算機式思維及為 K-12 科學教育設計的框架
            Introduction to PD:
              name: PD 簡介
            Introduction to StarLogo Nova:
              name: StarLogo Nova簡介
            The Tutorial:
              name: 教程
            Using Computer Models in Science:
              name: 在科學中使用的計算機模型
            Using Models in the Classroom:
              name: 在課堂上使用模型
            What to Expect:
              name: 有什麼期待
        sciencePD-iZone:
          title: Science PD 裡的計算機科學
          description: 階段 1 線上介紹
          description_short: 階段 1 線上介紹
          stages:
            Agent Based Modeling of Complex Adaptive Systems:
              name: 基於 Agent 的複雜適應系統建模
            Computational Thinking And The Framework For K-12 Science Education:
              name: 計算機式思維及為 K-12 科學教育設計的框架
            Introduction to PD:
              name: PD 簡介
            Introduction to StarLogo Nova:
              name: StarLogo Nova簡介
            The Tutorial:
              name: 教程
            Using Computer Models in Science:
              name: 在科學中使用的計算機模型
            Using Models in the Classroom:
              name: 在課堂上使用模型
            What to Expect:
              name: 有什麼期待
        sciencePD2:
          description: 階段 2 暑假的線上混合式學習
          description_short: 階段 2 暑假的線上混合式學習
          stages:
            Welcome!:
              name: 歡迎！
            Wrap-Up:
              name: 總結
        sciencePD3:
          description: 學年支援 - 學期 1
          description_short: 學年支援 - 學期 1
          stages:
            Decode and Share:
              name: 解碼和分享
            Welcome Back!:
              name: 歡迎回來！
        Testing:
          stages:
            Testing:
              name: 測試階段
        cspunit2:
          title: "（舊）計算機科學原理 單元 2 - 網際網路"
          stages:
            Algorithms Detour - Hard Problems TSP:
              name: 挑戰 - 旅行銷售員問題
            Algorithms Detour - How Routers Learn:
              name: 路由器的學習
            Algorithms Detour - Minimum Spanning Tree:
              name: 演算法 - 最小生成數
            Algorithms Detour - Shortest Path:
              name: 演算法 - 最短路徑
            Alice and Bob and Asymmetric Keys:
              name: 非對稱秘鑰 - 杯子和豆子
            Cracking the Code:
              name: 解析程式碼
            DNS in the Real World:
              name: 現實生活中的 DNS
            Encryption Algorithms:
              name: 金鑰和密碼
            Invent an Addressing Protocol:
              name: 發明一個定址協定
            One Way Functions - Ice Cream Vans:
              name: 單向函式 - WiFi 熱點問題
            Public Key Crypto:
              name: 公開金鑰加密
            Tell Me a Secret - Encrypting Text:
              name: 加密的需求
            The Internet:
              name: 串聯你我的網際網路
            The Need for DNS:
              name: DNS 的需求
        algebraPD2a:
          title: 代數裡的計算機科學 PD
          description: 階段 2 暑假的線上混合式學習
          description_short: 階段 2 暑假的線上混合式學習
          stages:
            Big Game - Animation:
              name: Big Game - 動畫（Animation）
            Big Game - Booleans:
              name: Big Game - 布林值（Booleans）
            Big Game - Collision Detection:
              name: Big Game - 碰撞檢測（Collision Detection）
            Big Game - Player Movement:
              name: Big Game - 角色動作
            Big Game - Variables:
              name: Big Game - 變數（Variables）
            Booleans:
              name: 布林值
            Defining Variables:
              name: 變數的定義
            Free Play:
              name: 自由發揮
            Luigi's Pizza:
              name: 路易吉的披薩
            Strings and Images:
              name: 字串和圖像
            The Design Recipe:
              name: 設計程序
        allthethings:
          title: 所有的東西！
          stages:
            Anonymous student survey:
              name: 匿名學生問卷調查
            Anonymous student survey 2:
              name: 匿名學生問卷調查 2
            AppLab:
              name: AppLab
            Artist:
              name: 藝術家
            Bee:
              name: 蜜蜂
            Bounce:
              name: 彈跳
            CSinA:
              name: CSinA
            Farmer:
              name: 農夫
            Flappy:
              name: 像素鳥
            Gamelab:
              name: Gamelab
            Jigsaw:
              name: 拼圖
            Markdown Details:
              name: Markdown 細節
            Match:
              name: 配對
            Maze:
              name: 迷宮
            Minecraft:
              name: Minecraft
            Multi:
              name: 多個
            Multi2:
              name: 雙人
            Netsim:
              name: 籃網
            Online PD:
              name: 線上 PD
            PlayLab:
              name: PlayLab
            Public Key Cryptography:
              name: 公開金鑰加密
            Star wars:
              name: 星際大戰
            Studio:
              name: 工作室
            Text Compression:
              name: 文字壓縮
            Web Lab:
              name: Web Lab
            Standalone video:
              name: 獨立影片
            Curriculum Reference:
              name: 課程參考
            Sprite Lab:
              name: Sprite Lab
        algebraPD2b:
          title: 代數裡的計算機科學 PD
          description: 階段 2 暑假的線上混合式學習
          description_short: 階段 2 暑假的線上混合式學習
          stages:
            Best Practices for Teaching Computer Science:
              name: 教授計算機科學的最佳實踐
            Booleans:
              name: 布林值
            Course Overview:
              name: 課程概覽
            Defining Functions:
              name: 定義函式
            Defining Variables:
              name: 變數的定義
            Next Steps:
              name: 下一步
            Strings and Images:
              name: 字串和圖像
            Teacher Dashboard:
              name: 教師控制台
        cspfacilitator:
          title: '計算機科學原理輔導員工作坊 '
          stages:
            App Lab:
              name: App Lab
            Broadcast Lesson:
              name: 廣播課程
            Internet Simulator:
              name: 網路模擬器
            Text Compression Lesson:
              name: 文字壓縮教程
            Text Compression Widget:
              name: 文字壓縮小工具
            Welcome!:
              name: 歡迎！
        K5-OnlinePD:
          title: 計算機科學基礎的教授
          stages:
            Best Practices for Teaching Computer Science:
              name: 教授計算機科學的最佳實踐
            Computer Science Fundamentals:
              name: 計算機科學基礎
            Getting Started:
              name: 新手上路
            'Mastering the Basics: Conditionals':
              name: 掌握基本知識：條件判斷（Conditionals）
            'Mastering the Basics: Events':
              name: 掌握基本知識：事件（Evnets）
            'Mastering the Basics: Functions':
              name: 掌握基本知識：函式（Functions）
            'Mastering the Basics: Loops':
              name: 掌握基本知識：迴圈（Loops）
            'Mastering the Basics: Sequencing':
              name: 掌握基本知識：序列（Sequencing）
            Next Steps:
              name: 下一步
            Planning:
              name: 計畫
        ECSPD2:
          description: 階段 2 暑假的線上混合式學習
          description_short: 階段 2 暑假的線上混合式學習
          stages:
            Unit 1, Day 10 Telling a Story with Data:
              name: 單元 1：第 10 日 - 用數據說故事
            Unit 1, Day 11-14 Data Modeling and Design:
              name: 單元 1：第 11-14 日 - 模組化和設計
            Unit 1, Day 15-16 Computer Programs and Following Directions:
              name: 單元 1：第 15-16 日 - 電腦程式和遵循方向
            Unit 1, Day 17-19 What Is Intelligence?:
              name: 單元 1：第 17-19 日 - 什麼是智慧
            0: 單元 1：第 1-2 日 - 什麼是電腦？
            1: 單元 1：第 1-2 日 - 什麼是電腦？
            Unit 1, Days 3-4 Buying a Computer:
              name: 單元 1：第 3-4 日 - 買一台電腦
            Unit 1, Days 5-7 Searching and Web 2:
              name: 單元 1：第 5-7 日 - 搜尋和網路（二）
            Unit 1, Days 8-9 Impact of Computers and Communication:
              name: 單元 1：第 8-9 日 - 電腦和通訊影響
            Welcome!:
              name: 歡迎！
            Wrap-up:
              name: 總結
        equityPD:
          stages:
            Necessary Background:
              name: 前備知識
        algebraPD2:
          description: 學年支援
          description_short: 學年支援
          stages:
            Lesson Prep:
              name: 教學準備
            Teacher Dashboard:
              name: 教師控制台
            Teaching with Puzzles:
              name: 透過關卡教學
            The Design Recipe:
              name: 設計程序
            Welcome!:
              name: 歡迎！
        sciencePD2b:
          title: PD 階段 2b Science 裡的計算機科學
          description: 階段 2 暑假的線上混合式學習
          description_short: 階段 2 暑假的線上混合式學習
          stages:
            Remixing Phases 1 and 2:
              name: 混合第1、2階段
            Reviewing the Modules:
              name: 查看模組
            Welcome!:
              name: 歡迎！
            Wrap-Up:
              name: 總結
        equity-pd:
          stages:
            Necessary Background:
              name: 前備知識
        science-PD2:
          title: PD 階段 2b Science 裡的計算機科學
          description: 階段 2 暑假的線上混合式學習
          description_short: 階段 2 暑假的線上混合式學習
          stages:
            Remixing Phases 1 and 2:
              name: 混合第1、2階段
            Reviewing the Modules:
              name: 查看模組
            Welcome!:
              name: 歡迎！
            Wrap-Up:
              name: 總結
        Equity-OnlinePD:
          stages:
            Getting Started:
              name: 新手上路
            Next Steps:
              name: 下一步
        sciencePD2b-iZone:
          title: PD 階段 2b Science 裡的計算機科學
          description: 階段 2 暑假的線上混合式學習
          description_short: 階段 2 暑假的線上混合式學習
          stages:
            Remixing Phases 1 and 2:
              name: 混合第1、2階段
            Reviewing the Modules:
              name: 查看模組
            Welcome!:
              name: 歡迎！
            Wrap-Up:
              name: 總結
        ECSPD2-iZone:
          description: 階段 2 暑假的線上混合式學習
          description_short: 階段 2 暑假的線上混合式學習
          stages:
            Unit 1, Day 10 Telling a Story with Data:
              name: 單元 1：第 10 日 - 用數據說故事
            Unit 1, Day 11-14 Data Modeling and Design:
              name: 單元 1：第 11-14 日 - 模組化和設計
            Unit 1, Day 15-16 Computer Programs and Following Directions:
              name: 單元 1：第 15-16 日 - 電腦程式和遵循方向
            Unit 1, Day 17-19 What Is Intelligence?:
              name: 單元 1：第 17-19 日 - 什麼是智慧
            0: 單元 1：第 1-2 日 - 什麼是電腦？
            1: 單元 1：第 1-2 日 - 什麼是電腦？
            Unit 1, Days 3-4 Buying a Computer:
              name: 單元 1：第 3-4 日 - 買一台電腦
            Unit 1, Days 5-7 Searching and Web 2:
              name: 單元 1：第 5-7 日 - 搜尋和網路（二）
            Unit 1, Days 8-9 Impact of Computers and Communication:
              name: 單元 1：第 8-9 日 - 電腦和通訊影響
            Welcome!:
              name: 歡迎！
            Wrap-up:
              name: 總結
        ECSPD2-NexTech:
          description: 階段 2 暑假的線上混合式學習
          description_short: 階段 2 暑假的線上混合式學習
          stages:
            Unit 1, Day 10 Telling a Story with Data:
              name: 單元 1：第 10 日 - 用數據說故事
            Unit 1, Day 11-14 Data Modeling and Design:
              name: 單元 1：第 11-14 日 - 模組化和設計
            Unit 1, Day 15-16 Computer Programs and Following Directions:
              name: 單元 1：第 15-16 日 - 電腦程式和遵循方向
            Unit 1, Day 17-19 What Is Intelligence?:
              name: 單元 1：第 17-19 日 - 什麼是智慧
            0: 單元 1：第 1-2 日 - 什麼是電腦？
            1: 單元 1：第 1-2 日 - 什麼是電腦？
            Unit 1, Days 3-4 Buying a Computer:
              name: 單元 1：第 3-4 日 - 買一台電腦
            Unit 1, Days 5-7 Searching and Web 2:
              name: 單元 1：第 5-7 日 - 搜尋和網路（二）
            Unit 1, Days 8-9 Impact of Computers and Communication:
              name: 單元 1：第 8-9 日 - 電腦和通訊影響
            Welcome!:
              name: 歡迎！
            Wrap-up:
              name: 總結
        CSPPD2:
          title: 計算機科學原理專業發展：Blended Summer Study
          description: 為期五天的 8 小時的線上專業訓練幫助教師在新的學期準備課程。
          stages:
            Getting Started:
              name: 新手上路
            Lesson Chunk 1- Sending Binary Messages:
              name: 課程主題 1 - 發送二進制訊息
            Lesson Chunk 2- Encoding and Sending Numbers:
              name: 課程主題 2 - 編碼和發送數字
            Lesson Chunk 3- Encoding and Sending Text:
              name: 課程主題 3 - 編碼和發送文字
            Lesson Chunk 4- Compressing and Storing Information:
              name: 課程主題 4 - 壓縮和儲存資訊
            Practice PT:
              name: PT 練習
        asUnplugged:
          description_audience: 年齡 6-13
          stages:
            Binary Bracelets:
              name: 二進制手環
            Building a Foundation:
              name: 打好基礎
            Getting Loopy:
              name: 學習迴圈
            Graph Paper Programming:
              name: 方格紙編程
            Happy Maps:
              name: 快樂地圖
            Move it, Move it:
              name: 移動它，移動它
            'Real-life Algorithms: Plant a Seed':
              name: 生活中的演算法 - 植物種植
            Songwriting:
              name: 歌曲創作
            The Big Event:
              name: 大事件
        afterschool1:
          title: 課後活動 1
          description_audience: 年齡 7-13
        algebraPD3a:
          title: 代數裡的計算機科學 PD
          stages:
            Lesson Prep:
              name: 教學準備
        sciencePD3_pre1:
          description_short: 階段 3 學年發展前備 1
          stages:
            The TLO:
              name: The TLO
            Welcome Back!:
              name: 歡迎回來！
        ECSPD3-Unit2:
          description_short: 單元 2 線上 PD
          stages:
            Close & Next Steps:
              name: 關閉 & 下一步
            Getting Started:
              name: 新手上路
            Intro to Unit 2:
              name: 單元 2 簡介
            Lesson Overviews:
              name: 教學內容概述
            Teaching Strategies:
              name: 教學策略
            Unit 2 Challenge:
              name: 單元 2 挑戰
        ECSPD3-Unit3:
          description: 學年發展
          description_short: 學年發展
          stages:
            Close & Next Steps:
              name: 關閉 & 下一步
            Getting Started:
              name: 新手上路
            Intro to Unit 3:
              name: 單元 3 簡介
            Teaching Strategies:
              name: 教學策略
            Unit 3 Challenge:
              name: 單元 3 挑戰
        ECSPD3-Unit4:
          description: 學年發展
          description_short: 學年發展
          stages:
            Close & Next Steps:
              name: 關閉 & 下一步
            Getting Started:
              name: 新手上路
            Intro to Unit 4:
              name: 單元 4 簡介
            Teaching Strategies:
              name: 教學策略
            Unit 4 Challenge:
              name: 單元 4 挑戰
        ECSPD3-Unit5:
          description: 學年發展
          description_short: 學年發展
          stages:
            Complete the Challenge:
              name: 完成這個挑戰
            Getting Started:
              name: 新手上路
            Introduction to the Unit 5 Challenge:
              name: 單元 5 挑戰簡介
            Unit 5 Overview:
              name: 單元 5 概覽
            Unit 5 lessons:
              name: 單元 5 教學內容
        ECSPD3-Unit6:
          description: 學年發展
          description_short: 學年發展
          stages:
            Getting Started:
              name: 新手上路
            Unit 6 Challenge:
              name: 單元 6 挑戰
            Unit 6 Overview:
              name: 單元 6 概覽
            Unit 6 lessons:
              name: 單元 6 教學內容
        cspunit4draft:
          title: 計算機科學原理 單元 4 - 數據
          description_short: 數據
          stages:
            Cleaning Data:
              name: 數據的清理
            Compiling Data:
              name: 數據的彙編
            Creating Javascript Objects:
              name: Javascript 物件的創建
            Data, Security, and Privacy:
              name: 數據、安全性與隱私
            Designing Data Collection:
              name: 設計數據收集
            Discover a Data Story:
              name: 發現數據故事
            How is Data Collected?:
              name: 數據如何被收集？
            Import, Export, and Visualize Data:
              name: 數據的匯入、匯出及視覺化
            Permanent Data Storage:
              name: 永久資料儲存
            Reading Records:
              name: 紀錄的讀取
            Search Terms:
              name: 搜尋字詞
            Why Make Apps?:
              name: 為什麼要製作 App？
        ScienceP3OLPT2:
          description: 階段 3 學年發展
          description_short: 階段 3 學年發展
          stages:
            Earth Science Challenges:
              name: 地球科學挑戰
            Life Science Challenges:
              name: 生命科學挑戰
            Physical Science Challenges:
              name: 物理科學挑戰
            Welcome!:
              name: 歡迎！
            Wrap-Up:
              name: 總結
        algebraPD3b:
          title: 代數裡的計算機科學 PD
          stages:
            Close and Next Steps:
              name: 關閉 & 下一步
            Getting Started:
              name: 新手上路
            Teaching Support - Lessons 1-3:
              name: 教學支援：1 - 3 課
            Teaching Support - Lessons 13-16:
              name: 教學支援：13 - 16 課
            Teaching Support - Lessons 17-20:
              name: 教學支援：17 - 20 課
            Teaching Support - Lessons 4-7:
              name: 教學支援：4 - 7 課
            Teaching Support - Lessons 8-12:
              name: 教學支援：8 - 12 課
        CSPPD3-Unit2:
          title: 計算機科學原理：單元 2 專業發展
          stages:
            Challenge Overview:
              name: 挑戰概述
            Complete the Challenge:
              name: 完成這個挑戰
            Getting Started:
              name: 新手上路
            Unit 2 Overview:
              name: 單元 2 概覽
        duino:
          stages:
            Basic Circuits:
              name: 基本電路
            JunkBot:
              name: JunkBot
        Special Fun:
          description_audience: 年齡 10-18
          stages:
            Halloween 2015:
              name: 2015 年萬聖節
        SpecialSeries:
          description_audience: 年齡 10-18
          stages:
            Spring 2016:
              name: 2016 年春季
            Halloween 2015:
              name: 2015 年萬聖節
        iceage:
          title: 冰原歷險記 Play Lab
          description: 用冰原歷險記的 Play Lab 來創作一個故事或遊戲!！
          description_short: 用冰原歷險記的 Play Lab 來創作一個故事或遊戲!！
          stages:
            Ice Age Play Lab:
              name: 冰原歷險記 Play Lab
        CSPPD3-Unit3:
          title: 計算機科學原理：單元 3 專業發展
          stages:
            Challenge Overview:
              name: 挑戰概述
            Chunk 1 Overview:
              name: 主題 1 概覽
            Chunk 2 Overview:
              name: 主題 2 概覽
            Chunk 3 Overview:
              name: 主題 3 概覽
            Chunk 4 Overview:
              name: 主題 4 概覽
            Chunk 5 Overview:
              name: 主題 5 概覽
            Complete the Challenge:
              name: 完成這個挑戰
            Getting Started:
              name: 新手上路
            Practice Performance Task:
              name: 性能任務的練習
            Unit 3 Overview:
              name: 單元 5 概覽
        cspunit3temp:
          title: "（舊）計算機科學原理 單元 3 - 程式設計"
          stages:
            Functions with Return Values:
              name: 帶返回值的函式
            Image Scroller with Key Events:
              name: 圖片播放器的按鍵事件
            Introduction to Arrays:
              name: 陣列（Arrays）的介紹
            'Practice PT: Create':
              name: PT 練習 - 創建
            Processing Arrays:
              name: 處理陣列
            While Loops:
              name: 當…迴圈
        CSP-Unit3-Support:
          title: 計算機科學原理：單元 3 專業發展
          stages:
            Chunk 1 Overview:
              name: 主題 1 概覽
            Chunk 2 Overview:
              name: 主題 2 概覽
            Chunk 3 Overview:
              name: 主題 3 概覽
            Chunk 4 Overview:
              name: 主題 4 概覽
            Chunk 5 Overview:
              name: 主題 5 概覽
            Practice Performance Task:
              name: 性能任務的練習
            Unit 3 Overview:
              name: 單元 5 概覽
        gumball:
          title: 陶阿甘的 Play Lab
          description: 用陶阿甘的 Play Lab 來創作一個故事或遊戲！
          description_short: 用陶阿甘的 Play Lab 來創作一個故事或遊戲！
          stages:
            Gumball Play Lab:
              name: 陶阿甘的 Play Lab
        starwars:
          title: '星際大戰: 用程式建立一個銀河系'
          description: 學習用程式控制機器人，並創造你自己的星際大戰遊戲…在那很遠很遠的銀河系…
          description_short: 學習用程式控制機器人，並創造你自己的星際大戰遊戲…在那很遠很遠的銀河系…
          stages:
            Hour of Code 2015:
              name: 一小時玩程式 2015
        starwarsblocks:
          title: '星際大戰: 用程式建立一個銀河系'
          description: 學習用程式控制機器人，並創造你自己的星際大戰遊戲…在那很遠很遠的銀河系…
          description_short: 學習用程式控制機器人，並創造你自己的星際大戰遊戲…在那很遠很遠的銀河系…
          stages:
            Hour of Code 2015:
              name: 一小時玩程式 2015
        mc:
          title: 一小時玩 Minecraft
          description: 使用程式積木，讓 Steve 或 Alex 在 Minecraft 世界裡完成冒險。
          description_short: 透過程式碼探索 Minecraft 世界。
          stages:
            Hour of Code 2015:
              name: 一小時玩程式 2015
        CSPPD3-Unit3-pt2:
          title: 計算機科學原理：單元 3 專業發展挑戰
          stages:
            Challenge Overview:
              name: 挑戰概述
            Complete the Challenge:
              name: 完成這個挑戰
        ScienceP3OLPT3:
          description: 階段 3 學年發展
          description_short: 階段 3 學年發展
          stages:
            "(optional) Refresh your connection to Complex Adaptive Systems":
              name: "（非必填）重新連線到 Complex Adaptive Systems"
            Assessing Computer Models:
              name: 評估計算機模型
            Welcome!:
              name: 歡迎！
            Wrap-Up:
              name: 總結
        cspunit5:
          title: "（舊）計算機科學原理 單元 5 - 效能任務"
        cspunit4:
          title: "（舊）計算機科學原理 單元 4 - 數據"
          stages:
            Cleaning Data:
              name: 數據的清理
            Discover a Data Story:
              name: 發現數據故事
            What is Big Data?:
              name: 大數據是什麼？
        CSPPD3-Unit4:
          title: 計算機科學原理：單元 4 專業發展
          stages:
            Challenge Overview:
              name: 挑戰概述
            Chapter 1 Overview:
              name: 第 1 章概覽
            Chapter 2 Overview:
              name: 第 2 章概覽
            Complete the Challenge:
              name: 完成這個挑戰
            Getting Started:
              name: 新手上路
            Practice Performance Tasks:
              name: 性能任務的練習
            Unit 4 Overview:
              name: 單元 4 概覽
        cspunit6draft:
          stages:
            Creating Javascript Objects:
              name: Javascript 物件的創建
            Deleting Records:
              name: 紀綠的刪除
            Importing and Exporting Data:
              name: 匯入和匯出資料
            Permanent Data Storage:
              name: 永久資料儲存
            Reading Records:
              name: 紀錄的讀取
            Sample Apps:
              name: 應用程式範例
            Updating Records:
              name: 紀錄的更新
            Visualizing Data:
              name: 資料視覺化
        CSPPD3-Unit5:
          title: 計算機科學原理：單元 5 專業發展
          stages:
            Challenge Overview:
              name: 挑戰概述
            Complete the Challenge:
              name: 完成這個挑戰
            Getting Started:
              name: 新手上路
            Unit 5 Overview:
              name: 單元 5 概覽
        cspunit6:
          stages:
            Creating Javascript Objects:
              name: Javascript 物件的創建
            Deleting Records:
              name: 紀綠的刪除
            Importing and Exporting Data:
              name: 匯入和匯出資料
            Permanent Data Storage:
              name: 永久資料儲存
            Reading Records:
              name: 紀錄的讀取
            Sample Apps:
              name: 應用程式範例
            Updating Records:
              name: 紀錄的更新
            Visualizing Data:
              name: 資料視覺化
        AlgebraA:
          title: 代數裡的計算機科學：課程 A
          stages:
            'Calc: Defining Variables':
              name: 賦值 - 變數的定義
            'Eval: Defining Functions':
              name: 賦值 - 函式的定義
            'Eval: Functions':
              name: 賦值 - 函式（Functions）
            'Eval: Strings and Images':
              name: 賦值 - 字串和圖像
            'Eval: Writing Contracts':
              name: 賦值 - 契約（Contracts）
            'Play Lab: Defining Functions':
              name: Play Lab - 函式的定義
            'Unplugged: Contracts':
              name: 不插電 - 契約（Contracts）
            'Unplugged: The Design Recipe':
              name: 不插電活動 - 設計流程
        AlgebraB:
          title: 代數裡的計算機科學
          stages:
            'Eval: Boolean Operators':
              name: 賦值 - 布林值運算子
            'Play Lab: Animation (Big Game)':
              name: Play Lab - Big Game 動畫
            'Play Lab: Boolean (Big Game)':
              name: Play Lab - Big Game 布林值
            'Play Lab: Booleans':
              name: Play Lab - 布林值（Booleans）
            'Play Lab: Collision Detection (Big Game)':
              name: Play Lab - Big Game 碰撞檢測（Collision Detection）
            'Play Lab: Defining Variables (Big Game)':
              name: Play Lab - Big Game 變數的定義
            'Unplugged: Booleans':
              name: 不插電 - 布林值（Booleans）
            'Unplugged: Collision Detection and the Distance Formula':
              name: 不插電 - 碰撞檢測和距離公式
            'Unplugged: Conditionals and Piecewise Functions':
              name: 不插電活動：條件判斷和分段函式
            'Unplugged: Video Games and Coordinate Planes':
              name: 不插電活動 - 電視遊戲和座標平面
        gamelab-hackathon:
          description: 在 Game Lab 裡把東西試驗出來的地方
        algebraPD1:
          description: 通過函數式程式設計教代數
          description_short: 階段 1 線上介紹
          stages:
            Course Overview:
              name: 課程概覽
            Introduction to PD:
              name: PD 簡介
            Teacher Dashboard:
              name: 教師控制台
            Why Computer Science belongs in Algebra:
              name: 為什麼計算機科學屬於代數
        algebraPD3c:
          title: 代數裡的計算機科學 PD
          stages:
            Getting Started:
              name: 新手上路
            Planning For the Future:
              name: 未來的規劃
            Sharing Student Work:
              name: 學生作品分享
        csp1-2017:
          stages:
            Binary Numbers:
              name: 二進位數
            CS Principles Pre-survey:
              name: 計算機科學原理課前問卷調查
            Number Systems:
              name: 數字系統
            Personal Innovations:
              name: 個人創新
            Sending Binary Messages:
              name: 二進位訊息的發送
            Sending Binary Messages with the Internet Simulator:
              name: 用網路模擬器發送二進位訊息
            Sending Numbers:
              name: 數字的發送
            The Internet:
              name: 網際網路
            The Need for DNS:
              name: DNS 的需求
            Unit 1 Chapter 1 Assessment:
              name: 單元 1 第 1 節 評量
            Unit 1 Chapter 2 Assessment:
              name: 單元 1 第 2 節 評量
            Post-Course Survey:
              name: 課後調查
        csp2-2017:
          stages:
            Bytes and File Sizes:
              name: 位元組（Bytes）與檔案大小
            Cleaning Data:
              name: 數據的清理
            Discover a Data Story:
              name: 發現數據故事
            Encoding B&W Images:
              name: 黑白圖片的編碼
            Encoding Color Images:
              name: 彩色圖片的編碼
            Intro to Data:
              name: 數據的介紹
            Lossy Compression and File Formats:
              name: 有損壓縮與文件格式
            Text Compression:
              name: 文字壓縮
            Unit 2 Chapter 1 Assessment:
              name: 單元 2 第 1 節 評量
            Unit 2 Chapter 2 Assessment:
              name: 單元 2 第 2 節 評量
            Post-Course Survey:
              name: 課後調查
        csp3-2017:
          title: CSP 單元 3 - 程式設計簡介 ('17-'18)
          stages:
            APIs and Function Parameters:
              name: API 和函式參數
            Creating Functions:
              name: 建立函式
            Using Simple Commands:
              name: 簡單指令的使用
            Unit 3 Chapter 1 Assessment:
              name: 單元 1 第 1 節 評量
            Post-Course Survey:
              name: 課後調查
        csp4-2017:
          title: CSP 單元 4 - 大數據與隱私 ('17-'18)
          stages:
            Cracking the Code:
              name: 解析程式碼
            Simple Encryption:
              name: 簡單加密
            What is Big Data?:
              name: 大數據是什麼？
            Unit 4 Chapter 1 Assessment:
              name: 單元 1 第 1 節 評量
            Post-Course Survey:
              name: 課後調查
            Student Post-Course Survey:
              name: 課後問卷調查
        csp5-2017:
          description_short: 透過使用 JavaScript 製作豐富、互動的應用程式，繼續學習更多計算機編程的基礎概念 。
          stages:
            Events Unplugged:
              name: 事件的不插電活動
            Functions with Return Values:
              name: 帶返回值的函式
            Image Scroller with Key Events:
              name: 圖片播放器的按鍵事件
            Introduction to Arrays:
              name: 陣列（Arrays）的介紹
            Multi-screen Apps:
              name: 多螢幕應用程式
            'Practice PT: Create':
              name: PT 練習 - 創建
            Processing Arrays:
              name: 處理陣列
            User Input and Strings:
              name: 使用者輸入與字串
            Using Variables in Apps:
              name: 在 App 中使用變數
            While Loops:
              name: 當…迴圈
            Unit 5 Assessment 1:
              name: 單元 5 評量 1
            Unit 5 Assessment 2:
              name: 單元 5 評量 2
            "'If' Statements Unplugged":
              name: "「如果」陳述式不插電教程"
            '"If" Statements Unplugged':
              name: "「如果」陳述式不插電教程"
            Unit 3 Chapter 1 Assessment 3:
              name: 單元 3 第 1 節 評量 3
            Unit 5 Assessment 3:
              name: 單元 5 評量 3
            Unit 5 Assessment 4:
              name: 單元 5 評量 4
            '"if-else-if" and Conditional Logic':
              name: "「如果…否則」和條件判斷式"
            'Building an App: Image Scroller':
              name: 創建一個 APP：圖像播放器
            'Building an App: Canvas Painter':
              name: 創建一個 App - 帆布畫家
            Unit 5 Assessment 5 - Practice AP questions:
              name: 單元 5 評量 5 - 實踐 AP 問題
            '"if" Statements Unplugged':
              name: "「如果」陳述式不插電教程"
            Post-Course Survey:
              name: 課後調查
        CSDU3-Draft:
          title: " TEMP CSD 單元 3 - 互動遊戲與動畫"
          description_short: 程式設計
          stages:
            Booleans and Conditionals:
              name: 布林值和條件判斷
            Collision Detection:
              name: 碰撞檢測
            Collisions:
              name: 碰撞
            Complex Conditionals:
              name: 複合條件判斷
            Complex Sprite Movement:
              name: 複合角色動作
            Conditionals and Keyboard Input:
              name: 條件判斷與鍵盤輸入
            Draw Loop and Randomization:
              name: 繪圖迴圈和隨機取值
            Drawing in Game Lab:
              name: 用 Game Lab 繪圖
            'Project: Interactive Card':
              name: 專案：互動式卡片
            Sprites and Images:
              name: 角色和圖像
            Sprites and Properties:
              name: 角色與屬性
            Variables and Animation:
              name: 變數與動畫
            Functions:
              name: 函式
            'Project: Build a Game':
              name: 專案：創建一個遊戲
            Velocity:
              name: 速度
            Using the Game Design Process:
              name: 使用遊戲設計流程
        2016_sciencePD_phase1:
          description: 合作夥伴 Project GUTS
          description_short: 合作夥伴 Project GUTS
          stages:
            Agent Based Modeling of Complex Adaptive Systems:
              name: 基於 Agent 的複雜適應系統建模
            Computational Thinking And The Framework For K-12 Science Education:
              name: 計算機式思維及為 K-12 科學教育設計的框架
            Introduction to PD:
              name: PD 簡介
            Introduction to StarLogo Nova:
              name: StarLogo Nova簡介
            The Tutorial:
              name: 教程
            Using Computer Models in Science:
              name: 在科學中使用的計算機模型
            Using Models in the Classroom:
              name: 在課堂上使用模型
            What to Expect:
              name: 有什麼期待
        TEMP CSD Unit 3:
          title: " TEMP CSD 單元 3 - 互動遊戲與動畫"
          description_short: 程式設計
          stages:
            Drawing in Game Lab:
              name: 用 Game Lab 繪圖
        CSF_Secret_Sample:
          description_audience: 年齡 8-18
        ECSPD1:
          description_short: 階段 1 線上介紹
          stages:
            Welcome to Phase 1!:
              name: 歡迎來到階段 1
            Wrap Up:
              name: 總結
        algebraFacilitator:
          description: 通過函數式程式設計教代數
          description_short: 通過函數式程式設計教代數
          stages:
            Introduction to PD:
              name: PD 簡介
            Teacher Dashboard:
              name: 教師控制台
            Why Computer Science belongs in Algebra:
              name: 為什麼計算機科學屬於代數
        sciencePD1:
          description: 合作夥伴 Project GUTS
          description_short: 階段 1 線上介紹
          stages:
            Agent Based Modeling of Complex Adaptive Systems:
              name: 基於 Agent 的複雜適應系統建模
            Computational Thinking And The Framework For K-12 Science Education:
              name: 計算機式思維及為 K-12 科學教育設計的框架
            Introduction to PD:
              name: PD 簡介
            Introduction to StarLogo Nova:
              name: StarLogo Nova簡介
            The Tutorial:
              name: 教程
            Using Computer Models in Science:
              name: 在科學中使用的計算機模型
            Using Models in the Classroom:
              name: 在課堂上使用模型
            What to Expect:
              name: 有什麼期待
        cspoptional:
          title: 計算機科學原理選修單元
          description: 這裡列出了計算機科學原理課程中可選修的單元和內容
          stages:
            Algorithms Detour - Minimum Spanning Tree:
              name: 演算法 - 最小生成數
            Algorithms Detour - Shortest Path:
              name: 演算法 - 最短路徑
            Unit 1 - Encoding Numbers in the Real World:
              name: 單元 1 - 現實生活中的數字編碼
            Unit 1 - Sending Bits in the Real World:
              name: 單元 1 - 現實生活的位元發送
            Unit 1 - How Routers Learn:
              name: 單元 1 - 路由器的學習
        cspunit1-support:
          stages:
            Chapter Overviews:
              name: 章節概覽
            Intro to the Unit:
              name: 單位簡介
            Sending Binary Messages:
              name: 二進位訊息的發送
        allthehiddenthings:
          title: 所有隱藏的東西！
          stages:
            Game Lab:
              name: Game Lab
        cspunit1-support-test:
          stages:
            Unit 1 Overview:
              name: 單元 1 概覽
        cspunit1-tools:
          stages:
            netsim:
              name: 籃網
        csp-facilitators:
          title: CSP 工具概覽
          description: 計算機科學原理課程的工具集成。這裡提供了我們在整個課程上使用到的工具概覽。
          description_short: 計算機科學原理導論 - 給新的輔導員
          stages:
            Introduction to Events:
              name: 事件（Evnets）的介紹
            Introduction to Text Compression:
              name: 文字壓縮介紹
        cspassessment:
          title: "[Deprecated] 計算機科學原理總結評量"
          stages:
            CS Principles Culminating Assessment:
              name: 計算機科學原理最終評估
        cspexam1-mWU7ilDYM9:
          title: 計算機科學原理最終評估 - 第 1 部分
          stages:
            CS Principles Culminating Assessment Part 1:
              name: 計算機科學原理最終評估 第 1 部分
        cspexam2-AKwgAh1ac5:
          title: 計算機科學原理最終評估 - 第 2 部分
          stages:
            CS Principles Culminating Assessment Part 2:
              name: 計算機科學原理最終評估 第 2 部分
        CSDU4-Draft:
          title: " TEMP CSD 單元 4 - 設計流程"
          stages:
            Design Mode:
              name: 設計模式
            Making it Interactive:
              name: 使它互動
            Analysis of Design:
              name: 設計分析
            Understanding Your User:
              name: 瞭解您的使用者
            Discovering Users:
              name: 發現用戶
            Conducting User-Centered Interviews:
              name: 以使用者為中心採訪
            Analyzing Interviews:
              name: 訪談中分析
            Re-designing a Space:
              name: 重新設計一個空間
            Presenting Your Design:
              name: 展示您的設計
            Designing Apps for Good:
              name: 設計良好的應用程式
            Market Research:
              name: 市場研究
            User Research:
              name: 用戶研究
            Preparing for Prototype Testing:
              name: 為原型測試做準備
            Prototype Testing:
              name: 原型測試
            Preparing for App Testing:
              name: 為應用程式測試做準備
            App Testing:
              name: 應用程式測試
        CSDU1-Draft:
          title: " TEMP CSD 單元 1"
          description_short: 問題解決
          stages:
            Exploring Apps:
              name: 探索應用程式
        CSDU2-Draft:
          title: " TEMP CSD 單元 2"
          description_short: Web 開發
          stages:
            Clean Code and Debugging:
              name: 乾淨代碼和偵錯調試
            Describing Webpages:
              name: 網頁的描述
            Digital Footprint:
              name: 數位足跡
            Images on the Web:
              name: 網站上的圖像
            'Personal Website: Finalizing Site':
              name: 個人網站：完成站台
            Quality Websites:
              name: 有品質的網站
            Text on the Web:
              name: 站台上的文本
            Website Design:
              name: 網站設計
            Intellectual Property:
              name: 知識產權
            Box Model and Page Layout:
              name: 盒模型和頁面版型
            Publishing a Website:
              name: 網站的發佈
            Sources and Search Engines:
              name: 來源和搜尋引擎
            Introduction to HTML:
              name: HTML 的介紹
            Designing Web Pages:
              name: 設計網頁
            Describing Web pages:
              name: 網頁描述
            Multi-Page Websites:
              name: 多頁式網站
            External Style Sheets:
              name: 外部樣式表
            Peer Review:
              name: 同儕審查
            Describing Web Pages:
              name: 網頁描述
        CSDU5-Draft:
          title: " TEMP CSD 單元 5"
          description_short: 數據
        CSDU6-Draft:
          title: " TEMP CSD 單元 6 "
        CSF_Secret_Sample_Story:
          description_audience: 年齡 8-18+
        MikeTest:
          description_audience: 年齡 8-98
          stages:
            Artist Functions:
              name: 小藝術家 - 函式（Functions）
        artistExemplar:
          description_audience: 年齡 8-18
        teachercon:
          stages:
            Discovery Learning:
              name: 發現學習
            Group Work and Peer Learning:
              name: 小組工作與同伴學習
            Introduction to Teachercon:
              name: Teachercon簡介
            Lesson 2,2:
              name: '教程 2.2: 文字壓縮'
            Measuring Student Learning:
              name: 衡量學生的學習
        kinderTest:
          stages:
            'Bee: Conditionals':
              name: 蜜蜂 - 條件判斷（Conditionals）
            Kindergarten Stage 1:
              name: 幼稚園第一階段
        gradeKinder:
          description_audience: 年齡 5-18
          stages:
            Events:
              name: 事件
            Events Unplugged:
              name: 事件的不插電活動
            'Jigsaw: Learn to drag and drop':
              name: 拼圖 - 學會拖曳與放置（drag and drop）
            Loops:
              name: 迴圈
            Loops Intro:
              name: 迴圈介紹
            Loops Unplugged:
              name: 迴圈的不插電活動
            Programming:
              name: 程式設計
            'Real-life Algorithms: Plant a Seed':
              name: 生活中的演算法 - 植物種植
            'Programming Unplugged: Happy Maps':
              name: 不插電活動：快樂地圖
        grade4:
          description_audience: 年齡 9-99
          stages:
            'Bee: Functions (Course 3)':
              name: 蜜蜂：函式（課程 3）
            Build a Star Wars Game!:
              name: 創建一個星際大戰遊戲！
            Digital Citizenship:
              name: 數位公民
            'Farmer: Functions (New)':
              name: 農夫：函式（新）
            More Programming with Scratch:
              name: 更多 Scratch 的編程學習資源
            Songwriting:
              name: 歌曲創作
        grade1:
          description_audience: 年齡 5-18
          stages:
            Events:
              name: 事件
            Events Unplugged:
              name: 事件的不插電活動
            'Jigsaw: Learn to drag and drop':
              name: 拼圖 - 學會拖曳與放置（drag and drop）
            Loops:
              name: 迴圈
            Loops Intro:
              name: 迴圈介紹
            Loops Unplugged:
              name: 迴圈的不插電活動
            More Computer Science:
              name: 更多計算機科學
            Programming:
              name: 程式設計
            Unspotted Bugs:
              name: 沒被發現的蟲蟲
            'Debugging: Unspotted Bugs':
              name: 除錯（Debug）- 沒被發現的蟲蟲
        grade5:
          description_audience: 年齡 10-110
          stages:
            'Artist: For Loops':
              name: 小藝術家 - 計數迴圈（For Loops）
            'Artist: Functions with Parameters':
              name: 小藝術家 - 函式帶參數（Parameters）
            'Artist: Variables':
              name: 小藝術家 - 變數（Variables）
            'Bee: For Loops':
              name: 蜜蜂： 計數迴圈（For Loops）
            'Bee: Functions with Parameters':
              name: 蜜蜂：函式帶參數（Parameters）
            Digital Citizenship:
              name: 數位公民
            'Play Lab: Variables':
              name: Play Lab - 變數（Variables）
            'Unplugged: Envelope Variables':
              name: 不插電活動 - 信封裡的變數
            'Unplugged: For Loop Fun':
              name: 不插電活動 - 迴圈樂無窮
            'Unplugged: Songwriting with Parameters':
              name: 不插電活動 - 用參數寫歌
        ecs-unit1:
          title: ECS 單元 1
          stages:
            Unit 1, Day 10 Telling a Story with Data:
              name: 單元 1：第 10 日 - 用數據說故事
            Unit 1, Day 11-14 Data Modeling and Design:
              name: 單元 1：第 11-14 日 - 模組化和設計
            Unit 1, Day 15-16 Computer Programs and Following Directions:
              name: 單元 1：第 15-16 日 - 電腦程式和遵循方向
            Unit 1, Day 17-19 What Is Intelligence?:
              name: 單元 1：第 17-19 日 - 什麼是智慧
            0: 單元 1：第 1-2 日 - 什麼是電腦？
            1: 單元 1：第 1-2 日 - 什麼是電腦？
            Unit 1, Days 3-4 Buying a Computer:
              name: 單元 1：第 3-4 日 - 買一台電腦
            Unit 1, Days 5-7 Searching and Web 2:
              name: 單元 1：第 5-7 日 - 搜尋和網路（二）
            Unit 1, Days 8-9 Impact of Computers and Communication:
              name: 單元 1：第 8-9 日 - 電腦和通訊影響
            Welcome!:
              name: 歡迎！
            Wrap-up:
              name: 總結
        ecs-unit2:
          title: ECS 單元 2
          description: 單元 2：問題解決
          description_short: 單元 2：問題解決
          stages:
            Close & Next Steps:
              name: 關閉 & 下一步
            Getting Started:
              name: 新手上路
            Intro to Unit 2:
              name: 單元 2 簡介
            Lesson Overviews:
              name: 教學內容概述
            Teaching Strategies:
              name: 教學策略
            Unit 2 Challenge:
              name: 單元 2 挑戰
        ecs-unit3:
          title: ECS 單元 3
          stages:
            Close & Next Steps:
              name: 關閉 & 下一步
            Getting Started:
              name: 新手上路
            Intro to Unit 3:
              name: 單元 3 簡介
            Teaching Strategies:
              name: 教學策略
            Unit 3 Challenge:
              name: 單元 3 挑戰
        ecs-unit4:
          title: ECS 單元 4
          stages:
            Close & Next Steps:
              name: 關閉 & 下一步
            Getting Started:
              name: 新手上路
            Intro to Unit 4:
              name: 單元 4 簡介
            Teaching Strategies:
              name: 教學策略
            Unit 4 Challenge:
              name: 單元 4 挑戰
        ecs-unit5:
          title: ECS 單元 5
          stages:
            Complete the Challenge:
              name: 完成這個挑戰
            Getting Started:
              name: 新手上路
            Introduction to the Unit 5 Challenge:
              name: 單元 5 挑戰簡介
            Unit 5 Overview:
              name: 單元 5 概覽
            Unit 5 lessons:
              name: 單元 5 教學內容
            Unit 5 Challenge:
              name: 單元 5 挑戰
            Close & Next Steps:
              name: 關閉 & 下一步
        ecs-unit6:
          title: ECS 單元 6
          stages:
            Getting Started:
              name: 新手上路
            Unit 6 Challenge:
              name: 單元 6 挑戰
            Unit 6 Overview:
              name: 單元 6 概覽
            Unit 6 lessons:
              name: 單元 6 教學內容
            Close & Next Steps:
              name: 關閉 & 下一步
        grade3:
          description_audience: 年齡 5-18
          stages:
            " Bee: Conditionals":
              name: " 蜜蜂：條件判斷（Conditionals）"
            'Artist: Nested Loops':
              name: 小藝術家 - 巢狀迴圈（Nested Loops）
            Bee Debugging:
              name: 蜜蜂：除錯（Debugging）
            Bounce:
              name: 彈跳
            'Farmer: While Loops':
              name: 農夫 - 條件迴圈（While Loops）
            Unplugged Conditionals with Loops:
              name: 不插電活動 - 條件判斷帶迴圈
        alltheplcthings:
          stages:
            Group Work and Peer Learning:
              name: 小組工作與同伴學習
            Introduction to Teachercon:
              name: Teachercon簡介
            Lesson 1,10:
              name: 第1, 10 課
            Lesson 1,11:
              name: 第1, 11 課
            Lesson 1,4:
              name: 第1, 4 課
            Lesson 1,6:
              name: 第1, 6 課
            Lesson 1,9:
              name: 第1, 9 課
            Lesson 2,10:
              name: 第2, 10 課
            Lesson 2,2:
              name: 第2, 2 課
            Lesson 2,3:
              name: 第2, 3 課
        csd3-2017:
          title: CSD 單元 3 -互動式遊戲和動畫
          description_short: Game Lab 編程環境介紹
          stages:
            Booleans and Conditionals:
              name: 布林值和條件判斷
            Complex Conditionals:
              name: 複合條件判斷
            Conditionals and Keyboard Input:
              name: 條件判斷與鍵盤輸入
            Draw Loop and Randomization:
              name: 繪圖迴圈和隨機取值
            Drawing in Game Lab:
              name: 用 Game Lab 繪圖
            'Project: Interactive Card':
              name: 專案：互動式卡片
            Sprites and Images:
              name: 角色和圖像
            Sprites and Properties:
              name: 角色與屬性
            Variables and Animation:
              name: 變數與動畫
            Velocity:
              name: 速度
            Collision Detection:
              name: 碰撞檢測
            Complex Sprite Movement:
              name: 複合角色動作
            Collisions:
              name: 碰撞
            Functions:
              name: 函式
            Using the Game Design Process:
              name: 使用遊戲設計流程
            'Project: Build a Game':
              name: 專案：創建一個遊戲
            'Project: Design a Game':
              name: 專案：設計一個遊戲
            Programming for Entertainment:
              name: 娛樂用途的程式設計
            Plotting Shapes:
              name: 幾何繪圖
            Shapes and Randomness:
              name: 形狀與隨機性
            Variables:
              name: 變數
            Sprites:
              name: 角色
            Sprite Movement:
              name: 角色動作
            Conditionals:
              name: 條件判斷（Conditionals）
            Keyboard Input:
              name: 鍵盤輸入
            Project - Interactive Card:
              name: 專案 - 互動式卡片
            Project - Design a Game:
              name: 專案 - 設計一個遊戲
        grade2:
          title: 年級 2
          description_audience: 年齡 5-18
          stages:
            Flappy:
              name: 像素鳥
            Getting Loopy with Puppy:
              name: 從小狗身上學習迴圈
            Make a Dog Tag:
              name: 做個狗牌
            Puppy Event:
              name: 小狗 - 事件（Event）
            Puppy Introduction:
              name: 小狗 - 介紹
            Puppy Loops:
              name: 小狗 - 迴圈（Loops）
            Binary Bracelets:
              name: 二進制手環
            'Real-life Algorithms: Paper Planes':
              name: 生活中的演算法 - 紙飛機
            The Big Event:
              name: 大事件
        transferring-over:
          stages:
            20-hr Stage 2:
              name: 20 小時程式 階段 2
            20-hr Stage 9:
              name: 20 小時程式 階段 9
            Course 2 Stage 17:
              name: 課程 2 階段 17
            Course 3 Stage 16:
              name: 課程 3 階段 16
            Course 3 Stage 17:
              name: 課程 3 階段 17
        k5concepts:
          title: K5 概念
          stages:
            Binary:
              name: 二進制（Binary）
            Conditionals:
              name: 條件判斷（Conditionals）
            Events:
              name: 事件
            For Loops:
              name: 計次迴圈（For Loops）
            Functions:
              name: 函式
            Functions with Parameters:
              name: 函式帶參數
            Loops:
              name: 迴圈
            Nested Loops:
              name: 巢狀迴圈
            Variables:
              name: 變數
            While Loops:
              name: 當…迴圈
        algebrapdnext:
          title: 階段 2 PD 代數裡的計算機科學
          description: 通過函數式程式設計教代數
          description_short: "\\t階段 3 學年支援"
          stages:
            Lesson Prep:
              name: 教學準備
            Teacher Dashboard:
              name: 教師控制台
            Teaching with Puzzles:
              name: 透過關卡教學
            The Design Recipe:
              name: 設計程序
            Welcome!:
              name: 歡迎！
        csp-pre-survey:
          title: 計算機科學原理課前問卷調查
          stages:
            Anonymous student pre-survey:
              name: 匿名學生課前調查
            Unit 1 Chapter 1 Assessment:
              name: 單元 1 第 1 節 評量
            Unit 3 Chapter 1 Assessment:
              name: 單元 1 第 1 節 評量
            Unit 4 Chapter 1 Assessment:
              name: 單元 1 第 1 節 評量
        csd1-2017:
          title: CSD 單元 1 - 問題解決 ('17-'18)
          stages:
            Intro to Problem Solving:
              name: 問題解決能力的介紹
            The Problem Solving Process:
              name: 問題解決流程
            Exploring Problem Solving:
              name: 問題解決探索
            What is a Computer?:
              name: 電腦是什麼？
            'Project: Apps and Problem Solving':
              name: 專案：App 與問題解決
            Input and Output:
              name: 輸入與輸出
            Apps and Problem Solving:
              name: App 與問題解決
        csp-online-test:
          stages:
            Unit 1 Overview:
              name: 單元 1 概覽
            Group Work and Peer Learning:
              name: 小組工作與同伴學習
            Discovery Learning:
              name: 發現學習
            Measuring Student Learning:
              name: 衡量學生的學習
            'Lessons 4-6: Encoding and Sending Numbers':
              name: 課程  4 - 6：編碼和發送數字訊息
            'Lessons 4 - 6: Encoding and Sending Numbers':
              name: 課程  4 - 6：編碼和發送數字訊息
            'Lessons 1 - 2: Bytes, File Sizes, and Text Compression':
              name: '教程 1-2: 位元組、檔案大小和文字壓縮'
            Unit 2 Overview:
              name: 單元 2 概覽
            Unit 3 Overview:
              name: 單元 5 概覽
            Event Driven Programming:
              name: 事件驅動的程式設計
            Variables and Strings:
              name: 變數與字串
            Unit 5 Overview:
              name: 單元 5 概覽
        csp1-support:
          stages:
            Unit 1 Overview:
              name: 單元 1 概覽
            'Lessons 4 - 6: Encoding and Sending Numbers':
              name: 課程  4 - 6：編碼和發送數字訊息
            Group Work and Peer Learning:
              name: 小組工作與同伴學習
            Discovery Learning:
              name: 發現學習
            Measuring Student Learning:
              name: 衡量學生的學習
        basketball:
          title: 選擇你的球隊，來場籃球比賽
          description_short: 選擇你的球隊，來場籃球比賽
          description: 選擇你的球隊，來場籃球比賽
          stages:
            Bounce:
              name: 彈跳
        hoc-encryption:
          title: 一小時玩程式：簡單加密
          stages:
            Simple Encryption:
              name: 簡單加密
        fesbinary:
          title: 二進制（Binary）
          description_audience: Mike
          stages:
            Binary Bracelets:
              name: 二進制手環
            Binary Images:
              name: 二進制圖像
            Play Lab:
              name: Play Lab
        csd2-2017:
          title: CSD 單元 2 - Web 開發 ('17-'18)
          stages:
            new stage:
              name: 新的階段
            Quality Websites:
              name: 有品質的網站
            Website Design:
              name: 網站設計
            Describing Web pages:
              name: 網頁描述
            Text on the Web:
              name: 站台上的文本
            Images on the Web:
              name: 網站上的圖像
            Clean Code and Debugging:
              name: 乾淨代碼和偵錯調試
            Multi-Page Websites:
              name: 多頁式網站
            External Style Sheets:
              name: 外部樣式表
            Peer Review:
              name: 同儕審查
            Box Model and Page Layout:
              name: 盒模型和頁面版型
            Digital Footprint:
              name: 數位足跡
            Publishing a Website:
              name: 網站的發佈
            Sources and Search Engines:
              name: 來源和搜尋引擎
            Intellectual Property:
              name: 知識產權
            'Personal Website: Finalizing Site':
              name: 個人網站：完成站台
            'Project: Personal Portfolio Website':
              name: 專案：個人作品網站
            Images in HTML:
              name: 在 HTML 中的圖像
            Styling Text with CSS:
              name: 透過 CSS 修改文字樣式
            Styling Elements with CSS:
              name: 透過 CSS 修改元素樣式
            Lists:
              name: 清單
            Project - Multi-Page Websites:
              name: 專案 - 多頁式網站
            Headings:
              name: 標題
        csp2-support:
          stages:
            Unit 2 Overview:
              name: 單元 2 概覽
            'Lessons 1 - 2: Bytes, File Sizes, and Text Compression':
              name: '教程 1-2: 位元組、檔案大小和文字壓縮'
            Group Work and Peer Learning:
              name: 小組工作與同伴學習
            Discovery Learning:
              name: 發現學習
            Measuring Student Learning:
              name: 衡量學生的學習
        csd4-2017:
          stages:
            Analysis of Design:
              name: 設計分析
            Understanding Your User:
              name: 瞭解您的使用者
            Discovering Users:
              name: 發現用戶
            Conducting User-Centered Interviews:
              name: 以使用者為中心採訪
            Analyzing Interviews:
              name: 訪談中分析
            Redesigning a Space:
              name: 重新設計一個空間
            Presenting Your Design:
              name: 展示您的設計
            Designing Apps for Good:
              name: 設計良好的應用程式
            Market Research:
              name: 市場研究
            Paper Prototypes:
              name: 紙上原型
            Prototype Testing:
              name: 原型測試
            Digital Design:
              name: 數位設計
            Event Driven Programming:
              name: 事件驅動的程式設計
            Basic App Functionality:
              name: 基本的 App 函式
            Testing the App:
              name: 測試應用程式
            Identifying User Needs:
              name: 確定使用者需求
            Project - Paper Prototype:
              name: 專案 - 紙上原型
            User Interfaces:
              name: 使用者介面
        minecraft:
          title: 一小時玩 Minecraft 設計師
          description_short: 在 Minecraft 上為動物等其他生物編寫程式，打造屬於你自己的世界。
          description: 在 Minecraft 上為動物等其他生物編寫程式，打造屬於你自己的世界。
          stages:
            Minecraft Hour of Code Designer:
              name: 一小時玩 Minecraft 設計師
        flappy-impact-study:
          description_short: 在 10 分鐘內寫個你自己的像素鳥遊戲！
          description: 想要在 10 分鐘內寫出你自己的遊戲程式嗎？試試我們的「一小時玩 Flapply」教程！這個版本包含了課前和課後的問卷調查，以幫助我們持續改善一小時玩程式活動。麻煩要求你的班級在課堂結束前
            10 分鐘移到課後問卷頁面。
          stages:
            Pre Hour of Code Survey:
              name: 一小時玩程式 預前問卷
            Flappy Code:
              name: 像素鳥程式
            Post Hour of Code Survey:
              name: 一小時玩程式 課後問卷
        coursea-draft:
          description_short: 給學齡前幼童的計算機科學介紹。
          stages:
            'Real-life Algorithms: Plant a Seed':
              name: 生活中的演算法 - 植物種植
            Learn to Drag and Drop:
              name: 學習滑鼠的拖放
            'Programming: Happy Maps':
              name: 程式設計 - 快樂地圖
            Programming in Maze:
              name: 在迷宮中編程（Programming ）
            Being Safe Online:
              name: 安全上網
            'Loops: Happy Loops':
              name: 迴圈（Loops） - 快樂迴圈
            Loops in Collector:
              name: 收藏家中的迴圈（Loops）
            Loops in Artist:
              name: 藝術家中的迴圈（Loops）
            Going Places Safely:
              name: 安全的遨遊網路世界
            'Debugging: Unspotted Bugs':
              name: 除錯（Debug）- 沒被發現的蟲蟲
        courseb-draft:
          description_short: 給學齡前幼童的計算機科學介紹。
          stages:
            'Debugging: Unspotted Bugs':
              name: 除錯（Debug）- 沒被發現的蟲蟲
            Learn to Drag and Drop:
              name: 學習滑鼠的拖放
            Being Safe Online:
              name: 安全上網
            Programming in Maze:
              name: 在迷宮中編程（Programming ）
            Loops in Collector:
              name: 收藏家中的迴圈（Loops）
            Loops in Artist:
              name: 藝術家中的迴圈（Loops）
            More Computer Science:
              name: 更多計算機科學
            'Real-life Algorithms: Plant a Seed':
              name: 生活中的演算法 - 植物種植
            Your Digital Footprint:
              name: 你的數位足跡
        coursec-draft:
          description_short: 學習基本的計算機科學，創造屬於你自己的藝術、故事、遊戲作品。
          stages:
            Programming in Maze:
              name: 在迷宮中編程（Programming ）
            'Real-life Algorithms: Paper Planes':
              name: 生活中的演算法 - 紙飛機
            Programming in Collector:
              name: 和收藏家學編程（Program）
            'Loops: Getting Loopy':
              name: 迴圈：學習迴圈
            Loops in Maze:
              name: 在迷宮中的迴圈
            Puppy Introduction:
              name: 小狗 - 介紹
            Binary Bracelets:
              name: 二進制手環
            Your Digital Footprint:
              name: 你的數位足跡
            Building a Foundation:
              name: 打好基礎
        coursed-draft:
          title: CS 基本原理：課程 D
          description_short: 學習基本的計算機科學，創造屬於你自己的藝術、故事、遊戲作品。
          stages:
            Nested Loops in Maze:
              name: 迷宮裡的巢狀迴圈（Nested Loops）
            Nested Loops in Artist:
              name: 小藝術家裡的巢狀迴圈（Nested Loops）
            Conditionals with Cards:
              name: 用撲克牌學習條件判斷（Conditionals）
            Digital Citizenship:
              name: 數位公民
            'Unplugged: Binary':
              name: 不插電活動 - 二進制
            Artist Binary:
              name: 小藝術家 - 二進制（Binary）
            Nested Loops in Bee:
              name: 蜜蜂裡的巢狀迴圈（Nested Loops）
            Nested Loops:
              name: 巢狀迴圈
            Introduction:
              name: 介紹
            Nested Loops Project in Artist:
              name: 小藝術家裡的巢狀迴圈（Nested Loops）
            Debugging in Collector:
              name: 和收藏家學除錯（Debug）
        coursee-draft:
          description_short: 學習基本的計算機科學，創造屬於你自己的藝術、故事、遊戲作品。
          stages:
            Digital Citizenship:
              name: 數位公民
            Build a Star Wars Game:
              name: 創建一個星際大戰遊戲！
            Explore Project Ideas:
              name: 找些專案靈感
            Build Your Project:
              name: 建立你的專案
            Present Your Project:
              name: 介紹你的專案
            More Programming with Scratch:
              name: 更多 Scratch 的編程學習資源
            Internet:
              name: 網際網路 Internet
            Crowdsourcing:
              name: 群眾外包（Crowdsourcing）
            Introduction:
              name: 介紹
            Conditionals:
              name: 條件判斷（Conditionals）
        coursef-draft:
          description_short: 學習基本的計算機科學，創造屬於你自己的藝術、故事、遊戲作品。
          stages:
            Digital Citizenship:
              name: 數位公民
            Envelope Variables:
              name: 信封變數
            Variables in Play Lab:
              name: Play Lab 裡的變數
            Variables in Artist:
              name: 小藝術家裡的變數
            For Loop Fun:
              name: 有趣的計次迴圈
            For Loops in Artist:
              name: 藝術家中的計數迴圈（For Loops）
            Explore Project Ideas:
              name: 找些專案靈感
            Build Your Project:
              name: 建立你的專案
            Presentation Your Project:
              name: 介紹你的專案
            Songwriting with Parameters:
              name: 用參數寫歌
            Introduction:
              name: 介紹
            Ice Age Play Lab:
              name: 冰原歷險記 Play Lab
            'Algorithms: Tangrams':
              name: '演算法: 七巧板'
        classic-hoc-impact-study:
          title: 一小時玩程式 問卷調查
          description_short: 和許多有趣的角色一塊兒學學計算機科學基礎！
          description: 試試我們的基礎計算機科學吧，和憤怒鳥和植物大戰殭屍的主角們一起！這個版本包含課前和課後的問卷調查，以幫助我們持續改善一小時玩程式活動。麻煩要求你的班級在課堂結束前
            10 分鐘移到課後問卷頁面。
          stages:
            Pre Hour of Code Survey:
              name: 一小時玩程式 預前問卷
            Hour of Code 2013:
              name: 一小時玩程式 2013
            Post Hour of Code Survey:
              name: 一小時玩程式 課後問卷
        hoc-impact-study:
          description_short: 和許多有趣的角色一塊兒學學計算機科學基礎！
          description: 試試我們的基礎計算機科學吧，和憤怒鳥和植物大戰殭屍的主角們一起！這個版本包含課前和課後的問卷調查，以幫助我們持續改善一小時玩程式活動。麻煩要求你的班級在課堂結束前
            10 分鐘移到課後問卷頁面。
          stages:
            Pre Hour of Code Survey:
              name: 一小時玩程式 預前問卷
            Hour of Code 2013:
              name: 一小時玩程式 2013
            Post Hour of Code Survey:
              name: 一小時玩程式 課後問卷
        sports:
          title: 編寫一個你自己的運動遊戲程式
          description_short: 搞個混搭的運動遊戲
          description: 搞個混搭的運動遊戲
          stages:
            Sports:
              name: 運動
        2016_sciencePD-phase2b:
          stages:
            Welcome!:
              name: 歡迎！
            Reviewing the Modules:
              name: 查看模組
            Remixing Phases 1 and 2:
              name: 混合第1、2階段
            Wrap-Up:
              name: 總結
        2016_sciencePD_phase2b:
          stages:
            Welcome!:
              name: 歡迎！
            Reviewing the Modules:
              name: 查看模組
            Remixing Phases 1 and 2:
              name: 混合第1、2階段
            Wrap-Up:
              name: 總結
        sciencepd3-2016:
          stages:
            Welcome Back!:
              name: 歡迎回來！
            The TLO:
              name: The TLO
        csp3-support:
          description_short: 教師專業學習課程 - CSP 單元 3
          description: 這是一套線上支援，安排了 CSP 專業訓練課程，讓教師可以為教授單元 3 作準備。
          stages:
            Unit 3 Overview:
              name: 單元 5 概覽
            Group Work and Peer Learning:
              name: 小組工作與同伴學習
            Discovery Learning:
              name: 發現學習
            Measuring Student Learning:
              name: 衡量學生的學習
        csdgraveyard:
          stages:
            new stage:
              name: 新的階段
            External Style Sheets:
              name: 外部樣式表
        csp4-support:
          description_short: 教師專業學習課程 - CSP 單元 4
          description: 這是一套線上支援，安排了 CSP 專業訓練課程，讓教師可以為教授單元 4 作準備。
          stages:
            Unit 3 Overview:
              name: 單元 5 概覽
            Group Work and Peer Learning:
              name: 小組工作與同伴學習
            Discovery Learning:
              name: 發現學習
            Measuring Student Learning:
              name: 衡量學生的學習
            Unit 4 Overview:
              name: 單元 4 概覽
        sciencepd4:
          description_short: 階段 3 學期反思研討會
          description: 階段 3 學期反思研討會
          stages:
            Welcome!:
              name: 歡迎！
            Wrap-Up:
              name: 總結
        science-pd-ol-pt-5:
          stages:
            Welcome!:
              name: 歡迎！
            Earth Science Challenges:
              name: 地球科學挑戰
            Life Science Challenges:
              name: 生命科學挑戰
            Physical Science Challenges:
              name: 物理科學挑戰
            Wrap-Up:
              name: 總結
        csf2harvey:
          title: 新的函式關卡
          stages:
            Binary:
              name: 二進制（Binary）
            Snowflakes:
              name: 雪花
        sciencepd5:
          title: 科學中的 CS：第 5 部份
          stages:
            Welcome!:
              name: 歡迎！
            Earth Science Challenges:
              name: 地球科學挑戰
            Life Science Challenges:
              name: 生命科學挑戰
            Physical Science Challenges:
              name: 物理科學挑戰
            Wrap-Up:
              name: 總結
        csp5-support:
          title: 單元 5 線上專業學習課程
          description_short: 教師專業學習課程 - CSP 單元 5
          description: 即將推出：在 2 月中旬，這個頁面會辦理 CSP 單元 5 專業訓練課程。
          stages:
            Unit 5 Overview:
              name: 單元 5 概覽
            Event Driven Programming:
              name: 事件驅動的程式設計
            Variables and Strings:
              name: 變數與字串
            Group Work and Peer Learning:
              name: 小組工作與同伴學習
            Discovery Learning:
              name: 發現學習
            Measuring Student Learning:
              name: 衡量學生的學習
        csp6-support:
          title: 單元 6 線上專業學習課程
          description: 即將推出：在 2 月中旬，這個頁面會有一系列提供給教師準備 AP 考試的資源。
        csppostap-2017:
          stages:
            Creating Javascript Objects:
              name: Javascript 物件的創建
            Permanent Data Storage:
              name: 永久資料儲存
            Reading Records:
              name: 紀錄的讀取
            Deleting Records:
              name: 紀綠的刪除
            Updating Records:
              name: 紀錄的更新
            Importing and Exporting Data:
              name: 匯入和匯出資料
            Visualizing Data:
              name: 資料視覺化
            Sample Apps:
              name: 應用程式範例
            Post-Course Survey:
              name: 課後調查
        unit6-csd-draft:
          stages:
            UI and Input:
              name: 使用者介面（UI）和輸入（Input）
            Computing Innovations:
              name: 計算創新（Computing Innovations）
            Input Unplugged:
              name: 不插電介紹輸入（Input）
        gamelab-demo:
          stages:
            Simple Sprite Movement:
              name: 簡單的角色動作
        csd6-draft:
          title: 實驗單元 6
          stages:
            UI and Input:
              name: 使用者介面（UI）和輸入（Input）
            Computing Innovations:
              name: 計算創新（Computing Innovations）
            Input Uplugged:
              name: 不插電介紹輸入（Input）
            The Circuit Playground:
              name: 電路（Circuit ）遊樂場
            Foo:
              name: Foo
            Lists:
              name: 清單
            Lights:
              name: 燈光
            Event Types:
              name: 事件類型
            Input Unplugged:
              name: 不插電介紹輸入（Input）
            Timed Loop:
              name: 計時迴圈
            Timed Loops:
              name: 計時迴圈
            For Loops:
              name: 計次迴圈（For Loops）
            List and For Loops:
              name: 清單和計數迴圈
            Lists and For Loops:
              name: 清單和計數迴圈
            Analog Input:
              name: 模擬輸入
            Polling Events:
              name: 輪詢事件
            Sensor Applications:
              name: 傳感器應用
            'Project: Prototype an Innovation':
              name: 專案：原型創新
            Map:
              name: 地圖
            'Project: Make a Game':
              name: 專案：創建一個遊戲
            Arrays:
              name: 陣列
            Functions with Parameters:
              name: 函式帶參數
        workshop-gamelab:
          title: Game Lab 工作坊
          stages:
            Introduction:
              name: 介紹
            Sprites:
              name: 角色
            Input:
              name: 輸入
            'Project: Interactive Card':
              name: 專案：互動式卡片
        csd5-draft:
          stages:
            new stage:
              name: 新的階段
            Interpreting Data:
              name: 解譯數據
            Combining Representations:
              name: 組合表示
            Representing Images:
              name: 表示圖像
            Representation Matters:
              name: 表示事項
            Patterns and Representation:
              name: 模式和標記法
            ASCII and Binary Representation:
              name: ASCII 和 二進位表示法
            Representing Numbers Part 1:
              name: 數字表示法 第 1 部分
            Representing Numbers Part 2:
              name: 數字表示法 第 2 部分
            Project - Create a Representation:
              name: 專案 - 創建標記法
            Problem Solving and Data:
              name: 問題解決與數據
            Making Decisions with Data:
              name: 依數據來做決定
            Automating Data Decisions:
              name: 自動化數據決策
            Problem Solving with Big Data:
              name: 用大數據解決問題
            Project - Solve a Data Problem:
              name: 專案 - 解決數據問題
            Representing Numbers:
              name: 數字表示法
            8-bit Numbers:
              name: 8 位元數字
            Encryption:
              name: 加密
            Structuring Data:
              name: 資料的建構
        applab-1hour:
          title: App Lab 一小時工作坊
          description_audience: 國中和高中學生
          description: 這個工作坊是要讓學生在一小時中學會 app lab 的基本操作。即便是不同的的計算機科學背景的學生也能夠參與其中創造樂趣。
          stages:
            App Lab Workshop:
              name: App Lab 工作坊
            Digital Design:
              name: 數位設計
            Event Driven Programming:
              name: 事件驅動的程式設計
            Basic App Functionality:
              name: 基本的 App 函式
            Event Types:
              name: 事件類型
            Room Escape:
              name: 逃出房間
            Extra:
              name: 額外的
        applab-2hour:
          title: App Lab 2 一小時工作坊
          description_audience: 國中和高中學生
          description: 這個工作坊是要讓學生在二小時中學會 app lab 的基本操作。即便是不同的的計算機科學背景的學生也能夠參與其中創造樂趣。
          stages:
            new stage:
              name: 新的階段
            Digital Design:
              name: 數位設計
            Event Driven Programming:
              name: 事件驅動的程式設計
            Basic App Functionality:
              name: 基本的 App 函式
            Event Types:
              name: 事件類型
        coursed-ramp:
          title: CS 基本原理：課程 D
          stages:
            Introduction:
              name: 介紹
        workshop-maker:
          title: Maker Toolkit 工作坊
          description_audience: Maker Toolkit 工作坊的老師
          description_short: Maker Toolkit 工作坊的階段規劃
          description: 這是要提供給 Maker 親自動手做的工作坊的階段規劃，不是工具使用或是計算機科學概念的教程，內容是介紹 App Lab
            和 Maker Toolkit 的應用廣度。
          stages:
            App Lab Basics:
              name: App Lab 基礎
            The Circuit Playground:
              name: 電路（Circuit ）遊樂場
            Analog Input:
              name: 模擬輸入
        coursee-ramp:
          title: coursee-ramp
          stages:
            Introduction:
              name: 介紹
            Conditionals:
              name: 條件判斷（Conditionals）
            'Real Life Algorithms: Dice Race':
              name: 生活中的演算法 - 擲骰子比賽
        csd6-2017:
          title: CSD 單元 6 - 物理運算
          description_short: 在實體裝置上開發程式
          description: 計算機科學探索的 6 個單位，學生使用 App Lab 還有 Maker Toolkit 與實體的電路板溝通，開發出一些程式。
          stages:
            Computing Innovations:
              name: 計算創新（Computing Innovations）
            Input Unplugged:
              name: 不插電介紹輸入（Input）
            Event Types:
              name: 事件類型
            The Circuit Playground:
              name: 電路（Circuit ）遊樂場
            Lists:
              name: 清單
            Lights:
              name: 燈光
            For Loops:
              name: 計次迴圈（For Loops）
            Lists and For Loops:
              name: 清單和計數迴圈
            Timed Loops:
              name: 計時迴圈
            Analog Input:
              name: 模擬輸入
            Sensor Applications:
              name: 傳感器應用
            'Project: Prototype an Innovation':
              name: 專案：原型創新
            'Project: Make a Game':
              name: 專案：創建一個遊戲
            Arrays:
              name: 陣列
            Functions with Parameters:
              name: 函式帶參數
            The Circuit Playground_:
              name: 電路（Circuit ）遊樂場
            Input Unplugged_:
              name: 不插電介紹輸入（Input）
            Analog Input_:
              name: 模擬輸入
            'Project: Make a Game_':
              name: 專案：創建一個遊戲
            Functions with Parameters_:
              name: 函式帶參數
            'Project: Prototype an Innovation_':
              name: 專案：原型創新
            'Project: Make a Game__':
              name: 專案：創建一個遊戲
        csd3-draft:
          title: CSD 單元 3 - 程式設計：動畫與遊戲
          description_short: 動畫和遊戲
          stages:
            Shapes and Randomess:
              name: 形狀與隨機性
            Shapes and Randomness:
              name: 形狀與隨機性
            Drawing in Game Lab:
              name: 用 Game Lab 繪圖
            Variables:
              name: 變數
            Programming for Entertainment:
              name: 娛樂用途的程式設計
            Sprites:
              name: 角色
            Plotting Shapes:
              name: 幾何繪圖
            Sprite Movement:
              name: 角色動作
            Booleans and Conditionals:
              name: 布林值和條件判斷
            Conditionals:
              name: 條件判斷（Conditionals）
            Complex Conditionals:
              name: 複合條件判斷
            'Project: Interactive Card':
              name: 專案：互動式卡片
            Keyboard Input:
              name: 鍵盤輸入
            Velocity:
              name: 速度
            Collision Detection:
              name: 碰撞檢測
            Complex Sprite Movement:
              name: 複合角色動作
            Collisions:
              name: 碰撞
            Functions:
              name: 函式
            Using the Game Design Process:
              name: 使用遊戲設計流程
            'Project: Design a Game':
              name: 專案：設計一個遊戲
        csd5-2017:
          title: CSD 單元 5 - 數據和社會
          stages:
            Representation Matters:
              name: 表示事項
            Patterns and Representation:
              name: 模式和標記法
            ASCII and Binary Representation:
              name: ASCII 和 二進位表示法
            Representing Images:
              name: 表示圖像
            Representing Numbers Part 1:
              name: 數字表示法 第 1 部分
            Representing Numbers Part 2:
              name: 數字表示法 第 2 部分
            Combining Representations:
              name: 組合表示
            Project - Create a Representation:
              name: 專案 - 創建標記法
            Problem Solving and Data:
              name: 問題解決與數據
            Making Decisions with Data:
              name: 依數據來做決定
            Interpreting Data:
              name: 解譯數據
            Automating Data Decisions:
              name: 自動化數據決策
            Problem Solving with Big Data:
              name: 用大數據解決問題
            Project - Solve a Data Problem:
              name: 專案 - 解決數據問題
            Representing Numbers:
              name: 數字表示法
            8-bit Numbers:
              name: 8 位元數字
            Encryption:
              name: 加密
            Structuring Data:
              name: 資料的建構
        csd3-old:
          stages:
            Drawing in Game Lab:
              name: 用 Game Lab 繪圖
            Draw Loop and Randomization:
              name: 繪圖迴圈和隨機取值
            Variables and Animation:
              name: 變數與動畫
            Sprites and Properties:
              name: 角色與屬性
            Sprites and Images:
              name: 角色和圖像
            Booleans and Conditionals:
              name: 布林值和條件判斷
            Conditionals and Keyboard Input:
              name: 條件判斷與鍵盤輸入
            Complex Conditionals:
              name: 複合條件判斷
            'Project: Interactive Card':
              name: 專案：互動式卡片
            Velocity:
              name: 速度
            Collision Detection:
              name: 碰撞檢測
            Complex Sprite Movement:
              name: 複合角色動作
            Collisions:
              name: 碰撞
            Functions:
              name: 函式
            Using the Game Design Process:
              name: 使用遊戲設計流程
            'Project: Design a Game':
              name: 專案：設計一個遊戲
        csd1-old:
          stages:
            Intro to Problem Solving:
              name: 問題解決能力的介紹
            The Problem Solving Process:
              name: 問題解決流程
            Exploring Problem Solving:
              name: 問題解決探索
            What is a Computer?:
              name: 電腦是什麼？
            'Project: Apps and Problem Solving':
              name: 專案：App 與問題解決
        csd2-draft:
          stages:
            Text on the Web:
              name: 站台上的文本
            Digital Footprint:
              name: 數位足跡
            Images in HTML:
              name: 在 HTML 中的圖像
            Intellectual Property:
              name: 知識產權
            Images:
              name: 圖像
            Clean Code and Debugging:
              name: 乾淨代碼和偵錯調試
            Project - Multi-Page Websites:
              name: 專案 - 多頁式網站
            Styling Text with CSS:
              name: 透過 CSS 修改文字樣式
            Styling Elements with CSS:
              name: 透過 CSS 修改元素樣式
            Sources and Search Engines:
              name: 來源和搜尋引擎
            Lists:
              name: 清單
        csd1-draft:
          stages:
            Intro to Problem Solving:
              name: 問題解決能力的介紹
            The Problem Solving Process:
              name: 問題解決流程
            Exploring Problem Solving:
              name: 問題解決探索
            What is a Computer?:
              name: 電腦是什麼？
            Apps and Problem Solving:
              name: App 與問題解決
            Input and Output:
              name: 輸入與輸出
        csd3-chapters:
          stages:
            Programming for Entertainment:
              name: 娛樂用途的程式設計
            Plotting Shapes:
              name: 幾何繪圖
            Drawing in Game Lab:
              name: 用 Game Lab 繪圖
            Shapes and Randomness:
              name: 形狀與隨機性
            Variables:
              name: 變數
            Sprites:
              name: 角色
            Sprite Movement:
              name: 角色動作
            Booleans and Conditionals:
              name: 布林值和條件判斷
            Conditionals:
              name: 條件判斷（Conditionals）
            Keyboard Input:
              name: 鍵盤輸入
            'Project: Interactive Card':
              name: 專案：互動式卡片
            Velocity:
              name: 速度
            Collision Detection:
              name: 碰撞檢測
            Complex Sprite Movement:
              name: 複合角色動作
            Collisions:
              name: 碰撞
            Functions:
              name: 函式
            Using the Game Design Process:
              name: 使用遊戲設計流程
            'Project: Design a Game':
              name: 專案：設計一個遊戲
            'Chapter 1: Images and Animation':
              name: 第 1 章：圖像和動畫
            'null':
              name: 'null'
            temp:
              name: temp
        coursef-ramp:
          stages:
            'Algorithms: Tangrams':
              name: '演算法: 七巧板'
            Introduction:
              name: 介紹
            Ice Age Play Lab:
              name: 冰原歷險記 Play Lab
        fmscsd3preview:
          stages:
            Plotting Shapes:
              name: 幾何繪圖
            Drawing in Game Lab:
              name: 用 Game Lab 繪圖
          title: CSD - 用 Game Lab 繪圖
        csd2-old:
          stages:
            Quality Websites:
              name: 有品質的網站
            Website Design:
              name: 網站設計
            Describing Web pages:
              name: 網頁描述
            Text on the Web:
              name: 站台上的文本
            Images in HTML:
              name: 在 HTML 中的圖像
            Clean Code and Debugging:
              name: 乾淨代碼和偵錯調試
            Styling Text with CSS:
              name: 透過 CSS 修改文字樣式
            Styling Elements with CSS:
              name: 透過 CSS 修改元素樣式
            Multi-Page Websites:
              name: 多頁式網站
            Peer Review:
              name: 同儕審查
            Digital Footprint:
              name: 數位足跡
            Publishing a Website:
              name: 網站的發佈
            Sources and Search Engines:
              name: 來源和搜尋引擎
            Intellectual Property:
              name: 知識產權
            'Project: Personal Portfolio Website':
              name: 專案：個人作品網站
          description_short: Web 開發
        artist-and-bb8:
          stages:
            B8 BB8:
              name: B8 BB8
            F5 Minecraft:
              name: F5 Minecraft
            Programming with BB-8:
              name: 和 BB-8 一起寫程式
            Loops with BB-8:
              name: 和 BB-8 一起學迴圈
            Ice Age Play Lab:
              name: 冰原歷險記 Play Lab
            Bounce:
              name: 彈跳
        coursea-2017:
          stages:
            'Debugging: Unspotted Bugs':
              name: 除錯（Debug）- 沒被發現的蟲蟲
              description_teacher: 本課將指導學生除錯的步驟。學生會學到步驟「目前發生的事？應該發生的事？這代表什麼？」
            'Persistence & Frustration: Stevie and the Marbles':
              name: 堅持：Stevie 和 Big Project
            'Real-life Algorithms: Plant a Seed':
              name: 生活中的演算法 - 植物種植
              description_teacher: "在本課中，學生將通過實際種植，將演算法的概念與現實生活的活動關聯。這裡的目標是開始培養技能，將現實世界的情況轉化為線上場景，或是相反。\r\n"
            Learn to Drag and Drop:
              name: 用拖曳的方式循序寫出程式
            'Programming: Happy Maps':
              name: 程式設計 - 快樂地圖
              description_teacher: 如果學生理解規畫順序和將它循序編程之間的區別，那麼從演算法過渡到程式設計的時間就不會太長，這項活動將透過速記讀寫代碼的方式幫助學生獲得經驗。
            Programming in Maze:
              name: 在迷宮中編程（Programming ）
              description_teacher: 在這一系列的線上關卡中，學生將建立演算法、除錯、一般計算機理論的知識。登場的是「憤怒鳥」遊戲中的角色，學生將開發循序演算法，讓憤怒鳥不會撞牆或碰上炸藥。關卡的除錯也被混合到這個階段，以增加解決問題和批判性思維的練習。
            Going Places Safely:
              name: 數位公民 - 安全的瀏覽
              description_teacher: 與 [r common-sense-media] 媒體合作，這課在讓學生學習到網站會要求提供私人訊息，並會討論如何負責的處理這類請求。學生也會對神奇的網路世界感到興奮，但他們必須遵守某些規則來維護自己的安全。
            'Loops: Happy Loops':
              name: 迴圈（Loops） - 快樂迴圈
              description_teacher: 迴圈是程式設計中非常有用且強大的工具。為了理解迴圈的用處，就必須逼著學生去思考更簡潔的方式來解決平凡的問題。
            Loops in Collector:
              name: 收藏家中的迴圈（Loops）
              description_teacher: 從「快樂迴圈」中建立重複指令的概念，這個階段會讓學生用迴圈更有效率的收集寶藏。
            Loops in Artist:
              name: 藝術家中的迴圈（Loops）
          title: 課程 A
          assignment_family_title: 課程 A
          description_short: 為學齡前兒童設計的計算機科學指引。
          description: 學習計算機科學以及網路安全的基礎知識，在課程結束後，創造並分享屬於你自己的遊戲或故事。
        courseb-2017:
          stages:
            'Debugging: Unspotted Bugs':
              name: 除錯（Debug）- 沒被發現的蟲蟲
            'Persistence & Frustration: Stevie and the Marbles':
              name: 堅持：Stevie 和 Big Project
            'Real-life Algorithms: Plant a Seed':
              name: 生活中的演算法 - 植物種植
            Learn to Drag and Drop:
              name: 用拖曳的方式循序寫出程式
            Your Digital Footprint:
              name: 數位公民 - 我的數位足跡
            Programming in Maze:
              name: 在迷宮中編程（Programming ）
            Loops in Collector:
              name: 收藏家中的迴圈（Loops）
            Loops in Artist:
              name: 藝術家中的迴圈（Loops）
            More Programming in Maze:
              name: 更多的在迷宮中編程
            Programming with Rey and BB-8:
              name: 和 BB-8 與 Rey 一起寫程式
          title: 課程 B
          assignment_family_title: 課程 B
          description_audience: 年齡 5-8
          description_short: 為學前兒童準備的計算機科學介紹（類似課程 A，但對年紀大些的學童提供了更多變化）
          description: 學習計算機科學以及網路安全的基礎知識，在課程結束後，創造並分享屬於你自己的遊戲或故事。
        coursec-2017:
          stages:
            Programming in Maze:
              name: 在迷宮中編程（Programming ）
            'Real-life Algorithms: Paper Planes':
              name: 生活中的演算法 - 紙飛機
            Programming in Collector:
              name: 和收藏家學編程（Program）
            'Loops: Getting Loopy':
              name: 迴圈：學習迴圈
            Loops in Maze:
              name: 在迷宮中的迴圈
            Loops in Artist:
              name: 藝術家中的迴圈（Loops）
          title: 課程 C
          assignment_family_title: 課程 C
          description_audience: 年齡 6-10
          description_short: 學習基本的計算機科學，創造屬於你自己的藝術、故事、遊戲作品。
        coursed-2017:
          stages:
            'Algorithms: Graph Paper Programming':
              description_teacher: 藉由一個又一個的繪圖編程活動，學生會愈來愈了解程式設計的面貌。這個課程將會在學生的相互引導下，模仿現有圖片，在圖上塗上顏色。如果時間允許，可以讓學生有自我創作的活動。
            Nested Loops:
              name: 巢狀迴圈
            Nested Loops in Artist:
              name: 小藝術家裡的巢狀迴圈（Nested Loops）
            Digital Citizenship:
              name: 數位公民 - 數位公民的實踐
              description_student: 有些資訊在網上分享是不安全的。本課將讓學生瞭解安全資訊和私人資訊之間的區別。
              description_teacher: 與 [r common-sense-media] 媒體合作，這課有助學生批判性的思考某些網站的請求或要求的使用者訊息相關問題。學生會學到隱私訊息和個人訊息的不同，分辨在網路上分享什麼資料是安全的，什麼是不安全的。
            Debugging in Collector:
              name: 和收藏家學除錯（Debug）
          title: 課程 D
          assignment_family_title: 課程 D
          description_audience: 年齡 7-11
          description_short: 快速地導覽在課程 C 的概念，進一步的介紹演算法、巢狀迴圈、條件判斷式…等的使用。
          description: 學習新的編程概念，包括演算法、巢狀迴圈、當迴圈、條件以及事件。在創建和分享自己的遊戲或故事之前，會先做個數位公民的介紹。
        coursee-2017:
          stages:
            'Algorithms: Tangrams':
              name: '演算法: 七巧板'
            Ice Age Play Lab:
              name: 冰原歷險記 Play Lab
            Envelope Variables:
              name: 信封變數
            Variables in Artist:
              name: 小藝術家裡的變數
            Variables in Play Lab:
              name: Play Lab 裡的變數
            For Loop Fun:
              name: 有趣的計次迴圈
            For Loops in Artist:
              name: 藝術家中的計數迴圈（For Loops）
            Songwriting with Parameters:
              name: 用參數寫歌
            Explore Project Ideas:
              name: 找些專案靈感
            Build Your Project:
              name: 建立你的專案
            Private and Personal Information:
              name: 數位公民 - 隱私和個人資訊
            Build a Star Wars Game:
              name: 創建一個星際大戰遊戲！
            'Functions: Songwriting':
              description_teacher: 在計算機科學世界中，函式（function）可以說是最壯觀的建築物之一。函式，有時候稱為程序，是在龐大的程式中，可以被不斷重複利用的一些程式小片段。這個課程將會幫助學生直觀的了解，把這麼多零碎的代碼組合成函式是非常有用的。
            Present Your Project:
              name: 介紹你的專案
            Building a Foundation:
              name: 打好基礎
            Loops in Artist:
              name: 藝術家中的迴圈（Loops）
            Nested Loops:
              name: 巢狀迴圈
          title: 課程 E
          assignment_family_title: 課程 E
          description_audience: 年齡 8-12
          description_short: 快速地導覽在課程 C 和課程 D 的概念，進一步的介紹函式的使用。
        coursef-2017:
          stages:
            'Algorithms: Tangrams':
              name: '演算法: 七巧板'
              description_student: 在此將學習使用稱之為七巧板的謎題的算法！
            The Power of Words:
              name: 數位公民 - 語言的力量
            Ice Age Play Lab:
              name: 冰河歷險紀中的事件
            Variables in Artist:
              name: 小藝術家裡的變數
            Variables in Play Lab:
              name: Play Lab 裡的變數
            For Loops in Artist:
              name: 藝術家中的計數迴圈（For Loops）
            Explore Project Ideas:
              name: 找些專案靈感
            Build Your Project:
              name: 建立你的專案
            Present Your Project:
              name: 介紹你的專案
            Conditionals in Minecraft:
              name: Minecraft 中的條件式
              description_student: 躲開岩漿！在 Minecraft 裡，你可以學會條件判斷。
            Building a Foundation:
              name: 打好基礎
            Loops in Artist:
              name: 藝術家中的迴圈（Loops）
          title: 課程 F
          assignment_family_title: 課程 F
          description_audience: 年齡 9-13
          description_short: 學習計算機科學的基礎概念，並創建自己的藝術、故事、遊戲作品。
        csdnovice:
          stages:
            Tuesday:
              name: 週二
            Wednesday:
              name: 星期三
            Thursday:
              name: 星期四
            Welcome:
              name: 歡迎
            Congrats:
              name: 恭喜
            Wrap Up:
              name: 總結
        cspnovice:
          stages:
            Welcome:
              name: 歡迎
            Tuesday:
              name: 週二
            Wednesday:
              name: 星期三
            Thursday:
              name: 星期四
            Wrap Up:
              name: 總結
        novice-view:
          stages:
            CSP Tuesday:
              name: CSP 週二
            CSD Tuesday:
              name: CSD 週二
          description_short: NA
          description: NA
        csp1-dlp:
          stages:
            Deeper Learning Overview:
              name: 深度學習概覽
            Complete Unit 1 Deeper Learning Reflections:
              name: 完成單元 1 深入學習反思
          title: CSP 單元 1 深入學習
        csp2-dlp:
          stages:
            Deeper Learning Overview:
              name: 深度學習概覽
            Complete Unit 2 Deeper Learning Reflections:
              name: 完成單元 2 深入學習反思
          title: CSP 單元 2 深入學習
        csp3-dlp:
          stages:
            Deeper Learning Overview:
              name: 深度學習概覽
            Complete Unit 3 Deeper Learning Reflections:
              name: 完成單元 3 深入學習反思
          title: CSP 單元 3 深入學習
        csp4-dlp:
          stages:
            Deeper Learning Overview:
              name: 深度學習概覽
            Complete Unit 4 Deeper Learning Reflections:
              name: 完成單元 4 深入學習反思
          title: CSP 單元 4 深入學習
        csp5-dlp:
          stages:
            Deeper Learning Overview:
              name: 深度學習概覽
            Complete Unit 5 Deeper Learning Reflections:
              name: 完成單元 5 深入學習反思
          title: CSP 單元 5 深入學習
        csd1-dlp:
          stages:
            Deeper Learning Overview:
              name: 深度學習概覽
            Complete Unit 1 Deeper Learning Reflections:
              name: 完成單元 1 深入學習反思
        csd6-dlp:
          stages:
            Deeper Learning Overview:
              name: 深度學習概覽
            Complete Unit 6 Deeper Learning Reflections:
              name: 完成單元 6 深入學習反思
        csd5-dlp:
          stages:
            Deeper Learning Overview:
              name: 深度學習概覽
            Complete Unit 5 Deeper Learning Reflections:
              name: 完成單元 5 深入學習反思
        csd4-dlp:
          stages:
            Deeper Learning Overview:
              name: 深度學習概覽
            Complete Unit 4 Deeper Learning Reflections:
              name: 完成單元 4 深入學習反思
        csd3-dlp:
          stages:
            Deeper Learning Overview:
              name: 深度學習概覽
            Complete Unit 3 Deeper Learning Reflections:
              name: 完成單元 3 深入學習反思
        csd2-dlp:
          stages:
            Deeper Learning Overview:
              name: 深度學習概覽
            Complete Unit 2 Deeper Learning Reflections:
              name: 完成單元 2 深入學習反思
        allthettsthings:
          stages:
            TTS:
              name: TTS
        express-2017:
          stages:
            Introduction:
              name: 介紹
            Debugging in Collector:
              name: 除錯 Debug 介紹
            Loops in Artist:
              name: 藝術家中的迴圈（Loops）
            Nested Loops Project in Artist:
              name: 小藝術家裡的巢狀迴圈（Nested Loops）
            Internet:
              name: 網際網路 Internet
            Digital Citizenship:
              name: 數位公民
            Build a Star Wars Game:
              name: 創建一個星際大戰遊戲！
            Conditionals with Cards:
              name: 用撲克牌學習條件判斷（Conditionals）
            Conditionals in Minecraft:
              name: Minecraft 中的條件式
            Envelope Variables:
              name: 信封變數
            Variables in Artist:
              name: 小藝術家裡的變數
            Variables in Play Lab:
              name: Play Lab 裡的變數
            For Loop Fun:
              name: 有趣的計次迴圈
            For Loops in Artist:
              name: 藝術家中的計數迴圈（For Loops）
            Songwriting with Parameters:
              name: 用參數寫歌
            Explore Project Ideas:
              name: 找些專案靈感
            Build Your Project:
              name: 建立你的專案
            Present Your Project:
              name: 介紹你的專案
            'Common Sense Education: Digital Citizenship':
              name: 數位公民 - 數位公民的實踐
            Building a Foundation:
              name: 打好基礎
            Nested Loops:
              name: 巢狀迴圈
          title: 速學課程
          assignment_family_title: 速學課程
          description_audience: 年齡 9-18
          description: 學習計算機科學以及網路安全的基礎知識，在課程結束後，創造並分享屬於你自己的遊戲或故事。
        pre-express-2017:
          stages:
            'Debugging: Unspotted Bugs':
              name: 除錯（Debug）- 沒被發現的蟲蟲
            'Persistence & Frustration: Stevie and the Marbles':
              name: 堅持：Stevie 和 Big Project
            'Real-life Algorithms: Plant a Seed':
              name: 生活中的演算法 - 植物種植
            Learn to Drag and Drop:
              name: 用拖曳的方式循序寫出程式
            'Online Safety: Your Digital Footprint':
              name: 數位公民 - 我的數位足跡
            Programming in Maze:
              name: 在迷宮中編程（Programming ）
            Loops in Collector:
              name: 收藏家中的迴圈（Loops）
            Loops in Artist:
              name: 藝術家中的迴圈（Loops）
            Spelling Bee:
              name: 拼字蜜蜂
          title: 學前預讀
          description_audience: 年齡：4-8
          description: 學習計算機科學以及網路安全的基礎知識，在課程結束後，創造並分享屬於你自己的遊戲或故事。
        subgoal-labels-opt-in:
          stages:
            other:
              name: 其它
            Thanks:
              name: 謝謝
            " ":
              name: " "
        csp-pre-survey-test-2017:
          stages:
            new stage:
              name: 新的階段
        csp3-research-mxghyt:
          stages:
            new stage:
              name: 新的階段
            Using Simple Commands:
              name: 簡單指令的使用
            Creating Functions:
              name: 建立函式
            APIs and Function Parameters:
              name: API 和函式參數
            Unit 3 Chapter 1 Assessment:
              name: 單元 1 第 1 節 評量
            foo:
              name: foo
        csd4-draft:
          stages:
            Analysis of Design:
              name: 設計分析
            Understanding Your User:
              name: 瞭解您的使用者
            Identifying User Needs:
              name: 確定使用者需求
            Project - Paper Prototype:
              name: 專案 - 紙上原型
            Designing Apps for Good:
              name: 設計良好的應用程式
            Market Research:
              name: 市場研究
            Paper Prototypes:
              name: 紙上原型
            Prototype Testing:
              name: 原型測試
            Digital Design:
              name: 數位設計
            Event Driven Programming:
              name: 事件驅動的程式設計
            Basic App Functionality:
              name: 基本的 App 函式
            Testing the App:
              name: 測試應用程式
        applab-intro:
          stages:
            Intro to AppLab - Choose Your Own Adventure:
              name: App Lab 入門 - 選擇你的冒險旅程
            Intro to AppLab - Choose Your Own Adventure 2:
              name: App Lab 入門 - 選擇你的冒險旅程 2
            Intro to AppLab - Your First App:
              name: App Lab 入門 - 你的第一支程式
            Intro to AppLab - Your First App 2:
              name: App Lab 入門 - 你的第一支程式 2
            Intro to AppLab - Your First App 3:
              name: App Lab 入門 - 你的第一支程式 3
            Intro to AppLab - Your First App 4:
              name: App Lab 入門 - 你的第一支程式 4
            Intro to AppLab - Getting Started:
              name: App Lab 入門 - 準備開始
            Intro to App Lab:
              name: App Lab 入門
          title: App Lab 入門
          description_short: 用積木式或文字式的 JavaScript 編程工具，來創建一個你自己的 app。如果你已經會用積木寫了程式，那就進入下個階段。
          description: 用積木式或文字式的 JavaScript 編程工具，來創建一個你自己的 app。如果你已經會用積木寫了程式，那就進入下個階段。
        e-f-ramp:
          stages:
            Building a Foundation:
              name: 打好基礎
            Loops in Artist:
              name: 藝術家中的迴圈（Loops）
            Nested Loops:
              name: 巢狀迴圈
            Conditionals:
              name: 條件判斷（Conditionals）
            Build a Star Wars Game:
              name: 創建一個星際大戰遊戲！
            Explore Project Ideas:
              name: 找些專案靈感
            Build Your Project:
              name: 建立你的專案
            Present Your Project:
              name: 介紹你的專案
            Internet:
              name: 網際網路 Internet
            Crowdsourcing:
              name: 群眾外包（Crowdsourcing）
            Nested Loops in Bee:
              name: 蜜蜂裡的巢狀迴圈（Nested Loops）
        new-d:
          stages:
            Introduction:
              name: 介紹
            Nested Loops:
              name: 巢狀迴圈
            Nested Loops in Artist:
              name: 小藝術家裡的巢狀迴圈（Nested Loops）
            Nested Loops Project in Artist:
              name: 小藝術家裡的巢狀迴圈（Nested Loops）
            Debugging in Collector:
              name: 和收藏家學除錯（Debug）
            Conditionals with Cards:
              name: 用撲克牌學習條件判斷（Conditionals）
            Digital Citizenship:
              name: 數位公民
            'Unplugged: Binary':
              name: 不插電活動 - 二進制
            Artist Binary:
              name: 小藝術家 - 二進制（Binary）
            Building a Foundation:
              name: 打好基礎
            Loops in Artist:
              name: 藝術家中的迴圈（Loops）
            Nested Loops in Bee:
              name: 蜜蜂裡的巢狀迴圈（Nested Loops）
            Loops in Ice Age:
              name: 冰河歷險紀中的迴圈
        csp3-a:
          stages:
            new stage:
              name: 新的階段
        new-express:
          stages:
            Introduction:
              name: 介紹
            Debugging in Collector:
              name: 和收藏家學除錯（Debug）
            Loops in Artist:
              name: 藝術家中的迴圈（Loops）
            'Common Sense Education: Digital Citizenship':
              name: 通識教育 - 數位公民
            Conditionals in Minecraft:
              name: Minecraft 中的條件式
            Variables in Artist:
              name: 小藝術家裡的變數
            Variables in Play Lab:
              name: Play Lab 裡的變數
            For Loops in Artist:
              name: 藝術家中的計數迴圈（For Loops）
            Explore Project Ideas:
              name: 找些專案靈感
            Build Your Project:
              name: 建立你的專案
            Present Your Project:
              name: 介紹你的專案
            Building a Foundation:
              name: 打好基礎
            Nested Loops:
              name: 巢狀迴圈
            Loops in Artist (UPDATED!):
              name: 藝術家中的迴圈（已更新！）
        new-stages-sept-2017:
          stages:
            Loops in Artist:
              name: 藝術家中的迴圈（Loops）
        new-e:
          stages:
            Building a Foundation:
              name: 打好基礎
            Loops in Artist:
              name: 藝術家中的迴圈（Loops）
            Conditionals:
              name: 條件判斷（Conditionals）
            Build a Star Wars Game:
              name: 創建一個星際大戰遊戲！
            Explore Project Ideas:
              name: 找些專案靈感
            Build Your Project:
              name: 建立你的專案
            Present Your Project:
              name: 介紹你的專案
            Internet:
              name: 網際網路 Internet
            Crowdsourcing:
              name: 群眾外包（Crowdsourcing）
        new-f:
          stages:
            Building a Foundation:
              name: 打好基礎
            Loops in Artist:
              name: 藝術家中的迴圈（Loops）
            'Algorithms: Tangrams':
              name: '演算法: 七巧板'
            Ice Age Play Lab:
              name: 冰原歷險記 Play Lab
            Conditionals in Minecraft:
              name: Minecraft 中的條件式
            Envelope Variables:
              name: 信封變數
            Variables in Artist:
              name: 小藝術家裡的變數
            Variables in Play Lab:
              name: Play Lab 裡的變數
            For Loop Fun:
              name: 有趣的計次迴圈
            For Loops in Artist:
              name: 藝術家中的計數迴圈（For Loops）
            Songwriting with Parameters:
              name: 用參數寫歌
            Explore Project Ideas:
              name: 找些專案靈感
            Build Your Project:
              name: 建立你的專案
            Present Your Project:
              name: 介紹你的專案
        csd5-old:
          stages:
            Representation Matters:
              name: 表示事項
            Patterns and Representation:
              name: 模式和標記法
            ASCII and Binary Representation:
              name: ASCII 和 二進位表示法
            Representing Images:
              name: 表示圖像
            Representing Numbers:
              name: 數字表示法
            8-bit Numbers:
              name: 8 位元數字
            Combining Representations:
              name: 組合表示
            Project - Create a Representation:
              name: 專案 - 創建標記法
            Problem Solving and Data:
              name: 問題解決與數據
            Making Decisions with Data:
              name: 依數據來做決定
            Interpreting Data:
              name: 解譯數據
            Automating Data Decisions:
              name: 自動化數據決策
            Problem Solving with Big Data:
              name: 用大數據解決問題
            Project - Solve a Data Problem:
              name: 專案 - 解決數據問題
          title: CSD 單元 5 - 數據和社會
        subgoals-assessment-staging:
          stages:
            dummy:
              name: dummy
        hocali:
          stages:
            new stage:
              name: 新的階段
        csd4-old:
          stages:
            Analysis of Design:
              name: 設計分析
            Understanding Your User:
              name: 瞭解您的使用者
            Identifying User Needs:
              name: 確定使用者需求
            Project - Paper Prototype:
              name: 專案 - 紙上原型
            Designing Apps for Good:
              name: 設計良好的應用程式
            Market Research:
              name: 市場研究
            Paper Prototypes:
              name: 紙上原型
            Prototype Testing:
              name: 原型測試
            Digital Design:
              name: 數位設計
            Event Driven Programming:
              name: 事件驅動的程式設計
            Basic App Functionality:
              name: 基本的 App 函式
            Testing the App:
              name: 測試應用程式
        csp3-staging:
          stages:
            Using Simple Commands:
              name: 簡單指令的使用
            Creating Functions:
              name: 建立函式
            APIs and Function Parameters:
              name: API 和函式參數
            Unit 3 Chapter 1 Assessment:
              name: 單元 1 第 1 節 評量
        pwc:
          stages:
            new stage:
              name: 新的階段
            'Problem Solving: Personal Innovations':
              name: 問題解決：個人創新
            'Data Science: Problem Solving with Big Data':
              name: 資料科學：用大數據解決問題
            Personal Innovations:
              name: 個人創新
            What is a Computer?:
              name: 電腦是什麼？
            Problem Solving with Big Data:
              name: 用大數據解決問題
            Simple Encryption:
              name: 簡單加密
            Web Development - Creating Webpages:
              name: Web 開發 - 創建網頁
            User Interfaces:
              name: 使用者介面
            Intro to App Lab:
              name: App Lab 入門
            Intro to App Lab (13+):
              name: App Lab 入門 (13+)
        k1hoc2017:
          stages:
            Collector Hour of Code 2017:
              name: 一小時玩程式 收藏家 2017
        hero:
          stages:
            'Minecraft\: Hero''s Journey Hour of Code':
              name: Minecraft 英雄之旅 一小時玩程式
            Minecraft Hour of Code:
              name: 一小時玩 Minecraft
          title: Minecraft：英雄之旅
          description_short: Minecraft 回來啦，而且帶來了嶄新的一小時玩程式活動！
          description: 全新的一小時玩 Minecraft 活動來了！用程式暢遊 Minecraft 世界吧。
        applab-intro-staging:
          stages:
            Intro to AppLab - Choose Your Own Adventure:
              name: App Lab 入門 - 選擇你的冒險旅程
            Intro to AppLab - Choose Your Own Adventure 2:
              name: App Lab 入門 - 選擇你的冒險旅程 2
            Intro to AppLab - Your First App:
              name: App Lab 入門 - 你的第一支程式
            Intro to AppLab - Your First App 2:
              name: App Lab 入門 - 你的第一支程式 2
            Intro to AppLab - Your First App 3:
              name: App Lab 入門 - 你的第一支程式 3
            Intro to AppLab - Your First App 4:
              name: App Lab 入門 - 你的第一支程式 4
            Intro to AppLab - Getting Started:
              name: App Lab 入門 - 準備開始
            Intro to App Lab:
              name: App Lab 入門
        csp-explore-2017:
          stages:
            new stage:
              name: 新的階段
            Post-Course Survey:
              name: 課後調查
        csp-create-2017:
          stages:
            Post-Course Survey:
              name: 課後調查
          title: 創建 - AP 效能任務準備 ('18-'19)
        aws-demo:
          stages:
            new stage:
              name: 新的階段
        colehoc17:
          stages:
            new stage:
              name: 新的階段
        course-e-2018:
          stages:
            Building a Foundation:
              name: 打好基礎
            Loops in Artist:
              name: 藝術家中的迴圈（Loops）
            Nested Loops:
              name: 巢狀迴圈
            Introduction:
              name: 介紹
            Conditionals:
              name: 條件判斷（Conditionals）
            MINECRAFT STAGE GOES HERE:
              name: 我的世界舞台在這裡
            Explore Project Ideas:
              name: 找些專案靈感
            Build Your Project:
              name: 建立你的專案
            Present Your Project:
              name: 介紹你的專案
            Internet:
              name: 網際網路 Internet
            Crowdsourcing:
              name: 群眾外包（Crowdsourcing）
            Build a Star Wars Game:
              name: 創建一個星際大戰遊戲！
        course-f-2018:
          stages:
            Building a Foundation:
              name: 打好基礎
            Loops in Artist:
              name: 藝術家中的迴圈（Loops）
            'Algorithms: Tangrams':
              name: '演算法: 七巧板'
            Introduction:
              name: 介紹
            Ice Age Play Lab:
              name: 冰原歷險記 Play Lab
            Conditionals in Minecraft:
              name: Minecraft 中的條件式
            Envelope Variables:
              name: 信封變數
            Variables in Artist:
              name: 小藝術家裡的變數
            Variables in Play Lab:
              name: Play Lab 裡的變數
            For Loop Fun:
              name: 有趣的計次迴圈
            For Loops in Artist:
              name: 藝術家中的計數迴圈（For Loops）
            Songwriting with Parameters:
              name: 用參數寫歌
            Explore Project Ideas:
              name: 找些專案靈感
            Build Your Project:
              name: 建立你的專案
            Present Your Project:
              name: 介紹你的專案
        csd6-old:
          stages:
            Computing Innovations:
              name: 計算創新（Computing Innovations）
            Input Unplugged:
              name: 不插電介紹輸入（Input）
            Event Types:
              name: 事件類型
            The Circuit Playground:
              name: 電路（Circuit ）遊樂場
            Lists:
              name: 清單
            Lights:
              name: 燈光
            For Loops:
              name: 計次迴圈（For Loops）
            Lists and For Loops:
              name: 清單和計數迴圈
            Timed Loops:
              name: 計時迴圈
            Analog Input:
              name: 模擬輸入
            Sensor Applications:
              name: 傳感器應用
            'Project: Prototype an Innovation':
              name: 專案：原型創新
        csd3-1819draft:
          stages:
            Programming for Entertainment:
              name: 娛樂用途的程式設計
            Plotting Shapes:
              name: 幾何繪圖
            Drawing in Game Lab:
              name: 用 Game Lab 繪圖
            Variables:
              name: 變數
            Sprites:
              name: 角色
            Sprite Movement:
              name: 角色動作
            Conditionals:
              name: 條件判斷（Conditionals）
            Keyboard Input:
              name: 鍵盤輸入
            Project - Interactive Card:
              name: 專案 - 互動式卡片
            Velocity:
              name: 速度
            Collision Detection:
              name: 碰撞檢測
            Complex Sprite Movement:
              name: 複合角色動作
            Collisions:
              name: 碰撞
            Functions:
              name: 函式
            Using the Game Design Process:
              name: 使用遊戲設計流程
            Project - Design a Game:
              name: 專案 - 設計一個遊戲
          title: CSD 單元 3 -互動式遊戲和動畫
          description_short: Game Lab 編程環境介紹
        textbook:
          stages:
            new stage:
              name: 新的階段
        glj-behavior-test:
          stages:
            Cats and Dogs:
              name: 貓狗大戰
        csd3-2018:
          title: CSD 單元 3 -互動式遊戲和動畫
          description_short: Game Lab 編程環境介紹
          stages:
            Programming for Entertainment:
              name: 娛樂用途的程式設計
            Plotting Shapes:
              name: 幾何繪圖
            Drawing in Game Lab:
              name: 用 Game Lab 繪圖
            Variables:
              name: 變數
            Sprites:
              name: 角色
            Sprite Movement:
              name: 角色動作
            Conditionals:
              name: 條件判斷（Conditionals）
            Keyboard Input:
              name: 鍵盤輸入
            Project - Interactive Card:
              name: 專案 - 互動式卡片
            Velocity:
              name: 速度
            Collision Detection:
              name: 碰撞檢測
            Complex Sprite Movement:
              name: 複合角色動作
            Collisions:
              name: 碰撞
            Functions:
              name: 函式
            Using the Game Design Process:
              name: 使用遊戲設計流程
            Project - Design a Game:
              name: 專案 - 設計一個遊戲
        csd2-2018:
          title: CSD 單元 2 - Web 開發  ('18-'19)
          stages:
            Headings:
              name: 標題
            Digital Footprint:
              name: 數位足跡
            Lists:
              name: 清單
            Clean Code and Debugging:
              name: 乾淨代碼和偵錯調試
            Project - Multi-Page Websites:
              name: 專案 - 多頁式網站
            Styling Text with CSS:
              name: 透過 CSS 修改文字樣式
            Styling Elements with CSS:
              name: 透過 CSS 修改元素樣式
            Sources and Search Engines:
              name: 來源和搜尋引擎
        coursea-2018:
          title: 課程 A（2018）
          assignment_family_title: 課程 A
          description: 學習計算機科學以及網路安全的基礎知識，在課程結束後，創造並分享屬於你自己的遊戲或故事。
          description_short: 為學齡前兒童設計的計算機科學指引。
          stages:
            'Debugging: Unspotted Bugs':
              name: 沒被發現的蟲蟲
              description_teacher: 本課將指導學生除錯的步驟。學生會學到步驟「目前發生的事？應該發生的事？這代表什麼？」
            'Persistence & Frustration: Stevie and the Marbles':
              name: Stevie 和 Big Project
            'Real-life Algorithms: Plant a Seed':
              name: 植物種植
              description_teacher: "在本課中，學生將通過實際種植，將演算法的概念與現實生活的活動關聯。這裡的目標是開始培養技能，將現實世界的情況轉化為線上場景，或是相反。\r\n"
            Learn to Drag and Drop:
              name: 學習滑鼠的拖放
            'Programming: Happy Maps':
              name: 快樂地圖
              description_teacher: 如果學生理解規畫順序和將它循序編程之間的區別，那麼從演算法過渡到程式設計的時間就不會太長，這項活動將透過速記讀寫代碼的方式幫助學生獲得經驗。
            Programming in Maze:
              name: 與憤怒鳥一起編程
              description_teacher: 在這一系列的線上關卡中，學生將建立演算法、除錯、一般計算機理論的知識。登場的是「憤怒鳥」遊戲中的角色，學生將開發循序演算法，讓憤怒鳥不會撞牆或碰上炸藥。關卡的除錯也被混合到這個階段，以增加解決問題和批判性思維的練習。
            Going Places Safely:
              name: 安全的遨遊網路世界
              description_teacher: 與 [r common-sense-media] 媒體合作，這課在讓學生學習到網站會要求提供私人訊息，並會討論如何負責的處理這類請求。學生也會對神奇的網路世界感到興奮，但他們必須遵守某些規則來維護自己的安全。
            'Loops: Happy Loops':
              name: 迴圈（Loops） - 快樂迴圈
              description_teacher: 迴圈是程式設計中非常有用且強大的工具。為了理解迴圈的用處，就必須逼著學生去思考更簡潔的方式來解決平凡的問題。
            Loops in Collector:
              name: 與 Laurel 一起學習迴圈
              description_teacher: 從「快樂迴圈」中建立重複指令的概念，這個階段會讓學生用迴圈更有效率的收集寶藏。
            Programming in Harvester:
              name: 和農夫一起學程式
            Loops in Harvester:
              name: 與農夫一起學迴圈（Loops）
            Sequencing in Maze:
              name: 迷宮中的循序（Sequence）
            'Persistence & Frustration: Stevie and the Big Project':
              name: Stevie 和 Big Project
        express-2018:
          title: 速學課程
          assignment_family_title: 速學課程
          description: 學習計算機科學以及網路安全的基礎知識，在課程結束後，創造並分享屬於你自己的遊戲或故事。
          description_audience: 年齡 9-18
          stages:
            'Algorithms: Graph Paper Programming':
              name: 方格紙編程
            Introduction:
              name: 介紹
            Building a Foundation:
              name: 打好基礎
            Debugging in Collector:
              name: 和收藏家學除錯（Debug）
            Nested Loops:
              name: 巢狀迴圈
            'Common Sense Education: Digital Citizenship':
              name: 通識教育 - 數位公民
            'Events: The Big Event':
              name: 大事件
            Conditionals in Minecraft:
              name: Minecraft 中的條件式
            Variables in Artist:
              name: 小藝術家裡的變數
            Variables in Play Lab:
              name: Play Lab 裡的變數
            For Loops in Artist:
              name: 藝術家中的計數迴圈（For Loops）
            Explore Project Ideas:
              name: 找些專案靈感
            Build Your Project:
              name: 建立你的專案
            Present Your Project:
              name: 介紹你的專案
            Programming in Maze:
              name: 與憤怒鳥一起編程
            Programming in Collector:
              name: 和 Laurel 一起收集寶石
            Programming in Artist:
              name: 用代碼創作藝術
            'Loops: Getting Loopy':
              name: 學習迴圈
            Copyright and Creativity:
              name: 版權與創意
            'Concept Practice with Minecraft ':
              name: 與 Minecraft 一起展望未來
            Nested Loops in Bee:
              name: 蜜蜂裡的巢狀迴圈（Nested Loops）
            Conditionals with Cards:
              name: 用撲克牌學習條件判斷（Conditionals）
            'Functions: Songwriting':
              name: 歌曲創作
            Functions in Minecraft:
              name: 在 Minecraft 裡寫函式
            Envelope Variables:
              name: 信封變數
            For Loop Fun:
              name: 有趣的計次迴圈
            Alien Dance Party with Sprite Lab:
              name: 外星人舞蹈派對
            Pet Giraffe with Sprite Lab:
              name: 寵物長頸鹿
            Binary Bracelets:
              name: 二進制手環
            'Unplugged: Binary':
              name: 二進制圖像
            Artist Binary:
              name: 小藝術家 - 二進制（Binary）
            Internet:
              name: 網際網路
            Crowdsourcing:
              name: 群眾外包（Crowdsourcing）
            Relay Programming:
              name: 接力編程
            Graph Paper Programming:
              name: 方格紙編程
        courseb-2018:
          title: 課程 B（2018）
          assignment_family_title: 課程 B
          description: 學習計算機科學以及網路安全的基礎知識，在課程結束後，創造並分享屬於你自己的遊戲或故事。
          description_audience: 年齡 5-8
          stages:
            'Debugging: Unspotted Bugs':
              name: 除錯（Debug）- 沒被發現的蟲蟲
            'Real-life Algorithms: Plant a Seed':
              name: 生活中的演算法 - 植物種植
            Learn to Drag and Drop:
              name: 學習滑鼠的拖放
            Your Digital Footprint:
              name: 你的數位足跡
            Programming in Maze:
              name: 在迷宮中編程（Programming ）
            Programming with Rey and BB-8:
              name: 和 BB-8 與 Rey 一起寫程式
            Loops in Collector:
              name: 與 Laurel 一起學習迴圈
            Programming in Ice Age:
              name: 和鼠奎特一起寫程式
            Sequencing with Scrat:
              name: 和鼠奎特一起學序列
            Move It, Move It:
              name: 移動它，移動它
        coursed-2018:
          title: 課程 D（2018）
          assignment_family_title: 課程 D
          description: 學生學習巢狀迴圈、當迴圈、條件與事件，除了編碼，學生還會學到什麼是數位公民。
          description_audience: 年齡 7-11
          stages:
            'Algorithms: Graph Paper Programming':
              name: 方格紙編程
            Introduction:
              name: 介紹
            Building a Foundation:
              name: 打好基礎
            Debugging in Collector:
              name: 和 Laurel 學除錯（Debug）
            Nested Loops in Bee:
              name: 迷宮裡的巢狀迴圈（Nested Loops）
            Nested Loops in Artist:
              name: 小藝術家裡的巢狀迴圈（Nested Loops）
            Conditionals with Cards:
              name: 用撲克牌學習條件判斷（Conditionals）
            Digital Citizenship:
              name: 數位公民
            'Unplugged: Binary':
              name: 二進制圖像
            Artist Binary:
              name: 小藝術家 - 二進制（Binary）
            Loops in Ice Age:
              name: 冰河歷險紀中的迴圈
            Graph Paper Programming:
              name: 方格紙編程
            Relay Programming:
              name: 接力編程
            Nested Loops in Bees:
              name: 蜜蜂裡的巢狀迴圈（Nested Loops）
            Nested Loops in Maze:
              name: 迷宮裡的巢狀迴圈（Nested Loops）
        jr-test:
          stages:
            Programming with Behaviors:
              name: 用行為設計程式
            Using Behaviors:
              name: 行為的用法
            Virtual Pet - Behaviors:
              name: 虛擬寵物 - 行為
            Fish Tank:
              name: 魚缸
            Virtual Pet - Forever:
              name: 虛擬寵物 - Forever
            Alien Dance Party - Input:
              name: 外星人舞蹈派對 - 輸入（Input）
            Virtual Pet - Interactions:
              name: 虛擬寵物 — 互動
        petgame:
          stages:
            pet game:
              name: 寵物遊戲
        csp-exam:
          stages:
            Unit 1 - Assessment 1:
              name: 單元 1 - 評量 1
            Unit 1 - Assessment 2:
              name: 單元 1 - 評量 2
            Unit 2 - Assessment 1:
              name: 單元 2 - 評量 1
            Unit 2 - Assessment 2:
              name: 單元 2 - 評量 2
            Unit 3 - Assessment 1:
              name: 單元 3 - 評量 1
            Unit 4 - Assessment 1:
              name: 單元 4 - 評量 1
            Unit 5 - Assessment 1:
              name: 單元 5 - 評量 1
            Unit 5 - Assessment 2:
              name: 單元 5 - 評量 2
            Unit 2 - Assessment 3:
              name: 單元 2 - 評量 3
            Unit 2 - Assessment 4:
              name: 單元 2 - 評量 4
          title: 電腦科學原理AP測驗準備
          description_short: 電腦科學原理AP測驗準備
        coursec-2018:
          title: 課程 C（2018）
          assignment_family_title: 課程 C
          description_short: 學習基本的計算機科學，創造屬於你自己的藝術、故事、遊戲作品。
          description_audience: 年齡 6-10
          stages:
            Building a Foundation:
              name: 打好基礎
            Programming in Maze:
              name: 與憤怒鳥一起編程
            'Real-life Algorithms: Paper Planes':
              name: 紙飛機
            Programming in Collector:
              name: 和 Laurel 一起收集寶石
            Programming in Artist:
              name: 用代碼創作藝術
            'Loops: Getting Loopy':
              name: 學習迴圈
            'Events: The Big Event':
              name: 大事件
            Binary Bracelets:
              name: 二進制手環
            Looking Ahead:
              name: 與 Minecraft 一起展望未來
        csd6-2018:
          title: CSD 單元 6 - 物理運算 ('18-'19)
          description: 計算機科學探索的 6 個單位，學生使用 App Lab 還有 Maker Toolkit 與實體的電路板溝通，開發出一些程式。
          description_short: 在實體裝置上開發程式
          stages:
            The Circuit Playground_:
              name: 電路（Circuit ）遊樂場
            'Project: Make a Game__':
              name: 專案：創建一個遊戲__
            Functions with Parameters_:
              name: 函式帶參數
            'Project: Prototype an Innovation_':
              name: 專案：原型創新
            The Circuit Playground:
              name: 電路（Circuit ）遊樂場
            Input Unplugged:
              name: 不插電介紹輸入（Input）
            Analog Input:
              name: 模擬輸入
            'Project: Make a Game':
              name: 專案：創建一個遊戲
            Functions with Parameters:
              name: 函式帶參數
            'Project: Prototype an Innovation':
              name: 專案：原型創新
        coursee-2018:
          title: 課程 E（2018）
          assignment_family_title: 課程 E
          description_short: 預覽課程 C & D 的概念，進一步的學習函式。
          description_audience: 年齡 8-12
          stages:
            'Programming: My Robotic Friends':
              name: 我的機器人朋友
            Building a Foundation:
              name: 打好基礎
            Programming in Artist:
              name: 用代碼創作藝術
            Nested Loops:
              name: 迷宮裡的巢狀迴圈（Nested Loops）
            Introduction:
              name: 介紹
            Build a Star Wars Game:
              name: 創建一個星際大戰遊戲！
            'Functions: Songwriting':
              name: 歌曲創作
              description_teacher: 在計算機科學世界中，函式（function）可以說是最壯觀的建築物之一。函式，有時候稱為程序，是在龐大的程式中，可以被不斷重複利用的一些程式小片段。這個課程將會幫助學生直觀的了解，把這麼多零碎的代碼組合成函式是非常有用的。
            Explore Project Ideas:
              name: 找些專案靈感
            Build Your Project:
              name: 建立你的專案
            Present Your Project:
              name: 介紹你的專案
            Internet:
              name: 網際網路
            Crowdsourcing:
              name: 群眾外包（Crowdsourcing）
            Conditionals with Cards:
              name: 用撲克牌學習條件判斷（Conditionals）
            Minecraft Hour of Code:
              name: 一小時玩 Minecraft
            Functions in Minecraft:
              name: Minecraft 中的函式
            Alien Dance Party with Sprite Lab:
              name: 外星人舞蹈派對
            Pet Giraffe with Sprite Lab:
              name: 寵物長頸鹿
        coursef-2018:
          title: 課程 F（2018）
          assignment_family_title: 課程 F
          description_short: 學習計算機科學的基礎概念，並創建自己的藝術、故事、遊戲作品。
          description_audience: 年齡 9-13
          stages:
            'Programming: My Robotic Friends':
              name: 我的機器人朋友
            Building a Foundation:
              name: 打好基礎
            Programming in Artist:
              name: 用代碼創作藝術
            Nested Loops in Bee/Zombie:
              name: 迷宮裡的巢狀迴圈（Nested Loops）
            'Algorithms: Tangrams':
              name: '演算法: 七巧板'
              description_student: 在此將學習使用稱之為七巧板的謎題的算法！
            Introduction:
              name: 介紹
            Ice Age Play Lab:
              name: 冰原歷險記 Play Lab
            Conditionals in Minecraft:
              name: Minecraft 中的條件式
              description_student: 躲開岩漿！在 Minecraft 裡，你可以學會條件判斷。
            Envelope Variables:
              name: 信封變數
            Variables in Artist:
              name: 小藝術家裡的變數
            Variables in Play Lab:
              name: Play Lab 裡的變數
            For Loop Fun:
              name: 有趣的計次迴圈
            For Loops in Artist:
              name: 藝術家中的計數迴圈（For Loops）
            Songwriting with Parameters:
              name: 用參數寫歌
            Explore Project Ideas:
              name: 找些專案靈感
            Build Your Project:
              name: 建立你的專案
            Present Your Project:
              name: 介紹你的專案
            Conditionals with Cards:
              name: 用撲克牌學習條件判斷（Conditionals）
            Alien Dance Party with Sprite Lab:
              name: 外星人舞蹈派對
            Pet Giraffe with Sprite Lab:
              name: 寵物長頸鹿
            Functions in Minecraft:
              name: 在 Minecraft 裡寫函式
        csp1-2018:
          stages:
            CS Principles Pre-survey:
              name: 計算機科學原理課前問卷調查
            Personal Innovations:
              name: 個人創新
            Sending Binary Messages:
              name: 二進位訊息的發送
            Sending Binary Messages with the Internet Simulator:
              name: 用網路模擬器發送二進位訊息
            Number Systems:
              name: 數字系統
            Binary Numbers:
              name: 二進位數
            Sending Numbers:
              name: 數字的發送
            Unit 1 Chapter 1 Assessment:
              name: 單元 1 第 1 節 評量
            The Internet:
              name: 網際網路
            The Need for DNS:
              name: DNS 的需求
            Unit 1 Chapter 2 Assessment:
              name: 單元 1 第 2 節 評量
        csd1-2018:
          title: CSD 單元 1 - 問題解決 ('18-'19)
          stages:
            Intro to Problem Solving:
              name: 問題解決能力的介紹
            The Problem Solving Process:
              name: 問題解決流程
            Exploring Problem Solving:
              name: 問題解決探索
            What is a Computer?:
              name: 電腦是什麼？
            Input and Output:
              name: 輸入與輸出
            Apps and Problem Solving:
              name: App 與問題解決
        csd4-2018:
          stages:
            Analysis of Design:
              name: 設計分析
            Understanding Your User:
              name: 瞭解您的使用者
            User Interfaces:
              name: 使用者介面
            Identifying User Needs:
              name: 確定使用者需求
            Project - Paper Prototype:
              name: 專案 - 紙上原型
            Designing Apps for Good:
              name: 設計良好的應用程式
            Market Research:
              name: 市場研究
            Paper Prototypes:
              name: 紙上原型
            Prototype Testing:
              name: 原型測試
            Digital Design:
              name: 數位設計
            Testing the App:
              name: 測試應用程式
        csd5-2018:
          title: CSD 單元 5 - 數據和社會
          stages:
            Representation Matters:
              name: 表示事項
            Patterns and Representation:
              name: 模式和標記法
            ASCII and Binary Representation:
              name: ASCII 和 二進位表示法
            Representing Images:
              name: 表示圖像
            Representing Numbers:
              name: 數字表示法
            Combining Representations:
              name: 組合表示
            Project - Create a Representation:
              name: 專案 - 創建標記法
            Problem Solving and Data:
              name: 問題解決與數據
            Problem Solving with Big Data:
              name: 用大數據解決問題
            Structuring Data:
              name: 資料的建構
            Making Decisions with Data:
              name: 依數據來做決定
            Interpreting Data:
              name: 解譯數據
            Automating Data Decisions:
              name: 自動化數據決策
            Project - Solve a Data Problem:
              name: 專案 - 解決數據問題
        csp2-2018:
          stages:
            Bytes and File Sizes:
              name: 位元組（Bytes）與檔案大小
            Text Compression:
              name: 文字壓縮
            Encoding B&W Images:
              name: 黑白圖片的編碼
            Encoding Color Images:
              name: 彩色圖片的編碼
            Lossy Compression and File Formats:
              name: 有損壓縮與文件格式
            Unit 2 Chapter 1 Assessment:
              name: 單元 2 第 1 節 評量
            Intro to Data:
              name: 數據的介紹
            Discover a Data Story:
              name: 發現數據故事
            Cleaning Data:
              name: 數據的清理
            Unit 2 Chapter 2 Assessment:
              name: 單元 2 第 2 節 評量
        csp3-2018:
          title: CSP 單元 3 - 程式設計簡介 ('18-'19)
          stages:
            Using Simple Commands:
              name: 簡單指令的使用
            Creating Functions:
              name: 建立函式
            APIs and Function Parameters:
              name: API 和函式參數
            Unit 3 Chapter 1 Assessment:
              name: 單元 1 第 1 節 評量
            Mid-Year Survey:
              name: 中年級問卷
        csp-explore-2018:
          stages:
            Mid-Year Survey:
              name: 中年級問卷
        csp-create-2018:
          title: 創建 - AP 效能任務準備 ('18-'19)
        csp4-2018:
          title: CSP 單元 4 - 大數據與隱私 ('18-'19)
          stages:
            What is Big Data?:
              name: 大數據是什麼？
            Simple Encryption:
              name: 簡單加密
            Unit 4 Chapter 1 Assessment:
              name: 單元 1 第 1 節 評量
            Mid-Year Survey:
              name: 中年級問卷
        csp5-2018:
          description_short: 透過使用 JavaScript 製作豐富、互動的應用程式，繼續學習更多計算機編程的基礎概念 。
          stages:
            Multi-screen Apps:
              name: 多螢幕應用程式
            Unit 5 Assessment 1:
              name: 單元 5 評量 1
            User Input and Strings:
              name: 使用者輸入與字串
            '"If" Statements Unplugged':
              name: "「如果」陳述式不插電教程"
            '"if-else-if" and Conditional Logic':
              name: "「如果…否則」和條件判斷式"
            Unit 5 Assessment 2:
              name: 單元 5 評量 2
            While Loops:
              name: 當…迴圈
            Introduction to Arrays:
              name: 陣列（Arrays）的介紹
            'Building an App: Image Scroller':
              name: 創建一個 APP：圖像播放器
            Unit 5 Assessment 3:
              name: 單元 5 評量 3
            Processing Arrays:
              name: 處理陣列
            Functions with Return Values:
              name: 帶返回值的函式
            'Building an App: Canvas Painter':
              name: 創建一個 App - 帆布畫家
            Unit 5 Assessment 4:
              name: 單元 5 評量 4
            'Practice PT: Create':
              name: PT 練習 - 創建
            Mid-Year Survey:
              name: 中年級問卷
        csppostap-2018:
          stages:
            Creating Javascript Objects:
              name: Javascript 物件的創建
            Permanent Data Storage:
              name: 永久資料儲存
            Reading Records:
              name: 紀錄的讀取
            Deleting Records:
              name: 紀綠的刪除
            Updating Records:
              name: 紀錄的更新
            Importing and Exporting Data:
              name: 匯入和匯出資料
            Visualizing Data:
              name: 資料視覺化
            Sample Apps:
              name: 應用程式範例
            Intro to Data:
              name: 數據的介紹
            Discover a Data Story:
              name: 發現數據故事
            Cleaning Data:
              name: 數據的清理
            Unit 2 Chapter 2 Assessment:
              name: 單元 2 第 2 節 評量
        spritelab:
          stages:
            Alien Dance Party - Input:
              name: 外星人舞蹈派對 - 輸入（Input）
            Virtual Pet - Interactions:
              name: 虛擬寵物 — 互動
        csd1-dlp-18:
          stages:
            Deeper Learning Overview:
              name: 深度學習概覽
            Complete Unit 1 Deeper Learning Reflections:
              name: 完成單元 1 深入學習反思
            Complete Unit 2 Deeper Learning Reflections:
              name: 完成單元 2 深入學習反思
            Complete Unit 3 Deeper Learning Reflections:
              name: 完成單元 3 深入學習反思
          description_audience: CS Discoveries 輔導員培訓 2018-2019
        csd2-dlp-18:
          stages:
            Deeper Learning Overview:
              name: 深度學習概覽
            Complete Unit 2 Deeper Learning Reflections:
              name: 完成單元 2 深入學習反思
          description_audience: CS Discoveries 輔導員培訓 2018-2019
        csd3-dlp-18:
          stages:
            Deeper Learning Overview:
              name: 深度學習概覽
            Complete Unit 3 Deeper Learning Reflections:
              name: 完成單元 3 深入學習反思
          description_audience: CS Discoveries 輔導員培訓 2018-2019
        csd4-dlp-18:
          stages:
            Deeper Learning Overview:
              name: 深度學習概覽
            Complete Unit 2 Deeper Learning Reflections:
              name: 完成單元 2 深入學習反思
            Complete Unit 4 Deeper Learning Reflections:
              name: 完成單元 4 深入學習反思
          description_audience: CS Discoveries 輔導員培訓 2018-2019
        csd5-dlp-18:
          stages:
            Deeper Learning Overview:
              name: 深度學習概覽
            Complete Unit 5 Deeper Learning Reflections:
              name: 完成單元 5 深入學習反思
          description_audience: CS Discoveries 輔導員培訓 2018-2019
        csd6-dlp-18:
          stages:
            Deeper Learning Overview:
              name: 深度學習概覽
            Complete Unit 5 Deeper Learning Reflections:
              name: 完成單元 5 深入學習反思
            Complete Unit 6 Deeper Learning Reflections:
              name: 完成單元 6 深入學習反思
          description_audience: CS Discoveries 輔導員培訓 2018-2019
        csp1-dlp-18:
          stages:
            Deeper Learning Overview:
              name: 深度學習概覽
            Complete Unit 1 Deeper Learning Reflections:
              name: 完成單元 1 深入學習反思
          description_audience: CS Principles 輔導員培訓 2018-2019
        csp2-dlp-18:
          stages:
            Deeper Learning Overview:
              name: 深度學習概覽
            Complete Unit 2 Deeper Learning Reflections:
              name: 完成單元 2 深入學習反思
          description_audience: CS Principles 輔導員培訓 2018-2019
        csp3-dlp-18:
          stages:
            Deeper Learning Overview:
              name: 深度學習概覽
            Complete Unit 3 Deeper Learning Reflections:
              name: 完成單元 3 深入學習反思
          description_audience: CS Principles 輔導員培訓 2018-2019
        csp4-dlp-18:
          stages:
            Deeper Learning Overview:
              name: 深度學習概覽
            Complete Unit 3 Deeper Learning Reflections:
              name: 完成單元 3 深入學習反思
            Complete Unit 4 Deeper Learning Reflections:
              name: 完成單元 4 深入學習反思
          description_audience: CS Principles 輔導員培訓 2018-2019
        csp5-dlp-18:
          stages:
            Deeper Learning Overview:
              name: 深度學習概覽
            Complete Unit 5 Deeper Learning Reflections:
              name: 完成單元 5 深入學習反思
          description_audience: CS Principles 輔導員培訓 2018-2019
        csp-explore-dlp-18:
          stages:
            Deeper Learning Overview:
              name: 深度學習概覽
            Complete Unit 6 Deeper Learning Reflections:
              name: 完成單元 6 深入學習反思
          description_audience: CS Principles 輔導員培訓 2018-2019
        csp-create-dlp-18:
          stages:
            Deeper Learning Overview:
              name: 深度學習概覽
          description_audience: CS Principles 輔導員培訓 2018-2019
        csd-novice-18:
          stages:
            Novice Reflections Overview:
              name: 新手反思概覽
            Welcome:
              name: 歡迎
            Tuesday:
              name: 週二
            Wednesday:
              name: 星期三
            Thursday:
              name: 星期四
            Wrap Up:
              name: 總結
            Friday:
              name: 週五
            Novice Reflection Overview:
              name: 新手反思概覽
            Monday:
              name: 週一
            Day 1:
              name: 第 1 天
            Day 2:
              name: 第 2 天
            Day 3:
              name: 第 3 天
            Day 4:
              name: 第 4 天
          description_audience: CS Discoveries 輔導員培訓 2018-2019
        csd-apprentice-18:
          stages:
            Novice Reflection Overview:
              name: 新手反思概覽
            Tuesday:
              name: 週二
            Wednesday:
              name: 星期三
            Thursday:
              name: 星期四
            Wrap Up:
              name: 總結
            Apprentice Reflection Overview:
              name: 學徒反思
            Day 1:
              name: 第 1 天
            Day 2:
              name: 第 2 天
            Day 3:
              name: 第 3 天
            Day 4:
              name: 第 4 天
          description_audience: CS Discoveries 輔導員培訓 2018-2019
        csp-novice-18:
          stages:
            Novice Reflection Overview:
              name: 新手反思概覽
            Tuesday:
              name: 週二
            Wednesday:
              name: 星期三
            Thursday:
              name: 星期四
            Wrap Up:
              name: 總結
            Monday:
              name: 週一
            Day 1:
              name: 第 1 天
            Day 2:
              name: 第 2 天
            Day 3:
              name: 第 3 天
            Day 4:
              name: 第 4 天
          description_audience: CS Principles 輔導員培訓 2018-2019
        csp-apprentice-18:
          stages:
            Novice Reflection Overview:
              name: 新手反思概覽
            Tuesday:
              name: 週二
            Wednesday:
              name: 星期三
            Thursday:
              name: 星期四
            Wrap Up:
              name: 總結
            Apprentice Reflection Overview:
              name: 學徒反思
            Day 1:
              name: 第 1 天
            Day 2:
              name: 第 2 天
            Day 3:
              name: 第 3 天
            Day 4:
              name: 第 4 天
          description_audience: CS Principles 輔導員培訓 2018-2019
        pre-express-2018:
          description: 學習計算機科學以及網路安全的基礎知識，在課程結束後，創造並分享屬於你自己的遊戲或故事。
          stages:
            'Debugging: Unspotted Bugs':
              name: 沒被發現的蟲蟲
            'Persistence & Frustration: Stevie and the Marbles':
              name: Stevie 和 Big Project
            'Real-life Algorithms: Plant a Seed':
              name: 生活中的演算法 - 植物種植
            Learn to Drag and Drop:
              name: 學習滑鼠的拖放
            Programming in Maze:
              name: 在迷宮中編程（Programming ）
            Loops in Collector:
              name: 與 Laurel 一起學習迴圈
            Spelling Bee:
              name: 拼字蜜蜂
            Move It, Move It:
              name: 移動它，移動它
            Sequencing with Scrat:
              name: 和鼠奎特一起學序列
            Your Digital Footprint:
              name: 你的數位足跡
            Programming in Ice Age:
              name: 和鼠奎特一起寫程式
            Programming with Rey and BB-8:
              name: 和 BB-8 與 Rey 一起寫程式
            'Persistence & Frustration: Stevie and the Big Project':
              name: Stevie 和 Big Project
        spritelab-validated:
          stages:
            Alien Dance Party - Input:
              name: 外星人舞蹈派對 - 輸入（Input）
            Virtual Pet - Interactions:
              name: 虛擬寵物 — 互動
        fit-test:
          stages:
            Deeper Learning Overview:
              name: 深度學習概覽
        spritelab-simple:
          stages:
            Alien Dance Party - Input:
              name: 外星人舞蹈派對 - 輸入（Input）
            Virtual Pet - Interactions:
              name: 虛擬寵物 — 互動
        spritelab-ee:
          stages:
            Alien Dance Party - Input:
              name: 外星人舞蹈派對 - 輸入（Input）
            Virtual Pet - Interactions:
              name: 虛擬寵物 — 互動
        frozen-2018:
          stages:
            Artist:
              name: 藝術家
        frozen-2018-test:
          stages:
            Artist:
              name: 藝術家
        dance:
          stages:
            new stage:
              name: 新的階段
            Dance Party:
              name: 舞蹈派對
          title: 舞蹈派對 2018
          description_short: 精選 Katy Perry、Madonna、J. Balvin, Sia、Keith Urban、Ciara
            和其他 25 位名人！
          description: 寫個你自己的舞蹈程式，並分享給朋友們！
        frozen-2018-test-b:
          stages:
            Artist:
              name: 藝術家
        aquatic:
          title: 'Minecraft: 水上巡航'
          description_short: 拿出你的創造力和解決問題能力，用程式探索和建立水下世界！
          description: Minecraft 帶著新活動回來啦！拿出你的創造力和解決問題能力，一同用程式探索與打造水世界。
        sconyers:
          stages:
            Digital Design:
              name: 數位設計
        dance--draft:
          stages:
            Dance Party:
              name: 舞蹈派對
        dance-draft:
          stages:
            Dance Party:
              name: 舞蹈派對
        cspplayground:
          stages:
            Variables Practice:
              name: 變數的練習
            Variables Make:
              name: 變數的建立
            Student Survey:
              name: 學生問卷
            Teacher Surveys:
              name: 老師問卷
            Conditionals Practice:
              name: 條件判斷的練習
            Functions Practice:
              name: 函式的練習
            Functions Make:
              name: 函式的建立
            Practice PT Part 1:
              name: PT 練習 第 1 部分
            Practice PT Part 2:
              name: PT 練習 第 2 部分
            Practice PT Part 3:
              name: PT 練習 第 3 部分
          title: CSP 遊樂場
        dance-extras:
          stages:
            Dance Party - Go Further:
              name: 舞蹈派對 - 深入學習
          title: 繼續跳舞 2018
          description: 在一小時之後嘗試更多奇思妙想。
        coursef-2019:
          title: 課程 F（2019）
          description_short: 學習計算機科學的基礎概念，並創建自己的藝術、故事、遊戲作品。
          description_audience: 年齡 9-13
          stages:
            Building a Foundation:
              name: 打好基礎
            Loops in Artist:
              name: 藝術家中的迴圈（Loops）
            Conditionals with Cards:
              name: 用撲克牌學習條件判斷（Conditionals）
            Functions in Minecraft:
              name: Minecraft 中的函式
              description_student: 你能指出要如何利用函式提高編程效率嗎？
            Envelope Variables:
              name: 信封變數
            For Loop Fun:
              name: 有趣的計次迴圈
            For Loops in Artist:
              name: 藝術家中的計數迴圈（For Loops）
            Alien Dance Party with Sprite Lab:
              name: 用 Sprite Lab 創作外星人舞蹈派對
            Explore Project Ideas:
              name: 找些專案靈感
            Build Your Project:
              name: 建立你的專案
            Present Your Project:
              name: 介紹你的專案
            The Artist:
              name: 藝術家
            Nested Loops in the Maze:
              name: 迷宮裡的巢狀迴圈（Nested Loops）
            Events with Sprite Lab:
              name: 用 Sprite Lab 創作外星人舞蹈派對
            Sprite Lab Behaviors:
              name: Sprite Lab 中的行為
            Editing Behaviors:
              name: Sprite Lab 的行為（Behavior）
            Copyright and Creativity:
              name: 版權與創意
            Internet:
              name: 網際網路
            Crowdsourcing:
              name: 群眾外包（Crowdsourcing）
        dance-low:
          stages:
            Dance Party:
              name: 舞蹈派對
          title: 舞蹈派對（低網路頻寬）
        coursed-2019:
          title: 課程 D（2019）
          description: 學生學習巢狀迴圈、當迴圈、條件與事件，除了編碼，學生還會學到什麼是數位公民。
          description_audience: 年齡 7-11
          stages:
            'Algorithms: Graph Paper Programming':
              name: 方格紙編程
            Relay Programming:
              name: 接力編程
            Debugging in Collector:
              name: 和 Laurel 學除錯（Debug）
            Loops in Ice Age:
              name: 冰河歷險紀中的迴圈
            Nested Loops in Bee:
              name: 迷宮裡的巢狀迴圈（Nested Loops）
            Nested Loops in Artist:
              name: 小藝術家裡的巢狀迴圈（Nested Loops）
            Conditionals with Cards:
              name: 用撲克牌學習條件判斷（Conditionals）
            Digital Citizenship:
              name: 數位公民
              description_student: 有些資訊在網上分享是不安全的。本課將讓學生瞭解安全資訊和私人資訊之間的區別。
              description_teacher: "與 [r common-sense-media] 媒體合作，這課有助學生批判性的思考某些網站的請求或要求的使用者訊息相關問題。\r\n\r\n學生會學到隱私訊息和個人訊息的不同，分辨在網路上分享什麼資料是安全的，什麼是不安全的。"
            'Unplugged: Binary':
              name: 二進制圖像
            Artist Binary:
              name: 小藝術家 - 二進制（Binary）
            Build a Star Wars Game:
              name: 創建一個星際大戰遊戲！
            Dance Party:
              name: 舞蹈派對
        coursee-2019:
          title: 課程 E（2019）
          description_short: 預覽課程 C & D 的概念，進一步的學習函式。
          description_audience: 年齡 8-12
          stages:
            Building a Foundation:
              name: 打好基礎
            Loops in Artist:
              name: 藝術家中的迴圈（Loops）
            Nested Loops:
              name: 巢狀迴圈
            Conditionals with Cards:
              name: 用撲克牌學習條件判斷（Conditionals）
            Build a Star Wars Game:
              name: 創建一個星際大戰遊戲！
            'Functions: Songwriting':
              name: 歌曲創作
              description_teacher: 在計算機科學世界中，函式（function）可以說是最壯觀的建築物之一。函式，有時候稱為程序，是在龐大的程式中，可以被不斷重複利用的一些程式小片段。這個課程將會幫助學生直觀的了解，把這麼多零碎的代碼組合成函式是非常有用的。
            Functions in Minecraft:
              name: Minecraft 中的函式
              description_student: 你能指出要如何利用函式提高編程效率嗎？
            Copyright and Creativity:
              name: 版權與創意
            Alien Dance Party with Sprite Lab:
              name: 用 Sprite Lab 創作外星人舞蹈派對
            Explore Project Ideas:
              name: 找些專案靈感
            Build Your Project:
              name: 建立你的專案
            Present Your Project:
              name: 介紹你的專案
            Internet:
              name: 網際網路 Internet
            Crowdsourcing:
              name: 群眾外包（Crowdsourcing）
            Nested Loops in Bee:
              name: 迷宮裡的巢狀迴圈（Nested Loops）
            Nested Loops in Artist:
              name: 小藝術家裡的巢狀迴圈（Nested Loops）
            Conditionals in Minecraft:
              name: Minecraft 中的條件式
            About Me:
              name: 關於我
            Aquatic Conditionals in Minecraft:
              name: Minecraft 水上巡航的條件式
            Songwriting:
              name: 歌曲創作
        express-2019:
          title: 速學課程（2019）
          description: 學習計算機科學以及網路安全的基礎知識，在課程結束後，創造並分享屬於你自己的遊戲或故事。
          description_audience: 年齡 9-18
          stages:
            Programming in Maze:
              name: 與憤怒鳥一起編程
            Relay Programming:
              name: 接力編程
            Programming in Collector:
              name: 和 Laurel 一起收集寶石
            Programming in Artist:
              name: 用代碼創作藝術
            'Loops: Getting Loopy':
              name: 迴圈：學習迴圈
            Copyright and Creativity:
              name: 版權與創意
            'Concept Practice with Minecraft ':
              name: 與 Minecraft 一起實踐所學
            Nested Loops in Bee:
              name: 迷宮裡的巢狀迴圈（Nested Loops）
            Conditionals with Cards:
              name: 用撲克牌學習條件判斷（Conditionals）
            Functions in Minecraft:
              name: Minecraft 中的函式
            Envelope Variables:
              name: 信封變數
            For Loop Fun:
              name: 有趣的計次迴圈
            For Loops in Artist:
              name: 藝術家中的計數迴圈（For Loops）
            Alien Dance Party with Sprite Lab:
              name: 外星人舞蹈派對
            Explore Project Ideas:
              name: 找些專案靈感
            Build Your Project:
              name: 建立你的專案
            Present Your Project:
              name: 介紹你的專案
            Binary Bracelets:
              name: 二進制手環
            'Unplugged: Binary':
              name: 不插電活動 - 二進制
            Artist Binary:
              name: 小藝術家 - 二進制（Binary）
            Internet:
              name: 網際網路 Internet
            Crowdsourcing:
              name: 群眾外包（Crowdsourcing）
            Editing Behaviors:
              name: Sprite Lab 的行為（Behavior）
            Dance Party:
              name: 舞蹈派對
            Concept Practice with Minecraft:
              name: 與 Minecraft 一起展望未來
        csd1-2019:
          title: CSD 單元 1 - 問題解決 ('19-'20)
          stages:
            Intro to Problem Solving:
              name: 問題解決能力的介紹
            The Problem Solving Process:
              name: 問題解決流程
            Exploring Problem Solving:
              name: 問題解決探索
            What is a Computer?:
              name: 電腦是什麼？
            Input and Output:
              name: 輸入與輸出
        andrea-test:
          stages:
            new stage:
              name: 新的階段
            'null':
              name: 'null'
            Deeper Learning Overview:
              name: 深度學習概覽
            Part 1:
              name: 第一部分
            Part 2:
              name: 第二部分
            part 3:
              name: 第三部分
        dance-extras-gallery:
          stages:
            Dance Party - Go Further:
              name: 舞蹈派對 - 深入學習
          title: 繼續跳舞
          description: 在一小時之後嘗試更多奇思妙想。
        coursec-2019:
          title: 課程 C（2019）
          description_short: 學習基本的計算機科學，創造屬於你自己的藝術、故事、遊戲作品。
          description_audience: 年齡 6-10
          stages:
            Programming in Maze:
              name: 與憤怒鳥一起編程
            'Real-life Algorithms: Paper Planes':
              name: 生活中的演算法 - 紙飛機
            Programming in Collector:
              name: 和 Laurel 一起收集寶石
            Programming in Artist:
              name: 用代碼創作藝術
            'Loops: Getting Loopy':
              name: 迴圈：學習迴圈
            Loops in Artist:
              name: 藝術家中的迴圈（Loops）
            'Events: The Big Event':
              name: 大事件
            Looking Ahead:
              name: 與 Minecraft 一起展望未來
            Binary Bracelets:
              name: 二進制手環
            Create a Design with Loops:
              name: 用迴圈來創作
            Powerful Passwords:
              name: 強大的密碼
        gamelab:
          title: Game Lab
        coursea-2019:
          title: 課程 A（2019）
          description: 學習計算機科學以及網路安全的基礎知識，在課程結束後，創造並分享屬於你自己的遊戲或故事。
          description_short: 為學齡前兒童設計的計算機科學指引。
          stages:
            'Programming: Happy Maps':
              name: 快樂地圖
              description_teacher: 如果學生理解規畫順序和將它循序編程之間的區別，那麼從演算法過渡到程式設計的時間就不會太長，這項活動將透過速記讀寫代碼的方式幫助學生獲得經驗。
            Programming in Maze:
              name: 在迷宮中編程（Programming ）
              description_teacher: 在這一系列的線上關卡中，學生將建立演算法、除錯、一般計算機理論的知識。登場的是「憤怒鳥」遊戲中的角色，學生將開發循序演算法，讓憤怒鳥不會撞牆或碰上炸藥。關卡的除錯也被混合到這個階段，以增加解決問題和批判性思維的練習。
            Programming in Harvester:
              name: 和農夫一起學程式
            Going Places Safely:
              name: 安全的遨遊網路世界
              description_student: 學習瀏覽網路的安全守則。
              description_teacher: 與 Common Sense 媒體合作，這課在讓學生學習到網站會要求提供私人訊息，並會討論如何負責的處理這類請求。學生也會對神奇的網路世界感到興奮，但他們必須遵守某些規則來維護自己的安全。
            'Loops: Happy Loops':
              name: 迴圈（Loops） - 快樂迴圈
              description_teacher: 迴圈是程式設計中非常有用且強大的工具。為了理解迴圈的用處，就必須逼著學生去思考更簡潔的方式來解決平凡的問題。
            Loops in Collector:
              name: 與 Laurel 一起學習迴圈
              description_student: 幫探險家 Laurel 收集地底的寶藏。
              description_teacher: 從「快樂迴圈」中建立重複指令的概念，這個階段會讓學生用迴圈更有效率的收集寶藏。
            Loops in Artist:
              name: 藝術家中的迴圈（Loops）
            Learn to Drag and Drop:
              name: 學習滑鼠的拖放
            Programming in Ice Age:
              name: 和鼠奎特一起寫程式
            Programming with Rey and BB-8:
              name: 和 BB-8 與 Rey 一起寫程式
            Sequencing with Scrat:
              name: 和鼠奎特一起學序列
        courseb-2019:
          title: 課程 B（2019）
          description: 學習計算機科學以及網路安全的基礎知識，在課程結束後，創造並分享屬於你自己的遊戲或故事。
          description_audience: 年齡 5-8
          stages:
            Move It, Move It:
              name: 移動它，移動它
            Sequencing with Scrat:
              name: 和鼠奎特一起學序列
            Your Digital Footprint:
              name: 你的數位足跡
              description_teacher: 與 [r common-sense-media] 媒體合作，這課在讓學生瞭解訪問虛擬世界就像在現實世界中一樣要隨時注意自己的安全。學生還會學習到在網路上的訊息都會留下數位足跡（digital
                footprint），至於痕跡的大小、利弊，就要靠他們自己來管理。
            Programming in Ice Age:
              name: 在冰河歷險紀裡編程
            Copyright and Creativity:
              name: 版權與創意
            Programming with Rey and BB-8:
              name: 和 BB-8 與 Rey 一起寫程式
            Loops in Ice Age:
              name: 冰河歷險紀中的迴圈
            Loops in Collector:
              name: 和收藏家學迴圈（Loop）
            Loops in Artist:
              name: 藝術家中的迴圈（Loops）
            'Loops: Getting Loopy':
              name: 學習迴圈
            Loops in Harvester:
              name: 與農夫一起學迴圈（Loops）
            Programming in Maze:
              name: 與憤怒鳥一起編程
            Programming in Harvester:
              name: 和農夫一起學程式
            Sequencing in Maze:
              name: 迷宮中的循序（Sequence）
        pre-express-2019:
          description: 學習計算機科學以及網路安全的基礎知識，在課程結束後，創造並分享屬於你自己的遊戲或故事。
          stages:
            'Debugging: Unspotted Bugs':
              name: 除錯（Debug）- 沒被發現的蟲蟲
            'Persistence & Frustration: Stevie and the Big Project':
              name: 堅持與挫折：Stevie 和 Big Project
            Move It, Move It:
              name: 移動它，移動它
            Sequencing with Scrat:
              name: 和鼠奎特一起學序列
            Your Digital Footprint:
              name: 你的數位足跡
            Programming in Ice Age:
              name: 在冰河歷險紀裡編程
            Copyright and Creativity:
              name: 版權與創意
            Programming with Rey and BB-8:
              name: 和 BB-8 與 Rey 一起寫程式
            Loops in Collector:
              name: 和收藏家學迴圈（Loop）
            Spelling Bee:
              name: 拼字蜜蜂
            Learn to Drag and Drop:
              name: 學習滑鼠的拖放
            Programming in Maze:
              name: 與憤怒鳥一起編程
            Programming in Harvester:
              name: 和農夫一起學程式
        removed19:
          stages:
            'Debugging: Unspotted Bugs':
              name: 除錯（Debug）- 沒被發現的蟲蟲
            'Persistence & Frustration: Stevie and the Big Project':
              name: 堅持與挫折：Stevie 和 Big Project
            'Real-life Algorithms: Plant a Seed':
              name: 生活中的演算法 - 植物種植
        dani-test-script:
          stages:
            new stage:
              name: 新的階段
        csd2-2019:
          title: CSD 單元 2 - Web 開發 ('19-'20)
          stages:
            Headings:
              name: 標題
            Digital Footprint:
              name: 數位足跡
            Lists:
              name: 清單
            Clean Code and Debugging:
              name: 乾淨代碼和偵錯調試
            Project - Multi-Page Websites:
              name: 專案 - 多頁式網站
            Styling Text with CSS:
              name: 透過 CSS 修改文字樣式
            Styling Elements with CSS:
              name: 透過 CSS 修改元素樣式
            Sources and Search Engines:
              name: 來源和搜尋引擎
        csd3-2019:
          title: CSD 單元 3 -互動式遊戲和動畫
          description_short: Game Lab 編程環境介紹
          stages:
            Programming for Entertainment:
              name: 娛樂用途的程式設計
            Plotting Shapes:
              name: 幾何繪圖
            Drawing in Game Lab:
              name: 用 Game Lab 繪圖
            Variables:
              name: 變數
            Sprites:
              name: 角色
            Sprite Movement:
              name: 角色動作
            Conditionals:
              name: 條件判斷（Conditionals）
            Keyboard Input:
              name: 鍵盤輸入
            Project - Interactive Card:
              name: 專案 - 互動式卡片
            Velocity:
              name: 速度
            Collision Detection:
              name: 碰撞檢測
            Complex Sprite Movement:
              name: 複合角色動作
            Collisions:
              name: 碰撞
            Functions:
              name: 函式
            Using the Game Design Process:
              name: 使用遊戲設計流程
            Project - Design a Game:
              name: 專案 - 設計一個遊戲
        csd4-2019:
          stages:
            Analysis of Design:
              name: 設計分析
            Understanding Your User:
              name: 瞭解您的使用者
            User Interfaces:
              name: 使用者介面
            Identifying User Needs:
              name: 確定使用者需求
            Project - Paper Prototype:
              name: 專案 - 紙上原型
            Designing Apps for Good:
              name: 設計良好的應用程式
            Market Research:
              name: 市場研究
            Paper Prototypes:
              name: 紙上原型
            Prototype Testing:
              name: 原型測試
            Digital Design:
              name: 數位設計
            Testing the App:
              name: 測試應用程式
        csd5-2019:
          title: CSD 單元 5 - 數據和社會
          stages:
            Representation Matters:
              name: 表示事項
            Patterns and Representation:
              name: 模式和標記法
            ASCII and Binary Representation:
              name: ASCII 和 二進位表示法
            Representing Images:
              name: 表示圖像
            Representing Numbers:
              name: 數字表示法
            Combining Representations:
              name: 組合表示
            Project - Create a Representation:
              name: 專案 - 創建標記法
            Problem Solving and Data:
              name: 問題解決與數據
            Problem Solving with Big Data:
              name: 用大數據解決問題
            Structuring Data:
              name: 資料的建構
            Making Decisions with Data:
              name: 依數據來做決定
            Interpreting Data:
              name: 解譯數據
            Automating Data Decisions:
              name: 自動化數據決策
            Project - Solve a Data Problem:
              name: 專案 - 解決數據問題
        csd6-2019:
          title: CSD 單元 6 - 物理運算
          description: 計算機科學探索的 6 個單位，學生使用 App Lab 還有 Maker Toolkit 與實體的電路板溝通，開發出一些程式。
          description_short: 在實體裝置上開發程式
          stages:
            The Circuit Playground:
              name: 電路（Circuit ）遊樂場
            Input Unplugged:
              name: 不插電介紹輸入（Input）
            Analog Input:
              name: 模擬輸入
            'Project: Make a Game':
              name: 專案：創建一個遊戲
            Functions with Parameters:
              name: 函式帶參數
            'Project: Prototype an Innovation':
              name: 專案：原型創新
        csp4-pilot:
          stages:
            Variables Practice:
              name: 變數的練習
            Variables Make:
              name: 變數的建立
            Student Survey:
              name: 學生問卷
            Surveys:
              name: 問卷調查
            Student Surveys:
              name: 學生問卷
            Teacher Surveys:
              name: 老師問卷
            Conditionals Practice:
              name: 條件判斷的練習
            Functions Practice:
              name: 函式的練習
            Functions Make:
              name: 函式的建立
            Practice PT Part 1:
              name: PT 練習 第 1 部分
            Practice PT Part 2:
              name: PT 練習 第 2 部分
            Practice PT Part 3:
              name: PT 練習 第 3 部分
        csp1-2019:
          stages:
            CS Principles Pre-survey:
              name: 計算機科學原理課前問卷調查
            Personal Innovations:
              name: 個人創新
            Sending Binary Messages:
              name: 二進位訊息的發送
            Sending Binary Messages with the Internet Simulator:
              name: 用網路模擬器發送二進位訊息
            Number Systems:
              name: 數字系統
            Binary Numbers:
              name: 二進位數
            Sending Numbers:
              name: 數字的發送
            Unit 1 Chapter 1 Assessment:
              name: 單元 1 第 1 節 評量
            The Internet:
              name: 網際網路
            The Need for DNS:
              name: DNS 的需求
            Unit 1 Chapter 2 Assessment:
              name: 單元 1 第 2 節 評量
        csp2-2019:
          stages:
            Bytes and File Sizes:
              name: 位元組（Bytes）與檔案大小
            Text Compression:
              name: 文字壓縮
            Encoding B&W Images:
              name: 黑白圖片的編碼
            Encoding Color Images:
              name: 彩色圖片的編碼
        csp3-2019:
          title: CSP 單元 3 - 程式設計簡介 ('18-'19)
          stages:
            Using Simple Commands:
              name: 簡單指令的使用
            Creating Functions:
              name: 建立函式
            APIs and Function Parameters:
              name: API 和函式參數
            Unit 3 Chapter 1 Assessment:
              name: 單元 1 第 1 節 評量
            Mid-Year Survey:
              name: 中年級問卷
        csp4-2019:
          title: CSP 單元 4 - 大數據與隱私 ('18-'19)
          stages:
            What is Big Data?:
              name: 大數據是什麼？
            Simple Encryption:
              name: 簡單加密
            Mid-Year Survey:
              name: 中年級問卷
        csp5-2019:
          description_short: 透過使用 JavaScript 製作豐富、互動的應用程式，繼續學習更多計算機編程的基礎概念 。
          stages:
            Multi-screen Apps:
              name: 多螢幕應用程式
            Unit 5 Assessment 1:
              name: 單元 5 評量 1
            User Input and Strings:
              name: 使用者輸入與字串
            '"If" Statements Unplugged':
              name: "「如果」陳述式不插電教程"
            '"if-else-if" and Conditional Logic':
              name: "「如果…否則」和條件判斷式"
            Unit 5 Assessment 2:
              name: 單元 5 評量 2
            While Loops:
              name: 當…迴圈
            Introduction to Arrays:
              name: 陣列（Arrays）的介紹
            'Building an App: Image Scroller':
              name: 創建一個 APP：圖像播放器
            Unit 5 Assessment 3:
              name: 單元 5 評量 3
            Processing Arrays:
              name: 處理陣列
            Functions with Return Values:
              name: 帶返回值的函式
            'Building an App: Canvas Painter':
              name: 創建一個 App - 帆布畫家
            Unit 5 Assessment 4:
              name: 單元 5 評量 4
            Mid-Year Survey:
              name: 中年級問卷
        csp-explore-2019:
          stages:
            Mid-Year Survey:
              name: 中年級問卷
        csp-create-2019:
          title: 創建 - AP 效能任務準備 ('18-'19)
        csppostap-2019:
          stages:
            Intro to Data:
              name: 數據的介紹
            Discover a Data Story:
              name: 發現數據故事
            Cleaning Data:
              name: 數據的清理
            Creating Javascript Objects:
              name: Javascript 物件的創建
            Permanent Data Storage:
              name: 永久資料儲存
            Reading Records:
              name: 紀錄的讀取
            Deleting Records:
              name: 紀綠的刪除
            Updating Records:
              name: 紀錄的更新
            Importing and Exporting Data:
              name: 匯入和匯出資料
            Visualizing Data:
              name: 資料視覺化
            Sample Apps:
              name: 應用程式範例
        csp1-pilot:
          stages:
            new stage:
              name: 新的階段
            Number Systems:
              name: 數字系統
            Sending Binary Messages:
              name: 二進位訊息的發送
            Sending Binary Messages with the Internet Simulator:
              name: 用網路模擬器發送二進位訊息
            Intellectual Property:
              name: 知識產權
            CS Principles Pre-survey:
              name: 計算機科學原理課前問卷調查
            Binary Numbers:
              name: 二進位數
        csd-tests:
          stages:
            Computers and Problem Solving:
              name: 計算機與問題解決
            Web Development:
              name: Web 開發
        csd-videos:
          stages:
            new stage:
              name: 新的階段
            Web Development:
              name: Web 開發
        time4csdemo:
          stages:
            Crowdsourcing:
              name: 群眾外包（Crowdsourcing）
            Food Chains:
              name: 食物鏈
            Conditionals with Cards:
              name: 用撲克牌學習條件判斷（Conditionals）
            Building a Foundation:
              name: 打好基礎
            Loops in Artist:
              name: 藝術家中的迴圈（Loops）
            Alien Dance Party with Sprite Lab:
              name: 用 Sprite Lab 創作外星人舞蹈派對
            Build a Star Wars Game:
              name: 創建一個星際大戰遊戲！
            Functions in Minecraft:
              name: Minecraft 中的函式
            I'm in Big Trouble!:
              name: 我遇上大麻煩了！
            I am in Big Trouble:
              name: 我遇上大麻煩了！
          description_audience: 四年級
        csp1-pilot-staging:
          stages:
            Variables Practice:
              name: 變數的練習
            Variables Make:
              name: 變數的建立
            Conditionals Practice:
              name: 條件判斷的練習
            Functions Practice:
              name: 函式的練習
            Functions Make:
              name: 函式的建立
            Practice PT Part 1:
              name: PT 練習 第 1 部分
            Practice PT Part 2:
              name: PT 練習 第 2 部分
            Practice PT Part 3:
              name: PT 練習 第 3 部分
        csp2-pilot-staging:
          stages:
            Variables Practice:
              name: 變數的練習
            Variables Make:
              name: 變數的建立
            Conditionals Practice:
              name: 條件判斷的練習
            Functions Practice:
              name: 函式的練習
            Functions Make:
              name: 函式的建立
            Practice PT Part 1:
              name: PT 練習 第 1 部分
            Practice PT Part 2:
              name: PT 練習 第 2 部分
            Practice PT Part 3:
              name: PT 練習 第 3 部分
          title: "（舊）單元 2：網際網路"
        csp3-pilot-staging:
          stages:
            Variables Practice:
              name: 變數的練習
            Variables Make:
              name: 變數的建立
            Conditionals Practice:
              name: 條件判斷的練習
            Functions Practice:
              name: 函式的練習
            Functions Make:
              name: 函式的建立
            Practice PT Part 1:
              name: PT 練習 第 1 部分
            Practice PT Part 2:
              name: PT 練習 第 2 部分
            Practice PT Part 3:
              name: PT 練習 第 3 部分
            Programs Practice:
              name: 編程的練習
            Project - Designing an App Part 3:
              name: 單元 3：應用程式開發簡介
        csp4-pilot-staging:
          stages:
            Variables Practice:
              name: 變數的練習
            Variables Make:
              name: 變數的建立
            Conditionals Practice:
              name: 條件判斷的練習
            Functions Practice:
              name: 函式的練習
            Functions Make:
              name: 函式的建立
            Practice PT Part 1:
              name: PT 練習 第 1 部分
            Practice PT Part 2:
              name: PT 練習 第 2 部分
            Practice PT Part 3:
              name: PT 練習 第 3 部分
        csp5-pilot-staging:
          stages:
            Variables Practice:
              name: 變數的練習
            Variables Make:
              name: 變數的建立
            Conditionals Practice:
              name: 條件判斷的練習
            Functions Practice:
              name: 函式的練習
            Functions Make:
              name: 函式的建立
            Practice PT Part 1:
              name: PT 練習 第 1 部分
            Practice PT Part 2:
              name: PT 練習 第 2 部分
            Practice PT Part 3:
              name: PT 練習 第 3 部分
            Lists Practice:
              name: 清單的練習
            Traversals Practice:
              name: 遍歷的練習
        csp6-pilot-staging:
          stages:
            Variables Practice:
              name: 變數的練習
            Variables Make:
              name: 變數的建立
            Conditionals Practice:
              name: 條件判斷的練習
            Functions Practice:
              name: 函式的練習
            Functions Make:
              name: 函式的建立
            Practice PT Part 1:
              name: PT 練習 第 1 部分
            Practice PT Part 2:
              name: PT 練習 第 2 部分
            Practice PT Part 3:
              name: PT 練習 第 3 部分
          title: 單元 6：演算法
        csp7-pilot-staging:
          stages:
            new stage:
              name: 新的階段
            Variables Practice:
              name: 變數的練習
            Variables Make:
              name: 變數的建立
            Conditionals Practice:
              name: 條件判斷的練習
            Functions Practice:
              name: 函式的練習
            Functions Make:
              name: 函式的建立
            Practice PT Part 1:
              name: PT 練習 第 1 部分
            Practice PT Part 2:
              name: PT 練習 第 2 部分
            Practice PT Part 3:
              name: PT 練習 第 3 部分
            Libraries:
              name: 程式庫
        csp8-pilot-staging:
          stages:
            Variables Practice:
              name: 變數的練習
            Variables Make:
              name: 變數的建立
            Conditionals Practice:
              name: 條件判斷的練習
            Functions Practice:
              name: 函式的練習
            Functions Make:
              name: 函式的建立
            Practice PT Part 1:
              name: PT 練習 第 1 部分
            Practice PT Part 2:
              name: PT 練習 第 2 部分
            Practice PT Part 3:
              name: PT 練習 第 3 部分
        csp9-pilot-staging:
          stages:
            Variables Practice:
              name: 變數的練習
            Variables Make:
              name: 變數的建立
            Conditionals Practice:
              name: 條件判斷的練習
            Functions Practice:
              name: 函式的練習
            Functions Make:
              name: 函式的建立
            Practice PT Part 1:
              name: PT 練習 第 1 部分
            Practice PT Part 2:
              name: PT 練習 第 2 部分
            Practice PT Part 3:
              name: PT 練習 第 3 部分
        csp10-pilot-staging:
          stages:
            Variables Practice:
              name: 變數的練習
            Variables Make:
              name: 變數的建立
            Conditionals Practice:
              name: 條件判斷的練習
            Functions Practice:
              name: 函式的練習
            Functions Make:
              name: 函式的建立
            Practice PT Part 1:
              name: PT 練習 第 1 部分
            Practice PT Part 2:
              name: PT 練習 第 2 部分
            Practice PT Part 3:
              name: PT 練習 第 3 部分
        express-2018-vn:
          stages:
            Graph Paper Programming:
              name: 方格紙編程
            Programming in Maze:
              name: 在迷宮中編程（Programming ）
        csp5-pilot:
          stages:
            new stage:
              name: 新的階段
            Lists Practice:
              name: 清單的練習
            Traversals Practice:
              name: 遍歷的練習
            Loops Practice:
              name: 迴圈的練習
            Unit 5 Assessment:
              name: 單元 5 評量
        fit2019-novice:
          stages:
            Novice Reflection Overview:
              name: 新手反思概覽
            Day 1:
              name: 第 1 天
            Day 2:
              name: 第 2 天
            Day 3:
              name: 第 3 天
            Day 4:
              name: 第 4 天
            Wrap Up:
              name: 總結
        csd-test-saving-state:
          stages:
            What is a Computer?:
              name: 電腦是什麼？
        fit2019-apprentice:
          stages:
            Apprentice Reflection Overview:
              name: 學徒反思
            Day 1:
              name: 第 1 天
            Day 2:
              name: 第 2 天
            Day 3:
              name: 第 3 天
            Day 4:
              name: 第 4 天
            Wrap Up:
              name: 總結
        csd1-pilot:
          title: CSD 單元 1 - 問題解決 ('19-'20)
          stages:
            Intro to Problem Solving:
              name: 問題解決能力的介紹
            The Problem Solving Process:
              name: 問題解決流程
            Exploring Problem Solving:
              name: 問題解決探索
            What is a Computer?:
              name: 電腦是什麼？
            Input and Output:
              name: 輸入與輸出
        csd2-pilot:
          title: CSD 單元 2 - Web 開發 ('19-'20)
          stages:
            Headings:
              name: 標題
            Digital Footprint:
              name: 數位足跡
            Lists:
              name: 清單
            Clean Code and Debugging:
              name: 乾淨代碼和偵錯調試
            Project - Multi-Page Websites:
              name: 專案 - 多頁式網站
            Styling Text with CSS:
              name: 透過 CSS 修改文字樣式
            Styling Elements with CSS:
              name: 透過 CSS 修改元素樣式
            Sources and Search Engines:
              name: 來源和搜尋引擎
            Intellectual Property:
              name: 知識產權
            Project - Building a Webpage:
              name: 專案 — 製作網頁
            Purpose of a  Websites:
              name: 網站的目的
            Images:
              name: 圖像
            Exploring Web Pages:
              name: 瀏覽網頁
            Searching and Research:
              name: 搜索與研究
            Sources and Research:
              name: 資料來源與研究
            Linking Pages:
              name: 鏈接頁面
            Planning a Multi-page Website:
              name: 規劃多頁網站
            Linking and Navigation:
              name: 鏈接與導航
        csd3-pilot:
          title: CSD 單元 3 -互動式遊戲和動畫
          description_short: Game Lab 編程環境介紹
          stages:
            Programming for Entertainment:
              name: 娛樂用途的程式設計
            Plotting Shapes:
              name: 幾何繪圖
            Drawing in Game Lab:
              name: 用 Game Lab 繪圖
            Variables:
              name: 變數
            Sprites:
              name: 角色
            Sprite Movement:
              name: 角色動作
            Conditionals:
              name: 條件判斷（Conditionals）
            Keyboard Input:
              name: 鍵盤輸入
            Project - Interactive Card:
              name: 專案 - 互動式卡片
            Velocity:
              name: 速度
            Collision Detection:
              name: 碰撞檢測
            Complex Sprite Movement:
              name: 複合角色動作
            Collisions:
              name: 碰撞
            Functions:
              name: 函式
            Using the Game Design Process:
              name: 使用遊戲設計流程
            Project - Design a Game:
              name: 專案 - 設計一個遊戲
            Random Numbers:
              name: 隨機取數
        maddie-test:
          stages:
            new stage:
              name: 新的階段
        csp3-pilot:
          stages:
            Programs Practice:
              name: 編程的練習
            Project - Designing an App Part 3:
              name: 單元 3：應用程式開發簡介
            'Lesson 11: Unit Assessment':
              name: 課程 11：單元測驗
            'Lesson 11: Assessment Day':
              name: 課程 11：評量日
        csl-vn:
          stages:
            Sequencing with Scrat:
              name: 和鼠奎特一起學序列
            Programming in Maze:
              name: 在迷宮中編程（Programming ）
            Programming with Rey and BB-8:
              name: 和 BB-8 與 Rey 一起寫程式
            Loops in Ice Age:
              name: 冰河歷險紀中的迴圈
          title: 越南的計算機科學素養
        dlp19-csd-mod-fit:
          stages:
            Deeper Learning Overview:
              name: 深度學習概覽
        dlp19-csp-mod-fit:
          stages:
            Deeper Learning Overview:
              name: 深度學習概覽
        dlp19-csd-mod-w1:
          stages:
            Module 1:
              name: 模組 1
            Step 1:
              name: 步驟1
            Step 2:
              name: 步骤2
            Deeper Learning Overview:
              name: 深度學習概覽
        dlp19-csd-mod-w2:
          stages:
            new stage:
              name: 新的階段
            Deeper Learning Overview:
              name: 深度學習概覽
        dlp19-csd-mod-w3:
          stages:
            Deeper Learning Overview:
              name: 深度學習概覽
        dlp19-csd-mod-w4:
          stages:
            Deeper Learning Overview:
              name: 深度學習概覽
        dlp19-csp-mod-w1:
          stages:
            Deeper Learning Overview:
              name: 深度學習概覽
        dlp19-csp-mod-w2:
          stages:
            Deeper Learning Overview:
              name: 深度學習概覽
        dlp19-csp-mod-w3:
          stages:
            Deeper Learning Overview:
              name: 深度學習概覽
        dlp19-csp-mod-w4:
          stages:
            Deeper Learning Overview:
              name: 深度學習概覽
        csd4-pilot:
          stages:
            What is a Computer?:
              name: 電腦是什麼？
            Input and Output:
              name: 輸入與輸出
        csp2-pilot:
          stages:
            new stage:
              name: 新的階段
            IP Addresses:
              name: IP 位址
        peru-2019:
          stages:
            new stage:
              name: 新的階段
            Introduction:
              name: 介紹
            Debugging in Collector:
              name: 和收藏家學除錯（Debug）
            Loops in Artist:
              name: 藝術家中的迴圈（Loops）
            Nested Loops:
              name: 巢狀迴圈
            Introduction to Debugging:
              name: 除錯 Debug 介紹
        csp6-pilot:
          stages:
            Algorithm Efficiency:
              name: 演算法效率
        dance-2019:
          stages:
            Dance Party:
              name: 舞蹈派對
          title: 舞蹈派對 2019
          description_short: 精選 Katy Perry、 Shawn Mendes、Panic! At The Disco、Lil Nas
            X、Jonas Brothers、Nicki Minaj，和其他 34 位名人！
          description: 寫個你自己的舞蹈程式，並分享給朋友們！
        k5-onlinepd-2019:
          title: 計算機科學基礎的教授
          stages:
            Getting Started:
              name: 新手上路
            Computer Science Fundamentals:
              name: 計算機科學基礎
            'Mastering the Basics: Sequencing':
              name: 掌握基本知識：序列（Sequencing）
            'Mastering the Basics: Loops':
              name: 掌握基本知識：迴圈（Loops）
            'Mastering the Basics: Conditionals':
              name: 掌握基本知識：條件判斷（Conditionals）
            'Mastering the Basics: Functions':
              name: 掌握基本知識：函式（Functions）
            'Mastering the Basics: Events':
              name: 掌握基本知識：事件（Evnets）
            Best Practices for Teaching Computer Science:
              name: 教授計算機科學的最佳實踐
            Planning:
              name: 計畫
            Next Steps:
              name: 下一步
            Understanding the Computer Science Fundamentals Courses:
              name: 瞭解計算機科學基礎課程
            extra:
              name: 額外
            Welcome to this online course:
              name: 歡迎來到這個線上課程
            Understanding the Computer Science Fundamentals courses:
              name: 瞭解計算機科學基礎課程
            Best practices for teaching computer science:
              name: 為教師準備的計算機科學最佳實踐
            Sequencing:
              name: 序列
            Loops:
              name: 迴圈
            Conditionals:
              name: 條件判斷（Conditionals）
            Events:
              name: 事件
            Functions:
              name: 函式
            Next steps:
              name: 下一步
            Welcome to "Teaching Computer Science Fundamentals":
              name: 歡迎來到「教授計算機科學基礎」
            'Diving Deeper: Courses E and F':
              name: 深造：課程 E 和 F
            Sprite Lab:
              name: Sprite Lab
            Variables:
              name: 變數
            For Loops:
              name: 計次迴圈（For Loops）
        dance-extras-2019:
          title: 繼續跳舞 2019
          description: 在一小時之後嘗試更多奇思妙想。
          stages:
            Dance Party - Go Further:
              name: 舞蹈派對 - 深入學習
        csp10-pilot:
          stages:
            new stage:
              name: 新的階段
        csp4-preview:
          stages:
            new stage:
              name: 新的階段
            Variables Practice:
              name: 變數的練習
            Variables Make:
              name: 變數的建立
            Conditionals Practice:
              name: 條件判斷的練習
            Functions Practice:
              name: 函式的練習
            Functions Make:
              name: 函式的建立
            Practice PT Part 1:
              name: PT 練習 第 1 部分
            Practice PT Part 2:
              name: PT 練習 第 2 部分
            Practice PT Part 3:
              name: PT 練習 第 3 部分
        time4cs-original-unit-1:
          stages:
            Conditionals:
              name: 條件判斷（Conditionals）
            Alien Dance Party with Sprite Lab:
              name: 用 Sprite Lab 創作外星人舞蹈派對
            About Me:
              name: 關於我
            Access Ability:
              name: 輔助功能
        time4cs-control-unit-2:
          stages:
            Crowdsourcing:
              name: 群眾外包（Crowdsourcing）
            Conditionals with Cards:
              name: 用撲克牌學習條件判斷（Conditionals）
            Nested Loops in Bee:
              name: 蜜蜂裡的巢狀迴圈（Nested Loops）
            Nested Loops in Artist:
              name: 小藝術家裡的巢狀迴圈（Nested Loops）
            Functions in Minecraft:
              name: Minecraft 中的函式
        time4cs-experiment-unit-2:
          stages:
            Food Chains:
              name: 食物鏈
            I am in Big Trouble:
              name: 我遇上大麻煩了！
            Nested Loops in Maze:
              name: 迷宮裡的巢狀迴圈（Nested Loops）
            Fancy Shapes using Nested Loops:
              name: 小藝術家裡的巢狀迴圈（Nested Loops）
            Functions in Minecraft:
              name: Minecraft 中的函式
        time4cs-control-unit-1:
          stages:
            Conditionals:
              name: 條件判斷（Conditionals）
            Alien Dance Party with Sprite Lab:
              name: 用 Sprite Lab 創作外星人舞蹈派對
            About Me:
              name: 關於我
            Access Ability:
              name: 輔助功能
        time4cs-experiment-unit-1:
          stages:
            Conditionals:
              name: 條件判斷（Conditionals）
            Alien Dance Party with Sprite Lab:
              name: 用 Sprite Lab 創作外星人舞蹈派對
            About Me:
              name: 關於我
            Access Ability:
              name: 輔助功能
        csp7-pilot:
          stages:
            Assessment Day:
              name: 評量日
            Unit 7 STUDENT Survey:
              name: 單元 7 學生調查
            Unit 7 TEACHER Survey:
              name: 單元 7 教師調查
            'Lesson 11: Assessment Day':
              name: 課程 11：評量日
        csp8-pilot:
          stages:
            new stage:
              name: 新的階段
        csp4-2020:
          stages:
            Variables Practice:
              name: 變數的練習
            Variables Make:
              name: 變數的建立
            Conditionals Practice:
              name: 條件判斷的練習
            Functions Practice:
              name: 函式的練習
            Functions Make:
              name: 函式的建立
        csp5-2020:
          stages:
            Lists Practice:
              name: 清單的練習
            Loops Practice:
              name: 迴圈的練習
            Traversals Practice:
              name: 遍歷的練習
        csp7-2020:
          stages:
            Assessment Day:
              name: 評量日
            Unit 7 STUDENT Survey:
              name: 單元 7 學生調查
            Unit 7 TEACHER Survey:
              name: 單元 7 教師調查
            'Lesson 11: Assessment Day':
              name: 課程 11：評量日
        csp9-pilot:
          stages:
            new stage:
              name: 新的階段
        csd2-2020:
          stages:
            Exploring Web Pages:
              name: 瀏覽網頁
            Headings:
              name: 標題
            Digital Footprint:
              name: 數位足跡
            Styling Text with CSS:
              name: 透過 CSS 修改文字樣式
            Intellectual Property:
              name: 知識產權
            Images:
              name: 圖像
            Styling Elements with CSS:
              name: 透過 CSS 修改元素樣式
            Project - Building a Webpage:
              name: 專案 — 製作網頁
            Purpose of a  Websites:
              name: 網站的目的
            Sources and Research:
              name: 資料來源與研究
            Planning a Multi-page Website:
              name: 規劃多頁網站
            Linking and Navigation:
              name: 鏈接與導航
        csd1-2020:
          title: CSD 單元 1 - 問題解決 ('19-'20)
          stages:
            Intro to Problem Solving:
              name: 問題解決能力的介紹
            The Problem Solving Process:
              name: 問題解決流程
            Exploring Problem Solving:
              name: 問題解決探索
            What is a Computer?:
              name: 電腦是什麼？
            Input and Output:
              name: 輸入與輸出
        csd4-2020:
          stages:
            Analysis of Design:
              name: 設計分析
            Understanding Your User:
              name: 瞭解您的使用者
            User Interfaces:
              name: 使用者介面
            Identifying User Needs:
              name: 確定使用者需求
            Project - Paper Prototype:
              name: 專案 - 紙上原型
            Designing Apps for Good:
              name: 設計良好的應用程式
            Market Research:
              name: 市場研究
            Paper Prototypes:
              name: 紙上原型
            Prototype Testing:
              name: 原型測試
            Digital Design:
              name: 數位設計
            Testing the App:
              name: 測試應用程式
        csd5-2020:
          title: CSD 單元 5 - 數據和社會
          stages:
            Representation Matters:
              name: 表示事項
            Patterns and Representation:
              name: 模式和標記法
            ASCII and Binary Representation:
              name: ASCII 和 二進位表示法
            Representing Images:
              name: 表示圖像
            Representing Numbers:
              name: 數字表示法
            Combining Representations:
              name: 組合表示
            Project - Create a Representation:
              name: 專案 - 創建標記法
            Problem Solving and Data:
              name: 問題解決與數據
            Problem Solving with Big Data:
              name: 用大數據解決問題
            Structuring Data:
              name: 資料的建構
            Making Decisions with Data:
              name: 依數據來做決定
            Interpreting Data:
              name: 解譯數據
            Automating Data Decisions:
              name: 自動化數據決策
            Project - Solve a Data Problem:
              name: 專案 - 解決數據問題
        csd6-2020:
          title: CSD 單元 6 - 物理運算
          description: 計算機科學探索的 6 個單位，學生使用 App Lab 還有 Maker Toolkit 與實體的電路板溝通，開發出一些程式。
          description_short: 在實體裝置上開發程式
          stages:
            The Circuit Playground:
              name: 電路（Circuit ）遊樂場
            Input Unplugged:
              name: 不插電介紹輸入（Input）
            Analog Input:
              name: 模擬輸入
            'Project: Make a Game':
              name: 專案：創建一個遊戲
            Functions with Parameters:
              name: 函式帶參數
            'Project: Prototype an Innovation':
              name: 專案：原型創新
        csd3-2020:
          title: CSD 單元 3 -互動式遊戲和動畫
          description_short: Game Lab 編程環境介紹
          stages:
            Programming for Entertainment:
              name: 娛樂用途的程式設計
            Plotting Shapes:
              name: 幾何繪圖
            Drawing in Game Lab:
              name: 用 Game Lab 繪圖
            Variables:
              name: 變數
            Random Numbers:
              name: 隨機取數
            Sprite Movement:
              name: 角色動作
            Conditionals:
              name: 條件判斷（Conditionals）
            Keyboard Input:
              name: 鍵盤輸入
            Project - Interactive Card:
              name: 專案 - 互動式卡片
            Velocity:
              name: 速度
            Collision Detection:
              name: 碰撞檢測
            Complex Sprite Movement:
              name: 複合角色動作
            Collisions:
              name: 碰撞
            Functions:
              name: 函式
            Using the Game Design Process:
              name: 使用遊戲設計流程
            Project - Design a Game:
              name: 專案 - 設計一個遊戲
            Text:
              name: 文字
        coursea-2020:
          title: 課程 A（2019）
          description: 學習計算機科學以及網路安全的基礎知識，在課程結束後，創造並分享屬於你自己的遊戲或故事。
          description_short: 為學齡前兒童設計的計算機科學指引。
          stages:
            Going Places Safely:
              name: 安全的遨遊網路世界
              description_student: 學習瀏覽網路的安全守則。
              description_teacher: 與 Common Sense 媒體合作，這課在讓學生學習到網站會要求提供私人訊息，並會討論如何負責的處理這類請求。學生也會對神奇的網路世界感到興奮，但他們必須遵守某些規則來維護自己的安全。
            Learn to Drag and Drop:
              name: 學習滑鼠的拖放
            'Programming: Happy Maps':
              name: 快樂地圖
              description_teacher: 如果學生理解規畫順序和將它循序編程之間的區別，那麼從演算法過渡到程式設計的時間就不會太長，這項活動將透過速記讀寫代碼的方式幫助學生獲得經驗。
            Sequencing with Scrat:
              name: 和鼠奎特一起學序列
            Programming in Ice Age:
              name: 和鼠奎特一起寫程式
            Programming with Rey and BB-8:
              name: 和 BB-8 與 Rey 一起寫程式
            'Loops: Happy Loops':
              name: 迴圈（Loops） - 快樂迴圈
              description_teacher: 迴圈是程式設計中非常有用且強大的工具。為了理解迴圈的用處，就必須逼著學生去思考更簡潔的方式來解決平凡的問題。
            Loops in Collector:
              name: 與 Laurel 一起學習迴圈
              description_student: 幫探險家 Laurel 收集地底的寶藏。
              description_teacher: 從「快樂迴圈」中建立重複指令的概念，這個階段會讓學生用迴圈更有效率的收集寶藏。
        courseb-2020:
          title: 課程 B（2019）
          description: 學習計算機科學以及網路安全的基礎知識，在課程結束後，創造並分享屬於你自己的遊戲或故事。
          description_audience: 年齡 5-8
          stages:
            Your Digital Footprint:
              name: 你的數位足跡
              description_teacher: 與 [r common-sense-media] 媒體合作，這課在讓學生瞭解訪問虛擬世界就像在現實世界中一樣要隨時注意自己的安全。學生還會學習到在網路上的訊息都會留下數位足跡（digital
                footprint），至於痕跡的大小、利弊，就要靠他們自己來管理。
            Move It, Move It:
              name: 移動它，移動它
            Sequencing in Maze:
              name: 迷宮中的循序（Sequence）
            Programming in Maze:
              name: 與憤怒鳥一起編程
            Programming in Harvester:
              name: 和農夫一起學程式
            'Loops: Getting Loopy':
              name: 學習迴圈
            Loops in Harvester:
              name: 與農夫一起學迴圈（Loops）
            Loops in Collector:
              name: 與 Laurel 一起學習迴圈
        coursec-2020:
          title: 課程 C（2019）
          description_short: 學習基本的計算機科學，創造屬於你自己的藝術、故事、遊戲作品。
          description_audience: 年齡 6-10
          stages:
            Powerful Passwords:
              name: 強大的密碼
            Programming in Maze:
              name: 與憤怒鳥一起編程
            Programming in Collector:
              name: 和 Laurel 一起收集寶石
            Programming in Artist:
              name: 用代碼創作藝術
            Binary Bracelets:
              name: 二進制手環
            Looking Ahead:
              name: 與 Minecraft 一起展望未來
            'Events: The Big Event':
              name: 大事件
        coursed-2020:
          title: 課程 D（2019）
          description: 學生學習巢狀迴圈、當迴圈、條件與事件，除了編碼，學生還會學到什麼是數位公民。
          description_audience: 年齡 7-11
          stages:
            'Algorithms: Graph Paper Programming':
              name: 方格紙編程
            Relay Programming:
              name: 接力編程
            Debugging in Collector:
              name: 和 Laurel 學除錯（Debug）
            Build a Star Wars Game:
              name: 創建一個星際大戰遊戲！
            Loops in Ice Age:
              name: 冰河歷險紀中的迴圈
            Nested Loops in Bee:
              name: 迷宮裡的巢狀迴圈（Nested Loops）
            Conditionals with Cards:
              name: 用撲克牌學習條件判斷（Conditionals）
            'Unplugged: Binary':
              name: 二進制圖像
            Artist Binary:
              name: 小藝術家 - 二進制（Binary）
            Digital Citizenship:
              name: 數位公民
              description_student: 有些資訊在網上分享是不安全的。本課將讓學生瞭解安全資訊和私人資訊之間的區別。
              description_teacher: "與 [r common-sense-media] 媒體合作，這課有助學生批判性的思考某些網站的請求或要求的使用者訊息相關問題。\r\n\r\n學生會學到隱私訊息和個人訊息的不同，分辨在網路上分享什麼資料是安全的，什麼是不安全的。"
            Dance Party:
              name: 舞蹈派對
        coursee-2020:
          title: 課程 E（2019）
          description_short: 預覽課程 C & D 的概念，進一步的學習函式。
          description_audience: 年齡 8-12
          stages:
            Alien Dance Party with Sprite Lab:
              name: 用 Sprite Lab 創作外星人舞蹈派對
            About Me:
              name: 關於我
            Nested Loops in Bee:
              name: 迷宮裡的巢狀迴圈（Nested Loops）
            Nested Loops in Artist:
              name: 小藝術家裡的巢狀迴圈（Nested Loops）
            'Functions: Songwriting':
              name: 歌曲創作
              description_teacher: 在計算機科學世界中，函式（function）可以說是最壯觀的建築物之一。函式，有時候稱為程序，是在龐大的程式中，可以被不斷重複利用的一些程式小片段。這個課程將會幫助學生直觀的了解，把這麼多零碎的代碼組合成函式是非常有用的。
            Functions in Minecraft:
              name: Minecraft 中的函式
              description_student: 你能指出要如何利用函式提高編程效率嗎？
        coursef-2020:
          title: 課程 F（2019）
          description_short: 學習計算機科學的基礎概念，並創建自己的藝術、故事、遊戲作品。
          description_audience: 年齡 9-13
          stages:
            Functions in Minecraft:
              name: Minecraft 中的函式
              description_student: 你能指出要如何利用函式提高編程效率嗎？
            Events with Sprite Lab:
              name: 用 Sprite Lab 創作外星人舞蹈派對
            Nested Loops in the Maze:
              name: 迷宮裡的巢狀迴圈（Nested Loops）
            Envelope Variables:
              name: 信封變數
            For Loop Fun:
              name: 有趣的計次迴圈
            For Loops in Artist:
              name: 藝術家中的計數迴圈（For Loops）
            Internet:
              name: 網際網路
            Editing Behaviors:
              name: Sprite Lab 的行為（Behavior）
            Crowdsourcing:
              name: 群眾外包（Crowdsourcing）
        express-2020:
          title: 速學課程（2019）
          description: 學習計算機科學以及網路安全的基礎知識，在課程結束後，創造並分享屬於你自己的遊戲或故事。
          description_audience: 年齡 9-18
          stages:
            Dance Party:
              name: 舞蹈派對
            Programming in Maze:
              name: 在迷宮中編程（Programming ）
            Programming in Collector:
              name: 和收藏家學編程（Program）
            Loops in Artist:
              name: 藝術家中的迴圈（Loops）
            Nested Loops in Bee:
              name: 蜜蜂裡的巢狀迴圈（Nested Loops）
            Functions in Minecraft:
              name: Minecraft 中的函式
            For Loops in Artist:
              name: 藝術家中的計數迴圈（For Loops）
            Alien Dance Party with Sprite Lab:
              name: 用 Sprite Lab 創作外星人舞蹈派對
        pre-express-2020:
          description: 學習計算機科學以及網路安全的基礎知識，在課程結束後，創造並分享屬於你自己的遊戲或故事。
          stages:
            Learn to Drag and Drop:
              name: 學習滑鼠的拖放
            Sequencing with Scrat:
              name: 和鼠奎特一起學序列
            Programming in Maze:
              name: 在迷宮中編程（Programming ）
            Programming with Rey and BB-8:
              name: 和 BB-8 與 Rey 一起寫程式
            Programming in Harvester:
              name: 和農夫一起學程式
            Spelling Bee:
              name: 拼字蜜蜂
            Loops in Ice Age:
              name: 冰河歷險紀中的迴圈
            Loops in Collector:
              name: 收藏家中的迴圈（Loops）
            Loops in Artist:
              name: 藝術家中的迴圈（Loops）
        csp1-2020:
          stages:
            new stage:
              name: 新的階段
            Binary Numbers:
              name: 二進位數
            Intellectual Property:
              name: 知識產權
        csp2-2020:
          stages:
            new stage:
              name: 新的階段
        csp3-2020:
          stages:
            new stage:
              name: 新的階段
            Project - Designing an App Part 3:
              name: 單元 3：應用程式開發簡介
            'Lesson 11: Assessment Day':
              name: 課程 11：評量日
        csp6-2020:
          stages:
            new stage:
              name: 新的階段
            Algorithm Efficiency:
              name: 演算法效率
        csp8-2020:
          stages:
            new stage:
              name: 新的階段
        csp9-2020:
          stages:
            new stage:
              name: 新的階段
        csp10-2020:
          stages:
            new stage:
              name: 新的階段
        csp-march-virtual:
          stages:
            new stage:
              name: 新的階段
            Part 1:
              name: 第一部分
            Part 2:
              name: 第二部分
        csp3-virtual:
          stages:
            Using Simple Commands:
              name: 簡單指令的使用
            Creating Functions:
              name: 建立函式
            APIs and Function Parameters:
              name: API 和函式參數
            Unit 3 Chapter 1 Assessment:
              name: 單元 1 第 1 節 評量
        csd3-virtual:
          description_short: Game Lab 編程環境介紹
          stages:
            Programming for Entertainment:
              name: 娛樂用途的程式設計
            Plotting Shapes:
              name: 幾何繪圖
            Drawing in Game Lab:
              name: 用 Game Lab 繪圖
            Variables:
              name: 變數
            Sprites:
              name: 角色
            Sprite Movement:
              name: 角色動作
            Conditionals:
              name: 條件判斷（Conditionals）
            Keyboard Input:
              name: 鍵盤輸入
            Project - Interactive Card:
              name: 專案 - 互動式卡片
            Velocity:
              name: 速度
            Collision Detection:
              name: 碰撞檢測
            Complex Sprite Movement:
              name: 複合角色動作
            Collisions:
              name: 碰撞
            Functions:
              name: 函式
            Using the Game Design Process:
              name: 使用遊戲設計流程
            Project - Design a Game:
              name: 專案 - 設計一個遊戲
            Random Numbers:
              name: 隨機取數
        jess-test-script:
          stages:
            new stage:
              name: 新的階段
        csd2-virtual:
          stages:
            Exploring Web Pages:
              name: 瀏覽網頁
            Headings:
              name: 標題
            Digital Footprint:
              name: 數位足跡
            Styling Text with CSS:
              name: 透過 CSS 修改文字樣式
            Intellectual Property:
              name: 知識產權
            Images:
              name: 圖像
            Styling Elements with CSS:
              name: 透過 CSS 修改元素樣式
            Project - Building a Webpage:
              name: 專案 — 製作網頁
            Purpose of a  Websites:
              name: 網站的目的
            Sources and Research:
              name: 資料來源與研究
            Planning a Multi-page Website:
              name: 規劃多頁網站
            Linking and Navigation:
              name: 鏈接與導航
        csp5-virtual:
          stages:
            Multi-screen Apps:
              name: 多螢幕應用程式
            Unit 5 Assessment 1:
              name: 單元 5 評量 1
            User Input and Strings:
              name: 使用者輸入與字串
            '"If" Statements Unplugged':
              name: "「如果」陳述式不插電教程"
            '"if-else-if" and Conditional Logic':
              name: "「如果…否則」和條件判斷式"
            Unit 5 Assessment 2:
              name: 單元 5 評量 2
            While Loops:
              name: 當…迴圈
            Introduction to Arrays:
              name: 陣列（Arrays）的介紹
            'Building an App: Image Scroller':
              name: 創建一個 APP：圖像播放器
            Unit 5 Assessment 3:
              name: 單元 5 評量 3
            Processing Arrays:
              name: 處理陣列
            Functions with Return Values:
              name: 帶返回值的函式
            'Building an App: Canvas Painter':
              name: 創建一個 App - 帆布畫家
            Unit 5 Assessment 4:
              name: 單元 5 評量 4
            Intro to App Lab:
              name: App Lab 入門
<<<<<<< HEAD
=======
            Variables:
              name: 變數
>>>>>>> 97c71c09
        virtual-holding-place:
          stages:
            Velocity:
              name: 速度
            Collision Detection:
              name: 碰撞檢測
            Complex Sprite Movement:
              name: 複合角色動作
            Collisions:
              name: 碰撞
            Functions:
              name: 函式
            Using the Game Design Process:
              name: 使用遊戲設計流程
            Project - Design a Game:
              name: 專案 - 設計一個遊戲
        code-break:
          stages:
            new stage:
              name: 新的階段
            Algorithms:
              name: 演算法
            Events:
              name: 事件<|MERGE_RESOLUTION|>--- conflicted
+++ resolved
@@ -6916,11 +6916,8 @@
               name: 單元 5 評量 4
             Intro to App Lab:
               name: App Lab 入門
-<<<<<<< HEAD
-=======
             Variables:
               name: 變數
->>>>>>> 97c71c09
         virtual-holding-place:
           stages:
             Velocity:
