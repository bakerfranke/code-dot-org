---
ar:
  errors:
    messages:
      not_saved: 'الرجاء تصحيح الأخطاء التالية:'
      too_young: هذا المحتوى يخضع لقيود سن وغير متاح للطلاب الأصغر سناً.
      teacher_must_accept_terms: هذا المحتوى عليه قيود عمرية وليست متاحة للطلاب الأصغر
        سناً. اطلب من مدرسك قبول شروط الخدمة المحدثة لمنحك حق الوصول إلى هذا المحتوى.
        يمكن لمعلمك القيام بذلك عن طريق تسجيل الدخول إلى Code Studio والنقر على زر
        "مراجعة البنود المحدثة" بالقرب من الجزء العلوي من الصفحة الرئيسية لـ Code
        Studio.
      pair_programmer: أنت حاليًا تقوم ببرمجة ثنائية مع طالب لا يستطيع الوصول إلى
        هذا المحتوى. للوصول إلى هذا المحتوى، قم بإيقاف البرمجة الثنائية وحاول مرة
        أخرى.
  activerecord:
    errors:
      messages:
        blank: مطلوب
        blank_plural: مطلوب
        invalid: غير صالح
        invalid_plural: غير صالحة
    attributes:
      user:
        name: اسم العرض
        name_example: اسم العرض (مثال:المبرمج الرائع أو جين س.)
        email: البريد الإلكتروني
        parent_email: بريد الوالد/الوصي
        personal_email: البريد الإلكتروني الشخصي <a href="%{url}">(انقر هنا إذا لم
          يكن لديك بريد إلكتروني)</a>
        personal_email_markdown: البريد الإلكتروني الشخصي [(انقر هنا إذا لم يكن لديك
          بريد إلكتروني)](%{url})
        username: اسم المستخدم
        password: كلمة المرور
        password_confirmation: تأكيد كلمة المرور
        current_password: كلمة المرور الحالية
        locale: اللغة
        age: العمر
        gender: الجنس
        edit_header: تعديل تفاصيل الحساب
        finish_sign_up_header: إكمال إنشاء حسابك
        finish_sign_up_subheader: املأ المعلومات التالية لإكمال إنشاء حساب على Code.org
          لـ <strong>%{email}</strong>.
        finish_sign_up_subheader_markdown: املأ المعلومات التالية لإكمال إنشاء حساب
          على Code.org لـ **%{email}**.
        finish_sign_up_subheader_provider: املأ المعلومات التالية لإكمال إنشاء حساب
          على Code.org مع <strong>%{provider}</strong> لـ <strong>%{email}</strong>.
        finish_sign_up_subheader_provider_markdown: املأ المعلومات التالية لإكمال
          إنشاء حساب على Code.org مع **%{provider}** لـ **%{email}**.
        reset_password_token: رابط اعادة تعيين كلمة المرور الذي قمت بتتبعه
        error:
          future: لا يمكن أن يكون في المستقبل
  beta: تجريبي
  hello: مرحباً بالعالم
  welcome_back: أهلاً بكم من جديد، %{name}
  your_professional_learning_plan: خطة التعلم الاحترافية الخاصة بك
  see_your_learning_plan: شاهد خطة التعلم الخاص بك
  submit: تسجيل
  unsubmit: عدم تقديم
  previous_page: الصفحة السابقة
  next_page: الصفحة التالية
  next_resource: المصدر التالي
  cancel: إلغاء
  okay: حسناً
  or: أو
  heading_x_of_y: "%{heading} (صفحة %{x} من %{y})"
  join_section:
    code:
      title: انضم الى قسم في Code.org
      placeholder: مقطع التعليمات البرمجية (ABCDEF)
      instructions: 'يرجى ادخال رمز ال٦ احرف الذي قام معلمك بمشاركته معك (مثال: "ABCDEF")
        للانضمام الى قسمهم.'
      instructions_short: أدخل الحروف الست لشفرة القسم
      submit: انضم إلينا
  add_hint_form:
    placeholder: الرجاء إدخال التلميح الخاص بك هنا
    submit: إضافة تلميح
  appname: Code.org
  stage: المرحلة
  stage_number: الدرس %{number}
  puzzle: لغز
  trophies: الجوائز
  courses: الدروس
  courses_page:
    title_student: تعلّم على كود استوديو
    title_teacher: تعليم علوم الكمبيوتر
  unplugged_activity: نشاط غير موصول
  of: من
  more: أكثر
  less: أقل
  try_hoc: 'قم بتجربة ساعة من البرمجة، انقر هنا >>  '
  try_k8intro: قم بتجربة المقدمة عن درس "علوم الكمبيوتر" للمستوى المبتدئ والمتوسط
    (من 15 إلى 25 ساعة)
  k8intro: مقدمة عن درس "علوم الكمبيوتر" للمستوى المبتدئ والمتوسط (من 15 إلى 25 ساعة)
  already_started: 'بدأت بالفعل؟ أكمل من هنا >>  '
  demos: 'المشرف:  جميع العروض التوضيحية'
  continue: الاستمرار
  prize: جائزة
  more_info: المزيد من المعلومات
  auth:
    continue_with: استمر بـ %{provider}
    sign_in_with: تسجيل الدخول باستخدام %{provider}
    signed_in: تم تسجيل الدخول!
    already_signedup: هل قمت بالتسجيل مسبقاً؟
    notyet_signedup: لم تنضم إلينا بعد؟
    google_oauth2: حساب جوجل
    twitter: تويتر
    facebook: فيس بوك
    windowslive: حساب مايكروسوف
    microsoft_v2_auth: حساب مايكروسوف
    clever: ذكي
    powerschool: مدرسة قوية
    forgot_password: نسيت كلمة المرور؟
    migration_success: عمل ناحج! لقد قمت بالتحديث إلى حسابنا الجديد.
    demigration_success: الحساب الجديد تم تعطيله على حسابك الخاص.
    need_confirmation: لم تستلم تعليمات تأكيد الحساب؟
    need_unlock: لم تتلقى تعليمات فتح الحساب؟
    not_linked: عذرا، حسابك على Code.org غير مرتبط بـ %{provider}. يجب أن تسجل الدخول
      عن طريق كتابة كلمة مرورك في الأسفل.
    use_clever: عذرا، حسابك على Code.org غير مرتبط بـ %{provider}. الرجاء تسجيل الدخول
      عن طريق Clever Portal.
    unable_to_connect_provider: لا يمكن الاتصال بين حسابك على Code.org مع حساب %{provider}.
      الرجاء المحاولة لاحقاً.
    already_in_use: حسابك على %{provider} مرتبط بالفعل مع حساب Code.org آخر.
    already_linked: حسابك على %{provider} مرتبط بالفعل مع حساب Code.org آخر.
    existing_account:
      account_exists: أخبار جيدة! لديك سلفاٌ حساب على المنصة يستخدم الايميل %{email}
      sign_in: لطفاً قم بتسجيل الدخول و سنقوم بربط حسابك على %{provider}
  signup_form:
    email_signup: قم بالتسجيل باستخدام بريدك الإلكتروني
    student_count: عدد الطلاب المسجلين حالياً هو %{count}.
    teacher_count: عدد المعلّمين المسجلين حالياً هو %{count}.
    overview: قم بالتسجيل ليكون لك حساب لتتبع تقدمك ولإدارة صفك. <a href="/">يمكنك
      استعراض المراحل والألغاز المختلفة</a> بدون حساب، لكن سوف تحتاج فتح حساب لحفظ
      تقدمك ومشاريعك.
    overview_markdown: قم بالتسجيل ليكون لك حساب لتتبع تقدمك ولإدارة صفك. [يمكنك استعراض
      المراحل والألغاز المختلفة](/) بدون حساب، لكن سوف تحتاج فتح حساب لحفظ تقدمك ومشاريعك.
    hoc_already_signed_up_heading: أبدأ بدون تسجيل الدخول
    hoc_already_signed_up_content: لقد فتحت حساب لتدريس ساعة برمجة! أنت وطلابك لستم
      بحاجة لتسجيل الدخول إلى Code Studio للمشاركة في هذا الحدث. فمن أجل البدء، <a
      href="%{learn_url}">اختر درساً تعليمياً</a> لفصلك وشارك الرابط معهم.<br/><br/>إذا
      استمتعت بساعة برمجة وتريد المزيد، يمكنك علم كلمة مرور وإنشاء حساب في Code Studio
      في الأسفل لتسجيل طلابك في أي من <a href="%{educate_url}">دوراتنا الأطول</a>.
    hoc_already_signed_up_content_post_hoc: شكراً لاستضافتك ساحة برمجة. لتسجيل الدخول
      في Code Studio، سوف تحتاج أن تعمل كلمة مرور لحسابك. هذا سوف يسمح لك بحفظ تقدمك
      وإدارة فصلك. سوف تكون قادراً على تحديد الدورات لطلابك ومتابعة تقدمهم. <a href="%{studio_url}">كما
      يمكنك أيضا الاستمرار في استعراض المراحل والألغاز المختلفة</a> بدون إنشاء حساب.
    hoc_already_signed_up_content_post_hoc_markdown: شكراً لاستضافتك ساحة برمجة. لتسجيل
      الدخول في Code Studio، سوف تحتاج أن تعمل كلمة مرور لحسابك. هذا سوف يسمح لك بحفظ
      تقدمك وإدارة فصلك. سوف تكون قادراً على تحديد الدورات لطلابك ومتابعة تقدمهم.
      [كما يمكنك أيضا الاستمرار في استعراض المراحل والألغاز المختلفة](%{studio_url})
      بدون إنشاء حساب.
    teacher_educator_guide: راجع دليل المعلم
    title: سجل في Code.org
    school_name: اسم المدرسة (اختياري)
    school_address: عنوان المدرسة (اختياري)
    address_placeholder: العنوان، المدينة، الدولة، الرمز البريدي
    gender: الجنس (اختياري)
    birthday: تاريخ الميلاد (اختياري)
    age: العمر
    user_type: هل أنت طالب أو معلّم؟
    submit: تسجيل
    go_to_account: الذهاب إلى حسابي
    teacher: هل أنت معلم؟
    valid_username: متاح!
    invalid_username: اسم المستخدم يجب ان يكون على الاقل 5 احرف
    taken_username: اسم المستخدم الان موجود
    valid_password: كلمة المرور متاحة!
    invalid_password: كلمة المرور يجب ان تكون على الاقل 6 احرف
    mismatch_password: كلمة المرور التي ادخلتها غير متطابقة
    student_consent: أؤكد على أنني حصلت على أذن من والدي أو الوصي لاستعمال خدمات Code.org.
    agree_us_website: أوافق على استخدام موقع على شبكة الإنترنت مقره في الولايات المتحدة.
    my_data_to_us: قد تُرسَل بيانات عن استخدامي لهذا الموقع إلى الولايات المتحدة وتُخزّن
      أو تُعالج فيها.
    additional_information: نحتاج للمزيد من المعلومات لمواصلة تسجيلك في الموقع.
    user_type_button: تحديث نوع الحساب
    user_type_label: نوع الحساب
    user_type_teacher: المدرس
    user_type_student: طالب
    field_is_required: مطلوب
    accept_terms: يجب عليك الموافقة على إنشاء حساب
    error: حصل خطأ.
    email_preference_question: هل يمكننا إرسال بريد إلكتروني إليك حول تحديثات دوراتنا
      أو الفرص المحلية أو أخبار علوم الكمبيوتر الأخرى؟ (تقريباً مرة في الشهر)
    email_preference_privacy: "(اقرأ سياسة الخصوصية)"
    email_preference_yes: نعم
    email_preference_no: لا
    email_preference_required: عليكم تحديد البريد الالكتروني المفضل.
  school_info:
    title: معلومات المؤسسة (اختياري)
    school_country: بلد المؤسسة
    select_school_type: نوع المؤسسة
    charter: الميثاق
    private: خاص
    public: عام
    homeschool: تعليم منزلي
    after_school: بعد الدراسة
    other: الأخرى
    state: الولاية
    district: الحي
    other_district_not_listed: أحياء غير واردة أعلاه
    district_name: اسم الحي
    school: المؤسسة
    other_school_not_listed: مؤسسة أخرى غير واردة أعلاه
    school_name: اسم المؤسسة
    school_zip: الرمز البريدي للمدرسة
    school_address: عنوان المدرسة
    school_organization_name: اسم المؤسسة/المنظمة
    school_organization_zip: الرمز البريدي للمدرسة/المنظمة
  signin_form:
    title: هل لديك حساب؟ قم بتسجيل الدخول
    login: البريد الإلكتروني
    login_username: البريد الإلكتروني أو اسم المستخدم
    password: كلمة المرور
    remember: تذكرني
    submit: تسجيل الدخول
  signin:
    try_heading: هل ترغب أن تجرب البرمجة دون التسجيل في الموقع؟
    try_hoc: جرّب برنامج ساعة واحدة من البرمجة أولاً
    try_20hours: جرّب برنامج المقدمة إلى علوم الحاسب الآلي المكوّن من 20 ساعة
  signinsection:
    welcome: مرحباً بكم في %{section_name}
    name: اختر الاسم الخاص بك
    picture: الآن إختر الصورة السرية الخاصة بك
    words: الآن قم بإدخال الكلمات السرية الخاصة بك
    login: تسجيل الدخول
    invalid_login: تسجيل الدخول غير صالح، الرجاء المحاولة مرة أخرى
    pair_programming: لدي شريك في جهاز الكمبيوتر الخاص بي
  password:
    reset_form:
      title: نسيت كلمة المرور؟
      instructions: قم بإدخال بريدك الإلكتروني المرتبط بحسابك أدناه وسيتم إرسال تعليمات
        لإعادة تعيين كلمة المرور.
      email: البريد الإلكتروني
      submit: تسجيل
    reset_errors:
      captcha_required: الرجاء تعبئة الـ CAPTCHA لإعادة ضبط كلمة المرور الخاصة بك.
      invalid_email: يبدو أنك سجلت الدخول باستخدام بريد إلكتروني غير صالح. الرجاء
        أرسل بريد إلكتروني إلى support@code.org للحصول على رابط استعادة كلمة المرور.
    change_form:
      title: تغيير كلمة مرور حسابك
      new_password: كلمة مرور جديدة
      confirm_password: تأكيد كلمة المرور الجديدة
      submit: تغيير كلمة المرور الخاصة بي
  welcome_email:
    subject: أنضم إلى صفي (في Code.org)
    body: "انقر على الرابط أدناه للتسجيل في دروس علوم الكمبيوتر في Code.org ( مثل
      \"معلمك الخاص\"): \n\n%{link}\n\n\nالدروس تجلب لكم المتعة لانها تعمل بشكل مرئي
      وتقدم لكم مجموعة من المفاهيم الأساسية لعلوم الكمبيوتر الآلي باستخدام التبسيط
      \ والارشادات. تعلم البرمجة من بيل جيتس ومارك زوكربيرج، الطيور الغاضبة والنباتات
      ضد الزومبيز! :-)\n\n%{name}\n"
  parent_mailer:
    student_associated_subject: معلومات الدخول على Code.org
    parent_email_added_subject: مرحبا بكم في Code.org!
  teacher_mailer:
    new_teacher_subject: مرحبا بكم في Code.org!
    delete_teacher_subject: 'إشعار من Code.org: لقد تم إلغاء حسابك'
  section:
    your_section:
      one: 'القسم الخاص بك:'
      other: 'الأقسام الخاصة بك:'
    code_with_teacher: "%{section_code} مع %{teacher_name}"
    confirm:
      remove: هل أنت متأكد من أنك تريد مغادرة هذا القسم؟
    default_name: مقطع بدون عنوان
    remove: "(إزالة القسم)"
    type:
      picture: كلمة مرور على شكل صورة
      word: الكلمة السرية
      email: البريد الإلكتروني
      google_classroom: قسم Google
      clever: ذكي
  follower:
    invite_sent: تم إرسال الدعوة
    added_teacher: "%{name} تم اضافتك كمعلم"
    registered: لقد قمت بتسجيل %{section_name}.
    error:
      signed_in: من فضلك قم بتسجيل الخروج قبل المتابعة
      username_not_found: اسم المستخدم %{username} غير موجود
      username_in_use: "%{username} مستخدم، الرجاء اختر واحدا آخر من فضلك"
      no_teacher: تعذر العثور على أي شخص مسجل بـ  '%{teacher_email_or_code}'. من فضلك
        أطلب منهم التسجيل هنا و من ثم محاولة إضافتهم مرة أخرى
      section_not_found: تعذر العثور على جزء للتعليمات البرمجية '%{section_code}'.
      blank_code: الرجاء إدخال رمز الفرع
      cant_join_own_section: عذراً، لا يمكنك الانضمام إلى القسم الخاص بك.
      provider_managed_section: يتم إدارة هذا القسم من قبل مزود آخر ولا يمكن الارتباط
        به. الرجاء اطلب من معلمك أن يضيفك عبر %{provider} ثم إعادة مزامنة القسم.
    mail:
      student_disassociated:
        subject: 'إعلام من Code.org: الطالب %{student_name} لم يعد مقترن بك كطالب.'
  reports:
    error:
      access_denied: لا يوجد لديك الصلاحيات للوصول إلى إحصائيات الخاصة بهذا المستخدم
  crud:
    new_model: جديد %{model}
    show: إظهار
    edit: تعديل
    edit_model: تعديل %{model}
    update: تحديث
    submit: تسجيل
    destroy: تدمير
    back: العودة
    confirm: هل أنت متأكد؟
    created: تم بنجاح إنشاء %{model}.
    updated: تم بنجاح تحديث %{model}.
    destroyed: تم حذف %{model} بنجاح.
    access_denied: ليس لديك حق الوصول إلى هذا %{model}.
  devise:
    registrations:
      user:
        user_type_change_email_mismatch: البريد الإلكتروني الذي قدمته لا يتطابق مع
          البريد الإلكتروني لهذا الحساب
        personal_login_created_email: لقد أنشأت حساب شخصي بنجاح. يمكنك الآن تسجيل
          الدخول إلى حسابك باستخدام بريدك الإلكتروني وكلمة المرور
        personal_login_created_username: لقد أنشأت حساب شخصي بنجاح. يمكنك الآن تسجيل
          الدخول إلى حسابك باستخدام اسم المستخدم (%{username}) وكلمة المرور
  nav:
    header:
      finished_hoc: أكملت!
      sign_in_to_save: قم بتسجيل الدخول لحفظ التقدم
      my_dashboard: لوحة التحكم
      course_catalog: فهرس الدورة
      project_gallery: المشاريع
      sections: الأقسام
      help_support: مساعدة ودعم
      report_bug: أبلغ عن وجود خلل
      teacher_community: مجتمع المدرسين
      professional_learning: Professional learning
      documentation: الوثائق
      tutorials: الدروس
      educate_overview: لمحة عن المعلم
      educate_elementary: المدرسة الابتدائية
      educate_middle: المرحلة المتوسطة
      educate_high: المرحلة الثانوية
      educate_hoc: ساعة البرمجة
      educate_partner: كن شريكا لنا
      educate_beyond: بعد Code.org
      educate_inspire: ألهم طالب
      educate_community: مجتمع الإنترنت
      educate_tools: الأدوات والفيديوهات
      about_us: نبذة عنا
      about_leadership: القيادة
      about_donors: المتبرعون
      about_partners: الشركاء
      about_team: الفريق الكامل
      about_news: مركز الأنباء
      about_evaluation: التقييم
      about_jobs: وظائف
      about_contact: إتصل بنا
      about_faqs: الأسئلة الشائعة
      learn: تعلّم
      stats: الإحصائيات
      help_us: ساعدنا
      teach: التعليم
      about: حول
    user:
      classroom: الصفحة الرئيسية المعلم
      district_dashboard: جزء لوحة المعلومات
      label: مرحباً %{username}
      stats: ستوديو كود
      settings: حسابي
      logout: تسجيل الخروج
      signin: تسجيل الدخول
      signup: إنشاء حساب
      already_registered: هل قمت بالتسجيل من قبل؟
      pair_programming: البرمجة الثنائية
      team: فريق
      driver: سائق
      navigator: مستكشف
      create: أنشئ
      algebra_game: الجبر
      applab: مختبر التطبيق
      artist: الرسام
      bounce: الارتداد
      dance: حفلة الرقص
      eval: تقييم
      flappy: فلابي
      frozen: ملكة الثلج Frozen
      gumball: جومبول
      iceage: العصر الجليدي
      infinity: ما لانهاية
      makerlab: صانع الأدوات
      minecraft_adventurer: مغامر في Minecraft
      minecraft_codebuilder: 'Minecraft: كود الاتصال'
      minecraft_designer: Minecraft
      playlab: مختبر اللعب
      scratch: Scratch
      starwars: حرب النجوم "Star Wars"
    popup:
      progress_for_user: تقدم %{name}
      progress: إنجازاتك
      lines: 'عدد أسطر الكود البرمجي : %{lines}'
      close: إغلاق
      mastery: مفاهيم
      puzzle_map: مراحل
      prizes: اجمع الجوائز الـ %{total_trophies} و فز بجوائز قيمة!
      prize_earned: كل الجوائز %{total_trophies} جمعت . فزت بجائزة!
      prize_us_only: "(طلاب الولايات المتحدة فقط)"
      prizes_link: المزيد من المعلومات
  teacher:
    answer: أجب
    for_teachers_only: للمعلمين فقط
    title:
      one: 'المعلم الخاص بك:'
      other: 'معلميك:'
    remove: "(إزالة معلم)"
    confirm:
      remove: هل أنت متأكد من أنك تريد إزالة هذا المعلم؟
    students:
      dashboard: انتقل إلى لوحة المعلم
    user_not_found: لا يمكن العثور على المعلم.
    student_teacher_disassociated: لقد قمت بإزالة %{teacher_name} كالمعلم الخاص بك.
    panel:
      answer_viewer: لوحة المعلم
      student: طالب
      viewing_solution: عرض الحلول
      try_it_yourself: جربها بنفسك
      section: القسم
      example: مثال الحل
      example_with_number: مثال الحل %{solution_number}
      submitted_on: 'تم تقديمه في:'
      last_updated: 'آخر تحديث:'
      unsubmit: عدم تقديم
      worked_with: عملت مع
      update_lock_settings: حدث قفل الاعدادات هنا.
      clear_response: أستجابة واضحة
  user:
    email_confirm_needed: 'لم يتم تأكيد عنوان البريد الإلكتروني:'
    email_confirm_needed_required: 'لم يتم تأكيد عنوان بريدك الإلكتروني %{email}:'
    email_confirm_wrong_email: "(عنوان بريد إلكتروني خاطئ؟)"
    email_resend_confirm: إعادة إرسال رسالة تعليمات عملية التأكيد
    new_email_hint: "(تأكد من إمكانية تلقي رسائل البريد الإلكتروني إلى عنوان البريد
      الإلكتروني هذا)"
    new_password_hint: "(اتركه فارغاً إذا كنت لا ترغب في تغييره)"
    current_password_hint: "(أدخل كلمة المرور الحالية لتأكيد التغييرات الخاصة بحسابك)"
    delete: حذف الحساب
    delete_text: حذف حسابك سوف يمسح كل المعلومات والتقدم المرتبط بهذا الحساب.
    delete_text_teacher_managed_note: ليس لديكم الإذن في حذف هذا الحساب لأنه تتم إدارته
      من قبل مدرسك. مدرسوك سيحتاجون نقلك من قسمهم قبل حذف حسابك.
    delete_text_teacher_note: يرجى ملاحظة أن حذف الحساب الخاص بك لن يؤدي إلى حذف حسابات
      طلابك.
    delete_confirm: هل أنت متأكد من أنك تريد حذف الحساب الخاص بك؟
    deleted_user: عضو محذوف
    no_password_because_oauth: لا تحتاج إلى كلمة المرور لأنك متصل من مكان آخر.
    no_password_because_sponsored: اتصل بمعلمك لتعديل كلمة المرور.
    create_personal_login: أنشئ حسب شخصي وكلمة مرور
    create_personal_login_under_13_info: إذا أردت الاستمرار في استخدام حسابك على Code.org
      حتى بعد نهاية العام الدراسي، اطلب من والدك/وصيك أن يساعدك في إنشاء حسابك الشخصي
      أدناه.
    create_personal_login_under_13_username: اسم المستخدم ( لا تستعمل اسمك الحقيقي!)
    create_personal_login_under_13_parent_email: البريد الالكتروني لوالدك/وصيك
    create_personal_login_info: إذا أردت الاستمرار في استخدام حسابك على Code.org حتى
      بعد نهاية العام الدراسي، يمكنك إنشاء حسابك الشخصي أدناه.
    create_personal_login_link_account: يمكنك أيضا اختيار بريد الكتروني بحساب شخصي
      تابع ل "تدبير الحسابات المفعلة".
    create_personal_login_terms: بإنشاء حساب، أوافق على الالتزام بـ <a href='%{terms_of_service_url}',
      target='_blank'>قانون الموقع</a>. أؤكد أنني حصلت على موافقة الأبوين/الوصي لاستعمال
      خدمات code.org بدون مدرس.
    create_personal_login_terms_markdown: بإنشاء حساب، أوافق على الالتزام بـ [قانون
      الموقع](%{terms_of_service_url}). أؤكد أنني حصلت على موافقة الأبوين/الوصي لاستعمال
      خدمات code.org بدون مدرس.
    create_personal_login_email_note: 'ملاحظة: البريد الالكتروني لم يتم حفظها في شكل
      يسمح لنا بالاتصال بالمتعلمين.لن يتلقى المتعلمون رسائل من code.org إلا المتعلقة
      باسترجاع كلمة المرور. انظر <a href=''%{privacy_policy_url}'', target=''_blank''>سياسة
      الخصوصية</a> للمزيد من التفاصيل.'
    create_personal_login_email_note_markdown: 'ملاحظة: البريد الالكتروني لم يتم حفظها
      في شكل يسمح لنا بالاتصال بالمتعلمين.لن يتلقى المتعلمون رسائل من code.org إلا
      المتعلقة باسترجاع كلمة المرور. انظر [سياسة الخصوصية](%{privacy_policy_url})
      للمزيد من التفاصيل.'
    enter_new_login_info: أدخل معلوماتك الجديدة لتسجيل الدخول
    confirm_secret_words: قم بالتأكيد بأنك أنت من يستعمل حسابك بإدخال كلمة السر الحالية
    parent_email_label: بريد الأبوين/الوصي (اختياري)
    parent_email_hint: "(هذا يمكن استعماله لاسترجاع كلمة المرور)"
    enter_parent_email: أدخل البريد الالكتروني للأبوين/الوصي (لاسترجاع كلمة المرور)
    update: تحديث الحساب
    account_successfully_updated: تم تحديث الحساب بنجاح.
    update_email: تحديث
<<<<<<< HEAD
=======
    parent_guardian_email_label: بريد الوالد/الوصي
    none: لا شيء
>>>>>>> 97c71c09
    encrypted: مشفر
  user_level:
    completed: أكمل
    tried: حاول
  home:
    title: ستوديو كود
    all_courses: لمحة عن الدروس 1 و 2 و 3
    lesson_plans: خطط الدرس
    signin_message: هل قمت بالتسجيل مسبقاً؟ %{link}
    student_reg_link: تسجيل كطالب
    teacher_reg_link: تسجيل كمعلم
    signin_directions: استخدام حساب لتتبع التقدم. <br/> المعلمين، تتبعوا الصف الخاص
      بكم بأكمله.
    teacher_dashboard: انظر على لوحة معلومات التقدم
    teacher_student_count_one: لديك %{count} طلاب.
    teacher_student_count: لديك %{count} طلاب.
    teacher_averages: كمعدل حصل طلابك %{trophy_average} من %{trophy_max} جائزة "إتقان
      المفهوم".
    teacher_print_certificates: طباعة الشهادات لطلاب الذين أنجزوا هذه الدورة التدريبية
    teacher_read_blog: أقرأ عن أخبار ومستجدات موادنا على مدونة معلمنا
    classroom: فصلك الدراسي
    student_progress: تقدم تعلمك
    student_stats: لقد حصلت %{trophy_count} من %{trophy_max}  جائزة "اتقان المفهوم".
    student_left_off: 'اين كنت آخر مرة:'
    student_finished: لقد أتممت جميع دروس Code.org. قم باختيار صف آخر %{online_link}
      أو في %{local_school_link}.
    local_school: مدرسة محلية
    online: متصل
    see_details: مشاهدة التفاصيل
    view_course: عرض الدرس
    prize_info: 'جوائز للمشاركة (معلمي المدارس العامة في الولايات المتحدة فقط): تصل
      إلى 1000 $ في المكافآت الفصول الدراسية.'
    tryfirst: 'أو، يمكنك تجربتها أولاً، والتسجيل في وقت لاحق:'
    trynow: جرب الآن
    add_hint_help: الرجاء مساعدتنا لإضافة تلميحات ذكية لبرامج Code.org التعليمية
    20hour_overview: هذا الكورس 20 ساعة حول مقدمة عن علوم الكمبيوتر ومفاهيم البرمجة.
      تم تصميم هذا الكورس للاستخدام في الفصول الدراسية للصفوف الابتدائية والمتوسطة،
      ولكن أنها متعة للتعلم لكل الإعمار.
    test_videos_help: إختبر مشغل الفيديو الجديد الخاص بنا في مدرستك
    try_beta_courses: جديدنا ! جرب الآن النسخة التجريبية من دورتنا التدريبية لطلاب
      K-5
    use_as_teacher: استخدم هذا الموقع كمدرس
    your_gallery: معرض
    no_primary_course: جرب الدورة تدريبية في "كود استوديو"
    choose_next_course: جرب دورة تدريبية من كود استوديو باختيار واحد من الأسفل
    print_certificate: طباعة الشهادة
  move_students:
    new_section_dne: عذراً, ولكن قسم %{new_section_code} غير موجود. الرجاء إدخال كود
      قسم مختلف.
    section_code_cant_be_current_section: القسم الحالي لا يمكن أن يكون مثل القسم الجديد.
    current_section_dne: عذراً, ولكن قسم %{current_section_code} غير موجود. لطفاً
      أدخل كود قسم مختلف.
    student_ids_not_entered: الرجاء تقديم معرفات_الطالب.
    student_not_found: لا يمكن إيجاد الطالب أو مجموعة الطلاب.
    all_students_must_be_in_current_section: يجب على جميع الطلاب أن تلتحق بقسمك في
      الوقت الحالي.
    already_enrolled_in_new_section: لا يمكنك نقل هؤلاء الطلاب لأن هذا المدرّس قد
      حصل عليهم في قسم أخر.
  share:
    title: تعلّم على كود استوديو
    description: أي شخص يمكن تعلّم علوم الكمبيوتر. اصنع الألعاب والتطبيقات والفن مع
      التعليمات البرمجية.
    try_hour_of_code: جرب ساعة من البرمجة!
  gender:
    male: ذكر
    female: أنثى
    non_binary: غير ثنائي
    not_listed: المصطلح المفضل غير مدرج
    none: أفضل عدم الإجابة
  user_type:
    student: طالب
    teacher: المدرس
  footer:
    thank_you: نشكر <a href="https://code.org/about/donors"> الجهات المانحة</a> و
      <a href="https://code.org/about/partners"> الشركاء</a>، و <a href="https://code.org/about/team">
      الفريق الموسع</a>، وفريق تصوير الفيديو و <a href="https://code.org/about/advisors">
      مستشاري التعليم</a> لدعمهم في إنشاء "استوديو التعليمات البرمجية".
    help_from_html: نود بالأخص تكريم المهندسين من جوجل ومايكروسوفت والفيس بوك وتويتر
      الذين ساعدوا في إنشاء هذه البرامج التعليمية.
    help_from_html_old: ساعد مهندسين من جوجل ومايكروسوفت والفيس بوك وتويتر في إنشاء
      هذه البرنامج التعليمية.
    art_from_html: ماينكرافت &#8482;&copy;%{current_year} مايكروسوفت. جميع الحقوق
      محفوظة.<br /> حروب النج&#8482;&copy; م%{current_year} ديزني و لوكاس فيلم. جميع
      الحقوق محفوظة.<br /> متجمد &#8482;&copy;%{current_year} ديزني. جميع الحقوق محفوظة.<br
      /> العصر الجليدي&#8482;&copy;%{current_year} القرن العشرين فوكس. جميع الحقوق
      محفوظة.<br /> الطيور الغاضبة&#8482;&copy; 2009-%{current_year} ريفيو المتحدة
      للترفيه.<br /> جميع الحقوق محفوظة. <br />النباتات ضد المتبلدين &#8482; &copy;
      %{current_year} الكترونكس ارتس. <br />جميع الحقوق محفوظة. عالم غامبل المدهش
      علامة مسجلة و&copy; 2015 شبكة الكرتون.
    art_from_html_old: ماينكرافت&#8482;&copy;%{current_year} مايكروسوفت. جميع الحقوق
      محفوظة. حروب النجم&#8482;&copy;%{current_year} ديزني و لوكاس فيلم. جميع الحقوق
      محفوظة. متجمد&#8482;&copy;%{current_year} ديزني. جميع الحقوق محفوظة. العصر الجليدي.&#8482;&copy;%{current_year}
      القرن العشرين فوكس. جميع الحقوق محفوظة. الطيور الغاضبة&#8482;&copy; 2009-%{current_year}
      ريفيو المتحدة للترفيه. جميع الحقوق محفوظة. النباتات ضد المتبلدين&#8482;&copy;%{current_year}
      الكترونكس ارتس. جميع الحقوق محفوظة. عالم غامبل المدهش علامة مسجلة و&copy; 2015
      شبكة الكرتون.
    code_from_html: Code.org يستخدم p5.play الذي قد تم ترخيصه تحت <a href="http://www.gnu.org/licenses/old-licenses/lgpl-2.1-standalone.html">
      GNU LGPL 2.1</a>.
    powered_by_aws: تعمل على خدمات أمازون للويب
    trademark: "&copy; Code.org, %{current_year}. Code.org&reg;، إن شعار CODE و Hour
      of Code&reg; هما علامات تجارية لـ Code.org."
    copyright: حقوق النسخ
    more: المزيد
    feedback: توفير التغذية الرجعية
    translate: ساعدنا على ترجمة لغتك
    support: الدعم
    support_url: http://support.code.org
    tos_short: الشروط
    tos: شروط الخدمة
    privacy: سياسة الخصوصية
    secure: نسخة آمنة
    report_abuse: الابلاغ عن سوء استخدام
    built_on_code_studio: بني في "Code Studio"
    make_my_own_app: بناء التطبيق الخاص بي
    how_it_works: كيف تعمل
    try_hour_of_code: جرب ساعة من البرمجة!
  reference_area:
    title: بحاجة إلى مساعدة؟
    subtitle: مشاهدة اشرطة الفيديو والتلميحات
    teacher: انظر الى الحل
    teacher_no_solution: توقف عن الإطلالات على الأجوبة
    auth_error: انت غير مسموح لك برؤية الحل.
    submit: تحديث موقع الفنان
    direction: اتجاه البدء (بالدرجات)
  video:
    tab: فيديو.
    notes: لا يوجد فيديو؟ اظهر الملاحظات.
    notes_coming_soon: ملاحظات على هذا الفيديو. قريبا.
    autoplay_option: تشغيل تلقائي لاشرطة الفيديو
    download: تحميل الفيديو
    show_notes: إظهار الملاحظات
    show_video: إظهار الفيديو
  compatibility:
    upgrade:
      unsupported_message: متصفح غير مدعوم. رجاءاً قم بتطوير متصفحك إلى <a href='%{supported_browsers_url}',
        target='_blank'> أحد متصفحاتنا المدعومة.</a> يمكنك تجربة رؤية الصفحة, ولكن
        توقع أن لا تعمل بكافة الوظائف و قد تتعطل.
      link: اعرف المزيد
      applab_unsupported_tablet: مختبر التذبيق يعمل جيدا على الحاسوب المكتبي و الحاسوب
        المحمول بالفأرة ولوحة المفاتيح. يمكن تجربة تمارين باستعمال هذه الأداة على
        جهازك.
      gamelab_unsupported_tablet: مختبر اللعبة يعمل جيدا على الحاسوبين المكتبي والمحمول
        بالفأرة ولوحة المفاتيح. يمكن تجريب مسائل باستعمال هذه الأداة على جهازك الحالي.
      weblab_unsupported_browser: للأسف، نحن الآن في تجريب لمسائل بتحميل مختبر الويب
        على محرك البحث هذا. يمكن أن تستعمل محرك بحث آخر إلى أن يتم حل المشكل. نأسف
        عن هذا العطب.
      weblab_unsupported_locale_storage: يمكن تجريب مسائل باستعمال مختبر ويب في الوضع
        الخاص لمحرك البحث. المرجو إعادة تحميل مشروعك إلى الوضع العادي. نحن متأسفون
        على هذا الإزعاج.
  slow_loading: هذا يأخذ وقتاً اطول من المعتاد...
  try_reloading: حاول اعادة تحميل الصفحة
  next_stage: انتهى! استمر في المرحلة القادمة
  download_pdf: افتح خطة الدرس
  lesson_plan: خطة الدرس
  view_lesson_plan: عرض خطة الدرس
  pdf_download: تحميل ملف بي دي اف
  download_coming_soon: 'قريبا أنشطة قابلة للتحميل. '
  video_coming_soon: قريبا فيديو!
  share_code:
    title: انقر فوق 'تشغيل' لرؤية البرنامج الخاص بي وهو يعمل
    bounce_og_title: هل تريد تجربة لعبة الارتداد الخاصة بي
    flappy_og_title: هل تريد تجربة لعبة Flappy الخاصة بي
    studio_og_title: هل تريد تجربة مختبر اللعب خاصتي
    check_out_what_i_made: انظر ما الذي صنعته
    og_description: كتبت البرنامج بنفسي على Code.org
    phone_number_not_allowed: يبدو أنه يحتوي على رقم هاتف. حاول تغيير النص.
    address_not_allowed: يبدو أنه يحتوي على عنوان. حاول تغيير النص.
    email_not_allowed: يبدو أنه يحتوي على بريد إلكتروني. حاول تغيير النص.
    profanity_not_allowed: 'يبدو أنه يحتوي على ألفاظ نابية. حاول تغيير النص. '
  builder:
    created: لقد أنشأت برنامج نصي جديد.
    destroyed: لقد دمرت برنامج نصي.
    manage: بناء مستويات
    view: عرض
    back: العودة إلى البرامج النصية
    success: لقد نجحت في تعديل المربعات البرمجية.
    level:
      create: إنشاء مستوى جديد
      current: المستويات الحالية
      unused: المستويات غير المستخدمة
  upsell:
    applab:
      title: مختبر التطبيق
      body: مختبر التطبيق هي بيئة برمجة حيث يمكنك صنع تطبيقات بسيطة. تصميم تطبيق،
        أكواد مع قطع برمجية أو JavaScript لجعلها تعمل، ثم قم بشاركة التطبيق الخاص
        بك في ثوان.
      body_short: تصميم تطبيق، أكواد مع قطع برمجية أو JavaScript لجعلها تعمل، ثم قم
        بشاركة التطبيق الخاص بك في ثوان.
      audience: للأعمار 13 +
      cta: تعلم كيف
    dance:
      title: حفلة الرقص
    dance-2019:
      title: حفلة الرقص
    hoc:
      title: المتاهة الكلاسيكية
      body: جرب تعلّم أساسيات علوم الحاسب الآلي. الملايين قاموا بذلك.
    flappy:
      title: رمز لعبة flappy
      body: هل ترغب في كتابة لعبة الخاصة فيك في أقل من 10 دقائق؟ جرب دروس برمجة Flappy
        التعليمية الخاصة بنا!
    20-hour:
      title: دورة تدريبية مسرّعة
      body: هذا الكورس 20 ساعة حول مقدمة عن علوم الكمبيوتر ومفاهيم البرمجة. تم تصميم
        هذا الكورس للاستخدام في الفصول الدراسية للصفوف الابتدائية والمتوسطة، ولكن
        أنها متعة للتعلم لكل الإعمار.
      body_short: تعلم علوم الكمبيوتر الأساسية في الإصدار المعجل من الدورات من 2-4.
    hoc2014:
      try_new_tutorial: جرب درس ساعة من البرمجة الجديد في "بيتا - التجريبي"
      try_frozen: الفنان مع آنا و إلسا, من Frozen
    gallery:
      title: معرض
      body: عرض معرض صور "تطبيقات" و "الفنانين" التي تم إنشاؤها من قبل مستخدمينا
    gamelab:
      audience: للأعمار 13 +
      cta: تعلم كيف
    weblab:
      title: مختبر الويب (التجريبي)
      audience: للأعمار 13 +
      cta: تعلم كيف
    frozen:
      title: ملكة الثلج Frozen
    starwars:
      title: حرب النجوم "Star Wars"
    infinity:
      title: لعبة مختبر اللعب اللانهائية
    minecraft:
      title: Minecraft
      body: استكشف عالم Minecraft عن طريق الكود.
    minecraft2016:
      title: Minecraft
      body: برمج الحيوانات وغيرها من مخلوقات ماينكرافت في الإصدار الخاص بك من ماينكرافت.
    aquatic:
      title: Minecraft
    hero:
      title: Minecraft
      body: عاد Minecraft بأنشطة جديدة تمامًا ومخصصة لساعة من البرمجة! رحلة عبر Minecraft
        مع البرمجة.
    text-compression:
      body: في هذا الدرس، سيستعمل الطلاب أداة ضغط النص لضغطه بتغيير النماذج بالرموز.
    unplugged:
      title: درس غير موصول
      audience: العمر 4+
      body: قمنا من أجلك بتجميع دروس غير متصلة لاستعمالها بفصلك الدراسي. الآن يمكنك
        تدريس أساسيات علوم الكمبيوتر، سواء لديك حواسيب داخل الفصل أم لا! حاول استعمال
        هذه الدروس في دورة مستقلة أو كدروس تكميلية لأي دورة علوم الكمبيوتر.
      body_short: إذا لم يكن لديك أجهزة حاسب، حاول هذه الدروس الغير متصلة بالشبكة
        في الفصول الدراسية الخاصة بك.
    unplugged_conditionals:
      title: الجمل الشرطية
      body: تعرف على الخوارزميات والبيانات الشرطية في هذا النشاط "غيرالمتصل" باستعمال
        لعبة الورق.
    widgets:
      title: الأدوات
      body: يمكن للطلاب استكشاف المفاهيم من دورتنا في مبادئ علوم الكمبيوتر باستعمال
        هذه الأدوات الرقمية. استخدم هذه الأدوات، أو قم بإنشاء درس خاص بمفهوم واحد
        لفصلك.
      audience: الأعمار +14
      cta: تعلم كيف
  gallery:
    students_drew_these_with_code: قام الطلبة برسم هؤلاء باستخدام البرمجة (الكود)!
    students_made_these_with_code: قام الطلبة بصنع هؤلاء باستخدام البرمجة (الكود)!
    picture_count: في الأيام الـ <b>%{days}</b> الماضية، قام الطلبة برسم <b>%{count}</b>
      لوحات من خلال كتابة برامج الكمبيوتر الخاصة بهم. انقر على الصورة لترى البرنامج
      وهو يعمل.
    activity_count: في الأيام الـ <b>%{days}</b> الماضية، قام الطلبة بإنتاج <b>%{count}</b>
      تطبيقات ولوحات من خلال كتابة برامج الكمبيوتر الخاصة بهم. انقر على الصورة لترى
      البرنامج وهو يعمل.
    want_to_make_your_own: هل ترغب في إنجاز مشروعك الخاص؟
    how_to_save: في المرحلة الأخيرة من هذه الدروس، انقر "إنهاء" و"حفظ" لحفظ عملك في
      المعرض.
    more: المزيد من &rarr;
    caption_by_name_age: من قِبل %{name}، العمر %{age}
    caption_time_ago: من قبل %{time_ago}
    header: معرض
    header_playlab: مختبر اللعب
    header_artist: الرسام
    report_abuse: الابلاغ عن سوء استخدام
  landing:
    report_bug: الإبلاغ عن خلل
    support: للحصول على المساعدة
    support_url: support.code.org
    help_resources: المساعدة والموارد
    help_support: مساعدة ودعم
    documentation: الوثائق
    tutorials: الدروس
  free_response:
    placeholder: 'ادخل إجابتك هنا '
  multi:
    wrong_title: الإجابة غير صحيحة
    wrong_body: أن الإجابة التي قمت بإدخالها غير صحيحة.  الرجاء المحاولة مرة أخرى!
    correct_title: صحيح
    correct_body: هذا هو الجواب الصحيح.
  multi-submittable:
    wrong_title: شكراً
    wrong_body: شكرا لك على تقديم إجابة.
    correct_title: شكراً
    correct_body: شكرا لك على تقديم إجابة.
  level_group:
    wrong_title: شكراً
    wrong_body: شكرا لك على تقديم الإجابات.
    correct_title: شكراً
    correct_body: شكرا لك على تقديم الإجابات.
    hide_survey_last_answer: هذا الاستطلاع مجهول. المرجو الاطلاع على لوحة التحكم الخاصة
      بالمدرس للحصول على النتائج. هذه النتائج تظهر فقط عند تسجيل 5 طلاب للاستطلاع
      على الأقل.
    survey_submission_thankyou: شكرا على تسجيلك لهذا الاستطلاع! تم مسح الاستبيان ليبقى
      مجهولا. بإمكان المدرس الاطلاع على الأجوبة الخاصة بالفصل بأكمله، لكن بدون أسماء
      مرفقة.
  level_group-submittable:
    wrong_title: شكراً
    wrong_body: شكرا لك على تقديم الإجابات.
    correct_title: شكراً
    correct_body: شكرا لك على تقديم الإجابات.
    unsubmit-title: إلغاء تقييمك
    unsubmit-body: إلغاء تقييمك سيعيد ضبط الوقت والتاريخ. هل أنت واثق؟
    submit-incomplete-title: سجل تقديرك
    submit-incomplete-body: تركت بعض الأسئلة غير مكتملة.  لا يمكنك تحرير مشروعكم بعد
      تقديمه.  هل أنت متأكد؟
    submit-complete-title: سجل تقديرك
    submit-complete-body: لا يمكنك تعديل مشروعك بعد تقديمه، هل تريد بالفعل تقديمه؟
  match:
    wrong_title: الحل غير صحيح
    wrong_body: الحل الذي قمت بإدخاله غير صحيح.  الرجاء المحاولة مرة أخرى!
    correct_title: صحيح
    correct_body: هذا هو الجواب الصحيح.
  contract_match:
    wrong_title: الإجابة غير صحيحة
    badname: اسم العقد الخاص بك غير صحيح.
    badname_case: أسماء الدلالات تعتمد على حالة الحرف. حاول تغيير حالة حروف اسم عقدك.
    badrange: النطاق المحدد لعقدك خاطئ.
    baddomainsize: لا يملك العقد الخاص بك العدد الصحيح من العناصر الموجودة في المجال.
    baddomainname: لدى واحد أو أكثر من عناصر المجال الخاص بك اسم غير صحيح.
    baddomaintype: لدى واحد أو أكثر من عناصر المجال الخاص بك نوع خاطئ، أو أنها بالترتيب
      الخاطئ.
  text_match:
    placeholder: 'ادخل إجابتك هنا '
    open_response_title: شكرا،
    open_response_body: شكرا لردكم!
    correct_title: صحيح
    correct_body: هذا هو الجواب الصحيح.
  dialog:
    ok: موافق
    startover_title: هل أنت متأكد من أنك تريد البدء من جديد؟
    startover_body: سيقوم هذا بإعادة اللغز إلى حالته الأصلية وحذف جميع المربعات البرمجية
      التي قمت بإضافتها أو تعديلها.
    startover_ok: البدء من جديد
    startover_cancel: إلغاء
  time:
    hour: ساعة واحدة
    day: يوم
    week: أسبوع
  age_interstitial:
    age: عمرك
    header: تحديث معلومات الحساب
  terms_interstitial:
    title: تحديث شروط الخدمة وسياسة الخصوصية
    intro_desc: 'قمنا بتحديث لدينا شروط الخدمة وسياسة الخصوصية، كما هو موضح أدناه.
      فهذه التغييرات اعتبارا من 24 أغسطس 2016.  أكبر تغيير: أننا سوف <i>لم نعد نخزن
      عناوين البريد الإلكتروني لحسابات الطلاب في "استوديو البرمجية".</i> هذا فرق كبير
      بالنسبة لنا، ونحن نأمل أن يضع معياراً جديداً لخصوصية الطالب في التعليم والتكنولوجيا.
      لقد أرسلنا لك ملخص للتغييرات الأخرى عبر البريد الإلكتروني.'
    intro_desc_markdown: 'قمنا بتحديث لدينا شروط الخدمة وسياسة الخصوصية، كما هو موضح
      أدناه. فهذه التغييرات اعتبارا من 24 أغسطس 2016. أكبر تغيير: أننا سوف _لم نعد
      نخزن عناوين البريد الإلكتروني لحسابات الطلاب في "استوديو البرمجية"._ هذا فرق
      كبير بالنسبة لنا، ونحن نأمل أن يضع معياراً جديداً لخصوصية الطالب في التعليم
      والتكنولوجيا. لقد أرسلنا لك ملخص للتغييرات الأخرى عبر البريد الإلكتروني.'
    intro_instructions: سوف تحتاج إلى قبول هذه الشروط الجديدة للطلاب تحت سن ال 13
      في الفصول الدراسية الخاصة بك للوصول الكامل إلى جميع أحدث الميزات في "الاستوديو
      التعليمات البرمجية".  عند تسجيل حساب لطالب دون سن 13، سيتم مطالبتك بتأكيد أن
      المدرسة الخاصة بك بموافقة الوالدين لجمع المعلومات الشخصية للطالب لاستخدام والاستفادة
      من المدرسة، بما في ذلك البرامج التعليمية مثل Studio التعليمات البرمجية.
    tos: شروط الخدمة
    privacy: سياسة الخصوصية
    privacy_notice: 'ملاحظة: سياسة الخصوصية'
    accept_label: أوافق على <a href="%{tos_url}" target="_blank"> شروط الخدمة</a>
      و <a href="%{privacy_url}" target="_blank"> سياسة الخصوصية</a> المحدثة
    accept_label_markdown: أوافق على [شروط الخدمة](%{tos_url}) و [سياسة الخصوصية](%{privacy_url})
      المحدثة
    accept_tos: بتسجيل الدخول إلى موقع Code.org، أنت توافق على [شروط الخدمة] (%{tos_url})،
      و[سياسة الخصوصية](%{privacy_url}).
    accept: اوافق
    print: طباعة
    reminder_desc: قمنا بتحديث <a href="%{tos_url}" target="_blank">شروط استعمال خدمتنا</a>
      و <a href="%{privacy_url}" target="_blank">سياسة الخصوصية</a>. المرجو قراءتها
      جيدا قبل الموافقة. قد لا تكون أدواتنا التي تمكن من تدريس لغة الجافا سكريبت متاحة
      لطلابك قبل الموافقة على شروط الاستخدام التي تم تحديثها.
    reminder_desc_markdown: قمنا بتحديث [شروط استعمال خدمتنا](%{tos_url}) و [سياسة
      الخصوصية](%{privacy_url}). المرجو قراءتها جيدا قبل الموافقة. قد لا تكون أدواتنا
      التي تمكن من تدريس لغة الجافا سكريبت متاحة لطلابك قبل الموافقة على شروط الاستخدام
      التي تم تحديثها.
    review_terms: راجع سياسة الخصوصية المستحدثة
  school_info_interstitial:
    title: نريد أن نوصل علوم الكمبويتر إلى جميع الطلاب - ساعدنا على مواصلة تقدمنا
      في ذلك!
    message: المرجو إدخال معلومات مؤسستك أسفله.
    message_with_suggestion: المرجو التأكد من صحة المعلومات التالية، أو قم بتحديثها
      إن استلزم الأمر ذلك.
    save: حفظ
  race_interstitial:
    title: 'اختياري: ساعدنا على مواصلة التقدم نحو تحسين التنوع في علوم الكمبوتر'
    message: المرجو إخبارنا بعرقك (تحقق كل الأجوبة المنطبقة)
    races:
      white: أبيض
      black: أسود أو أمريكي من أصل أفريقي
      hispanic: اسباني أو لاتيني
      asian: آسيوي
      hawaiian: أصلي من هاواي أو من جزيرة أخرى أطلنتية
      american_indian: أمريكي هندي/ من أصل ألاسكا
      other: الأخرى
      opt_out: أفضل عدم الإجابة
    submit: تسجيل
    decline: إغلاق
  zendesk_too_young_message: عذراً، لا يمكن للمستخدمين الصغار تسجيل الدخول إلى موقع
    دعمنا، يمكنك تصفح <a href="http://support.code.org">صفحة الدعم</a> دون تسجيل الدخول
    أو الطلب من والديك أو معلمك التواصل معنا نيابة عنك.
  zendesk_too_young_message_markdown: Lo sentimos, los usuarios más jóvenes no pueden
    registrarse en nuestro sitio de soporte. Puedes navegar [support.code.org](http://support.code.org)
    sin registrarte o pedir a tus padres o maestros que nos contacten en tu nombre.
  progress:
    not_started: لم تبدأ
    in_progress: في طور التقدم
    completed_too_many_blocks: أكملت، استخدمت مربعات برمجية كثيرة جداً
    completed_perfect: مكتمل, ممتاز
    furthest_level_attempted: المستوى الأبعد الذي تمت محاولته
    assessment: تقييم
    submitted: تم التقديم
  studio:
    courses_working_on: الدورات التدريبية التي تعمل عليها
    completed_courses: الدورات المكتملة
    all_courses: جميع الدورات
  project:
    projects: المشاريع
    create: إنشاء مشروع
    create_a_project: 'إنشاء مشروع جديد:'
    new: إنشاء جديد
    exit: العودة إلى الدورة التدريبية
    project_gallery: المشاريع
    publish: انشر
    unpublish: إلغاء النشر
    share_title: شارك مشاريعك
    share_copy_link: 'إنسخ الرابط:'
    share_embed_description: يمكنك لصق تضمين رمز في صفحة HTML لعرض المشروع على صفحة
      ويب.
    share_u13_warning: اسأل المعلم الخاص بك قبل مشاركة. فقط تستطيع المشاركة مع الآخرين
      في المدرسة الخاصة بك.
    embed: تضمين
    advanced_share: إظهار الخيارات المتقدمة
    no_projects: حاليا ليس لديك أي مشروع. انقر على أحد الأزرار أعلاه لبدء مشروع.
    name: الاسم
    updated: تم التحديث
    project_type: نوع المشروع
    help_text: انقر على <strong>اصنع تطبيق</strong>أو<strong>أرسم شيئاً</strong>في
      الأسفل لبدأ مشروع جديد!<br/>بمكنك العودة و العمل على مشاريعك في أي وقت.
    need_help: جرّب هذه الدورات لمساعدتك على البدء بمشروعك الجديد
    thumbnail_help: لا تتم مشاهدة الصورة المصغرة الخاصة بمشروعك؟ شغل تطبيقك لإنشاء
      صورة جديدة. يمكن أن يستغرق الأمر عدة ساعات ليتم تحديثها في جميع الأماكن.
    saved: تم الحفظ
    not_saved: لم يتم الحفظ
    view_all: عرض مشاريعي
    edit_project: تعديل المشروع
    sharing_disabled: نتأسف، هذا المشروع لا يتيح إمكانية مشاركته. إن كان هذا مشروعا
      خاصا بك أو بأحد طلابك، يرجي <a href='https://studio.code.org/users/sign_in'>تسجيل
      الدخول</a> إلى حسابك لمشاهدة المشروع.
    abuse:
      tos: هذا المشروع قد تم الإبلاغ عنه بانتهاكه Code.org، <a href='http://code.org/tos'>
        شروط الخدمة</a>، ولا يمكن مشاركته مع الآخرين.
      policy_violation: هذا المشروع يحتوي على معلومات لا يمكن مشاركتها مع الآخرين.
        الرجاء الاتصال بمالك التطبيق لإصلاح محتويات على التطبيق.
      contact_us: إذا كنت تعتقد أن هذا خطأ، الرجاء <a href='https://code.org/contact'>
        مراسلتنا.</a>
      go_to_code_studio: الذهاب الي Code Studio
      report_abuse_form:
        intro: اذا واجهت محتوى مسئ, اخطار, التهديد عبر الانترنت, التحرش او اي شكل
          من اشكال انتهاك حقوق النشر للمحتوى الذي تمتلكه اثناء استخدامك للتطبيقات
          الموجودة على Code Studio, الرجاء ملء النموذج الموجود بالاسفل, سوف نتخذ شكواك
          على محمل الجد, و نقوم بالتحقيقات اللازمة و اتخاذ التصرّف المناسب.
        validation:
          email: الرجاء تقديم بريد إلكتروني
          age: الرجاء تحديد سن
          abuse_type: الرجاء الاجابة عن كفيفة انتهاك هذا المحتوى لشروط الخدمة
          abuse_detail: الرجاء تقديم تفاصيل بشأن المحتوى الذي تقوم بالإبلاغ عنه
        abusive_url: الرابط "URL" للمحتوي الذي تقوم بالابلاغ عنه
        abuse_type:
          question: كيف يقوم هذا المحتوى رابط %{link_start} بانتهاك شروط الخدمة رابط%{link_end}
            ؟
          harassment: التهديدات والتسلط عبر الإنترنتت, تصرفات غير لائقة
          offensive: محتوى مسيء
          infringement: التعدي على حقوق النشر
          other: الأخرى
        detail: يرجي تقديم كل التفاصيل الممكنة بشأن المحتوى الذي تريد الابلاغ عنه.
        acknowledge: عند تقديم هذه المعلومات, تُقرّ بأنها سوف يتم التعامل معها وفقا
          للشروط الموجودة في %{link_start_privacy} سياسة الخصوصية %{link_end} و %{link_start_tos}شروط
          الاستخدام%{link_end}
  peer_review:
    accepted:
      name: مقبول
    rejected:
      name: مرفوض
    escalated:
      name: تم تصعيدها
      description: أود أن يقوم مدرب بمراجعة هذا الإرسال
    instructor_feedback: ملاحظات المدرب
    peer_feedback: ردود القرين
    outdated: هذه الملاحظات مقدمة لنسخة سابقة
  flex_category:
    required: لمحة عامة
    content: محتوى
    practice: تمارين معلم الرياضيات
    main_course: الدورة الأساسية
    extra_course_content: محتوى الدورة الممتازة
    csf_e_1: اذهب إلى الدروة E (اختياري)
    csf_e_2: محتوى الدورة E
    csf_f_1: اذهب إلى الدروة F (اختياري)
    csf_f_2: محتوى الدورة F
    csf_digcit: المواطنة الرقمية
    csf_jigsaw: بانوراما
    csf_sequencing: التجزيء
    csf_loops: الحلقات
    csf_events: الأحداث
    csf_online_safety: السلامة على الأنترنت
    csf_binary: ثنائي
    csf_conditionals: الجمل الشرطية
    csf_nested_loops: الحلقات المتداخلة
    csf_functions: دوال
    csf_variables: المتغيرات
    csf_for_loops: للحلقات
    csf_internet: الإنترنت
    csd1_1: 'الفصل 1: عملية حل المشكل'
    csd1_2: 'الفصل 2: الحواسيب وحل المشكل'
    csd1_3: دروس بديلة
    csd2_1: 'الفصل 1: محتوى الويب و HTML'
    csd2_2: 'الفصل 2: التصميم و CSS'
    csd3_1: 'الفصل 1: الصور والمتحركات'
    csd3_2: 'الفصل 2: إنشاء الألعاب'
    csd4_1: 'الفصل 1: التصميم المحوري للمستخدم'
    csd4_2: 'الفصل 2: نمذجة التطبيق'
    cspSurvey: استبيان
    cspAssessment: تقييم الفصل
    csp2_1_2018: "(قديم) الوحدة 1: معلومات رقمية"
    csp_variables: المتغيرات
    csp_conditionals: الجمل الشرطية
    csp_functions: دوال
    csp_project: مشروع
    csp_lists: القوائم
    csp_loops: الحلقات
    csp_libraries: المكتبات
    csp_parameters_return_values: إعداد وإرجاع القيم
    csp_unit1_2020: "(قديم) الوحدة 1: معلومات رقمية"
  hoc_download:
    title: ساعة تحميل التعليمات البرمجية
    capsule_title: هل لديك إنترنت؟
    capsule_desc: استخدام الإنترنت، على شبكة الإنترنت <a href="%{url}">%{app_name}</a>.
    instructions_headline: لا يوجد إتصال بالإنترنت؟
    instructions: 'إرشادات للمعلمين: إذا كانت لديك خدمة إلانترنت ضعيفه، هذه الدروس
      "ساعة من التعليمات البرمجية" متوفرة للتحميل والتثبيت واستخدامها دون اتصال. اختر
      اللغة الخاصة بك ومنصة وتنزيل وتثبيتهاا على كافة أجهزة الكمبيوتر في الفصول الدراسية
      الخاصة بك. قد ترغب في استخدام محرك أقراص USB لتحميل وتثبيت على كافة أجهزة الكمبيوتر.
      ملاحظة: سوف لا يكون للطلاب القدره على تسجيل الدخول إلى "استوديو التعليمات البرمجية"
      أو حفظ التقدم، أو طباعة الشهادات. يمكن للمعلمين طباعة الشهادات قبل الموعد المحدد
      <a href="%{url}"> هنا</a>.'
    minecraft_name: ساعة البرمجة ماين كرافت
    starwars_javascript_name: 'حرب النجوم: بناء مجرة باستعمال البرمجة (جافا سكريبت)'
    download_in_Azerbaijani: 'تحميل بالأذربيجاني:'
    download_in_Basque: 'تحميل بالإسبانية:'
    download_in_Bosnian: 'تحميل بالبوسنية:'
    download_in_Bulgarian: 'تحميل بالبلغارية:'
    download_in_Catalan: 'تحميل بالإسبانية:'
    download_in_Chinese-Taiwan: 'تحميل بالصينية-التايوانية:'
    download_in_Chinese: 'تحميل بالصينية:'
    download_in_Croatian: 'تحميل بالكرواتية:'
    download_in_Czech: 'تحميل بالتشيكية:'
    download_in_Danish: 'تحميل بالدانماركية:'
    download_in_Dutch: 'تحميل بالهولندية:'
    download_in_English: 'تحميل الإنجليزية:'
    download_in_Finnish: 'تحميل بالفنلندية:'
    download_in_French: 'تحميل بالفرنسية:'
    download_in_German: 'تحميل بالألمانية:'
    download_in_Greek: 'تحميل باليونانية:'
    download_in_Hebrew: 'تحيمل بالعبرية:'
    download_in_Hungarian: 'تحميل بالبلغارية:'
    download_in_Icelandic: 'تحميل بالأيسلندية:'
    download_in_Indonesian: 'تحميل بالأندونيسية:'
    download_in_Irish: 'تحيل بالإرلندية:'
    download_in_Italian: 'تحميل بالإيطالية:'
    download_in_Japanese: 'تحميل باليابانية:'
    download_in_Korean: 'تحميل بالكورية:'
    download_in_Latvian: 'تحميل باللاتفية:'
    download_in_Lithuanian: 'تحميل بالليتوانية:'
    download_in_Norwegian: 'تحميل بالنرويجية:'
    download_in_Norwegian-Nynorsk: 'تحميل بالنرويجية:'
    download_in_Polish: تحميل بالبولندية
    download_in_Portuguese-Brazil: 'تحميل بالبرتغالية-البرازيلية:'
    download_in_Portuguese: 'تحميل بالبرتغالية:'
    download_in_Romanian: 'تحميل بالرومانية:'
    download_in_Russian: 'تحميل بالروسية:'
    download_in_Serbian: 'تحميل بالصربية:'
    download_in_Slovenian: 'تحميل بالسلوفينية:'
    download_in_Spanish: 'تحميل بالإسبانية:'
    download_in_Swedish: 'تحميل بالسويدية:'
    download_in_Turkish: 'تحيل بالتركية:'
    download_in_Ukrainian: 'تحميل بالأوكرانية:'
    download_in_Vietnamese: 'تحميل بالفييتنامنية:'
    windows: ويندوز (64-بايت)
    mac: نظام تشغيل ماك
  locked_stage: لا يمكن الاطلاع على محتوى هذه الصفحة لأنه مقفل حاليا. يمكن للمدرس
    فتح قفل هذا التمرين عندما يحين وقت العمل عليه أو لمراجعة إجاباتك.
  hidden_stage: لم يتوقع مدرسك أن تكون هنا. المرجو سؤاله عن أي درس ستتواجد فيه.
  hidden_script: لم يتوقع مدرسك أن تكون هنا. المرجو سؤاله عن أي وحدة ستتواجد فيها.
  no_script_access_student: لا يمكنك الولوج إلى هذه الوحدة. المرجو سؤال مدرسك عن أي
    وحدة ستكون فيها.
  no_script_access_teacher: لا يمكنك الولوج إلى هذه الوحدة. إن كنت تعتقد أن لك الحق
    في الولوج إليها، المرجو الاتصال بـ support@code.org لنتمكن من تثبيت الوضع.
  return_unit_overview: اذهب إلى الوحدة الإجمالية
  return_course_overview: اذهب إلى الدرس الإجمالي
  view_all_units: شاهد كل الوحدات
  view_teacher_guide: عرض دليل المعلم
  pd:
    form_labels:
      email: البريد الإلكتروني
      school_name: اسم المؤسسة
      school_country: بلد المؤسسة
    form_entries:
      gender:
        male: ذكر
        female: أنثى
        non_binary: غير ثنائي
        not_listed: المصطلح المفضل غير مدرج
        none: أفضل عدم الإجابة
      school_country:
        canada: كندا
        chile: الشيلي
        israel: إسرائيل
        malaysia: ماليزيا
        mexico: ميكسيكو
        thailand: تايلاند
      ages:
        ages_under_6: أقل من 6 سنوات
        ages_7_8: 7-8 سنوات
        ages_9_10: 9-10 سنوات
        ages_11_12: 11-12 سنة
        ages_13_14: 13-14 سنة
        ages_15_16: 15-16 سنة
        ages_17_18: 17-18 سنة
        ages_19_over: أكثر من 19 سنة
      subjects:
        cs: علوم الكمبيوتر
        ict: تكنولوجيا المعلومات والاتصالات
        math: العمليات الحسابية
        science: علوم
        history: التاريخ/ الدراسات الاجتماعية
        la: فنون اللغة
        efl: الانجليزية كلغة أجنبية
        music: الموسيقى
        art: الفن
        other: 'أخرى:'
      resources:
        bootstrap: البوتستراب
        codecademy: 'CodeCademy

'
        csfirst: أوليات غوغل علوم الكمبيوتر
        khan: أكاديمية خان
        kodable: كودابل
        scratch: Scratch
        tynker: Tynker
        other: 'أخرى:'
      robotics:
        grok: 'تعلم Grok '
        kodable: كودابل
        lego: تدريس التركيب
        microbit: Microbit
        ozobot: Ozobot
        sphero: Sphero
        raspberry: Raspberry Pi
        wonder: الورشة العجيبة
        other: 'أخرى:'
      workshop_course:
        csf_af: أساسيات علوم الكمبوتر (دورات A-F)
        csf_express: أساسيات علوم الكمبوتر (ماقبل السريعة - السريعة)
        csd: اكتشافات علةم الكمبوتر
        csp: أساسيات علوم الكمبيوتر
      email_opt_in:
        opt_in_yes: نعم
        opt_in_no: لا
    international_opt_in:
      title: الورشات الحضورية
      intro: شكرا على وقتك لتلقي التدرب على منهاج Code.org. مهمتنا في تمكين جميع الأطفال
        في جميع المدارس عبر العالم من فرص تعلم علوم الكمبيوتر لن تتحقق بدون مساعدتك.
      instructions: المرجو تعبئة المطبوع أسفله للإشارة إلى 1) مشاركتك في ورشة تكوينية
        مؤطرة من طرف أحد شركاء Code.org الدوليين، و 2) موافقتك على تقاسم معلوماتك
        مع شريكنا الدولي ببلدك لمساعدتك بدعم أنشطتك أو على سفرك كمدرس علوم الكمبيوتر.
    logged_out:
      heading: شكرا على اهتمامك ببرنامج التعلم المهني!
  cookie_banner:
    accept: أوافق
  gdpr_dialog:
    heading: هل توافق على استخدام موقع مقره في الولايات المتحدة؟
    message: قد تُرسل بيانات عن استخدامك لهذا الموقع إلى الولايات المتحدة وتُخزّن
      أو تُعالج فيها.
    true: نعم
  copy: نسخ<|MERGE_RESOLUTION|>--- conflicted
+++ resolved
@@ -474,11 +474,8 @@
     update: تحديث الحساب
     account_successfully_updated: تم تحديث الحساب بنجاح.
     update_email: تحديث
-<<<<<<< HEAD
-=======
     parent_guardian_email_label: بريد الوالد/الوصي
     none: لا شيء
->>>>>>> 97c71c09
     encrypted: مشفر
   user_level:
     completed: أكمل
