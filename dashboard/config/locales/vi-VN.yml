"vi":
  errors:
    messages:
      not_saved: 'Hãy sửa các lỗi sau đây:'
      too_young: Nội dung này có giới hạn về tuổi tác tại chỗ và không có sẵn cho
        học sinh nhỏ tuổi.
      teacher_must_accept_terms: Nội dung này có giới hạn về tuổi tác tại chỗ và không
        có sẵn cho học sinh nhỏ tuổi. Yêu cầu giáo viên chấp nhận Điều khoản dịch
        vụ được cập nhật để cung cấp cho bạn quyền truy cập vào nội dung này. Giáo
        viên của bạn có thể thực hiện việc này bằng cách đăng nhập vào Mã số Studio
        và nhấp vào nút "Xem lại các điều khoản cập nhật" gần đầu trang chủ Code Studio.
      pair_programmer: Bạn hiện đang lập trình cặp với một sinh viên không có quyền
        truy cập vào nội dung này. Để truy cập nội dung này, hãy ngừng lập trình cặp
        và thử lại.
  activerecord:
    errors:
      messages:
        blank: là bắt buộc
        blank_plural: bắt buộc
        invalid_plural: không hợp lệ
    attributes:
      user:
        name: Tên hiển thị
        name_example: Tên hiển thị<br/>(ví dụ như Cool Coder hoặc Jane S.)
        email: Địa chỉ email
        parent_email: Email của phụ huynh/người giám hộ
        personal_email: Địa chỉ email cá nhân <a href="%{url}">(nhấp vào đây nếu bạn
          không có địa chỉ email)</a>
        username: tài khoản
        password: mật khẩu
        password_confirmation: Xác nhận mật khẩu
        current_password: Mật khẩu hiện tại
        locale: Ngôn ngữ
        age: Tuổi
        gender: Giới tính
        edit_header: Chỉnh sửa thông tin tài khoản
        error:
          future: không thể trong tương lai
  hello: Xin chào thế giới
  welcome_back: Chào mừng trở lại, %{name}
  your_professional_learning_plan: Kế hoạch học tập chuyên nghiệp của bạn
  see_your_learning_plan: Xem kế hoạch học tập của bạn
  submit: Gửi
  unsubmit: Ngưng gửi
  previous_page: Trang trước
  next_page: Trang tiếp theo
  next_resource: Tài nguyên tiếp theo
  done_with_module: Done with this Learning Module
  cancel: Huỷ
  okay: Đồng ý
  heading_x_of_y: "%{heading} (trang %{x} của %{y})"
  add_teacher_form:
    code:
      label: 'Thêm một giáo viên:'
      placeholder: Phần mã (ABCDEF)
      instructions: Vui lòng nhập mã được chia sẻ với bạn bởi giáo viên của bạn. Đó
        là mã 6 chữ như "ABCDEF".
      instructions_short: Nhập mã 6 chữ cái của bạn
    submit: Thêm giáo viên
  add_hint_form:
    placeholder: Vui lòng nhập gợi ý của bạn ở đây
    submit: Thêm gợi ý
  appname: Code.org
  stage: giai đoạn
  stage_number: Giai đoạn %{number}
  puzzle: Câu đố
  trophies: những danh hiệu
  courses: Các khóa học
  courses_page:
    title_student: Học Khoa học Máy tính
    title_teacher: Dạy Khoa học Máy tính
  unplugged_activity: Hoạt động không dùng máy
  of: của
  more: NHIỀU HƠN
  less: ÍT HƠN
  beta: phiên bản thử nghiệm
  try_hoc: 'Tham gia thử Hour of Code, bấm vào đây >> '
  try_k8intro: Hãy thử Khóa K-8 về Khóa học về Khoa học Máy tính (15-25 giờ)
  k8intro: Khóa giới thiệu về khoa học máy tính cho học sinh K-8 (15-25 giờ)
  already_started: 'Đã bắt đầu rồi à? Tiếp tục ở đây >> '
  demos: 'Admin: Tất cả các bản demo'
  continue: Tiếp tục
  prize: giải thưởng
  more_info: Thêm thông tin
  auth:
    sign_in_with: Đăng nhập bằng %{provider}
    signed_in: Đăng nhập!
    signed_out: Bạn đã đăng xuất khỏi <a href="%{url}"> Code.org</a>.
    sign_out_of: Bạn sử dụng %{provider} để đăng nhập. <a href="%{url}"> Click vào
      đây</a> để đăng xuất khỏi %{provider}.
    already_signedup: Đã đăng ký?
    notyet_signedup: Chưa tham gia?
    google_oauth2: Tài khoản Google
    twitter: Twitter
    facebook: Facebook
    windowslive: Tài khoản Microsoft
    clever: Tài khoản Clever
    forgot_password: Quên mật khẩu?
    need_confirmation: Không nhận được hướng dẫn xác nhận?
    need_unlock: Chưa nhận hướng dẫn mở khóa?
    not_linked: Xin lỗi, tài khoản Code.org của bạn không được liên kết với nhà cung
      cấp %{provider} của bạn. Bạn cần đăng nhập bằng cách gõ mật khẩu của bạn dưới
      đây.
    use_clever: Xin lỗi, tài khoản Code.org của bạn không được liên kết với nhà cung
      cấp %{provider} của bạn. Vui lòng đăng nhập thông qua tài khoản Clever để thay
      thế.
  signup_form:
    student_count: "%{count} sinh viên đã đăng ký."
    teacher_count: "%{count} giáo viên đã đăng ký."
    overview: Đăng ký một tài khoản để theo dõi quá trình học của bạn, hoặc để quản
      lý các lớp học của bạn. <a href="/">Bạn có thể xem qua các giai đoạn khác nhau
      và các câu đố</a> mà không có một tài khoản, nhưng bạn sẽ cần phải đăng ký tài
      khoản để lưu lại quá trình học và các đồ án.
    hoc_already_signed_up_heading: Bắt đầu mà không cần đăng nhập
    hoc_already_signed_up_content: Bạn đã đăng ký để dạy Hour of Code! Bạn và học
      sinh của bạn không cần phải đăng nhập vào Code Stdio để tham gia sự kiện này.
      Để bắt đầu, <a href="https://code.org/learn">chọn bài hướng dẫn</a> cho lớp
      học của bạn và chia sẻ link này với học sinh của bạn, <br/><br/>Nếu bạn yêu
      thích Hour of Code và muốn tiếp tục, bạn có thể tạo mật khẩu và tạo một tài
      khoản Code Studio để ghi danh cho học sinh của bạn tham gia các<a href="https://code.org/educate">khoá
      học dài hạn</a>.
    hoc_already_signed_up_content_post_hoc: Cảm ơn bản đã tổ chức Giờ Lập Trình. Để
      đăng nhập vào Code Studio, bạn cần phải thiết lập mật khẩu cho tài khoản của
      bạn. Điều này sẽ giúp bạn lưu lại tiến trình và quản lý lớp học của mình. Bạn
      có thể giao các khóa học cho học sinh và kiểm tra tiến độc của các em. <a href="%{studio_url}">Bạn
      cũng có thể tiếp tục tham gia vào các nội dung và câu đố</a> mà không cần tạo
      tài khoản.
    teacher_educator_guide: Hãy xem chỉ dẫn
    title: Ghi danh cho Code.org
    school_name: Tên trường (tùy chọn)
    school_address: Địa chỉ trường (không bắt buộc)
    address_placeholder: địa chỉ, thành phố, tỉnh, mã bưu điện
    gender: Giới tính (không bắt buộc)
    birthday: Ngày sinh (tùy chọn)
    age: Tuổi
    user_type: Bạn là học viên hay Giáo viên?
    submit: Đăng ký
    teacher: Bạn có phải là giáo viên?
    valid_username: Hợp lệ!
    invalid_username: Tên người dùng phải nhiều hơn 5 ký tự
    taken_username: Tên người dùng đã được sử dụng
    valid_password: Mật khẩu hợp lệ!
    invalid_password: Mật khẩu phải có ít nhất 6 ký tự
    mismatch_password: Hai mật khẩu bạn nhập không khớp
<<<<<<< HEAD
    under_13_consent: Nếu dưới 13 tuổi, tôi xác nhận rằng tôi đã được cha mẹ hoặc
      người giám hộ hợp pháp cho phép sử dụng các dịch vụ trên Code.org.
    agree_us_website: Tôi đồng ý với việc sử dụng trang web đặt tại Hoa Kỳ.
    my_data_to_us: Dữ liệu từ việc tôi sử dụng trang web này có thể được gửi đến và
      lưu trữ hoặc xử lý tại Hoa Kỳ.
=======
    agree_tos_privacy: I agree to the <a href='http://code.org/tos'>Terms of Service</a>
      and <a href='http://code.org/privacy'>Privacy Policy</a>.
    under_13_consent: If I am under 13 years of age, I confirm that I have my parent
      or legal guardian's permission to use the Code.org services.
    agree_us_website: I agree to using a website based in the United States.
    my_data_to_us: Data from my use of this site may be sent to and stored or processed
      in the United States.
>>>>>>> 018c8651
    student_terms: Tôi đồng ý tuân theo <a href='http://code.org/tos'>các điều khoản
      dịch vụ</a> của Code.org. Nếu tôi dưới 13 tuổi, tôi xác nhận bằng cách nộp bản
      đơn này với sự đồng ý cho phép sử dụng dịch vụ của Code.org của phụ huynh hoặc
      người giám hộ.<br/><br/>Chúng tôi sẽ không lưu giữ các địa chỉ email dưới bất
      kì hình thức nào để nhằm vào việc liên lạc các học viên. Các học viên sẽ không
      bao giờ nhận được email từ Code.org trừ việc khôi phục lại mật khẩu. Hãy xem
      <a href='http://code.org/privacy'>quyền riêng tư</a> để biết thêm các chi tiết.
    teacher_terms: Tôi đồng ý tuân theo các điều khoản dịch vụ của Code.org. Mọi chi
      tiết về quyền riêng tư, xin vui lòng xem <a href='http://code.org/privacy'>quyền
      riêng tư</a>.
    additional_information: Chúng tôi cần một số thông tin bổ sung để tiếp tục đăng
      ký cho bạn.
    user_type_button: Update Account Type
    user_type_label: Loại tài khoản
    user_type_teacher: Giáo viên
    user_type_student: học sinh
    field_is_required: là bắt buộc
    accept_terms: Bạn phải đồng ý để tạo một tài khoản
    error: Có lỗi xảy ra.
<<<<<<< HEAD
    email_preference_question: Chúng tôi có thể gửi email cho bạn thông tin cập nhật
      về các khóa học của chúng tôi, các cơ hội ở địa phương hay tin tức về khoa học
      máy tính khác không?
    email_preference_privacy: (Xem chính sách bảo mật của chúng tôi)
=======
    email_preference_question: Can we email you about updates to our courses, local
      learning opportunities, or other computer science news?
    email_preference_yes: Đồng ý
    email_preference_no: Không
    email_preference_required: You must specify an email preference.
>>>>>>> 018c8651
  school_info:
    title: Thông tin trường học (không bắt buộc)
    school_country: Quốc gia
    select_school_type: Bậc học của trường
    charter: Điều lệ
    private: Riêng tư
    public: Công khai
    homeschool: Học tại nhà
    after_school: Đã tốt nghiệp
    other: Khác
    state: Quốc gia
    district: Quận
    other_district_not_listed: Quận khác
    district_name: Tên quận
    school: Trường
    other_school_not_listed: Trường học khác
    school_name: Tên trường
    school_zip: Zip Code của trường
    school_address: Địa chỉ trường
    school_organization_name: Tên trường/tổ chức
    school_organization_zip: Zip Code của trường/tổ chức
  signin_form:
    title: Đã có một tài khoản? Đăng nhập
    login: Địa chỉ email
    login_username: Email hoặc tên tài khoản
    password: Mật khẩu
    remember: Nhớ mật khẩu
    submit: Đăng nhập
  signin:
    try_heading: Bạn muốn thử lập trình mà không cần đăng ký?
    try_hoc: Hãy thử Giờ Lập trình
    try_20hours: Thử 20 giờ giới thiệu về khoa học máy tính của chúng tôi
  signinsection:
    welcome: Chào mừng đến với %{section_name}
    name: Chọn tên của bạn
    picture: Bây giờ tìm hình ảnh bí mật của bạn
    words: Bây giờ nhập từ bí mật của bạn
    login: Đăng nhập
    invalid_login: Đăng nhập không hợp lệ, xin vui lòng thử lại
    pair_programming: Tôi có một đối tác sử dụng máy tính của tôi
    student_privacy: Tìm hiểu thêm về việc bạn không nhìn thấy tên đầy đủ <a href='%{student_privacy_blog}'
      target='_blank'>tại đây</a>.
  password:
    reset_form:
      title: Quên mật khẩu?
      instructions: Nhập địa chỉ email của bạn dưới đây và chúng tôi sẽ gửi cho bạn
        hướng dẫn đặt lại mật khẩu.
      email: Địa chỉ Email
      submit: Gửi
    reset_errors:
      captcha_required: Vui lòng điền vào CAPTCHA để đặt lại mật khẩu.
      invalid_email: Có vẻ như bạn đã đăng nhập với một địa chỉ email không hợp lệ.
        Vui lòng gửi email tới support@code.org để nhận được link đặt lại mật khẩu.
    change_form:
      title: Thay đổi mật khẩu của bạn
      new_password: Mật khẩu mới
      confirm_password: Xác nhận mật khẩu mới
      submit: Thay đổi mật khẩu
  welcome_email:
    subject: Tham gia lớp học của tôi ( trên Code.org)
    body: "Nhấp vào liên kết dưới đây để đăng ký cho các hướng dẫn về khoa học máy
      tíng trên Code.org (với tôi như là \"giáo viên\" của bạn): \n\n%{link} \n\nCác
      hướng dẫn vui vẻ, trực quan hấp dẫn, và dạy các khái niệm cơ bản của khoa học
      máy tính bằng cách sử dụng ví dụ, hướng dẫn, trờ chơi - giống trải nghiệm. Học
      lập trình từ Bill Gates, Mark Zuckerberg, Angry Birds, Angry Birds và Plants
      vs. Zombies! :-) \n\n%{name}\n"
  parent_mailer:
    student_associated_subject: Thông tin đăng nhập vào Code.org
  teacher_mailer:
    new_teacher_subject: Chào mừng tới Code.org!
  section:
    your_section:
      one: 'Mục của bạn:'
      other: 'Những mục của bạn:'
    code_with_teacher: "%{section_code} với %{teacher_name}"
    confirm:
      remove: Bạn có chắc chắn muốn rời khỏi mục này không?
    remove: "(xóa mục)"
    type:
      picture: Mật khẩu bằng ảnh
      word: Mật khẩu bằng từ ngữ
      email: Địa chỉ email
      google_classroom: Google Classroom
      clever: Clever
  follower:
    invite_sent: Đã gửi lời mời
    added_teacher: "%{name} được thêm như giáo viên của bạn"
    registered: Bạn đã đăng kí cho mục %{section_name}.
    error:
      signed_in: Xin vui lòng đăng xuất trước khi tiếp tục
      username_not_found: Tên người sử dụng % {username} không tìm thấy
      username_in_use: "%{username} đã được dùng, xin vui lòng chọn một tên khác"
      no_teacher: Không tìm thấy ai đã đăng nhập bằng '%{teacher_email_or_code}'.
        Xin vui lòng yêu cầu họ đăng nhập ở đây và sau đó thử thêm họ một lần nữa
      section_not_found: Không thể tìm thấy một phần với mã '%{section_code}'.
      blank_code: Vui lòng nhập một phần mã
      cant_join_own_section: Xin lỗi, bạn không thể tham gia phần riêng của bạn.
      provider_managed_section: Mục này được quản lý bởi nhà cung cấp khác và bạn
        không thể tham gia. Vui lòng liên hệ giáo viên của bạn để %{provider} thêm
        bạn vào và tham gia mục này.
    mail:
      student_disassociated:
        subject: 'Thông báo từ Code.org: %{student_name} không còn trong danh sách
          là học viên của bạn.'
  reports:
    error:
      access_denied: Bạn không có quyền truy cập vào tình trạng pháp nhân của người
        này
  crud:
    new_model: Mới %{model}
    show: HIẻn thị
    edit: Chỉnh sửa
    edit_model: Chỉnh sửa %{model}
    update: Cập nhật
    submit: Gửi
    destroy: Xóa
    back: Quay lại
    confirm: Bạn chắc chứ?
    created: "%{model} đã được tạo thành công."
    updated: "%{model} đã được tạo thành công."
    destroyed: "%{model} đã được xóa thành công."
    access_denied: Bạn không được quyền truy cập vào %{model} này.
  devise:
    registrations:
      user:
        user_type_change_email_mismatch: Địa chỉ email bạn cung cấp không khớp với
          địa chỉ email của tài khoản này
        personal_login_created_email: Bạn đã tạo tài khoản thành công. Bạn có thể
          sử dụng thông tin đăng nhập và mật khẩu để bắt đầu đăng nhập
        personal_login_created_username: Bạn đã tạo tài khoản thành công. Bạn có thể
          đăng nhập với tên (%{username}) và mật khẩu đã thiết lập
  nav:
    header:
      finished_hoc: Tôi đã hoàn thành giờ mã của tôi
      sign_in_to_save: Đăng nhập để lưu lại những tiến bộ của bạn
      free_play:
        playlab: Tạo một ứng dụng
        artist: Vẽ một cái gì đó
        calculate: Calculate Something
        applab: Tạo một ứng dụng
        gamelab: Tạo một dự án trò chơi
        weblab: Tạo một dự án Web thử nghiệm (beta)
      home: Trang chủ
      my_dashboard: Bảng điều khiển của tôi
      courses: Các khóa học
      course_catalog: Danh mục khóa học
      project_gallery: chương trình
      sections: Mục
      help_support: Giúp đỡ và hỗ trợ
      report_bug: Báo lỗi
      teacher_community: Cộng đồng giáo viên
      professional_learning: Học tập nâng cao chuyên môn
      documentation: Tài liệu
      tutorials: Hướng dẫn
      educate_overview: Tổng quát về Giáo dục
      educate_elementary: Tiểu học
      educate_middle: Trung học
      educate_high: Cao học
      educate_hoc: Giờ của mã
      educate_partner: Đối tác của chúng tôi
      educate_beyond: Đằng sau Code.org
      educate_inspire: Truyền cảm hứng cho Hssv
      educate_community: Cộng đồng trực tuyến
      educate_tools: Các công cụ và video
      about_us: Thông tin
      about_leadership: Khả năng lãnh đạo
      about_donors: Người tặng
      about_partners: Đối tác
      about_team: Đủ Thành viên
      about_news: Phòng tin tức
      about_evaluation: Đánh giá
      about_jobs: Công việc
      about_contact: Liên hệ
      about_faqs: Hỏi đáp
      learn: Học
      stats: Stats
      help_us: Giúp đỡ chúng tôi
      teach: Dạy
      about: Thông tin
    user:
      classroom: Trang chủ giáo viên
      district_dashboard: khu vực điều khiển
      label: Chào %{username}
      stats: TIến trình của bạn
      settings: Tài khoản của bạn
      logout: Đăng xuất
      signin: Đăng nhập
      signup: Tạo tài khoản
      already_registered: Bạn đã đăng ký?
      pair_programming: Lập trình đôi
      team: Nhóm
      driver: Người lái xe
      navigator: Định hướng
    popup:
      progress_for_user: sự tiến bộ của %{name}
      progress: Qua trình của bạn
      lines: 'Tổng số dòng mã: %{lines}'
      close: ĐÓNG
      mastery: Khái niệm
      puzzle_map: Màn
      prizes: Thu thập tất cả  %{total_trophies} cúp và giành giải thưởng!
      prize_earned: Tất cả %{total_trophies} danh hiệu thu thập được. Bạn đã chiến
        thắng được phần thưởng này!
      prize_us_only: "(Chỉ sinh viên Hoa Kỳ)"
      prizes_link: Thông tin thêm
  teacher:
    answer: Trả lời
    for_teachers_only: Chỉ dành cho giáo viên
    title:
      one: 'Giáo viên của bạn:'
      other: 'Giáo viên của bạn:'
    remove: "(thay đổi giáo viên)"
    confirm:
      remove: Bạn có chắc bạn muốn loại bỏ giáo viên này không?
    students:
      dashboard: Đi đến bảng điều khiển của giáo viên
    user_not_found: Không tìm thấy giáo viên.
    student_teacher_disassociated: Bạn đã gỡ bỏ %{teacher_name} là giáo viên của bạn.
    panel:
      answer_viewer: Kênh Giáo viên
      student: học sinh
      viewing_solution: Xem đáp án
      try_it_yourself: Hãy thử làm bài tập này
      section: Học phần
      example: Ví dụ
      example_with_number: Ví dụ giải pháp %{solution_number}
      submitted_on: 'Gửi lên ngày:'
      unsubmit: Ngưng gửi
      worked_with: Làm việc với
      update_lock_settings: Cập Nhật khóa cài đặt tại đây.
      clear_response: Xoá hồi âm
  user:
    email_confirm_needed: 'Địa chỉ email chưa được xác nhận:'
    email_confirm_needed_required: 'Địa chỉ email của bạn %{email} chưa được xác nhận:'
    email_confirm_wrong_email: "(Địa chỉ email sai?)"
    email_resend_confirm: Gửi lại hướng dẫn xác nhận
    new_password_hint: "(để trống nếu bạn không muốn thay đổi nó)"
    current_password_hint: "(chúng tôi cần mật khẩu của bạn để xác nhận thay đổi)"
    delete: Xóa tài khoản của bạn
    delete_text: Nhấp vào nút bên dưới sẽ xóa tài khoản của bạn.
    delete_text_teacher_note: 'Xin lưu ý: xóa tài khoản của bạn sẽ không xóa tài khoản
      học viên của bạn.'
    delete_confirm: Bạn có chắc rằng bạn muốn xóa tài khoản của bạn không?
    deleted_user: người dùng đã bị xóa
    no_password_because_oauth: Không có mật khẩu vì bạn đăng nhập với một nhà cũng
      cấp bên thứ ba.
    no_password_because_sponsored: Hãy gặp giáo viên của bạn để quản lý mật khẩu của
      bạn.
    create_personal_login: Tạo đăng nhập cá nhân
    create_personal_login_under_13_info: Nếu bạn muốn tiếp tục sử dụng tài khoản Code.org
      của bạn sau khi kết thúc năm học, hãy nhờ bố mẹ/ người giám hộ giúp đỡ bạn tạo
      ra đăng nhập của riêng bạn dưới đây.
    create_personal_login_under_13_username: Tên đăng nhập (đừng dùng tên thật của
      bạn!)
    create_personal_login_under_13_parent_email: Địa chỉ email của bố mẹ / người giám
      hộ
    create_personal_login_info: Nếu bạn muốn tiếp tục sử dụng tài khoản Code.org của
      bạn sau khi kết thúc năm học, bạn có thể tạo đăng nhập của mình bên dưới.
    create_personal_login_terms: Bằng cách tạo đăng nhập cá nhân, Tôi đồng ý với <a
      href='%{terms_of_service_url}', target='_blank'>điều khoản dịch vụ</a> của Code.org.
      Nếu tôi dưới 13 tuổi, tôi chấp nhận rằng tôi có ba mẹ hoặc người giám hộ hợp
      pháp để sử dụng dịch vụ Code.org mặc dù không có giáo viên.
    create_personal_login_email_note: 'Chú ý: Địa chỉ email không được lưu trữ dưới
      mọi hình thức mà cho phép chúng tôi liên hệ với hssv. Hssv sẽ không bao giờ
      nhận email từ Code.org ngoại trừ email khôi phục mật khẩu. Xem <a href=''%{privacy_policy_url}'',
      target=''_blank''>chính sách riêng tư</a> để biết thêm thì tin.'
    enter_new_login_info: Nhập thông tin đăng nhập mới của bạn
    confirm_secret_words: Xác minh đó là bạn bằng cách nhập những từ ngữ bí mật của
      mình
    enter_parent_email: Nhập địa chỉ email của bố mẹ hoặc người giám hộ (dành cho
      việc khôi phục mật khẩu)
    update: Update Account
  user_level:
    completed: Đã hoàn thành
    tried: thử lại
  home:
    title: TIến trình của bạn
    description: Code Studio là nơi có các khóa học trực tuyến được tạo bởi Code.org
    lines_of_code: "%{lines_count} DÒNG MÃ ĐƯỢC VIẾT BỞI HỌC SINH/SINH VIÊN"
    lines_of_code_linebreak: "%{lines_count} dòng mã <br/> được viết bởi %{students_count}
      hàng triêu học viên"
    all_courses: Tổng quan về các khóa học 1, 2 và 3
    lesson_plans: Giáo án
    signin_message: Đã đăng ký? %{link}
    student_reg_link: Sinh viên đăng ký
    teacher_reg_link: Giáo viên đăng ký
    signin_directions: Sử dụng một tài khoản để theo dõi tiến độ. <br/> Giáo viên,
      theo dõi toàn bộ lớp học của bạn.
    teacher_dashboard: Xem bảng điều khiển sự tiến bộ
    teacher_student_count_one: Bạn có %{count} học sinh.
    teacher_student_count: Bạn có %{count} sinh viên.
    teacher_averages: Bình quân, học sinh của bạn đạt được %{trophy_average} trong
      tổng số %{trophy_max} danh hiệu "Thành Thạo Khái Niệm".
    teacher_print_certificates: In giấy chứng nhận cho học sinh hoàn thành khóa học
      này
    teacher_read_blog: Đọc về tin tức và cập nhật của chúng tôi tại tài liệu blog
      giáo dục của chúng tôi
    classroom: Lớp học của bạn
    student_progress: Tiến độ học tập của bạn
    student_stats: Bạn đã kiếm được %{trophy_count} trong số %{trophy_max} huy hiệu
      "Làm Chủ Khái Niệm".
    student_left_off: 'Nơi bạn rời đi:'
    student_finished: Bạn đã hoàn thành tất cả hướng dẫn, chọn một lớp học khác %{online_link}
      hoặc tại một %{local_school_link}
    local_school: trường học ở địa phương
    online: trực tuyến
    see_details: Xem chi tiết
    view_course: Xem khóa học
    prize_info: 'Giải thưởng cho sự tham gia (chỉ dành cho giáo viên trường công lập
      tại Hoa Kỳ): lên đến $1,000 trong lớp học phần thưởng.'
    tryfirst: 'Hoặc, bạn có thể thử nó trước, và đăng ký sau:'
    trynow: Thử ngay bây giờ
    add_hint_help: Xin vui lòng giúp chúng tôi thêm gợi ý thông minh cho các lớp học
      của Code.org
    20hour_overview: Khóa học 20-giờ sẽ giới thiệu mục đích ngành khoa học máy tính
      và các khái niệm lập trình. Khóa học được soạn cho các lớp K-8, tuy nhiên nó
      khá thú vị để tìm hiểu ở tất cả các lứa tuổi.
    test_videos_help: Kiểm tra video player mới tại trường của bạn
    try_beta_courses: Tính năng mới! Hãy thử nghiệm các khóa học phiên bản beta cho
      học sinh lớp 5
    use_as_teacher: Sử dụng trang web này với tư cách là giáo viên
    heading_hoc2014: "<h2> Giờ Lập Trình</h2><h1>Mọi lứa tuổi</h1>"
    heading_elementary: "<h2>các khóa học 20 giờ cho</h2> <h1>Người nhập môn (mọi
      lứa tuổi)</h1>"
    heading_apps: "<h2>Thú vị cho</h2><h1>Tất cả mọi người</h1>"
    heading_tools: "<h2>Sẵn sàng cho bước tiếp theo?</h2> <h1>Công cụ JavaScript cho
      học sinh trung học</h1>"
    heading_legacy: "<h2>Khóa học cơ bản của chúng tôi</h2><h1>Mọi lứa tuổi</h1>"
    your_gallery: Bộ sưu tập
    no_primary_course: Hãy thử một khóa học ở Code Studio
    choose_next_course: Thử một khóa Xưởng Mã bằng cách chọn một khóa bên dưới
    print_certificate: In giấy chứng nhận
    announcement_title: Thông báo
    announcement_message_fall2016_features: Chúng tôi đã dành thời gian hè chuyển
      phản hồi của bạn thành các tính năng mới. Bây giờ bạn có thể<a href="%{pp_url}"
      target="_blank">theo dõi sự tiến bộ của nhiều học sinh</a>ngay cả khi họ đang
      lập trình cặp trên một thiết bị. Bạn có thể dùng<a href="%{csp_widgets_url}"
      target="_blank">các công cụ tương tác tốt nhất</a> từ khóa học CS Nguyên tắc
      trong <i>bất kì</i> lớp học. Và sinh viên của bạn có thể <a href="%{unused_code_url}"
      target="_blank">giữ mã không sử dụng</a> trong không gian làm việc của họ để
      khuyến khích thử nghiệm! Kiểm tra tất cả các tính năng mới của chúng tôi và
      cho chúng tôi biết suy nghĩ của bạn.
    announcement_csp_widgets_message: Tìm kiếm một số cách thú vị để dạy lớp học của
      bạn về cách hoạt động của Internet, cách mật mã giữ an toàn dữ liệu và các khái
      niệm khác? Chúng tôi đã sử dụng các công cụ tương tác tốt nhất từ ​​chương trình
      giảng dạy về Nguyên tắc Khoa học Máy tính của chúng tôi và phát hành các vật
      dụng độc lập mà bạn có thể sử dụng bất kỳ lúc nào!
    announcement_learn_more_button: Tìm hiểu thêm
    announcement_try_now_button: Thử ngay bây giờ
    announcement_host_an_hour_button: Tổ chức một giờ
    announcement_watch_video_button: Xem video
    announcement_petition: Là một giáo viên, bạn đang dẫn đầu trong phong trào để
      trao cho mỗi học sinh ở mỗi trường học cơ hội học về khoa học máy tính. Bây
      giờ, đã đến lúc để cho đại diện của bạn nghe từ bạn. Tuần này, các nhà lãnh
      đạo giáo dục, 28 thống đốc, và CEO của các công ty lớn nhất của Mỹ tham gia
      cùng nhau trong một bức thư ngỏ yêu cầu Quốc hội Hoa Kỳ tài trợ K-12 giáo dục
      khoa học máy tính.
    announcement_petition_button: Thêm tên của bạn
    announcement_go_beyond_button: Tiên phong
    announcement_apply_now: Đăng ký ngay
    announcement_all: Cập nhật những tính năng và cập nhật trên blog của giáo viên
      của chúng tôi.<a href='%{teacher_blog_url}' target='_blank'>Xem thông báo cũ.</a>
    announcement_hoc_launch: Hàng ngàn nhà giáo dục ở hơn 180 quốc gia sẽ bắt đầu
      giảng dạy khoa học máy tính trong giờ làm việc vào tháng 5-11. Chúng tôi tin
      tưởng vào bạn để giúp chúng tôi tiếp cận nhiều sinh viên hơn bao giờ hết. <a
      href='%{signup_url}' target='_blank'>Đăng ký sự kiện Hour of Code</a> và để
      cho một giáo viên khác biết rằng bất cứ ai cũng có thể bắt đầu giảng dạy khoa
      học máy tính.
    announcement_mc_launch: Một trong những hướng dẫn phổ biến nhất hiện nay có một
      phần tiếp theo! Giờ Minecraft hoàn toàn mới của Nhà thiết kế mã cho phép sinh
      viên thực hiện các quy tắc của thế giới Minecraft. Họ có thể tạo ra một trải
      nghiệm Minecraft hoàn toàn độc đáo, và sau đó chia sẻ nó với bạn bè hoặc chơi
      trên điện thoại của họ. Làm điều đó với lớp học của bạn cho Hour of Code.
    announcement_how_code_studio: Bạn không cần bất kỳ kinh nghiệm nào để bắt đầu
      giảng dạy khoa học máy tính trong lớp học của mình. Code.org cung cấp giáo trình,
      kế hoạch bài học, các chương trình học tập chuyên nghiệp chất lượng cao và hàng
      ngàn công cụ tuyệt vời cho tất cả các cấp lớp&mdash;mọi thứ bạn cần, tất cả
      đều miễn phí. Tự hỏi bắt đầu từ đâu? Tải về<a href='%{video_download_url}'>video
      này</a>!
    announcement_go_beyond: Đi xa khỏi một Giờ lập trình và khám phá khái niệm khoa
      học máy tính với sinh viên của bạn mỗi tuần. Code.org cung cấp giáo trình, kế
      hoạch bài học, các chương trình học tập chuyên nghiệp chất lượng cao và hàng
      ngàn công cụ tuyệt vời cho tất cả các cấp lớp&mdash;và nó hoàn toàn miễn phí.
      :) Bạn không cần bất kỳ kinh nghiệm nào để bắt đầu giảng dạy khoa học máy tính
      trong lớp học của mình.<b>Tìm bước tiếp theo phù hợp với lớp học của bạn.</b>
    announcement_teacher_recruitment: Những giáo viên như bạn có thể dẫn đầu nhưng
      tiến bộ trong giáo dục khoa học máy tính. Bạn có thể tham gia bồi dưỡng chuyên
      môn (hoàn toàn miễn phí) để giảng dạy chương trình chất lượng cao cho các học
      sinh tại trường. Hãy dẫn đầu về khoa học máy tính ở trường và ứng dụng trong
      việc học tập chuyên môn của bạn.
    announcement_teacher_recruitment2: Những giáo viên như bạn có thể dẫn đầu nhưng
      tiến bộ trong giáo dục khoa học máy tính. Bạn có thể tham gia bồi dưỡng chuyên
      môn (hoàn toàn miễn phí) để giảng dạy chương trình chất lượng cao cho các học
      sinh tại trường. Hãy dẫn đầu về khoa học máy tính ở trường và ứng dụng trong
      việc học tập chuyên môn của bạn. Giáo viên trung học có thể đăng ký trước ngày
      17/3.
    announcement_csf_pilot: "<strong>Giáo viên trường tiểu học:</strong> Tham gia
      vào cập nhật các khóa học khoa học máy tính cơ bản của chúng tôi! Chúng tôi
      đang tìm kiếm các giáo viên triển khai thí điểm một chương trình giảng dạy khoa
      học máy tính cơ bản vào mùa đông xuân 2017. Chúng tôi đang háo hức muốn nghe
      phản hồi của bạn trước khi đưa ra bản cập nhật vào tháng 8 năm 2017."
    announcement_student_privacy: Tại Code.org, chúng tôi tôn trọng sự riêng tư của
      học sinh. Để bảo vệ quyền riêng tư của học sinh, chúng tôi có một sự thay đổi
      trong phần đăng nhập để tránh hiển thị tên đầy đủ. Mặc dù cập nhật này sẽ giúp
      giảm thiểu sự lo lắng về bảo mật ở trang đăng nhập, chúng tôi vẫn khuyến nghị
      người dùng <i>không sử dụng tên đầy đủ cho các học sinh<i>.
    announcement_apcsp_recruitment: '<strong>Nguyên tắc khoa học máy tính cho giáo
      viên:</strong> Học sinh của bạn có thể được xem video tiếp theo trên Code.org''s
      khuyến khích học sinh tham gia bài thi các nguyên tắc khoa học máy tính năm
      nay. Chúng tôi đang mời tất cả các học sinh làm một video 10-20 giây đăng trên
      Twitter, Instagram hoặc Facebook và nói "tôi đang tham gia kỳ thi #APCSP vì..."
      Các bài thi tốt nhất sẽ được giới thiệu trong video của chúng tôi và các học
      sinh chiến thắng sẽ được ghi nhận bởi Code.org!'
    announcement_apcsp_recruitment2: 'Năm nay kỳ thi APCS kỳ vọng sẽ phá vỡ kỷ lục.
      Chúng tôi cần sự trợ giúp của bạn. Hãy khuyến khích các học sinh tham gia thi
      AP CSP và chúng tôi sẽ <a href=''%{gift_url}'' target=''_blank''> gửi cho bạn
      một món quà</a>. Học sinh cũng có thể khuyến khích bạn bè khắp nơi tham gia
      <a href=''%{challenge_url}'' target=''_blank''> thử thách video #APCSP</a>.'
    announcement_apcsp_recruitment3: Bài kiểm tra AP CS năm nay đã sẵn sàng để phá
      vỡ kỷ lục. Sự tham gia của học sinh trong kỳ thi có thể thay đổi đáng kể sự
      đa dạng trong AP Computer Science, nhưng chúng tôi cần sự giúp đỡ của bạn. Khuyến
      khích tất cả sinh viên CS học lấy bài thi AP CSP và bạn có thể giành chiến thắng
      <a href='%{gift_url}' target='_blank'>thẻ quà tặng, máy tính xách tay hoặc giải
      thưởng khác</a>! Chia sẻ <a href='%{video_url}' target='_blank'>video này</a>để
      sinh viên của bạn có thể nghe thấy từ những người bạn trên khắp đất nước đang
      thi.
    announcement_csp_deadline: Final call for high school teachers! Take the lead
      on computer science in your school and apply for our high-quality professional
      learning programs <strong>at absolutely no cost to you or your school</strong>.
      Applications close on April 14th.
    announcement_applab_export: App Lab, môi trường lập trình web của chúng tôi, bây
      giờ hỗ trợ xuất mã của bạn! Bạn có thể bắt đầu xây dựng ứng dụng bằng các khối
      JavaScript kéo và thả, sau đó xuất mã để tiếp tục chỉnh sửa trong bất kỳ môi
      trường phát triển chuyên nghiệp nào mà bạn chọn.
    announcement_csp_survey: "<b>Chúc mừng các giáo viên của CS Principles!</b><br/>Các
      nguyên tắc CS của bạn sinh viên tham dự kỳ thi AP CS sẽ tham gia hơn 50.000
      sinh viên khác trong cuộc thi AP lớn nhất trong lịch sử. Bây giờ, để tiếng nói
      của học sinh của bạn được nghe - nhắc nhở họ để hoàn thành các cuộc khảo sát
      kết thúc của khóa học! Bạn sẽ có thể xem lại phản hồi của sinh viên và chúng
      tôi cũng sẽ chia sẻ báo cáo toàn quốc với bạn."
    announcement_navigation_redesign: "<b>Upcoming Site Navigation Changes</b><br/>Coming
      soon this summer, we’re improving navigation across the Code.org site so that
      you always have access to your top resources from anywhere on the site. As soon
      as you log in to your teacher account, every page will have a new navigation
      bar with links to your Homepage, Courses, Project Gallery, Sections, and Professional
      Learning."
  move_students:
    new_section_dne: Xin lỗi, nhưng phần học %{new_section_code} không tồn tại. Vui
      lòng nhập một mã khác cho phần học.
    section_code_cant_be_current_section: The current section cannot be the same as
      the new section.
    current_section_dne: Sorry, but section %{current_section_code} does not exist.
      Please enter a different section code.
    student_ids_not_entered: Vui lòng cung cấp student_ids.
    student_not_found: Không thể tìm thấy một hoặc vài sinh viên.
    all_students_must_be_in_current_section: All the students must currently be enrolled
      in your section.
    already_enrolled_in_new_section: You cannot move these students because this teacher
      already has them in another section.
    third_party_login: You cannot move students to a section that is synced with a
      third party tool.
  share:
    title: Học về Xưởng Code
    description: Ai cũng có thẻ học khoa học máy tính. Làm trò chơi, ứng dụng và nghệ
      thuật với mã lệnh.
    try_hour_of_code: Hãy thử Giờ lập trình!
  gender:
    male: Nam
    female: Nữ
    none: Tùy chọn không muốn trả lời
  user_type:
    student: học sinh
    teacher: Giáo viên
  footer:
    thank_you: Chúng tôi cảm ơn<a href="https://code.org/about/donors"> các nhà tài
      trợ</a>, <a href="https://code.org/about/partners">các đối tác</a>, <a href="https://code.org/about/team">các
      thành viên trong nhóm mở rộng của chúng tôi</a>, các <a href="https://code.org/about/advisors">chuyên
      gia video và giáo dục</a> của chúng tôi vì sự hỗ trợ của các bạn trong việc
      tạo nên Xưởng Mã.
    help_from_html: Các kỹ sư từ Google, Microsoft, Facebook và Twitter đã giúp tạo
      ra hướng dẫn này.
    help_from_html_old: Các kỹ sư từ Google, Microsoft, Facebook và Twitter đã giúp
      tạo ra các tài liệu này.
    art_from_html: Minecraft&#8482; &copy; %{current_year} Microsoft. Bản Quyền Đã
      Được Bảo Hộ. < br / >Star Wars&#8482; &copy; %{current_year} Disney và Lucasfilm.
      Bản Quyền Đã Được Bảo Hộ. < br / >Frozen&#8482; &copy; %{current_year} Disney.
      Bản Quyền Đã Được Bảo Hộ. < br / >Ice Age&#8482; &copy; %{current_year} 20th
      Century Fox. Bản Quyền Đã Được Bảo Hộ. < br / >Angry Birds&#8482; &copy; 2009-%{current_year}
      Rovio Entertainment Ltd. Bản Quyền Đã Được Bảo Hộ. < br / >Plants vs. Zombies&#8482;
      &copy; %{current_year} Electronic Arts Inc. Bản Quyền Đã Được Bảo Hộ. < br /
      >The Amazing World of Gumball là thương hiệu và &copy; 2015 Cartoon Network.
    art_from_html_old: Minecraft&#8482; &copy; %{current_year} Microsoft. Bản Quyền
      Đã Được Bảo Hộ. Star Wars&#8482; &copy; %{current_year} Disney và Lucasfilm.
      Bản Quyền Đã Được Bảo Hộ. Frozen&#8482; &copy; %{current_year} Disney. Bản Quyền
      Đã Được Bảo Hộ. Ice Age&#8482; &copy; %{current_year} 20th Century Fox. Bản
      Quyền Đã Được Bảo Hộ. Angry Birds&#8482; &copy; 2009-%{current_year} Rovio Entertainment
      Ltd. Bản Quyền Đã Được Bảo Hộ. Plants vs. Zombies&#8482; &copy; %{current_year}
      Electronic Arts Inc. Bản Quyền Đã Được Bảo Hộ. The Amazing World of Gumball
      là thương hiệu và &copy; 2015 Cartoon Network.
    code_from_html: Code.org sử dụng p5.play, được cấp phép theo <a href="http://www.gnu.org/licenses/old-licenses/lgpl-2.1-standalone.html">
      GNU LGPL 2.1</a>.
    powered_by_aws: Được tài trợ bởi Amazon Web Services
    trademark: "&copy; Code.org, %{current_year}. Code.org&reg;, biểu tượng CODE và
      Giờ Lập Trình &reg; là nhãn hiệu của Code.org."
    copyright: Bản quyền
    more: Nhiều hơn
    feedback: Cung cấp thông tin phản hồi
    translate: Giúp chúng tôi dịch sang ngôn ngữ của bạn
    support: Hỗ trợ
    support_url: http://support.code.org
    tos_short: Các điều khoản của Code.org
    tos: Các điều khoản của Code.org
    privacy: Chính sách riêng tư
    secure: Phiên bản an toàn
    report_abuse: Báo cáo lạm dụng
    built_on_code_studio: Được xây dựng trên Code Studio
    make_my_own_app: Tạo ứng dụng của tôi
    how_it_works: Nó hoạt động như thế nào
    try_hour_of_code: Hãy thử Giờ lập trình!
  reference_area:
    title: Cần trợ giúp?
    subtitle: Xem các video và gợi ý
    teacher: Xem giải pháp
    teacher_no_solution: Stop seeing solution
    auth_error: Bạn không có quyền xem các giải pháp.
    submit: Cập nhật vị trí nghệ sĩ
    direction: Bắt đầu định hướng (tính bằng độ)
  video:
    tab: Video
    notes: Không xem được video? Hãy xem ghi chú.
    notes_coming_soon: Ghi chú cho video này sẽ được cập nhật sớm.
    autoplay_option: Tự phát video
    download: Tải video xuống
    show_notes: Hiện ghi chú
    show_video: Hiển thị Video
  compatibility:
    upgrade:
      unsupported_message: Trình duyệt của bạn không được hỗ trợ. Hãy nâng cấp trình
        duyệt của bạn lên <a href='%{supported_browsers_url}', target='_blank'>một
        trong những trình duyệt được hỗ trợ của chúng tôi</a>. Bạn có thể thử xem
        trang nhưng mong đợi chức năng bị hỏng.
      link: Tìm hiểu thêm
      applab_unsupported_tablet: App Lab hoạt động tốt nhất trên máy tính để bàn hoặc
        máy tính xách tay với chuột và bàn phím. Bạn có thể gặp sự cố khi sử dụng
        công cụ này trên thiết bị hiện tại của mình.
      gamelab_unsupported_tablet: Game Lab hoạt động tốt nhất trên máy tính để bàn
        hoặc máy tính xách tay với chuột và bàn phím. Bạn có thể gặp sự cố khi sử
        dụng công cụ này trên thiết bị hiện tại của mình.
      weblab_unsupported_browser: Rất tiếc, chúng tôi hiện đang gặp sự cố khi tải
        Lab Web trên trình duyệt này. Bạn có thể muốn sử dụng một trình duyệt khác
        cho đến khi được giải quyết. Xin lỗi vì sự bất tiện.
      weblab_unsupported_locale_storage: Bạn có thể gặp sự cố khi sử dụng Web Lab
        ở chế độ Duyệt web Riêng tư. Vui lòng tải lại dự án của bạn ở chế độ thông
        thường. Xin lỗi vì sự bất tiện.
  slow_loading: Điều này mất nhiều thời gian hơn bình thường...
  try_reloading: Hãy thử tải lại trang
  next_stage: Hoàn thành! Tiếp tục màn tiếp theo
  download_pdf: Mở bài học
  lesson_plan: Giáo Án
  view_lesson_plan: Xem Giáo Án
  pdf_download: Tải phiên bản PDF
  download_coming_soon: Tải về các hoạt động sắp diễn ra.
  video_coming_soon: Video sắp tới!
  not_started: Học sinh chưa cố gắng cấp độ này.
  share_code:
    title: Nhấp vào 'Chạy' để xem chương trình của tôi trực tiếp
    bounce_og_title: Hãy xem thử trò chơi Bounce của tôi
    flappy_og_title: Hãy kiểm tra Game Flappy của tôi
    studio_og_title: Hãy xem thử lab tạo ứng dụng trò chơi của tôi
    check_out_what_i_made: Hãy xem thử ứng dụng tôi vừa tạo
    og_description: Tôi đã viết mã của mình với Code.org
    phone_number_not_allowed: Chỗ ở này có vẻ như chứa một số điện thoại. Hãy thử
      thay đổi đoạn văn bản.
    address_not_allowed: Chỗ ở này có vẻ như chứa một địa chỉ ở trong đó. Hãy thử
      thay đổi đoạn văn bản.
    email_not_allowed: Chỗ ở này có vẻ như chứa một email trong đó. Hãy thử thay đổi
      đoạn văn bản.
    profanity_not_allowed: Chỗ ở này có vẻ như chứa ngôn từ thô tục.  Hãy thử thay
      đổi đoạn văn bản.
  builder:
    created: Tạo một kịch bản mới.
    destroyed: Phá hủy một kịch bản.
    manage: Xây dựng các cấp độ
    view: Xem
    back: Quay lại kịch bản
    success: Bạn đã chỉnh sửa các khối thành công.
    level:
      create: Tạo ra mức độ mới
      current: Mức hiện tại
      unused: Không sử dụng cấp độ
  upsell:
    applab:
      title: Phòng thí nghiệm ứng dụng
      body: App Lab là một môi trường lập trình mà bạn có thể tạo ra các ứng dụng
        đơn giản. Thiết kế một ứng dụng, lập trình bằng các khối hoặc JavaScript,
        và chia sẻ ứng dụng của bạn trong vài giây.
      body_short: Thiết kế một ứng dụng, lập trình bằng các khối hoặc JavaScript,
        và chia sẻ ứng dụng của bạn trong vài giây.
      audience: Lứa tuổi 13 +
      cta: Học cách làm
    hoc:
      title: Mê cung cổ điển
      body: Hãy thử những lớp khoa học máy tính că bản. Hàng triệu người đã thử học
        các khóa này.
    flappy:
      title: Lập trình Flappy
      body: Muốn viết trò chơi của riêng bạn trong vòng chưa đầy 10 phút? Hãy thử
        lớp học lập trình Flappy của chúng tôi!
    20-hour:
      title: Khóa học cấp tốc
      body: Khóa học 20-giờ sẽ giới thiệu mục đích ngành khoa học máy tính và các
        khái niệm lập trình. Khóa học được soạn cho các lớp K-8, tuy nhiên nó khá
        thú vị để tìm hiểu ở tất cả các lứa tuổi.
      body_short: Học những căn bản về khoa học máy tính với phiên bản cấp tốc của
        các lớp 2-4.
    hoc2014:
      try_new_tutorial: Hãy thử lớp học Giờ Lập trình phiên bản beta của chúng tôi
      try_frozen: Họa sĩ vẽ Anna và Elsa, từ bộ phim Frozen
    gallery:
      title: Bộ sưu tập
      body: Xem một bộ sưu tập các ứng dụng và họa sĩ thiết kế hình ảnh được tạo bởi
        người dùng của chúng tôi
    gamelab:
      title: Kho Trò chơi
      body: Game Lab là một môi trường lập trình, nơi bạn có thể tạo các hình động
        và trò chơi đơn giản với các đối tượng và các nhân vật tương tác với nhau.
      audience: Lứa tuổi 13 +
      cta: Học cách làm
    hoc-encryption:
      title: Simple Encryption
      body: Học sinh sẽ học các kỹ thuật tạo và giải mã các tin nhắn được mã hóa.
    weblab:
      title: Web Lab (beta)
      body: Web Lab là một môi trường lập trình, nơi bạn có thể tạo các trang web
        đơn giản sử dụng HTML và CSS. Thiết kế trang web của bạn và chia sẻ trang
        web của bạn chỉ trong vài giây.
      audience: Lứa tuổi 13 +
      cta: Học cách làm
    frozen:
      title: Bộ phim Frozen
    starwars:
      title: Cuộc Chiến Giữa Các Vì Sao
    infinity:
      title: Phòng thí nghiệm Vui Chơi Bất Tận
      body: Sử dụng trò chơi thử nghiệm để tạo ra một câu chuyện hay trò chơi với
        các nhân vật Disney Infinity nổi tiếng.
    minecraft:
      title: Minecraft
      body: Khám phá thế giới Minecraft thông qua mã.
    minecraft2016:
      title: Minecraft
      body: Chương trình động vật và sinh vật Minecraft khác trong phiên bản Minecraft
        của riêng bạn.
    hero:
      title: Minecraft
      body: Minecraft đã trở lại trong Giờ Lập Trình với một hoạt động mới! Hãy bắt
        đầu cuộc hành trình Minecraft với việc lập trình.
    sports:
      title: Sports
      body: Thực hiện một trò chơi bóng rổ hoặc trộn lẫn và kết hợp với thể thao.
    text-compression:
      title: Text Compression
      body: Trong bài học này, học viên sẽ sử dụng Widget nén văn bản để nén văn bản
        bằng cách thay thế các mẫu với các ký hiệu.
    unplugged:
      title: Unplugged Lessons
      audience: Lứa tuổi 4 +
      body: Chúng tôi đã biên soạn một danh sách các bài học không cắm phí cho bạn
        để sử dụng trong lớp học của bạn. Bây giờ bạn có thể dạy các nguyên tắc cơ
        bản của khoa học máy tính, cho dù bạn có máy tính trong lớp học hay không!
        Hãy thử sử dụng những bài học này như là một khóa học độc lập hoặc làm những
        bài học bổ sung cho bất kỳ khóa học về khoa học máy tính nào.
      body_short: Nếu bạn không có máy tính, hãy thử các bài học cắm phít này trong
        lớp học của bạn.
    unplugged_conditionals:
      title: Điều kiện
      body: Tìm hiểu về các thuật toán và tuyên bố có điều kiện trong hoạt động "không
        cắm phín" này bằng cách sử dụng một bộ bài.
    widgets:
      title: Widget
      body: Sinh viên có thể khám phá các khái niệm từ các Nguyên tắc Khoa học Máy
        tính của chúng tôi thực hành bằng cách sử dụng các công cụ kỹ thuật số này.
        Sử dụng các vật dụng một mình, hoặc tạo một bài học khái niệm đơn cho lớp
        học của bạn.
      audience: Độ tuổi 14+
      cta: Học cách làm
  gallery:
    students_drew_these_with_code: Các học sinh/sinh viên đã vẽ chúng bằng cách lập
      trình!
    students_made_these_with_code: Các học sinh/sinh viên đã tạo ra chúng bằng cách
      lập trình!
    picture_count: Trong <b>%{days}</b> ngày vừa qua, các học sinh/sinh viên đã vẽ
      <b>%{count}</b> bức ảnh bằng cách tự viết các chương trình máy tính. Click vào
      những bức ảnh này để xem mỗi chương trình.
    activity_count: Trong <b>%{days}</b> ngày vừa qua, học sinh đã thực hiện <b>%{count}</b>
      các ứng dụng và hình ảnh bằng cách tự viết các chương trình máy tính. Nhấp vào
      hình ảnh và ảnh chụp màn hình để xem mỗi chương trình trong hành động.
    want_to_make_your_own: Bạn muốn tự tạo chương trình này?
    how_to_save: Ở bài cuối cùng của những hướng dẫn này, nhấn "Hoàn thành" và "Lưu"
      để lưu dự án của bạn vào trong thư viện.
    more: Nhiều &rarr;
    caption_by_name_age: bởi  %{name}, %{age} tuổi
    caption_time_ago: "%{time_ago} trước"
    header: Bộ sưu tập
    header_playlab: Phòng trò chơi
    header_artist: Nghệ sĩ
    report_abuse: Báo cáo lạm dụng
  landing:
    prerelease: Khóa học này là <span class='betatext'> phiên bản beta</span>.  Điều
      này có nghĩa là nó không phải là phiên bản cuối cùng của khóa học, và có thể
      sửa đổi từ việc thu nhận thông tin phản hồi và thực hiện các cải tiến.
    prerelease_hoc2014: Lớp học này là  <span class='betatext'>phiên bản beta</span>.
      Nó có thể được sửa đổi từ việc thu nhận thông tin phản hồi và thực hiện các
      cải tiến.
    report_bug: Báo cáo lỗi
    support: Nhận trợ giúp
    support_url: "//support.code.org"
    help_resources: Trợ giúp và tài nguyên
    help_support: Giúp đỡ và hỗ trợ
    documentation: Tài liệu
    tutorials: Hướng dẫn
  multi:
    wrong_title: Câu trả lời không chính xác
    wrong_body: Câu trả lời mà bạn đã nhập không chính xác.  Xin vui lòng thử lại!
    correct_title: Chính xác
    correct_body: Đó là câu trả lời chính xác.
    toofew_title: Too few answers.
    toofew_body: Please select two answers before submitting.
  multi-submittable:
    wrong_title: Cảm ơn bạn
    wrong_body: Cảm ơn bạn đã gửi câu trả lời.
    correct_title: Cảm ơn bạn
    correct_body: Cảm ơn bạn đã gửi câu trả lời.
    toofew_title: Too few answers.
    toofew_body: Please select two answers before submitting.
  level_group:
    wrong_title: Cảm ơn bạn
    wrong_body: Cảm ơn bạn đã gửi câu trả lời.
    correct_title: Cảm ơn bạn
    correct_body: Cảm ơn bạn đã gửi câu trả lời.
    hide_survey_last_answer: Cuộc khảo sát này là ẩn danh. Vui lòng truy cập bảng
      điều khiển giáo viên để có kết quả tổng hợp. Lưu ý rằng kết quả chỉ hiển thị
      nếu có ít nhất năm sinh viên gửi bản khảo sát.
    survey_submission_thankyou: Cảm ơn bạn đã gửi bản khảo sát này! Cuộc khảo sát
      đã được xóa để phản hồi của bạn vẫn ẩn danh. Lưu ý rằng giáo viên của bạn vẫn
      có thể xem phản hồi cho cả lớp, nhưng không có tên kèm theo.
  level_group-submittable:
    wrong_title: Cảm ơn bạn
    wrong_body: Cảm ơn bạn đã gửi câu trả lời.
    correct_title: Cảm ơn bạn
    correct_body: Cảm ơn bạn đã gửi câu trả lời.
    unsubmit-title: Không nộp bản đánh giá nănng lực của bạn
    unsubmit-body: Không nộp bản đánh giá năng lực của bạn sẽ khôi phục lại ngày và
      giờ nộp. Bạn có chắc không?
    submit-incomplete-title: Gửi đánh giá của bạn
    submit-incomplete-body: Bạn bỏ lại một số câu hỏi chưa hoàn chỉnh.  Bạn không
      thể chỉnh sửa đánh giá của bạn sau khi gửi nó.  Bạn có chắc không?
    submit-complete-title: Gửi đánh giá của bạn
    submit-complete-body: Bạn không thể chỉnh sửa đánh giá của bạn sau khi gửi nó.  Bạn
      có chắc không?
  match:
    wrong_title: Cách giải chưa chính xác
    wrong_body: Cách giải bạn đã nhập chưa chính xác. Xin vui lòng thử lại!
    correct_title: Chính xác
    correct_body: Đó là câu trả lời chính xác.
  contract_match:
    wrong_title: Câu trả lời không chính xác
    badname: Hợp đồng của bạn có tên sai.
    badname_case: Chức năng tên tùy thuộc vào chữ in hoa hay thường. Hãy thử thay
      đổi kiểu in hoa/thường cho tên trên hợp đồng của bạn.
    badrange: Hợp đồng của bạn có khoản sai.
    baddomainsize: Hợp đồng của bạn không có số lượng khoản mục phù hợp trong tên
      miền.
    baddomainname: Một hoặc nhiều mục tên miền của bạn chứa tên sai.
    baddomaintype: Một hoặc nhiều của các tên miền bạn chứa loại không chính xác,
      hoặc chúng nằm không đúng thứ tự.
  text_match:
    placeholder: Nhập câu trả lời của bạn ở đây
    open_response_title: Xin cảm ơn
    open_response_body: Cảm ơn câu trả lời của bạn!
    correct_title: Chính xác
    correct_body: Đó là câu trả lời chính xác.
  dialog:
    ok: Đồng ý
    startover_title: Bạn có chắc bạn muốn bắt đầu lại?
    startover_body: Cái này sẽ cài lại bảng đố về trạng thái bắt đầu và xóa hết dữ
      liệu bạn đã thêm hoặc thay đổi.
    startover_ok: Bắt đầu lại
    startover_cancel: Huỷ
  time:
    hour: 1 giờ
    day: ngày
    week: tuần
  age_interstitial:
    age: Tuổi của bạn
    header: Cập nhật thông tin tài khoản
    message: Chúng tôi đang trong quá trình thu thập thêm kinh nghiệm để bảo vệ quyền
      riêng tư cho ban mạnh hơn nữa. Để làm được điều đó, chúng tôi cần người dùng
      nhập tuổi của họ vào đây <br/> Như mọi khi, code.org sẽ không thê, bán hoặc
      chia sẻ thông tìn này với bất kì bên thứ 3 nào.
    sign_out: Nếu bạn không muốn cung cấp tuổi của mình, bạn có thể đăng nhập vào
      <a href="%{url}">sign out</a>
  terms_interstitial:
    title: Cập nhật các điều khoản của dịch vụ và chính sách bảo mật
    intro_desc: 'Chúng tôi đã cập nhật Điều khoản Dịch vụ và Chính sách Bảo mật của
      chúng tôi, như được hiển thị bên dưới. Những thay đổi này có hiệu lực từ ngày
      24 tháng 8 năm 2016. Sự thay đổi lớn nhất: chúng tôi sẽ<i>không còn lưu trữ
      địa chỉ email cho các tài khoản sinh viên trên Code Studio.</i> Đây là một vấn
      đề lớn đối với chúng tôi và chúng tôi hy vọng nó đặt ra một tiêu chuẩn mới cho
      sự riêng tư của sinh viên trong công nghệ giáo dục. Chúng tôi đã gửi cho bạn
      bản tóm tắt các thay đổi khác qua email.'
    intro_instructions: Bạn cần chấp nhận những điều khoản mới này cho học sinh dưới
      13 tuổi trong lớp học của mình để có quyền truy cập đầy đủ vào tất cả các tính
      năng mới nhất trong Code Studio. Khi đăng ký một tài khoản cho một học sinh
      dưới 13, bạn sẽ được yêu cầu xác nhận rằng trường của bạn có sự đồng ý của cha
      mẹ về việc thu thập thông tin cá nhân của học sinh cho việc sử dụng và lợi ích
      của nhà trường, bao gồm các chương trình giáo dục như Code Studio.
    tos: Các điều khoản của Code.org
    privacy: Chính sách riêng tư
    privacy_notice: Thông tin bảo mật
    accept_label: Tôi đồng ý với cập nhật <a href="%{tos_url}" target="_blank">Điều
      khoản dịch vụ</a>và <a href="%{privacy_url}" target="_blank">Chính sách bảo
      mật</a>
    accept: Đồng ý
    print: In
    reminder_desc: We have updated our <a href="%{tos_url}" target="_blank">Terms
      of Service</a> and <a href="%{privacy_url}" target="_blank">Privacy Policy</a>.
      Please read these carefully before accepting them. Note that our tools teaching
      JavaScript may be unavailable to your students before explicitly accepting the
      updated terms.
    review_terms: Xem những điều khoản mới
  school_info_interstitial:
    title: Chúng tôi muốn mang Khoa học Máy tính đến mọi học sinh - giúp chúng tôi
      theo dõi sự tiến bộ của chúng tôi!
    message: Nhập thông tin trường học của bạn ở dưới đây.
    message_with_suggestion: Hãy chắc chắn rằng những thông tin sau đây là chính xác,
      nếu không vui lòng cập nhật.
    save: Lưu
  race_interstitial:
    title: 'Tùy chọn: Giúp chúng tôi theo dõi tiến trình của chúng tôi hướng tới việc
      cải thiện tính đa dạng trong khoa học máy tính'
    message: Vui lòng cho chúng tôi biết chủng tộc của bạn (hãy đánh dấu vào tất cả
      các mục thích hợp)
    races:
    - white: Màu trắng
    - black: Người da đen hoặc người Mỹ gốc Phi
    - hispanic: Người Hispanic hoặc Latino
    - asian: Châu á
    - hawaiian: Người bản địa hoặc người Đảo Thái Bình Dương khác
    - american_indian: Thổ Dân Mỹ Da Đỏ/Alaska
    - other: Khác
    - opt_out: Không thích nói
    submit: Gửi
    decline: Đóng
  zendesk_too_young_message: Rất tiếc, người dùng trẻ em không thể đăng nhập vào trang
    web hỗ trợ của chúng tôi, ban có thể duyệt<a href="http://support.code.org">support.code.org</a>
    mà không cần đăng nhập cùng hay yêu cầu phụ huynh hoặc giáo viên của ban liên
    hệ với chúng tôi .
  progress:
    not_started: chưa bắt đầu
    in_progress: trong tiến trình
    completed_too_many_blocks: hoàn thành, quá nhiều mảnh gép
    completed_perfect: hoàn thành, hoàn hảo
    furthest_level_attempted: đã cố gắng ở mức độ cao nhất
    assessment: đánh giá
    submitted: đã gửi
  studio:
    courses_working_on: Các khóa học bạn đang tiến hành
    completed_courses: Hoàn thành khóa học
    all_courses: Tất cả các khóa học
  project:
    projects: chương trình
    create: Tạo ra chương trình
    create_a_project: 'Tạo một chương trình mới:'
    new: Tạo mới
    rename: Đổi tên
    save: Lưu
    delete: Xóa
    import: Nhập
    share_link_import_bad_link_header: Chia sẻ liên kết không được công nhận
    share_link_import_bad_link_body: 'Chúng tôi không thể truy xuất đường link chia
      sẻ này. Hãy chắc chắn rằng bạn đang sử dụng một đường link từ Minecraft: câu
      đố về nhiệm vụ của Đặc vụ và bạn đã copy đầy đủ đường link đó.'
    share_link_import_error_header: Có gì đó không ổn.
    share_link_import_error_body: Đã xảy ra sự cố khi nhập liên kết chia sẻ đó. Vui
      lòng thử lại.
    exit: Trở về khóa học
    my_projects: chương trình của tôi
    project_gallery: chương trình
    publish: Xuất bản
    unpublish: Hủy xuất bản
    share: Chia sẻ
    share_title: Chia sẻ chương trình của tôi
    share_copy_link: 'Sao chép liên kết:'
    share_embed_description: Bạn có thể dán mã nhúng vào trang HTML để hiển thị dự
      án trên một trang web.
    share_u13_warning: Hãy hỏi giáo viên của bạn trước khi chia sẻ. Chỉ chia sẻ với
      những người khác trong trường của bạn.
    embed: Nhúng
    advanced_share: Hiển thị tuỳ chọn nâng cao
    no_projects: Bạn hiện không có dự án. Nhấp vào một trong các nút ở trên để bắt
      đầu dự án.
    close: Đóng
    more: Nhiều hơn
    name: Tên
    updated: Đã cập nhật
    project_type: loại chương trình
    help_text: Nhấp vào liên kết bên dưới để tạo một chương trình Play Lap (trò chơi
      thí nghiệm) hoặc Artist (đồ họa) <strong>Make an App</strong> hoặc <strong>Draw
      Something</strong> below to make a new Play Lab or Artist project!<br/> Bạn
      có thể trở lại và làm việc với các dự án của mình bất cứ lúc nào
    need_help: Cần trợ giúp ban đầu?
    thumbnail_help: Không nhìn thấy hình thu nhỏ chính xác cho dự án của bạn? Chạy
      ứng dụng của bạn để tạo một hình thu nhỏ mới. Xin lưu ý rằng có thể mất vài
      giờ để hình thu nhỏ mới được làm mới.
    really_delete: Xóa?
    delete_yes: Đồng ý
    delete_no: Không
    saved: Đã lưu
    not_saved: Không lưu
    cancel: Huỷ
    delete_confirm_title: Bạn có chắc bạn muốn xóa bỏ chương trình này?
    delete_confirm_text: Xóa chương trình của bạn sẽ vĩnh viễn loại bỏ nó từ danh
      sách chương trình của bạn. Bất cừ ai đã được bạn chia sẽ sẽ không còn nhìn thấy
      chương trình của bạn.
    view_all: Xem chương trình của tôi
    remix: đảo lại
    click_to_remix: Nhấp vào 'Remix' để xáo trộn phiên bản của bạn!
    edit_project: Chỉnh sửa dự án
    sharing_disabled: Xin lỗi, dự án này không có sẵn để chia sẻ. Nếu đây là dự án
      của bạn hoặc dự án của một trong những sinh viên của bạn, vui lòng <a href='https://studio.code.org/users/sign_in'>đăng
      nhập</a> vào tài khoản của bạn để xem dự án.
    abuse:
      tos: Dự án này đã bị báo cáo vi phạm <a href='http://code.org/tos'>điều khoản
        của Code.org</a> và không thể chia sẻ với những người khác.
      policy_violation: Dự án này chứa thông tin không thể chia sẻ với người khác.
        Vui lòng liên hệ với chủ sở hữu ứng dụng để sửa nội dung ứng dụng của họ.
      contact_us: Nếu bạn tin rằng đây là một lỗi, xin vui lòng <a href='https://code.org/contact'>
        liên hệ với chúng tôi.</a>
      go_to_code_studio: Đi đến Code Studio
      report_abuse_form:
        intro: Nếu bạn gặp phải nội dung gây khó chịu, mối đe dọa, hăm dọa trên mạng,
          quấy rối hoặc một thể hiện của các vi phạm bản quyền nội dung bạn sở hữu
          trong khi sử dụng ứng dụng xây dựng trên Code Studio, xin vui lòng điền
          vào mẫu dưới đây. Chúng tôi sẽ xem xét báo cáo của bạn thật sự nghiêm túc,
          điều tra kỹ lưỡng, và có hành động thích hợp.
        validation:
          email: Vui lòng cung cấp địa chỉ email
          age: Xin vui lòng cho biết tuổi
          abuse_type: Xin vui lòng cho biết nội dung này vi phạm Điều khoản Dịch vụ
            như thế nào
          abuse_detail: Xin vui lòng cung cấp chi tiết đối với nội dung bạn đang báo
            cáo
        abusive_url: Địa chỉ trang web của nội dung được báo cáo
        abuse_type:
          question: Nội dung này vi phạm %{link_start}Terms Service%{link_end} như
            thế nào?
          harassment: Mối đe dọa, hăm dọa trên mạng, sự quấy nhiễu
          offensive: Nội dung gây khó chịu
          infringement: Vi phạm bản quyền
          other: Khác
        detail: Xin vui lòng cung cấp càng nhiều chi tiết nếu có thể liên quan đến
          nội dung bạn đang báo cáo.
        acknowledge: Bằng việc gửi thông tin này, bạn xác nhận nó sẽ bị xử lý theo
          quy định của các điều khoản của %{link_start_privacy}Privacy Policy%{link_end}
          và %{link_start_tos}Terms Service%{link_end}
  peer_review:
    accepted:
      name: Đã chấp nhận
      description: "<strong>Vâng</strong>, bài nộp này <strong>đáp ứng</strong> các
        yêu cầu"
    rejected:
      name: Bị từ chối
      description: "<strong>Không</strong>, bài nộp này <strong>không đáp ứng</strong>
        các yêu cầu"
    escalated:
      name: Đã tăng cấp
      description: I would like an instructor to review this submission
    instructor_feedback: Instructor Feedback
    peer_feedback: Peer Feedback
    outdated: This feedback was added for a previously submitted version
    review_in_progress: Ready to review
    link_to_submitted_review: Link to submitted review
    reviews_unavailable: Reviews unavailable at this time
    review_count: You must complete %{review_count} reviews for this unit
    must_be_enrolled: You must be enrolled in this course to review peers
    no_reviews_at_this_moment_notice: There are no peer reviews available at this
      moment, please check back soon
    review_submitted: Your peer review was submitted
    review_new_submission: Review a new submission
  flex_category:
    required: Tổng quan
    content: Nội dung
    practice: Teacher Practices
    peer_review: Peer Review
    ramp_up: Ramp-Up
    end_of_course_project: End of Course Project
    optional_stages: Optional Stages
    main_course: Main Course
    extra_course_content: Extra Course Content
    csf_e_1: Ramp Up to Course E (Optional)
    csf_e_2: Course E Content
    csf_f_1: Ramp Up to Course F (Optional)
    csf_f_2: Course F Content
    csd1_1: 'Chapter 1: The Problem Solving Process'
    csd1_2: 'Chapter 2: Computers and Problem Solving'
    csd2_1: 'Chapter 1: Web Content and HTML'
    csd2_2: 'Chapter 2: Styling and CSS'
    csd3_1: 'Chapter 1: Images and Animations'
    csd3_2: 'Chapter 2: Building Games'
    csd4_1: 'Chapter 1: User Centered Design'
    csd4_2: 'Chapter 2: App Prototyping'
    csd5_1: 'Chapter 1: Representing Information'
    csd5_2: 'Chapter 2: Solving Data Problems'
    csd6_1: 'Chapter 1: Hardware Output'
    csd6_2: 'Chapter 2: Hardware Input'
    csd_survey: Post-Course Survey
    csp1_1: 'Chapter 1: Representing and Transmitting Information'
    csp1_2: 'Chapter 2: Inventing the Internet'
    csp2_1: 'Chapter 1: Encoding and Compressing Complex Information'
    csp2_2: 'Chapter 2: Manipulating and Visualing Data'
    csp3_1: 'Chapter 1: Programming Languages and Algorithms'
    csp4_1: 'Chapter 1: The World of Big Data and Encryption'
    csp5_1: 'Chapter 1: Event-Driven Programming'
    csp5_2: 'Chapter 2: Programming with Data Structures'
    cspSurvey: Survey
    cspAssessment: Chapter Assessment
    csp_ap_1: 'Chapter 1: AP Tech Setup'
    csp_ap_2: 'Chapter 2: AP Explore Performance Task'
    csp_ap_3: 'Chapter 3: AP Create Performance Task'
    csp_postap_1: 'Chapter 1: Manipulating and Visualizing Data'
    csp_postap_2: 'Chapter 2: Apps and Databases'
    csp2_1_2018: 'Unit 2: Digital Information'
    csp3_1_2018: 'Unit 3: Intro to Programming'
    csp4_1_2018: 'Unit 4: Big Data and Privacy'
    dlp: Reflection Prompts
  external_links:
    disclaimer: Miễn trừ trách nhiệm
    leaving_domain: You are now leaving this domain, to a site that is not operated
      by Code.org.
    disclaimer_text: This site may have privacy policies that differ from Code.org's.
      We have selected these third party resources because we think they will be useful
      to you. While we are not directly responsible for the content of this website,
      please <a href='%{support_url}'>contact support</a> if you find the content
      objectionable, or if the linked site is no longer available.
  hoc_download:
    title: Tải giờ của mã
    capsule_title: Do you have Internet?
    capsule_desc: Use the online, web-based <a href="%{url}">%{app_name}</a>.
    instructions_headline: Không có Internet?
    instructions: 'Instructions for teachers: if you have poor Internet service, these
      Hour of Code tutorials are available to download and install for offline use.
      Choose your language and platform, download and install it on all the computers
      in your classroom. You may want to use a USB drive to download once and install
      on all computers. Note: students will not be able to log into Code Studio, save
      progress, or print certificates. Teachers may print certificates ahead of time
      <a href="%{url}">here</a>.'
    minecraft_name: Minecraft Hour Of Code
    starwars_blocks_name: 'Star Wars: Building a Galaxy With Code (Blocks)'
    starwars_javascript_name: 'Star Wars: Building a Galaxy With Code (JavaScript)'
    download_message: Download %{app_name} for offline use (136MB)
    download_in_Albanian: 'Tải xuống bằng Tiếng Albania:'
    download_in_Arabic: 'Tải xuống bằng tiếng Ả Rập:'
    download_in_Azerbaijani: 'Tải về tại Azerbaijan:'
    download_in_Basque: 'Tải xuống tại Basque:'
    download_in_Bosnian: 'Tải về tại Bosnia:'
    download_in_Bulgarian: 'Tải xuống bằng tiếng Bungari:'
    download_in_Catalan: 'Tải xuống bằng tiếng Catalan:'
    download_in_Chinese-Taiwan: 'Tải về tại Trung Quốc-Đài Loan:'
    download_in_Chinese: 'Tải về bằng tiếng Trung:'
    download_in_Croatian: 'Tải xuống bằng tiếng Croatia:'
    download_in_Czech: 'Tải xuống bằng tiếng Séc:'
    download_in_Danish: 'Tải xuống bằng tiếng Đan Mạch:'
    download_in_Dutch: 'Tải bằng tiếng Hà Lan:'
    download_in_English: 'Tải bằng tiếng Anh:'
    download_in_Finnish: 'Tải xuống bằng tiếng Phần Lan:'
    download_in_French: 'Tải bằng tiếng Pháp:'
    download_in_German: 'Tải xuống bằng tiếng Đức:'
    download_in_Greek: 'Tải về tiếng Hy Lạp:'
    download_in_Hebrew: 'Tải xuống bằng tiếng Do Thái:'
    download_in_Hungarian: 'Tải xuống bằng tiếng Hungary:'
    download_in_Icelandic: 'Tải xuống bằng tiếng Iceland:'
    download_in_Indonesian: 'Tải xuống bằng tiếng Indonesia:'
    download_in_Irish: 'Tải xuống bằng tiếng Ireland:'
    download_in_Italian: 'Tải xuống bằng tiếng Ý:'
    download_in_Japanese: 'Tải bằng tiếng Nhật:'
    download_in_Korean: 'Tải xuống bằng tiếng Hàn:'
    download_in_Latvian: 'Tải xuống bằng tiếng Latvian:'
    download_in_Lithuanian: 'Tải xuống bằng tiếng Litva:'
    download_in_Norwegian: 'Tải về bằng tiếng Na Uy:'
    download_in_Norwegian-Nynorsk: 'Tải xuống tại Norwegian-Nynorsk:'
    download_in_Polish: 'Tải xuống bằng tiếng Ba Lan:'
    download_in_Portuguese-Brazil: 'Tải xuống bằng tiếng Bồ Đào Nha-Braxin:'
    download_in_Portuguese: 'Tải xuống bằng tiếng Bồ Đào Nha:'
    download_in_Romanian: 'Tải xuống bằng tiếng Rumani:'
    download_in_Russian: 'Tải bằng tiếng Nga:'
    download_in_Serbian: 'Tải xuống bằng tiếng Serbia:'
    download_in_Slovenian: 'Tải xuống bằng Tiếng Slovenia:'
    download_in_Spanish: 'Tải bằng tiếng Tây Ban Nha:'
    download_in_Swedish: 'Tải bằng tiếng Thu Swedish Điển:'
    download_in_Turkish: 'Tải bằng tiếng Thổ Nhĩ Kỳ:'
    download_in_Ukrainian: 'Tải về tại Tiếng Ukraina:'
    download_in_Vietnamese: 'Tải bằng tiếng Việt:'
    windows: Hệ điều hành windows(bản 64-bit)
    mac: Hệ điều hành Mac OS X
  plc:
    preview_assignments:
      content_focus_header: Content Focus Area
      practice_focus_header: Practice Focus Area
      content_focus_strong: Based on your self-assessment answers, we chose one content
        focus area for you.
      practice_focus_strong: Based on your self-assessment answers, we chose one teaching
        practice focus area for you.
      choose_different_focus_area: You can choose a different focus area if you think
        that it would help you better prepare to teach.
      other_focus_areas_available: No matter what focus area you choose, all other
        resources will still be available for reference.
      confirm_focus_areas: Confirm Focus Areas
  locked_stage: Nội dung của giai đoạn này không hiển thị vì giai đoạn này hiện đang
    bị khóa. Giáo viên của bạn có thể mở khóa giai đoạn này khi đến lúc làm việc hoặc
    xem lại câu trả lời của bạn.
  hidden_stage: Giáo viên của bạn đã không mong đợi bạn ở đây. Hãy hỏi giáo viên của
    bạn về bài học nào bạn nên vào.
  hidden_script: Your teacher didn't expect you to be here. Please ask your teacher
    which unit you should be on.
  return_unit_overview: Go to unit overview
  return_course_overview: Go to unit overview
  view_all_units: View all units
  pd:
    survey:
      number_teachers: Number of attending teachers
      response_count: Number of survey responses
      facilitator_effectiveness: Facilitator Effectiveness (out of 5)
      teacher_engagement: Teacher Engagement (out of 5)
      overall_success: Overall Success Score (out of 6)
      how_much_learned_s: Overall, how much have you learned from your workshop about
        computer science?
      how_motivating_s: During your workshop, how motivating were the activities that
        this program had you do?
      how_clearly_presented_s: For this workshop, how clearly did your facilitator
        present the information that you needed to learn?
      how_interesting_s: How interesting did your facilitator make what you learned
        in the workshop?
      how_often_given_feedback_s: How often did your facilitator give you feedback
        that helped you learn?
      how_comfortable_asking_questions_s: How comfortable were you asking your facilitator
        questions about what you were learning in his or her workshop?
      how_often_taught_new_things_s: How often did your facilitator teach you things
        that you didn't know before taking this workshop?
      how_much_participated_s: During your workshop, how much did you participate?
      how_often_talk_about_ideas_outside_s: When you are not in Code.org workshops
        how often do you talk about the ideas from the workshops?
      how_often_lost_track_of_time_s: How often did you get so focused on Code.org
        workshop activities that you lost track of time?
      how_excited_before_s: Before the workshop, how excited were you about going
        to your Code.org workshop?
      overall_how_interested_s: Overall, how interested were you in the Code.org in-person
        workshop?
      more_prepared_than_before_s: I feel more prepared to teach the material covered
        in this workshop than before I came.
      know_where_to_go_for_help_s: I know where to go if I need help preparing to
        teach this material.
      suitable_for_my_experience_s: This professional development was suitable for
        my level of experience with teaching CS.
      would_recommend_s: I would recommend this professional development to others.
      part_of_community_s: I feel like I am a part of a community of teachers.
      things_facilitator_did_well_s: What were two things your facilitator(s) did
        well?
      things_facilitator_could_improve_s: What were two things your facilitator(s)
        could do better?
      things_you_liked_s: What were the two things you liked most about the activities
        you did in this workshop and why?
      things_you_would_change_s: What are the two things you would change about the
        activities you did in this workshop?
      anything_else_s: Is there anything else you’d like to tell us about your experience
        at this workshop?
  courses_category: Full Courses
  cookie_banner:
    message: By continuing to browse our site or clicking "I agree," you agree to
      the storing of cookies on your computer or device.
    more_information: See Code.org's Privacy Policy.
    accept: Tôi đồng ý
  gdpr_dialog:
    heading: Do you agree to using a web site based in the United States?
    message: Data from your use of this site may be sent to and stored or processed
      in the United States.
    link_intro: For details see our
    privacy_policy: privacy policy
    logout: Logout
    true: Đồng ý<|MERGE_RESOLUTION|>--- conflicted
+++ resolved
@@ -142,21 +142,13 @@
     valid_password: Mật khẩu hợp lệ!
     invalid_password: Mật khẩu phải có ít nhất 6 ký tự
     mismatch_password: Hai mật khẩu bạn nhập không khớp
-<<<<<<< HEAD
+    agree_tos_privacy: I agree to the <a href='http://code.org/tos'>Terms of Service</a>
+      and <a href='http://code.org/privacy'>Privacy Policy</a>.
     under_13_consent: Nếu dưới 13 tuổi, tôi xác nhận rằng tôi đã được cha mẹ hoặc
       người giám hộ hợp pháp cho phép sử dụng các dịch vụ trên Code.org.
     agree_us_website: Tôi đồng ý với việc sử dụng trang web đặt tại Hoa Kỳ.
     my_data_to_us: Dữ liệu từ việc tôi sử dụng trang web này có thể được gửi đến và
       lưu trữ hoặc xử lý tại Hoa Kỳ.
-=======
-    agree_tos_privacy: I agree to the <a href='http://code.org/tos'>Terms of Service</a>
-      and <a href='http://code.org/privacy'>Privacy Policy</a>.
-    under_13_consent: If I am under 13 years of age, I confirm that I have my parent
-      or legal guardian's permission to use the Code.org services.
-    agree_us_website: I agree to using a website based in the United States.
-    my_data_to_us: Data from my use of this site may be sent to and stored or processed
-      in the United States.
->>>>>>> 018c8651
     student_terms: Tôi đồng ý tuân theo <a href='http://code.org/tos'>các điều khoản
       dịch vụ</a> của Code.org. Nếu tôi dưới 13 tuổi, tôi xác nhận bằng cách nộp bản
       đơn này với sự đồng ý cho phép sử dụng dịch vụ của Code.org của phụ huynh hoặc
@@ -176,18 +168,13 @@
     field_is_required: là bắt buộc
     accept_terms: Bạn phải đồng ý để tạo một tài khoản
     error: Có lỗi xảy ra.
-<<<<<<< HEAD
     email_preference_question: Chúng tôi có thể gửi email cho bạn thông tin cập nhật
       về các khóa học của chúng tôi, các cơ hội ở địa phương hay tin tức về khoa học
       máy tính khác không?
     email_preference_privacy: (Xem chính sách bảo mật của chúng tôi)
-=======
-    email_preference_question: Can we email you about updates to our courses, local
-      learning opportunities, or other computer science news?
     email_preference_yes: Đồng ý
     email_preference_no: Không
     email_preference_required: You must specify an email preference.
->>>>>>> 018c8651
   school_info:
     title: Thông tin trường học (không bắt buộc)
     school_country: Quốc gia
