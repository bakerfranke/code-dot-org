--- conflicted
+++ resolved
@@ -137,22 +137,14 @@
     valid_password: Prawidłowe hasło!
     invalid_password: Hasło musi zawierać przynajmniej 6 znaków
     mismatch_password: Dwa hasła, które podałeś, nie są zgodne
-<<<<<<< HEAD
+    agree_tos_privacy: I agree to the <a href='http://code.org/tos'>Terms of Service</a>
+      and <a href='http://code.org/privacy'>Privacy Policy</a>.
     under_13_consent: Jeżeli mam mniej niż 13 lat, potwierdzam, że mój rodzic lub opiekun
       prawny wyraża zgodę na korzystanie przeze mnie ze strony Code.org services.
     agree_us_website: Zgadzam się na korzystanie ze strony, której siedziba znajduje się w
       Stanach Zjednoczonych.
     my_data_to_us: Dane gromadzone podczas korzystania przeze mnie z tej witryny mogą być
       wysyłane i przechowywane lub przetwarzane w Stanach Zjednoczonych.
-=======
-    agree_tos_privacy: I agree to the <a href='http://code.org/tos'>Terms of Service</a>
-      and <a href='http://code.org/privacy'>Privacy Policy</a>.
-    under_13_consent: If I am under 13 years of age, I confirm that I have my parent
-      or legal guardian's permission to use the Code.org services.
-    agree_us_website: I agree to using a website based in the United States.
-    my_data_to_us: Data from my use of this site may be sent to and stored or processed
-      in the United States.
->>>>>>> 018c8651
     student_terms: Zgadzam się na ograniczenia wynikające <a href='http://code.org/tos'>
       z warunków korzystania z usług </a> oferowanych przez Code.org. Jeśli mam mniej
       niż 13 lat, to potwierdzam przesyłając ten formularz, że mam zgodę moich rodziców
@@ -172,18 +164,13 @@
     field_is_required: jest wymagane
     accept_terms: Musisz wyrazić zgodę, aby utworzyć konto
     error: Wystąpił błąd.
-<<<<<<< HEAD
     email_preference_question: Czy wyrażasz zgodę na otrzymywanie od nas wiadomości e-mail z
       najnowszymi informacjami o naszych kursach, lokalnymi ofertami oraz innymi nowościami
       informatycznymi?
     email_preference_privacy: (Zobacz naszą Politykę prywatności)
-=======
-    email_preference_question: Can we email you about updates to our courses, local
-      learning opportunities, or other computer science news?
     email_preference_yes: Tak
     email_preference_no: Nie
     email_preference_required: You must specify an email preference.
->>>>>>> 018c8651
   school_info:
     title: Informacja o Szkole (opcjonalne)
     school_country: Kraj
