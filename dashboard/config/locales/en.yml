--- conflicted
+++ resolved
@@ -713,11 +713,7 @@
     content: 'Content'
     practice: 'Teaching Practices'
   external_links:
-<<<<<<< HEAD
-    disclaimer_md: "<strong>Disclaimer: You are now this domain, to a site that is not operated by Code.org.</strong> This site may have privacy policies that differ from Code.org's.<br/><br/>We have selected these third party resources because we think they will be useful to you. While we are not directly responsible for the content of this website, please <a href='mailto:support@code.org'>contact support</a> if you find the content objectionable, or if the linked site is no longer available."
-=======
-    disclaimer_md: "<strong>Disclaimer: You are now leaving the Code.org domain, to a site that is not operated by Code.org.</strong> This site may have privacy policies that differ from Code.org's.<br/><br/>We have selected these third party resources because we think they will be useful to you. While we are not directly responsible for the content of this website, please <a href='%{support_url}'>contact support</a> if you find the content objectionable, or if the linked site is no longer available."
->>>>>>> e5281df7
+    disclaimer_md: "<strong>Disclaimer: You are now this domain, to a site that is not operated by Code.org.</strong> This site may have privacy policies that differ from Code.org's.<br/><br/>We have selected these third party resources because we think they will be useful to you. While we are not directly responsible for the content of this website, please <a href='%{support_url}'>contact support</a> if you find the content objectionable, or if the linked site is no longer available."
   hoc_download:
     title: 'Hour of Code downloads'
     capsule_title: 'Do you have Internet?'
