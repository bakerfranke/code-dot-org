# Files in the config/locales directory are used for internationalization
# and are automatically loaded by Rails. If you want to use locales other
# than English, add the necessary files in this directory.
#
# To use the locales, use `I18n.t`:
#
#     I18n.t 'hello'
#
# In views, this is aliased to just `t`:
#
#     <%= t('hello') %>
#
# To use a different locale, set it with `I18n.locale`:
#
#     I18n.locale = :es
#
# This would use the information in config/locales/es.yml.
#
# To learn more, please read the Rails Internationalization guide
# available at http://guides.rubyonrails.org/i18n.html.

en:
  errors:
    messages:
      not_saved: 'Please correct the following errors:'
      too_young: 'This content has age restrictions in place and is not available for younger students'
  activerecord:
    errors:
      messages:
        blank: "is required"
    attributes:
      user:
        name: 'Display Name'
        email: 'Email'
        username: 'Username'
        password: 'Password'
        password_confirmation: 'Password confirmation'
        current_password: 'Current password'
        locale: 'Language'
        age: 'Age'
        gender: 'Gender'
        edit_header: 'Edit Account Details'
        error:
          future: can't be in the future

  hello: "Hello world"
  welcome_back: "Welcome back, %{name}"
  your_professional_learning_plan: "Your Professional Learning Plan"
  see_your_learning_plan: "See your learning plan"
  submit: Submit
  unsubmit: Unsubmit
  previous_page: Previous page
  next_page: Next page
  next_resource: Next resource
  done_with_module: Done with this Learning Module
  cancel: "Cancel"
  okay: "Okay"
  heading_x_of_y: "%{heading} (page %{x} of %{y})"
  add_teacher_form:
    code:
      label: 'Add a teacher:'
      placeholder: "Section Code (ABCDEF)"
      instructions: "Please enter the code shared with you by your teacher. It's a 6 letter code like \"ABCDEF\"."
    submit: 'Add teacher'
  add_hint_form:
    placeholder: 'Please enter your hint here'
    submit: 'Add hint'
  appname: "Code.org"
  stage: "Stage"
  stage_number: "Stage %{number}"
  puzzle: "Puzzle"
  trophies: "Trophies"
  courses: 'Courses'
  unplugged_activity: 'Unplugged Activity'
  of: "of"
  more: "MORE"
  less: "LESS"
  beta: "beta"
  try_hoc: "Try the Hour of Code, click here >> "
  try_k8intro: "Try our K-8 Intro to Computer Science Course (15-25 hours)"
  k8intro: "K-8 Intro to Computer Science Course (15-25 hours)"
  already_started: "Already started? Resume here >> "
  demos: "Admin: All Demos"
  continue: 'Continue'
  prize: 'prize'
  more_info: 'More info'
  auth:
    sign_in_with: 'Sign in with %{provider}'
    signed_in: 'Signed in!'
    signed_out: 'You have signed out of <a href="%{url}">Code.org</a>.'
    sign_out_of: 'You used %{provider} to sign in. <a href="%{url}">Click here</a> to sign out of %{provider}.'
    already_signedup: 'Already signed up?'
    notyet_signedup: "Haven't joined yet?"
    google_oauth2: 'Google Account'
    twitter: 'Twitter'
    facebook: 'Facebook'
    windowslive: 'Microsoft Account'
    forgot_password: 'Forgot your password?'
    need_confirmation: "Didn't receive confirmation instructions?"
    need_unlock: "Didn't receive unlock instructions?"
  signup_form:
    student_count: '%{count} students have already signed up.'
    teacher_count: '%{count} teachers have already signed up.'
    overview_student: 'Sign up for an account to track your progress. Your email is primarily used to allow you to log in and for password recovery. For more information, see our <a href="http://code.org/privacy">Privacy Policy</a>.'
    overview_teacher: "Teach computer science in your classroom by signing up for an account.<p/> You'll be able to add your students and track their progress."
    no_signup_message: 'You can <a target="_blank" href="http://learn.code.org">browse the various stages and puzzles</a>, but you will need to sign up to save your progress.'
    teacher_educator_guide: 'See educator guide'
    teacher_pitch: "Teacher sign up for Code.org"
    teacher_title: 'Teacher sign up'
    student_pitch: "Student sign up for Code.org"
    student_title: 'Student sign up'
    signup_title: "Sign up for Code.org"
    school_name: 'School Name (optional)'
    school_address: 'School Address (optional)'
    address_placeholder: 'address, city, state, zip'
    gender: 'Gender (optional)'
    birthday: 'Birthday (optional)'
    age: 'Age'
    user_type: 'Are you a student or teacher?'
    submit: 'Sign up'
    teacher: 'Are you a teacher?'
    valid_username: "Available!"
    invalid_username: "Username must be at least 5 characters"
    taken_username: "Username is already taken"
    valid_password: "Valid password!"
    invalid_password: "Password must be at least 6 characters"
    mismatch_password: "The two passwords you entered do not match"
    student_terms: "I agree to be bound by the Code.org <a href='http://code.org/tos'>terms of service</a>. If I am under 13 years of age, I confirm by submitting this form that I have my parent or legal guardian's permission to use the Code.org services.<br/><br/>For users under 13, email addresses are not stored in a form that allows us to contact them."
    teacher_terms: "I agree to be bound by the Code.org <a href='http://code.org/tos'>terms of service</a>."
    additional_information: "We need some additional information to continue signing you up."
    user_type_label: "Account Type"
    user_type_teacher: "Teacher"
    user_type_student: "Student"
  signin_form:
    title: 'Have an account already? Sign in'
    login: 'Email or username'
    password: 'Password'
    remember: 'Remember me'
    submit: 'Sign in'
  signin:
    try_heading: 'Want to try coding without signing up?'
    try_hoc: 'Try one Hour of Code first'
    try_20hours: 'Try our 20 hour Intro to Computer Science'
  signinsection:
    welcome: 'Welcome to %{section_name}'
    name: 'Choose your name'
    picture: 'Now find your secret picture'
    words: 'Now enter your secret words'
    login: 'Sign in'
    invalid_login: 'Invalid login, please try again'
    pair_programming: 'I have a partner at my computer'
  password:
    reset_form:
      title: 'Forgot your password?'
      email: 'Email address'
      submit: "Send me reset password instructions"
    change_form:
      title: 'Change your password'
      new_password: 'New password'
      confirm_password: 'Confirm new password'
      submit: 'Change my password'
  welcome_email:
    subject: 'Join my class (on Code.org)'
    body: |
      Click the link below to sign up for computer science tutorials on Code.org (with me as your "teacher"):

      %{link}

      The tutorials are fun, visually engaging, and teach the basic concepts of computer science using a simple, guided, game-like experience. Learn to code from Bill Gates, Mark Zuckerberg, Angry Birds, and Plants vs. Zombies! :-)

      %{name}
  follower:
    invite_sent: 'Invite sent'
    added_teacher: '%{name} added as your teacher'
    registered:  "You've registered for %{section_name}."

    error:
      signed_in: 'Please signout before proceeding'
      username_not_found: 'Username %{username} not found'
      username_in_use: '%{username} is already taken, please pick another'
      no_teacher: "Could not find anyone signed in with '%{teacher_email_or_code}'. Please ask them to sign up here and then try adding them again"
      section_not_found: "Could not find a section with code '%{section_code}'."
      blank_code: "Please enter a section code"
      cant_join_own_section: "Sorry, you can't join your own section."
    mail:
      invite_student:
        subject: "Join a class with %{teacher_name} at Code.org!"
      student_disassociated:
        subject: "Code.org notification: %{student_name} is no longer associated as your student."
  reports:
    error:
      access_denied: "You don't have access to this person's stats"
  redeem_prizes:
    title: 'Redeem Prizes: %{name}'
    provider: 'Provider:'
    code: 'Code:'
    redeem_header: 'To redeem:'
    donorschoose_register: 'Register as a teacher on DonorsChoose.org'
    donorschoose_project: 'Post a project'
    donorschoose_how_to: 'How to use your code'
    success: 'Your prize was succesfully redeemed, see code below.'
    error: 'Your prize could not be redeemed, please try again.'
    error_us_only: 'The prize offer is only valid for U.S. users.'
    error_not_earned: 'You have not yet earned this prize.'
    error_already_redeemed: 'Your prize has already been redeemed.'
    no_prizes_available: "We're sorry, but we currently have no prizes available."
    teacher_info_required: "Teacher prizes require school name and address information:"
    teacher_email_required: "Teacher prizes require a confirmed email address:"
    confirm:
      title: 'Please Confirm'
      'no': 'No'
      'yes': 'Yes'
      msg: 'Are you sure you want to claim the %{prize_name} prize?'
      msg_student: 'NOTE: You can only choose one type of prize.'
      msg_publicschool: 'Please confirm that you are a U.S. public school teacher.'
      msg_visit_website: 'Visit website'
    providers:
      apple_itunes: '$10 iTunes Gift Card'
      donors_choose: 'DonorsChoose.org $750 credit'
      donors_choose_bonus: 'DonorsChoose.org $250 credit'
      dropbox: '10GB of Dropbox Space'
      valve: 'Portal 2 (PC or Mac game download)'
      ea_bejeweled: 'Bejeweled 3 (PC game download)'
      ea_fifa: 'FIFA Soccer 13 (PC game download)'
      ea_simcity: 'SimCity 4 Deluxe Edition (PC game download)'
      ea_pvz: 'Plants vs. Zombies (PC game download)'
      skype: '$10 Skype credit'
    msg:
      choose: 'Choose a prize:'
      choose_teacher: 'Click on the logo below to claim your prize:'
      earned: 'You have earned a prize! (U.S. students only)'
      not_earned_title: 'Finish the tutorial, earn rewards (U.S. students only)'
      not_earned: 'Learn all the computer science concepts, collect all %{num_trophies} trophies, and earn real-world prizes. You can choose between 10GB of free Dropbox space, $10 in Skype credits, and free game downloads. NOTE: offer only valid to U.S. students, and only as long as supplies last.'
      teacher:
        earned: '15 or more students collected all %{num_trophies} trophies. You have won a teacher prize! (U.S. teachers only)'
        not_earned_title: 'Teach the class, earn up to $1,000 in <a target="_blank" href="http://DonorsChoose.org">DonorsChoose.org</a> credits (U.S. teachers only)'
        not_earned: 'To reward first-time computer science teachers, you can earn up to $1,000 in <a href="http://DonorsChoose.org">DonorsChoose.org</a> credits for guiding a classroom through the K-8 intro course. To qualify, you need to successfully host a classroom of at least 15 students through the entire K-8 intro course, with all 15 students (or more) completing all tutorials and earning all %{num_trophies} trophies. If 7 or more of the students who earn all of the trophies are girls, your reward is $1,000 in <a target="_blank" href="http://DonorsChoose.org">DonorsChoose.org</a> credits. Otherwise, your reward is $750 in <a target="_blank" href="http://DonorsChoose.org">DonorsChoose.org</a> credits.  <a target="_blank" href="http://DonorsChoose.org">DonorsChoose.org</a> credits can only be used by teachers in U.S. public schools.'
        bonus:
          not_earned_title: 'You can still earn an additional $250 in <a target="_blank" href="http://DonorsChoose.org">DonorsChoose.org</a> credits (U.S. teachers only)'
          earned: '7 or more of the students who collected all %{num_trophies} trophies are girls. You have won a bonus prize! (U.S. teachers only)'
          not_earned: 'If at least 7 of your students who earn all %{num_trophies} trophies are girls, your reward is an additional $250 in <a target="_blank" href="http://DonorsChoose.org">DonorsChoose.org</a> credits. <a target="_blank" href="http://DonorsChoose.org">DonorsChoose.org</a> credits can only be used by teachers in U.S. public schools.'
  crud:
    new_model: 'New %{model}'
    show: 'Show'
    edit: 'Edit'
    edit_model: 'Edit %{model}'
    update: 'Update'
    destroy: 'Destroy'
    back: 'Back'
    confirm: 'Are you sure?'
    created: '%{model} was successfully created.'
    updated: '%{model} was successfully updated.'
    destroyed: '%{model} was successfully deleted.'
    access_denied: 'You do not have access to this %{model}.'
  nav:
    header:
      finished_hoc: "I've finished my Hour of Code"
      sign_in_to_save: 'Sign in to save progress'
      free_play:
        playlab: 'Make a Play Lab app'
        artist: 'Draw something'
        calculate: 'Calculate something'
        applab: 'Make an App Lab app'
    user:
      classroom: 'Teacher Home Page'
      district_dashboard: 'District Dashboard'
      label: 'Hi %{username}'
      stats: 'Code Studio'
      settings: 'My account'
      prizes: 'Prizes'
      logout: 'Sign out'
      signin: 'Sign in'
      signup: 'Sign up'
      already_registered: 'Already registered?'
      pair_programming: 'Pair Programming'
      team: 'Team'
      driver: 'Driver'
      navigator: 'Navigator'
    popup:
      progress_for_user: "%{name}'s progress"
      progress: 'Your progress'
      lines: 'Total lines of code: %{lines}'
      close: 'CLOSE'
      mastery: 'Concepts'
      puzzle_map: 'Stages'
      prizes: 'Collect all %{total_trophies} trophies and win prizes!'
      prize_earned: 'All %{total_trophies} trophies collected. Prize won!'
      prize_us_only: '(U.S. students only)'
      prizes_link: 'more info'
  teacher:
    answer: Answer
    for_teachers_only: For Teachers Only
    title:
      one: 'Your teacher:'
      other: 'Your teachers:'
    remove: '(remove teacher)'
    confirm:
      remove: 'Are you sure you want to remove this teacher?'
    students:
      dashboard: 'Go to Teacher Dashboard'
    user_not_found: 'The teacher could not be found.'
    student_teacher_disassociated: 'You have removed %{teacher_name} as your teacher.'
    panel:
      answer_viewer: 'Answer Viewer'
      student: 'Student'
      viewing_solution: 'Viewing Solution'
      try_it_yourself: 'Try it yourself'
      section: 'Section'
      example: 'Example Solution'
      example_with_number: 'Example Solution %{solution_number}'
      submitted_on: 'Submitted on:'
      unsubmit: 'Unsubmit'
      worked_with: 'Worked With'
  user:
    email_confirm_needed: 'Email address has not been confirmed:'
    email_confirm_needed_required: 'Your email address %{email} has not been confirmed:'
    email_confirm_wrong_email: '(Wrong email address?)'
    email_resend_confirm: 'Resend confirmation instructions'
    new_password_hint: "(leave blank if you don't want to change it)"
    current_password_hint: '(we need your current password to confirm your changes)'
    delete: 'Delete your account'
    delete_text: "Clicking the button below will delete your account."
    delete_text_teacher_note: "Please note: deleting your account will not delete your students' accounts."
    delete_confirm: 'Are you sure you want to delete your account?'
  user_level:
    completed: 'Completed'
    tried: 'Tried'
  home:
    title: "Code Studio"
    description: 'Code Studio is home to online courses created by Code.org'
    lines_of_code: "%{lines_count} LINES OF CODE WRITTEN BY STUDENTS"
    lines_of_code_linebreak: "%{lines_count} LINES OF CODE<br/>WRITTEN BY %{students_count} MILLION STUDENTS"
    all_courses: "Overview of Courses 1, 2, and 3"
    lesson_plans: "Lesson plans"
    signin_message: "Already registered? %{link}"
    student_reg_link: 'Student Sign Up'
    teacher_reg_link: 'Teacher Sign Up'
    signin_directions: 'Use an account to track progress.<br/> Teachers, track your entire class.'
    teacher_dashboard: See progress dashboard
    teacher_student_count_one: You have %{count} student.
    teacher_student_count: You have %{count} students.
    teacher_averages: On average your students have earned %{trophy_average} out of %{trophy_max} "Concept Mastery" trophies.
    teacher_print_certificates: 'Print certificates for students who finish this course'
    teacher_read_blog: Read about news and updates to our materials at our Educator Blog
    classroom: Your classroom
    student_progress: Your learning progress
    student_stats: You've earned %{trophy_count} out of %{trophy_max} "Concept Mastery" trophies.
    student_left_off: 'Where you left off:'
    student_finished: You've completed all Code.org tutorials. Pick another class %{online_link} or at a %{local_school_link}.
    local_school: local school
    online: online
    see_details: See details
    view_course: View Course
    prize_info: 'Prizes for participation (U.S. public school teachers only): Up to $1,000 in classroom rewards.'
    tryfirst: 'Or, you can try it first, and sign up later:'
    trynow: 'Try now'
    add_hint_help: 'Please help us to add smart hints to Code.org tutorials'
    20hour_overview: 'This 20-hour course introduces core computer science and programming concepts. The course is designed for use in classrooms for grades K-8, but it is fun to learn at all ages.'
    test_videos_help: 'Test our new video player at your school'
    try_beta_courses: 'New! Try our beta courses for K-5 students'
    use_as_teacher: 'Use this site as a teacher'
    heading_hoc2014: "<h2>The Hour of Code for</h2><h1>All Ages</h1>"
    heading_elementary: "<h2>20 hour courses for</h2><h1>Computer Science Fundamentals (all ages)</h1>"
    heading_apps: "<h2>Fun for</h2><h1>Everybody</h1>"
    heading_tools: "<h2>Ready for the next step?</h2><h1>JavaScript Tools for High School</h1>"
    heading_legacy: "<h2>Our accelerated course for</h2><h1>All Ages</h1>"
    your_gallery: Gallery
    no_primary_course: "Try a Code Studio course"
    choose_next_course: "Try a Code Studio course by choosing one below"
    print_certificate: "Print Certificate"
    announcement_title: "Announcements"
    announcement_view_all: "View all"
<<<<<<< HEAD
    announcement_message: "Many of you gave feedback that when students work in pairs or small teams, only one student gets credit for their progress. We've created a new pair programming feature that allows students to connect their accounts while they work together, so you, the teacher, can track completed progress for both individuals and teams."
    announcement_csp_widgets_message: "CS Principles is a high school course that teaches several concepts including text compression, encoding images with bits and bytes, cryptography, and Internet protocol. Now you can use the widgets used to teach these concepts as standalone tools in any computer science course."
    announcement_learn_more_button: "Learn more"
    announcement_try_now_button: "Try it now"
=======
    announcement_message: "Many of you gave feedback that when students work in pairs or small teams, only one student gets credit for their progress. We've created a new pair programming feature that allows students to connect their accounts while they work together, so that you, the teacher, can track completed progress for both individuals and teams."
    announcement_learn_more_button: "Learn more"
>>>>>>> c62a7b48
    announcement_petition: "As a teacher, you're leading the way in a movement to give every student in every school the opportunity to learn computer science. Now, it's time to let your representatives hear from you. This week, education leaders, 28 governors, and CEOs of America's largest companies joined together in an open letter asking the U.S. Congress to fund K-12 computer science education."
    announcement_petition_button: "Add your name"
  move_students:
    new_section_dne: "Sorry, but section %{new_section_code} does not exist. Please enter a different section code."
    section_code_not_entered: "Please provide current_section_code."
    section_code_cant_be_current_section: "The current section cannot be the same as the new section."
    current_section_dne: "Sorry, but section %{current_section_code} does not exist. Please enter a different section code."
    students_not_yours: "You cannot move students from a section that does not belong to you."
    stay_enrolled_not_entered: "Please provide stay_enrolled_in_current_section."
    student_ids_not_entered: "Please provide student_ids."
    student_not_found: "One or more students could not be found."
    all_students_must_be_in_current_section: "All the students must currently be enrolled in your section."
    already_enrolled_in_new_section: "You cannot move these students because this teacher already has them in another section."
  share:
    title: "Learn on Code Studio"
    description: "Anyone can learn computer science. Make games, apps and art with code."
    try_hour_of_code: 'Try an Hour of Code!'
  gender:
    male: 'Male'
    female: 'Female'
    none: 'Prefer not to answer'
  user_type:
    student: 'Student'
    teacher: 'Teacher'
  footer:
    thank_you: 'We thank our <a href="https://code.org/about/donors">donors</a>, <a href="https://code.org/about/partners">partners</a>, our <a href="https://code.org/about/team">extended team</a>, our video cast, and our <a href="https://code.org/about/advisors">education advisors</a> for their support in creating Code Studio.'
    help_from_html: 'We especially want to recognize the engineers from Google, Microsoft, Facebook, Twitter, and many others who helped create these materials.'
    help_from_html_old: 'Engineers from Google, Microsoft, Facebook, and Twitter helped create these materials.'
    art_from_html: 'Minecraft&#8482; &copy; %{current_year} Microsoft. All Rights Reserved.<br />Star Wars&#8482; &copy; %{current_year} Disney and Lucasfilm. All Rights Reserved.<br />Frozen&#8482; &copy; %{current_year} Disney. All Rights Reserved.<br />Ice Age&#8482; &copy; %{current_year} 20th Century Fox. All Rights Reserved.<br />Angry Birds&#8482; &copy; 2009-%{current_year} Rovio Entertainment Ltd. All Rights Reserved.<br />Plants vs. Zombies&#8482; &copy; %{current_year} Electronic Arts Inc. All Rights Reserved.<br />The Amazing World of Gumball is trademark and &copy; %{current_year} Cartoon Network.'
    art_from_html_old: 'Minecraft&#8482; &copy; %{current_year} Microsoft. All Rights Reserved. Star Wars&#8482; &copy; %{current_year} Disney and Lucasfilm. All Rights Reserved. Frozen&#8482; &copy; %{current_year} Disney. All Rights Reserved. Ice Age&#8482; &copy; %{current_year} 20th Century Fox. All Rights Reserved. Angry Birds&#8482; &copy; 2009-%{current_year} Rovio Entertainment Ltd. All Rights Reserved. Plants vs. Zombies&#8482; &copy; %{current_year} Electronic Arts Inc. All Rights Reserved. The Amazing World of Gumball is trademark and &copy; %{current_year} Cartoon Network.'
    code_from_html: 'Code.org uses p5.play, which is licensed under <a href="http://www.gnu.org/licenses/old-licenses/lgpl-2.1-standalone.html">the GNU LGPL 2.1</a>.'
    powered_by_aws: 'Powered by Amazon Web Services'
    trademark: '&copy; Code.org, %{current_year}. Code.org&reg;, the CODE logo and Hour of Code&reg; are trademarks of Code.org.'
    copyright: 'Copyright'
    more: 'More'
    feedback: 'Provide feedback'
    translate: 'Help us translate to your language'
    support: 'Support'
    support_url: 'http://support.code.org'
    tos_short: 'Terms'
    tos: 'Terms of Service'
    privacy: 'Privacy Policy'
    secure: 'Secure Version'
    report_abuse: 'Report Abuse'
    built_on_code_studio: 'Built on Code Studio'
    make_my_own_app: 'Make my own app'
    how_it_works: 'How it works'
    try_hour_of_code: 'Try an Hour of Code!'
  reference_area:
    title: 'Need help?'
    subtitle: 'See these videos and hints'
    teacher: 'See the solution'
    auth_error: 'You are not authorized to see the solution.'
    submit: 'Update Artist Location'
    direction: 'Start Direction (in degrees)'
  video:
    tab: 'Video.'
    notes: 'No video? Show notes.'
    notes_coming_soon: 'Notes for this video coming soon.'
    autoplay_option: 'Autoplay videos'
    download: 'Download Video'
  compatibility:
    upgrade:
      unsupported_message: "Your browser is not supported. Please upgrade your browser to <a href='%{supported_browsers_url}', target='_blank'>one of our supported browsers</a>. You can try viewing the page, but expect functionality to be broken."
      ie_message: "Code.org will soon remove support for Internet Explorer 8, 9, and 10. Please upgrade to a modern browser."
      ie_message_csedweek: "CSEdWeek.org will soon remove support for Internet Explorer 8, 9, and 10. Please upgrade to a modern browser."
      link: "Learn more"
  slow_loading: 'This is taking longer than usual...'
  try_reloading: 'Try reloading the page'
  next_stage: 'Finished! Continue to next stage'
  download_pdf: 'Open Lesson Plan'
  lesson_plan: 'Lesson Plan'
  view_lesson_plan: 'View Lesson Plan'
  pdf_download: 'Download PDF'
  download_coming_soon: 'Downloadable activity coming soon.'
  video_coming_soon: 'Video Coming Soon!'
  not_started: 'The student has not attempted this level.'
  share_code:
    title: "Click 'Run' to see my program in action"
    bounce_og_title: "Check out my Bounce Game"
    flappy_og_title: "Check out my Flappy Game"
    studio_og_title: "Check out my Play Lab App"
    check_out_what_i_made: "Check out what I made"
    og_description: "I wrote the code myself with Code.org"
    phone_number_not_allowed: "It looks like there is a phone number in it. Try changing the text."
    address_not_allowed: "It looks like there is an address in it. Try changing the text."
    email_not_allowed: "It looks like there is an email in it. Try changing the text."
    profanity_not_allowed: "It looks like there is profanity in it. Try changing the text."
  builder:
    created: "You created a new script."
    destroyed: "You destroyed a script."
    manage: "Build Levels"
    view: "View"
    back: "Back to scripts"
    success: "You successfully edited the blocks."
    level:
      create: "Create new level"
      current: "Current Levels"
      unused: "Unused Levels"
  upsell:
    applab:
      title: 'App Lab'
      body: "App Lab is a programming environment where you can make simple apps. Design an app, code with blocks or JavaScript to make it work, then share your app in seconds."
      body_short: "Design an app, code with blocks or JavaScript to make it work, then share your app in seconds."
      audience: 'Ages 13+'
      cta: 'Learn how'
    hoc:
      title: 'Classic Maze'
      body: 'Try the basics of computer science. Millions have given it a shot.'
    flappy:
      title: 'Flappy Code'
      body: 'Wanna write your own game in less than 10 minutes? Try our Flappy Code tutorial!'
    20-hour:
      title: 'Accelerated Course'
      body: 'This 20-hour course covers the core computer science and programming concepts in courses 2-4. The course is designed for use with ages 10-18. Check out courses 2-4 for a more complete experience!'
      body_short: 'Learn basic computer science in an accelerated version of courses 2-4.'
    hoc2014:
      try_new_tutorial: 'Try our new Hour of Code tutorial in beta'
      try_frozen: 'Artist with Anna and Elsa, from Frozen'
    gallery:
      title: "Gallery"
      body: "View a gallery of app and artist images created by our users"
    frozen:
      title: "Frozen"
    starwars:
      title: "Star Wars"
    infinity:
      title: "Infinity Play Lab"
      body: "Use Play Lab to create a story or game starring Disney Infinity characters."
    minecraft:
      title: "Minecraft"
      body: "Explore a Minecraft world through code."
    unplugged:
      title: "Unplugged Lessons"
      audience: "Ages 4+"
      body: "We've compiled a list of unplugged lessons for you to use in your classroom. Now you can teach the fundamentals of computer science, whether you have computers in your classroom or not! Try using these lessons as a stand-alone course or as complementary lessons for any computer science course."
      body_short: "If you don't have computers, try these unplugged lessons in your classroom."
  gallery:
    students_drew_these_with_code: "Students drew these with code!"
    students_made_these_with_code: "Students made these with code!"
    picture_count: "In the past <b>%{days}</b> days, students have drawn <b>%{count}</b> pictures by writing their own computer programs. Click on the pictures to see each program in action."
    activity_count: "In the past <b>%{days}</b> days, students have made <b>%{count}</b> apps and pictures by writing their own computer programs. Click on the pictures and screenshots to see each program in action."
    want_to_make_your_own: "Want to make your own?"
    how_to_save: "On the last level of these tutorials, click \"Finish\" and \"Save\" to save your work to the gallery."
    more: "More &rarr;"
    caption_by_name_age: "by %{name}, age %{age}"
    caption_time_ago: "%{time_ago} ago"
    header: "Gallery"
    header_playlab: "Stories and games"
    header_artist: "Code art"
    report_abuse: "Report Abuse"
  landing:
    prerelease: "This course is in <span class='betatext'>beta</span>.  This means it is not the final version of the course, and is subject to revision as feedback is received and improvements are made."
    prerelease_hoc2014: "This tutorial is in <span class='betatext'>beta</span>.  It is subject to revision as feedback is received and improvements are made."
    report_bug: "Report Bug"
    support: "Get Help"
    support_url: "//support.code.org"
    help_resources: "Help and Resources"
  multi:
    wrong_title: "Incorrect answer"
    wrong_body: "The answer you've entered is not correct.  Please try again!"
    correct_title: "Correct"
    correct_body: "That is the correct answer."
    toofew_title: "Too few answers."
    toofew_body: "Please select two answers before submitting."
  multi-submittable:
    wrong_title: "Thank you"
    wrong_body: "Thank you for submitting an answer."
    correct_title: "Thank you"
    correct_body: "Thank you for submitting an answer."
    toofew_title: "Too few answers."
    toofew_body: "Please select two answers before submitting."
  level_group:
    wrong_title: "Thank you"
    wrong_body: "Thank you for submitting answers."
    correct_title: "Thank you"
    correct_body: "Thank you for submitting answers."
  level_group-submittable:
    wrong_title: "Thank you"
    wrong_body: "Thank you for submitting answers."
    correct_title: "Thank you"
    correct_body: "Thank you for submitting answers."
    unsubmit-title: "Unsubmit your assessment"
    unsubmit-body: "Unsubmitting your assessment will reset the submitted time and date.  Are you sure?"
    submit-incomplete-title: "Submit your assessment"
    submit-incomplete-body: "You left some questions incomplete.  You cannot edit your assessment after submitting it.  Are you sure?"
    submit-complete-title: "Submit your assessment"
    submit-complete-body: "You cannot edit your assessment after submitting it.  Are you sure?"
  match:
    wrong_title: "Incorrect solution"
    wrong_body: "The solution you've entered is not correct.  Please try again!"
    correct_title: "Correct"
    correct_body: "That is the correct answer."
  contract_match:
    wrong_title: "Incorrect answer"
    badname: "Your contract has the wrong name."
    badname_case: "Function names are case-sensitive. Try changing the case of your contract's name."
    badrange: "Your contract has the wrong range."
    baddomainsize: "Your contract doesn't have the right number of items in the domain."
    baddomainname: "One or more of your domain items has the wrong name."
    baddomaintype: "One or more of your domain items has the wrong type, or they are in the wrong order."
  text_match:
    placeholder: "Enter your answer here"
    open_response_title: "Thanks"
    open_response_body: "Thanks for your response!"
    correct_title: "Correct"
    correct_body: "That is the correct answer."
  dialog:
    ok: "OK"
    startover_title: "Are you sure you want to start over?"
    startover_body: "This will reset the puzzle to its start state and reset all the data you've added or changed."
    startover_ok: "Start Over"
    startover_cancel: "Cancel"
  time:
    hour: '1 hour'
    day: 'day'
    week: 'week'
  age_interstitial:
    age: Your age
    header: Account Information Update
    message: "We're in the process of updating our experience to provide you with even stronger privacy protections. To do this, we need existing users to enter their age here.<br/>As always, code.org will never rent, sell or share this information with any third parties."
    sign_out: 'If you do not wish to provide your age you may <a href="%{url}">sign out</a>.'
  zendesk_too_young_message: 'Sorry, younger users may not sign in to our support site. You may browse <a href="http://support.code.org">support.code.org</a> without signing in or ask your parent or teacher to contact us for you.'
  progress:
    not_started: not started
    in_progress: in progress
    completed_too_many_blocks: completed, too many blocks
    completed_perfect: completed, perfect
    furthest_level_attempted: furthest level attempted
    assessment: assessment
    submitted: submitted
  studio:
    courses_working_on: "Courses you're working on"
    completed_courses: "Completed courses"
    all_courses: "All courses"
  project:
    projects: "Projects"
    create: "Create Project"
    create_a_project: 'Create a new project:'
    new: "Create New"
    rename: "Rename"
    save: "Save"
    delete: "Delete"
    exit: "Return to Course"
    my_projects: "My Projects"
    share: "Share"
    share_title: Share your project
    share_copy_link: "Copy the link:"
    share_embed_description: "You can paste the embed code into an HTML page to display the project on a webpage."
    embed: "Embed"
    advanced_share: "Show advanced options"
    close: "Close"
    more: "More"
    name: "Name"
    updated: "Updated"
    project_type: "Project Type"
    help_text: "Click <strong>Make an App</strong> or <strong>Draw Something</strong> below to start a new project!<br/>You can come back and work on your projects at any time."
    need_help: "Try these courses to help you get started with your new project"
    really_delete: 'Delete?'
    delete_yes: 'Yes'
    delete_no: 'No'
    saved: "Saved"
    not_saved: "Not saved"
    cancel: 'Cancel'
    delete_confirm_title: Are you sure you want to delete this project?
    delete_confirm_text: "Deleting your project will permanently remove it from your My Projects list. Anyone you have shared the link to will no longer be able to view your project."
    view_all: 'View My Projects'
    remix: 'Remix'
    click_to_remix: "Click \"Remix\" to spin-off your own version!"
    edit_project: 'Edit Project'
    abuse:
      tos: "This project has been reported for violating Code.org's <a href='http://code.org/tos'>Terms of Service</a> and cannot be shared with others."
      contact_us: "If you believe this to be an error, please <a href='https://code.org/contact'>contact us.</a>"
      go_to_code_studio: 'Go to Code Studio'
      report_abuse_form:
        intro: 'If you have encountered offensive content, threats, cyberbullying, harassment, or an instance of copyright infringement for content you own while using apps built on Code Studio, please fill out the form below. We will take your report very seriously, investigate accordingly, and take appropriate action.'
        validation:
          email: 'Please provide an email address'
          age: 'Please specify an age'
          abuse_type: 'Please answer how this content violates the Terms of Service'
          abuse_detail: 'Please provide details regarding the content you are reporting'
        abusive_url: 'URL of the content being reported'
        abuse_type:
          question: 'How does this content violate the %{link_start}Terms of Service%{link_end}?'
          harassment: 'Threats, cyberbullying, harassement'
          offensive: 'Offensive content'
          infringement: 'Copyright Infringement'
          other: 'Other'
        detail: 'Please provide as much detail as possible regarding the content you are reporting.'
        acknowledge: 'By submitting this information, you acknowledge it will be handled in accordance with the terms of the %{link_start_privacy}Privacy Policy%{link_end} and the %{link_start_tos}Terms of Service%{link_end}.'
  peer_review:
    accepted:
      name: 'Accepted'
      description: '<strong>Yes</strong>, this submission <strong>meets</strong> the requirements'
    rejected:
      name: 'Rejected'
      description: '<strong>No</strong>, this submission <strong>does not meet</strong> the requirements'
    escalated:
      name: 'Escalated'
      description: 'I would like an instructor to review this submission'
    instructor_feedback: 'Instructor Feedback'
    peer_feedback: 'Peer Feedback'
    outdated: 'This feedback was added for a previously submitted version'
    review_in_progress: 'Ready to review'
    link_to_submitted_review: 'Link to submitted review'
    reviews_unavailable: 'Reviews unavailable at this time'
    review_count: 'You must complete %{review_count} reviews for this unit'
  components:
    icon_library:
      search_placeholder_text: 'Search for an icon...'
      no_icons_found: 'No icons found'
    playzone:
      artist_description: 'Draw cool pictures and designs with the Artist!'
      artist_title: 'New Drawing'
      continue_button: 'Go on to the next Stage'
      playlab_description: 'Create a story or make a game with Play Lab!'
      playlab_title: 'New App'
      primary_header: 'Congratulations! You finished %{stageName}!'
      projects_description: 'Revisit one of your existing projects.'
      projects_title: 'Open a project'
      secondary_header: 'Ask your teacher what to do next'
  flex_category:
    required: 'Overview'
    content: 'Content'
    practice: 'Teaching Practices'
  external_links:
    disclaimer_md: "<strong>Disclaimer: You are now leaving this domain, to a site that is not operated by Code.org.</strong> This site may have privacy policies that differ from Code.org's.<br/><br/>We have selected these third party resources because we think they will be useful to you. While we are not directly responsible for the content of this website, please <a href='%{support_url}'>contact support</a> if you find the content objectionable, or if the linked site is no longer available."
  hoc_download:
    title: 'Hour of Code downloads'
    capsule_title: 'Do you have Internet?'
    capsule_desc: 'Use the online, web-based <a href="%{url}">%{app_name}</a>.'
    instructions_headline: 'No Internet?'
    instructions: 'Instructions for teachers: if you have poor Internet service, these Hour of Code tutorials are available to download and install for offline use. Choose your language and platform, download and install it on all the computers in your classroom. You may want to use a USB drive to download once and install on all computers. Note: students will not be able to log into Code Studio, save progress, or print certificates. Teachers may print certificates ahead of time <a href="%{url}">here</a>.'
    minecraft_name: 'Minecraft Hour Of Code'
    starwars_blocks_name: 'Star Wars: Building a Galaxy With Code (Blocks)'
    starwars_javascript_name: 'Star Wars: Building a Galaxy With Code (JavaScript)'
    download_message: 'Download %{app_name} for offline use (136MB)'
    download_in_english: 'Download in English:'
    download_in_spanish: 'Download in Spanish:'
    windows: 'Windows'
    mac: 'Mac OS X'
  plc:
    preview_assignments:
      content_focus_header: 'Content Focus Area'
      practice_focus_header: 'Practice Focus Area'
      content_focus_strong: 'Based on your self-assessment answers, we chose one content focus area for you.'
      practice_focus_strong: 'Based on your self-assessment answers, we chose one teaching practice focus area for you.'
      choose_different_focus_area: 'You can choose a different focus area if you think that it would help you better prepare to teach.'
      other_focus_areas_available: 'No matter what focus area you choose, all other resources will still be available for reference.'
      confirm_focus_areas: 'Confirm Focus Areas'<|MERGE_RESOLUTION|>--- conflicted
+++ resolved
@@ -370,15 +370,10 @@
     print_certificate: "Print Certificate"
     announcement_title: "Announcements"
     announcement_view_all: "View all"
-<<<<<<< HEAD
-    announcement_message: "Many of you gave feedback that when students work in pairs or small teams, only one student gets credit for their progress. We've created a new pair programming feature that allows students to connect their accounts while they work together, so you, the teacher, can track completed progress for both individuals and teams."
+    announcement_message: "Many of you gave feedback that when students work in pairs or small teams, only one student gets credit for their progress. We've created a new pair programming feature that allows students to connect their accounts while they work together, so that you, the teacher, can track completed progress for both individuals and teams."
     announcement_csp_widgets_message: "CS Principles is a high school course that teaches several concepts including text compression, encoding images with bits and bytes, cryptography, and Internet protocol. Now you can use the widgets used to teach these concepts as standalone tools in any computer science course."
     announcement_learn_more_button: "Learn more"
     announcement_try_now_button: "Try it now"
-=======
-    announcement_message: "Many of you gave feedback that when students work in pairs or small teams, only one student gets credit for their progress. We've created a new pair programming feature that allows students to connect their accounts while they work together, so that you, the teacher, can track completed progress for both individuals and teams."
-    announcement_learn_more_button: "Learn more"
->>>>>>> c62a7b48
     announcement_petition: "As a teacher, you're leading the way in a movement to give every student in every school the opportunity to learn computer science. Now, it's time to let your representatives hear from you. This week, education leaders, 28 governors, and CEOs of America's largest companies joined together in an open letter asking the U.S. Congress to fund K-12 computer science education."
     announcement_petition_button: "Add your name"
   move_students:
