--- conflicted
+++ resolved
@@ -562,11 +562,8 @@
     really_delete: 'Delete?'
     delete_yes: 'Yes'
     delete_no: 'No'
-<<<<<<< HEAD
     saved: "Saved"
     not_saved: "Not saved"
-=======
     cancel: 'Cancel'
     delete_confirm_title: Are you sure you want to delete this project?
-    delete_confirm_text: Deleting your project will permanently remove it from your My Projects list. Anyone you've shared the link to will no longer be able to view your project.
->>>>>>> 43cff5cc
+    delete_confirm_text: Deleting your project will permanently remove it from your My Projects list. Anyone you've shared the link to will no longer be able to view your project.