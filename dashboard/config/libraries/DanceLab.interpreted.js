--- conflicted
+++ resolved
@@ -581,13 +581,10 @@
 
 // Properties
 
-<<<<<<< HEAD
-=======
 function setTint(sprite, val) {
   setProp(sprite, "tint", val);
 }
 
->>>>>>> 9c6fc593
 function setProp(sprite, property, val) {
   if (!spriteExists(sprite) || val === undefined) return;
   
