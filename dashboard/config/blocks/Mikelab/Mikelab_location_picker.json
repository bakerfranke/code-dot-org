{
<<<<<<< HEAD
  "category": "Locations",
=======
  "category": "Unnecessary",
>>>>>>> 9c6fc593
  "config": {
    "simpleValue": true,
    "name": "location_picker",
    "blockText": "{LOCATION}",
    "args": [
      {
        "name": "LOCATION",
        "customInput": "locationPicker"
      }
    ],
    "returnType": "Location",
    "orderPrecedence": 0
  }
}<|MERGE_RESOLUTION|>--- conflicted
+++ resolved
@@ -1,9 +1,5 @@
 {
-<<<<<<< HEAD
-  "category": "Locations",
-=======
   "category": "Unnecessary",
->>>>>>> 9c6fc593
   "config": {
     "simpleValue": true,
     "name": "location_picker",
