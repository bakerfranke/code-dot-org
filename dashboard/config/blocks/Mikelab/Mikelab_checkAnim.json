{
<<<<<<< HEAD
  "category": "Logic",
=======
  "category": "Booleans",
>>>>>>> 9c6fc593
  "config": {
    "func": "checkAnim",
    "blockText": "{SPRITE} is a {COSTUME}",
    "returnType": "Boolean",
    "args": [
      {
        "name": "SPRITE",
        "assignment": true,
        "customInput": "spritePicker"
      },
      {
        "name": "COSTUME",
        "customInput": "costumePicker"
      }
    ]
  }
}<|MERGE_RESOLUTION|>--- conflicted
+++ resolved
@@ -1,9 +1,5 @@
 {
-<<<<<<< HEAD
-  "category": "Logic",
-=======
   "category": "Booleans",
->>>>>>> 9c6fc593
   "config": {
     "func": "checkAnim",
     "blockText": "{SPRITE} is a {COSTUME}",
