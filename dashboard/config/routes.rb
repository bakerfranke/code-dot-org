# For documentation see, e.g., http://guides.rubyonrails.org/routing.html.

module OPS
  API = 'api' unless defined? API
  DASHBOARDAPI = 'dashboardapi' unless defined? DASHBOARDAPI
end

Dashboard::Application.routes.draw do
  resources :survey_results, only: [:create], defaults: {format: 'json'}

  resource :pairing, only: [:show, :update]

  resources :user_levels, only: [:update, :destroy]

  get '/download/:product', to: 'hoc_download#index'

  get '/terms-and-privacy', to: 'home#terms_and_privacy'
  get '/dashboardapi/terms-and-privacy', to: "home#terms_and_privacy"
  get '/dashboardapi/teacher-announcements', to: "home#teacher_announcements"
  get '/dashboardapi/hoc-courses-narrow', to: "home#hoc_courses_narrow"

  get "/home", to: "home#home"

  resources :gallery_activities, path: '/gallery' do
    collection do
      get 'art', to: 'gallery_activities#index', app: Game::ARTIST
      get 'apps', to: 'gallery_activities#index', app: Game::PLAYLAB
    end
  end
  resources :activity_hints, only: [:update]

  resources :hint_view_requests, only: [:create]
  resources :authored_hint_view_requests, only: [:create]

  resources :puzzle_ratings, only: [:create]
  resources :callouts
  resources :videos do
    collection do
      get 'test'
      get 'embed/:key', to: 'videos#embed', as: 'embed'
    end
  end

  get 'maker/setup', to: 'maker#setup'

  # Media proxying
  get 'media', to: 'media_proxy#get', format: false

  # XHR proxying
  get 'xhr', to: 'xhr_proxy#get', format: false

  get 'redirected_url', to: 'redirect_proxy#get', format: false

  get 'docs/*docs_route', to: 'docs_proxy#get'

  # User-facing section routes
  resources :sections, only: [:show, :update] do
    member do
      post 'log_in'
    end
  end
  # Section API routes (JSON only)
  concern :section_api_routes do
    resources :sections, only: [:index, :show, :create, :destroy] do
      resources :students, only: [:index], controller: 'sections_students'
      member do
        post 'join'
        post 'leave'
      end
    end
  end

  post '/dashboardapi/sections/transfers', to: 'transfers#create'
  post '/api/sections/transfers', to: 'transfers#create'

  get '/sh/:id', to: redirect('/c/%{id}')
  get '/sh/:id/:action_id', to: redirect('/c/%{id}/%{action_id}')

  get '/u/:id', to: redirect('/c/%{id}')
  get '/u/:id/:action_id', to: redirect('/c/%{id}/%{action_id}')

  # These links should no longer be created (August 2017), though we will continue to support
  # existing links. Instead, create /r/ links.
  resources :level_sources, path: '/c/', only: [:show, :edit, :update] do
    member do
      get 'generate_image'
      get 'original_image'
    end
  end
<<<<<<< HEAD

  resources :r_level_sources, controller: :level_sources, path: '/r/', param: :level_source_id_and_user_id, only: [:show, :edit, :update] do
=======
  # These routes are being created to replace the /c/ routes (August 2017) so as to include the ID
  # of the sharing user in the URL. Doing so allows us to block showing the level source if the user
  # deletes themself.
  resources :obfuscated_level_sources, path: '/r/', controller: :level_sources, param: :level_source_id_and_user_id, only: [:show, :edit, :update] do
>>>>>>> c5d00aef
    member do
      get 'generate_image'
      get 'original_image'
    end
  end

  get '/share/:id', to: redirect('/c/%{id}')

  devise_scope :user do
    get '/oauth_sign_out/:provider', to: 'sessions#oauth_sign_out', as: :oauth_sign_out
    patch '/dashboardapi/users', to: 'registrations#update'
    patch '/users/upgrade', to: 'registrations#upgrade'
  end
  devise_for :users, controllers: {
    omniauth_callbacks: 'omniauth_callbacks',
    registrations: 'registrations',
    confirmations: 'confirmations',
    sessions: 'sessions',
    passwords: 'passwords'
  }
  get 'discourse/sso' => 'discourse_sso#sso'
  post '/auth/lti', to: 'lti_provider#sso'

  root to: "home#index"
  get '/home_insert', to: 'home#home_insert'
  get '/health_check', to: 'home#health_check'
  namespace :home do
    HomeController.instance_methods(false).each do |action|
      get action, action: action
    end
  end

  resources :p, path: '/p/', only: [:index] do
    collection do
      ProjectsController::STANDALONE_PROJECTS.each do |key, value|
        get '/' + key.to_s, to: 'projects#redirect_legacy', key: value[:name], as: key.to_s
      end
      get '/', to: redirect('/projects')
    end
  end

  get '/projects/public', to: 'projects#public'
  resources :projects, path: '/projects/', only: [:index] do
    collection do
      ProjectsController::STANDALONE_PROJECTS.each do |key, _|
        get "/#{key}", to: 'projects#load', key: key.to_s, as: "#{key}_project"
        get "/#{key}/new", to: 'projects#create_new', key: key.to_s, as: "#{key}_project_create_new"
        get "/#{key}/:channel_id", to: 'projects#show', key: key.to_s, as: "#{key}_project_share", share: true
        get "/#{key}/:channel_id/edit", to: 'projects#edit', key: key.to_s, as: "#{key}_project_edit"
        get "/#{key}/:channel_id/view", to: 'projects#show', key: key.to_s, as: "#{key}_project_view", readonly: true
        get "/#{key}/:channel_id/embed", to: 'projects#show', key: key.to_s, as: "#{key}_project_iframe_embed", iframe_embed: true
        get "/#{key}/:channel_id/remix", to: 'projects#remix', key: key.to_s, as: "#{key}_project_remix"
      end
      get '/angular', to: 'projects#angular'
    end
  end

  post '/locale', to: 'home#set_locale', as: 'locale'

  # quick links for cartoon network arabic
  get '/flappy/lang/ar', to: 'home#set_locale', as: 'flappy/lang/ar', locale: 'ar-SA', user_return_to: '/flappy/1'
  get '/playlab/lang/ar', to: 'home#set_locale', as: 'playlab/lang/ar', locale: 'ar-SA', user_return_to: '/s/playlab/stage/1/puzzle/1'
  get '/artist/lang/ar', to: 'home#set_locale', as: 'artist/lang/ar', locale: 'ar-SA', user_return_to: '/s/artist/stage/1/puzzle/1'

  # /lang/xx shortcut for all routes
  get '/lang/:locale', to: 'home#set_locale', user_return_to: '/'
  get '*i18npath/lang/:locale', to: 'home#set_locale'

  resources :levels do
    get 'edit_blocks/:type', to: 'levels#edit_blocks', as: 'edit_blocks'
    get 'embed_level', to: 'levels#embed_level', as: 'embed_level'
    get 'embed_blocks/:block_type', to: 'levels#embed_blocks', as: 'embed_blocks'
    post 'update_blocks/:type', to: 'levels#update_blocks', as: 'update_blocks'
    post 'clone', to: 'levels#clone'
  end

  post 'level_assets/upload', to: 'level_assets#upload'

  resources :scripts, path: '/s/' do
    # /s/xxx/reset
    get 'reset', to: 'script_levels#reset'
    get 'next', to: 'script_levels#next'
    get 'hidden_stages', to: 'script_levels#hidden'
    post 'toggle_hidden', to: 'script_levels#toggle_hidden'

    get 'instructions', to: 'scripts#instructions'

    # /s/xxx/stage/yyy/puzzle/zzz
    resources :stages, only: [], path: "/stage", param: 'position', format: false do
      get 'extras', to: 'script_levels#stage_extras', format: false, as: 'stage_extras'
      get 'summary_for_lesson_plans', to: 'script_levels#summary_for_lesson_plans', format: false
      resources :script_levels, only: [:show], path: "/puzzle", format: false do
        member do
          # /s/xxx/stage/yyy/puzzle/zzz/page/ppp
          get 'page/:puzzle_page', to: 'script_levels#show', as: 'puzzle_page', format: false
        end
      end
    end

    # /s/xxx/lockable/yyy/puzzle/zzz
    resources :lockable_stages, only: [], path: "/lockable", param: 'position', format: false do
      get 'summary_for_lesson_plans', to: 'script_levels#summary_for_lesson_plans', format: false
      resources :script_levels, only: [:show], path: "/puzzle", format: false do
        member do
          # /s/xxx/stage/yyy/puzzle/zzz/page/ppp
          get 'page/:puzzle_page', to: 'script_levels#show', as: 'puzzle_page', format: false
        end
      end
    end

    get 'preview-assignments', to: 'plc/enrollment_evaluations#preview_assignments', as: 'preview_assignments'
    post 'confirm_assignments', to: 'plc/enrollment_evaluations#confirm_assignments', as: 'confirm_assignments'

    get 'pull-review', to: 'peer_reviews#pull_review', as: 'pull_review'
  end

  resources :courses, param: 'course_name'
  get '/course/:course_name', to: redirect('/courses/%{course_name}')

  get '/beta', to: redirect('/')

  get 'reset_session', to: 'application#reset_session_endpoint'

  get '/hoc/reset', to: 'script_levels#reset', script_id: Script::HOC_NAME, as: 'hoc_reset'
  get '/hoc/:chapter', to: 'script_levels#show', script_id: Script::HOC_NAME, as: 'hoc_chapter', format: false

  get '/flappy/:chapter', to: 'script_levels#show', script_id: Script::FLAPPY_NAME, as: 'flappy_chapter', format: false
  get '/jigsaw/:chapter', to: 'script_levels#show', script_id: Script::JIGSAW_NAME, as: 'jigsaw_chapter', format: false

  get '/weblab/host', to: 'weblab_host#index'

  resources :followers, only: [:create]
  post '/followers/remove', to: 'followers#remove', as: 'remove_follower'

  get '/join(/:section_code)', to: 'followers#student_user_new', as: 'student_user_new'
  post '/join(/:section_code)', to: 'followers#student_register', as: 'student_register'

  post '/milestone/:user_id/level/:level_id', to: 'activities#milestone', as: 'milestone_level'
  post '/milestone/:user_id/:script_level_id', to: 'activities#milestone', as: 'milestone'
  post '/milestone/:user_id/:script_level_id/:level_id', to: 'activities#milestone', as: 'milestone_script_level'

  get '/admin', to: 'admin_reports#directory', as: 'admin_directory'

  # HOC dashboards.
  get '/admin/hoc/students_served', to: 'admin_hoc#students_served', as: 'hoc_students_served'

  # internal report dashboards
  get '/admin/levels', to: 'admin_reports#level_completions', as: 'level_completions'
  get '/admin/level_answers(.:format)', to: 'admin_reports#level_answers', as: 'level_answers'
  get '/admin/pd_progress(/:script)', to: 'admin_reports#pd_progress', as: 'pd_progress'
  get '/admin/debug', to: 'admin_reports#debug'

  # internal search tools
  get '/admin/find_students', to: 'admin_search#find_students', as: 'find_students'
  get '/admin/lookup_section', to: 'admin_search#lookup_section', as: 'lookup_section'
  post '/admin/lookup_section', to: 'admin_search#lookup_section'
  post '/admin/undelete_section', to: 'admin_search#undelete_section', as: 'undelete_section'

  # internal engineering dashboards
  get '/admin/dynamic_config', to: 'dynamic_config#show', as: 'dynamic_config_state'
  get '/admin/feature_mode', to: 'feature_mode#show', as: 'feature_mode'
  post '/admin/feature_mode', to: 'feature_mode#update', as: 'feature_mode_update'

  # internal support tools
  get '/admin/account_repair', to: 'admin_users#account_repair_form', as: 'account_repair_form'
  post '/admin/account_repair', to: 'admin_users#account_repair', as: 'account_repair'
  get '/admin/assume_identity', to: 'admin_users#assume_identity_form', as: 'assume_identity_form'
  post '/admin/assume_identity', to: 'admin_users#assume_identity', as: 'assume_identity'
  post '/admin/undelete_user', to: 'admin_users#undelete_user', as: 'undelete_user'
  get '/admin/manual_pass', to: 'admin_users#manual_pass_form', as: 'manual_pass_form'
  post '/admin/manual_pass', to: 'admin_users#manual_pass', as: 'manual_pass'
  get '/admin/permissions', to: 'admin_users#permissions_form', as: 'permissions_form'
  post '/admin/grant_permission', to: 'admin_users#grant_permission', as: 'grant_permission'
  get '/admin/revoke_permission', to: 'admin_users#revoke_permission', as: 'revoke_permission'

  get '/admin/styleguide', to: redirect('/styleguide/')

  get '/admin/gatekeeper', to: 'dynamic_config#gatekeeper_show', as: 'gatekeeper_show'
  post '/admin/gatekeeper/delete', to: 'dynamic_config#gatekeeper_delete', as: 'gatekeeper_delete'
  post '/admin/gatekeeper/set', to: 'dynamic_config#gatekeeper_set', as: 'gatekeeper_set'

  get '/notes/:key', to: 'notes#index'

  resources :zendesk_session, only: [:index]

  post '/report_abuse', to: 'report_abuse#report_abuse'
  get '/report_abuse', to: 'report_abuse#report_abuse_form'

  get '/too_young', to: redirect {|_p, req| req.flash[:alert] = I18n.t("errors.messages.too_young"); '/'}

  post '/sms/send', to: 'sms#send_to_phone', as: 'send_to_phone'

  resources :peer_reviews

  concern :ops_routes do
    # /ops/district/:id
    resources :districts do
      member do
        get 'teachers'
      end
    end
    resources :cohorts do
      member do
        get 'teachers'
        delete 'teachers/:teacher_id', action: 'destroy_teacher'
      end
    end
    resources :workshops do
      resources :segments, shallow: true do # See http://guides.rubyonrails.org/routing.html#shallow-nesting
        resources :workshop_attendance, path: '/attendance', shallow: true do
        end
      end
      member do
        get 'teachers'
      end
    end

    get 'attendance/download/:workshop_id', action: 'attendance', controller: 'workshop_attendance'
    get 'attendance/teacher/:teacher_id', action: 'teacher', controller: 'workshop_attendance'
    get 'attendance/cohort/:cohort_id', action: 'cohort', controller: 'workshop_attendance'
    get 'attendance/workshop/:workshop_id', action: 'workshop', controller: 'workshop_attendance'
    post 'segments/:segment_id/attendance/batch', action: 'batch', controller: 'workshop_attendance'
  end

  namespace :ops, path: ::OPS::API, shallow_path: ::OPS::API do
    concerns :ops_routes
  end

  namespace :ops, path: ::OPS::DASHBOARDAPI, shallow_path: ::OPS::DASHBOARDAPI do
    concerns :ops_routes
  end

  get '/plc/user_course_enrollments/group_view', to: 'plc/user_course_enrollments#group_view'
  get '/plc/user_course_enrollments/manager_view/:id', to: 'plc/user_course_enrollments#manager_view', as: 'plc_user_course_enrollment_manager_view'

  namespace :plc do
    root to: 'plc#index'
    resources :user_course_enrollments
  end

  concern :api_v1_pd_routes do
    namespace :pd do
      resources :workshops do
        collection do
          get :filter
        end
        member do # See http://guides.rubyonrails.org/routing.html#adding-more-restful-actions
          post :start
          post :end
          get  :summary
        end
        resources :enrollments, controller: 'workshop_enrollments', only: [:index, :destroy]

        get :attendance, action: 'index', controller: 'workshop_attendance'
        get 'attendance/:session_id', action: 'show', controller: 'workshop_attendance'
        put 'attendance/:session_id/user/:user_id', action: 'create', controller: 'workshop_attendance'
        delete 'attendance/:session_id/user/:user_id', action: 'destroy', controller: 'workshop_attendance'
        put 'attendance/:session_id/enrollment/:enrollment_id', action: 'create_by_enrollment', controller: 'workshop_attendance'
        delete 'attendance/:session_id/enrollment/:enrollment_id', action: 'destroy_by_enrollment', controller: 'workshop_attendance'

        get :workshop_survey_report, action: :workshop_survey_report, controller: 'workshop_survey_report'
        get :local_workshop_survey_report, action: :local_workshop_survey_report, controller: 'workshop_survey_report'
        get :workshop_organizer_survey_report, action: :workshop_organizer_survey_report, controller: 'workshop_organizer_survey_report'
      end
      resources :workshop_summary_report, only: :index
      resources :teacher_attendance_report, only: :index
      resources :course_facilitators, only: :index
      resources :workshop_organizers, only: :index
      get 'workshop_organizer_survey_report_for_course/:course', action: :index, controller: 'workshop_organizer_survey_report'

      get :teacher_applications, to: 'teacher_applications#index'
      post :teacher_applications, to: 'teacher_applications#create'

      post :facilitator_program_registrations, to: 'facilitator_program_registrations#create'
      post :regional_partner_program_registrations, to: 'regional_partner_program_registrations#create'

      post :workshop_surveys, to: 'workshop_surveys#create'
      post :teachercon_surveys, to: 'teachercon_surveys#create'
    end
  end

  get 'my-professional-learning', to: 'pd/professional_learning_landing#index', as: 'professional_learning_landing'

  namespace :pd do
    # React-router will handle sub-routes on the client.
    get 'workshop_dashboard/*path', to: 'workshop_dashboard#index'
    get 'workshop_dashboard', to: 'workshop_dashboard#index'

    get 'teacher_application', to: 'teacher_application#new'
    get 'teacher_application/international_teachers', to: 'teacher_application#international_teachers'
    get 'teacher_application/thanks', to: 'teacher_application#thanks'
    get 'teacher_application/manage', to: 'teacher_application#manage'
    get 'teacher_application/manage/:teacher_application_id', to: 'teacher_application#edit'
    patch 'teacher_application/manage/:teacher_application_id', to: 'teacher_application#update'
    post 'teacher_application/manage/:teacher_application_id/upgrade_to_teacher', to: 'teacher_application#upgrade_to_teacher'
    get 'teacher_application/manage/:teacher_application_id/email', to: 'teacher_application#construct_email'
    post 'teacher_application/manage/:teacher_application_id/email', to: 'teacher_application#send_email'

    get 'facilitator_program_registration', to: 'facilitator_program_registration#new'
    get 'regional_partner_program_registration', to: 'regional_partner_program_registration#new'

    get 'workshops/:workshop_id/enroll', action: 'new', controller: 'workshop_enrollment'
    post 'workshops/:workshop_id/enroll', action: 'create', controller: 'workshop_enrollment'
    get 'workshop_enrollment/:code', action: 'show', controller: 'workshop_enrollment'
    get 'workshop_enrollment/:code/thanks', action: 'thanks', controller: 'workshop_enrollment'
    get 'workshop_enrollment/:code/cancel', action: 'cancel', controller: 'workshop_enrollment'
    get 'workshops/join/:section_code', action: 'join_section', controller: 'workshop_enrollment'
    post 'workshops/join/:section_code', action: 'confirm_join', controller: 'workshop_enrollment'
    patch 'workshops/join/:section_code', action: 'confirm_join', controller: 'workshop_enrollment'

    get 'workshop_materials/:enrollment_code', action: 'new', controller: 'workshop_material_orders'
    post 'workshop_materials/:enrollment_code', action: 'create', controller: 'workshop_material_orders'
    get 'workshop_materials', action: 'admin_index', controller: 'workshop_material_orders'

    get 'workshop_survey/:enrollment_code', action: 'new', controller: 'workshop_survey', as: 'new_workshop_survey'
    get 'teachercon_survey/:enrollment_code', action: 'new', controller: 'teachercon_survey', as: 'new_teachercon_survey'

    get 'generate_csf_certificate/:enrollment_code', controller: 'csf_certificate', action: 'generate_certificate'
    get 'generate_workshop_certificate/:enrollment_code', controller: 'workshop_certificate', action: 'generate_certificate'

    get 'attend/:session_code', controller: 'session_attendance', action: 'attend'
    post 'attend/:session_code', controller: 'session_attendance', action: 'select_enrollment'
    get 'attend/:session_code/join', controller: 'workshop_enrollment', action: 'join_session'
    post 'attend/:session_code/join', controller: 'workshop_enrollment', action: 'confirm_join_session'
    get 'attend/:session_code/upgrade', controller: 'session_attendance', action: 'upgrade_account'
    post 'attend/:session_code/upgrade', controller: 'session_attendance', action: 'confirm_upgrade_account'

    get 'workshop_user_management/facilitator_courses', controller: 'workshop_user_management', action: 'facilitator_courses_form'
    post 'workshop_user_management/assign_course', controller: 'workshop_user_management', action: 'assign_course'
    # TODO: change remove_course to use http delete method
    get 'workshop_user_management/remove_course', controller: 'workshop_user_management', action: 'remove_course'
  end

  get '/dashboardapi/section_progress/:section_id', to: 'api#section_progress'
  get '/dashboardapi/section_text_responses/:section_id', to: 'api#section_text_responses'
  get '/dashboardapi/section_assessments/:section_id', to: 'api#section_assessments'
  get '/dashboardapi/section_surveys/:section_id', to: 'api#section_surveys'
  get '/dashboardapi/student_progress/:section_id/:student_id', to: 'api#student_progress'
  scope 'dashboardapi', module: 'api/v1' do
    concerns :section_api_routes
  end

  # Wildcard routes for API controller: select all public instance methods in the controller,
  # and all template names in `app/views/api/*`.
  api_methods = (ApiController.instance_methods(false) +
    Dir.glob(File.join(Rails.application.config.paths['app/views'].first, 'api/*')).map do |file|
      File.basename(file).to_s.gsub(/\..*$/, '')
    end).uniq

  namespace :dashboardapi, module: :api do
    api_methods.each do |action|
      get action, action: action
    end
  end
  get '/dashboardapi/v1/pd/k5workshops', to: 'api/v1/pd/workshops#k5_public_map_index'
  get '/api/v1/pd/workshops_user_enrolled_in', to: 'api/v1/pd/workshops#workshops_user_enrolled_in'

  post '/api/lock_status', to: 'api#update_lockable_state'
  get '/api/lock_status', to: 'api#lockable_state'
  get '/api/script_structure/:script_name', to: 'api#script_structure'
  get '/api/section_progress/:section_id', to: 'api#section_progress', as: 'section_progress'
  get '/api/student_progress/:section_id/:student_id', to: 'api#student_progress', as: 'student_progress'
  get '/api/user_progress/:script_name', to: 'api#user_progress', as: 'user_progress'
  get '/api/user_progress/:script_name/:stage_position/:level_position', to: 'api#user_progress_for_stage', as: 'user_progress_for_stage'
  get '/api/user_progress/:script_name/:stage_position/:level_position/:level', to: 'api#user_progress_for_stage', as: 'user_progress_for_stage_and_level'
  get '/api/user_progress', to: 'api#user_progress_for_all_scripts', as: 'user_progress_for_all_scripts'
  namespace :api do
    api_methods.each do |action|
      get action, action: action
    end
  end

  namespace :api do
    namespace :v1 do
      concerns :api_v1_pd_routes
      concerns :section_api_routes
      post 'users/:user_id/using_text_mode', to: 'users#post_using_text_mode'
      get 'users/:user_id/using_text_mode', to: 'users#get_using_text_mode'

      post 'users/:user_id/post_ui_tip_dismissed', to: 'users#post_ui_tip_dismissed'

      get 'school-districts/:state', to: 'school_districts#index', defaults: {format: 'json'}
      get 'schools/:school_district_id/:school_type', to: 'schools#index', defaults: {format: 'json'}
      get 'regional-partners/:school_district_id/:course', to: 'regional_partners#index', defaults: {format: 'json'}

      get 'projects/gallery/public/:project_type/:limit(/:published_before)', to: 'projects/public_gallery#index', defaults: {format: 'json'}

      # Routes used by UI test status pages
      get 'test_logs/*prefix/since/:time', to: 'test_logs#get_logs_since', defaults: {format: 'json'}
      get 'test_logs/*prefix/:name', to: 'test_logs#get_log_details', defaults: {format: 'json'}
    end
  end

  get '/dashboardapi/v1/school-districts/:state', to: 'api/v1/school_districts#index', defaults: {format: 'json'}
  get '/dashboardapi/v1/schools/:school_district_id/:school_type', to: 'api/v1/schools#index', defaults: {format: 'json'}
  get '/dashboardapi/v1/regional-partners/:school_district_id', to: 'api/v1/regional_partners#index', defaults: {format: 'json'}
  get '/dashboardapi/v1/projects/section/:section_id', to: 'api/v1/projects/section_projects#index', defaults: {format: 'json'}
  get '/dashboardapi/courses', to: 'courses#index', defaults: {format: 'json'}
end<|MERGE_RESOLUTION|>--- conflicted
+++ resolved
@@ -87,15 +87,11 @@
       get 'original_image'
     end
   end
-<<<<<<< HEAD
-
-  resources :r_level_sources, controller: :level_sources, path: '/r/', param: :level_source_id_and_user_id, only: [:show, :edit, :update] do
-=======
+
   # These routes are being created to replace the /c/ routes (August 2017) so as to include the ID
   # of the sharing user in the URL. Doing so allows us to block showing the level source if the user
   # deletes themself.
   resources :obfuscated_level_sources, path: '/r/', controller: :level_sources, param: :level_source_id_and_user_id, only: [:show, :edit, :update] do
->>>>>>> c5d00aef
     member do
       get 'generate_image'
       get 'original_image'
