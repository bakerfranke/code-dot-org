module OPS
  API = 'api' unless defined? API
  DASHBOARDAPI = 'dashboardapi' unless defined? DASHBOARDAPI
end

Dashboard::Application.routes.draw do
  def redirect_to_teacher_dashboard
    redirect CDO.code_org_url('/teacher-dashboard')
  end

  resources :gallery_activities, path: '/gallery' do
    collection do
      get 'art', to: 'gallery_activities#index', app: Game::ARTIST
      get 'apps', to: 'gallery_activities#index', app: Game::PLAYLAB
    end
  end
  resources :activity_hints, only: [:update]
  resources :callouts
  resources :videos do
    collection do
      get 'test'
      get 'embed/:key', to: 'videos#embed', as: 'embed'
    end
  end

  get 'sections/new', to: redirect_to_teacher_dashboard
  get 'sections/:id/edit', to: redirect_to_teacher_dashboard

  resources :sections, only: [:show] do
    member do
      post 'log_in'
    end
  end

  get '/sh/:id', to: redirect('/c/%{id}')
  get '/sh/:id/:action', to: redirect('/c/%{id}/%{action}')

  get '/u/:id', to: redirect('/c/%{id}')
  get '/u/:id/:action', to: redirect('/c/%{id}/%{action}')

  resources :level_sources, path: '/c/', only: [:show, :edit, :update] do
    member do
      get 'generate_image'
      get 'original_image'
    end
  end
  get '/share/:id', to: redirect('/c/%{id}')

  get '/s/k-1(/*all)', to: redirect('/s/course1')
  get '/s/2-3(/*all)', to: redirect('/s/course2')
  get '/s/4-5(/*all)', to: redirect('/s/course3')

  resources :level_source_hints
  get '/add_hint/:level_source_id', :to => 'level_source_hints#add_hint', as: 'add_hint'
  get '/show_hints/:level_source_id', :to => 'level_source_hints#show_hints', as: 'show_hints'
  get '/add_pop_hint/:idx', :to => 'level_source_hints#add_pop_hint', as: 'add_pop_hint'
  get '/show_pop_hints/:idx(/:restriction)', :to => 'level_source_hints#show_pop_hints', as: 'show_pop_hints'
  get '/add_pop_hint_per_level/:level_id/:idx', :to => 'level_source_hints#add_pop_hint_per_level', as: 'add_pop_hint_per_level'
  get '/show_pop_hints_per_level/:level_id/:idx(/:restriction)', :to => 'level_source_hints#show_pop_hints_per_level', as: 'show_pop_hints_per_level'
  get '/add_hint_access', :to => 'level_source_hints#add_hint_access', as: 'add_hint_access'

  resources :frequent_unsuccessful_level_sources, only: [:index]

  devise_scope :user do
    get '/oauth_sign_out/:provider', to: 'sessions#oauth_sign_out', as: :oauth_sign_out
  end
  devise_for :users, controllers: {
    omniauth_callbacks: 'omniauth_callbacks',
    registrations: 'registrations',
    confirmations: 'confirmations',
    sessions: 'sessions',
    passwords: 'passwords'
  }
  get 'discourse/sso' => 'discourse_sso#sso'

  root :to => "home#index"
  get '/home_insert', to: 'home#home_insert'
  get '/health_check', to: 'home#health_check'
  get '/admin/debug', to: 'home#debug'
  get '/home/:action', controller: 'home'

  resources :projects, path: '/p/', only: [:index] do
    collection do
      ProjectsController::STANDALONE_PROJECTS.each do |key, value|
        get '/' + key.to_s, to: 'projects#redirect_legacy', key: value[:name], as: key.to_s
      end
      get '/', to: redirect('/projects')
    end
  end

  resources :projects, path: '/projects/', only: [:index] do
    collection do
<<<<<<< HEAD
      ProjectsController::STANDALONE_PROJECTS.each do |key, _|
        get '/' + key.to_s, to: 'projects#edit', key: key, as: "#{key}_project"
        get '/' + key.to_s + '/:channel_id', to: 'projects#show', key: key, as: "#{key}_project_share", share: true
        get '/' + key.to_s + '/:channel_id/edit', to: 'projects#edit', key: key, as: "#{key}_project_edit"
        get '/' + key.to_s + '/:channel_id/view', to: 'projects#show', key: key, as: "#{key}_project_view", readonly: true
        get '/' + key.to_s + '/:channel_id/remix', to: 'projects#remix', key: key, as: "#{key}_project_remix"
=======
      ProjectsController::STANDALONE_PROJECTS.each do |key, value|
        get '/' + key.to_s, to: 'projects#edit', key: key.to_s, as: key.to_s + 'project'
        get '/' + key.to_s + '/:channel_id', to: 'projects#show', key: key.to_s, as: key.to_s + 'project_share', share: true
        get '/' + key.to_s + '/:channel_id/edit', to: 'projects#edit', key: key.to_s, as: key.to_s + 'project_edit'
        get '/' + key.to_s + '/:channel_id/view', to: 'projects#show', key: key.to_s, as: key.to_s + 'project_view', readonly: true
>>>>>>> 50a1b949
      end
      get '/angular', to: 'projects#angular'
    end
  end

  post '/locale', to: 'home#set_locale', as: 'locale'

  # quick links for cartoon network arabic
  get '/flappy/lang/ar', to: 'home#set_locale', as: 'flappy/lang/ar', locale: 'ar-SA', return_to: '/flappy/1'
  get '/playlab/lang/ar', to: 'home#set_locale', as: 'playlab/lang/ar', locale: 'ar-SA', return_to: '/s/playlab/stage/1/puzzle/1'
  get '/artist/lang/ar', to: 'home#set_locale', as: 'artist/lang/ar', locale: 'ar-SA', return_to: '/s/artist/stage/1/puzzle/1'

  # /lang/xx shortcut for all routes
  get '/lang/:locale', to: 'home#set_locale', return_to: '/'
  get '*i18npath/lang/:locale', to: 'home#set_locale'

  resources :levels do
    get 'edit_blocks/:type', to: 'levels#edit_blocks', as: 'edit_blocks'
    get 'embed_level', to: 'levels#embed_level', as: 'embed_level'
    get 'embed_blocks/:block_type', to: 'levels#embed_blocks', as: 'embed_blocks'
    post 'update_blocks/:type', to: 'levels#update_blocks', as: 'update_blocks'
    post 'clone', to: 'levels#clone'
  end

  post 'level_assets/upload', to: 'level_assets#upload'

  resources :scripts, path: '/s/' do
    # /s/xxx/reset
    get 'reset', to: 'script_levels#reset'
    get 'next', to: 'script_levels#next'


    # /s/xxx/level/yyy
    resources :script_levels, as: :levels, only: [:show], path: "/level", format: false

    # /s/xxx/puzzle/yyy
    get 'puzzle/:chapter', to: 'script_levels#show', as: 'puzzle', format: false

    # /s/xxx/stage/yyy/puzzle/zzz
    resources :stages, only: [:show], path: "/stage", format: false do
      resources :script_levels, only: [:show], path: "/puzzle", format: false
    end
  end

  get '/beta', to: redirect('/')

  get 'reset_session', to: 'application#reset_session_endpoint'

  get '/hoc/reset', to: 'script_levels#reset', script_id: Script::HOC_NAME, as: 'hoc_reset'
  get '/hoc/:chapter', to: 'script_levels#show', script_id: Script::HOC_NAME, as: 'hoc_chapter', format: false

  get '/k8intro/:chapter', to: 'script_levels#show', script_id: Script::TWENTY_HOUR_NAME, as: 'k8intro_chapter', format: false
  get '/editcode/:chapter', to: 'script_levels#show', script_id: Script::EDIT_CODE_NAME, as: 'editcode_chapter', format: false
  get '/2014/:chapter', to: 'script_levels#show', script_id: Script::TWENTY_FOURTEEN_NAME, as: 'twenty_fourteen_chapter', format: false
  get '/flappy/:chapter', to: 'script_levels#show', script_id: Script::FLAPPY_NAME, as: 'flappy_chapter', format: false
  get '/jigsaw/:chapter', to: 'script_levels#show', script_id: Script::JIGSAW_NAME, as: 'jigsaw_chapter', format: false

  resources :followers, only: [:create]
  post '/followers/remove', to: 'followers#remove', as: 'remove_follower'

  # old teacher dashboard should redirect to new teacher dashboard
  get '/followers', to: redirect_to_teacher_dashboard
  get '/followers/:action', to: redirect_to_teacher_dashboard

  get '/join(/:section_code)', to: 'followers#student_user_new', as: 'student_user_new'
  post '/join/:section_code', to: 'followers#student_register', as: 'student_register'

  post '/milestone/:user_id/level/:level_id', :to => 'activities#milestone', :as => 'milestone_level'
  post '/milestone/:user_id/:script_level_id', :to => 'activities#milestone', :as => 'milestone'

  get '/admin/pd_progress(/:script)', to: 'reports#pd_progress', as: 'pd_progress'
  get '/admin/levels(/:start_date)(/:end_date)(/filter/:filter)', to: 'reports#level_completions', as: 'level_completions'
  get '/admin/usage', to: 'reports#all_usage', as: 'all_usage'
  get '/admin/stats', to: 'reports#admin_stats', as: 'admin_stats'
  get '/admin/progress', to: 'reports#admin_progress', as: 'admin_progress'
  get '/admin/concepts', to: 'reports#admin_concepts', as: 'admin_concepts'
  get '/admin/gallery', to: 'reports#admin_gallery', as: 'admin_gallery'
  get '/admin/assume_identity', to: 'reports#assume_identity_form', as: 'assume_identity_form'
  post '/admin/assume_identity', to: 'reports#assume_identity', as: 'assume_identity'
  get '/admin/lookup_section', to: 'reports#lookup_section', as: 'lookup_section'
  post '/admin/lookup_section', to: 'reports#lookup_section'
  get '/admin/:action', controller: 'reports', as: 'reports'

  get '/stats/usage/:user_id', to: 'reports#usage', as: 'usage'
  get '/stats/students', to: redirect_to_teacher_dashboard
  get '/stats/:user_id', to: 'reports#user_stats', as: 'user_stats'
  get '/stats/level/:level_id', to: 'reports#level_stats', as: 'level_stats'
  get '/popup/stats', to: 'reports#header_stats', as: 'header_stats'
  get '/redeemprizes', to: 'reports#prizes', as: 'my_prizes'

  get '/notes/:key', to: 'notes#index'

  resources :zendesk_session, only: [:index]

  post '/sms/send', to: 'sms#send_to_phone', as: 'send_to_phone'

  concern :ops_routes do
    # /ops/district/:id
    resources :districts do
      member do
        get 'teachers'
      end
    end
    resources :cohorts do
      member do
        get 'teachers'
        delete 'teachers/:teacher_id', action: 'destroy_teacher'
      end
    end
    resources :workshops do
      resources :segments, shallow: true do # See http://guides.rubyonrails.org/routing.html#shallow-nesting
        resources :workshop_attendance, path: '/attendance', shallow: true do
        end
      end
      member do
        get 'teachers'
      end
    end

    get 'attendance/download/:workshop_id', action: 'attendance', controller: 'workshop_attendance'
    get 'attendance/teacher/:teacher_id', action: 'teacher', controller: 'workshop_attendance'
    get 'attendance/cohort/:cohort_id', action: 'cohort', controller: 'workshop_attendance'
    get 'attendance/workshop/:workshop_id', action: 'workshop', controller: 'workshop_attendance'
    post 'segments/:segment_id/attendance/batch', action: 'batch', controller: 'workshop_attendance'
  end

  namespace :ops, path: ::OPS::API, shallow_path: ::OPS::API do
    concerns :ops_routes
  end

  namespace :ops, path: ::OPS::DASHBOARDAPI, shallow_path: ::OPS::DASHBOARDAPI do
    concerns :ops_routes
  end

  get '/dashboardapi/section_progress/:section_id', to: 'api#section_progress'
  get '/dashboardapi/student_progress/:section_id/:student_id', to: 'api#student_progress'
  get '/dashboardapi/:action', controller: 'api'

  get '/api/section_progress/:section_id', to: 'api#section_progress', as: 'section_progress'
  get '/api/student_progress/:section_id/:student_id', to: 'api#student_progress', as: 'student_progress'
  get '/api/:action', controller: 'api'

  # The priority is based upon order of creation: first created -> highest priority.
  # See how all your routes lay out with "rake routes".

  # You can have the root of your site routed with "root"
  # root 'welcome#index'

  # Example of regular route:
  #   get 'products/:id' => 'catalog#view'

  # Example of named route that can be invoked with purchase_url(id: product.id)
  #   get 'products/:id/purchase' => 'catalog#purchase', as: :purchase

  # Example resource route (maps HTTP verbs to controller actions automatically):
  #   resources :products

  # Example resource route with options:
  #   resources :products do
  #     member do
  #       get 'short'
  #       post 'toggle'
  #     end
  #
  #     collection do
  #       get 'sold'
  #     end
  #   end

  # Example resource route with sub-resources:
  #   resources :products do
  #     resources :comments, :sales
  #     resource :seller
  #   end

  # Example resource route with more complex sub-resources:
  #   resources :products do
  #     resources :comments
  #     resources :sales do
  #       get 'recent', on: :collection
  #     end
  #   end

  # Example resource route with concerns:
  #   concern :toggleable do
  #     post 'toggle'
  #   end
  #   resources :posts, concerns: :toggleable
  #   resources :photos, concerns: :toggleable

  # Example resource route within a namespace:
  #   namespace :admin do
  #     # Directs /admin/products/* to Admin::ProductsController
  #     # (app/controllers/admin/products_controller.rb)
  #     resources :products
  #   end
end<|MERGE_RESOLUTION|>--- conflicted
+++ resolved
@@ -90,20 +90,12 @@
 
   resources :projects, path: '/projects/', only: [:index] do
     collection do
-<<<<<<< HEAD
       ProjectsController::STANDALONE_PROJECTS.each do |key, _|
-        get '/' + key.to_s, to: 'projects#edit', key: key, as: "#{key}_project"
-        get '/' + key.to_s + '/:channel_id', to: 'projects#show', key: key, as: "#{key}_project_share", share: true
-        get '/' + key.to_s + '/:channel_id/edit', to: 'projects#edit', key: key, as: "#{key}_project_edit"
-        get '/' + key.to_s + '/:channel_id/view', to: 'projects#show', key: key, as: "#{key}_project_view", readonly: true
-        get '/' + key.to_s + '/:channel_id/remix', to: 'projects#remix', key: key, as: "#{key}_project_remix"
-=======
-      ProjectsController::STANDALONE_PROJECTS.each do |key, value|
-        get '/' + key.to_s, to: 'projects#edit', key: key.to_s, as: key.to_s + 'project'
-        get '/' + key.to_s + '/:channel_id', to: 'projects#show', key: key.to_s, as: key.to_s + 'project_share', share: true
-        get '/' + key.to_s + '/:channel_id/edit', to: 'projects#edit', key: key.to_s, as: key.to_s + 'project_edit'
-        get '/' + key.to_s + '/:channel_id/view', to: 'projects#show', key: key.to_s, as: key.to_s + 'project_view', readonly: true
->>>>>>> 50a1b949
+        get "/#{key.to_s}", to: 'projects#edit', key: key.to_s, as: "#{key}_project"
+        get "/#{key.to_s}/:channel_id", to: 'projects#show', key: key.to_s, as: "#{key}_project_share", share: true
+        get "/#{key.to_s}/:channel_id/edit", to: 'projects#edit', key: key.to_s, as: "#{key}_project_edit"
+        get "/#{key.to_s}/:channel_id/view", to: 'projects#show', key: key.to_s, as: "#{key}_project_view", readonly: true
+        get "/#{key.to_s}/:channel_id/remix", to: 'projects#remix', key: key.to_s, as: "#{key}_project_remix"
       end
       get '/angular', to: 'projects#angular'
     end
