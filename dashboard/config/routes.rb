# For documentation see, e.g., http://guides.rubyonrails.org/routing.html.

Dashboard::Application.routes.draw do
  resources :survey_results, only: [:create], defaults: {format: 'json'}

  resource :pairing, only: [:show, :update]

  resources :user_levels, only: [:update, :destroy]

  patch '/api/v1/user_scripts/:script_id', to: 'api/v1/user_scripts#update'

  get '/download/:product', to: 'hoc_download#index'

  get '/terms-and-privacy', to: 'home#terms_and_privacy'
  get '/dashboardapi/terms-and-privacy', to: "home#terms_and_privacy"
  get '/dashboardapi/teacher-announcements', to: "home#teacher_announcements"
  get '/dashboardapi/hoc-courses-narrow', to: "home#hoc_courses_narrow"
  get '/dashboardapi/hoc-courses-challenge', to: "home#hoc_courses_challenge"

  get "/home", to: "home#home"

  get "/congrats", to: "congrats#index"

  resources :gallery_activities, path: '/gallery' do
    collection do
      get 'art', to: 'gallery_activities#index', app: Game::ARTIST
      get 'apps', to: 'gallery_activities#index', app: Game::PLAYLAB
    end
  end
  resources :activity_hints, only: [:update]

  resources :hint_view_requests, only: [:create]
  resources :authored_hint_view_requests, only: [:create]

  resources :puzzle_ratings, only: [:create]
  resources :callouts
  resources :videos do
    collection do
      get 'test'
      get 'embed/:key', to: 'videos#embed', as: 'embed'
    end
  end

  get 'maker/home', to: 'maker#home'
  get 'maker/setup', to: 'maker#setup'
  get 'maker/discountcode', to: 'maker#discountcode'
  post 'maker/apply', to: 'maker#apply'
  post 'maker/schoolchoice', to: 'maker#schoolchoice'
  post 'maker/complete', to: 'maker#complete'
  get 'maker/application_status', to: 'maker#application_status'
  post 'maker/override', to: 'maker#override'

  # Media proxying
  get 'media', to: 'media_proxy#get', format: false

  # XHR proxying
  get 'xhr', to: 'xhr_proxy#get', format: false

  get 'redirected_url', to: 'redirect_proxy#get', format: false

  get 'docs/*path', to: 'curriculum_proxy#get_doc'
  get 'curriculum/*path', to: 'curriculum_proxy#get_curriculum'

  # User-facing section routes
  resources :sections, only: [:show] do
    member do
      post 'log_in'
    end
  end
  # Section API routes (JSON only)
  concern :section_api_routes do
    resources :sections, only: [:index, :show, :create, :update, :destroy] do
      resources :students, only: [:index, :update], controller: 'sections_students' do
        collection do
          post 'bulk_add'
          get 'completed_levels_count'
        end
        member do
          post 'remove'
        end
      end
      member do
        post 'join'
        post 'leave'
        post 'update_sharing_disabled'
        get 'student_script_ids'
      end
      collection do
        get 'membership'
        get 'valid_scripts'
      end
    end
  end

  # Used in react assessments tab
  concern :assessments_routes do
    resources :assessments, only: [:index] do
      collection do
        get 'section_responses'
        get 'section_surveys'
      end
    end
  end

  post '/dashboardapi/sections/transfers', to: 'transfers#create'
  post '/api/sections/transfers', to: 'transfers#create'

  get '/sh/:id', to: redirect('/c/%{id}')
  get '/sh/:id/:action_id', to: redirect('/c/%{id}/%{action_id}')

  get '/u/:id', to: redirect('/c/%{id}')
  get '/u/:id/:action_id', to: redirect('/c/%{id}/%{action_id}')

  # These links should no longer be created (August 2017), though we will continue to support
  # existing links. Instead, create /r/ links.
  resources :level_sources, path: '/c/', only: [:show, :edit, :update] do
    member do
      get 'generate_image'
      get 'original_image'
    end
  end
  # These routes are being created to replace the /c/ routes (August 2017) so as to include the ID
  # of the sharing user in the URL. Doing so allows us to block showing the level source if the user
  # deletes themself.
  resources :obfuscated_level_sources, path: '/r/', controller: :level_sources, param: :level_source_id_and_user_id, only: [:show, :edit, :update] do
    member do
      get 'generate_image'
      get 'original_image'
    end
  end

  get '/share/:id', to: redirect('/c/%{id}')

  devise_scope :user do
    get '/oauth_sign_out/:provider', to: 'sessions#oauth_sign_out', as: :oauth_sign_out
    patch '/dashboardapi/users', to: 'registrations#update'
    patch '/users/upgrade', to: 'registrations#upgrade'
    patch '/users/set_age', to: 'registrations#set_age'
    patch '/users/email', to: 'registrations#set_email'
    patch '/users/user_type', to: 'registrations#set_user_type'
    get '/users/clever_takeover', to: 'sessions#clever_takeover'
    get '/users/clever_modal_dismissed', to: 'sessions#clever_modal_dismissed'
    get '/users/auth/:provider/connect', to: 'authentication_options#connect'
    delete '/users/auth/:id/disconnect', to: 'authentication_options#disconnect'
    get '/users/migrate_to_multi_auth', to: 'registrations#migrate_to_multi_auth'
    get '/users/demigrate_from_multi_auth', to: 'registrations#demigrate_from_multi_auth'
    get '/users/to_destroy', to: 'registrations#users_to_destroy'
  end
  devise_for :users, controllers: {
    omniauth_callbacks: 'omniauth_callbacks',
    registrations: 'registrations',
    confirmations: 'confirmations',
    sessions: 'sessions',
    passwords: 'passwords'
  }
  get 'discourse/sso' => 'discourse_sso#sso'
  post '/auth/lti', to: 'lti_provider#sso'

  root to: "home#index"
  get '/home_insert', to: 'home#home_insert'
  get '/health_check', to: 'home#health_check'
  namespace :home do
    HomeController.instance_methods(false).each do |action|
      get action, action: action
    end
  end

  resources :p, path: '/p/', only: [:index] do
    collection do
      ProjectsController::STANDALONE_PROJECTS.each do |key, value|
        get '/' + key.to_s, to: 'projects#redirect_legacy', key: value[:name], as: key.to_s
      end
      get '/', to: redirect('/projects')
    end
  end

  get 'projects/featured', to: 'projects#featured'
  put '/featured_projects/:project_id/unfeature', to: 'featured_projects#unfeature'
  put '/featured_projects/:project_id/feature', to: 'featured_projects#feature'

  get '/projects/public', to: 'projects#public'
  resources :projects, path: '/projects/', only: [:index] do
    collection do
      ProjectsController::STANDALONE_PROJECTS.each do |key, _|
        get "/#{key}", to: 'projects#load', key: key.to_s, as: "#{key}_project"
        get "/#{key}/new", to: 'projects#create_new', key: key.to_s, as: "#{key}_project_create_new"
        get "/#{key}/:channel_id", to: 'projects#show', key: key.to_s, as: "#{key}_project_share", share: true
        get "/#{key}/:channel_id/edit", to: 'projects#edit', key: key.to_s, as: "#{key}_project_edit"
        get "/#{key}/:channel_id/view", to: 'projects#show', key: key.to_s, as: "#{key}_project_view", readonly: true
        get "/#{key}/:channel_id/embed", to: 'projects#show', key: key.to_s, as: "#{key}_project_iframe_embed", iframe_embed: true
        get "/#{key}/:channel_id/remix", to: 'projects#remix', key: key.to_s, as: "#{key}_project_remix"
        get "/#{key}/:channel_id/export_create_channel", to: 'projects#export_create_channel', key: key.to_s, as: "#{key}_project_export_create_channel"
        get "/#{key}/:channel_id/export_config", to: 'projects#export_config', key: key.to_s, as: "#{key}_project_export_config"
      end
      get '/angular', to: 'projects#angular'
    end
  end

  post '/locale', to: 'home#set_locale', as: 'locale'

  # quick links for cartoon network arabic
  get '/flappy/lang/ar', to: 'home#set_locale', as: 'flappy/lang/ar', locale: 'ar-SA', user_return_to: '/flappy/1'
  get '/playlab/lang/ar', to: 'home#set_locale', as: 'playlab/lang/ar', locale: 'ar-SA', user_return_to: '/s/playlab/stage/1/puzzle/1'
  get '/artist/lang/ar', to: 'home#set_locale', as: 'artist/lang/ar', locale: 'ar-SA', user_return_to: '/s/artist/stage/1/puzzle/1'

  # /lang/xx shortcut for all routes
  get '/lang/:locale', to: 'home#set_locale', user_return_to: '/'
  get '*i18npath/lang/:locale', to: 'home#set_locale'

  resources :blocks, constraints: {id: /[^\/]+/}
  resources :shared_blockly_functions, path: '/functions'
  resources :libraries

  resources :levels do
    get 'edit_blocks/:type', to: 'levels#edit_blocks', as: 'edit_blocks'
    get 'embed_level', to: 'levels#embed_level', as: 'embed_level'
    post 'update_blocks/:type', to: 'levels#update_blocks', as: 'update_blocks'
    post 'clone', to: 'levels#clone'
  end

  post 'level_assets/upload', to: 'level_assets#upload'

  resources :scripts, path: '/s/' do
    # /s/xxx/reset
    get 'reset', to: 'script_levels#reset'
    get 'next', to: 'script_levels#next'
    get 'hidden_stages', to: 'script_levels#hidden_stage_ids'
    post 'toggle_hidden', to: 'script_levels#toggle_hidden'

    get 'instructions', to: 'scripts#instructions'

    # /s/xxx/stage/yyy/puzzle/zzz
    resources :stages, only: [], path: "/stage", param: 'position', format: false do
      get 'extras', to: 'script_levels#stage_extras', format: false
      get 'summary_for_lesson_plans', to: 'script_levels#summary_for_lesson_plans', format: false
      resources :script_levels, only: [:show], path: "/puzzle", format: false do
        member do
          # /s/xxx/stage/yyy/puzzle/zzz/page/ppp
          get 'page/:puzzle_page', to: 'script_levels#show', as: 'puzzle_page', format: false
        end
      end
    end

    # /s/xxx/lockable/yyy/puzzle/zzz
    resources :lockable_stages, only: [], path: "/lockable", param: 'position', format: false do
      get 'summary_for_lesson_plans', to: 'script_levels#summary_for_lesson_plans', format: false
      resources :script_levels, only: [:show], path: "/puzzle", format: false do
        member do
          # /s/xxx/stage/yyy/puzzle/zzz/page/ppp
          get 'page/:puzzle_page', to: 'script_levels#show', as: 'puzzle_page', format: false
        end
      end
    end

    get 'preview-assignments', to: 'plc/enrollment_evaluations#preview_assignments', as: 'preview_assignments'
    post 'confirm_assignments', to: 'plc/enrollment_evaluations#confirm_assignments', as: 'confirm_assignments'

    get 'pull-review', to: 'peer_reviews#pull_review', as: 'pull_review'
  end

  resources :courses, param: 'course_name'
  get '/course/:course_name', to: redirect('/courses/%{course_name}')

  get '/beta', to: redirect('/')

  get 'reset_session', to: 'application#reset_session_endpoint'

  get '/hoc/reset', to: 'script_levels#reset', script_id: Script::HOC_NAME, as: 'hoc_reset'
  get '/hoc/:chapter', to: 'script_levels#show', script_id: Script::HOC_NAME, as: 'hoc_chapter', format: false

  get '/flappy/:chapter', to: 'script_levels#show', script_id: Script::FLAPPY_NAME, as: 'flappy_chapter', format: false
  get '/jigsaw/:chapter', to: 'script_levels#show', script_id: Script::JIGSAW_NAME, as: 'jigsaw_chapter', format: false

  get '/weblab/host', to: 'weblab_host#index'

  resources :followers, only: [:create]
  post '/followers/remove', to: 'followers#remove', as: 'remove_follower'

  get '/join(/:section_code)', to: 'followers#student_user_new', as: 'student_user_new'
  post '/join(/:section_code)', to: 'followers#student_register', as: 'student_register'

  post '/milestone/:user_id/level/:level_id', to: 'activities#milestone', as: 'milestone_level'
  post '/milestone/:user_id/:script_level_id', to: 'activities#milestone', as: 'milestone'
  post '/milestone/:user_id/:script_level_id/:level_id', to: 'activities#milestone', as: 'milestone_script_level'

  get '/admin', to: 'admin_reports#directory', as: 'admin_directory'
  resources :regional_partners
  post 'regional_partners/:id/assign_program_manager', controller: 'regional_partners', action: 'assign_program_manager'
  get 'regional_partners/:id/remove_program_manager/:program_manager_id', controller: 'regional_partners', action: 'remove_program_manager'
  post 'regional_partners/:id/add_mapping', controller: 'regional_partners', action: 'add_mapping'
  get 'regional_partners/:id/remove_mapping/:id', controller: 'regional_partners', action: 'remove_mapping'

  # HOC dashboards.
  get '/admin/hoc/students_served', to: 'admin_hoc#students_served', as: 'hoc_students_served'

  # internal report dashboards
  get '/admin/levels', to: 'admin_reports#level_completions', as: 'level_completions'
  get '/admin/level_answers(.:format)', to: 'admin_reports#level_answers', as: 'level_answers'
  get '/admin/pd_progress(/:script)', to: 'admin_reports#pd_progress', as: 'pd_progress'
  get '/admin/debug', to: 'admin_reports#debug'

  # internal search tools
  get '/admin/find_students', to: 'admin_search#find_students', as: 'find_students'
  get '/admin/lookup_section', to: 'admin_search#lookup_section', as: 'lookup_section'
  post '/admin/lookup_section', to: 'admin_search#lookup_section'
  post '/admin/undelete_section', to: 'admin_search#undelete_section', as: 'undelete_section'

  # internal engineering dashboards
  get '/admin/dynamic_config', to: 'dynamic_config#show', as: 'dynamic_config_state'
  get '/admin/feature_mode', to: 'feature_mode#show', as: 'feature_mode'
  post '/admin/feature_mode', to: 'feature_mode#update', as: 'feature_mode_update'

  # internal support tools
  get '/admin/account_repair', to: 'admin_users#account_repair_form', as: 'account_repair_form'
  post '/admin/account_repair', to: 'admin_users#account_repair',  as: 'account_repair'
  get '/admin/assume_identity', to: 'admin_users#assume_identity_form', as: 'assume_identity_form'
  post '/admin/assume_identity', to: 'admin_users#assume_identity', as: 'assume_identity'
  post '/admin/undelete_user', to: 'admin_users#undelete_user', as: 'undelete_user'
  get '/admin/manual_pass', to: 'admin_users#manual_pass_form', as: 'manual_pass_form'
  post '/admin/manual_pass', to: 'admin_users#manual_pass', as: 'manual_pass'
  get '/admin/permissions', to: 'admin_users#permissions_form', as: 'permissions_form'
  post '/admin/grant_permission', to: 'admin_users#grant_permission', as: 'grant_permission'
  get '/admin/revoke_permission', to: 'admin_users#revoke_permission', as: 'revoke_permission'
  post '/admin/bulk_grant_permission', to: 'admin_users#bulk_grant_permission', as: 'bulk_grant_permission'
  get '/admin/studio_person', to: 'admin_users#studio_person_form', as: 'studio_person_form'
  post '/admin/studio_person_merge', to: 'admin_users#studio_person_merge', as: 'studio_person_merge'
  post '/admin/studio_person_split', to: 'admin_users#studio_person_split', as: 'studio_person_split'
  post '/admin/studio_person_add_email_to_emails', to: 'admin_users#studio_person_add_email_to_emails', as: 'studio_person_add_email_to_emails'
  get '/census/review', to: 'census_reviewers#review_reported_inaccuracies', as: 'review_reported_inaccuracies'
  post '/census/review', to: 'census_reviewers#create'

  get '/admin/styleguide', to: redirect('/styleguide/')

  get '/admin/gatekeeper', to: 'dynamic_config#gatekeeper_show', as: 'gatekeeper_show'
  post '/admin/gatekeeper/delete', to: 'dynamic_config#gatekeeper_delete', as: 'gatekeeper_delete'
  post '/admin/gatekeeper/set', to: 'dynamic_config#gatekeeper_set', as: 'gatekeeper_set'

  get '/notes/:key', to: 'notes#index'

  resources :zendesk_session, only: [:index]

  post '/report_abuse', to: 'report_abuse#report_abuse'
  get '/report_abuse', to: 'report_abuse#report_abuse_form'

  get '/too_young', to: 'too_young#index'

  post '/sms/send', to: 'sms#send_to_phone', as: 'send_to_phone'

  # Experiments are get requests so that a user can click on a link to join or leave an experiment
  get '/experiments/set_course_experiment/:experiment_name', to: 'experiments#set_course_experiment'
  get '/experiments/set_single_user_experiment/:experiment_name', to: 'experiments#set_single_user_experiment'
  get '/experiments/disable_single_user_experiment/:experiment_name', to: 'experiments#disable_single_user_experiment'

  get '/peer_reviews/dashboard', to: 'peer_reviews#dashboard'
  resources :peer_reviews

  get '/plc/user_course_enrollments/group_view', to: 'plc/user_course_enrollments#group_view'
  get '/plc/user_course_enrollments/manager_view/:id', to: 'plc/user_course_enrollments#manager_view', as: 'plc_user_course_enrollment_manager_view'

  namespace :plc do
    root to: 'plc#index'
    resources :user_course_enrollments
  end

  concern :api_v1_pd_routes do
    namespace :pd do
      resources :workshops do
        collection do
          get :filter
          get :upcoming_teachercons
        end
        member do # See http://guides.rubyonrails.org/routing.html#adding-more-restful-actions
          post :start
          post :end
          get  :summary
        end
        resources :enrollments, controller: 'workshop_enrollments', only: [:index, :destroy, :create]

        get :attendance, action: 'index', controller: 'workshop_attendance'
        get 'attendance/:session_id', action: 'show', controller: 'workshop_attendance'
        put 'attendance/:session_id/user/:user_id', action: 'create', controller: 'workshop_attendance'
        delete 'attendance/:session_id/user/:user_id', action: 'destroy', controller: 'workshop_attendance'
        put 'attendance/:session_id/enrollment/:enrollment_id', action: 'create_by_enrollment', controller: 'workshop_attendance'
        delete 'attendance/:session_id/enrollment/:enrollment_id', action: 'destroy_by_enrollment', controller: 'workshop_attendance'

        get :workshop_survey_report, action: :workshop_survey_report, controller: 'workshop_survey_report'
        get :local_workshop_survey_report, action: :local_workshop_survey_report, controller: 'workshop_survey_report'
        get :local_workshop_daily_survey_report, action: :local_workshop_daily_survey_report, controller: 'workshop_survey_report'
        get :teachercon_survey_report, action: :teachercon_survey_report, controller: 'workshop_survey_report'
        get :workshop_organizer_survey_report, action: :workshop_organizer_survey_report, controller: 'workshop_organizer_survey_report'
      end
      resources :workshop_summary_report, only: :index
      resources :teacher_attendance_report, only: :index
      resources :course_facilitators, only: :index
      resources :workshop_organizers, only: :index
      get 'workshop_organizer_survey_report_for_course/:course', action: :index, controller: 'workshop_organizer_survey_report'
      delete 'enrollments/:enrollment_code', action: 'cancel', controller: 'workshop_enrollments'

      get :teacher_applications, to: 'teacher_applications#index'
      post :teacher_applications, to: 'teacher_applications#create'

      # persistent namespace for Teachercon and FiT Weekend registrations, can be updated/replaced each year
      post 'teachercon_registrations', to: 'teachercon1819_registrations#create'
      post 'teachercon_partner_registrations', to: 'teachercon1819_registrations#create_partner_or_lead_facilitator'
      post 'teachercon_lead_facilitator_registrations', to: 'teachercon1819_registrations#create_partner_or_lead_facilitator'
      post 'fit_weekend_registrations', to: 'fit_weekend1819_registrations#create'

      post :facilitator_program_registrations, to: 'facilitator_program_registrations#create'
      post :regional_partner_program_registrations, to: 'regional_partner_program_registrations#create'

      post :pre_workshop_surveys, to: 'pre_workshop_surveys#create'
      post :workshop_surveys, to: 'workshop_surveys#create'
      post :teachercon_surveys, to: 'teachercon_surveys#create'
      post :regional_partner_contacts, to: 'regional_partner_contacts#create'
      post :international_opt_ins, to: 'international_opt_ins#create'
      get :regional_partner_workshops, to: 'regional_partner_workshops#index'
      get 'regional_partner_workshops/find', to: 'regional_partner_workshops#find'

      namespace :application do
        post :facilitator, to: 'facilitator_applications#create'
        post :teacher, to: 'teacher_applications#create'
        post 'resend_principal_approval/:id', to: 'teacher_applications#resend_principal_approval'
        post :principal_approval, to: 'principal_approval_applications#create'
      end

      resources :applications, controller: 'applications', only: [:index, :show, :update, :destroy] do
        collection do
          get :quick_view
          get :cohort_view
          get :search
          get :teachercon_cohort
          get :fit_cohort
        end
      end
    end
  end

  get 'my-professional-learning', to: 'pd/professional_learning_landing#index', as: 'professional_learning_landing'

  namespace :pd do
    # React-router will handle sub-routes on the client.
    get 'workshop_dashboard/*path', to: 'workshop_dashboard#index'
    get 'workshop_dashboard', to: 'workshop_dashboard#index'

    get 'teacher_application', to: 'teacher_application#new'
    get 'teacher_application/international_teachers', to: 'teacher_application#international_teachers'
    get 'teacher_application/thanks', to: 'teacher_application#thanks'
    get 'teacher_application/manage', to: 'teacher_application#manage'
    get 'teacher_application/manage/:teacher_application_id', to: 'teacher_application#edit'
    patch 'teacher_application/manage/:teacher_application_id', to: 'teacher_application#update'
    post 'teacher_application/manage/:teacher_application_id/upgrade_to_teacher', to: 'teacher_application#upgrade_to_teacher'
    get 'teacher_application/manage/:teacher_application_id/email', to: 'teacher_application#construct_email'
    post 'teacher_application/manage/:teacher_application_id/email', to: 'teacher_application#send_email'

    get 'workshop_survey/day/:day', to: 'workshop_daily_survey#new_general'
    post 'workshop_survey/submit', to: 'workshop_daily_survey#submit_general'
    get 'workshop_survey/post/:enrollment_code', to: 'workshop_daily_survey#new_post', as: 'new_workshop_survey'
    get 'workshop_survey/facilitators/:session_id(/:facilitator_index)', to: 'workshop_daily_survey#new_facilitator'
    post 'workshop_survey/facilitators/submit', to: 'workshop_daily_survey#submit_facilitator'
    get 'workshop_survey/thanks', to: 'workshop_daily_survey#thanks'

    get 'post_course_survey/thanks', to: 'post_course_survey#thanks'
    post 'post_course_survey/submit', to: 'post_course_survey#submit'
    get 'post_course_survey/:course_initials', to: 'post_course_survey#new'

    namespace :application do
      get 'facilitator', to: 'facilitator_application#new'
      get 'teacher', to: 'teacher_application#new'
      get 'principal_approval/:application_guid', to: 'principal_approval_application#new', as: 'principal_approval'
<<<<<<< HEAD
=======
      get 'principal_approval_1920_preview/:application_guid', to: 'principal_approval_application#new_1920_preview'
      get 'teacher_1920_preview', to: 'teacher_application#new_1920_preview'
>>>>>>> 8bfa19db
    end

    # persistent namespace for Teachercon and FiT Weekend registrations, can be updated/replaced each year
    get 'teachercon_registration/partner(/:city)', to: 'teachercon1819_registration#partner'
    get 'teachercon_registration/lead_facilitator(/:city)', to: 'teachercon1819_registration#lead_facilitator'
    get 'teachercon_registration/:application_guid', to: 'teachercon1819_registration#new'
    get 'fit_weekend_registration/:application_guid', to: 'fit_weekend1819_registration#new'

    delete 'teachercon_registration/:application_guid', to: 'teachercon1819_registration#destroy'
    delete 'fit_weekend_registration/:application_guid', to: 'fit_weekend1819_registration#destroy'

    get 'facilitator_program_registration', to: 'facilitator_program_registration#new'
    get 'regional_partner_program_registration', to: 'regional_partner_program_registration#new'

    get 'workshops/:workshop_id/enroll', action: 'new', controller: 'workshop_enrollment'
    post 'workshops/:workshop_id/enroll', action: 'create', controller: 'workshop_enrollment'
    get 'workshop_enrollment/:code', action: 'show', controller: 'workshop_enrollment'
    get 'workshop_enrollment/:code/thanks', action: 'thanks', controller: 'workshop_enrollment'
    get 'workshop_enrollment/:code/cancel', action: 'cancel', controller: 'workshop_enrollment'

    get 'workshop_materials/:enrollment_code', action: 'new', controller: 'workshop_material_orders'
    post 'workshop_materials/:enrollment_code', action: 'create', controller: 'workshop_material_orders'
    get 'workshop_materials', action: 'admin_index', controller: 'workshop_material_orders'

    get 'pre_workshop_survey/:enrollment_code', action: 'new', controller: 'pre_workshop_survey', as: 'new_pre_workshop_survey'
    get 'teachercon_survey/:enrollment_code', action: 'new', controller: 'teachercon_survey', as: 'new_teachercon_survey'

    get 'generate_csf_certificate/:enrollment_code', controller: 'csf_certificate', action: 'generate_certificate'
    get 'generate_workshop_certificate/:enrollment_code', controller: 'workshop_certificate', action: 'generate_certificate'

    get 'attend/:session_code', controller: 'session_attendance', action: 'attend'
    post 'attend/:session_code', controller: 'session_attendance', action: 'select_enrollment'
    get 'attend/:session_code/join', controller: 'workshop_enrollment', action: 'join_session'
    post 'attend/:session_code/join', controller: 'workshop_enrollment', action: 'confirm_join_session'
    get 'attend/:session_code/upgrade', controller: 'session_attendance', action: 'upgrade_account'
    post 'attend/:session_code/upgrade', controller: 'session_attendance', action: 'confirm_upgrade_account'

    get 'workshop_admins', controller: 'workshop_admins', action: 'directory', as: 'workshop_admins'
    get 'workshop_user_management/facilitator_courses', controller: 'workshop_user_management', action: 'facilitator_courses_form', as: 'facilitator_courses'
    post 'workshop_user_management/assign_course', controller: 'workshop_user_management', action: 'assign_course_to_facilitator'
    # TODO: change remove_course to use http delete method
    get 'workshop_user_management/remove_course', controller: 'workshop_user_management', action: 'remove_course_from_facilitator'

    get 'regional_partner_contact/new', to: 'regional_partner_contact#new'
    get 'regional_partner_contact/:contact_id/thanks', to: 'regional_partner_contact#thanks'

    get 'international_workshop', to: 'international_opt_in#new'
    get 'international_workshop/:contact_id/thanks', to: 'international_opt_in#thanks'

    # React-router will handle sub-routes on the client.
    get 'application_dashboard/*path', to: 'application_dashboard#index'
    get 'application_dashboard', to: 'application_dashboard#index'
  end

  get '/dashboardapi/section_progress/:section_id', to: 'api#section_progress'
  get '/dashboardapi/section_text_responses/:section_id', to: 'api#section_text_responses'
  get '/dashboardapi/student_progress/:section_id/:student_id', to: 'api#student_progress'
  scope 'dashboardapi', module: 'api/v1' do
    concerns :section_api_routes
    concerns :assessments_routes
  end

  # Wildcard routes for API controller: select all public instance methods in the controller,
  # and all template names in `app/views/api/*`.
  api_methods = (ApiController.instance_methods(false) +
    Dir.glob(File.join(Rails.application.config.paths['app/views'].first, 'api/*')).map do |file|
      File.basename(file).to_s.gsub(/\..*$/, '')
    end).uniq

  namespace :dashboardapi, module: :api do
    api_methods.each do |action|
      get action, action: action
    end
  end
  get '/dashboardapi/v1/pd/k5workshops', to: 'api/v1/pd/workshops#k5_public_map_index'
  get '/api/v1/pd/workshops_user_enrolled_in', to: 'api/v1/pd/workshops#workshops_user_enrolled_in'

  post '/api/lock_status', to: 'api#update_lockable_state'
  get '/api/lock_status', to: 'api#lockable_state'
  get '/dashboardapi/script_structure/:script', to: 'api#script_structure'
  get '/api/script_structure/:script', to: 'api#script_structure'
  get '/api/section_progress/:section_id', to: 'api#section_progress', as: 'section_progress'
  get '/dashboardapi/section_level_progress/:section_id', to: 'api#section_level_progress', as: 'section_level_progress'
  get '/api/student_progress/:section_id/:student_id', to: 'api#student_progress', as: 'student_progress'
  get '/api/user_progress/:script', to: 'api#user_progress', as: 'user_progress'
  get '/api/user_progress/:script/:stage_position/:level_position', to: 'api#user_progress_for_stage', as: 'user_progress_for_stage'
  get '/api/user_progress/:script/:stage_position/:level_position/:level', to: 'api#user_progress_for_stage', as: 'user_progress_for_stage_and_level'
  namespace :api do
    api_methods.each do |action|
      get action, action: action
    end
  end

  namespace :api do
    namespace :v1 do
      concerns :api_v1_pd_routes
      concerns :section_api_routes
      post 'users/:user_id/using_text_mode', to: 'users#post_using_text_mode'
      get 'users/:user_id/using_text_mode', to: 'users#get_using_text_mode'

      post 'users/:user_id/post_ui_tip_dismissed', to: 'users#post_ui_tip_dismissed'

      post 'users/:user_id/postpone_census_banner', to: 'users#postpone_census_banner'
      post 'users/:user_id/dismiss_census_banner', to: 'users#dismiss_census_banner'

      get 'school-districts/:state', to: 'school_districts#index', defaults: {format: 'json'}
      get 'schools/:school_district_id/:school_type', to: 'schools#index', defaults: {format: 'json'}
      get 'schools/:id', to: 'schools#show', defaults: {format: 'json'}
      get 'regional_partners/:school_district_id/:course', to: 'regional_partners#for_school_district_and_course', defaults: {format: 'json'}
      get 'regional_partners', to: 'regional_partners#index', defaults: {format: 'json'}
      get 'regional_partners/capacity', to: 'regional_partners#capacity'

      get 'projects/gallery/public/:project_type/:limit(/:published_before)', to: 'projects/public_gallery#index', defaults: {format: 'json'}

      get 'projects/personal', to: 'projects/personal_projects#index', defaults: {format: 'json'}

      # Routes used by UI test status pages
      get 'test_logs/*prefix/since/:time', to: 'test_logs#get_logs_since', defaults: {format: 'json'}
      get 'test_logs/*prefix/:name', to: 'test_logs#get_log_details', defaults: {format: 'json'}

      # Routes used by the peer reviews admin pages
      get 'peer_review_submissions/index', to: 'peer_review_submissions#index'
      get 'peer_review_submissions/report_csv', to: 'peer_review_submissions#report_csv'

      resources :teacher_feedbacks, only: [:create] do
        collection do
          get 'get_feedback_from_teacher'
          get 'get_feedbacks'
        end
      end
    end
  end

  post '/dashboardapi/v1/users/accept_data_transfer_agreement', to: 'api/v1/users#accept_data_transfer_agreement'
  get '/dashboardapi/v1/school-districts/:state', to: 'api/v1/school_districts#index', defaults: {format: 'json'}
  get '/dashboardapi/v1/schools/:school_district_id/:school_type', to: 'api/v1/schools#index', defaults: {format: 'json'}
  get '/dashboardapi/v1/schools/:id', to: 'api/v1/schools#show', defaults: {format: 'json'}

  # Routes used by census
  post '/dashboardapi/v1/census/:form_version', to: 'api/v1/census/census#create', defaults: {format: 'json'}

  # We want to allow searchs with dots, for instance "St. Paul", so we specify
  # the constraint on :q to match anything but a slash.
  # @see http://guides.rubyonrails.org/routing.html#specifying-constraints
  get '/dashboardapi/v1/districtsearch/:q/:limit', to: 'api/v1/school_districts#search', defaults: {format: 'json'}, constraints: {q: /[^\/]+/}
  get '/dashboardapi/v1/schoolsearch/:q/:limit(/:use_new_search)', to: 'api/v1/schools#search', defaults: {format: 'json'}, constraints: {q: /[^\/]+/}

  get '/dashboardapi/v1/regional-partners/:school_district_id', to: 'api/v1/regional_partners#index', defaults: {format: 'json'}
  get '/dashboardapi/v1/projects/section/:section_id', to: 'api/v1/projects/section_projects#index', defaults: {format: 'json'}
  get '/dashboardapi/courses', to: 'courses#index', defaults: {format: 'json'}
end<|MERGE_RESOLUTION|>--- conflicted
+++ resolved
@@ -467,11 +467,6 @@
       get 'facilitator', to: 'facilitator_application#new'
       get 'teacher', to: 'teacher_application#new'
       get 'principal_approval/:application_guid', to: 'principal_approval_application#new', as: 'principal_approval'
-<<<<<<< HEAD
-=======
-      get 'principal_approval_1920_preview/:application_guid', to: 'principal_approval_application#new_1920_preview'
-      get 'teacher_1920_preview', to: 'teacher_application#new_1920_preview'
->>>>>>> 8bfa19db
     end
 
     # persistent namespace for Teachercon and FiT Weekend registrations, can be updated/replaced each year
