--- conflicted
+++ resolved
@@ -493,12 +493,8 @@
       get 'test_logs/*prefix/:name', to: 'test_logs#get_log_details', defaults: {format: 'json'}
 
       # Routes used by the peer reviews admin pages
-<<<<<<< HEAD
-      get 'peer_review_submissions/index_escalated', to: 'peer_review_submissions#index_escalated'
-=======
       get 'peer_review_submissions/index', to: 'peer_review_submissions#index'
       get 'peer_review_submissions/report_csv', to: 'peer_review_submissions#report_csv'
->>>>>>> a4df5b8b
     end
   end
 
