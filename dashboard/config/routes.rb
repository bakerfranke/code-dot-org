# For documentation see, e.g., http://guides.rubyonrails.org/routing.html.

Dashboard::Application.routes.draw do
  # React-router will handle sub-routes on the client.
  get 'teacher_dashboard/sections/:section_id/*path', to: 'teacher_dashboard#show', via: :all
  get 'teacher_dashboard/sections/:section_id', to: 'teacher_dashboard#show'

  resources :survey_results, only: [:create], defaults: {format: 'json'}

  resource :pairing, only: [:show, :update]

  resources :user_levels, only: [:update, :destroy]

  patch '/api/v1/user_scripts/:script_id', to: 'api/v1/user_scripts#update'

  get '/download/:product', to: 'hoc_download#index'

  get '/terms-and-privacy', to: 'home#terms_and_privacy'
  get '/dashboardapi/terms-and-privacy', to: "home#terms_and_privacy"
  get '/dashboardapi/teacher-announcements', to: "home#teacher_announcements"
  get '/dashboardapi/hoc-courses-teacher-guides', to: "home#hoc_courses_teacher_guides"
  get '/dashboardapi/hoc-courses-challenge', to: "home#hoc_courses_challenge"

  get "/home", to: "home#home"

  get "/congrats", to: "congrats#index"

  resources :gallery_activities, path: '/gallery' do
    collection do
      get 'art', to: 'gallery_activities#index', app: Game::ARTIST
      get 'apps', to: 'gallery_activities#index', app: Game::PLAYLAB
    end
  end
  resources :activity_hints, only: [:update]

  resources :hint_view_requests, only: [:create]
  resources :authored_hint_view_requests, only: [:create]

  resources :puzzle_ratings, only: [:create]
  resources :callouts
  resources :videos do
    collection do
      get 'test'
      get 'embed/:key', to: 'videos#embed', as: 'embed'
    end
  end

  get 'maker/home', to: 'maker#home'
  get 'maker/setup', to: 'maker#setup'
  get 'maker/discountcode', to: 'maker#discountcode'
  post 'maker/apply', to: 'maker#apply'
  post 'maker/schoolchoice', to: 'maker#schoolchoice'
  post 'maker/complete', to: 'maker#complete'
  get 'maker/application_status', to: 'maker#application_status'
  post 'maker/override', to: 'maker#override'

  # Media proxying
  get 'media', to: 'media_proxy#get', format: false

  # XHR proxying
  get 'xhr', to: 'xhr_proxy#get', format: false

  get 'redirected_url', to: 'redirect_proxy#get', format: false

  get 'docs/*path', to: 'curriculum_proxy#get_doc'
  get 'curriculum/*path', to: 'curriculum_proxy#get_curriculum'

  # User-facing section routes
  resources :sections, only: [:show] do
    member do
      post 'log_in'
    end
  end
  # Section API routes (JSON only)
  concern :section_api_routes do
    resources :sections, only: [:index, :show, :create, :update, :destroy] do
      resources :students, only: [:index, :update], controller: 'sections_students' do
        collection do
          post 'bulk_add'
          get 'completed_levels_count'
        end
        member do
          post 'remove'
        end
      end
      member do
        post 'join'
        post 'leave'
        post 'update_sharing_disabled'
        get 'student_script_ids'
      end
      collection do
        get 'membership'
        get 'valid_scripts'
      end
    end
  end

  # Used in react assessments tab
  concern :assessments_routes do
    resources :assessments, only: [:index] do
      collection do
        get 'section_responses'
        get 'section_surveys'
        get 'section_feedback'
      end
    end
  end

  post '/dashboardapi/sections/transfers', to: 'transfers#create'
  post '/api/sections/transfers', to: 'transfers#create'

  get '/sh/:id', to: redirect('/c/%{id}')
  get '/sh/:id/:action_id', to: redirect('/c/%{id}/%{action_id}')

  get '/u/:id', to: redirect('/c/%{id}')
  get '/u/:id/:action_id', to: redirect('/c/%{id}/%{action_id}')

  # These links should no longer be created (August 2017), though we will continue to support
  # existing links. Instead, create /r/ links.
  resources :level_sources, path: '/c/', only: [:show, :edit, :update] do
    member do
      get 'generate_image'
      get 'original_image'
    end
  end
  # These routes are being created to replace the /c/ routes (August 2017) so as to include the ID
  # of the sharing user in the URL. Doing so allows us to block showing the level source if the user
  # deletes themself.
  resources :obfuscated_level_sources, path: '/r/', controller: :level_sources, param: :level_source_id_and_user_id, only: [:show, :edit, :update] do
    member do
      get 'generate_image'
      get 'original_image'
    end
  end

  get '/share/:id', to: redirect('/c/%{id}')

  devise_scope :user do
    get '/oauth_sign_out/:provider', to: 'sessions#oauth_sign_out', as: :oauth_sign_out
    post '/users/begin_sign_up', to: 'registrations#begin_sign_up'
    patch '/dashboardapi/users', to: 'registrations#update'
    patch '/users/upgrade', to: 'registrations#upgrade'
    patch '/users/set_age', to: 'registrations#set_age'
    patch '/users/email', to: 'registrations#set_email'
    patch '/users/user_type', to: 'registrations#set_user_type'
    get '/users/cancel', to: 'registrations#cancel'
    get '/users/clever_takeover', to: 'sessions#clever_takeover'
    get '/users/clever_modal_dismissed', to: 'sessions#clever_modal_dismissed'
    get '/users/auth/:provider/connect', to: 'authentication_options#connect'
    delete '/users/auth/:id/disconnect', to: 'authentication_options#disconnect'
    get '/users/migrate_to_multi_auth', to: 'registrations#migrate_to_multi_auth'
    get '/users/demigrate_from_multi_auth', to: 'registrations#demigrate_from_multi_auth'
    get '/users/to_destroy', to: 'registrations#users_to_destroy'
    get '/reset_session', to: 'sessions#reset'
  end
  devise_for :users, controllers: {
    omniauth_callbacks: 'omniauth_callbacks',
    registrations: 'registrations',
    confirmations: 'confirmations',
    sessions: 'sessions',
    passwords: 'passwords'
  }
  get 'discourse/sso' => 'discourse_sso#sso'
  post '/auth/lti', to: 'lti_provider#sso'

  root to: "home#index"
  get '/home_insert', to: 'home#home_insert'
  get '/health_check', to: 'home#health_check'
  namespace :home do
    HomeController.instance_methods(false).each do |action|
      get action, action: action
    end
  end

  resources :p, path: '/p/', only: [:index] do
    collection do
      ProjectsController::STANDALONE_PROJECTS.each do |key, value|
        get '/' + key.to_s, to: 'projects#redirect_legacy', key: value[:name], as: key.to_s
      end
      get '/', to: redirect('/projects')
    end
  end

  get 'projects/featured', to: 'projects#featured'
  put '/featured_projects/:project_id/unfeature', to: 'featured_projects#unfeature'
  put '/featured_projects/:project_id/feature', to: 'featured_projects#feature'

  get '/projects/public', to: 'projects#public'
  resources :projects, path: '/projects/', only: [:index] do
    collection do
      ProjectsController::STANDALONE_PROJECTS.each do |key, _|
        get "/#{key}", to: 'projects#load', key: key.to_s, as: "#{key}_project"
        get "/#{key}/new", to: 'projects#create_new', key: key.to_s, as: "#{key}_project_create_new"
        get "/#{key}/:channel_id", to: 'projects#show', key: key.to_s, as: "#{key}_project_share", share: true
        get "/#{key}/:channel_id/edit", to: 'projects#edit', key: key.to_s, as: "#{key}_project_edit"
        get "/#{key}/:channel_id/view", to: 'projects#show', key: key.to_s, as: "#{key}_project_view", readonly: true
        get "/#{key}/:channel_id/embed", to: 'projects#show', key: key.to_s, as: "#{key}_project_iframe_embed", iframe_embed: true
        get "/#{key}/:channel_id/remix", to: 'projects#remix', key: key.to_s, as: "#{key}_project_remix"
        get "/#{key}/:channel_id/export_create_channel", to: 'projects#export_create_channel', key: key.to_s, as: "#{key}_project_export_create_channel"
        get "/#{key}/:channel_id/export_config", to: 'projects#export_config', key: key.to_s, as: "#{key}_project_export_config"
      end
    end
  end

  post '/locale', to: 'home#set_locale', as: 'locale'

  # quick links for cartoon network arabic
  get '/flappy/lang/ar', to: 'home#set_locale', as: 'flappy/lang/ar', locale: 'ar-SA', user_return_to: '/flappy/1'
  get '/playlab/lang/ar', to: 'home#set_locale', as: 'playlab/lang/ar', locale: 'ar-SA', user_return_to: '/s/playlab/stage/1/puzzle/1'
  get '/artist/lang/ar', to: 'home#set_locale', as: 'artist/lang/ar', locale: 'ar-SA', user_return_to: '/s/artist/stage/1/puzzle/1'

  # /lang/xx shortcut for all routes
  get '/lang/:locale', to: 'home#set_locale', user_return_to: '/'
  get '*i18npath/lang/:locale', to: 'home#set_locale'

  get 'pools', to: 'pools#index', as: 'pools'
  scope 'pools/:pool' do
    resources :blocks, constraints: {id: /[^\/]+/}
  end
  resources :shared_blockly_functions, path: '/functions'
  resources :libraries

  resources :levels do
    get 'get_rubric', to: 'levels#get_rubric'
    get 'edit_blocks/:type', to: 'levels#edit_blocks', as: 'edit_blocks'
    get 'embed_level', to: 'levels#embed_level', as: 'embed_level'
    post 'update_blocks/:type', to: 'levels#update_blocks', as: 'update_blocks'
    post 'update_properties'
    post 'clone', to: 'levels#clone'
  end

  post 'level_assets/upload', to: 'level_assets#upload'

  resources :scripts, path: '/s/' do
    # /s/xxx/reset
    get 'reset', to: 'script_levels#reset'
    get 'next', to: 'script_levels#next'
    get 'hidden_stages', to: 'script_levels#hidden_stage_ids'
    post 'toggle_hidden', to: 'script_levels#toggle_hidden'

    get 'instructions', to: 'scripts#instructions'

    # /s/xxx/stage/yyy/puzzle/zzz
    resources :stages, only: [], path: "/stage", param: 'position', format: false do
      get 'extras', to: 'script_levels#stage_extras', format: false
      get 'summary_for_lesson_plans', to: 'script_levels#summary_for_lesson_plans', format: false
      resources :script_levels, only: [:show], path: "/puzzle", format: false do
        member do
          # /s/xxx/stage/yyy/puzzle/zzz/page/ppp
          get 'page/:puzzle_page', to: 'script_levels#show', as: 'puzzle_page', format: false
        end
      end
    end

    # /s/xxx/lockable/yyy/puzzle/zzz
    resources :lockable_stages, only: [], path: "/lockable", param: 'position', format: false do
      get 'summary_for_lesson_plans', to: 'script_levels#summary_for_lesson_plans', format: false
      resources :script_levels, only: [:show], path: "/puzzle", format: false do
        member do
          # /s/xxx/stage/yyy/puzzle/zzz/page/ppp
          get 'page/:puzzle_page', to: 'script_levels#show', as: 'puzzle_page', format: false
        end
      end
    end

    get 'preview-assignments', to: 'plc/enrollment_evaluations#preview_assignments', as: 'preview_assignments'
    post 'confirm_assignments', to: 'plc/enrollment_evaluations#confirm_assignments', as: 'confirm_assignments'

    get 'pull-review', to: 'peer_reviews#pull_review', as: 'pull_review'
  end

  resources :courses, param: 'course_name'
  get '/course/:course_name', to: redirect('/courses/%{course_name}')

  get '/beta', to: redirect('/')

  get '/hoc/reset', to: 'script_levels#reset', script_id: Script::HOC_NAME, as: 'hoc_reset'
  get '/hoc/:chapter', to: 'script_levels#show', script_id: Script::HOC_NAME, as: 'hoc_chapter', format: false

  get '/flappy/:chapter', to: 'script_levels#show', script_id: Script::FLAPPY_NAME, as: 'flappy_chapter', format: false
  get '/jigsaw/:chapter', to: 'script_levels#show', script_id: Script::JIGSAW_NAME, as: 'jigsaw_chapter', format: false

  get '/weblab/host', to: 'weblab_host#index'

  resources :followers, only: [:create]
  post '/followers/remove', to: 'followers#remove', as: 'remove_follower'

  get '/join(/:section_code)', to: 'followers#student_user_new', as: 'student_user_new'
  post '/join(/:section_code)', to: 'followers#student_register', as: 'student_register'

  post '/milestone/:user_id/level/:level_id', to: 'activities#milestone', as: 'milestone_level'
  post '/milestone/:user_id/:script_level_id', to: 'activities#milestone', as: 'milestone'
  post '/milestone/:user_id/:script_level_id/:level_id', to: 'activities#milestone', as: 'milestone_script_level'

  get '/admin', to: 'admin_reports#directory', as: 'admin_directory'
  resources :regional_partners
  post 'regional_partners/:id/assign_program_manager', controller: 'regional_partners', action: 'assign_program_manager'
  get 'regional_partners/:id/remove_program_manager/:program_manager_id', controller: 'regional_partners', action: 'remove_program_manager'
  post 'regional_partners/:id/add_mapping', controller: 'regional_partners', action: 'add_mapping'
  get 'regional_partners/:id/remove_mapping/:id', controller: 'regional_partners', action: 'remove_mapping'

  # HOC dashboards.
  get '/admin/hoc/students_served', to: 'admin_hoc#students_served', as: 'hoc_students_served'

  # internal report dashboards
  get '/admin/levels', to: 'admin_reports#level_completions', as: 'level_completions'
  get '/admin/level_answers(.:format)', to: 'admin_reports#level_answers', as: 'level_answers'
  get '/admin/pd_progress(/:script)', to: 'admin_reports#pd_progress', as: 'pd_progress'
  get '/admin/debug', to: 'admin_reports#debug'

  # internal search tools
  get '/admin/find_students', to: 'admin_search#find_students', as: 'find_students'
  get '/admin/lookup_section', to: 'admin_search#lookup_section', as: 'lookup_section'
  post '/admin/lookup_section', to: 'admin_search#lookup_section'
  post '/admin/undelete_section', to: 'admin_search#undelete_section', as: 'undelete_section'

  # internal engineering dashboards
  get '/admin/dynamic_config', to: 'dynamic_config#show', as: 'dynamic_config_state'
  get '/admin/feature_mode', to: 'feature_mode#show', as: 'feature_mode'
  post '/admin/feature_mode', to: 'feature_mode#update', as: 'feature_mode_update'

  # internal support tools
  get '/admin/account_repair', to: 'admin_users#account_repair_form', as: 'account_repair_form'
  post '/admin/account_repair', to: 'admin_users#account_repair',  as: 'account_repair'
  get '/admin/assume_identity', to: 'admin_users#assume_identity_form', as: 'assume_identity_form'
  post '/admin/assume_identity', to: 'admin_users#assume_identity', as: 'assume_identity'
  post '/admin/undelete_user', to: 'admin_users#undelete_user', as: 'undelete_user'
  get '/admin/manual_pass', to: 'admin_users#manual_pass_form', as: 'manual_pass_form'
  post '/admin/manual_pass', to: 'admin_users#manual_pass', as: 'manual_pass'
  get '/admin/permissions', to: 'admin_users#permissions_form', as: 'permissions_form'
  post '/admin/grant_permission', to: 'admin_users#grant_permission', as: 'grant_permission'
  get '/admin/revoke_permission', to: 'admin_users#revoke_permission', as: 'revoke_permission'
  post '/admin/bulk_grant_permission', to: 'admin_users#bulk_grant_permission', as: 'bulk_grant_permission'
  get '/admin/studio_person', to: 'admin_users#studio_person_form', as: 'studio_person_form'
  post '/admin/studio_person_merge', to: 'admin_users#studio_person_merge', as: 'studio_person_merge'
  post '/admin/studio_person_split', to: 'admin_users#studio_person_split', as: 'studio_person_split'
  post '/admin/studio_person_add_email_to_emails', to: 'admin_users#studio_person_add_email_to_emails', as: 'studio_person_add_email_to_emails'
  get '/census/review', to: 'census_reviewers#review_reported_inaccuracies', as: 'review_reported_inaccuracies'
  post '/census/review', to: 'census_reviewers#create'

  get '/admin/styleguide', to: redirect('/styleguide/')

  get '/admin/gatekeeper', to: 'dynamic_config#gatekeeper_show', as: 'gatekeeper_show'
  post '/admin/gatekeeper/delete', to: 'dynamic_config#gatekeeper_delete', as: 'gatekeeper_delete'
  post '/admin/gatekeeper/set', to: 'dynamic_config#gatekeeper_set', as: 'gatekeeper_set'

  get '/notes/:key', to: 'notes#index'

  resources :zendesk_session, only: [:index]

  post '/report_abuse', to: 'report_abuse#report_abuse'
  get '/report_abuse', to: 'report_abuse#report_abuse_form'

  get '/too_young', to: 'too_young#index'

  post '/sms/send', to: 'sms#send_to_phone', as: 'send_to_phone'

  # Experiments are get requests so that a user can click on a link to join or leave an experiment
  get '/experiments/set_course_experiment/:experiment_name', to: 'experiments#set_course_experiment'
  get '/experiments/set_single_user_experiment/:experiment_name', to: 'experiments#set_single_user_experiment'
  get '/experiments/disable_single_user_experiment/:experiment_name', to: 'experiments#disable_single_user_experiment'

  get '/peer_reviews/dashboard', to: 'peer_reviews#dashboard'
  resources :peer_reviews

  get '/plc/user_course_enrollments/group_view', to: 'plc/user_course_enrollments#group_view'
  get '/plc/user_course_enrollments/manager_view/:id', to: 'plc/user_course_enrollments#manager_view', as: 'plc_user_course_enrollment_manager_view'

  namespace :plc do
    root to: 'plc#index'
    resources :user_course_enrollments
  end

  concern :api_v1_pd_routes do
    namespace :pd do
      resources :workshops do
        collection do
          get :filter
          get :upcoming_teachercons
        end
        member do # See http://guides.rubyonrails.org/routing.html#adding-more-restful-actions
          post :start
          post :unstart
          post :end
          post :reopen
          get  :summary
        end
        resources :enrollments, controller: 'workshop_enrollments', only: [:index, :destroy, :create]

        get :attendance, action: 'index', controller: 'workshop_attendance'
        get 'attendance/:session_id', action: 'show', controller: 'workshop_attendance'
        put 'attendance/:session_id/user/:user_id', action: 'create', controller: 'workshop_attendance'
        delete 'attendance/:session_id/user/:user_id', action: 'destroy', controller: 'workshop_attendance'
        put 'attendance/:session_id/enrollment/:enrollment_id', action: 'create_by_enrollment', controller: 'workshop_attendance'
        delete 'attendance/:session_id/enrollment/:enrollment_id', action: 'destroy_by_enrollment', controller: 'workshop_attendance'

        get :workshop_survey_report, action: :workshop_survey_report, controller: 'workshop_survey_report'
        get :local_workshop_survey_report, action: :local_workshop_survey_report, controller: 'workshop_survey_report'
        get :local_workshop_daily_survey_report, action: :local_workshop_daily_survey_report, controller: 'workshop_survey_report'
        get :teachercon_survey_report, action: :teachercon_survey_report, controller: 'workshop_survey_report'
        get :workshop_organizer_survey_report, action: :workshop_organizer_survey_report, controller: 'workshop_organizer_survey_report'
      end
      resources :workshop_summary_report, only: :index
      resources :teacher_attendance_report, only: :index
      resources :course_facilitators, only: :index
      resources :workshop_organizers, only: :index
      get 'workshop_organizer_survey_report_for_course/:course', action: :index, controller: 'workshop_organizer_survey_report'
      delete 'enrollments/:enrollment_code', action: 'cancel', controller: 'workshop_enrollments'
      post 'enrollment/:enrollment_id/scholarship_info', action: 'update_scholarship_info', controller: 'workshop_enrollments'

      get :teacher_applications, to: 'teacher_applications#index'
      post :teacher_applications, to: 'teacher_applications#create'

      # persistent namespace for FiT Weekend registrations, can be updated/replaced each year
      post 'fit_weekend_registrations', to: 'fit_weekend_registrations#create'

      post :facilitator_program_registrations, to: 'facilitator_program_registrations#create'
      post :regional_partner_program_registrations, to: 'regional_partner_program_registrations#create'

      post :pre_workshop_surveys, to: 'pre_workshop_surveys#create'
      post :workshop_surveys, to: 'workshop_surveys#create'
      post :teachercon_surveys, to: 'teachercon_surveys#create'
      post :regional_partner_contacts, to: 'regional_partner_contacts#create'
      post :regional_partner_mini_contacts, to: 'regional_partner_mini_contacts#create'
      post :international_opt_ins, to: 'international_opt_ins#create'
      get :regional_partner_workshops, to: 'regional_partner_workshops#index'
      get 'regional_partner_workshops/find', to: 'regional_partner_workshops#find'
      get 'regional_partners/find', to: 'regional_partners#find'

      namespace :application do
        post :facilitator, to: 'facilitator_applications#create'

        resources :teacher, controller: 'teacher_applications', only: :create do
          member do
            post :send_principal_approval
            post :principal_approval_not_required
          end
        end
        post :principal_approval, to: 'principal_approval_applications#create'
      end

      resources :applications, controller: 'applications', only: [:index, :show, :update, :destroy] do
        collection do
          get :quick_view
          get :cohort_view
          get :search
          get :fit_cohort
        end
      end
    end
  end

  get '/dashboardapi/v1/regional_partners/find', to: 'api/v1/regional_partners#find'
  get '/dashboardapi/v1/regional_partners/show/:partner_id', to: 'api/v1/regional_partners#show'
  post '/dashboardapi/v1/pd/regional_partner_mini_contacts', to: 'api/v1/pd/regional_partner_mini_contacts#create'

  get 'my-professional-learning', to: 'pd/professional_learning_landing#index', as: 'professional_learning_landing'

  namespace :pd do
    # React-router will handle sub-routes on the client.
    get 'workshop_dashboard/*path', to: 'workshop_dashboard#index'
    get 'workshop_dashboard', to: 'workshop_dashboard#index'

    get 'teacher_application', to: 'teacher_application#new'
    get 'teacher_application/international_teachers', to: 'teacher_application#international_teachers'
    get 'teacher_application/thanks', to: 'teacher_application#thanks'
    get 'teacher_application/manage', to: 'teacher_application#manage'
    get 'teacher_application/manage/:teacher_application_id', to: 'teacher_application#edit'
    patch 'teacher_application/manage/:teacher_application_id', to: 'teacher_application#update'
    post 'teacher_application/manage/:teacher_application_id/upgrade_to_teacher', to: 'teacher_application#upgrade_to_teacher'
    get 'teacher_application/manage/:teacher_application_id/email', to: 'teacher_application#construct_email'
    post 'teacher_application/manage/:teacher_application_id/email', to: 'teacher_application#send_email'

    get 'workshop_survey/day/:day', to: 'workshop_daily_survey#new_general'
    post 'workshop_survey/submit', to: 'workshop_daily_survey#submit_general'
    get 'workshop_survey/post/:enrollment_code', to: 'workshop_daily_survey#new_post', as: 'new_workshop_survey'
    get 'workshop_survey/facilitators/:session_id(/:facilitator_index)', to: 'workshop_daily_survey#new_facilitator'
    post 'workshop_survey/facilitators/submit', to: 'workshop_daily_survey#submit_facilitator'
    get 'workshop_survey/csf/pre201', to: 'workshop_daily_survey#new_csf_pre201'
    get 'workshop_survey/csf/post201(/:enrollment_code)', to: 'workshop_daily_survey#new_csf_post201'
    get 'workshop_survey/thanks', to: 'workshop_daily_survey#thanks'

    get 'post_course_survey/thanks', to: 'post_course_survey#thanks'
    post 'post_course_survey/submit', to: 'post_course_survey#submit'
    get 'post_course_survey/:course_initials', to: 'post_course_survey#new'

    namespace :application do
      get 'facilitator', to: 'facilitator_application#new'
      get 'teacher', to: 'teacher_application#new'
      get 'principal_approval/:application_guid', to: 'principal_approval_application#new', as: 'principal_approval'
    end

    # persistent namespace for Teachercon and FiT Weekend registrations, can be updated/replaced each year
    get 'fit_weekend_registration/:application_guid', to: 'fit_weekend_registration#new'

    delete 'fit_weekend_registration/:application_guid', to: 'fit_weekend_registration#destroy'

    get 'facilitator_program_registration', to: 'facilitator_program_registration#new'
    get 'regional_partner_program_registration', to: 'regional_partner_program_registration#new'

    get 'workshops/:workshop_id/enroll', action: 'new', controller: 'workshop_enrollment'
    post 'workshops/:workshop_id/enroll', action: 'create', controller: 'workshop_enrollment'
    get 'workshop_enrollment/:code', action: 'show', controller: 'workshop_enrollment'
    get 'workshop_enrollment/:code/thanks', action: 'thanks', controller: 'workshop_enrollment'
    get 'workshop_enrollment/:code/cancel', action: 'cancel', controller: 'workshop_enrollment'

    get 'workshop_materials/:enrollment_code', action: 'new', controller: 'workshop_material_orders'
    post 'workshop_materials/:enrollment_code', action: 'create', controller: 'workshop_material_orders'
    get 'workshop_materials', action: 'admin_index', controller: 'workshop_material_orders'

    get 'pre_workshop_survey/:enrollment_code', action: 'new', controller: 'pre_workshop_survey', as: 'new_pre_workshop_survey'
    get 'teachercon_survey/:enrollment_code', action: 'new', controller: 'teachercon_survey', as: 'new_teachercon_survey'

    get 'generate_csf_certificate/:enrollment_code', controller: 'csf_certificate', action: 'generate_certificate'
    get 'generate_workshop_certificate/:enrollment_code', controller: 'workshop_certificate', action: 'generate_certificate'

    get 'attend/:session_code', controller: 'session_attendance', action: 'attend'
    post 'attend/:session_code', controller: 'session_attendance', action: 'select_enrollment'
    get 'attend/:session_code/join', controller: 'workshop_enrollment', action: 'join_session'
    post 'attend/:session_code/join', controller: 'workshop_enrollment', action: 'confirm_join_session'
    get 'attend/:session_code/upgrade', controller: 'session_attendance', action: 'upgrade_account'
    post 'attend/:session_code/upgrade', controller: 'session_attendance', action: 'confirm_upgrade_account'

    get 'workshop_admins', controller: 'workshop_admins', action: 'directory', as: 'workshop_admins'
    get 'workshop_user_management/facilitator_courses', controller: 'workshop_user_management', action: 'facilitator_courses_form', as: 'facilitator_courses'
    post 'workshop_user_management/assign_course', controller: 'workshop_user_management', action: 'assign_course_to_facilitator'
    # TODO: change remove_course to use http delete method
    get 'workshop_user_management/remove_course', controller: 'workshop_user_management', action: 'remove_course_from_facilitator'

    get 'regional_partner_contact/new', to: 'regional_partner_contact#new'
    get 'regional_partner_contact/:contact_id/thanks', to: 'regional_partner_contact#thanks'

    get 'regional_partner_mini_contact/new', to: 'regional_partner_mini_contact#new'
    get 'regional_partner_mini_contact/:contact_id/thanks', to: 'regional_partner_mini_contact#thanks'

    get 'international_workshop', to: 'international_opt_in#new'
    get 'international_workshop/:contact_id/thanks', to: 'international_opt_in#thanks'

    # React-router will handle sub-routes on the client.
    get 'application_dashboard/*path', to: 'application_dashboard#index'
    get 'application_dashboard', to: 'application_dashboard#index'
  end

  get '/dashboardapi/section_progress/:section_id', to: 'api#section_progress'
  get '/dashboardapi/section_text_responses/:section_id', to: 'api#section_text_responses'
  get '/dashboardapi/student_progress/:section_id/:student_id', to: 'api#student_progress'
  scope 'dashboardapi', module: 'api/v1' do
    concerns :section_api_routes
    concerns :assessments_routes
  end

  # Wildcard routes for API controller: select all public instance methods in the controller,
  # and all template names in `app/views/api/*`.
  api_methods = (ApiController.instance_methods(false) +
    Dir.glob(File.join(Rails.application.config.paths['app/views'].first, 'api/*')).map do |file|
      File.basename(file).to_s.gsub(/\..*$/, '')
    end).uniq

  namespace :dashboardapi, module: :api do
    api_methods.each do |action|
      get action, action: action
    end
  end
  get '/dashboardapi/v1/pd/k5workshops', to: 'api/v1/pd/workshops#k5_public_map_index'
  get '/api/v1/pd/workshops_user_enrolled_in', to: 'api/v1/pd/workshops#workshops_user_enrolled_in'

  post '/api/lock_status', to: 'api#update_lockable_state'
  get '/api/lock_status', to: 'api#lockable_state'
  get '/dashboardapi/script_structure/:script', to: 'api#script_structure'
  get '/api/script_structure/:script', to: 'api#script_structure'
  get '/api/section_progress/:section_id', to: 'api#section_progress', as: 'section_progress'
  get '/dashboardapi/section_level_progress/:section_id', to: 'api#section_level_progress', as: 'section_level_progress'
  get '/api/student_progress/:section_id/:student_id', to: 'api#student_progress', as: 'student_progress'
  get '/api/user_progress/:script', to: 'api#user_progress', as: 'user_progress'
  get '/api/user_progress/:script/:stage_position/:level_position', to: 'api#user_progress_for_stage', as: 'user_progress_for_stage'
  get '/api/user_progress/:script/:stage_position/:level_position/:level', to: 'api#user_progress_for_stage', as: 'user_progress_for_stage_and_level'
  namespace :api do
    api_methods.each do |action|
      get action, action: action
    end
  end

  if rack_env?(:development, :test)
    scope '/api' do
      namespace :test, defaults: {format: 'json'} do
        TestController.instance_methods(false).each do |action|
          method = action.to_s.start_with?('get') ? :get : :post
          send(method, action, action: action)
        end
      end
    end
  end

  namespace :api do
    namespace :v1 do
      concerns :api_v1_pd_routes
      concerns :section_api_routes
      post 'users/:user_id/using_text_mode', to: 'users#post_using_text_mode'
      get 'users/:user_id/using_text_mode', to: 'users#get_using_text_mode'
      get 'users/:user_id/contact_details', to: 'users#get_contact_details'
      get 'users/:user_id/school_name', to: 'users#get_school_name'

<<<<<<< HEAD
      patch 'user_school_infos/:id/update_last_confirmation_date', to: 'user_school_infos#update_last_confirmation_date'

      patch 'user_school_infos/:id/update_end_date', to: 'user_school_infos#update_end_date'

      patch 'user_school_infos/:id/update_school_info_id', to: 'user_school_infos#update_school_info_id'

      post 'users/:user_id/post_ui_tip_dismissed', to: 'users#post_ui_tip_dismissed'

=======
>>>>>>> 6bf6f4e6
      post 'users/:user_id/postpone_census_banner', to: 'users#postpone_census_banner'
      post 'users/:user_id/dismiss_census_banner', to: 'users#dismiss_census_banner'

      get 'school-districts/:state', to: 'school_districts#index', defaults: {format: 'json'}
      get 'schools/:school_district_id/:school_type', to: 'schools#index', defaults: {format: 'json'}
      get 'schools/:id', to: 'schools#show', defaults: {format: 'json'}
      get 'regional_partners/:school_district_id/:course', to: 'regional_partners#for_school_district_and_course', defaults: {format: 'json'}
      get 'regional_partners', to: 'regional_partners#index', defaults: {format: 'json'}
      get 'regional_partners/capacity', to: 'regional_partners#capacity'

      get 'projects/gallery/public/:project_type/:limit(/:published_before)', to: 'projects/public_gallery#index', defaults: {format: 'json'}

      get 'projects/personal', to: 'projects/personal_projects#index', defaults: {format: 'json'}

      # Routes used by UI test status pages
      get 'test_logs/*prefix/since/:time', to: 'test_logs#get_logs_since', defaults: {format: 'json'}
      get 'test_logs/*prefix/:name', to: 'test_logs#get_log_details', defaults: {format: 'json'}

      # Routes used by the peer reviews admin pages
      get 'peer_review_submissions/index', to: 'peer_review_submissions#index'
      get 'peer_review_submissions/report_csv', to: 'peer_review_submissions#report_csv'

      resources :teacher_feedbacks, only: [:create] do
        collection do
          get 'get_feedback_from_teacher'
          get 'get_feedbacks'
        end
      end
    end
  end

  get '/dashboardapi/v1/users/:user_id/contact_details', to: 'api/v1/users#get_contact_details'
  post '/dashboardapi/v1/users/accept_data_transfer_agreement', to: 'api/v1/users#accept_data_transfer_agreement'
  get '/dashboardapi/v1/school-districts/:state', to: 'api/v1/school_districts#index', defaults: {format: 'json'}
  get '/dashboardapi/v1/schools/:school_district_id/:school_type', to: 'api/v1/schools#index', defaults: {format: 'json'}
  get '/dashboardapi/v1/schools/:id', to: 'api/v1/schools#show', defaults: {format: 'json'}

  # Routes used by census
  post '/dashboardapi/v1/census/:form_version', to: 'api/v1/census/census#create', defaults: {format: 'json'}

  # We want to allow searchs with dots, for instance "St. Paul", so we specify
  # the constraint on :q to match anything but a slash.
  # @see http://guides.rubyonrails.org/routing.html#specifying-constraints
  get '/dashboardapi/v1/districtsearch/:q/:limit', to: 'api/v1/school_districts#search', defaults: {format: 'json'}, constraints: {q: /[^\/]+/}
  get '/dashboardapi/v1/schoolsearch/:q/:limit(/:use_new_search)', to: 'api/v1/schools#search', defaults: {format: 'json'}, constraints: {q: /[^\/]+/}

  get '/dashboardapi/v1/regional-partners/:school_district_id', to: 'api/v1/regional_partners#index', defaults: {format: 'json'}
  get '/dashboardapi/v1/projects/section/:section_id', to: 'api/v1/projects/section_projects#index', defaults: {format: 'json'}
  get '/dashboardapi/courses', to: 'courses#index', defaults: {format: 'json'}

  post '/safe_browsing', to: 'safe_browsing#safe_to_open', defaults: {format: 'json'}
end<|MERGE_RESOLUTION|>--- conflicted
+++ resolved
@@ -601,7 +601,6 @@
       get 'users/:user_id/contact_details', to: 'users#get_contact_details'
       get 'users/:user_id/school_name', to: 'users#get_school_name'
 
-<<<<<<< HEAD
       patch 'user_school_infos/:id/update_last_confirmation_date', to: 'user_school_infos#update_last_confirmation_date'
 
       patch 'user_school_infos/:id/update_end_date', to: 'user_school_infos#update_end_date'
@@ -610,8 +609,6 @@
 
       post 'users/:user_id/post_ui_tip_dismissed', to: 'users#post_ui_tip_dismissed'
 
-=======
->>>>>>> 6bf6f4e6
       post 'users/:user_id/postpone_census_banner', to: 'users#postpone_census_banner'
       post 'users/:user_id/dismiss_census_banner', to: 'users#dismiss_census_banner'
 
