# For documentation see, e.g., http://guides.rubyonrails.org/routing.html.

Dashboard::Application.routes.draw do
  resources :survey_results, only: [:create], defaults: {format: 'json'}

  resource :pairing, only: [:show, :update]

  resources :user_levels, only: [:update, :destroy]

  get '/download/:product', to: 'hoc_download#index'

  get '/terms-and-privacy', to: 'home#terms_and_privacy'
  get '/dashboardapi/terms-and-privacy', to: "home#terms_and_privacy"
  get '/dashboardapi/teacher-announcements', to: "home#teacher_announcements"
  get '/dashboardapi/hoc-courses-narrow', to: "home#hoc_courses_narrow"
  get '/dashboardapi/hoc-courses-challenge', to: "home#hoc_courses_challenge"

  get "/home", to: "home#home"

  get "/congrats", to: "congrats#index"

  resources :gallery_activities, path: '/gallery' do
    collection do
      get 'art', to: 'gallery_activities#index', app: Game::ARTIST
      get 'apps', to: 'gallery_activities#index', app: Game::PLAYLAB
    end
  end
  resources :activity_hints, only: [:update]

  resources :hint_view_requests, only: [:create]
  resources :authored_hint_view_requests, only: [:create]

  resources :puzzle_ratings, only: [:create]
  resources :callouts
  resources :videos do
    collection do
      get 'test'
      get 'embed/:key', to: 'videos#embed', as: 'embed'
    end
  end

  get 'maker/home', to: 'maker#home'
  get 'maker/setup', to: 'maker#setup'
  get 'maker/discountcode', to: 'maker#discountcode'
  post 'maker/apply', to: 'maker#apply'
  post 'maker/schoolchoice', to: 'maker#schoolchoice'
  post 'maker/complete', to: 'maker#complete'
  get 'maker/application_status', to: 'maker#application_status'
  post 'maker/override', to: 'maker#override'

  # Media proxying
  get 'media', to: 'media_proxy#get', format: false

  # XHR proxying
  get 'xhr', to: 'xhr_proxy#get', format: false

  get 'redirected_url', to: 'redirect_proxy#get', format: false

  get 'docs/*path', to: 'curriculum_proxy#get_doc'
  get 'curriculum/*path', to: 'curriculum_proxy#get_curriculum'

  # User-facing section routes
  resources :sections, only: [:show] do
    member do
      post 'log_in'
    end
  end
  # Section API routes (JSON only)
  concern :section_api_routes do
    resources :sections, only: [:index, :show, :create, :update, :destroy] do
      resources :students, only: [:index, :update], controller: 'sections_students' do
        collection do
          post 'bulk_add'
          get 'completed_levels_count'
        end
        member do
          post 'remove'
        end
      end
      member do
        post 'join'
        post 'leave'
        post 'update_sharing_disabled'
        get 'student_script_ids'
      end
      collection do
        get 'membership'
        get 'valid_scripts'
      end
    end
  end

  # Used in react assessments tab
  concern :assessments_routes do
    resources :assessments, only: [:index] do
      collection do
        get 'section_responses'
        get 'section_surveys'
      end
    end
  end

  post '/dashboardapi/sections/transfers', to: 'transfers#create'
  post '/api/sections/transfers', to: 'transfers#create'

  get '/sh/:id', to: redirect('/c/%{id}')
  get '/sh/:id/:action_id', to: redirect('/c/%{id}/%{action_id}')

  get '/u/:id', to: redirect('/c/%{id}')
  get '/u/:id/:action_id', to: redirect('/c/%{id}/%{action_id}')

  # These links should no longer be created (August 2017), though we will continue to support
  # existing links. Instead, create /r/ links.
  resources :level_sources, path: '/c/', only: [:show, :edit, :update] do
    member do
      get 'generate_image'
      get 'original_image'
    end
  end
  # These routes are being created to replace the /c/ routes (August 2017) so as to include the ID
  # of the sharing user in the URL. Doing so allows us to block showing the level source if the user
  # deletes themself.
  resources :obfuscated_level_sources, path: '/r/', controller: :level_sources, param: :level_source_id_and_user_id, only: [:show, :edit, :update] do
    member do
      get 'generate_image'
      get 'original_image'
    end
  end

  get '/share/:id', to: redirect('/c/%{id}')

  devise_scope :user do
    get '/oauth_sign_out/:provider', to: 'sessions#oauth_sign_out', as: :oauth_sign_out
    patch '/dashboardapi/users', to: 'registrations#update'
    patch '/users/upgrade', to: 'registrations#upgrade'
    patch '/users/set_age', to: 'registrations#set_age'
    patch '/users/email', to: 'registrations#set_email'
    patch '/users/user_type', to: 'registrations#set_user_type'
    get '/users/clever_takeover', to: 'sessions#clever_takeover'
    get '/users/clever_modal_dismissed', to: 'sessions#clever_modal_dismissed'
<<<<<<< HEAD
    get '/users/auth/:provider/connect', to: 'authentication_options#connect'
=======
    get '/users/auth/:provider/connect', to: 'omniauth_callbacks#connect'
>>>>>>> 003640a8
    get '/users/migrate_to_multi_auth', to: 'registrations#migrate_to_multi_auth'
    get '/users/demigrate_from_multi_auth', to: 'registrations#demigrate_from_multi_auth'
  end
  devise_for :users, controllers: {
    omniauth_callbacks: 'omniauth_callbacks',
    registrations: 'registrations',
    confirmations: 'confirmations',
    sessions: 'sessions',
    passwords: 'passwords'
  }
  get 'discourse/sso' => 'discourse_sso#sso'
  post '/auth/lti', to: 'lti_provider#sso'

  root to: "home#index"
  get '/home_insert', to: 'home#home_insert'
  get '/health_check', to: 'home#health_check'
  namespace :home do
    HomeController.instance_methods(false).each do |action|
      get action, action: action
    end
  end

  resources :p, path: '/p/', only: [:index] do
    collection do
      ProjectsController::STANDALONE_PROJECTS.each do |key, value|
        get '/' + key.to_s, to: 'projects#redirect_legacy', key: value[:name], as: key.to_s
      end
      get '/', to: redirect('/projects')
    end
  end

  get 'projects/featured', to: 'projects#featured'
  put '/featured_projects/:project_id/unfeature', to: 'featured_projects#unfeature'
  put '/featured_projects/:project_id/feature', to: 'featured_projects#feature'

  get '/projects/public', to: 'projects#public'
  resources :projects, path: '/projects/', only: [:index] do
    collection do
      ProjectsController::STANDALONE_PROJECTS.each do |key, _|
        get "/#{key}", to: 'projects#load', key: key.to_s, as: "#{key}_project"
        get "/#{key}/new", to: 'projects#create_new', key: key.to_s, as: "#{key}_project_create_new"
        get "/#{key}/:channel_id", to: 'projects#show', key: key.to_s, as: "#{key}_project_share", share: true
        get "/#{key}/:channel_id/edit", to: 'projects#edit', key: key.to_s, as: "#{key}_project_edit"
        get "/#{key}/:channel_id/view", to: 'projects#show', key: key.to_s, as: "#{key}_project_view", readonly: true
        get "/#{key}/:channel_id/embed", to: 'projects#show', key: key.to_s, as: "#{key}_project_iframe_embed", iframe_embed: true
        get "/#{key}/:channel_id/remix", to: 'projects#remix', key: key.to_s, as: "#{key}_project_remix"
        get "/#{key}/:channel_id/export_create_channel", to: 'projects#export_create_channel', key: key.to_s, as: "#{key}_project_export_create_channel"
        get "/#{key}/:channel_id/export_config", to: 'projects#export_config', key: key.to_s, as: "#{key}_project_export_config"
      end
      get '/angular', to: 'projects#angular'
    end
  end

  post '/locale', to: 'home#set_locale', as: 'locale'

  # quick links for cartoon network arabic
  get '/flappy/lang/ar', to: 'home#set_locale', as: 'flappy/lang/ar', locale: 'ar-SA', user_return_to: '/flappy/1'
  get '/playlab/lang/ar', to: 'home#set_locale', as: 'playlab/lang/ar', locale: 'ar-SA', user_return_to: '/s/playlab/stage/1/puzzle/1'
  get '/artist/lang/ar', to: 'home#set_locale', as: 'artist/lang/ar', locale: 'ar-SA', user_return_to: '/s/artist/stage/1/puzzle/1'

  # /lang/xx shortcut for all routes
  get '/lang/:locale', to: 'home#set_locale', user_return_to: '/'
  get '*i18npath/lang/:locale', to: 'home#set_locale'

  resources :blocks, constraints: {id: /[^\/]+/}

  resources :shared_blockly_functions, path: '/functions'

  resources :levels do
    get 'edit_blocks/:type', to: 'levels#edit_blocks', as: 'edit_blocks'
    get 'embed_level', to: 'levels#embed_level', as: 'embed_level'
    post 'update_blocks/:type', to: 'levels#update_blocks', as: 'update_blocks'
    post 'clone', to: 'levels#clone'
  end

  post 'level_assets/upload', to: 'level_assets#upload'

  resources :scripts, path: '/s/' do
    # /s/xxx/reset
    get 'reset', to: 'script_levels#reset'
    get 'next', to: 'script_levels#next'
    get 'hidden_stages', to: 'script_levels#hidden_stage_ids'
    post 'toggle_hidden', to: 'script_levels#toggle_hidden'

    get 'instructions', to: 'scripts#instructions'

    # /s/xxx/stage/yyy/puzzle/zzz
    resources :stages, only: [], path: "/stage", param: 'position', format: false do
      get 'extras', to: 'script_levels#stage_extras', format: false
      get 'summary_for_lesson_plans', to: 'script_levels#summary_for_lesson_plans', format: false
      resources :script_levels, only: [:show], path: "/puzzle", format: false do
        member do
          # /s/xxx/stage/yyy/puzzle/zzz/page/ppp
          get 'page/:puzzle_page', to: 'script_levels#show', as: 'puzzle_page', format: false
        end
      end
    end

    # /s/xxx/lockable/yyy/puzzle/zzz
    resources :lockable_stages, only: [], path: "/lockable", param: 'position', format: false do
      get 'summary_for_lesson_plans', to: 'script_levels#summary_for_lesson_plans', format: false
      resources :script_levels, only: [:show], path: "/puzzle", format: false do
        member do
          # /s/xxx/stage/yyy/puzzle/zzz/page/ppp
          get 'page/:puzzle_page', to: 'script_levels#show', as: 'puzzle_page', format: false
        end
      end
    end

    get 'preview-assignments', to: 'plc/enrollment_evaluations#preview_assignments', as: 'preview_assignments'
    post 'confirm_assignments', to: 'plc/enrollment_evaluations#confirm_assignments', as: 'confirm_assignments'

    get 'pull-review', to: 'peer_reviews#pull_review', as: 'pull_review'
  end

  resources :courses, param: 'course_name'
  get '/course/:course_name', to: redirect('/courses/%{course_name}')

  get '/beta', to: redirect('/')

  get 'reset_session', to: 'application#reset_session_endpoint'

  get '/hoc/reset', to: 'script_levels#reset', script_id: Script::HOC_NAME, as: 'hoc_reset'
  get '/hoc/:chapter', to: 'script_levels#show', script_id: Script::HOC_NAME, as: 'hoc_chapter', format: false

  get '/flappy/:chapter', to: 'script_levels#show', script_id: Script::FLAPPY_NAME, as: 'flappy_chapter', format: false
  get '/jigsaw/:chapter', to: 'script_levels#show', script_id: Script::JIGSAW_NAME, as: 'jigsaw_chapter', format: false

  get '/weblab/host', to: 'weblab_host#index'

  resources :followers, only: [:create]
  post '/followers/remove', to: 'followers#remove', as: 'remove_follower'

  get '/join(/:section_code)', to: 'followers#student_user_new', as: 'student_user_new'
  post '/join(/:section_code)', to: 'followers#student_register', as: 'student_register'

  post '/milestone/:user_id/level/:level_id', to: 'activities#milestone', as: 'milestone_level'
  post '/milestone/:user_id/:script_level_id', to: 'activities#milestone', as: 'milestone'
  post '/milestone/:user_id/:script_level_id/:level_id', to: 'activities#milestone', as: 'milestone_script_level'

  get '/admin', to: 'admin_reports#directory', as: 'admin_directory'
  resources :regional_partners
  post 'regional_partners/:id/assign_program_manager', controller: 'regional_partners', action: 'assign_program_manager'
  get 'regional_partners/:id/remove_program_manager/:program_manager_id', controller: 'regional_partners', action: 'remove_program_manager'
  post 'regional_partners/:id/add_mapping', controller: 'regional_partners', action: 'add_mapping'
  get 'regional_partners/:id/remove_mapping/:id', controller: 'regional_partners', action: 'remove_mapping'

  # HOC dashboards.
  get '/admin/hoc/students_served', to: 'admin_hoc#students_served', as: 'hoc_students_served'

  # internal report dashboards
  get '/admin/levels', to: 'admin_reports#level_completions', as: 'level_completions'
  get '/admin/level_answers(.:format)', to: 'admin_reports#level_answers', as: 'level_answers'
  get '/admin/pd_progress(/:script)', to: 'admin_reports#pd_progress', as: 'pd_progress'
  get '/admin/debug', to: 'admin_reports#debug'

  # internal search tools
  get '/admin/find_students', to: 'admin_search#find_students', as: 'find_students'
  get '/admin/lookup_section', to: 'admin_search#lookup_section', as: 'lookup_section'
  post '/admin/lookup_section', to: 'admin_search#lookup_section'
  post '/admin/undelete_section', to: 'admin_search#undelete_section', as: 'undelete_section'

  # internal engineering dashboards
  get '/admin/dynamic_config', to: 'dynamic_config#show', as: 'dynamic_config_state'
  get '/admin/feature_mode', to: 'feature_mode#show', as: 'feature_mode'
  post '/admin/feature_mode', to: 'feature_mode#update', as: 'feature_mode_update'

  # internal support tools
  get '/admin/account_repair', to: 'admin_users#account_repair_form', as: 'account_repair_form'
  post '/admin/account_repair', to: 'admin_users#account_repair',  as: 'account_repair'
  get '/admin/assume_identity', to: 'admin_users#assume_identity_form', as: 'assume_identity_form'
  post '/admin/assume_identity', to: 'admin_users#assume_identity', as: 'assume_identity'
  post '/admin/undelete_user', to: 'admin_users#undelete_user', as: 'undelete_user'
  get '/admin/manual_pass', to: 'admin_users#manual_pass_form', as: 'manual_pass_form'
  post '/admin/manual_pass', to: 'admin_users#manual_pass', as: 'manual_pass'
  get '/admin/permissions', to: 'admin_users#permissions_form', as: 'permissions_form'
  post '/admin/grant_permission', to: 'admin_users#grant_permission', as: 'grant_permission'
  get '/admin/revoke_permission', to: 'admin_users#revoke_permission', as: 'revoke_permission'
  post '/admin/bulk_grant_permission', to: 'admin_users#bulk_grant_permission', as: 'bulk_grant_permission'
  get '/admin/studio_person', to: 'admin_users#studio_person_form', as: 'studio_person_form'
  post '/admin/studio_person_merge', to: 'admin_users#studio_person_merge', as: 'studio_person_merge'
  post '/admin/studio_person_split', to: 'admin_users#studio_person_split', as: 'studio_person_split'
  post '/admin/studio_person_add_email_to_emails', to: 'admin_users#studio_person_add_email_to_emails', as: 'studio_person_add_email_to_emails'
  get '/census/review', to: 'census_reviewers#review_reported_inaccuracies', as: 'review_reported_inaccuracies'
  post '/census/review', to: 'census_reviewers#create'

  get '/admin/styleguide', to: redirect('/styleguide/')

  get '/admin/gatekeeper', to: 'dynamic_config#gatekeeper_show', as: 'gatekeeper_show'
  post '/admin/gatekeeper/delete', to: 'dynamic_config#gatekeeper_delete', as: 'gatekeeper_delete'
  post '/admin/gatekeeper/set', to: 'dynamic_config#gatekeeper_set', as: 'gatekeeper_set'

  get '/notes/:key', to: 'notes#index'

  resources :zendesk_session, only: [:index]

  post '/report_abuse', to: 'report_abuse#report_abuse'
  get '/report_abuse', to: 'report_abuse#report_abuse_form'

  get '/too_young', to: 'too_young#index'

  post '/sms/send', to: 'sms#send_to_phone', as: 'send_to_phone'

  # Experiments are get requests so that a user can click on a link to join or leave an experiment
  get '/experiments/set_course_experiment/:experiment_name', to: 'experiments#set_course_experiment'
  get '/experiments/set_single_user_experiment/:experiment_name', to: 'experiments#set_single_user_experiment'
  get '/experiments/disable_single_user_experiment/:experiment_name', to: 'experiments#disable_single_user_experiment'

  get '/peer_reviews/dashboard', to: 'peer_reviews#dashboard'
  resources :peer_reviews

  get '/plc/user_course_enrollments/group_view', to: 'plc/user_course_enrollments#group_view'
  get '/plc/user_course_enrollments/manager_view/:id', to: 'plc/user_course_enrollments#manager_view', as: 'plc_user_course_enrollment_manager_view'

  namespace :plc do
    root to: 'plc#index'
    resources :user_course_enrollments
  end

  concern :api_v1_pd_routes do
    namespace :pd do
      resources :workshops do
        collection do
          get :filter
          get :upcoming_teachercons
        end
        member do # See http://guides.rubyonrails.org/routing.html#adding-more-restful-actions
          post :start
          post :end
          get  :summary
        end
        resources :enrollments, controller: 'workshop_enrollments', only: [:index, :destroy]

        get :attendance, action: 'index', controller: 'workshop_attendance'
        get 'attendance/:session_id', action: 'show', controller: 'workshop_attendance'
        put 'attendance/:session_id/user/:user_id', action: 'create', controller: 'workshop_attendance'
        delete 'attendance/:session_id/user/:user_id', action: 'destroy', controller: 'workshop_attendance'
        put 'attendance/:session_id/enrollment/:enrollment_id', action: 'create_by_enrollment', controller: 'workshop_attendance'
        delete 'attendance/:session_id/enrollment/:enrollment_id', action: 'destroy_by_enrollment', controller: 'workshop_attendance'

        get :workshop_survey_report, action: :workshop_survey_report, controller: 'workshop_survey_report'
        get :local_workshop_survey_report, action: :local_workshop_survey_report, controller: 'workshop_survey_report'
        get :local_workshop_daily_survey_report, action: :local_workshop_daily_survey_report, controller: 'workshop_survey_report'
        get :teachercon_survey_report, action: :teachercon_survey_report, controller: 'workshop_survey_report'
        get :workshop_organizer_survey_report, action: :workshop_organizer_survey_report, controller: 'workshop_organizer_survey_report'
      end
      resources :workshop_summary_report, only: :index
      resources :teacher_attendance_report, only: :index
      resources :course_facilitators, only: :index
      resources :workshop_organizers, only: :index
      get 'workshop_organizer_survey_report_for_course/:course', action: :index, controller: 'workshop_organizer_survey_report'

      get :teacher_applications, to: 'teacher_applications#index'
      post :teacher_applications, to: 'teacher_applications#create'

      # persistent namespace for Teachercon and FiT Weekend registrations, can be updated/replaced each year
      post 'teachercon_registrations', to: 'teachercon1819_registrations#create'
      post 'teachercon_partner_registrations', to: 'teachercon1819_registrations#create_partner_or_lead_facilitator'
      post 'teachercon_lead_facilitator_registrations', to: 'teachercon1819_registrations#create_partner_or_lead_facilitator'
      post 'fit_weekend_registrations', to: 'fit_weekend1819_registrations#create'

      post :facilitator_program_registrations, to: 'facilitator_program_registrations#create'
      post :regional_partner_program_registrations, to: 'regional_partner_program_registrations#create'

      post :pre_workshop_surveys, to: 'pre_workshop_surveys#create'
      post :workshop_surveys, to: 'workshop_surveys#create'
      post :teachercon_surveys, to: 'teachercon_surveys#create'
      post :regional_partner_contacts, to: 'regional_partner_contacts#create'
      get :regional_partner_workshops, to: 'regional_partner_workshops#index'
      get 'regional_partner_workshops/find', to: 'regional_partner_workshops#find'

      namespace :application do
        post :facilitator, to: 'facilitator_applications#create'
        post :teacher, to: 'teacher_applications#create'
        post :principal_approval, to: 'principal_approval_applications#create'
      end

      resources :applications, controller: 'applications', only: [:index, :show, :update, :destroy] do
        collection do
          get :quick_view
          get :cohort_view
          get :search
          get :teachercon_cohort
          get :fit_cohort
        end
      end
    end
  end

  get 'my-professional-learning', to: 'pd/professional_learning_landing#index', as: 'professional_learning_landing'

  namespace :pd do
    # React-router will handle sub-routes on the client.
    get 'workshop_dashboard/*path', to: 'workshop_dashboard#index'
    get 'workshop_dashboard', to: 'workshop_dashboard#index'

    get 'teacher_application', to: 'teacher_application#new'
    get 'teacher_application/international_teachers', to: 'teacher_application#international_teachers'
    get 'teacher_application/thanks', to: 'teacher_application#thanks'
    get 'teacher_application/manage', to: 'teacher_application#manage'
    get 'teacher_application/manage/:teacher_application_id', to: 'teacher_application#edit'
    patch 'teacher_application/manage/:teacher_application_id', to: 'teacher_application#update'
    post 'teacher_application/manage/:teacher_application_id/upgrade_to_teacher', to: 'teacher_application#upgrade_to_teacher'
    get 'teacher_application/manage/:teacher_application_id/email', to: 'teacher_application#construct_email'
    post 'teacher_application/manage/:teacher_application_id/email', to: 'teacher_application#send_email'

    get 'workshop_survey/day/:day', to: 'workshop_daily_survey#new_general'
    get 'workshop_survey/post/:enrollment_code', to: 'workshop_daily_survey#new_post', as: 'new_workshop_survey'
    get 'workshop_survey/facilitators/:session_id(/:facilitator_index)', to: 'workshop_daily_survey#new_facilitator'
    get 'workshop_survey/thanks', to: 'workshop_daily_survey#thanks'

    get 'post_course_survey/thanks', to: 'post_course_survey#thanks'
    post 'post_course_survey/submit', to: 'post_course_survey#submit'
    get 'post_course_survey/:course_initials', to: 'post_course_survey#new'

    namespace :application do
      get 'facilitator', to: 'facilitator_application#new'
      get 'teacher', to: 'teacher_application#new'
      get 'principal_approval/:application_guid', to: 'principal_approval_application#new', as: 'principal_approval'
    end

    # persistent namespace for Teachercon and FiT Weekend registrations, can be updated/replaced each year
    get 'teachercon_registration/partner(/:city)', to: 'teachercon1819_registration#partner'
    get 'teachercon_registration/lead_facilitator(/:city)', to: 'teachercon1819_registration#lead_facilitator'
    get 'teachercon_registration/:application_guid', to: 'teachercon1819_registration#new'
    get 'fit_weekend_registration/:application_guid', to: 'fit_weekend1819_registration#new'

    delete 'teachercon_registration/:application_guid', to: 'teachercon1819_registration#destroy'
    delete 'fit_weekend_registration/:application_guid', to: 'fit_weekend1819_registration#destroy'

    get 'facilitator_program_registration', to: 'facilitator_program_registration#new'
    get 'regional_partner_program_registration', to: 'regional_partner_program_registration#new'

    get 'workshops/:workshop_id/enroll', action: 'new', controller: 'workshop_enrollment'
    post 'workshops/:workshop_id/enroll', action: 'create', controller: 'workshop_enrollment'
    get 'workshop_enrollment/:code', action: 'show', controller: 'workshop_enrollment'
    get 'workshop_enrollment/:code/thanks', action: 'thanks', controller: 'workshop_enrollment'
    get 'workshop_enrollment/:code/cancel', action: 'cancel', controller: 'workshop_enrollment'

    get 'workshop_materials/:enrollment_code', action: 'new', controller: 'workshop_material_orders'
    post 'workshop_materials/:enrollment_code', action: 'create', controller: 'workshop_material_orders'
    get 'workshop_materials', action: 'admin_index', controller: 'workshop_material_orders'

    get 'pre_workshop_survey/:enrollment_code', action: 'new', controller: 'pre_workshop_survey', as: 'new_pre_workshop_survey'
    get 'teachercon_survey/:enrollment_code', action: 'new', controller: 'teachercon_survey', as: 'new_teachercon_survey'

    get 'generate_csf_certificate/:enrollment_code', controller: 'csf_certificate', action: 'generate_certificate'
    get 'generate_workshop_certificate/:enrollment_code', controller: 'workshop_certificate', action: 'generate_certificate'

    get 'attend/:session_code', controller: 'session_attendance', action: 'attend'
    post 'attend/:session_code', controller: 'session_attendance', action: 'select_enrollment'
    get 'attend/:session_code/join', controller: 'workshop_enrollment', action: 'join_session'
    post 'attend/:session_code/join', controller: 'workshop_enrollment', action: 'confirm_join_session'
    get 'attend/:session_code/upgrade', controller: 'session_attendance', action: 'upgrade_account'
    post 'attend/:session_code/upgrade', controller: 'session_attendance', action: 'confirm_upgrade_account'

    get 'workshop_admins', controller: 'workshop_admins', action: 'directory', as: 'workshop_admins'
    get 'workshop_user_management/facilitator_courses', controller: 'workshop_user_management', action: 'facilitator_courses_form', as: 'facilitator_courses'
    post 'workshop_user_management/assign_course', controller: 'workshop_user_management', action: 'assign_course_to_facilitator'
    # TODO: change remove_course to use http delete method
    get 'workshop_user_management/remove_course', controller: 'workshop_user_management', action: 'remove_course_from_facilitator'

    get 'regional_partner_contact/new', to: 'regional_partner_contact#new'
    get 'regional_partner_contact/:contact_id/thanks', to: 'regional_partner_contact#thanks'

    # React-router will handle sub-routes on the client.
    get 'application_dashboard/*path', to: 'application_dashboard#index'
    get 'application_dashboard', to: 'application_dashboard#index'
  end

  get '/dashboardapi/section_progress/:section_id', to: 'api#section_progress'
  get '/dashboardapi/section_text_responses/:section_id', to: 'api#section_text_responses'
  # Used in angular assessments tab
  get '/dashboardapi/section_assessments/:section_id', to: 'api#section_assessments'
  get '/dashboardapi/section_surveys/:section_id', to: 'api#section_surveys'
  get '/dashboardapi/student_progress/:section_id/:student_id', to: 'api#student_progress'
  scope 'dashboardapi', module: 'api/v1' do
    concerns :section_api_routes
    concerns :assessments_routes
  end

  # Wildcard routes for API controller: select all public instance methods in the controller,
  # and all template names in `app/views/api/*`.
  api_methods = (ApiController.instance_methods(false) +
    Dir.glob(File.join(Rails.application.config.paths['app/views'].first, 'api/*')).map do |file|
      File.basename(file).to_s.gsub(/\..*$/, '')
    end).uniq

  namespace :dashboardapi, module: :api do
    api_methods.each do |action|
      get action, action: action
    end
  end
  get '/dashboardapi/v1/pd/k5workshops', to: 'api/v1/pd/workshops#k5_public_map_index'
  get '/api/v1/pd/workshops_user_enrolled_in', to: 'api/v1/pd/workshops#workshops_user_enrolled_in'

  post '/api/lock_status', to: 'api#update_lockable_state'
  get '/api/lock_status', to: 'api#lockable_state'
  get '/dashboardapi/script_structure/:script', to: 'api#script_structure'
  get '/api/script_structure/:script', to: 'api#script_structure'
  get '/api/section_progress/:section_id', to: 'api#section_progress', as: 'section_progress'
  get '/dashboardapi/section_level_progress/:section_id', to: 'api#section_level_progress', as: 'section_level_progress'
  get '/api/student_progress/:section_id/:student_id', to: 'api#student_progress', as: 'student_progress'
  get '/api/user_progress/:script', to: 'api#user_progress', as: 'user_progress'
  get '/api/user_progress/:script/:stage_position/:level_position', to: 'api#user_progress_for_stage', as: 'user_progress_for_stage'
  get '/api/user_progress/:script/:stage_position/:level_position/:level', to: 'api#user_progress_for_stage', as: 'user_progress_for_stage_and_level'
  namespace :api do
    api_methods.each do |action|
      get action, action: action
    end
  end

  namespace :api do
    namespace :v1 do
      concerns :api_v1_pd_routes
      concerns :section_api_routes
      post 'users/:user_id/using_text_mode', to: 'users#post_using_text_mode'
      get 'users/:user_id/using_text_mode', to: 'users#get_using_text_mode'

      post 'users/:user_id/post_ui_tip_dismissed', to: 'users#post_ui_tip_dismissed'

      post 'users/:user_id/postpone_census_banner', to: 'users#postpone_census_banner'
      post 'users/:user_id/dismiss_census_banner', to: 'users#dismiss_census_banner'

      get 'school-districts/:state', to: 'school_districts#index', defaults: {format: 'json'}
      get 'schools/:school_district_id/:school_type', to: 'schools#index', defaults: {format: 'json'}
      get 'schools/:id', to: 'schools#show', defaults: {format: 'json'}
      get 'regional_partners/:school_district_id/:course', to: 'regional_partners#for_school_district_and_course', defaults: {format: 'json'}
      get 'regional_partners', to: 'regional_partners#index', defaults: {format: 'json'}
      get 'regional_partners/capacity', to: 'regional_partners#capacity'

      get 'projects/gallery/public/:project_type/:limit(/:published_before)', to: 'projects/public_gallery#index', defaults: {format: 'json'}

      # Routes used by UI test status pages
      get 'test_logs/*prefix/since/:time', to: 'test_logs#get_logs_since', defaults: {format: 'json'}
      get 'test_logs/*prefix/:name', to: 'test_logs#get_log_details', defaults: {format: 'json'}

      # Routes used by the peer reviews admin pages
      get 'peer_review_submissions/index', to: 'peer_review_submissions#index'
      get 'peer_review_submissions/report_csv', to: 'peer_review_submissions#report_csv'

      resources :teacher_feedbacks, only: [:create] do
        collection do
          get 'get_feedback_from_teacher'
          get 'get_feedbacks'
        end
      end
    end
  end

  post '/dashboardapi/v1/users/accept_data_transfer_agreement', to: 'api/v1/users#accept_data_transfer_agreement'
  get '/dashboardapi/v1/school-districts/:state', to: 'api/v1/school_districts#index', defaults: {format: 'json'}
  get '/dashboardapi/v1/schools/:school_district_id/:school_type', to: 'api/v1/schools#index', defaults: {format: 'json'}
  get '/dashboardapi/v1/schools/:id', to: 'api/v1/schools#show', defaults: {format: 'json'}

  # Routes used by census
  post '/dashboardapi/v1/census/:form_version', to: 'api/v1/census/census#create', defaults: {format: 'json'}

  # We want to allow searchs with dots, for instance "St. Paul", so we specify
  # the constraint on :q to match anything but a slash.
  # @see http://guides.rubyonrails.org/routing.html#specifying-constraints
  get '/dashboardapi/v1/districtsearch/:q/:limit', to: 'api/v1/school_districts#search', defaults: {format: 'json'}, constraints: {q: /[^\/]+/}
  get '/dashboardapi/v1/schoolsearch/:q/:limit(/:use_new_search)', to: 'api/v1/schools#search', defaults: {format: 'json'}, constraints: {q: /[^\/]+/}

  get '/dashboardapi/v1/regional-partners/:school_district_id', to: 'api/v1/regional_partners#index', defaults: {format: 'json'}
  get '/dashboardapi/v1/projects/section/:section_id', to: 'api/v1/projects/section_projects#index', defaults: {format: 'json'}
  get '/dashboardapi/courses', to: 'courses#index', defaults: {format: 'json'}
end<|MERGE_RESOLUTION|>--- conflicted
+++ resolved
@@ -138,11 +138,7 @@
     patch '/users/user_type', to: 'registrations#set_user_type'
     get '/users/clever_takeover', to: 'sessions#clever_takeover'
     get '/users/clever_modal_dismissed', to: 'sessions#clever_modal_dismissed'
-<<<<<<< HEAD
     get '/users/auth/:provider/connect', to: 'authentication_options#connect'
-=======
-    get '/users/auth/:provider/connect', to: 'omniauth_callbacks#connect'
->>>>>>> 003640a8
     get '/users/migrate_to_multi_auth', to: 'registrations#migrate_to_multi_auth'
     get '/users/demigrate_from_multi_auth', to: 'registrations#demigrate_from_multi_auth'
   end
