--- conflicted
+++ resolved
@@ -100,9 +100,6 @@
 </div>
 
 ### We'll practice making screens and adding code in the next few levels.  Click Continue.  
-<<<<<<< HEAD
-
-=======
 
 
 
@@ -116,7 +113,6 @@
 This is a technique you might use to have some whole-class interaction mid-lesson where you can also do small checks for understanding.
 
 **Demo and Reference for Adding Screens**
->>>>>>> 493fee8f
 
 * Have students read the first section "What's a screen anyway" then pause.
 * Do a **demonstration or walk through** of adding a new screen, setting its style, and adding a call to `setScreen`
