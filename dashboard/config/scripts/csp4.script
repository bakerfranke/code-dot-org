--- conflicted
+++ resolved
@@ -8,10 +8,7 @@
 
 stage 'What is Big Data?', flex_category: 'csp4_1'
 level 'Unit 4 Lesson 1 Introduction', progression: 'Lesson Vocabulary & Resources'
-<<<<<<< HEAD
-assessment 'csp-pulse-check-survey-5-levelgroup-U4Ch1', progression: 'Quick Check-In'
-=======
->>>>>>> de56d15c
+
 assessment 'U4L1 - MC moores law', progression: 'Check Your Understanding'
 assessment 'U4L1 - MC big data def', progression: 'Check Your Understanding'
 assessment 'csp-pulse-check-survey-5-levelgroup-U4Ch1', progression: 'Quick Check-In'
