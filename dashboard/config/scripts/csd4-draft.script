--- conflicted
+++ resolved
@@ -56,14 +56,6 @@
 named_level 'Design a Screen for your App'
 assessment 'CSD U4 - Design Mode Project', progression: 'App Project: Screen Design'
 
-<<<<<<< HEAD
-stage 'Event Driven Programming', flex_category: 'csd4_2'
-named_level 'CSD U4L13 SFLP'
-level 'CSD U4 Mult Screen Map', progression: 'Adding Screens'
-level 'U4 Model Program 1', progression: 'Adding Screens'
-level 'CSD U4 Importing Screens Map', progression: 'Adding Screens'
-level 'U4 Model Program 2', progression: 'Adding Screens'
-=======
 stage 'Linking Screens', flex_category: 'csd4_2'
 named_level 'CSD U4L13 SFLP'
 level 'CSD U4 Mult Screen Map', progression: 'Adding Screens'
@@ -72,17 +64,13 @@
 level 'CSD U4 Importing Screens Map', progression: 'Adding Screens'
 level 'U4 Model Program 2', progression: 'Adding Screens'
 level 'U4 Model Program 2.5', progression: 'Adding Screens'
->>>>>>> a4df5b8b
 level 'CSD U4 User Input Map', progression: 'Events'
 level 'CSD U4 Change Screen Map', progression: 'Events'
 level 'U4 Model Program 3', progression: 'Linking Screens'
 level 'U4 Model Program 4', progression: 'Linking Screens'
 level 'U4 Model Program 5', progression: ' Linking Screens'
 named_level 'CSDU4 Project Import'
-<<<<<<< HEAD
-=======
 named_level 'CSDU4 Project Events'
->>>>>>> a4df5b8b
 
 stage 'Testing the App', flex_category: 'csd4_2'
 named_level 'CSD U4L15 SFLP'
