--- conflicted
+++ resolved
@@ -1,9 +1,6 @@
-<<<<<<< HEAD
-lesson_group 'csd1_2', display_name: 'Chapter 2: Computers and Problem Solving'
-=======
 pilot_experiment 'csd-piloters'
 
->>>>>>> 4c6895f5
+lesson_group 'csd1_2', display_name: 'Chapter 2: Computers and Problem Solving'
 stage 'What is a Computer?', flex_category: 'csd1_2'
 level 'CSD U1L04 TFMD_pilot', named: true
 level 'CSD What Makes a Computer a Computer Video_pilot', named: true
