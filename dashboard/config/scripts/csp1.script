hidden false
login_required true
hideable_stages true
exclude_csf_column_in_legend true
student_detail_progress_view true
teacher_resources [["lessonPlans", "https://curriculum.code.org/csp/unit1/"], ["teacherForum", "https://forum.code.org/c/csp1"], ["vocabulary", "https://curriculum.code.org/csp/unit1/vocab/"], ["standardMappings", "https://curriculum.code.org/csp/unit1/standards/"], ["professionalLearning", "https://studio.code.org/s/csp1-support"]]
has_verified_resources true

stage 'CS Principles Pre-survey', lockable: true
assessment 'csp-pre-survey-2017-levelgroup'

stage 'Personal Innovations', flex_category: 'csp1_1'
level 'U1L1 Student Lesson Introduction', progression: 'Lesson Vocabulary & Resources'
named_level 'Computer Science is Changing Everything', progression: 'Computer Science is Changing Everything'
variants
  level 'csp_socialBelonging_control', active: true, experiments: ["rene-control-control","rene-control-affirmation"], progression: 'Reflection: starting out in computer science'
  level 'csp_socialBelonging_intervention', experiments: ["rene-belonging-control","rene-belonging-affirmation"], progression: 'Reflection: starting out in computer science'
endvariants

stage 'Sending Binary Messages', flex_category: 'csp1_1'
level 'v2 U1L2 Student Lesson Introduction', progression: 'Lesson Vocabulary & Resources'
assessment 'U1L2 Multiple Choice Assessment Question', progression: 'Check Your Understanding'
assessment 'U1L2 Free response assessment question', progression: 'Check Your Understanding'
assessment 'U1L3 Free Response', progression: 'Check Your Understanding'

stage 'Sending Binary Messages with the Internet Simulator', flex_category: 'csp1_1'
level 'v2 U1L3 Student Lesson Introduction', progression: 'Lesson Vocabulary & Resources'
named_level 'Internet Simulator: Sending Binary Messages', progression: 'Internet Simulator: Sending Binary Messages'
named_level 'The Internet: Wires, Cables, and Wifi', progression: 'The Internet: Wires, Cables, and Wifi'
assessment 'U1L3 Free response reflection question', progression: 'Check Your Understanding'
assessment 'U1L4 Multiple Choice', progression: 'Check Your Understanding'
assessment 'U1L3 Multiple Choice', progression: 'Check Your Understanding'
assessment 'U1L4 Free Response Reflection', progression: 'Check Your Understanding'
assessment 'U1L5 Matching Assessment', progression: 'Check Your Understanding'

stage 'Number Systems', flex_category: 'csp1_1'
level 'v2 U1L4 Student Lesson Introduction', progression: 'Lesson Vocabulary & Resources'
assessment 'U1L6 Assessment multiple choice', progression: 'Check Your Understanding'
assessment 'U1L6 Free Response Reflection', progression: 'Check Your Understanding'

stage 'Binary Numbers', flex_category: 'csp1_1'
level 'v2 U1L5 Student Lesson Introduction', progression: 'Lesson Vocabulary & Resources'
named_level 'Widget: Binary Odometer', progression: 'Widget: Binary Odometer'
assessment 'U1L7 Free Response Assessment', progression: 'Check Your Understanding'
assessment 'U1L7 Free Response Reflection', progression: 'Check Your Understanding'

stage 'Sending Numbers', flex_category: 'csp1_1'
level 'v2 U1L6 Student Lesson Introduction', progression: 'Lesson Vocabulary & Resources'
named_level 'Internet Simulator: Sending Numbers', progression: 'Internet Simulator: Sending Numbers'
assessment 'U1L8 Free Response Reflection', progression: 'Check Your Understanding'
assessment 'U1L8 Multiple Choice', progression: 'Check Your Understanding'

stage 'Encoding and Sending Formatted Text', flex_category: 'csp1_1'
level 'v2 U1L8 Student Lesson Introduction', progression: 'Lesson Vocabulary & Resources'
named_level 'Internet Simulator: Sending Text', progression: 'Internet Simulator: Sending Text'
assessment 'U1L10 Assessment 1', progression: 'Check Your Understanding'
assessment 'U1L10 Assessment 2', progression: 'Check Your Understanding'
assessment 'U1L10 Assessment Free Response', progression: 'Check Your Understanding'
assessment 'U1L11 Assessment 1', progression: 'Check Your Understanding'
assessment 'U1L11 Assessment 2', progression: 'Check Your Understanding'
assessment 'U1L11 Reflection Free Response', progression: 'Check Your Understanding'
assessment 'U1L11 Collaboration Reflection', progression: 'Check Your Understanding'

stage 'Unit 1 Chapter 1 Assessment', lockable: true, flex_category: 'csp1_1'
assessment 'CSP Unit 1 Ch1 Cumulative Assessment MC Group v2'

stage 'The Internet', flex_category: 'csp1_2'
level 'v2 U1 Internet is for Everyone Student Lesson Introduction', progression: 'Lesson Vocabulary & Resources'
named_level 'What is the Internet?', progression: 'What is the Internet?'
<<<<<<< HEAD
assessment 'csp-pulse-check-survey-1-levelgroup-U1Ch2', progression: 'Quick Check-In'
=======
>>>>>>> de56d15c
assessment 'U2L01 Assessment 1', progression: 'Check Your Understanding'
assessment 'U2L01 Assessment 2', progression: 'Check Your Understanding'
assessment 'U2L01 Assessment 3', progression: 'Check Your Understanding'
assessment 'U2L01 Assessment 4', progression: 'Check Your Understanding'
assessment 'csp-pulse-check-survey-1-levelgroup-U1Ch2', progression: 'Quick Check-In'

stage 'The Need for Addressing', flex_category: 'csp1_2'
level 'v2 U1L9 Student Lesson Introduction', progression: 'Lesson Vocabulary & Resources'
named_level 'Internet Simulator: Broadcast', progression: 'Internet Simulator: Broadcast'
named_level 'The Internet: IP Addresses & DNS', progression: 'The Internet: IP Addresses & DNS'
assessment 'U2L02 Free Response Reflection', progression: 'Check Your Understanding'
assessment 'U2L02 Assessment 3', progression: 'Check Your Understanding'
assessment 'U2L02 Assessment 4', progression: 'Check Your Understanding'
assessment 'U2L02 Assessment 5', progression: 'Check Your Understanding'
assessment 'U2L3 Assessment 2', progression: 'Check Your Understanding'

stage 'Routers and Redundancy', flex_category: 'csp1_2'
level 'v2 U1L10 Student Lesson Introduction', progression: 'Lesson Vocabulary & Resources'
named_level 'Internet Simulator: Routers', progression: 'Internet Simulator: Routers'
assessment 'U2L04 Assessment1', progression: 'Check Your Understanding'
assessment 'U2L04 Assessment4', progression: 'Check Your Understanding'
assessment 'U2L04 Assessment5', progression: 'Check Your Understanding'
assessment 'U2L04 Assessment2', progression: 'Check Your Understanding'
assessment 'U2L04 Assessment3', progression: 'Check Your Understanding'

stage 'Packets and Making a Reliable Internet', flex_category: 'csp1_2'
level 'v2 U1L11 Student Lesson Introduction', progression: 'Lesson Vocabulary & Resources'
named_level 'Internet Simulator: Packets', progression: 'Internet Simulator: Packets'
named_level 'The Internet: Packets, Routing, and Reliability', progression: 'The Internet: Packets, Routing, and Reliability'
assessment 'U2L05 Reflection 1', progression: 'Check Your Understanding'
assessment 'U2L05 Assessment 1', progression: 'Check Your Understanding'
assessment 'U2L05 Assessment 2', progression: 'Check Your Understanding'
assessment 'U2L3 Assessment', progression: 'Check Your Understanding'

stage 'The Need for DNS', flex_category: 'csp1_2'
level 'v2 U1L12 Student Lesson Introduction', progression: 'Lesson Vocabulary & Resources'
named_level 'Internet Simulator: DNS', progression: 'Internet Simulator: DNS'
named_level 'The Internet: IP Addresses & DNS', progression: 'The Internet: IP Addresses & DNS'
assessment 'U2L09 Assessment1', progression: 'Check Your Understanding'
assessment 'U2L09 Assessment2', progression: 'Check Your Understanding'
assessment 'U2L09 Free Response Wrap Up', progression: 'Check Your Understanding'
assessment 'U2L10 Assessment1', progression: 'Check Your Understanding'

stage 'HTTP and Abstraction', flex_category: 'csp1_2'
level 'v2 U1L13 Student Lesson Introduction', progression: 'Lesson Vocabulary & Resources'
named_level 'The Internet: HTTP and HTML', progression: 'The Internet: HTTP and HTML'
assessment 'U2L11 Assessment 1', progression: 'Check Your Understanding'
assessment 'U2L11 Assessment 2', progression: 'Check Your Understanding'
assessment 'U2L11 Free Response', progression: 'Check Your Understanding'

stage 'Practice PT - The Internet and Society', flex_category: 'csp1_2'
level 'v2 U1L14 Student Lesson Introduction', progression: 'Lesson Vocabulary & Resources'

stage 'Unit 1 Chapter 2 Assessment', lockable: true, flex_category: 'csp1_2'
variants
  level 'csp_affirmation_control', active: true, experiments: ["rene-control-control","rene-belonging-control"], progression: 'Pre-test reflection'
  level 'csp_affirmation_intervention', experiments: ["rene-control-affirmation","rene-belonging-affirmation"], progression: 'Pre-test reflection'
endvariants
assessment 'CSP Unit 1 Ch2 Cumulative Assessment MC Group'<|MERGE_RESOLUTION|>--- conflicted
+++ resolved
@@ -67,10 +67,7 @@
 stage 'The Internet', flex_category: 'csp1_2'
 level 'v2 U1 Internet is for Everyone Student Lesson Introduction', progression: 'Lesson Vocabulary & Resources'
 named_level 'What is the Internet?', progression: 'What is the Internet?'
-<<<<<<< HEAD
-assessment 'csp-pulse-check-survey-1-levelgroup-U1Ch2', progression: 'Quick Check-In'
-=======
->>>>>>> de56d15c
+
 assessment 'U2L01 Assessment 1', progression: 'Check Your Understanding'
 assessment 'U2L01 Assessment 2', progression: 'Check Your Understanding'
 assessment 'U2L01 Assessment 3', progression: 'Check Your Understanding'
