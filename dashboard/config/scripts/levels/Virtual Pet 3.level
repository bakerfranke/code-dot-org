<GamelabJr>
  <config><![CDATA[{
  "game_id": 50,
  "created_at": "2018-05-16T22:02:49.000Z",
  "level_num": "custom",
  "user_id": 9,
  "properties": {
    "skin": "gamelab",
    "show_debug_watch": "true",
    "embed": "false",
    "instructions_important": "false",
    "submittable": "false",
    "is_k1": "false",
    "skip_instructions_popup": "false",
    "never_autoplay_video": "false",
    "disable_param_editing": "true",
    "disable_variable_editing": "false",
    "disable_procedure_autopopulate": "false",
    "top_level_procedure_autopopulate": "false",
    "use_modal_function_editor": "true",
    "use_contract_editor": "false",
    "contract_highlight": "false",
    "contract_collapse": "false",
    "examples_highlight": "false",
    "examples_collapse": "false",
    "examples_required": "false",
    "definition_highlight": "false",
    "definition_collapse": "false",
    "disable_examples": "false",
    "hide_share_and_remix": "false",
    "disable_if_else_editing": "false",
    "free_play": "false",
    "hide_animation_mode": "true",
    "start_in_animation_tab": "false",
    "all_animations_single_frame": "false",
    "hide_view_data_button": "false",
    "expand_debugger": "false",
    "debugger_disabled": "false",
    "pause_animations_by_default": "false",
    "edit_code": "false",
    "helper_libraries": [
      "GameLabJr"
    ],
    "droplet_tooltips_disabled": "false",
    "lock_zero_param_functions": "false",
    "start_animations": "{\r\n  \r\n  \"orderedKeys\": [\r\n    \"8dfb76d9-a15b-43d0-82f2-69b069619359\",\r\n    \"18dcfb13-55b3-4156-abc1-135edf103463\",\r\n    \"9f98e76b-80d4-4593-9333-8f8d526d4dce\",\r\n    \"c41eeff9-0f23-40e8-b01a-ab14f56fa183\",\r\n    \"f301db45-48a3-45c5-a45e-fffdd8e5ee1d\",\r\n    \"55f7b08e-a9d9-4f86-b2d1-5baf1a817fe4\",\r\n    \"dfdcb6f8-a5ec-4d83-aa42-0b7d709081f4\",\r\n    \"429679de-a5f6-476b-98eb-42fb1c7a9992\",\r\n    \"4652d038-77a4-43bf-9c66-16bb79742ef9\",\r\n    \"9ad519be-f846-4578-b0aa-78686aff9368\",\r\n    \"09d90fb3-d809-4193-89e6-ea9152c1e015\",\r\n    \"64057d90-40a3-4deb-87fb-ad5e64e4fdce\",\r\n    \"10df2d40-baad-44d2-975b-c04cadbe30be\",\r\n    \"c8b2aa8f-05bb-4dbc-8a29-b8cb78958fab\",\r\n    \"650c7068-f025-43d4-8d31-5fd6d9c70701\",\r\n    \"48fd4099-7ceb-464a-8964-adad57e4e87d\",\r\n    \"b0befc88-0347-4756-8375-6a4989ffc90a\",\r\n    \"f31ce599-2e53-4d3c-8862-ccbfeb90d93a\",\r\n    \"81fd855a-9beb-4f44-b049-7d88ffe65376\",\r\n    \"ddc74a56-2033-4194-81ca-6c0f4910ba86\",\r\n    \"3fc82e56-8582-4804-ac66-68fee8a334e2\",\r\n    \"57b3783d-fe35-4562-a8e3-feb19dd74031\",\r\n    \"bc06eb81-766c-4f1a-98dc-776c12519d64\",\r\n    \"8616f1dd-9060-4e5b-9e0d-8d54e2c24b8f\",\r\n    \"23f50eb1-7564-4a33-bd52-8910ef186a6a\",\r\n    \"4b720350-9ba0-454c-bfaa-a4073e08f78d\",\r\n    \"0d07a497-717a-4e97-8fab-6e6cd4627c1b\",\r\n    \"2d00ca36-3d60-4589-b72e-2883371ae232\",\r\n    \"43cac766-4450-4001-bec6-c3856a415e82\",\r\n    \"f7a83dd6-4609-4eed-a415-0335f80cc4ff\",\r\n    \"3c806e6a-68f4-4acf-910e-7e6b3ad0f5d0\",\r\n    \"9f42dd43-0e65-460d-b868-a449181e39b8\",\r\n    \"43c5ad39-29e5-4444-9d21-3987fecc037f\",\r\n    \"d868bce1-5819-4325-95ad-e9c8424dfa5a\",\r\n    \"8093568a-2324-4645-bcac-d30caf8405bb\",\r\n    \"3b788acc-84e8-40d2-97c6-ee7933a2b262\",\r\n    \"27b2d651-8b6a-4f9d-b62e-1444333b97d4\",\r\n    \"a4320bb4-5b7d-420d-be72-db4222f94e6e\",\r\n    \"ebd02377-1e4a-4e2f-b7a5-a7fb3f9412e0\",\r\n    \"9b4b7e2e-e279-469f-84bd-e3968fbcfe70\",\r\n    \"0d269907-b1e8-494b-aeeb-a3293f093cfe\",\r\n    \"017fe36e-dc51-495f-b75b-1de52b371109\",\r\n    \"023bb8fa-bb0c-4694-bde1-c2c85fdb1369\",\r\n    \"1527c762-76b2-4a38-8d52-14bac41145cb\",\r\n    \"a32f8eb3-a9de-40b4-8c8c-0f9059ee1a34\",\r\n    \"3c5fc665-9280-4337-b3da-02adf78b58d2\",\r\n    \"de8b32e6-cd6d-4e4a-9a34-a81d150c8cb1\",\r\n    \"69f92a2e-29aa-4716-8434-1f080c282c4f\",\r\n    \"f9ac2d3d-2c0c-4279-9b6e-05bf7110dfbe\",\r\n    \"c56d37de-4fb3-448c-9fc8-f1132629700f\",\r\n    \"30ee3afa-e245-4fdd-b399-4d2570077c5d\",\r\n    \"31b7b585-9765-48d5-8135-14136a7b461c\",\r\n    \"fb21aae7-3c61-4615-99d8-60e7ac637c71\",\r\n    \"cd765349-4f8c-4b30-b227-3d15edd63f78\",\r\n    \"299560ac-e664-449e-bb0d-1c705e6e6928\",\r\n    \"81230afd-fc82-4483-aeb7-9c1247647d28\",\r\n    \"fc752fa0-1cf7-4e48-996b-87b3368531c5\"\r\n  ],\r\n  \"propsByKey\": {\r\n    \"8dfb76d9-a15b-43d0-82f2-69b069619359\": {\r\n      \"name\": \"bear\",\r\n      \"sourceUrl\": \"https://levelbuilder-studio.code.org/v3/animations/PkH20_2tpk7B0m53R_p3pQ/8dfb76d9-a15b-43d0-82f2-69b069619359.png?version=MVSdmNEPoAE2GKk0EUSdhYqY4C3PTZuY\",\r\n      \"frameSize\": {\r\n        \"x\": 76,\r\n        \"y\": 100\r\n      },\r\n      \"frameCount\": 1,\r\n      \"looping\": true,\r\n      \"frameDelay\": 12,\r\n      \"version\": \"MVSdmNEPoAE2GKk0EUSdhYqY4C3PTZuY\"\r\n    },\r\n    \"18dcfb13-55b3-4156-abc1-135edf103463\": {\r\n      \"name\": \"bee\",\r\n      \"sourceUrl\": \"https://levelbuilder-studio.code.org/v3/animations/PkH20_2tpk7B0m53R_p3pQ/18dcfb13-55b3-4156-abc1-135edf103463.png?version=Ky_.gpXNijZdHly3_fbIK_Hd.Ts0hSr3\",\r\n      \"frameSize\": {\r\n        \"x\": 100,\r\n        \"y\": 79\r\n      },\r\n      \"frameCount\": 1,\r\n      \"looping\": true,\r\n      \"frameDelay\": 12,\r\n      \"version\": \"Ky_.gpXNijZdHly3_fbIK_Hd.Ts0hSr3\"\r\n    },\r\n    \"9f98e76b-80d4-4593-9333-8f8d526d4dce\": {\r\n      \"name\": \"brown bunny\",\r\n      \"sourceUrl\": \"https://levelbuilder-studio.code.org/v3/animations/PkH20_2tpk7B0m53R_p3pQ/9f98e76b-80d4-4593-9333-8f8d526d4dce.png?version=eLdRebTFWpj.mHZXZpCqV_erPBikXw4c\",\r\n      \"frameSize\": {\r\n        \"x\": 66,\r\n        \"y\": 100\r\n      },\r\n      \"frameCount\": 1,\r\n      \"looping\": true,\r\n      \"frameDelay\": 12,\r\n      \"version\": \"eLdRebTFWpj.mHZXZpCqV_erPBikXw4c\"\r\n    },\r\n    \"c41eeff9-0f23-40e8-b01a-ab14f56fa183\": {\r\n      \"name\": \"purple bunny\",\r\n      \"sourceUrl\": \"https://levelbuilder-studio.code.org/v3/animations/PkH20_2tpk7B0m53R_p3pQ/c41eeff9-0f23-40e8-b01a-ab14f56fa183.png?version=2KG2KIeaR01BDvNVTFnFt_sUqmIuP.sj\",\r\n      \"frameSize\": {\r\n        \"x\": 63,\r\n        \"y\": 100\r\n      },\r\n      \"frameCount\": 1,\r\n      \"looping\": true,\r\n      \"frameDelay\": 12,\r\n      \"version\": \"2KG2KIeaR01BDvNVTFnFt_sUqmIuP.sj\"\r\n    },\r\n    \"f301db45-48a3-45c5-a45e-fffdd8e5ee1d\": {\r\n      \"name\": \"corgi\",\r\n      \"sourceUrl\": \"https://levelbuilder-studio.code.org/v3/animations/PkH20_2tpk7B0m53R_p3pQ/f301db45-48a3-45c5-a45e-fffdd8e5ee1d.png?version=LCueNJ9WF7juYDU9rt9iMZM08KQeaqy2\",\r\n      \"frameSize\": {\r\n        \"x\": 542,\r\n        \"y\": 500\r\n      },\r\n      \"frameCount\": 1,\r\n      \"looping\": true,\r\n      \"frameDelay\": 12,\r\n      \"version\": \"LCueNJ9WF7juYDU9rt9iMZM08KQeaqy2\"\r\n    },\r\n    \"55f7b08e-a9d9-4f86-b2d1-5baf1a817fe4\": {\r\n      \"name\": \"cow\",\r\n      \"sourceUrl\": \"https://levelbuilder-studio.code.org/v3/animations/PkH20_2tpk7B0m53R_p3pQ/55f7b08e-a9d9-4f86-b2d1-5baf1a817fe4.png?version=2r0b3E_glSNq_N8HLPSyaSzdRmXnP9.c\",\r\n      \"frameSize\": {\r\n        \"x\": 88,\r\n        \"y\": 100\r\n      },\r\n      \"frameCount\": 1,\r\n      \"looping\": true,\r\n      \"frameDelay\": 12,\r\n      \"version\": \"2r0b3E_glSNq_N8HLPSyaSzdRmXnP9.c\"\r\n    },\r\n    \"dfdcb6f8-a5ec-4d83-aa42-0b7d709081f4\": {\r\n      \"name\": \"crab\",\r\n      \"sourceUrl\": \"https://levelbuilder-studio.code.org/v3/animations/PkH20_2tpk7B0m53R_p3pQ/dfdcb6f8-a5ec-4d83-aa42-0b7d709081f4.png?version=i3pcPjDt8PfGfwjkZRcPw7WCY9.vc9aQ\",\r\n      \"frameSize\": {\r\n        \"x\": 100,\r\n        \"y\": 66\r\n      },\r\n      \"frameCount\": 1,\r\n      \"looping\": true,\r\n      \"frameDelay\": 12,\r\n      \"version\": \"i3pcPjDt8PfGfwjkZRcPw7WCY9.vc9aQ\"\r\n    },\r\n    \"429679de-a5f6-476b-98eb-42fb1c7a9992\": {\r\n      \"name\": \"elephant\",\r\n      \"sourceUrl\": \"https://levelbuilder-studio.code.org/v3/animations/PkH20_2tpk7B0m53R_p3pQ/429679de-a5f6-476b-98eb-42fb1c7a9992.png?version=9aBDAUqtqVZmwe.ad.PuCAjlkfvxknET\",\r\n      \"frameSize\": {\r\n        \"x\": 100,\r\n        \"y\": 95\r\n      },\r\n      \"frameCount\": 1,\r\n      \"looping\": true,\r\n      \"frameDelay\": 12,\r\n      \"version\": \"9aBDAUqtqVZmwe.ad.PuCAjlkfvxknET\"\r\n    },\r\n    \"4652d038-77a4-43bf-9c66-16bb79742ef9\": {\r\n      \"name\": \"fish\",\r\n      \"sourceUrl\": \"https://levelbuilder-studio.code.org/v3/animations/PkH20_2tpk7B0m53R_p3pQ/4652d038-77a4-43bf-9c66-16bb79742ef9.png?version=2LKp7yUR8qGuPb.SsxgmhbE24XhYQYwj\",\r\n      \"frameSize\": {\r\n        \"x\": 91,\r\n        \"y\": 75\r\n      },\r\n      \"frameCount\": 1,\r\n      \"looping\": true,\r\n      \"frameDelay\": 12,\r\n      \"version\": \"2LKp7yUR8qGuPb.SsxgmhbE24XhYQYwj\"\r\n    },\r\n    \"9ad519be-f846-4578-b0aa-78686aff9368\": {\r\n      \"name\": \"hippo\",\r\n      \"sourceUrl\": \"https://levelbuilder-studio.code.org/v3/animations/PkH20_2tpk7B0m53R_p3pQ/9ad519be-f846-4578-b0aa-78686aff9368.png?version=k8R9uitXAsu3NJdEn5rZDxbRD9gmjnBW\",\r\n      \"frameSize\": {\r\n        \"x\": 81,\r\n        \"y\": 100\r\n      },\r\n      \"frameCount\": 1,\r\n      \"looping\": true,\r\n      \"frameDelay\": 12,\r\n      \"version\": \"k8R9uitXAsu3NJdEn5rZDxbRD9gmjnBW\"\r\n    },\r\n    \"09d90fb3-d809-4193-89e6-ea9152c1e015\": {\r\n      \"name\": \"ladybug\",\r\n      \"sourceUrl\": \"https://levelbuilder-studio.code.org/v3/animations/PkH20_2tpk7B0m53R_p3pQ/09d90fb3-d809-4193-89e6-ea9152c1e015.png?version=3SgMnlg9xxSPVJsZdClppzFUBIE2ASYR\",\r\n      \"frameSize\": {\r\n        \"x\": 100,\r\n        \"y\": 59\r\n      },\r\n      \"frameCount\": 1,\r\n      \"looping\": true,\r\n      \"frameDelay\": 12,\r\n      \"version\": \"3SgMnlg9xxSPVJsZdClppzFUBIE2ASYR\"\r\n    },\r\n    \"64057d90-40a3-4deb-87fb-ad5e64e4fdce\": {\r\n      \"name\": \"mouse\",\r\n      \"sourceUrl\": \"https://levelbuilder-studio.code.org/v3/animations/PkH20_2tpk7B0m53R_p3pQ/64057d90-40a3-4deb-87fb-ad5e64e4fdce.png?version=BZ9YiI7i.sw6kxTfLG8ibZtsF17v3a7L\",\r\n      \"frameSize\": {\r\n        \"x\": 59,\r\n        \"y\": 35\r\n      },\r\n      \"frameCount\": 1,\r\n      \"looping\": true,\r\n      \"frameDelay\": 12,\r\n      \"version\": \"BZ9YiI7i.sw6kxTfLG8ibZtsF17v3a7L\"\r\n    },\r\n    \"10df2d40-baad-44d2-975b-c04cadbe30be\": {\r\n      \"name\": \"pig\",\r\n      \"sourceUrl\": \"https://levelbuilder-studio.code.org/v3/animations/PkH20_2tpk7B0m53R_p3pQ/10df2d40-baad-44d2-975b-c04cadbe30be.png?version=I2C5vcykhRoXL9OOCIQLJc47C7AnjtPy\",\r\n      \"frameSize\": {\r\n        \"x\": 100,\r\n        \"y\": 89\r\n      },\r\n      \"frameCount\": 1,\r\n      \"looping\": true,\r\n      \"frameDelay\": 12,\r\n      \"version\": \"I2C5vcykhRoXL9OOCIQLJc47C7AnjtPy\"\r\n    },\r\n    \"c8b2aa8f-05bb-4dbc-8a29-b8cb78958fab\": {\r\n      \"name\": \"bell\",\r\n      \"sourceUrl\": \"https://levelbuilder-studio.code.org/api/v1/animation-library/wyks_lhYmiSPwyPQy8xydYuBJPL.zvUS/category_generic_items/bell.png\",\r\n      \"frameSize\": {\r\n        \"x\": 85,\r\n        \"y\": 100\r\n      },\r\n      \"frameCount\": 1,\r\n      \"looping\": true,\r\n      \"frameDelay\": 2,\r\n      \"version\": \"wyks_lhYmiSPwyPQy8xydYuBJPL.zvUS\"\r\n    },\r\n    \"650c7068-f025-43d4-8d31-5fd6d9c70701\": {\r\n      \"name\": \"book\",\r\n      \"sourceUrl\": \"https://levelbuilder-studio.code.org/v3/animations/PkH20_2tpk7B0m53R_p3pQ/650c7068-f025-43d4-8d31-5fd6d9c70701.png?version=QQmQmpdGufGNLIKa30MvIbw_2PcJ9y8Y\",\r\n      \"frameSize\": {\r\n        \"x\": 87,\r\n        \"y\": 100\r\n      },\r\n      \"frameCount\": 1,\r\n      \"looping\": true,\r\n      \"frameDelay\": 12,\r\n      \"version\": \"QQmQmpdGufGNLIKa30MvIbw_2PcJ9y8Y\"\r\n    },\r\n    \"48fd4099-7ceb-464a-8964-adad57e4e87d\": {\r\n      \"name\": \"compass\",\r\n      \"sourceUrl\": \"https://levelbuilder-studio.code.org/v3/animations/PkH20_2tpk7B0m53R_p3pQ/48fd4099-7ceb-464a-8964-adad57e4e87d.png?version=aDsUn_qfYfqSAOTDgnLdJS5DQkamD120\",\r\n      \"frameSize\": {\r\n        \"x\": 100,\r\n        \"y\": 75\r\n      },\r\n      \"frameCount\": 1,\r\n      \"looping\": true,\r\n      \"frameDelay\": 12,\r\n      \"version\": \"aDsUn_qfYfqSAOTDgnLdJS5DQkamD120\"\r\n    },\r\n    \"b0befc88-0347-4756-8375-6a4989ffc90a\": {\r\n      \"name\": \"computer monitor\",\r\n      \"sourceUrl\": \"https://levelbuilder-studio.code.org/v3/animations/PkH20_2tpk7B0m53R_p3pQ/b0befc88-0347-4756-8375-6a4989ffc90a.png?version=mBct1WnOW1QRqU0QVrOfQhbvqDs1dZ7V\",\r\n      \"frameSize\": {\r\n        \"x\": 100,\r\n        \"y\": 95\r\n      },\r\n      \"frameCount\": 1,\r\n      \"looping\": true,\r\n      \"frameDelay\": 12,\r\n      \"version\": \"mBct1WnOW1QRqU0QVrOfQhbvqDs1dZ7V\"\r\n    },\r\n    \"f31ce599-2e53-4d3c-8862-ccbfeb90d93a\": {\r\n      \"name\": \"first aid kit\",\r\n      \"sourceUrl\": \"https://levelbuilder-studio.code.org/v3/animations/PkH20_2tpk7B0m53R_p3pQ/f31ce599-2e53-4d3c-8862-ccbfeb90d93a.png?version=qfXrDaOyw3yD0YhFZVaeKxgrim.uzTj0\",\r\n      \"frameSize\": {\r\n        \"x\": 100,\r\n        \"y\": 100\r\n      },\r\n      \"frameCount\": 1,\r\n      \"looping\": true,\r\n      \"frameDelay\": 12,\r\n      \"version\": \"qfXrDaOyw3yD0YhFZVaeKxgrim.uzTj0\"\r\n    },\r\n    \"81fd855a-9beb-4f44-b049-7d88ffe65376\": {\r\n      \"name\": \"keys\",\r\n      \"sourceUrl\": \"https://levelbuilder-studio.code.org/v3/animations/PkH20_2tpk7B0m53R_p3pQ/81fd855a-9beb-4f44-b049-7d88ffe65376.png?version=Es9DGZmAx_ShmhrXFuEXFfXBjdujHj5E\",\r\n      \"frameSize\": {\r\n        \"x\": 94,\r\n        \"y\": 73\r\n      },\r\n      \"frameCount\": 1,\r\n      \"looping\": true,\r\n      \"frameDelay\": 12,\r\n      \"version\": \"Es9DGZmAx_ShmhrXFuEXFfXBjdujHj5E\"\r\n    },\r\n    \"ddc74a56-2033-4194-81ca-6c0f4910ba86\": {\r\n      \"name\": \"money\",\r\n      \"sourceUrl\": \"https://levelbuilder-studio.code.org/v3/animations/PkH20_2tpk7B0m53R_p3pQ/ddc74a56-2033-4194-81ca-6c0f4910ba86.png?version=6JG3TE9Sj3yvKCjf3AbHwcKto.241xBI\",\r\n      \"frameSize\": {\r\n        \"x\": 95,\r\n        \"y\": 100\r\n      },\r\n      \"frameCount\": 1,\r\n      \"looping\": true,\r\n      \"frameDelay\": 12,\r\n      \"version\": \"6JG3TE9Sj3yvKCjf3AbHwcKto.241xBI\"\r\n    },\r\n    \"3fc82e56-8582-4804-ac66-68fee8a334e2\": {\r\n      \"name\": \"paint pallette\",\r\n      \"sourceUrl\": \"https://levelbuilder-studio.code.org/v3/animations/PkH20_2tpk7B0m53R_p3pQ/3fc82e56-8582-4804-ac66-68fee8a334e2.png?version=Sp0.AKNUNK.Dym.eQwwx0xWKAIgfMMCc\",\r\n      \"frameSize\": {\r\n        \"x\": 100,\r\n        \"y\": 83\r\n      },\r\n      \"frameCount\": 1,\r\n      \"looping\": true,\r\n      \"frameDelay\": 12,\r\n      \"version\": \"Sp0.AKNUNK.Dym.eQwwx0xWKAIgfMMCc\"\r\n    },\r\n    \"57b3783d-fe35-4562-a8e3-feb19dd74031\": {\r\n      \"name\": \"potion\",\r\n      \"sourceUrl\": \"https://levelbuilder-studio.code.org/v3/animations/PkH20_2tpk7B0m53R_p3pQ/57b3783d-fe35-4562-a8e3-feb19dd74031.png?version=mEi4mXYjJZBqruNqS_hbHl1p8eFfWn7R\",\r\n      \"frameSize\": {\r\n        \"x\": 54,\r\n        \"y\": 100\r\n      },\r\n      \"frameCount\": 1,\r\n      \"looping\": true,\r\n      \"frameDelay\": 12,\r\n      \"version\": \"mEi4mXYjJZBqruNqS_hbHl1p8eFfWn7R\"\r\n    },\r\n    \"bc06eb81-766c-4f1a-98dc-776c12519d64\": {\r\n      \"name\": \"tablet\",\r\n      \"sourceUrl\": \"https://levelbuilder-studio.code.org/v3/animations/PkH20_2tpk7B0m53R_p3pQ/bc06eb81-766c-4f1a-98dc-776c12519d64.png?version=ipv5bpa.5vQONR2dF8x4voPLyYYiPuO4\",\r\n      \"frameSize\": {\r\n        \"x\": 84,\r\n        \"y\": 98\r\n      },\r\n      \"frameCount\": 1,\r\n      \"looping\": true,\r\n      \"frameDelay\": 12,\r\n      \"version\": \"ipv5bpa.5vQONR2dF8x4voPLyYYiPuO4\"\r\n    },\r\n    \"8616f1dd-9060-4e5b-9e0d-8d54e2c24b8f\": {\r\n      \"name\": \"teapot\",\r\n      \"sourceUrl\": \"https://levelbuilder-studio.code.org/v3/animations/PkH20_2tpk7B0m53R_p3pQ/8616f1dd-9060-4e5b-9e0d-8d54e2c24b8f.png?version=9uILGNJ5w1pEz8xRIPEGea8CLA0MZfVS\",\r\n      \"frameSize\": {\r\n        \"x\": 100,\r\n        \"y\": 76\r\n      },\r\n      \"frameCount\": 1,\r\n      \"looping\": true,\r\n      \"frameDelay\": 12,\r\n      \"version\": \"9uILGNJ5w1pEz8xRIPEGea8CLA0MZfVS\"\r\n    },\r\n    \"23f50eb1-7564-4a33-bd52-8910ef186a6a\": {\r\n      \"name\": \"boat\",\r\n      \"sourceUrl\": \"https://levelbuilder-studio.code.org/api/v1/animation-library/tFAa19t579qKK_hf6Nc4mvHm2YkuF.GJ/category_vehicles/boat.png\",\r\n      \"frameSize\": {\r\n        \"x\": 128,\r\n        \"y\": 128\r\n      },\r\n      \"frameCount\": 1,\r\n      \"looping\": true,\r\n      \"frameDelay\": 2,\r\n      \"version\": \"tFAa19t579qKK_hf6Nc4mvHm2YkuF.GJ\"\r\n    },\r\n    \"4b720350-9ba0-454c-bfaa-a4073e08f78d\": {\r\n      \"name\": \"black car\",\r\n      \"sourceUrl\": \"https://levelbuilder-studio.code.org/v3/animations/PkH20_2tpk7B0m53R_p3pQ/4b720350-9ba0-454c-bfaa-a4073e08f78d.png?version=aq5kOX8620ZZvvgaCnR7RauIwU9QNA3B\",\r\n      \"frameSize\": {\r\n        \"x\": 54,\r\n        \"y\": 100\r\n      },\r\n      \"frameCount\": 1,\r\n      \"looping\": true,\r\n      \"frameDelay\": 12,\r\n      \"version\": \"aq5kOX8620ZZvvgaCnR7RauIwU9QNA3B\"\r\n    },\r\n    \"0d07a497-717a-4e97-8fab-6e6cd4627c1b\": {\r\n      \"name\": \"blue car\",\r\n      \"sourceUrl\": \"https://levelbuilder-studio.code.org/v3/animations/PkH20_2tpk7B0m53R_p3pQ/0d07a497-717a-4e97-8fab-6e6cd4627c1b.png?version=9zjXOORwE571IHwbgA4KNd8Cl75qvOB6\",\r\n      \"frameSize\": {\r\n        \"x\": 61,\r\n        \"y\": 100\r\n      },\r\n      \"frameCount\": 1,\r\n      \"looping\": true,\r\n      \"frameDelay\": 12,\r\n      \"version\": \"9zjXOORwE571IHwbgA4KNd8Cl75qvOB6\"\r\n    },\r\n    \"2d00ca36-3d60-4589-b72e-2883371ae232\": {\r\n      \"name\": \"green car\",\r\n      \"sourceUrl\": \"https://levelbuilder-studio.code.org/v3/animations/PkH20_2tpk7B0m53R_p3pQ/2d00ca36-3d60-4589-b72e-2883371ae232.png?version=z3UQakYgm1yg4Xw8Pra9VM2sYC05Ax9P\",\r\n      \"frameSize\": {\r\n        \"x\": 53,\r\n        \"y\": 100\r\n      },\r\n      \"frameCount\": 1,\r\n      \"looping\": true,\r\n      \"frameDelay\": 12,\r\n      \"version\": \"z3UQakYgm1yg4Xw8Pra9VM2sYC05Ax9P\"\r\n    },\r\n    \"43cac766-4450-4001-bec6-c3856a415e82\": {\r\n      \"name\": \"red car\",\r\n      \"sourceUrl\": \"https://levelbuilder-studio.code.org/v3/animations/PkH20_2tpk7B0m53R_p3pQ/43cac766-4450-4001-bec6-c3856a415e82.png?version=monJZJ.BCLeX.ym.V.BT.wZzJ5Cy.Mpu\",\r\n      \"frameSize\": {\r\n        \"x\": 53,\r\n        \"y\": 100\r\n      },\r\n      \"frameCount\": 1,\r\n      \"looping\": true,\r\n      \"frameDelay\": 12,\r\n      \"version\": \"monJZJ.BCLeX.ym.V.BT.wZzJ5Cy.Mpu\"\r\n    },\r\n    \"f7a83dd6-4609-4eed-a415-0335f80cc4ff\": {\r\n      \"name\": \"yellow car\",\r\n      \"sourceUrl\": \"https://levelbuilder-studio.code.org/v3/animations/PkH20_2tpk7B0m53R_p3pQ/f7a83dd6-4609-4eed-a415-0335f80cc4ff.png?version=u_zEdruVMlfvVo8atWKVcabHt0sIyx1L\",\r\n      \"frameSize\": {\r\n        \"x\": 58,\r\n        \"y\": 100\r\n      },\r\n      \"frameCount\": 1,\r\n      \"looping\": true,\r\n      \"frameDelay\": 12,\r\n      \"version\": \"u_zEdruVMlfvVo8atWKVcabHt0sIyx1L\"\r\n    },\r\n    \"3c806e6a-68f4-4acf-910e-7e6b3ad0f5d0\": {\r\n      \"name\": \"blue plane\",\r\n      \"sourceUrl\": \"https://levelbuilder-studio.code.org/api/v1/animation-library/.ApvGWkDQiZOglBVfOFwPSkPv.qELuPf/category_vehicles/planeBlue1.png\",\r\n      \"frameSize\": {\r\n        \"x\": 88,\r\n        \"y\": 73\r\n      },\r\n      \"frameCount\": 1,\r\n      \"looping\": true,\r\n      \"frameDelay\": 2,\r\n      \"version\": \".ApvGWkDQiZOglBVfOFwPSkPv.qELuPf\"\r\n    },\r\n    \"9f42dd43-0e65-460d-b868-a449181e39b8\": {\r\n      \"name\": \"red plane\",\r\n      \"sourceUrl\": \"https://levelbuilder-studio.code.org/api/v1/animation-library/oO2CEHRYhRHeulN6V5OdX2JAKtk.6N0K/category_vehicles/planeRed1.png\",\r\n      \"frameSize\": {\r\n        \"x\": 88,\r\n        \"y\": 73\r\n      },\r\n      \"frameCount\": 1,\r\n      \"looping\": true,\r\n      \"frameDelay\": 2,\r\n      \"version\": \"oO2CEHRYhRHeulN6V5OdX2JAKtk.6N0K\"\r\n    },\r\n    \"43c5ad39-29e5-4444-9d21-3987fecc037f\": {\r\n      \"name\": \"blue alien\",\r\n      \"sourceUrl\": \"https://levelbuilder-studio.code.org/api/v1/animation-library/zd4LEPr15yvJQrHm7yi7obo_N9RTudLE/category_characters/alienBlue.png\",\r\n      \"frameSize\": {\r\n        \"x\": 66,\r\n        \"y\": 92\r\n      },\r\n      \"frameCount\": 1,\r\n      \"looping\": true,\r\n      \"frameDelay\": 2,\r\n      \"version\": \"zd4LEPr15yvJQrHm7yi7obo_N9RTudLE\"\r\n    },\r\n    \"d868bce1-5819-4325-95ad-e9c8424dfa5a\": {\r\n      \"name\": \"green alien\",\r\n      \"sourceUrl\": \"https://levelbuilder-studio.code.org/api/v1/animation-library/3qqVaslWPlTDDg6Po4GHWLcgIWE7qh2J/category_characters/alienGreen.png\",\r\n      \"frameSize\": {\r\n        \"x\": 66,\r\n        \"y\": 92\r\n      },\r\n      \"frameCount\": 1,\r\n      \"looping\": true,\r\n      \"frameDelay\": 2,\r\n      \"version\": \"3qqVaslWPlTDDg6Po4GHWLcgIWE7qh2J\"\r\n    },\r\n    \"8093568a-2324-4645-bcac-d30caf8405bb\": {\r\n      \"name\": \"pink alien\",\r\n      \"sourceUrl\": \"https://levelbuilder-studio.code.org/api/v1/animation-library/ecnW7rdKTB0fUrKRKrqIHbrHVvyWh5hu/category_characters/alienPink.png\",\r\n      \"frameSize\": {\r\n        \"x\": 66,\r\n        \"y\": 92\r\n      },\r\n      \"frameCount\": 1,\r\n      \"looping\": true,\r\n      \"frameDelay\": 2,\r\n      \"version\": \"ecnW7rdKTB0fUrKRKrqIHbrHVvyWh5hu\"\r\n    },\r\n    \"3b788acc-84e8-40d2-97c6-ee7933a2b262\": {\r\n      \"name\": \"yellow alien\",\r\n      \"sourceUrl\": \"https://levelbuilder-studio.code.org/api/v1/animation-library/vX.4aiKiQ5g4hujfBaVmRlOe0M2UHiys/category_characters/alienYellow.png\",\r\n      \"frameSize\": {\r\n        \"x\": 66,\r\n        \"y\": 82\r\n      },\r\n      \"frameCount\": 1,\r\n      \"looping\": true,\r\n      \"frameDelay\": 2,\r\n      \"version\": \"vX.4aiKiQ5g4hujfBaVmRlOe0M2UHiys\"\r\n    },\r\n    \"27b2d651-8b6a-4f9d-b62e-1444333b97d4\": {\r\n      \"name\": \"ghost\",\r\n      \"sourceUrl\": \"https://levelbuilder-studio.code.org/v3/animations/PkH20_2tpk7B0m53R_p3pQ/27b2d651-8b6a-4f9d-b62e-1444333b97d4.png?version=0kQur.A5ACCgn86_3CAgsP7_3NC92wXx\",\r\n      \"frameSize\": {\r\n        \"x\": 51,\r\n        \"y\": 73\r\n      },\r\n      \"frameCount\": 1,\r\n      \"looping\": true,\r\n      \"frameDelay\": 12,\r\n      \"version\": \"0kQur.A5ACCgn86_3CAgsP7_3NC92wXx\"\r\n    },\r\n    \"a4320bb4-5b7d-420d-be72-db4222f94e6e\": {\r\n      \"name\": \"orange monster\",\r\n      \"sourceUrl\": \"https://levelbuilder-studio.code.org/v3/animations/PkH20_2tpk7B0m53R_p3pQ/a4320bb4-5b7d-420d-be72-db4222f94e6e.png?version=im5T6RcFJ55W90tCSXa76eSamZX8Zzfr\",\r\n      \"frameSize\": {\r\n        \"x\": 80,\r\n        \"y\": 100\r\n      },\r\n      \"frameCount\": 1,\r\n      \"looping\": true,\r\n      \"frameDelay\": 12,\r\n      \"version\": \"im5T6RcFJ55W90tCSXa76eSamZX8Zzfr\"\r\n    },\r\n    \"ebd02377-1e4a-4e2f-b7a5-a7fb3f9412e0\": {\r\n      \"name\": \"green monster\",\r\n      \"sourceUrl\": \"https://levelbuilder-studio.code.org/v3/animations/PkH20_2tpk7B0m53R_p3pQ/ebd02377-1e4a-4e2f-b7a5-a7fb3f9412e0.png?version=KwPGu9hUEn0sNjJBOySlEmNEecJHZRUM\",\r\n      \"frameSize\": {\r\n        \"x\": 87,\r\n        \"y\": 100\r\n      },\r\n      \"frameCount\": 1,\r\n      \"looping\": true,\r\n      \"frameDelay\": 12,\r\n      \"version\": \"KwPGu9hUEn0sNjJBOySlEmNEecJHZRUM\"\r\n    },\r\n    \"9b4b7e2e-e279-469f-84bd-e3968fbcfe70\": {\r\n      \"name\": \"purple monster\",\r\n      \"sourceUrl\": \"https://levelbuilder-studio.code.org/v3/animations/PkH20_2tpk7B0m53R_p3pQ/9b4b7e2e-e279-469f-84bd-e3968fbcfe70.png?version=TdB14igpQpIVizo84QukVtUNSVupVliv\",\r\n      \"frameSize\": {\r\n        \"x\": 97,\r\n        \"y\": 100\r\n      },\r\n      \"frameCount\": 1,\r\n      \"looping\": true,\r\n      \"frameDelay\": 12,\r\n      \"version\": \"TdB14igpQpIVizo84QukVtUNSVupVliv\"\r\n    },\r\n    \"0d269907-b1e8-494b-aeeb-a3293f093cfe\": {\r\n      \"name\": \"cloud\",\r\n      \"sourceUrl\": \"https://levelbuilder-studio.code.org/v3/animations/PkH20_2tpk7B0m53R_p3pQ/0d269907-b1e8-494b-aeeb-a3293f093cfe.png?version=YzsMR.UUtHHKoeSnX8MZ_62NZOKejdBB\",\r\n      \"frameSize\": {\r\n        \"x\": 100,\r\n        \"y\": 52\r\n      },\r\n      \"frameCount\": 1,\r\n      \"looping\": true,\r\n      \"frameDelay\": 12,\r\n      \"version\": \"YzsMR.UUtHHKoeSnX8MZ_62NZOKejdBB\"\r\n    },\r\n    \"017fe36e-dc51-495f-b75b-1de52b371109\": {\r\n      \"name\": \"rock\",\r\n      \"sourceUrl\": \"https://levelbuilder-studio.code.org/v3/animations/PkH20_2tpk7B0m53R_p3pQ/017fe36e-dc51-495f-b75b-1de52b371109.png?version=3B92e.XM4K2QbGPZ_mEAEzBKXpAUxDNI\",\r\n      \"frameSize\": {\r\n        \"x\": 92,\r\n        \"y\": 47\r\n      },\r\n      \"frameCount\": 1,\r\n      \"looping\": true,\r\n      \"frameDelay\": 12,\r\n      \"version\": \"3B92e.XM4K2QbGPZ_mEAEzBKXpAUxDNI\"\r\n    },\r\n    \"023bb8fa-bb0c-4694-bde1-c2c85fdb1369\": {\r\n      \"name\": \"sun\",\r\n      \"sourceUrl\": \"https://levelbuilder-studio.code.org/v3/animations/PkH20_2tpk7B0m53R_p3pQ/023bb8fa-bb0c-4694-bde1-c2c85fdb1369.png?version=RT2gRKn3sEdodsD_pKRrLAQZdWr.RMK9\",\r\n      \"frameSize\": {\r\n        \"x\": 95,\r\n        \"y\": 100\r\n      },\r\n      \"frameCount\": 1,\r\n      \"looping\": true,\r\n      \"frameDelay\": 12,\r\n      \"version\": \"RT2gRKn3sEdodsD_pKRrLAQZdWr.RMK9\"\r\n    },\r\n    \"1527c762-76b2-4a38-8d52-14bac41145cb\": {\r\n      \"name\": \"apple\",\r\n      \"sourceUrl\": \"https://levelbuilder-studio.code.org/v3/animations/PkH20_2tpk7B0m53R_p3pQ/1527c762-76b2-4a38-8d52-14bac41145cb.png?version=GfqQHTqf2oy8zwvQSi0nWyNCbr5bnmA0\",\r\n      \"frameSize\": {\r\n        \"x\": 68,\r\n        \"y\": 74\r\n      },\r\n      \"frameCount\": 1,\r\n      \"looping\": true,\r\n      \"frameDelay\": 12,\r\n      \"version\": \"GfqQHTqf2oy8zwvQSi0nWyNCbr5bnmA0\"\r\n    },\r\n    \"a32f8eb3-a9de-40b4-8c8c-0f9059ee1a34\": {\r\n      \"name\": \"carrot\",\r\n      \"sourceUrl\": \"https://levelbuilder-studio.code.org/api/v1/animation-library/fCiFCbsTDOoiLsbStivUZ249XH0TOxIY/category_food/carrot.png\",\r\n      \"frameSize\": {\r\n        \"x\": 78,\r\n        \"y\": 70\r\n      },\r\n      \"frameCount\": 1,\r\n      \"looping\": true,\r\n      \"frameDelay\": 2,\r\n      \"version\": \"fCiFCbsTDOoiLsbStivUZ249XH0TOxIY\"\r\n    },\r\n    \"3c5fc665-9280-4337-b3da-02adf78b58d2\": {\r\n      \"name\": \"cupcake\",\r\n      \"sourceUrl\": \"https://levelbuilder-studio.code.org/v3/animations/PkH20_2tpk7B0m53R_p3pQ/3c5fc665-9280-4337-b3da-02adf78b58d2.png?version=9gVv4Tp_TNKDUGYII2ti_JehGw0.jN7W\",\r\n      \"frameSize\": {\r\n        \"x\": 94,\r\n        \"y\": 100\r\n      },\r\n      \"frameCount\": 1,\r\n      \"looping\": true,\r\n      \"frameDelay\": 12,\r\n      \"version\": \"9gVv4Tp_TNKDUGYII2ti_JehGw0.jN7W\"\r\n    },\r\n    \"de8b32e6-cd6d-4e4a-9a34-a81d150c8cb1\": {\r\n      \"name\": \"mushroom\",\r\n      \"sourceUrl\": \"https://levelbuilder-studio.code.org/api/v1/animation-library/FUHEI0ZIhRQ_wcJhJHwv73LP7bcSfuYa/category_food/mushroom_red.png\",\r\n      \"frameSize\": {\r\n        \"x\": 81,\r\n        \"y\": 99\r\n      },\r\n      \"frameCount\": 1,\r\n      \"looping\": true,\r\n      \"frameDelay\": 2,\r\n      \"version\": \"FUHEI0ZIhRQ_wcJhJHwv73LP7bcSfuYa\"\r\n    },\r\n    \"69f92a2e-29aa-4716-8434-1f080c282c4f\": {\r\n      \"name\": \"watermelon\",\r\n      \"sourceUrl\": \"https://levelbuilder-studio.code.org/v3/animations/PkH20_2tpk7B0m53R_p3pQ/69f92a2e-29aa-4716-8434-1f080c282c4f.png?version=685dTZ5vjG05FiCOT5H0mymOgi_4d2Ue\",\r\n      \"frameSize\": {\r\n        \"x\": 100,\r\n        \"y\": 79\r\n      },\r\n      \"frameCount\": 1,\r\n      \"looping\": true,\r\n      \"frameDelay\": 12,\r\n      \"version\": \"685dTZ5vjG05FiCOT5H0mymOgi_4d2Ue\"\r\n    },\r\n    \"f9ac2d3d-2c0c-4279-9b6e-05bf7110dfbe\": {\r\n      \"name\": \"gold coin\",\r\n      \"sourceUrl\": \"https://levelbuilder-studio.code.org/api/v1/animation-library/i9_exqo4EZveb7Cs3ci67bPuExMkYfuQ/category_gameplay/coin_gold.png\",\r\n      \"frameSize\": {\r\n        \"x\": 61,\r\n        \"y\": 61\r\n      },\r\n      \"frameCount\": 1,\r\n      \"looping\": true,\r\n      \"frameDelay\": 2,\r\n      \"version\": \"i9_exqo4EZveb7Cs3ci67bPuExMkYfuQ\"\r\n    },\r\n    \"c56d37de-4fb3-448c-9fc8-f1132629700f\": {\r\n      \"name\": \"silver coin\",\r\n      \"sourceUrl\": \"https://levelbuilder-studio.code.org/api/v1/animation-library/vOdajK6KZGj20TqNy7gJo9YfriC9FDfl/category_gameplay/coin_silver.png\",\r\n      \"frameSize\": {\r\n        \"x\": 61,\r\n        \"y\": 61\r\n      },\r\n      \"frameCount\": 1,\r\n      \"looping\": true,\r\n      \"frameDelay\": 2,\r\n      \"version\": \"vOdajK6KZGj20TqNy7gJo9YfriC9FDfl\"\r\n    },\r\n    \"30ee3afa-e245-4fdd-b399-4d2570077c5d\": {\r\n      \"name\": \"target\",\r\n      \"sourceUrl\": \"https://levelbuilder-studio.code.org/v3/animations/PkH20_2tpk7B0m53R_p3pQ/30ee3afa-e245-4fdd-b399-4d2570077c5d.png?version=mz9HCS7y0vMOktTnjYqgCYydYD7Jnl_S\",\r\n      \"frameSize\": {\r\n        \"x\": 100,\r\n        \"y\": 100\r\n      },\r\n      \"frameCount\": 1,\r\n      \"looping\": true,\r\n      \"frameDelay\": 12,\r\n      \"version\": \"mz9HCS7y0vMOktTnjYqgCYydYD7Jnl_S\"\r\n    },\r\n    \"31b7b585-9765-48d5-8135-14136a7b461c\": {\r\n      \"name\": \"cactus\",\r\n      \"sourceUrl\": \"https://levelbuilder-studio.code.org/v3/animations/PkH20_2tpk7B0m53R_p3pQ/31b7b585-9765-48d5-8135-14136a7b461c.png?version=gc3ZNV2l4kI73.10kx9k4Up.O_Mn59zf\",\r\n      \"frameSize\": {\r\n        \"x\": 73,\r\n        \"y\": 100\r\n      },\r\n      \"frameCount\": 1,\r\n      \"looping\": true,\r\n      \"frameDelay\": 12,\r\n      \"version\": \"gc3ZNV2l4kI73.10kx9k4Up.O_Mn59zf\"\r\n    },\r\n    \"fb21aae7-3c61-4615-99d8-60e7ac637c71\": {\r\n      \"name\": \"wheat\",\r\n      \"sourceUrl\": \"https://levelbuilder-studio.code.org/v3/animations/PkH20_2tpk7B0m53R_p3pQ/fb21aae7-3c61-4615-99d8-60e7ac637c71.png?version=5L2P2T4Yi_NQDgdM8zlUNNodFU_9gUUo\",\r\n      \"frameSize\": {\r\n        \"x\": 99,\r\n        \"y\": 100\r\n      },\r\n      \"frameCount\": 1,\r\n      \"looping\": true,\r\n      \"frameDelay\": 12,\r\n      \"version\": \"5L2P2T4Yi_NQDgdM8zlUNNodFU_9gUUo\"\r\n    },\r\n    \"cd765349-4f8c-4b30-b227-3d15edd63f78\": {\r\n      \"name\": \"giraffe\",\r\n      \"sourceUrl\": \"https://studio.code.org/v3/animations/209ThPsVf0LADjiT2-SQsA/cd765349-4f8c-4b30-b227-3d15edd63f78.png?version=HbmHI6UGuksDomsOz.cK3iL5WcSR5Xk.\",\r\n      \"frameSize\": {\r\n        \"x\": 95,\r\n        \"y\": 100\r\n      },\r\n      \"frameCount\": 1,\r\n      \"looping\": true,\r\n      \"frameDelay\": 2,\r\n      \"version\": \"HbmHI6UGuksDomsOz.cK3iL5WcSR5Xk\"\r\n    },\r\n    \"299560ac-e664-449e-bb0d-1c705e6e6928\": {\r\n      \"name\": \"dirt patch\",\r\n      \"sourceUrl\": \"https://studio.code.org/v3/animations/209ThPsVf0LADjiT2-SQsA/299560ac-e664-449e-bb0d-1c705e6e6928.png?version=_Xa5Q27Z57Srk94wLbm3kvmZ30cVizMt\",\r\n      \"frameSize\": {\r\n        \"x\": 100,\r\n        \"y\": 95\r\n      },\r\n      \"frameCount\": 1,\r\n      \"looping\": true,\r\n      \"frameDelay\": 12,\r\n      \"version\": \"_Xa5Q27Z57Srk94wLbm3kvmZ30cVizMt\"\r\n    },\r\n    \"81230afd-fc82-4483-aeb7-9c1247647d28\": {\r\n      \"name\": \"soap\",\r\n      \"sourceUrl\": \"https://studio.code.org/v3/animations/209ThPsVf0LADjiT2-SQsA/81230afd-fc82-4483-aeb7-9c1247647d28.png?version=OzFkXEKalzs4_U9MI6fZBz3fPQrRiO44\",\r\n      \"frameSize\": {\r\n        \"x\": 96,\r\n        \"y\": 76\r\n      },\r\n      \"frameCount\": 1,\r\n      \"looping\": true,\r\n      \"frameDelay\": 12,\r\n      \"version\": \"OzFkXEKalzs4_U9MI6fZBz3fPQrRiO44\"\r\n    },\r\n    \"fc752fa0-1cf7-4e48-996b-87b3368531c5\": {\r\n      \"name\": \"ball\",\r\n      \"sourceUrl\": \"https://studio.code.org/v3/animations/209ThPsVf0LADjiT2-SQsA/fc752fa0-1cf7-4e48-996b-87b3368531c5.png?version=DSfeplAcAXFmVKDugSMjY9s43lwt2zQv\",\r\n      \"frameSize\": {\r\n        \"x\": 82,\r\n        \"y\": 82\r\n      },\r\n      \"frameCount\": 1,\r\n      \"looping\": true,\r\n      \"frameDelay\": 12,\r\n      \"version\": \"DSfeplAcAXFmVKDugSMjY9s43lwt2zQv\"\r\n    }\r\n  }\r\n}",
    "hide_custom_blocks": "true",
    "use_default_sprites": "false",
    "auto_run_setup": "DRAW_LOOP",
    "parent_level_id": 14161,
    "markdown_instructions": "We can’t have a dirty giraffe wandering around!  \r\n\r\n1)  Add a new soap sprite to the screen.  \r\n2)  Can you make it so that when the giraffe and the soap touch, the giraffe goes back to its normal color?\r\n\r\n---\r\n\r\nTo reset the color, use this block:\r\n<xml><block type=\"gamelab_removeTint\" inline=\"true\">\r\n      <value name=\"THIS\">\r\n        <block type=\"sprite_variables_get\">\r\n          <title name=\"VAR\">mySprite</title>\r\n        </block>\r\n      </value>\r\n    </block></xml>\r\n",
    "show_type_hints": "true",
    "project_template_level_name": "Virtual Pet 2",
    "instructions": "Add a new soap sprite to the screen.  Can you make it so that when the giraffe and the soap touch, the giraffe goes back to its normal color?",
    "block_pool": "gamelab",
    "contained_level_names": null,
<<<<<<< HEAD
    "preload_asset_list": null
=======
    "encrypted_examples": [

    ],
    "block_pools": [
      "GamelabJr"
    ],
    "preload_asset_list": null,
    "include_shared_functions": "false"
>>>>>>> b3634612
  },
  "published": true,
  "notes": "",
  "audit_log": "[{\"changed_at\":\"2018-02-21 19:18:17 +0000\",\"changed\":[\"toolbox_blocks\"],\"changed_by_id\":255,\"changed_by_email\":\"ram@code.org\"},{\"changed_at\":\"2018-02-23 01:34:36 +0000\",\"changed\":[\"toolbox_blocks\"],\"changed_by_id\":255,\"changed_by_email\":\"ram@code.org\"},{\"changed_at\":\"2018-02-23 01:34:52 +0000\",\"changed\":[\"toolbox_blocks\"],\"changed_by_id\":255,\"changed_by_email\":\"ram@code.org\"},{\"changed_at\":\"2018-03-01 11:22:37 -0800\",\"changed\":[\"toolbox_blocks\",\"start_animations\",\"contained_level_names\"],\"changed_by_id\":2,\"changed_by_email\":\"ram+teacher@code.org\"},{\"changed_at\":\"2018-03-01 11:23:03 -0800\",\"changed\":[\"toolbox_blocks\",\"start_animations\",\"contained_level_names\",\"encrypted_examples\",\"custom_blocks\"],\"changed_by_id\":2,\"changed_by_email\":\"ram+teacher@code.org\"},{\"changed_at\":\"2018-03-01 11:24:03 -0800\",\"changed\":[\"toolbox_blocks\",\"start_animations\",\"contained_level_names\",\"encrypted_examples\",\"custom_blocks\"],\"changed_by_id\":2,\"changed_by_email\":\"ram+teacher@code.org\"},{\"changed_at\":\"2018-03-02 11:21:33 -0800\",\"changed\":[\"toolbox_blocks\",\"contained_level_names\",\"encrypted_examples\",\"custom_blocks\"],\"changed_by_id\":2,\"changed_by_email\":\"ram+teacher@code.org\"},{\"changed_at\":\"2018-03-02 11:22:59 -0800\",\"changed\":[\"toolbox_blocks\",\"contained_level_names\",\"encrypted_examples\"],\"changed_by_id\":2,\"changed_by_email\":\"ram+teacher@code.org\"},{\"changed_at\":\"2018-03-02 14:30:24 -0800\",\"changed\":[\"toolbox_blocks\",\"contained_level_names\",\"encrypted_examples\"],\"changed_by_id\":2,\"changed_by_email\":\"ram+teacher@code.org\"},{\"changed_at\":\"2018-03-02 15:11:30 -0800\",\"changed\":[\"toolbox_blocks\",\"contained_level_names\",\"encrypted_examples\",\"custom_blocks\"],\"changed_by_id\":2,\"changed_by_email\":\"ram+teacher@code.org\"},{\"changed_at\":\"2018-03-02 15:12:51 -0800\",\"changed\":[\"toolbox_blocks\",\"contained_level_names\",\"encrypted_examples\",\"custom_blocks\"],\"changed_by_id\":2,\"changed_by_email\":\"ram+teacher@code.org\"},{\"changed_at\":\"2018-03-02 15:16:55 -0800\",\"changed\":[\"toolbox_blocks\",\"contained_level_names\",\"encrypted_examples\",\"custom_blocks\"],\"changed_by_id\":2,\"changed_by_email\":\"ram+teacher@code.org\"},{\"changed_at\":\"2018-03-02 15:17:27 -0800\",\"changed\":[\"toolbox_blocks\",\"contained_level_names\",\"encrypted_examples\",\"custom_blocks\"],\"changed_by_id\":2,\"changed_by_email\":\"ram+teacher@code.org\"},{\"changed_at\":\"2018-03-02 15:18:40 -0800\",\"changed\":[\"toolbox_blocks\",\"contained_level_names\",\"encrypted_examples\",\"custom_blocks\"],\"changed_by_id\":2,\"changed_by_email\":\"ram+teacher@code.org\"},{\"changed_at\":\"2018-03-06 11:24:18 -0800\",\"changed\":[\"toolbox_blocks\"],\"changed_by_id\":2,\"changed_by_email\":\"ram+teacher@code.org\"},{\"changed_at\":\"2018-03-08 11:12:16 -0800\",\"changed\":[\"toolbox_blocks\"],\"changed_by_id\":2,\"changed_by_email\":\"ram+teacher@code.org\"},{\"changed_at\":\"2018-03-08 11:15:51 -0800\",\"changed\":[\"toolbox_blocks\"],\"changed_by_id\":2,\"changed_by_email\":\"ram+teacher@code.org\"},{\"changed_at\":\"2018-03-08 11:18:04 -0800\",\"changed\":[\"toolbox_blocks\"],\"changed_by_id\":2,\"changed_by_email\":\"ram+teacher@code.org\"},{\"changed_at\":\"2018-03-08 11:21:22 -0800\",\"changed\":[\"toolbox_blocks\"],\"changed_by_id\":2,\"changed_by_email\":\"ram+teacher@code.org\"},{\"changed_at\":\"2018-03-08 11:24:13 -0800\",\"changed\":[\"toolbox_blocks\"],\"changed_by_id\":2,\"changed_by_email\":\"ram+teacher@code.org\"},{\"changed_at\":\"2018-03-08 11:42:39 -0800\",\"changed\":[\"toolbox_blocks\"],\"changed_by_id\":2,\"changed_by_email\":\"ram+teacher@code.org\"},{\"changed_at\":\"2018-03-09 14:39:09 -0800\",\"changed\":[\"toolbox_blocks\",\"custom_blocks\",\"contained_level_names\"],\"changed_by_id\":2,\"changed_by_email\":\"ram+teacher@code.org\"},{\"changed_at\":\"2018-03-09 14:39:43 -0800\",\"changed\":[\"toolbox_blocks\",\"contained_level_names\",\"encrypted_examples\",\"custom_helper_library\"],\"changed_by_id\":2,\"changed_by_email\":\"ram+teacher@code.org\"},{\"changed_at\":\"2018-03-09 14:40:26 -0800\",\"changed\":[\"toolbox_blocks\",\"contained_level_names\",\"encrypted_examples\",\"custom_helper_library\"],\"changed_by_id\":2,\"changed_by_email\":\"ram+teacher@code.org\"},{\"changed_at\":\"2018-03-09 14:42:14 -0800\",\"changed\":[\"toolbox_blocks\",\"contained_level_names\",\"encrypted_examples\",\"custom_helper_library\"],\"changed_by_id\":2,\"changed_by_email\":\"ram+teacher@code.org\"},{\"changed_at\":\"2018-03-12 15:46:16 -0700\",\"changed\":[\"toolbox_blocks\",\"custom_blocks\",\"contained_level_names\",\"encrypted_examples\"],\"changed_by_id\":2,\"changed_by_email\":\"ram+teacher@code.org\"},{\"changed_at\":\"2018-03-13 18:43:01 -0700\",\"changed\":[\"toolbox_blocks\",\"start_animations\",\"contained_level_names\",\"encrypted_examples\"],\"changed_by_id\":2,\"changed_by_email\":\"ram+teacher@code.org\"},{\"changed_at\":\"2018-03-22 11:47:07 -0700\",\"changed\":[\"toolbox_blocks\",\"contained_level_names\"],\"changed_by_id\":2,\"changed_by_email\":\"ram+teacher@code.org\"},{\"changed_at\":\"2018-03-22 11:48:56 -0700\",\"changed\":[\"toolbox_blocks\",\"contained_level_names\",\"encrypted_examples\",\"hide_custom_blocks\"],\"changed_by_id\":2,\"changed_by_email\":\"ram+teacher@code.org\"},{\"changed_at\":\"2018-03-22 11:49:07 -0700\",\"changed\":[\"toolbox_blocks\",\"contained_level_names\",\"encrypted_examples\",\"hide_custom_blocks\"],\"changed_by_id\":2,\"changed_by_email\":\"ram+teacher@code.org\"},{\"changed_at\":\"2018-03-22 12:50:40 -0700\",\"changed\":[\"toolbox_blocks\",\"contained_level_names\",\"encrypted_examples\",\"hide_custom_blocks\"],\"changed_by_id\":2,\"changed_by_email\":\"ram+teacher@code.org\"},{\"changed_at\":\"2018-03-22 17:30:08 -0700\",\"changed\":[\"toolbox_blocks\",\"hide_animation_mode\",\"contained_level_names\",\"encrypted_examples\"],\"changed_by_id\":2,\"changed_by_email\":\"ram+teacher@code.org\"},{\"changed_at\":\"2018-03-22 18:21:03 -0700\",\"changed\":[\"toolbox_blocks\"],\"changed_by_id\":2,\"changed_by_email\":\"ram+teacher@code.org\"},{\"changed_at\":\"2018-03-23 16:15:40 -0700\",\"changed\":[\"toolbox_blocks\",\"contained_level_names\"],\"changed_by_id\":2,\"changed_by_email\":\"ram+teacher@code.org\"},{\"changed_at\":\"2018-03-26 14:54:18 -0700\",\"changed\":[\"toolbox_blocks\"],\"changed_by_id\":2,\"changed_by_email\":\"ram+teacher@code.org\"},{\"changed_at\":\"2018-03-26 14:56:12 -0700\",\"changed\":[\"toolbox_blocks\"],\"changed_by_id\":2,\"changed_by_email\":\"ram+teacher@code.org\"},{\"changed_at\":\"2018-03-28 00:57:34 +0000\",\"changed\":[\"toolbox_blocks\"],\"changed_by_id\":255,\"changed_by_email\":\"ram@code.org\"},{\"changed_at\":\"2018-03-28 00:58:08 +0000\",\"changed\":[\"toolbox_blocks\"],\"changed_by_id\":255,\"changed_by_email\":\"ram@code.org\"},{\"changed_at\":\"2018-03-28 00:58:26 +0000\",\"changed\":[\"toolbox_blocks\"],\"changed_by_id\":255,\"changed_by_email\":\"ram@code.org\"},{\"changed_at\":\"2018-03-28 18:40:17 +0000\",\"changed\":[\"toolbox_blocks\"],\"changed_by_id\":255,\"changed_by_email\":\"ram@code.org\"},{\"changed_at\":\"2018-03-30 16:44:27 +0000\",\"changed\":[\"toolbox_blocks\",\"custom_blocks\",\"custom_helper_library\",\"contained_level_names\"],\"changed_by_id\":182,\"changed_by_email\":\"ryan@code.org\"},{\"changed_at\":\"2018-03-30 16:45:28 +0000\",\"changed\":[\"toolbox_blocks\",\"custom_blocks\",\"contained_level_names\",\"encrypted_examples\"],\"changed_by_id\":182,\"changed_by_email\":\"ryan@code.org\"},{\"changed_at\":\"2018-03-30 16:46:37 +0000\",\"changed\":[\"toolbox_blocks\",\"custom_blocks\",\"custom_helper_library\",\"contained_level_names\",\"encrypted_examples\"],\"changed_by_id\":182,\"changed_by_email\":\"ryan@code.org\"},{\"changed_at\":\"2018-03-30 16:52:41 +0000\",\"changed\":[\"toolbox_blocks\",\"custom_blocks\",\"contained_level_names\",\"encrypted_examples\"],\"changed_by_id\":182,\"changed_by_email\":\"ryan@code.org\"},{\"changed_at\":\"2018-03-30 17:01:10 +0000\",\"changed\":[\"toolbox_blocks\",\"custom_blocks\",\"contained_level_names\",\"encrypted_examples\",\"custom_helper_library\"],\"changed_by_id\":182,\"changed_by_email\":\"ryan@code.org\"},{\"changed_at\":\"2018-03-30 17:02:04 +0000\",\"changed\":[\"toolbox_blocks\",\"custom_blocks\",\"contained_level_names\",\"encrypted_examples\",\"custom_helper_library\"],\"changed_by_id\":182,\"changed_by_email\":\"ryan@code.org\"},{\"changed_at\":\"2018-03-30 19:16:49 +0000\",\"changed\":[\"toolbox_blocks\",\"custom_blocks\",\"contained_level_names\",\"encrypted_examples\"],\"changed_by_id\":182,\"changed_by_email\":\"ryan@code.org\"},{\"changed_at\":\"2018-04-04 23:08:29 +0000\",\"changed\":[\"toolbox_blocks\",\"start_animations\",\"contained_level_names\"],\"changed_by_id\":182,\"changed_by_email\":\"ryan@code.org\"},{\"changed_at\":\"2018-04-04 23:08:51 +0000\",\"changed\":[\"toolbox_blocks\",\"start_animations\",\"contained_level_names\",\"encrypted_examples\"],\"changed_by_id\":182,\"changed_by_email\":\"ryan@code.org\"},{\"changed_at\":\"2018-04-04 23:14:23 +0000\",\"changed\":[\"toolbox_blocks\",\"start_animations\",\"contained_level_names\",\"encrypted_examples\"],\"changed_by_id\":182,\"changed_by_email\":\"ryan@code.org\"},{\"changed_at\":\"2018-04-04 23:19:08 +0000\",\"changed\":[\"toolbox_blocks\",\"start_animations\",\"contained_level_names\",\"encrypted_examples\"],\"changed_by_id\":182,\"changed_by_email\":\"ryan@code.org\"},{\"changed_at\":\"2018-04-04 23:23:56 +0000\",\"changed\":[\"toolbox_blocks\",\"custom_blocks\",\"custom_helper_library\",\"contained_level_names\",\"encrypted_examples\"],\"changed_by_id\":182,\"changed_by_email\":\"ryan@code.org\"},{\"changed_at\":\"2018-04-05 01:14:30 +0000\",\"changed\":[\"toolbox_blocks\",\"custom_blocks\",\"custom_helper_library\",\"contained_level_names\",\"encrypted_examples\"],\"changed_by_id\":182,\"changed_by_email\":\"ryan@code.org\"},{\"changed_at\":\"2018-04-05 01:19:10 +0000\",\"changed\":[\"toolbox_blocks\",\"start_animations\",\"contained_level_names\",\"encrypted_examples\"],\"changed_by_id\":182,\"changed_by_email\":\"ryan@code.org\"},{\"changed_at\":\"2018-04-05 01:24:30 +0000\",\"changed\":[\"toolbox_blocks\",\"start_animations\",\"contained_level_names\",\"encrypted_examples\"],\"changed_by_id\":182,\"changed_by_email\":\"ryan@code.org\"},{\"changed_at\":\"2018-04-20 23:51:01 +0000\",\"changed\":[\"toolbox_blocks\",\"contained_level_names\"],\"changed_by_id\":255,\"changed_by_email\":\"ram@code.org\"},{\"changed_at\":\"2018-04-23 20:23:10 +0000\",\"changed\":[\"toolbox_blocks\",\"custom_blocks\",\"contained_level_names\",\"encrypted_examples\"],\"changed_by_id\":182,\"changed_by_email\":\"ryan@code.org\"},{\"changed_at\":\"2018-04-23 21:31:11 +0000\",\"changed\":[\"toolbox_blocks\",\"custom_blocks\",\"contained_level_names\",\"encrypted_examples\"],\"changed_by_id\":182,\"changed_by_email\":\"ryan@code.org\"},{\"changed_at\":\"2018-04-23 21:32:51 +0000\",\"changed\":[\"toolbox_blocks\",\"custom_blocks\",\"custom_helper_library\",\"contained_level_names\",\"encrypted_examples\"],\"changed_by_id\":182,\"changed_by_email\":\"ryan@code.org\"},{\"changed_at\":\"2018-04-23 21:33:56 +0000\",\"changed\":[\"toolbox_blocks\"],\"changed_by_id\":182,\"changed_by_email\":\"ryan@code.org\"},{\"changed_at\":\"2018-04-23 21:35:02 +0000\",\"changed\":[\"toolbox_blocks\",\"contained_level_names\"],\"changed_by_id\":182,\"changed_by_email\":\"ryan@code.org\"},{\"changed_at\":\"2018-04-23 21:39:26 +0000\",\"changed\":[\"toolbox_blocks\",\"custom_blocks\",\"custom_helper_library\",\"contained_level_names\",\"encrypted_examples\"],\"changed_by_id\":182,\"changed_by_email\":\"ryan@code.org\"},{\"changed_at\":\"2018-04-23 22:25:30 +0000\",\"changed\":[\"toolbox_blocks\",\"custom_blocks\",\"custom_helper_library\",\"contained_level_names\",\"encrypted_examples\"],\"changed_by_id\":182,\"changed_by_email\":\"ryan@code.org\"},{\"changed_at\":\"2018-04-23 22:26:46 +0000\",\"changed\":[\"toolbox_blocks\",\"custom_blocks\",\"contained_level_names\",\"encrypted_examples\"],\"changed_by_id\":182,\"changed_by_email\":\"ryan@code.org\"},{\"changed_at\":\"2018-04-23 22:27:28 +0000\",\"changed\":[\"toolbox_blocks\",\"custom_blocks\",\"contained_level_names\",\"encrypted_examples\"],\"changed_by_id\":182,\"changed_by_email\":\"ryan@code.org\"},{\"changed_at\":\"2018-04-23 22:28:55 +0000\",\"changed\":[\"toolbox_blocks\",\"custom_blocks\",\"contained_level_names\",\"encrypted_examples\"],\"changed_by_id\":182,\"changed_by_email\":\"ryan@code.org\"},{\"changed_at\":\"2018-04-23 22:30:08 +0000\",\"changed\":[\"toolbox_blocks\",\"custom_blocks\",\"contained_level_names\"],\"changed_by_id\":182,\"changed_by_email\":\"ryan@code.org\"},{\"changed_at\":\"2018-04-24 17:19:08 +0000\",\"changed\":[\"toolbox_blocks\",\"custom_blocks\",\"custom_helper_library\",\"contained_level_names\",\"encrypted_examples\"],\"changed_by_id\":182,\"changed_by_email\":\"ryan@code.org\"},{\"changed_at\":\"2018-04-24 17:19:57 +0000\",\"changed\":[\"toolbox_blocks\",\"custom_helper_library\",\"contained_level_names\",\"encrypted_examples\"],\"changed_by_id\":182,\"changed_by_email\":\"ryan@code.org\"},{\"changed_at\":\"2018-04-24 17:21:20 +0000\",\"changed\":[\"toolbox_blocks\",\"custom_helper_library\",\"contained_level_names\",\"encrypted_examples\"],\"changed_by_id\":182,\"changed_by_email\":\"ryan@code.org\"},{\"changed_at\":\"2018-04-24 17:22:28 +0000\",\"changed\":[\"toolbox_blocks\",\"custom_blocks\",\"contained_level_names\",\"encrypted_examples\"],\"changed_by_id\":182,\"changed_by_email\":\"ryan@code.org\"},{\"changed_at\":\"2018-04-24 17:24:05 +0000\",\"changed\":[\"toolbox_blocks\",\"custom_helper_library\",\"contained_level_names\",\"encrypted_examples\"],\"changed_by_id\":182,\"changed_by_email\":\"ryan@code.org\"},{\"changed_at\":\"2018-04-24 17:24:33 +0000\",\"changed\":[\"toolbox_blocks\",\"custom_helper_library\",\"contained_level_names\",\"encrypted_examples\"],\"changed_by_id\":182,\"changed_by_email\":\"ryan@code.org\"},{\"changed_at\":\"2018-04-24 18:37:19 +0000\",\"changed\":[\"toolbox_blocks\",\"custom_blocks\",\"custom_helper_library\",\"contained_level_names\",\"encrypted_examples\"],\"changed_by_id\":182,\"changed_by_email\":\"ryan@code.org\"},{\"changed_at\":\"2018-04-24 19:46:38 +0000\",\"changed\":[\"toolbox_blocks\",\"custom_blocks\",\"custom_helper_library\",\"contained_level_names\",\"encrypted_examples\"],\"changed_by_id\":182,\"changed_by_email\":\"ryan@code.org\"},{\"changed_at\":\"2018-04-24 19:47:08 +0000\",\"changed\":[\"toolbox_blocks\",\"custom_blocks\",\"contained_level_names\",\"encrypted_examples\"],\"changed_by_id\":182,\"changed_by_email\":\"ryan@code.org\"},{\"changed_at\":\"2018-04-25 02:53:25 +0000\",\"changed\":[\"toolbox_blocks\",\"custom_blocks\",\"custom_helper_library\",\"contained_level_names\"],\"changed_by_id\":182,\"changed_by_email\":\"ryan@code.org\"},{\"changed_at\":\"2018-04-25 02:54:48 +0000\",\"changed\":[\"toolbox_blocks\",\"custom_helper_library\",\"contained_level_names\",\"encrypted_examples\"],\"changed_by_id\":182,\"changed_by_email\":\"ryan@code.org\"},{\"changed_at\":\"2018-04-25 02:56:44 +0000\",\"changed\":[\"toolbox_blocks\",\"custom_helper_library\",\"contained_level_names\",\"encrypted_examples\"],\"changed_by_id\":182,\"changed_by_email\":\"ryan@code.org\"},{\"changed_at\":\"2018-04-25 03:00:30 +0000\",\"changed\":[\"toolbox_blocks\",\"custom_blocks\",\"custom_helper_library\",\"contained_level_names\",\"encrypted_examples\"],\"changed_by_id\":182,\"changed_by_email\":\"ryan@code.org\"},{\"changed_at\":\"2018-04-25 03:03:28 +0000\",\"changed\":[\"toolbox_blocks\",\"custom_blocks\",\"custom_helper_library\",\"contained_level_names\",\"encrypted_examples\"],\"changed_by_id\":182,\"changed_by_email\":\"ryan@code.org\"},{\"changed_at\":\"2018-04-25 03:05:57 +0000\",\"changed\":[\"toolbox_blocks\",\"custom_blocks\",\"contained_level_names\",\"encrypted_examples\"],\"changed_by_id\":182,\"changed_by_email\":\"ryan@code.org\"},{\"changed_at\":\"2018-04-25 03:06:55 +0000\",\"changed\":[\"toolbox_blocks\",\"custom_helper_library\",\"contained_level_names\",\"encrypted_examples\"],\"changed_by_id\":182,\"changed_by_email\":\"ryan@code.org\"},{\"changed_at\":\"2018-04-25 03:07:05 +0000\",\"changed\":[\"toolbox_blocks\",\"custom_helper_library\",\"contained_level_names\",\"encrypted_examples\"],\"changed_by_id\":182,\"changed_by_email\":\"ryan@code.org\"},{\"changed_at\":\"2018-04-25 03:07:47 +0000\",\"changed\":[\"toolbox_blocks\",\"custom_helper_library\",\"contained_level_names\",\"encrypted_examples\"],\"changed_by_id\":182,\"changed_by_email\":\"ryan@code.org\"},{\"changed_at\":\"2018-04-25 03:11:15 +0000\",\"changed\":[\"toolbox_blocks\",\"custom_blocks\",\"contained_level_names\",\"encrypted_examples\"],\"changed_by_id\":182,\"changed_by_email\":\"ryan@code.org\"},{\"changed_at\":\"2018-04-25 03:17:34 +0000\",\"changed\":[\"toolbox_blocks\",\"custom_blocks\",\"custom_helper_library\",\"contained_level_names\",\"encrypted_examples\"],\"changed_by_id\":182,\"changed_by_email\":\"ryan@code.org\"},{\"changed_at\":\"2018-04-25 03:23:03 +0000\",\"changed\":[\"toolbox_blocks\",\"custom_helper_library\",\"contained_level_names\",\"encrypted_examples\"],\"changed_by_id\":182,\"changed_by_email\":\"ryan@code.org\"},{\"changed_at\":\"2018-04-25 03:24:15 +0000\",\"changed\":[\"toolbox_blocks\",\"custom_helper_library\",\"contained_level_names\",\"encrypted_examples\"],\"changed_by_id\":182,\"changed_by_email\":\"ryan@code.org\"},{\"changed_at\":\"2018-04-25 17:07:24 +0000\",\"changed\":[\"toolbox_blocks\",\"custom_blocks\",\"custom_helper_library\",\"contained_level_names\",\"encrypted_examples\"],\"changed_by_id\":182,\"changed_by_email\":\"ryan@code.org\"},{\"changed_at\":\"2018-04-25 17:10:42 +0000\",\"changed\":[\"toolbox_blocks\",\"custom_helper_library\",\"contained_level_names\",\"encrypted_examples\"],\"changed_by_id\":182,\"changed_by_email\":\"ryan@code.org\"},{\"changed_at\":\"2018-04-25 17:15:27 +0000\",\"changed\":[\"toolbox_blocks\",\"custom_helper_library\",\"contained_level_names\",\"encrypted_examples\"],\"changed_by_id\":182,\"changed_by_email\":\"ryan@code.org\"},{\"changed_at\":\"2018-04-25 17:27:35 +0000\",\"changed\":[\"toolbox_blocks\",\"custom_helper_library\",\"contained_level_names\",\"encrypted_examples\"],\"changed_by_id\":182,\"changed_by_email\":\"ryan@code.org\"},{\"changed_at\":\"2018-04-25 17:28:05 +0000\",\"changed\":[\"toolbox_blocks\",\"custom_helper_library\",\"contained_level_names\",\"encrypted_examples\"],\"changed_by_id\":182,\"changed_by_email\":\"ryan@code.org\"},{\"changed_at\":\"2018-04-25 17:28:36 +0000\",\"changed\":[\"toolbox_blocks\",\"custom_helper_library\",\"contained_level_names\",\"encrypted_examples\"],\"changed_by_id\":182,\"changed_by_email\":\"ryan@code.org\"},{\"changed_at\":\"2018-04-25 17:29:15 +0000\",\"changed\":[\"toolbox_blocks\",\"custom_helper_library\",\"contained_level_names\",\"encrypted_examples\"],\"changed_by_id\":182,\"changed_by_email\":\"ryan@code.org\"},{\"changed_at\":\"2018-04-25 17:31:25 +0000\",\"changed\":[\"toolbox_blocks\",\"custom_blocks\",\"custom_helper_library\",\"contained_level_names\",\"encrypted_examples\"],\"changed_by_id\":182,\"changed_by_email\":\"ryan@code.org\"},{\"changed_at\":\"2018-04-25 17:36:01 +0000\",\"changed\":[\"toolbox_blocks\",\"custom_blocks\",\"custom_helper_library\",\"contained_level_names\",\"encrypted_examples\"],\"changed_by_id\":182,\"changed_by_email\":\"ryan@code.org\"},{\"changed_at\":\"2018-04-25 17:37:12 +0000\",\"changed\":[\"toolbox_blocks\",\"custom_blocks\",\"contained_level_names\",\"encrypted_examples\"],\"changed_by_id\":182,\"changed_by_email\":\"ryan@code.org\"},{\"changed_at\":\"2018-04-25 17:43:27 +0000\",\"changed\":[\"toolbox_blocks\",\"custom_blocks\",\"custom_helper_library\",\"contained_level_names\",\"encrypted_examples\"],\"changed_by_id\":182,\"changed_by_email\":\"ryan@code.org\"},{\"changed_at\":\"2018-04-25 17:44:24 +0000\",\"changed\":[\"toolbox_blocks\",\"custom_blocks\",\"contained_level_names\",\"encrypted_examples\"],\"changed_by_id\":182,\"changed_by_email\":\"ryan@code.org\"},{\"changed_at\":\"2018-04-25 17:49:16 +0000\",\"changed\":[\"toolbox_blocks\",\"custom_blocks\",\"custom_helper_library\",\"contained_level_names\",\"encrypted_examples\"],\"changed_by_id\":182,\"changed_by_email\":\"ryan@code.org\"},{\"changed_at\":\"2018-04-25 17:53:02 +0000\",\"changed\":[\"toolbox_blocks\",\"contained_level_names\",\"encrypted_examples\"],\"changed_by_id\":182,\"changed_by_email\":\"ryan@code.org\"},{\"changed_at\":\"2018-04-25 17:58:05 +0000\",\"changed\":[\"toolbox_blocks\",\"custom_helper_library\",\"contained_level_names\",\"encrypted_examples\"],\"changed_by_id\":182,\"changed_by_email\":\"ryan@code.org\"},{\"changed_at\":\"2018-04-25 23:23:28 +0000\",\"changed\":[\"toolbox_blocks\"],\"changed_by_id\":182,\"changed_by_email\":\"ryan@code.org\"},{\"changed_at\":\"2018-04-25 23:24:05 +0000\",\"changed\":[\"toolbox_blocks\",\"contained_level_names\"],\"changed_by_id\":182,\"changed_by_email\":\"ryan@code.org\"},{\"changed_at\":\"2018-04-25 23:29:35 +0000\",\"changed\":[\"toolbox_blocks\",\"contained_level_names\",\"encrypted_examples\"],\"changed_by_id\":182,\"changed_by_email\":\"ryan@code.org\"},{\"changed_at\":\"2018-04-25 23:31:17 +0000\",\"changed\":[\"toolbox_blocks\",\"contained_level_names\",\"encrypted_examples\",\"start_blocks\"],\"changed_by_id\":182,\"changed_by_email\":\"ryan@code.org\"},{\"changed_at\":\"2018-04-25 23:32:14 +0000\",\"changed\":[\"toolbox_blocks\",\"contained_level_names\",\"encrypted_examples\",\"start_blocks\"],\"changed_by_id\":182,\"changed_by_email\":\"ryan@code.org\"},{\"changed_at\":\"2018-04-26 00:08:30 +0000\",\"changed\":[\"toolbox_blocks\",\"custom_blocks\",\"custom_helper_library\",\"contained_level_names\",\"encrypted_examples\",\"start_blocks\"],\"changed_by_id\":182,\"changed_by_email\":\"ryan@code.org\"},{\"changed_at\":\"2018-04-26 00:10:05 +0000\",\"changed\":[\"toolbox_blocks\",\"custom_helper_library\",\"contained_level_names\",\"encrypted_examples\",\"start_blocks\"],\"changed_by_id\":182,\"changed_by_email\":\"ryan@code.org\"},{\"changed_at\":\"2018-04-26 00:10:38 +0000\",\"changed\":[\"toolbox_blocks\",\"custom_helper_library\",\"contained_level_names\",\"encrypted_examples\",\"start_blocks\"],\"changed_by_id\":182,\"changed_by_email\":\"ryan@code.org\"},{\"changed_at\":\"2018-04-26 00:11:45 +0000\",\"changed\":[\"toolbox_blocks\",\"custom_helper_library\",\"contained_level_names\",\"encrypted_examples\",\"start_blocks\"],\"changed_by_id\":182,\"changed_by_email\":\"ryan@code.org\"},{\"changed_at\":\"2018-04-26 00:12:55 +0000\",\"changed\":[\"toolbox_blocks\",\"custom_helper_library\",\"contained_level_names\",\"encrypted_examples\",\"start_blocks\"],\"changed_by_id\":182,\"changed_by_email\":\"ryan@code.org\"},{\"changed_at\":\"2018-04-26 00:15:02 +0000\",\"changed\":[\"toolbox_blocks\",\"custom_helper_library\",\"contained_level_names\",\"encrypted_examples\",\"start_blocks\"],\"changed_by_id\":182,\"changed_by_email\":\"ryan@code.org\"},{\"changed_at\":\"2018-04-26 00:15:38 +0000\",\"changed\":[\"toolbox_blocks\",\"custom_helper_library\",\"contained_level_names\",\"encrypted_examples\",\"start_blocks\"],\"changed_by_id\":182,\"changed_by_email\":\"ryan@code.org\"},{\"changed_at\":\"2018-04-26 00:16:57 +0000\",\"changed\":[\"toolbox_blocks\",\"custom_helper_library\",\"contained_level_names\",\"encrypted_examples\",\"start_blocks\"],\"changed_by_id\":182,\"changed_by_email\":\"ryan@code.org\"},{\"changed_at\":\"2018-04-26 00:17:43 +0000\",\"changed\":[\"toolbox_blocks\",\"custom_helper_library\",\"contained_level_names\",\"encrypted_examples\",\"start_blocks\"],\"changed_by_id\":182,\"changed_by_email\":\"ryan@code.org\"},{\"changed_at\":\"2018-04-26 00:18:30 +0000\",\"changed\":[\"toolbox_blocks\",\"custom_helper_library\",\"contained_level_names\",\"encrypted_examples\",\"start_blocks\"],\"changed_by_id\":182,\"changed_by_email\":\"ryan@code.org\"},{\"changed_at\":\"2018-04-26 19:50:55 +0000\",\"changed\":[\"toolbox_blocks\",\"start_animations\",\"contained_level_names\",\"encrypted_examples\",\"start_blocks\"],\"changed_by_id\":182,\"changed_by_email\":\"ryan@code.org\"},{\"changed_at\":\"2018-04-26 19:56:41 +0000\",\"changed\":[\"toolbox_blocks\",\"start_animations\",\"contained_level_names\",\"encrypted_examples\",\"start_blocks\"],\"changed_by_id\":182,\"changed_by_email\":\"ryan@code.org\"},{\"changed_at\":\"2018-05-01 18:35:38 +0000\",\"changed\":[\"start_blocks\",\"toolbox_blocks\",\"custom_blocks\",\"contained_level_names\"],\"changed_by_id\":182,\"changed_by_email\":\"ryan@code.org\"},{\"changed_at\":\"2018-05-02 16:26:48 +0000\",\"changed\":[\"toolbox_blocks\"],\"changed_by_id\":182,\"changed_by_email\":\"ryan@code.org\"},{\"changed_at\":\"2018-05-02 16:31:21 +0000\",\"changed\":[\"start_blocks\",\"toolbox_blocks\",\"custom_blocks\",\"contained_level_names\"],\"changed_by_id\":182,\"changed_by_email\":\"ryan@code.org\"},{\"changed_at\":\"2018-05-02 16:32:45 +0000\",\"changed\":[\"start_blocks\",\"toolbox_blocks\",\"custom_blocks\",\"contained_level_names\",\"encrypted_examples\"],\"changed_by_id\":182,\"changed_by_email\":\"ryan@code.org\"},{\"changed_at\":\"2018-05-02 16:35:25 +0000\",\"changed\":[\"start_blocks\",\"toolbox_blocks\",\"custom_blocks\",\"custom_helper_library\",\"contained_level_names\",\"encrypted_examples\"],\"changed_by_id\":182,\"changed_by_email\":\"ryan@code.org\"},{\"changed_at\":\"2018-05-02 16:37:28 +0000\",\"changed\":[\"start_blocks\",\"toolbox_blocks\",\"custom_helper_library\",\"contained_level_names\",\"encrypted_examples\"],\"changed_by_id\":182,\"changed_by_email\":\"ryan@code.org\"},{\"changed_at\":\"2018-05-02 16:38:18 +0000\",\"changed\":[\"start_blocks\",\"toolbox_blocks\",\"contained_level_names\",\"encrypted_examples\"],\"changed_by_id\":182,\"changed_by_email\":\"ryan@code.org\"},{\"changed_at\":\"2018-05-02 17:47:00 +0000\",\"changed\":[\"start_blocks\",\"toolbox_blocks\",\"start_animations\",\"contained_level_names\",\"encrypted_examples\"],\"changed_by_id\":182,\"changed_by_email\":\"ryan@code.org\"},{\"changed_at\":\"2018-05-02 18:00:53 +0000\",\"changed\":[\"start_blocks\",\"toolbox_blocks\",\"contained_level_names\",\"encrypted_examples\"],\"changed_by_id\":182,\"changed_by_email\":\"ryan@code.org\"},{\"changed_at\":\"2018-05-02 18:01:59 +0000\",\"changed\":[\"start_blocks\",\"toolbox_blocks\",\"contained_level_names\",\"encrypted_examples\"],\"changed_by_id\":182,\"changed_by_email\":\"ryan@code.org\"},{\"changed_at\":\"2018-05-02 22:31:17 +0000\",\"changed\":[\"start_blocks\",\"toolbox_blocks\",\"hide_custom_blocks\",\"contained_level_names\"],\"changed_by_id\":182,\"changed_by_email\":\"ryan@code.org\"},{\"changed_at\":\"2018-05-02 23:07:25 +0000\",\"changed\":[\"start_blocks\",\"toolbox_blocks\",\"custom_blocks\",\"contained_level_names\",\"encrypted_examples\"],\"changed_by_id\":182,\"changed_by_email\":\"ryan@code.org\"},{\"changed_at\":\"2018-05-02 23:37:20 +0000\",\"changed\":[\"start_blocks\",\"toolbox_blocks\",\"custom_blocks\",\"custom_helper_library\",\"contained_level_names\",\"encrypted_examples\"],\"changed_by_id\":182,\"changed_by_email\":\"ryan@code.org\"},{\"changed_at\":\"2018-05-02 23:38:03 +0000\",\"changed\":[\"start_blocks\",\"toolbox_blocks\",\"contained_level_names\",\"encrypted_examples\"],\"changed_by_id\":182,\"changed_by_email\":\"ryan@code.org\"},{\"changed_at\":\"2018-05-02 23:38:54 +0000\",\"changed\":[\"start_blocks\",\"toolbox_blocks\",\"custom_blocks\",\"contained_level_names\",\"encrypted_examples\"],\"changed_by_id\":182,\"changed_by_email\":\"ryan@code.org\"},{\"changed_at\":\"2018-05-03 17:05:51 +0000\",\"changed\":[\"start_blocks\",\"toolbox_blocks\",\"contained_level_names\"],\"changed_by_id\":182,\"changed_by_email\":\"ryan@code.org\"},{\"changed_at\":\"2018-05-04 00:46:00 +0000\",\"changed\":[\"start_blocks\",\"toolbox_blocks\",\"contained_level_names\"],\"changed_by_id\":1,\"changed_by_email\":\"josh@code.org\"},{\"changed_at\":\"2018-05-04 19:22:00 +0000\",\"changed\":[\"start_blocks\",\"toolbox_blocks\",\"custom_blocks\",\"contained_level_names\",\"encrypted_examples\"],\"changed_by_id\":182,\"changed_by_email\":\"ryan@code.org\"},{\"changed_at\":\"2018-05-04 19:30:07 +0000\",\"changed\":[\"start_blocks\",\"toolbox_blocks\",\"contained_level_names\",\"encrypted_examples\"],\"changed_by_id\":182,\"changed_by_email\":\"ryan@code.org\"},{\"changed_at\":\"2018-05-08 17:19:25 +0000\",\"changed\":[\"start_blocks\",\"toolbox_blocks\",\"custom_helper_library\",\"contained_level_names\"],\"changed_by_id\":182,\"changed_by_email\":\"ryan@code.org\"},{\"changed_at\":\"2018-05-08 17:19:50 +0000\",\"changed\":[\"start_blocks\",\"toolbox_blocks\",\"custom_helper_library\",\"contained_level_names\",\"encrypted_examples\"],\"changed_by_id\":182,\"changed_by_email\":\"ryan@code.org\"},{\"changed_at\":\"2018-05-08 22:22:54 +0000\",\"changed\":[\"start_blocks\",\"toolbox_blocks\",\"contained_level_names\"],\"changed_by_id\":182,\"changed_by_email\":\"ryan@code.org\"},{\"changed_at\":\"2018-05-08 22:26:35 +0000\",\"changed\":[\"start_blocks\",\"toolbox_blocks\",\"contained_level_names\",\"encrypted_examples\"],\"changed_by_id\":182,\"changed_by_email\":\"ryan@code.org\"},{\"changed_at\":\"2018-05-08 22:30:08 +0000\",\"changed\":[\"start_blocks\",\"toolbox_blocks\",\"contained_level_names\"],\"changed_by_id\":182,\"changed_by_email\":\"ryan@code.org\"},{\"changed_at\":\"2018-05-08 22:31:36 +0000\",\"changed\":[\"start_blocks\",\"toolbox_blocks\",\"contained_level_names\",\"encrypted_examples\"],\"changed_by_id\":182,\"changed_by_email\":\"ryan@code.org\"},{\"changed_at\":\"2018-05-09 17:42:50 +0000\",\"changed\":[\"start_blocks\",\"toolbox_blocks\",\"contained_level_names\"],\"changed_by_id\":182,\"changed_by_email\":\"ryan@code.org\"},{\"changed_at\":\"2018-05-10 21:03:02 +0000\",\"changed\":[\"start_blocks\",\"toolbox_blocks\",\"start_animations\",\"custom_blocks\",\"contained_level_names\"],\"changed_by_id\":63,\"changed_by_email\":\"kiki@code.org\"},{\"changed_at\":\"2018-05-10 21:13:24 +0000\",\"changed\":[\"start_blocks\",\"toolbox_blocks\",\"start_animations\",\"custom_blocks\",\"custom_helper_library\",\"contained_level_names\",\"encrypted_examples\"],\"changed_by_id\":182,\"changed_by_email\":\"ryan@code.org\"},{\"changed_at\":\"2018-05-10 21:14:43 +0000\",\"changed\":[\"start_blocks\",\"toolbox_blocks\",\"contained_level_names\",\"encrypted_examples\"],\"changed_by_id\":182,\"changed_by_email\":\"ryan@code.org\"},{\"changed_at\":\"2018-05-10 21:16:01 +0000\",\"changed\":[\"start_blocks\",\"toolbox_blocks\",\"custom_blocks\",\"custom_helper_library\",\"contained_level_names\",\"encrypted_examples\"],\"changed_by_id\":255,\"changed_by_email\":\"ram@code.org\"},{\"changed_at\":\"2018-05-10 21:17:17 +0000\",\"changed\":[\"start_blocks\",\"toolbox_blocks\",\"contained_level_names\",\"encrypted_examples\"],\"changed_by_id\":255,\"changed_by_email\":\"ram@code.org\"},{\"changed_at\":\"2018-05-11 00:01:50 +0000\",\"changed\":[\"start_blocks\",\"toolbox_blocks\",\"contained_level_names\",\"encrypted_examples\",\"show_type_hints\"],\"changed_by_id\":53,\"changed_by_email\":\"test5@code.org\"},{\"changed_at\":\"2018-05-15 16:22:24 +0000\",\"changed\":[\"start_blocks\",\"toolbox_blocks\",\"contained_level_names\"],\"changed_by_id\":182,\"changed_by_email\":\"ryan@code.org\"},{\"changed_at\":\"2018-05-16 17:45:15 +0000\",\"changed\":[\"start_blocks\",\"toolbox_blocks\",\"start_animations\",\"contained_level_names\",\"encrypted_examples\"],\"changed_by_id\":182,\"changed_by_email\":\"ryan@code.org\"},{\"changed_at\":\"2018-05-16 17:52:02 +0000\",\"changed\":[\"start_blocks\",\"toolbox_blocks\",\"start_animations\",\"contained_level_names\",\"encrypted_examples\"],\"changed_by_id\":182,\"changed_by_email\":\"ryan@code.org\"},{\"changed_at\":\"2018-05-16 21:57:03 +0000\",\"changed\":[\"start_blocks\",\"toolbox_blocks\",\"markdown_instructions\",\"contained_level_names\"],\"changed_by_id\":182,\"changed_by_email\":\"ryan@code.org\"},{\"changed_at\":\"2018-05-16 21:57:42 +0000\",\"changed\":[\"start_blocks\"],\"changed_by_id\":182,\"changed_by_email\":\"ryan@code.org\"},{\"changed_at\":\"2018-05-16 21:58:29 +0000\",\"changed\":[\"start_blocks\"],\"changed_by_id\":182,\"changed_by_email\":\"ryan@code.org\"},{\"changed_at\":\"2018-05-16 21:58:47 +0000\",\"changed\":[\"start_blocks\",\"toolbox_blocks\",\"hide_custom_blocks\",\"contained_level_names\"],\"changed_by_id\":182,\"changed_by_email\":\"ryan@code.org\"},{\"changed_at\":\"2018-05-16 21:59:21 +0000\",\"changed\":[\"start_blocks\"],\"changed_by_id\":182,\"changed_by_email\":\"ryan@code.org\"},{\"changed_at\":\"2018-05-16 21:59:49 +0000\",\"changed\":[\"start_blocks\",\"toolbox_blocks\",\"markdown_instructions\",\"contained_level_names\"],\"changed_by_id\":182,\"changed_by_email\":\"ryan@code.org\"},{\"changed_at\":\"2018-05-16 22:01:03 +0000\",\"changed\":[\"start_blocks\",\"toolbox_blocks\",\"markdown_instructions\",\"contained_level_names\"],\"changed_by_id\":182,\"changed_by_email\":\"ryan@code.org\"},{\"changed_at\":\"2018-05-16 22:02:27 +0000\",\"changed\":[\"start_blocks\"],\"changed_by_id\":182,\"changed_by_email\":\"ryan@code.org\"},{\"changed_at\":\"2018-05-16 22:02:40 +0000\",\"changed\":[\"start_blocks\"],\"changed_by_id\":182,\"changed_by_email\":\"ryan@code.org\"},{\"changed_at\":\"2018-05-16 22:03:55 +0000\",\"changed\":[\"start_blocks\",\"toolbox_blocks\",\"markdown_instructions\",\"contained_level_names\"],\"changed_by_id\":182,\"changed_by_email\":\"ryan@code.org\"},{\"changed_at\":\"2018-05-16 23:05:12 +0000\",\"changed\":[\"start_blocks\",\"toolbox_blocks\",\"contained_level_names\",\"encrypted_examples\"],\"changed_by_id\":182,\"changed_by_email\":\"ryan@code.org\"},{\"changed_at\":\"2018-05-16 23:07:02 +0000\",\"changed\":[\"start_blocks\",\"toolbox_blocks\",\"markdown_instructions\",\"contained_level_names\",\"encrypted_examples\"],\"changed_by_id\":182,\"changed_by_email\":\"ryan@code.org\"},{\"changed_at\":\"2018-05-16 23:08:59 +0000\",\"changed\":[\"start_blocks\",\"toolbox_blocks\",\"markdown_instructions\",\"contained_level_names\",\"encrypted_examples\"],\"changed_by_id\":182,\"changed_by_email\":\"ryan@code.org\"},{\"changed_at\":\"2018-05-16 23:09:53 +0000\",\"changed\":[\"start_blocks\",\"toolbox_blocks\",\"hide_custom_blocks\",\"contained_level_names\",\"encrypted_examples\"],\"changed_by_id\":182,\"changed_by_email\":\"ryan@code.org\"},{\"changed_at\":\"2018-06-06 01:17:48 +0000\",\"changed\":[\"start_blocks\",\"toolbox_blocks\",\"custom_blocks\",\"custom_helper_library\",\"contained_level_names\"],\"changed_by_id\":182,\"changed_by_email\":\"ryan@code.org\"},{\"changed_at\":\"2018-06-11 16:32:34 +0000\",\"changed\":[\"start_blocks\",\"toolbox_blocks\",\"use_modal_function_editor\",\"custom_blocks\",\"custom_helper_library\",\"contained_level_names\"],\"changed_by_id\":182,\"changed_by_email\":\"ryan@code.org\"},{\"changed_at\":\"2018-06-11 21:08:56 +0000\",\"changed\":[\"start_blocks\",\"toolbox_blocks\",\"contained_level_names\",\"encrypted_examples\"],\"changed_by_id\":182,\"changed_by_email\":\"ryan@code.org\"},{\"changed_at\":\"2018-06-11 21:09:51 +0000\",\"changed\":[\"start_blocks\",\"toolbox_blocks\",\"contained_level_names\",\"encrypted_examples\"],\"changed_by_id\":182,\"changed_by_email\":\"ryan@code.org\"},{\"changed_at\":\"2018-06-14 19:06:43 +0000\",\"changed\":[\"start_blocks\",\"toolbox_blocks\",\"markdown_instructions\",\"contained_level_names\"],\"changed_by_id\":63,\"changed_by_email\":\"kiki@code.org\"},{\"changed_at\":\"2018-10-03 03:38:12 +0000\",\"changed\":[\"start_blocks\",\"toolbox_blocks\",\"custom_blocks\",\"custom_helper_library\",\"contained_level_names\"],\"changed_by_id\":1,\"changed_by_email\":\"josh@code.org\"}]",
  "level_concept_difficulty": {
    "sequencing": 1,
    "debugging": 1,
    "repeat_loops": 1,
    "repeat_until_while": 1,
    "events": 1,
    "variables": 1,
    "functions": 1
  }
}]]></config>
  <blocks>
    <start_blocks>
      <xml>
        <block type="when_run" movable="false">
          <next>
            <block type="gamelab_setBackground" inline="true">
              <value name="COLOR">
                <block type="colour_picker">
                  <title name="COLOUR">#99ff99</title>
                </block>
              </value>
              <next>
                <block type="sprite_variables_set" inline="false">
                  <title name="VAR">geraldine</title>
                  <value name="VALUE">
                    <block type="gamelab_makeNewSpriteLocation" inline="true">
                      <title name="ANIMATION">"giraffe"</title>
                      <value name="LOCATION">
                        <block type="gamelab_location_picker">
                          <title name="LOCATION">{"x":200,"y":200}</title>
                        </block>
                      </value>
                    </block>
                  </value>
                  <next>
                    <block type="sprite_variables_set" inline="false">
                      <title name="VAR">puddle</title>
                      <value name="VALUE">
                        <block type="gamelab_makeNewSpriteLocation" inline="true">
                          <title name="ANIMATION">"dirt patch"</title>
                          <value name="LOCATION">
                            <block type="gamelab_location_picker">
                              <title name="LOCATION">{"x":51,"y":50}</title>
                            </block>
                          </value>
                        </block>
                      </value>
                    </block>
                  </next>
                </block>
              </next>
            </block>
          </next>
        </block>
        <block type="gamelab_clickedOn" inline="true">
          <value name="SPRITE">
            <block type="sprite_variables_get">
              <title name="VAR">geraldine</title>
            </block>
          </value>
          <next>
            <block type="gamelab_addBehaviorSimple" inline="true">
              <value name="SPRITE">
                <block type="sprite_variables_get">
                  <title name="VAR">geraldine</title>
                </block>
              </value>
              <value name="BEHAVIOR">
                <block type="gamelab_behavior_get">
                  <title name="VAR">wandering</title>
                </block>
              </value>
            </block>
          </next>
        </block>
      </xml>
    </start_blocks>
    <toolbox_blocks>
      <xml>
        <category name="World">
          <block type="gamelab_comment"/>
          <block type="gamelab_setBackground" inline="true">
            <value name="COLOR">
              <block type="colour_picker">
                <title name="COLOUR">#ff0000</title>
              </block>
            </value>
          </block>
          <block type="gamelab_showTitleScreen" inline="false">
            <value name="TITLE">
              <block type="text">
                <title name="TEXT"/>
              </block>
            </value>
            <value name="SUBTITLE">
              <block type="text">
                <title name="TEXT"/>
              </block>
            </value>
          </block>
          <block type="gamelab_hideTitleScreen"/>
        </category>
        <category name="Sprites">
          <block type="sprite_variables_set" inline="false">
            <title name="VAR">mySprite</title>
            <value name="VALUE">
              <block type="gamelab_makeNewSpriteLocation" inline="true">
                <title name="ANIMATION">"brown bunny"</title>
                <value name="LOCATION">
                  <block type="gamelab_location_picker">
                    <title name="LOCATION">{"x":200,"y":200}</title>
                  </block>
                </value>
              </block>
            </value>
          </block>
          <block type="sprite_variables_set" inline="false">
            <title name="VAR">mySprite</title>
            <value name="VALUE">
              <block type="gamelab_makeNewSprite" inline="true">
                <title name="ANIMATION">"brown bunny"</title>
                <value name="X">
                  <block type="math_number">
                    <title name="NUM">100</title>
                  </block>
                </value>
                <value name="Y">
                  <block type="math_number">
                    <title name="NUM">100</title>
                  </block>
                </value>
              </block>
            </value>
          </block>
          <block type="gamelab_randomLocation"/>
          <block type="sprite_variables_get">
            <title name="VAR">mySprite</title>
          </block>
          <block type="gamelab_destroy" inline="true">
            <value name="THIS">
              <block type="sprite_variables_get">
                <title name="VAR">mySprite</title>
              </block>
            </value>
          </block>
        </category>
        <category name="Actions">
          <block type="gamelab_setAnimation" inline="true">
            <title name="ANIMATION">"brown bunny"</title>
            <value name="THIS">
              <block type="sprite_variables_get">
                <title name="VAR">mySprite</title>
              </block>
            </value>
          </block>
          <block type="gamelab_moveInDirection" inline="true">
            <title name="DIRECTION">"North"</title>
            <value name="SPRITE">
              <block type="sprite_variables_get">
                <title name="VAR">mySprite</title>
              </block>
            </value>
            <value name="DISTANCE">
              <block type="math_number">
                <title name="NUM">10</title>
              </block>
            </value>
          </block>
          <block type="gamelab_moveToward" inline="true">
            <value name="SPRITE">
              <block type="sprite_variables_get">
                <title name="VAR">mySprite</title>
              </block>
            </value>
            <value name="DISTANCE">
              <block type="math_number">
                <title name="NUM">10</title>
              </block>
            </value>
          </block>
          <block type="gamelab_turn" inline="true">
            <title name="DIRECTION">"right"</title>
            <value name="SPRITE">
              <block type="sprite_variables_get">
                <title name="VAR">mySprite</title>
              </block>
            </value>
            <value name="N">
              <block type="math_number">
                <title name="NUM">100</title>
              </block>
            </value>
          </block>
          <block type="gamelab_setProp" inline="true">
            <title name="PROPERTY">"scale"</title>
            <value name="SPRITE">
              <block type="sprite_variables_get">
                <title name="VAR">mySprite</title>
              </block>
            </value>
            <value name="VAL">
              <block type="math_number">
                <title name="NUM">100</title>
              </block>
            </value>
          </block>
          <block type="gamelab_setTint" inline="true">
            <value name="THIS">
              <block type="sprite_variables_get">
                <title name="VAR">mySprite</title>
              </block>
            </value>
            <value name="COLOR">
              <block type="colour_picker">
                <title name="COLOUR">#ff0000</title>
              </block>
            </value>
          </block>
          <block type="gamelab_removeTint" inline="true">
            <value name="THIS">
              <block type="sprite_variables_get">
                <title name="VAR">mySprite</title>
              </block>
            </value>
          </block>
          <block type="gamelab_displace" inline="true">
            <value name="THIS">
              <block type="sprite_variables_get">
                <title name="VAR">mySprite</title>
              </block>
            </value>
            <value name="SPRITE">
              <block type="sprite_variables_get">
                <title name="VAR">other</title>
              </block>
            </value>
          </block>
        </category>
        <category name="Events">
          <block type="when_run"/>
          <block type="gamelab_whenUpArrow"/>
          <block type="gamelab_whenDownArrow"/>
          <block type="gamelab_whenLeftArrow"/>
          <block type="gamelab_whenRightArrow"/>
          <block type="gamelab_whileUpArrow"/>
          <block type="gamelab_whileDownArrow"/>
          <block type="gamelab_whileLeftArrow"/>
          <block type="gamelab_whileRightArrow"/>
          <block type="gamelab_whileTouching" inline="true">
            <value name="SPRITE1">
              <block type="sprite_variables_get">
                <title name="VAR">mySprite</title>
              </block>
            </value>
            <value name="SPRITE2">
              <block type="sprite_variables_get">
                <title name="VAR">other</title>
              </block>
            </value>
          </block>
          <block type="gamelab_whenTouching" inline="true">
            <value name="SPRITE1">
              <block type="sprite_variables_get">
                <title name="VAR">mySprite</title>
              </block>
            </value>
            <value name="SPRITE2">
              <block type="sprite_variables_get">
                <title name="VAR">other</title>
              </block>
            </value>
          </block>
          <block type="gamelab_clickedOn" inline="true">
            <value name="SPRITE">
              <block type="sprite_variables_get">
                <title name="VAR">mySprite</title>
              </block>
            </value>
          </block>
          <block type="gamelab_whenPressedAndReleased"/>
          <block type="gamelab_whenStartAndStopTouching"/>
        </category>
        <category name="Behaviors">
          <block type="gamelab_addBehaviorSimple" inline="true">
            <value name="SPRITE">
              <block type="sprite_variables_get">
                <title name="VAR">mySprite</title>
              </block>
            </value>
          </block>
          <block type="gamelab_removeBehaviorSimple" inline="true">
            <value name="SPRITE">
              <block type="sprite_variables_get">
                <title name="VAR">mySprite</title>
              </block>
            </value>
          </block>
          <block type="gamelab_removeAllBehaviors" inline="true">
            <value name="SPRITE">
              <block type="sprite_variables_get">
                <title name="VAR">mySprite</title>
              </block>
            </value>
          </block>
          <block type="gamelab_draggable"/>
          <block type="gamelab_behavior_get">
            <title name="VAR">spinning right</title>
          </block>
          <block type="gamelab_behavior_get">
            <title name="VAR">growing</title>
          </block>
          <block type="gamelab_behavior_get">
            <title name="VAR">jittering</title>
          </block>
          <block type="gamelab_behavior_get">
            <title name="VAR">shrinking</title>
          </block>
          <block type="gamelab_behavior_get">
            <title name="VAR">patrolling</title>
          </block>
          <block type="gamelab_behavior_get">
            <title name="VAR">moving north</title>
          </block>
          <block type="gamelab_behavior_get">
            <title name="VAR">moving east</title>
          </block>
          <block type="gamelab_behavior_get">
            <title name="VAR">moving south</title>
          </block>
          <block type="gamelab_behavior_get">
            <title name="VAR">moving west</title>
          </block>
          <block type="gamelab_behavior_get">
            <title name="VAR">wandering</title>
          </block>
        </category>
        <category name="Variables" custom="VARIABLE"/>
        <category name="Loops">
          <block type="controls_repeat_ext" inline="true">
            <value name="TIMES">
              <block type="math_number">
                <title name="NUM">10</title>
              </block>
            </value>
          </block>
          <block type="controls_for" inline="true">
            <title name="VAR">i</title>
            <value name="FROM">
              <block type="math_number">
                <title name="NUM">1</title>
              </block>
            </value>
            <value name="TO">
              <block type="math_number">
                <title name="NUM">10</title>
              </block>
            </value>
            <value name="BY">
              <block type="math_number">
                <title name="NUM">1</title>
              </block>
            </value>
          </block>
        </category>
        <category name="Math">
          <block type="math_random_int" inline="true">
            <value name="FROM">
              <block type="math_number">
                <title name="NUM">1</title>
              </block>
            </value>
            <value name="TO">
              <block type="math_number">
                <title name="NUM">100</title>
              </block>
            </value>
          </block>
          <block type="math_number">
            <title name="NUM">0</title>
          </block>
          <block type="math_arithmetic" inline="true">
            <title name="OP">ADD</title>
            <value name="A">
              <block type="math_number">
                <title name="NUM">0</title>
              </block>
            </value>
            <value name="B">
              <block type="math_number">
                <title name="NUM">0</title>
              </block>
            </value>
          </block>
        </category>
        <category name="Logic">
          <block type="controls_if" inline="false"/>
          <block type="logic_compare" inline="true">
            <title name="OP">EQ</title>
          </block>
          <block type="logic_operation" inline="true">
            <title name="OP">AND</title>
          </block>
          <block type="logic_negate" inline="false"/>
          <block type="logic_boolean">
            <title name="BOOL">TRUE</title>
          </block>
        </category>
        <category name="Text">
          <block type="text_join_simple" inline="false" inputcount="2"/>
          <block type="text">
            <title name="TEXT"/>
          </block>
        </category>
      </xml>
    </toolbox_blocks>
  </blocks>
</GamelabJr><|MERGE_RESOLUTION|>--- conflicted
+++ resolved
@@ -54,9 +54,6 @@
     "instructions": "Add a new soap sprite to the screen.  Can you make it so that when the giraffe and the soap touch, the giraffe goes back to its normal color?",
     "block_pool": "gamelab",
     "contained_level_names": null,
-<<<<<<< HEAD
-    "preload_asset_list": null
-=======
     "encrypted_examples": [
 
     ],
@@ -65,7 +62,6 @@
     ],
     "preload_asset_list": null,
     "include_shared_functions": "false"
->>>>>>> b3634612
   },
   "published": true,
   "notes": "",
