--- conflicted
+++ resolved
@@ -48,15 +48,11 @@
     "project_template_level_name": "CourseF_Project_Template_SpriteLab",
     "block_pool": "gamelab",
     "contained_level_names": null,
-<<<<<<< HEAD
-    "preload_asset_list": null
-=======
     "preload_asset_list": null,
     "encrypted_examples": [
 
     ],
     "include_shared_functions": "true"
->>>>>>> b3634612
   },
   "published": true,
   "notes": "",
