<Artist>
  <config><![CDATA[{
  "game_id": 23,
  "created_at": "2014-10-31T22:33:53.000Z",
  "level_num": "custom",
  "user_id": 16,
  "properties": {
    "skin": "artist",
    "instructions": "Remember back in a previous stage when we used a variable to control the number of sides in a shape? We are going to do the same thing with the `counter` variable now. This pattern starts with a triangle and adds one side at a time until it draws a decagon (10 sides). Each side should be 100 pixels long. ",
    "is_k1": "false",
    "skip_instructions_popup": "false",
    "disable_param_editing": "true",
    "disable_variable_editing": "true",
    "start_direction": "90",
    "x": "150",
    "y": "50",
    "free_play": "false",
    "slider_speed": ".8",
    "impressive": "true",
    "ideal": "13",
    "use_modal_function_editor": "false",
    "use_contract_editor": "false",
    "embed": "false",
    "markdown_instructions": "Remember back in a previous stage when we used a variable to control the number of sides in a shape? We are going to do the same thing with the `counter` variable now.  \r\n\r\nThis pattern starts with a triangle and adds one side at a time until it draws a decagon (10 sides). Each side should be 100 pixels long. \r\n\r\nHow will you use the `counter` variable from the `for` loop to recreate this drawing?\r\n\r\n<h5>\r\n<details>\r\n<summary>Help me with angles</summary>\r\n![](https://images.code.org/dede4ee3f1698a385a3a8e404d5758b4-image-1439254128944.gif)\r\n![](https://images.code.org/c24a3fdc9e5e31b4e943f749a18b7996-image-1439254361981.png)\r\n</details>\r\n</h5>",
    "contract_highlight": "false",
    "contract_collapse": "false",
    "examples_highlight": "false",
    "examples_collapse": "false",
    "definition_highlight": "false",
    "definition_collapse": "false",
    "disable_examples": "false",
    "disable_sharing": "false",
    "examples_required": "false",
<<<<<<< HEAD
    "never_autoplay_video": "false"
  },
  "published": false,
  "level_concept_difficulty": {
    "sequencing": 5,
    "repeat_loops": 2,
    "for_loops": 4,
    "variables": 3
  }
=======
    "never_autoplay_video": "false",
    "authored_hints": "[\r\n {\r\n  \"hint_class\": \"pointer\",\r\n  \"hint_markdown\": \"The turn angle will change with each shape!  \\n\\nUse the math block to enter 360 divided by the number of sides the shape has to get the angle right. \",\r\n  \"hint_id\": \"Course_4_Artist_For_Loops_11_a\",\r\n  \"hint_type\": \"general\"\r\n }\r\n]"
  },
  "published": true,
  "notes": ""
>>>>>>> 8ee5d8fc
}]]></config>
  <blocks>
    <toolbox_blocks>
      <xml>
        <category name="Actions">
          <block type="draw_move" inline="true">
            <title name="DIR">moveForward</title>
            <value name="VALUE">
              <block type="math_number">
                <title name="NUM">100</title>
              </block>
            </value>
          </block>
          <block type="draw_turn" inline="true">
            <title name="DIR">turnRight</title>
            <value name="VALUE">
              <block type="math_number">
                <title name="NUM">90</title>
              </block>
            </value>
          </block>
        </category>
        <category name="Math">
          <block type="math_number">
            <title name="NUM">0</title>
          </block>
          <block type="math_arithmetic" inline="true">
            <title name="OP">MULTIPLY</title>
            <value name="A">
              <block type="variables_get">
                <title name="VAR">counter</title>
              </block>
            </value>
            <value name="B">
              <block type="math_number">
                <title name="NUM">10</title>
              </block>
            </value>
          </block>
          <block type="math_arithmetic" inline="true">
            <title name="OP">DIVIDE</title>
            <value name="A">
              <block type="math_number">
                <title name="NUM">360</title>
              </block>
            </value>
            <value name="B">
              <block type="variables_get">
                <title name="VAR">counter</title>
              </block>
            </value>
          </block>
        </category>
        <category name="Loops">
          <block type="controls_repeat_ext" inline="true"/>
          <block type="controls_for_counter" inline="true">
            <mutation counter="counter"/>
            <value name="FROM">
              <block type="math_number">
                <title name="NUM">1</title>
              </block>
            </value>
            <value name="TO">
              <block type="math_number">
                <title name="NUM">100</title>
              </block>
            </value>
            <value name="BY">
              <block type="math_number">
                <title name="NUM">10</title>
              </block>
            </value>
          </block>
          <block type="variables_get">
            <title name="VAR">counter</title>
          </block>
        </category>
        <category name="Brushes">
          <block type="draw_width" inline="false">
            <value name="WIDTH">
              <block type="math_number">
                <title name="NUM">1</title>
              </block>
            </value>
          </block>
          <block type="draw_colour" inline="true">
            <value name="COLOUR">
              <block type="colour_picker">
                <title name="COLOUR">#0000cd</title>
              </block>
            </value>
          </block>
          <block type="draw_colour" inline="true">
            <value name="COLOUR">
              <block type="colour_random"/>
            </value>
          </block>
          <block type="alpha" inline="true" id="alpha">
            <value name="VALUE">
              <block type="math_number_dropdown">
                <title name="NUM" config="100,90,80,70,60,50,40,30,20,10,0">100</title>
              </block>
            </value>
          </block>
          <block type="draw_colour" inline="true" id="draw-color">
            <value name="COLOUR">
              <block type="colour_rgb" inline="false">
                <value name="RED">
                  <block type="math_number">
                    <title name="NUM">255</title>
                  </block>
                </value>
                <value name="GREEN">
                  <block type="math_number">
                    <title name="NUM">255</title>
                  </block>
                </value>
                <value name="BLUE">
                  <block type="math_number">
                    <title name="NUM">255</title>
                  </block>
                </value>
              </block>
            </value>
          </block>
        </category>
      </xml>
    </toolbox_blocks>
    <recommended_blocks>
      <xml>
        <block type="controls_for_counter" inline="true">
          <mutation counter="counter"/>
          <value name="FROM">
            <block type="math_number">
              <title name="NUM">3</title>
            </block>
          </value>
          <value name="TO">
            <block type="math_number">
              <title name="NUM">10</title>
            </block>
          </value>
          <value name="BY">
            <block type="math_number">
              <title name="NUM">1</title>
            </block>
          </value>
        </block>
        <block type="controls_repeat_ext" inline="true">
          <value name="TIMES">
            <block type="variables_get">
              <title name="VAR">counter</title>
            </block>
          </value>
        </block>
        <block type="draw_turn" inline="true">
          <title name="DIR">turnRight</title>
          <value name="VALUE">
            <block type="math_arithmetic" inline="true">
              <title name="OP">DIVIDE</title>
              <value name="A">
                <block type="math_number">
                  <title name="NUM">360</title>
                </block>
              </value>
              <value name="B">
                <block type="variables_get">
                  <title name="VAR">counter</title>
                </block>
              </value>
            </block>
          </value>
        </block>
        <block type="draw_move" inline="true">
          <title name="DIR">moveForward</title>
          <value name="VALUE">
            <block type="math_number">
              <title name="NUM">100</title>
            </block>
          </value>
        </block>
      </xml>
    </recommended_blocks>
    <solution_blocks>
      <xml>
        <block type="when_run" deletable="false" movable="false">
          <next>
            <block type="controls_for_counter" inline="true">
              <mutation counter="counter"/>
              <value name="FROM">
                <block type="math_number">
                  <title name="NUM">3</title>
                </block>
              </value>
              <value name="TO">
                <block type="math_number">
                  <title name="NUM">10</title>
                </block>
              </value>
              <value name="BY">
                <block type="math_number">
                  <title name="NUM">1</title>
                </block>
              </value>
              <statement name="DO">
                <block type="controls_repeat_ext" inline="true">
                  <value name="TIMES">
                    <block type="variables_get">
                      <title name="VAR">counter</title>
                    </block>
                  </value>
                  <statement name="DO">
                    <block type="draw_move" inline="true">
                      <title name="DIR">moveForward</title>
                      <value name="VALUE">
                        <block type="math_number">
                          <title name="NUM">100</title>
                        </block>
                      </value>
                      <next>
                        <block type="draw_turn" inline="true">
                          <title name="DIR">turnRight</title>
                          <value name="VALUE">
                            <block type="math_arithmetic" inline="true">
                              <title name="OP">DIVIDE</title>
                              <value name="A">
                                <block type="math_number">
                                  <title name="NUM">360</title>
                                </block>
                              </value>
                              <value name="B">
                                <block type="variables_get">
                                  <title name="VAR">counter</title>
                                </block>
                              </value>
                            </block>
                          </value>
                        </block>
                      </next>
                    </block>
                  </statement>
                </block>
              </statement>
            </block>
          </next>
        </block>
      </xml>
    </solution_blocks>
  </blocks>
</Artist><|MERGE_RESOLUTION|>--- conflicted
+++ resolved
@@ -31,23 +31,17 @@
     "disable_examples": "false",
     "disable_sharing": "false",
     "examples_required": "false",
-<<<<<<< HEAD
-    "never_autoplay_video": "false"
+    "never_autoplay_video": "false",
+    "authored_hints": "[\r\n {\r\n  \"hint_class\": \"pointer\",\r\n  \"hint_markdown\": \"The turn angle will change with each shape!  \\n\\nUse the math block to enter 360 divided by the number of sides the shape has to get the angle right. \",\r\n  \"hint_id\": \"Course_4_Artist_For_Loops_11_a\",\r\n  \"hint_type\": \"general\"\r\n }\r\n]"
   },
-  "published": false,
+  "published": true,
   "level_concept_difficulty": {
     "sequencing": 5,
     "repeat_loops": 2,
     "for_loops": 4,
     "variables": 3
-  }
-=======
-    "never_autoplay_video": "false",
-    "authored_hints": "[\r\n {\r\n  \"hint_class\": \"pointer\",\r\n  \"hint_markdown\": \"The turn angle will change with each shape!  \\n\\nUse the math block to enter 360 divided by the number of sides the shape has to get the angle right. \",\r\n  \"hint_id\": \"Course_4_Artist_For_Loops_11_a\",\r\n  \"hint_type\": \"general\"\r\n }\r\n]"
   },
-  "published": true,
   "notes": ""
->>>>>>> 8ee5d8fc
 }]]></config>
   <blocks>
     <toolbox_blocks>
