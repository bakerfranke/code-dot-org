<Artist>
  <config><![CDATA[{
  "game_id": 23,
  "created_at": "2014-10-16T20:16:06.000Z",
  "level_num": "custom",
  "user_id": 1,
  "properties": {
    "skin": "artist",
    "instructions": "Now I want to make a rectangle that is twice as tall as it is wide. We've got a variable called \"width\" that is set to 100. Can you use the math blocks to complete the code?",
    "x": "150",
    "y": "300",
    "start_direction": "90",
    "is_k1": "false",
    "skip_instructions_popup": "false",
    "ideal": "12",
    "slider_speed": ".5",
    "disable_param_editing": "true",
    "free_play": "false",
    "disable_variable_editing": "true",
    "use_modal_function_editor": "false",
    "use_contract_editor": "false",
    "impressive": "false",
    "embed": "false",
    "video_key": "C4_math_artist",
    "disable_sharing": "false",
    "markdown_instructions": "Now I want to make a rectangle that is twice as tall as it is wide. We've got a variable called `width` that is set to 100. Can you use the math blocks to complete the code?\r\n\r\n<h5>\r\n<details>\r\n<summary>More on Angles</summary>\r\n![](https://images.code.org/dede4ee3f1698a385a3a8e404d5758b4-image-1439254128944.gif)\r\n![](https://images.code.org/c24a3fdc9e5e31b4e943f749a18b7996-image-1439254361981.png)\r\n</details>\r\n</h5>",
    "contract_highlight": "false",
    "contract_collapse": "false",
    "examples_highlight": "false",
    "examples_collapse": "false",
    "definition_highlight": "false",
    "definition_collapse": "false",
    "disable_examples": "false",
    "examples_required": "false"
  }
}]]></config>
  <blocks>
    <start_blocks>
      <xml>
        <block type="when_run" movable="false" deletable="false">
          <next>
            <block type="variables_set" inline="false" movable="false">
              <title name="VAR">width</title>
              <value name="VALUE">
                <block type="math_number" movable="false" editable="false" deletable="false">
                  <title name="NUM">100</title>
                </block>
              </value>
              <next>
                <block type="controls_repeat" movable="false" editable="false" deletable="false">
                  <title name="TIMES">2</title>
                  <statement name="DO">
                    <block type="draw_move" inline="true" movable="false" editable="false" deletable="false">
                      <title name="DIR">moveForward</title>
                      <next>
                        <block type="draw_turn_by_constant" movable="false" editable="false" deletable="false">
                          <title name="DIR">turnLeft</title>
                          <title name="VALUE">90</title>
                          <next>
                            <block type="draw_move" inline="true" movable="false" editable="false" deletable="false">
                              <title name="DIR">moveForward</title>
                              <next>
                                <block type="draw_turn_by_constant" movable="false" editable="false" deletable="false">
                                  <title name="DIR">turnLeft</title>
                                  <title name="VALUE">90</title>
                                </block>
                              </next>
                            </block>
                          </next>
                        </block>
                      </next>
                    </block>
                  </statement>
                </block>
              </next>
            </block>
          </next>
        </block>
      </xml>
    </start_blocks>
    <toolbox_blocks>
      <xml>
        <block type="variables_get">
          <title name="VAR">width</title>
        </block>
<<<<<<< HEAD
        <block type="math_number">
          <title name="NUM">2</title>
        </block>
=======
>>>>>>> e9a268ed
        <block type="math_arithmetic" inline="true">
          <title name="OP">MULTIPLY</title>
          <value name="A">
            <block type="variables_get" movable="false">
              <title name="VAR">width</title>
            </block>
          </value>
          <value name="B">
            <block type="math_number" movable="false" editable="false">
              <title name="NUM">2</title>
            </block>
          </value>
        </block>
      </xml>
    </toolbox_blocks>
    <required_blocks>
      <xml/>
    </required_blocks>
    <solution_blocks>
      <xml>
        <block type="when_run" deletable="false" movable="false">
          <next>
            <block type="draw_move_by_constant">
              <title name="DIR">moveForward</title>
              <title name="VALUE">100</title>
              <next>
                <block type="draw_turn_by_constant">
                  <title name="DIR">turnLeft</title>
                  <title name="VALUE">90</title>
                  <next>
                    <block type="draw_move_by_constant">
                      <title name="DIR">moveForward</title>
                      <title name="VALUE">200</title>
                      <next>
                        <block type="draw_turn_by_constant">
                          <title name="DIR">turnLeft</title>
                          <title name="VALUE">90</title>
                          <next>
                            <block type="draw_move_by_constant">
                              <title name="DIR">moveForward</title>
                              <title name="VALUE">100</title>
                              <next>
                                <block type="draw_turn_by_constant">
                                  <title name="DIR">turnLeft</title>
                                  <title name="VALUE">90</title>
                                  <next>
                                    <block type="draw_move_by_constant">
                                      <title name="DIR">moveForward</title>
                                      <title name="VALUE">200</title>
                                    </block>
                                  </next>
                                </block>
                              </next>
                            </block>
                          </next>
                        </block>
                      </next>
                    </block>
                  </next>
                </block>
              </next>
            </block>
          </next>
        </block>
      </xml>
    </solution_blocks>
  </blocks>
</Artist><|MERGE_RESOLUTION|>--- conflicted
+++ resolved
@@ -6,7 +6,7 @@
   "user_id": 1,
   "properties": {
     "skin": "artist",
-    "instructions": "Now I want to make a rectangle that is twice as tall as it is wide. We've got a variable called \"width\" that is set to 100. Can you use the math blocks to complete the code?",
+    "instructions": "Now I want to make a rectangle that is twice as tall as it is wide. We've got a variable called \"width\" that needs to be set to 100. Can you use the math blocks to complete the code?",
     "x": "150",
     "y": "300",
     "start_direction": "90",
@@ -23,7 +23,7 @@
     "embed": "false",
     "video_key": "C4_math_artist",
     "disable_sharing": "false",
-    "markdown_instructions": "Now I want to make a rectangle that is twice as tall as it is wide. We've got a variable called `width` that is set to 100. Can you use the math blocks to complete the code?\r\n\r\n<h5>\r\n<details>\r\n<summary>More on Angles</summary>\r\n![](https://images.code.org/dede4ee3f1698a385a3a8e404d5758b4-image-1439254128944.gif)\r\n![](https://images.code.org/c24a3fdc9e5e31b4e943f749a18b7996-image-1439254361981.png)\r\n</details>\r\n</h5>",
+    "markdown_instructions": "Now I want to make a rectangle that is twice as tall as it is wide. We've got a variable called `width` that needs to be set to 100. Can you use the math blocks to complete the code?\r\n\r\n<h5>\r\n<details>\r\n<summary>More on Angles</summary>\r\n![](https://images.code.org/dede4ee3f1698a385a3a8e404d5758b4-image-1439254128944.gif)\r\n![](https://images.code.org/c24a3fdc9e5e31b4e943f749a18b7996-image-1439254361981.png)\r\n</details>\r\n</h5>",
     "contract_highlight": "false",
     "contract_collapse": "false",
     "examples_highlight": "false",
@@ -37,30 +37,35 @@
   <blocks>
     <start_blocks>
       <xml>
-        <block type="when_run" movable="false" deletable="false">
+        <block type="when_run" deletable="false" movable="false">
           <next>
             <block type="variables_set" inline="false" movable="false">
               <title name="VAR">width</title>
-              <value name="VALUE">
-                <block type="math_number" movable="false" editable="false" deletable="false">
-                  <title name="NUM">100</title>
-                </block>
-              </value>
               <next>
-                <block type="controls_repeat" movable="false" editable="false" deletable="false">
+                <block type="controls_repeat" deletable="false" movable="false" editable="false">
                   <title name="TIMES">2</title>
                   <statement name="DO">
-                    <block type="draw_move" inline="true" movable="false" editable="false" deletable="false">
+                    <block type="draw_move" inline="true" deletable="false" movable="false" editable="false">
                       <title name="DIR">moveForward</title>
+                      <value name="VALUE">
+                        <block type="variables_get">
+                          <title name="VAR">width</title>
+                        </block>
+                      </value>
                       <next>
-                        <block type="draw_turn_by_constant" movable="false" editable="false" deletable="false">
+                        <block type="draw_turn_by_constant" deletable="false" movable="false" editable="false">
                           <title name="DIR">turnLeft</title>
                           <title name="VALUE">90</title>
                           <next>
-                            <block type="draw_move" inline="true" movable="false" editable="false" deletable="false">
+                            <block type="draw_move" inline="true" deletable="false" movable="false" editable="false">
                               <title name="DIR">moveForward</title>
+                              <value name="VALUE">
+                                <block type="math_arithmetic" inline="true" deletable="false" movable="false" editable="false">
+                                  <title name="OP">MULTIPLY</title>
+                                </block>
+                              </value>
                               <next>
-                                <block type="draw_turn_by_constant" movable="false" editable="false" deletable="false">
+                                <block type="draw_turn_by_constant" deletable="false" movable="false" editable="false">
                                   <title name="DIR">turnLeft</title>
                                   <title name="VALUE">90</title>
                                 </block>
@@ -83,24 +88,14 @@
         <block type="variables_get">
           <title name="VAR">width</title>
         </block>
-<<<<<<< HEAD
         <block type="math_number">
           <title name="NUM">2</title>
         </block>
-=======
->>>>>>> e9a268ed
+        <block type="math_number">
+          <title name="NUM">100</title>
+        </block>
         <block type="math_arithmetic" inline="true">
           <title name="OP">MULTIPLY</title>
-          <value name="A">
-            <block type="variables_get" movable="false">
-              <title name="VAR">width</title>
-            </block>
-          </value>
-          <value name="B">
-            <block type="math_number" movable="false" editable="false">
-              <title name="NUM">2</title>
-            </block>
-          </value>
         </block>
       </xml>
     </toolbox_blocks>
