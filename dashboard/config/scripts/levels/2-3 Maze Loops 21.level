<Maze>
  <config><![CDATA[{
  "game_id": 25,
  "created_at": "2014-07-14T22:21:29.000Z",
  "level_num": "custom",
  "user_id": 13,
  "properties": {
    "skin": "pvz",
    "instructions": "Get me to the sunflower using the fewest blocks possible!",
    "step_mode": "1",
    "is_k1": "false",
    "skip_instructions_popup": "true",
    "start_direction": "1",
    "maze": "[[0,0,0,0,0,0,0,0],[0,0,0,0,0,0,0,0],[0,0,0,0,0,0,3,0],[0,0,0,4,1,1,1,0],[0,0,1,1,1,0,0,0],[2,1,1,4,0,0,0,0],[0,0,0,0,0,0,0,0],[0,0,0,0,0,0,0,0]]",
    "ideal": "7",
    "step_speed": "2",
    "authored_hints": "[\r\n {\r\n  \"hint_class\": \"content\",\r\n  \"hint_markdown\": \"Try tracing the path with your finger.  \\nHow many times do you have to go over before you climb up? How many times do you repeat that stair-step pattern?\",\r\n  \"hint_id\": \"2-3_Maze_Loops_21_a\",\r\n  \"hint_type\": \"general\"\r\n }\r\n]",
    "never_autoplay_video": "false",
    "disable_param_editing": "true",
    "disable_variable_editing": "false",
    "use_modal_function_editor": "false",
    "use_contract_editor": "false",
    "contract_highlight": "false",
    "contract_collapse": "false",
    "examples_highlight": "false",
    "examples_collapse": "false",
    "examples_required": "false",
    "definition_highlight": "false",
    "definition_collapse": "false",
    "disable_examples": "false",
    "maze_data": null
  },
  "published": true
}]]></config>
  <blocks>
    <toolbox_blocks>
      <xml>
        <block type="maze_moveForward"/>
        <block type="maze_turn">
          <title name="DIR">turnLeft</title>
        </block>
        <block type="maze_turn">
          <title name="DIR">turnRight</title>
        </block>
        <block type="controls_repeat">
          <title name="TIMES">???</title>
        </block>
      </xml>
    </toolbox_blocks>
<<<<<<< HEAD
    <required_blocks>
      <xml>
</xml>
    </required_blocks>
    <solution_blocks>
      <xml>
        <block type="when_run" deletable="false" movable="false">
          <next>
            <block type="controls_repeat">
              <title name="TIMES">3</title>
              <statement name="DO">
                <block type="maze_moveForward">
                  <next>
                    <block type="maze_moveForward">
                      <next>
                        <block type="maze_turn">
                          <title name="DIR">turnLeft</title>
                          <next>
                            <block type="maze_moveForward">
                              <next>
                                <block type="maze_turn">
                                  <title name="DIR">turnRight</title>
                                </block>
                              </next>
                            </block>
                          </next>
                        </block>
                      </next>
                    </block>
                  </next>
                </block>
              </statement>
            </block>
          </next>
        </block>
      </xml>
    </solution_blocks>
=======
>>>>>>> faa1532f
  </blocks>
</Maze><|MERGE_RESOLUTION|>--- conflicted
+++ resolved
@@ -47,11 +47,6 @@
         </block>
       </xml>
     </toolbox_blocks>
-<<<<<<< HEAD
-    <required_blocks>
-      <xml>
-</xml>
-    </required_blocks>
     <solution_blocks>
       <xml>
         <block type="when_run" deletable="false" movable="false">
@@ -85,7 +80,5 @@
         </block>
       </xml>
     </solution_blocks>
-=======
->>>>>>> faa1532f
   </blocks>
 </Maze>