--- conflicted
+++ resolved
@@ -19,13 +19,9 @@
     "allow_sprites_outside_playspace": "false",
     "sprites_hidden_to_start": "false",
     "instructions": "If we count by larger numbers we could go even higher. Try making the dog count from 10 up to 1000 10 at a time.",
-<<<<<<< HEAD
     "ideal": "7"
-=======
-    "ideal": "7",
     "use_modal_function_editor": "false",
     "maze_data": null
->>>>>>> a4171e90
   }
 }]]></config>
   <blocks>
