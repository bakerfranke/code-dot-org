--- conflicted
+++ resolved
@@ -40,10 +40,6 @@
     "skip_autosave": true,
     "default_song": "hammer",
     "long_instructions": "Get your groove on! Create a dance of your own to share with your friends.",
-<<<<<<< HEAD
-=======
-    "is_project_level": false,
->>>>>>> edc838d1
     "soft_buttons": [
       "leftButton",
       "rightButton",
