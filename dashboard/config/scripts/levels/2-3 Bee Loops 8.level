<Karel>
  <config><![CDATA[{
  "game_id": 25,
  "created_at": "2014-06-30T22:40:58.000Z",
  "level_num": "custom",
  "user_id": 6,
  "properties": {
    "skin": "bee",
    "instructions": "These purple flowers have an unknown amount of nectar. Use the \"while nectar\" loop to collect all of the nectar. This loop will run as long as the condition is true, in this case Nectar > 0.",
    "step_mode": "1",
    "is_k1": "false",
    "skip_instructions_popup": "false",
    "start_direction": "1",
    "flower_type": "purpleNectarHidden",
    "maze": "[[0,0,0,0,0,0,0,0],[0,0,0,0,0,0,0,0],[0,0,0,0,0,0,0,0],[0,0,1,1,1,1,0,0],[0,0,2,1,1,1,0,0],[0,0,1,1,1,1,0,0],[0,0,0,0,0,0,0,0],[0,0,0,0,0,0,0,0]]",
    "initial_dirt": "[[0,0,0,0,0,0,0,0],[0,0,0,0,0,0,0,0],[0,0,0,0,0,0,0,0],[0,0,0,0,0,0,0,0],[0,0,0,0,0,2,0,0],[0,0,0,0,0,0,0,0],[0,0,0,0,0,0,0,0],[0,0,0,0,0,0,0,0]]",
    "final_dirt": "[[0,0,0,0,0,0,0,0],[0,0,0,0,0,0,0,0],[0,0,0,0,0,0,0,0],[0,0,0,0,0,0,0,0],[0,0,0,0,0,0,0,0],[0,0,0,0,0,0,0,0],[0,0,0,0,0,0,0,0],[0,0,0,0,0,0,0,0]]",
    "ideal": "5",
    "never_autoplay_video": "false",
    "disable_param_editing": "true",
    "disable_variable_editing": "false",
    "use_modal_function_editor": "false",
    "use_contract_editor": "false",
    "contract_highlight": "false",
    "contract_collapse": "false",
    "examples_highlight": "false",
    "examples_collapse": "false",
    "examples_required": "false",
    "definition_highlight": "false",
    "definition_collapse": "false",
    "disable_examples": "false",
    "fast_get_nectar_animation": "false",
    "serialized_maze": "[[{\"tileType\":0},{\"tileType\":0},{\"tileType\":0},{\"tileType\":0},{\"tileType\":0},{\"tileType\":0},{\"tileType\":0},{\"tileType\":0}],[{\"tileType\":0},{\"tileType\":0},{\"tileType\":0},{\"tileType\":0},{\"tileType\":0},{\"tileType\":0},{\"tileType\":0},{\"tileType\":0}],[{\"tileType\":0},{\"tileType\":0},{\"tileType\":0},{\"tileType\":0},{\"tileType\":0},{\"tileType\":0},{\"tileType\":0},{\"tileType\":0}],[{\"tileType\":0},{\"tileType\":0},{\"tileType\":1},{\"tileType\":1},{\"tileType\":1},{\"tileType\":1},{\"tileType\":0},{\"tileType\":0}],[{\"tileType\":0},{\"tileType\":0},{\"tileType\":2},{\"tileType\":1},{\"tileType\":1},{\"tileType\":1,\"featureType\":1,\"value\":1,\"range\":3},{\"tileType\":0},{\"tileType\":0}],[{\"tileType\":0},{\"tileType\":0},{\"tileType\":1},{\"tileType\":1},{\"tileType\":1},{\"tileType\":1},{\"tileType\":0},{\"tileType\":0}],[{\"tileType\":0},{\"tileType\":0},{\"tileType\":0},{\"tileType\":0},{\"tileType\":0},{\"tileType\":0},{\"tileType\":0},{\"tileType\":0}],[{\"tileType\":0},{\"tileType\":0},{\"tileType\":0},{\"tileType\":0},{\"tileType\":0},{\"tileType\":0},{\"tileType\":0},{\"tileType\":0}]]"
  },
  "published": true
}]]></config>
  <blocks>
    <toolbox_blocks>
      <xml>
        <block type="maze_moveForward"/>
        <block type="maze_turn">
          <title name="DIR">turnLeft</title>
        </block>
        <block type="maze_turn">
          <title name="DIR">turnRight</title>
        </block>
        <block type="maze_nectar"/>
        <block type="maze_honey"/>
        <block type="controls_repeat">
          <title name="TIMES">???</title>
        </block>
        <block type="bee_whileNectarAmount">
          <title name="ARG1">nectarRemaining</title>
          <title name="OP">&gt;</title>
          <title name="ARG2">0</title>
        </block>
      </xml>
    </toolbox_blocks>
    <recommended_blocks>
      <xml>
        <block type="bee_whileNectarAmount">
          <title name="ARG1">nectarRemaining</title>
          <title name="OP">&gt;</title>
          <title name="ARG2">0</title>
        </block>
      </xml>
<<<<<<< HEAD
    </required_blocks>
    <solution_blocks>
      <xml>
        <block type="when_run" deletable="false" movable="false">
          <next>
            <block type="controls_repeat">
              <title name="TIMES">3</title>
              <statement name="DO">
                <block type="maze_moveForward"/>
              </statement>
              <next>
                <block type="bee_whileNectarAmount">
                  <title name="ARG1">nectarRemaining</title>
                  <title name="OP">&gt;</title>
                  <title name="ARG2">0</title>
                  <statement name="DO">
                    <block type="maze_nectar"/>
                  </statement>
                </block>
              </next>
            </block>
          </next>
        </block>
      </xml>
    </solution_blocks>
=======
    </recommended_blocks>
>>>>>>> faa1532f
  </blocks>
</Karel><|MERGE_RESOLUTION|>--- conflicted
+++ resolved
@@ -64,8 +64,7 @@
           <title name="ARG2">0</title>
         </block>
       </xml>
-<<<<<<< HEAD
-    </required_blocks>
+    </recommended_blocks>
     <solution_blocks>
       <xml>
         <block type="when_run" deletable="false" movable="false">
@@ -90,8 +89,5 @@
         </block>
       </xml>
     </solution_blocks>
-=======
-    </recommended_blocks>
->>>>>>> faa1532f
   </blocks>
 </Karel>