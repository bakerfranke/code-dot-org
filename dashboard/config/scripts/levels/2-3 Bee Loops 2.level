<Karel>
  <config><![CDATA[{
  "game_id": 25,
  "created_at": "2014-06-16T18:22:10.000Z",
  "level_num": "custom",
  "user_id": 19,
  "properties": {
    "maze": "[[0,0,0,0,0,0,0,0],[0,0,0,0,0,0,0,0],[0,0,0,0,0,0,0,0],[0,0,1,1,1,1,1,0],[0,0,2,1,1,1,1,0],[0,0,1,1,1,1,1,0],[0,0,0,0,0,0,0,0],[0,0,0,0,0,0,0,0]]",
    "initial_dirt": "[[0,0,0,0,0,0,0,0],[0,0,0,0,0,0,0,0],[0,0,0,0,0,0,0,0],[0,0,0,0,0,0,0,0],[0,0,0,1,-1,1,-1,0],[0,0,0,0,0,0,0,0],[0,0,0,0,0,0,0,0],[0,0,0,0,0,0,0,0]]",
    "final_dirt": "[[0,0,0,0,0,0,0,0],[0,0,0,0,0,0,0,0],[0,0,0,0,0,0,0,0],[0,0,0,0,0,0,0,0],[0,0,0,0,0,0,0,0],[0,0,0,0,0,0,0,0],[0,0,0,0,0,0,0,0],[0,0,0,0,0,0,0,0]]",
    "skin": "bee",
    "instructions": "Collect all the nectar and make all of the honey using the fewest blocks possible.",
    "start_direction": "1",
    "step_mode": "1",
    "is_k1": "false",
    "nectar_goal": "2",
    "flower_type": "redWithNectar",
    "skip_instructions_popup": "true",
    "ideal": "6",
    "honey_goal": "2",
    "disable_param_editing": "true",
    "disable_variable_editing": "false",
    "use_modal_function_editor": "false",
    "use_contract_editor": "false",
    "contract_highlight": "false",
    "contract_collapse": "false",
    "examples_highlight": "false",
    "examples_collapse": "false",
    "definition_highlight": "false",
    "definition_collapse": "false",
    "never_autoplay_video": "false",
    "examples_required": "false",
    "disable_examples": "false",
    "fast_get_nectar_animation": "false",
    "authored_hints": "[\r\n {\r\n  \"hint_class\": \"content\",\r\n  \"hint_markdown\": \"You should end up with four blocks inside your loop.\",\r\n  \"hint_id\": \"2-3_Bee_Loops_2_a\",\r\n  \"hint_type\": \"general\"\r\n }\r\n]"
  },
  "published": true,
  "notes": ""
}]]></config>
  <blocks>
    <start_blocks>
      <xml>
</xml>
    </start_blocks>
    <toolbox_blocks>
      <xml>
        <block type="maze_moveForward"/>
        <block type="maze_turn">
          <title name="DIR">turnLeft</title>
        </block>
        <block type="maze_turn">
          <title name="DIR">turnRight</title>
        </block>
        <block type="controls_repeat">
          <title name="TIMES">???</title>
        </block>
        <block type="maze_nectar"/>
        <block type="maze_honey"/>
      </xml>
    </toolbox_blocks>
<<<<<<< HEAD
    <required_blocks>
      <xml>
        <block type="maze_moveForward"/>
        <block type="maze_nectar"/>
      </xml>
    </required_blocks>
    <solution_blocks>
      <xml>
        <block type="when_run" deletable="false" movable="false">
          <next>
            <block type="controls_repeat">
              <title name="TIMES">2</title>
              <statement name="DO">
                <block type="maze_moveForward">
                  <next>
                    <block type="maze_nectar">
                      <next>
                        <block type="maze_moveForward">
                          <next>
                            <block type="maze_honey"/>
                          </next>
                        </block>
                      </next>
                    </block>
                  </next>
                </block>
              </statement>
            </block>
          </next>
        </block>
      </xml>
    </solution_blocks>
=======
    <recommended_blocks>
      <block type="controls_repeat">
        <title name="TIMES">???</title>
      </block>
    </recommended_blocks>
>>>>>>> eaa69fa4
  </blocks>
</Karel><|MERGE_RESOLUTION|>--- conflicted
+++ resolved
@@ -58,13 +58,11 @@
         <block type="maze_honey"/>
       </xml>
     </toolbox_blocks>
-<<<<<<< HEAD
-    <required_blocks>
-      <xml>
-        <block type="maze_moveForward"/>
-        <block type="maze_nectar"/>
-      </xml>
-    </required_blocks>
+    <recommended_blocks>
+      <block type="controls_repeat">
+        <title name="TIMES">???</title>
+      </block>
+    </recommended_blocks>
     <solution_blocks>
       <xml>
         <block type="when_run" deletable="false" movable="false">
@@ -91,12 +89,5 @@
         </block>
       </xml>
     </solution_blocks>
-=======
-    <recommended_blocks>
-      <block type="controls_repeat">
-        <title name="TIMES">???</title>
-      </block>
-    </recommended_blocks>
->>>>>>> eaa69fa4
   </blocks>
 </Karel>