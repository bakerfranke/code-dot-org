<Karel>
  <config><![CDATA[{
  "game_id": 25,
  "created_at": "2014-07-10T18:44:42.000Z",
  "level_num": "custom",
  "user_id": 9,
  "properties": {
    "skin": "bee",
    "instructions": "More clouds! Not all clouds cover flowers, so check underneath every cloud to see if it is hiding a flower before you get nectar. Remember: clouds don't always hide the same thing!",
    "step_mode": "1",
    "is_k1": "false",
    "skip_instructions_popup": "false",
    "start_direction": "1",
    "flower_type": "redWithNectar",
    "maze": "[[0,0,0,0,0,0,0,0],[0,0,0,0,0,0,0,0],[0,0,0,0,0,0,0,0],[0,0,2,1,1,0,0,0],[0,0,0,0,\"FC\",0,0,0],[0,0,0,0,\"FC\",0,0,0],[0,0,0,0,0,0,0,0],[0,0,0,0,0,0,0,0]]",
    "initial_dirt": "[[0,0,0,0,0,0,0,0],[0,0,0,0,0,0,0,0],[0,0,0,0,0,0,0,0],[0,0,0,0,0,0,0,0],[0,0,0,0,-98,0,0,0],[0,0,0,0,1,0,0,0],[0,0,0,0,0,0,0,0],[0,0,0,0,0,0,0,0]]",
    "final_dirt": "[[0,0,0,0,0,0,0,0],[0,0,0,0,0,0,0,0],[0,0,0,0,0,0,0,0],[0,0,0,0,0,0,0,0],[0,0,0,0,0,0,0,0],[0,0,0,0,0,0,0,0],[0,0,0,0,0,0,0,0],[0,0,0,0,0,0,0,0]]",
    "ideal": "8",
    "never_autoplay_video": "false",
    "disable_param_editing": "true",
    "disable_variable_editing": "false",
    "use_modal_function_editor": "false",
    "use_contract_editor": "false",
    "contract_highlight": "false",
    "contract_collapse": "false",
    "examples_highlight": "false",
    "examples_collapse": "false",
    "examples_required": "false",
    "definition_highlight": "false",
    "definition_collapse": "false",
    "disable_examples": "false",
    "fast_get_nectar_animation": "false",
    "callout_json": "[\r\n {\r\n  \"localization_key\": \"4_5_Bee_Conditionals_2_1\",\r\n  \"callout_text\": \"Remember, check to see if EVERY cloud has a FLOWER. You don't have to check for honeycombs at all.\",\r\n  \"element_id\": \"#atFlower\",\r\n  \"on\": \"\",\r\n  \"qtip_config\": {\r\n   \"style\": {\r\n    \"classes\": \"\"\r\n   },\r\n   \"position\": {\r\n    \"my\": \"top left\",\r\n    \"at\": \"top right\",\r\n    \"adjust\": {\r\n     \"x\": -10,\r\n     \"y\": 7\r\n    }\r\n   }\r\n  }\r\n }\r\n]",
    "serialized_maze": "[[{\"tileType\":0},{\"tileType\":0},{\"tileType\":0},{\"tileType\":0},{\"tileType\":0},{\"tileType\":0},{\"tileType\":0},{\"tileType\":0}],[{\"tileType\":0},{\"tileType\":0},{\"tileType\":0},{\"tileType\":0},{\"tileType\":0},{\"tileType\":0},{\"tileType\":0},{\"tileType\":0}],[{\"tileType\":0},{\"tileType\":0},{\"tileType\":0},{\"tileType\":0},{\"tileType\":0},{\"tileType\":0},{\"tileType\":0},{\"tileType\":0}],[{\"tileType\":0},{\"tileType\":0},{\"tileType\":2},{\"tileType\":1},{\"tileType\":1},{\"tileType\":0},{\"tileType\":0},{\"tileType\":0}],[{\"tileType\":0},{\"tileType\":0},{\"tileType\":0},{\"tileType\":0},{\"tileType\":1,\"featureType\":2,\"value\":1,\"cloudType\":2,\"range\":1},{\"tileType\":0},{\"tileType\":0},{\"tileType\":0}],[{\"tileType\":0},{\"tileType\":0},{\"tileType\":0},{\"tileType\":0},{\"tileType\":1,\"featureType\":2,\"value\":1,\"cloudType\":2,\"range\":1},{\"tileType\":0},{\"tileType\":0},{\"tileType\":0}],[{\"tileType\":0},{\"tileType\":0},{\"tileType\":0},{\"tileType\":0},{\"tileType\":0},{\"tileType\":0},{\"tileType\":0},{\"tileType\":0}],[{\"tileType\":0},{\"tileType\":0},{\"tileType\":0},{\"tileType\":0},{\"tileType\":0},{\"tileType\":0},{\"tileType\":0},{\"tileType\":0}]]"
  },
  "published": true
}]]></config>
  <blocks>
    <toolbox_blocks>
      <xml>
        <block type="maze_moveForward"/>
        <block type="maze_turn">
          <title name="DIR">turnRight</title>
        </block>
        <block type="maze_turn">
          <title name="DIR">turnLeft</title>
        </block>
        <block type="maze_nectar"/>
        <block type="maze_honey"/>
        <block type="bee_ifFlower" id="Flower">
          <title name="LOC">atFlower</title>
        </block>
        <block type="controls_repeat">
          <title name="TIMES">???</title>
        </block>
      </xml>
    </toolbox_blocks>
    <recommended_blocks>
      <xml>
        <block type="maze_moveForward"/>
        <block type="maze_turn">
          <title name="DIR">turnRight</title>
        </block>
        <block type="bee_ifFlower">
          <title name="LOC">atFlower</title>
        </block>
        <block type="maze_nectar"/>
      </xml>
<<<<<<< HEAD
    </required_blocks>
    <solution_blocks>
      <xml>
        <block type="when_run" deletable="false" movable="false">
          <next>
            <block type="maze_moveForward">
              <next>
                <block type="maze_moveForward">
                  <next>
                    <block type="maze_turn">
                      <title name="DIR">turnRight</title>
                      <next>
                        <block type="controls_repeat">
                          <title name="TIMES">2</title>
                          <statement name="DO">
                            <block type="maze_moveForward">
                              <next>
                                <block type="bee_ifFlower">
                                  <title name="LOC">atFlower</title>
                                  <statement name="DO">
                                    <block type="maze_nectar"/>
                                  </statement>
                                </block>
                              </next>
                            </block>
                          </statement>
                        </block>
                      </next>
                    </block>
                  </next>
                </block>
              </next>
            </block>
          </next>
        </block>
      </xml>
    </solution_blocks>
=======
    </recommended_blocks>
>>>>>>> faa1532f
  </blocks>
</Karel><|MERGE_RESOLUTION|>--- conflicted
+++ resolved
@@ -66,8 +66,7 @@
         </block>
         <block type="maze_nectar"/>
       </xml>
-<<<<<<< HEAD
-    </required_blocks>
+    </recommended_blocks>
     <solution_blocks>
       <xml>
         <block type="when_run" deletable="false" movable="false">
@@ -104,8 +103,5 @@
         </block>
       </xml>
     </solution_blocks>
-=======
-    </recommended_blocks>
->>>>>>> faa1532f
   </blocks>
 </Karel>