--- conflicted
+++ resolved
@@ -33,23 +33,12 @@
     "hide_view_data_button": "false",
     "debugger_disabled": "false",
     "start_animations": "{\r\n  \"orderedKeys\": [\r\n    \"7971239b-2cc5-42c7-8f24-cc7628d98d29\",\r\n    \"04fe3dba-6425-4064-87d6-a572685bdd5c\",\r\n    \"d3c518ec-c351-41d4-bc12-d3b885389bf5\"\r\n  ],\r\n  \"propsByKey\": {\r\n    \"7971239b-2cc5-42c7-8f24-cc7628d98d29\": {\r\n      \"name\": \"blue_fish\",\r\n      \"sourceUrl\": \"https://levelbuilder-studio.code.org/v3/animations/qQO8azHNNTyOiiJs3MYLNQ/7971239b-2cc5-42c7-8f24-cc7628d98d29.png\",\r\n      \"frameSize\": {\r\n        \"x\": 128,\r\n        \"y\": 128\r\n      },\r\n      \"frameCount\": 1,\r\n      \"looping\": true,\r\n      \"frameDelay\": 4,\r\n      \"version\": \"UgK56NFFNAcaEgzyGa1kA7Q0ifv.dcK0\"\r\n    },\r\n    \"04fe3dba-6425-4064-87d6-a572685bdd5c\": {\r\n      \"name\": \"orange_fish\",\r\n      \"sourceUrl\": \"https://levelbuilder-studio.code.org/v3/animations/qQO8azHNNTyOiiJs3MYLNQ/04fe3dba-6425-4064-87d6-a572685bdd5c.png\",\r\n      \"frameSize\": {\r\n        \"x\": 128,\r\n        \"y\": 128\r\n      },\r\n      \"frameCount\": 1,\r\n      \"looping\": true,\r\n      \"frameDelay\": 4,\r\n      \"version\": \"IMlqRruXCoTazPeu.iWQKvo8vtNWEeao\"\r\n    },\r\n    \"d3c518ec-c351-41d4-bc12-d3b885389bf5\": {\r\n      \"name\": \"green_fish\",\r\n      \"sourceUrl\": \"https://levelbuilder-studio.code.org/v3/animations/qQO8azHNNTyOiiJs3MYLNQ/d3c518ec-c351-41d4-bc12-d3b885389bf5.png\",\r\n      \"frameSize\": {\r\n        \"x\": 128,\r\n        \"y\": 128\r\n      },\r\n      \"frameCount\": 1,\r\n      \"looping\": true,\r\n      \"frameDelay\": 4,\r\n      \"version\": \"l3xz89QJEaPfW4rdHCynWADo_KChYRTj\"\r\n    }\r\n  }\r\n}",
-<<<<<<< HEAD
-    "contained_level_names": null,
-    "encrypted_examples": [
-
-    ],
-=======
->>>>>>> 493fee8f
     "instructions_important": "false",
     "hide_animation_mode": "false",
     "start_in_animation_tab": "false",
     "all_animations_single_frame": "false",
-<<<<<<< HEAD
-    "pause_animations_by_default": "false"
-=======
     "pause_animations_by_default": "false",
     "contained_level_names": null
->>>>>>> 493fee8f
   },
   "published": true,
   "notes": "",
