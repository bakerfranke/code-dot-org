<Artist>
  <config><![CDATA[{
  "game_id": 23,
  "created_at": "2017-05-06T19:45:48.000Z",
  "level_num": "custom",
  "user_id": 6,
  "properties": {
    "skin": "artist",
    "instructions": "Draw rooms for each of the animals. There are many different ways to solve this puzzle, so have some fun. The shortest possible solution is 6 blocks, but use as many as you like!",
    "x": "100",
    "y": "150",
    "start_direction": "90",
    "is_k1": "false",
    "skip_instructions_popup": "false",
    "images": "[{\"filename\":\"https://images.code.org/92ea9ba17e7c6b8bef3080d2dae80245-image-1494100317729.png\",\"position\":[110,160]},{\"filename\":\"https://images.code.org/c5c973256685f64b74432c62fbdf6772-image-1494100317731.png\",\"position\":[210,160]}]\r\n//,{\"filename\":\"https://images.code.org/c5c973256685f64b74432c62fbdf6772-image-1494100317731.png\",\"position\":[110,260]},{\"filename\":\"https://images.code.org/92ea9ba17e7c6b8bef3080d2dae80245-image-1494100317729.png\",\"position\":[210,260]}]\r\n\r\n\r\n\r\n",
    "scrollbars": "false",
    "free_play": "false",
    "slider_speed": "0.4",
    "embed": "false",
    "disable_param_editing": "true",
    "disable_variable_editing": "false",
    "use_modal_function_editor": "false",
    "use_contract_editor": "false",
    "impressive": "false",
    "markdown_instructions": "Draw rooms for each of the animals. There are many different ways to solve this puzzle, so have some fun! Each square has a side length of 100 pixels.",
    "contract_highlight": "false",
    "contract_collapse": "false",
    "examples_highlight": "false",
    "examples_collapse": "false",
    "examples_required": "false",
    "definition_highlight": "false",
    "definition_collapse": "false",
    "disable_examples": "false",
    "disable_sharing": "false",
    "never_autoplay_video": "false",
    "authored_hints": "[{\"hint_class\":\"pointer\",\"hint_markdown\":\"You can draw this as a rectangle with a line in the middle or two different squares!\",\"hint_id\":\"courseC_artist_prog_challenge1_a\",\"hint_type\":\"general\",\"tts_url\":\"https://tts.code.org/sharon22k/180/100/2f3a08049f7e19937ff3a38682a39474/courseC_artist_prog_challenge1.mp3\"}]",
    "discard_background": "false",
    "instructions_important": "false",
    "hide_share_and_remix": "false",
    "disable_if_else_editing": "false",
<<<<<<< HEAD
    "solution_image_url": "https://d3p74s6bwmy6t9.cloudfront.net/54076e1a8ac6b368fffef1ea2c2f9772=development/2090.png",
    "contained_level_names": null,
    "disable_procedure_autopopulate": "false"
=======
    "disable_procedure_autopopulate": "false",
    "contained_level_names": null
>>>>>>> 844bad70
  },
  "published": true,
  "notes": "",
  "audit_log": "[{\"changed_at\":\"2017-08-08 20:52:10 +0000\",\"changed\":[\"toolbox_blocks\",\"solution_blocks\",\"predraw_blocks\",\"markdown_instructions\",\"authored_hints\",\"contained_level_names\"],\"changed_by_id\":684,\"changed_by_email\":\"audrey.clark@code.org\"},{\"changed_at\":\"2017-08-08 20:52:34 +0000\",\"changed\":[\"toolbox_blocks\",\"solution_blocks\",\"predraw_blocks\",\"authored_hints\",\"contained_level_names\"],\"changed_by_id\":684,\"changed_by_email\":\"audrey.clark@code.org\"},{\"changed_at\":\"2017-08-08 20:52:47 +0000\",\"changed\":[\"toolbox_blocks\",\"solution_blocks\",\"predraw_blocks\",\"authored_hints\",\"contained_level_names\"],\"changed_by_id\":684,\"changed_by_email\":\"audrey.clark@code.org\"}]",
  "level_concept_difficulty": {
  }
}]]></config>
  <blocks>
    <start_blocks>
      <xml/>
    </start_blocks>
    <toolbox_blocks>
      <xml>
        <block type="draw_move_by_constant">
          <title name="DIR">moveForward</title>
          <title name="VALUE">100</title>
        </block>
        <block type="draw_turn_by_constant_dropdown">
          <title name="DIR">turnRight</title>
          <title name="VALUE" config="45,60,90,120,180">90</title>
        </block>
        <block type="draw_turn_by_constant_dropdown">
          <title name="DIR">turnLeft</title>
          <title name="VALUE" config="45,60,90,120,180">90</title>
        </block>
        <block type="jump_by_constant">
          <title name="DIR">jumpForward</title>
          <title name="VALUE">100</title>
        </block>
        <block type="controls_repeat_dropdown">
          <title name="TIMES" config="2-10">2</title>
        </block>
        <block type="draw_colour" inline="true">
          <value name="COLOUR">
            <block type="colour_picker">
              <title name="COLOUR">#ff0000</title>
            </block>
          </value>
        </block>
        <block type="draw_colour" inline="true">
          <value name="COLOUR">
            <block type="colour_random"/>
          </value>
        </block>
      </xml>
    </toolbox_blocks>
    <recommended_blocks>
      <xml/>
    </recommended_blocks>
    <solution_blocks>
      <xml>
        <block type="when_run" deletable="false" movable="false">
          <next>
            <block type="draw_move_by_constant">
              <title name="DIR">moveForward</title>
              <title name="VALUE">200</title>
              <next>
                <block type="draw_turn_by_constant_dropdown">
                  <title name="DIR">turnRight</title>
                  <title name="VALUE" config="45,60,90,120,180">90</title>
                  <next>
                    <block type="draw_move_by_constant">
                      <title name="DIR">moveForward</title>
                      <title name="VALUE">100</title>
                      <next>
                        <block type="draw_turn_by_constant_dropdown">
                          <title name="DIR">turnRight</title>
                          <title name="VALUE" config="45,60,90,120,180">90</title>
                          <next>
                            <block type="draw_move_by_constant">
                              <title name="DIR">moveForward</title>
                              <title name="VALUE">200</title>
                              <next>
                                <block type="draw_turn_by_constant_dropdown">
                                  <title name="DIR">turnRight</title>
                                  <title name="VALUE" config="45,60,90,120,180">90</title>
                                  <next>
                                    <block type="draw_move_by_constant">
                                      <title name="DIR">moveForward</title>
                                      <title name="VALUE">100</title>
                                      <next>
                                        <block type="draw_turn_by_constant_dropdown">
                                          <title name="DIR">turnRight</title>
                                          <title name="VALUE" config="45,60,90,120,180">90</title>
                                          <next>
                                            <block type="jump_by_constant">
                                              <title name="DIR">jumpForward</title>
                                              <title name="VALUE">100</title>
                                              <next>
                                                <block type="draw_turn_by_constant_dropdown">
                                                  <title name="DIR">turnRight</title>
                                                  <title name="VALUE" config="45,60,90,120,180">90</title>
                                                  <next>
                                                    <block type="draw_move_by_constant">
                                                      <title name="DIR">moveForward</title>
                                                      <title name="VALUE">100</title>
                                                    </block>
                                                  </next>
                                                </block>
                                              </next>
                                            </block>
                                          </next>
                                        </block>
                                      </next>
                                    </block>
                                  </next>
                                </block>
                              </next>
                            </block>
                          </next>
                        </block>
                      </next>
                    </block>
                  </next>
                </block>
              </next>
            </block>
          </next>
        </block>
      </xml>
    </solution_blocks>
    <predraw_blocks>
      <xml>
        <block type="when_run" deletable="false" movable="false">
          <next>
            <block type="jump_to_xy">
              <title name="XPOS">55</title>
              <title name="YPOS">160</title>
              <next>
                <block type="draw_turn_by_constant">
                  <title name="DIR">turnLeft</title>
                  <title name="VALUE">15</title>
                  <next>
                    <block type="draw_move_by_constant">
                      <title name="DIR">moveForward</title>
                      <title name="VALUE">150</title>
                      <next>
                        <block type="draw_turn_by_constant">
                          <title name="DIR">turnRight</title>
                          <title name="VALUE">30</title>
                          <next>
                            <block type="draw_move_by_constant">
                              <title name="DIR">moveForward</title>
                              <title name="VALUE">150</title>
                            </block>
                          </next>
                        </block>
                      </next>
                    </block>
                  </next>
                </block>
              </next>
            </block>
          </next>
        </block>
      </xml>
    </predraw_blocks>
  </blocks>
</Artist><|MERGE_RESOLUTION|>--- conflicted
+++ resolved
@@ -38,14 +38,9 @@
     "instructions_important": "false",
     "hide_share_and_remix": "false",
     "disable_if_else_editing": "false",
-<<<<<<< HEAD
     "solution_image_url": "https://d3p74s6bwmy6t9.cloudfront.net/54076e1a8ac6b368fffef1ea2c2f9772=development/2090.png",
-    "contained_level_names": null,
-    "disable_procedure_autopopulate": "false"
-=======
     "disable_procedure_autopopulate": "false",
     "contained_level_names": null
->>>>>>> 844bad70
   },
   "published": true,
   "notes": "",
