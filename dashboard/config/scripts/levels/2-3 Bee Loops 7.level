--- conflicted
+++ resolved
@@ -54,10 +54,6 @@
         <block type="maze_honey"/>
       </xml>
     </toolbox_blocks>
-<<<<<<< HEAD
-    <required_blocks>
-      <xml/>
-    </required_blocks>
     <solution_blocks>
       <xml>
         <block type="when_run" deletable="false" movable="false">
@@ -89,7 +85,5 @@
         </block>
       </xml>
     </solution_blocks>
-=======
->>>>>>> eaa69fa4
   </blocks>
 </Karel>