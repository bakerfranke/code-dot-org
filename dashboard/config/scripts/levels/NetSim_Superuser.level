--- conflicted
+++ resolved
@@ -6,13 +6,8 @@
   "user_id": 1,
   "properties": {
     "skin": "netsim",
-<<<<<<< HEAD
-    "instructions": "You have loaded NetSim in superuser mode.",
-    "skip_instructions_popup": "true"
-=======
     "skip_instructions_popup": "true",
     "instructions": "You have loaded NetSim in superuser mode."
->>>>>>> 927ea403
   }
 }]]></config>
 </NetSim>