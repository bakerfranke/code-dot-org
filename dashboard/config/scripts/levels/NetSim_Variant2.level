<NetSim>
  <config><![CDATA[{
  "game_id": 42,
  "created_at": "2015-01-20T02:25:10.000Z",
  "level_num": "variant2",
  "user_id": 1,
  "properties": {
    "skin": "netsim",
<<<<<<< HEAD
    "instructions": "NetSim: Variant 2 template: UNDER CONSTRUCTION: Variant 2 is not yet functional because P2P connections have not been implemented.",
    "skip_instructions_popup": "true"
=======
    "skip_instructions_popup": "true",
    "instructions": "NetSim: Variant 2 template: UNDER CONSTRUCTION: Variant 2 is not yet functional because P2P connections have not been implemented."
>>>>>>> 927ea403
  }
}]]></config>
</NetSim><|MERGE_RESOLUTION|>--- conflicted
+++ resolved
@@ -6,13 +6,8 @@
   "user_id": 1,
   "properties": {
     "skin": "netsim",
-<<<<<<< HEAD
-    "instructions": "NetSim: Variant 2 template: UNDER CONSTRUCTION: Variant 2 is not yet functional because P2P connections have not been implemented.",
-    "skip_instructions_popup": "true"
-=======
     "skip_instructions_popup": "true",
     "instructions": "NetSim: Variant 2 template: UNDER CONSTRUCTION: Variant 2 is not yet functional because P2P connections have not been implemented."
->>>>>>> 927ea403
   }
 }]]></config>
 </NetSim>