--- conflicted
+++ resolved
@@ -18,13 +18,9 @@
     "flower_type": "redWithNectar",
     "nectar_goal": "15",
     "ideal": "9",
-<<<<<<< HEAD
-    "instructions": "Ah, the for loop could make this much easier! You can use the variable \"i\" to loop the \"get nectar\" block the same number of times as the loop has been run!"
-=======
     "instructions": "Ah, the for loop could make this much easier! You can use the \"counter\" variable from the for loop to loop the \"get nectar\" block the same number of times as the loop has been run!",
     "use_modal_function_editor": "false",
     "use_contract_editor": "false"
->>>>>>> bf24ae7a
   }
 }]]></config>
   <blocks>
