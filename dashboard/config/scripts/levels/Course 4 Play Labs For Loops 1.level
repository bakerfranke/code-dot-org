<Studio>
  <config><![CDATA[{
  "game_id": 33,
  "created_at": "2014-10-31T00:39:39.000Z",
  "level_num": "custom",
  "user_id": 16,
  "properties": {
    "skin": "studio",
    "success_condition": "function () {\r\n  // Sample conditions:\r\n  // return Studio.sprite[0].isCollidingWith(1);\r\n  return Studio.sayComplete > 99\r\n  // return Studio.sprite[0].emotion === Emotions.HAPPY;\r\n  // return Studio.tickCount > 50;\r\n}",
    "failure_condition": "function () {\r\n}",
    "maze": "[[0,0,0,0,0,0,0,0],[0,0,0,0,0,0,0,0],[0,0,0,0,0,0,0,0],[0,0,0,0,0,0,0,0],[0,0,0,16,0,0,0,0],[0,0,0,0,0,0,0,0],[0,0,0,0,0,0,0,0],[0,0,0,0,0,0,0,0]]",
    "instructions": "Let's make the dog speak every number from 1 to 100. Use a `for` loop and the counter block to speak the counter variable each time the loop is run.",
    "is_k1": "false",
    "skip_instructions_popup": "false",
    "disable_param_editing": "true",
    "disable_variable_editing": "true",
    "edge_collisions": "false",
    "projectile_collisions": "false",
    "allow_sprites_outside_playspace": "false",
    "sprites_hidden_to_start": "false",
    "free_play": "false",
    "ideal": "9",
    "use_modal_function_editor": "false",
    "use_contract_editor": "false",
    "coordinate_grid_background": "false",
    "embed": "false",
    "contract_highlight": "false",
    "contract_collapse": "false",
    "examples_highlight": "false",
    "examples_collapse": "false",
    "definition_highlight": "false",
    "definition_collapse": "false",
    "disable_sharing": "false",
    "generate_function_pass_blocks": "false",
    "timeout_after_when_run": "false",
    "examples_required": "false",
<<<<<<< HEAD
    "disable_examples": "false"
  },
  "published": false,
  "level_concept_difficulty": {
    "sequencing": 1,
    "for_loops": 3,
    "variables": 1
  }
=======
    "disable_examples": "false",
    "markdown_instructions": "Let's make the dog speak every number from 1 to 100. Use a `for` loop and the counter block to speak the counter variable each time the loop is run.",
    "never_autoplay_video": "false"
  },
  "published": true,
  "notes": ""
>>>>>>> 8ee5d8fc
}]]></config>
  <blocks>
    <start_blocks>
      <xml>
        <block type="when_run" deletable="false" movable="false">
          <next>
            <block type="controls_for" inline="true" movable="false">
              <title name="VAR">counter</title>
              <value name="FROM">
                <block type="math_number">
                  <title name="NUM">1</title>
                </block>
              </value>
              <value name="TO">
                <block type="math_number">
                  <title name="NUM">100</title>
                </block>
              </value>
              <value name="BY">
                <block type="math_number">
                  <title name="NUM">1</title>
                </block>
              </value>
              <statement name="DO">
                <block type="studio_saySpriteParamsTime" inline="true">
                  <value name="SPRITE">
                    <block type="math_number">
                      <title name="NUM">1</title>
                    </block>
                  </value>
                  <value name="TIME">
                    <block type="math_number">
                      <title name="NUM">0.1</title>
                    </block>
                  </value>
                </block>
              </statement>
            </block>
          </next>
        </block>
      </xml>
    </start_blocks>
    <toolbox_blocks>
      <xml>
        <block type="studio_saySpriteParamsTime" inline="true">
          <value name="SPRITE">
            <block type="math_number">
              <title name="NUM">1</title>
            </block>
          </value>
          <value name="TIME">
            <block type="math_number">
              <title name="NUM">0.1</title>
            </block>
          </value>
        </block>
        <block type="variables_get">
          <title name="VAR">counter</title>
        </block>
        <block type="math_number">
          <title name="NUM">1</title>
        </block>
        <block type="when_run"/>
        <block type="controls_for" inline="true"/>
      </xml>
    </toolbox_blocks>
    <recommended_blocks>
      <xml>
        <block type="studio_saySpriteParamsTime" inline="true">
          <value name="SPRITE">
            <block type="math_number">
              <title name="NUM">1</title>
            </block>
          </value>
          <value name="TEXT">
            <block type="variables_get">
              <title name="VAR">counter</title>
            </block>
          </value>
          <value name="TIME">
            <block type="math_number">
              <title name="NUM">???</title>
            </block>
          </value>
        </block>
        <block type="controls_for" inline="true">
          <title name="VAR">counter</title>
          <value name="FROM">
            <block type="math_number">
              <title name="NUM">1</title>
            </block>
          </value>
          <value name="TO">
            <block type="math_number">
              <title name="NUM">100</title>
            </block>
          </value>
          <value name="BY">
            <block type="math_number">
              <title name="NUM">1</title>
            </block>
          </value>
        </block>
      </xml>
    </recommended_blocks>
    <solution_blocks>
      <xml>
        <block type="when_run">
          <next>
            <block type="controls_for" inline="true">
              <title name="VAR">counter</title>
              <value name="FROM">
                <block type="math_number">
                  <title name="NUM">1</title>
                </block>
              </value>
              <value name="TO">
                <block type="math_number">
                  <title name="NUM">100</title>
                </block>
              </value>
              <value name="BY">
                <block type="math_number">
                  <title name="NUM">1</title>
                </block>
              </value>
              <statement name="DO">
                <block type="studio_saySpriteParamsTime" inline="true">
                  <value name="SPRITE">
                    <block type="math_number">
                      <title name="NUM">1</title>
                    </block>
                  </value>
                  <value name="TEXT">
                    <block type="variables_get">
                      <title name="VAR">counter</title>
                    </block>
                  </value>
                  <value name="TIME">
                    <block type="math_number">
                      <title name="NUM">0.1</title>
                    </block>
                  </value>
                </block>
              </statement>
            </block>
          </next>
        </block>
      </xml>
    </solution_blocks>
  </blocks>
</Studio><|MERGE_RESOLUTION|>--- conflicted
+++ resolved
@@ -34,23 +34,17 @@
     "generate_function_pass_blocks": "false",
     "timeout_after_when_run": "false",
     "examples_required": "false",
-<<<<<<< HEAD
-    "disable_examples": "false"
-  },
-  "published": false,
-  "level_concept_difficulty": {
-    "sequencing": 1,
-    "for_loops": 3,
-    "variables": 1
-  }
-=======
     "disable_examples": "false",
     "markdown_instructions": "Let's make the dog speak every number from 1 to 100. Use a `for` loop and the counter block to speak the counter variable each time the loop is run.",
     "never_autoplay_video": "false"
   },
   "published": true,
+  "level_concept_difficulty": {
+    "sequencing": 1,
+    "for_loops": 3,
+    "variables": 1
+  },
   "notes": ""
->>>>>>> 8ee5d8fc
 }]]></config>
   <blocks>
     <start_blocks>
