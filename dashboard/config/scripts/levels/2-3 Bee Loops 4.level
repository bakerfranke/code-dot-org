<Karel>
  <config><![CDATA[{
  "game_id": 25,
  "created_at": "2014-06-30T21:53:56.000Z",
  "level_num": "custom",
  "user_id": 6,
  "properties": {
    "skin": "bee",
    "instructions": "Such a busy bee!\r\n\r\nHelp bee collect all of the nectar and make all of the honey with the fewest blocks possible.",
    "step_mode": "1",
    "is_k1": "false",
    "skip_instructions_popup": "true",
    "start_direction": "2",
    "nectar_goal": "3",
    "honey_goal": "3",
    "flower_type": "redWithNectar",
    "maze": "[[0,0,0,0,0,0,0,0],[0,0,0,0,0,0,0,0],[0,0,2,1,1,0,0,0],[0,0,1,0,1,0,0,0],[0,0,1,1,1,0,0,0],[0,0,0,0,0,0,0,0],[0,0,0,0,0,0,0,0],[0,0,0,0,0,0,0,0]]",
    "initial_dirt": "[[0,0,0,0,0,0,0,0],[0,0,0,0,0,0,0,0],[0,0,0,0,-1,0,0,0],[0,0,1,0,1,0,0,0],[0,0,-1,1,-1,0,0,0],[0,0,0,0,0,0,0,0],[0,0,0,0,0,0,0,0],[0,0,0,0,0,0,0,0]]",
    "final_dirt": "[[0,0,0,0,0,0,0,0],[0,0,0,0,0,0,0,0],[0,0,0,0,0,0,0,0],[0,0,0,0,0,0,0,0],[0,0,0,0,0,0,0,0],[0,0,0,0,0,0,0,0],[0,0,0,0,0,0,0,0],[0,0,0,0,0,0,0,0]]",
    "ideal": "7",
    "markdown_instructions": "Such a busy bee!\r\n\r\nHelp Bee collect all of the nectar and make all of the honey with the fewest blocks possible.",
    "authored_hints": "[\r\n {\r\n  \"hint_class\": \"pointer\",\r\n  \"hint_markdown\": \"You should end up with five blocks inside your loop.\",\r\n  \"hint_id\": \"2-3_Bee_Loops_4_a\",\r\n  \"hint_type\": \"general\"\r\n }\r\n]",
    "never_autoplay_video": "false",
    "disable_param_editing": "true",
    "disable_variable_editing": "false",
    "use_modal_function_editor": "false",
    "use_contract_editor": "false",
    "contract_highlight": "false",
    "contract_collapse": "false",
    "examples_highlight": "false",
    "examples_collapse": "false",
    "examples_required": "false",
    "definition_highlight": "false",
    "definition_collapse": "false",
    "disable_examples": "false",
    "fast_get_nectar_animation": "false"
  },
  "published": true,
  "notes": ""
}]]></config>
  <blocks>
    <start_blocks>
      <xml>
        <block type="when_run" deletable="false" movable="false"/>
      </xml>
    </start_blocks>
    <toolbox_blocks>
      <xml>
        <block type="maze_moveForward"/>
        <block type="maze_turn">
          <title name="DIR">turnLeft</title>
        </block>
        <block type="maze_turn">
          <title name="DIR">turnRight</title>
        </block>
        <block type="controls_repeat">
          <title name="TIMES">???</title>
        </block>
        <block type="maze_nectar"/>
        <block type="maze_honey"/>
      </xml>
    </toolbox_blocks>
    <required_blocks>
      <xml/>
    </required_blocks>
    <recommended_blocks>
      <xml>
        <block type="controls_repeat">
          <title name="TIMES">3</title>
        </block>
      </xml>
<<<<<<< HEAD
    </required_blocks>
    <solution_blocks>
      <xml>
        <block type="when_run" deletable="false" movable="false">
          <next>
            <block type="controls_repeat">
              <title name="TIMES">3</title>
              <statement name="DO">
                <block type="maze_moveForward">
                  <next>
                    <block type="maze_nectar">
                      <next>
                        <block type="maze_moveForward">
                          <next>
                            <block type="maze_honey">
                              <next>
                                <block type="maze_turn">
                                  <title name="DIR">turnLeft</title>
                                </block>
                              </next>
                            </block>
                          </next>
                        </block>
                      </next>
                    </block>
                  </next>
                </block>
              </statement>
            </block>
          </next>
        </block>
      </xml>
    </solution_blocks>
=======
    </recommended_blocks>
>>>>>>> eaa69fa4
  </blocks>
</Karel><|MERGE_RESOLUTION|>--- conflicted
+++ resolved
@@ -69,8 +69,7 @@
           <title name="TIMES">3</title>
         </block>
       </xml>
-<<<<<<< HEAD
-    </required_blocks>
+    </recommended_blocks>
     <solution_blocks>
       <xml>
         <block type="when_run" deletable="false" movable="false">
@@ -103,8 +102,5 @@
         </block>
       </xml>
     </solution_blocks>
-=======
-    </recommended_blocks>
->>>>>>> eaa69fa4
   </blocks>
 </Karel>