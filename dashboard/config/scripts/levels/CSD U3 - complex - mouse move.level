--- conflicted
+++ resolved
@@ -102,22 +102,11 @@
     "start_blocks": "var salt = createSprite (200, 200);\r\nsalt.setAnimation(\"salt\");\r\nsalt.rotation = 150;\r\n\r\nfunction draw() {\r\n  background(\"skyblue\");\r\n  \r\n  // If mouseDidMove, rotate the present randomly to the left or right\r\n  \r\n  drawSprites();\r\n}",
     "hide_animation_mode": "false",
     "start_animations": "{\r\n  \"orderedKeys\": [\r\n    \"30cff2ca-74f5-47a9-b863-d3777b89b368\"\r\n  ],\r\n  \"propsByKey\": {\r\n    \"30cff2ca-74f5-47a9-b863-d3777b89b368\": {\r\n      \"name\": \"salt\",\r\n      \"sourceUrl\": \"https://levelbuilder-studio.code.org/v3/animations/z_qn83ftD6Be6o4jqROXGw/30cff2ca-74f5-47a9-b863-d3777b89b368.png?version=pD_G4aOqeo06a7_kV.wGAvOPmupLzWAU\",\r\n      \"frameSize\": {\r\n        \"x\": 95,\r\n        \"y\": 95\r\n      },\r\n      \"frameCount\": 1,\r\n      \"looping\": true,\r\n      \"frameDelay\": 2,\r\n      \"version\": \"pD_G4aOqeo06a7_kV.wGAvOPmupLzWAU\"\r\n    }\r\n  }\r\n}",
-<<<<<<< HEAD
-    "contained_level_names": null,
-    "encrypted_examples": [
-
-    ],
-    "instructions_important": "false",
-    "start_in_animation_tab": "false",
-    "all_animations_single_frame": "false",
-    "pause_animations_by_default": "false"
-=======
     "instructions_important": "false",
     "start_in_animation_tab": "false",
     "all_animations_single_frame": "false",
     "pause_animations_by_default": "false",
     "contained_level_names": null
->>>>>>> 493fee8f
   },
   "published": true,
   "notes": "",
