<Gamelab>
  <config><![CDATA[{
  "game_id": 50,
  "created_at": "2016-06-15T19:16:49.000Z",
  "level_num": "custom",
  "user_id": 106,
  "properties": {
    "skin": "gamelab",
    "code_functions": {
      "drawSprites": null,
      "var sprite = createSprite": {
        "params": [
          "200",
          "200"
        ],
        "paletteParams": [
          "x",
          "y"
        ]
      },
      "setAnimation": null,
      "x": null,
      "y": null,
      "sprite.width": null,
      "sprite.height": null,
      "shapeColor": null,
      "background": null,
      "comment": null,
      "rect": null,
      "fill": null,
      "draw": null,
      "color": null,
      "stroke": null,
      "noStroke": null,
      "noFill": null,
      "ellipse": null,
      "text": null,
      "textSize": null,
      "textAlign": null,
      "randomNumber_min_max": null,
      "addOperator": null,
      "subtractOperator": null
    },
    "show_d_pad": "false",
    "edit_code": true,
    "embed": "false",
    "markdown_instructions": "# Putting it All Together\r\n\r\nLet's put all of this together in a fun way. We're going to make three sprites \"race\" across the screen by combining the counter pattern, random numbers, and sprite properties.\r\n\r\n# Do This\r\n\r\n<img src=\"https://images.code.org/2f9214a801a60af226fa604a9b6533f5-image-1466008001402.26.15 AM.png\" style=\"float:right; width:200px\">\r\n\r\nTo begin with make three different sprites and put them in a row on the left side of your screen.\r\n\r\n* **Create three sprites** and give them labels\r\n* **Add code to the \"Drawing\" section of the draw loop that draws the background and your sprites**\r\n* Your animation should look like the example at the right.\r\n\r\n",
    "start_blocks": "// Creating Sprites and Setting Starting Properties\r\n\r\nfunction draw(){\r\n  \t// Draw Background\r\n  \r\n\t// Update Properties\r\n\t \r\n\t// Draw Animations\r\n\r\n}",
    "is_k1": "false",
    "skip_instructions_popup": "false",
    "never_autoplay_video": "false",
    "disable_param_editing": "true",
    "disable_variable_editing": "false",
    "use_modal_function_editor": "false",
    "use_contract_editor": "false",
    "contract_highlight": "false",
    "contract_collapse": "false",
    "examples_highlight": "false",
    "examples_collapse": "false",
    "examples_required": "false",
    "definition_highlight": "false",
    "definition_collapse": "false",
    "disable_examples": "false",
    "droplet_tooltips_disabled": "false",
    "lock_zero_param_functions": "false",
    "free_play": "true",
    "text_mode_at_start": "false",
    "submittable": "false",
    "hide_view_data_button": "true",
    "debugger_disabled": "true",
    "start_animations": "{\r\n  \"orderedKeys\": [\r\n    \"618c0eaa-e6c0-4a44-bf4a-1e1bf1ed54de\",\r\n    \"4609555e-12a2-4559-9f08-7ff82cd6bb46\",\r\n    \"4c4939b6-636d-4686-bdc1-ab88e2f09833\",\r\n    \"b52a0091-1588-460b-a3ef-9f91bb1a2b7a\",\r\n    \"cad51a73-7897-4803-afd7-a5e90242d93a\"\r\n  ],\r\n  \"propsByKey\": {\r\n    \"618c0eaa-e6c0-4a44-bf4a-1e1bf1ed54de\": {\r\n      \"name\": \"black_car\",\r\n      \"sourceUrl\": \"https://levelbuilder-studio.code.org/v3/animations/9Bf7MguT1m7oJjZhHTt7bA/618c0eaa-e6c0-4a44-bf4a-1e1bf1ed54de.png?version=v99kuyCkhaM_1.ZsGf__eHwcRdj0E8nb\",\r\n      \"frameSize\": {\r\n        \"x\": 131,\r\n        \"y\": 71\r\n      },\r\n      \"frameCount\": 1,\r\n      \"looping\": true,\r\n      \"frameDelay\": 2,\r\n      \"version\": \"v99kuyCkhaM_1.ZsGf__eHwcRdj0E8nb\"\r\n    },\r\n    \"4609555e-12a2-4559-9f08-7ff82cd6bb46\": {\r\n      \"name\": \"blue_car\",\r\n      \"sourceUrl\": \"https://levelbuilder-studio.code.org/v3/animations/9Bf7MguT1m7oJjZhHTt7bA/4609555e-12a2-4559-9f08-7ff82cd6bb46.png?version=ddFUiYiVtRq1Y6MK8BJjYdkmL0TLMmP4\",\r\n      \"frameSize\": {\r\n        \"x\": 131,\r\n        \"y\": 71\r\n      },\r\n      \"frameCount\": 1,\r\n      \"looping\": true,\r\n      \"frameDelay\": 2,\r\n      \"version\": \"ddFUiYiVtRq1Y6MK8BJjYdkmL0TLMmP4\"\r\n    },\r\n    \"4c4939b6-636d-4686-bdc1-ab88e2f09833\": {\r\n      \"name\": \"green_car\",\r\n      \"sourceUrl\": \"https://levelbuilder-studio.code.org/v3/animations/9Bf7MguT1m7oJjZhHTt7bA/4c4939b6-636d-4686-bdc1-ab88e2f09833.png?version=6bAQmpgcNqlcO18b_bzkzeQuJl1V5PEO\",\r\n      \"frameSize\": {\r\n        \"x\": 131,\r\n        \"y\": 71\r\n      },\r\n      \"frameCount\": 1,\r\n      \"looping\": true,\r\n      \"frameDelay\": 2,\r\n      \"version\": \"6bAQmpgcNqlcO18b_bzkzeQuJl1V5PEO\"\r\n    },\r\n    \"b52a0091-1588-460b-a3ef-9f91bb1a2b7a\": {\r\n      \"name\": \"red_car\",\r\n      \"sourceUrl\": \"https://levelbuilder-studio.code.org/v3/animations/9Bf7MguT1m7oJjZhHTt7bA/b52a0091-1588-460b-a3ef-9f91bb1a2b7a.png?version=mPgLdX5oKMQd7X9f5K9GPafNFY_7UA0V\",\r\n      \"frameSize\": {\r\n        \"x\": 131,\r\n        \"y\": 71\r\n      },\r\n      \"frameCount\": 1,\r\n      \"looping\": true,\r\n      \"frameDelay\": 2,\r\n      \"version\": \"mPgLdX5oKMQd7X9f5K9GPafNFY_7UA0V\"\r\n    },\r\n    \"cad51a73-7897-4803-afd7-a5e90242d93a\": {\r\n      \"name\": \"yellow_car\",\r\n      \"sourceUrl\": \"https://levelbuilder-studio.code.org/v3/animations/9Bf7MguT1m7oJjZhHTt7bA/cad51a73-7897-4803-afd7-a5e90242d93a.png?version=jKyzfomA3B7mq9xbdDo7nYN5IRbtReOh\",\r\n      \"frameSize\": {\r\n        \"x\": 131,\r\n        \"y\": 71\r\n      },\r\n      \"frameCount\": 1,\r\n      \"looping\": true,\r\n      \"frameDelay\": 2,\r\n      \"version\": \"jKyzfomA3B7mq9xbdDo7nYN5IRbtReOh\"\r\n    }\r\n  }\r\n}",
    "hide_animation_mode": "false",
    "pause_animations_by_default": "false",
<<<<<<< HEAD
    "contained_level_names": null,
    "encrypted_examples": [

    ],
    "instructions_important": "false",
    "start_in_animation_tab": "false",
    "all_animations_single_frame": "false"
=======
    "instructions_important": "false",
    "start_in_animation_tab": "false",
    "all_animations_single_frame": "false",
    "contained_level_names": null
>>>>>>> 493fee8f
  },
  "published": true,
  "notes": "",
  "level_concept_difficulty": {
  }
}]]></config>
  <blocks/>
</Gamelab><|MERGE_RESOLUTION|>--- conflicted
+++ resolved
@@ -71,20 +71,10 @@
     "start_animations": "{\r\n  \"orderedKeys\": [\r\n    \"618c0eaa-e6c0-4a44-bf4a-1e1bf1ed54de\",\r\n    \"4609555e-12a2-4559-9f08-7ff82cd6bb46\",\r\n    \"4c4939b6-636d-4686-bdc1-ab88e2f09833\",\r\n    \"b52a0091-1588-460b-a3ef-9f91bb1a2b7a\",\r\n    \"cad51a73-7897-4803-afd7-a5e90242d93a\"\r\n  ],\r\n  \"propsByKey\": {\r\n    \"618c0eaa-e6c0-4a44-bf4a-1e1bf1ed54de\": {\r\n      \"name\": \"black_car\",\r\n      \"sourceUrl\": \"https://levelbuilder-studio.code.org/v3/animations/9Bf7MguT1m7oJjZhHTt7bA/618c0eaa-e6c0-4a44-bf4a-1e1bf1ed54de.png?version=v99kuyCkhaM_1.ZsGf__eHwcRdj0E8nb\",\r\n      \"frameSize\": {\r\n        \"x\": 131,\r\n        \"y\": 71\r\n      },\r\n      \"frameCount\": 1,\r\n      \"looping\": true,\r\n      \"frameDelay\": 2,\r\n      \"version\": \"v99kuyCkhaM_1.ZsGf__eHwcRdj0E8nb\"\r\n    },\r\n    \"4609555e-12a2-4559-9f08-7ff82cd6bb46\": {\r\n      \"name\": \"blue_car\",\r\n      \"sourceUrl\": \"https://levelbuilder-studio.code.org/v3/animations/9Bf7MguT1m7oJjZhHTt7bA/4609555e-12a2-4559-9f08-7ff82cd6bb46.png?version=ddFUiYiVtRq1Y6MK8BJjYdkmL0TLMmP4\",\r\n      \"frameSize\": {\r\n        \"x\": 131,\r\n        \"y\": 71\r\n      },\r\n      \"frameCount\": 1,\r\n      \"looping\": true,\r\n      \"frameDelay\": 2,\r\n      \"version\": \"ddFUiYiVtRq1Y6MK8BJjYdkmL0TLMmP4\"\r\n    },\r\n    \"4c4939b6-636d-4686-bdc1-ab88e2f09833\": {\r\n      \"name\": \"green_car\",\r\n      \"sourceUrl\": \"https://levelbuilder-studio.code.org/v3/animations/9Bf7MguT1m7oJjZhHTt7bA/4c4939b6-636d-4686-bdc1-ab88e2f09833.png?version=6bAQmpgcNqlcO18b_bzkzeQuJl1V5PEO\",\r\n      \"frameSize\": {\r\n        \"x\": 131,\r\n        \"y\": 71\r\n      },\r\n      \"frameCount\": 1,\r\n      \"looping\": true,\r\n      \"frameDelay\": 2,\r\n      \"version\": \"6bAQmpgcNqlcO18b_bzkzeQuJl1V5PEO\"\r\n    },\r\n    \"b52a0091-1588-460b-a3ef-9f91bb1a2b7a\": {\r\n      \"name\": \"red_car\",\r\n      \"sourceUrl\": \"https://levelbuilder-studio.code.org/v3/animations/9Bf7MguT1m7oJjZhHTt7bA/b52a0091-1588-460b-a3ef-9f91bb1a2b7a.png?version=mPgLdX5oKMQd7X9f5K9GPafNFY_7UA0V\",\r\n      \"frameSize\": {\r\n        \"x\": 131,\r\n        \"y\": 71\r\n      },\r\n      \"frameCount\": 1,\r\n      \"looping\": true,\r\n      \"frameDelay\": 2,\r\n      \"version\": \"mPgLdX5oKMQd7X9f5K9GPafNFY_7UA0V\"\r\n    },\r\n    \"cad51a73-7897-4803-afd7-a5e90242d93a\": {\r\n      \"name\": \"yellow_car\",\r\n      \"sourceUrl\": \"https://levelbuilder-studio.code.org/v3/animations/9Bf7MguT1m7oJjZhHTt7bA/cad51a73-7897-4803-afd7-a5e90242d93a.png?version=jKyzfomA3B7mq9xbdDo7nYN5IRbtReOh\",\r\n      \"frameSize\": {\r\n        \"x\": 131,\r\n        \"y\": 71\r\n      },\r\n      \"frameCount\": 1,\r\n      \"looping\": true,\r\n      \"frameDelay\": 2,\r\n      \"version\": \"jKyzfomA3B7mq9xbdDo7nYN5IRbtReOh\"\r\n    }\r\n  }\r\n}",
     "hide_animation_mode": "false",
     "pause_animations_by_default": "false",
-<<<<<<< HEAD
-    "contained_level_names": null,
-    "encrypted_examples": [
-
-    ],
-    "instructions_important": "false",
-    "start_in_animation_tab": "false",
-    "all_animations_single_frame": "false"
-=======
     "instructions_important": "false",
     "start_in_animation_tab": "false",
     "all_animations_single_frame": "false",
     "contained_level_names": null
->>>>>>> 493fee8f
   },
   "published": true,
   "notes": "",
