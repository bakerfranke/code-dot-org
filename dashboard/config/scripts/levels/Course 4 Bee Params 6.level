--- conflicted
+++ resolved
@@ -18,14 +18,10 @@
     "nectar_goal": "13",
     "flower_type": "redWithNectar",
     "ideal": "32",
-<<<<<<< HEAD
-    "instructions": "Wouldn't it be nice if we could collect all of these nectars with the a single function? Try adding a new parameter to your function called \"nectars\" to control the amount of nectar to collect. You'll probably want to rename the function too!"
-=======
     "instructions": "Wouldn't it be nice if we could collect all of these nectars with the a single function? Try adding a new parameter to your function called \"nectars\" to control the amount of nectar to collect. You'll probably want to rename the function too!",
     "maze_data": null,
     "use_modal_function_editor": "true",
     "use_contract_editor": "false"
->>>>>>> bf24ae7a
   }
 }]]></config>
   <blocks>
