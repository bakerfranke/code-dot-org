--- conflicted
+++ resolved
@@ -38,12 +38,6 @@
     "hide_view_data_button": "false",
     "debugger_disabled": "false",
     "pause_animations_by_default": "false",
-<<<<<<< HEAD
-    "encrypted_examples": [
-
-    ],
-=======
->>>>>>> 493fee8f
     "instructions_important": "false",
     "teacher_markdown": "!!!tip\r\n\r\n\tThis level introduces the primary new programming pattern of this lesson, combing the counter pattern with sprites' velocity properties. Encourage students to take seriously their predictions before actually running the code."
   },
