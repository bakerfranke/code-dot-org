--- conflicted
+++ resolved
@@ -5,11 +5,7 @@
   "level_num": "custom",
   "user_id": 155,
   "properties": {
-<<<<<<< HEAD
-    "markdown_instructions": "# Free Play Styling\r\n\r\nYour turn to decide what you want to style! Play with the classes styling and RGB colors to improve your personal website.\r\n\r\n# Do This\r\n\r\n* Make sure you have completed the checklist below then uses classes to style at least 2 other elements of your personal website\r\n\r\n## Checklist\r\n\r\n* Lists on the Recipes page are styled like notecards using classes\r\n* Use rgb values to set the color of the notecard",
-=======
     "markdown_instructions": "# Free Play Styling\r\n\r\nYour turn to decide what you want to style! Play with the classes styling and RGB colors to improve your personal website.\r\n\r\n# Do This\r\n\r\n* Make sure you have completed the checklist below then uses classes to style at least 2 other elements of your personal website\r\n* Take a screenshot of your home page and save it somewhere on your computer so you can find it later (*Need help with how to screenshot? Check out this <a href=\"http://www.take-a-screenshot.org/\">website </a>.*)\r\n\r\n## Checklist\r\n\r\n* Lists on the Recipes page are styled like notecards using classes\r\n* Use rgb values to set the color of the notecard",
->>>>>>> 493fee8f
     "project_template_level_name": "CSDU2 Portfolio Template",
     "instructions_important": "false"
   },
