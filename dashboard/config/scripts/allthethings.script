--- conflicted
+++ resolved
@@ -130,11 +130,7 @@
 assessment 'PS U3 Assessment1 new'
 
 stage 'Free Response'
-<<<<<<< HEAD
 level 'Sample Free Response'
-
-stage 'Game Lab'
-level 'allthethings_U3 - Simple Drawing - Rectangle Width and Height'
 
 stage 'Levels with Variants'
 variants
@@ -142,7 +138,4 @@
   level '2-3 Maze 1'
 
   level '2-3 Maze 2'
-endvariants
-=======
-level 'Sample Free Response'
->>>>>>> 0e3278c2
+endvariants