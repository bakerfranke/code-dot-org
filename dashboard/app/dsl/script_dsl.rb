class ScriptDSL < BaseDSL
  def initialize
    super
    @id = nil
    @stage = nil
    @stage_flex_category = nil
    @stage_lockable = false
    @concepts = []
    @skin = nil
    @current_scriptlevel = nil
    @scriptlevels = []
    @stages = []
    @i18n_strings = Hash.new({})
    @video_key_for_next_level = nil
    @prompt = nil
    @hidden = true
    @login_required = false
<<<<<<< HEAD
    @admin_required = false
    @student_of_admin_required = false
=======
    @pd = false
>>>>>>> 6c225e1c
    @hideable_stages = false
    @wrapup_video = nil
  end

  integer :id
  string :professional_learning_course
  integer :peer_reviews_to_complete

  boolean :hidden
  boolean :login_required
<<<<<<< HEAD
  boolean :admin_required
  boolean :student_of_admin_required
=======
  boolean :pd
>>>>>>> 6c225e1c
  boolean :hideable_stages

  string :wrapup_video

  def stage(name, properties = {})
    @stages << {stage: @stage, scriptlevels: @scriptlevels} if @stage
    @stage = name
    @stage_flex_category = properties[:flex_category]
    @stage_lockable = properties[:lockable]
    @scriptlevels = []
    @concepts = []
    @skin = nil
  end

  def parse_output
    stage(nil)
    {
      id: @id,
      stages: @stages,
      hidden: @hidden,
      wrapup_video: @wrapup_video,
      login_required: @login_required,
<<<<<<< HEAD
      admin_required: @admin_required,
=======
      pd: @pd,
>>>>>>> 6c225e1c
      hideable_stages: @hideable_stages,
      professional_learning_course: @professional_learning_course,
      peer_reviews_to_complete: @peer_reviews_to_complete
    }
  end

  def concepts(*items)
    @concepts = items
  end

  def level_concept_difficulty(json)
    @level_concept_difficulty = json ? JSON.parse(json) : {}
  end

  string :skin

  string :video_key_for_next_level

  string :prompt

  def assessment(name, properties = {})
    properties[:assessment] = true
    level(name, properties)
  end

  def named_level(name)
    level(name, {named_level: true})
  end

  def level(name, properties = {})
    active = properties.delete(:active)
    buttontext = properties.delete(:buttontext)
    imageurl = properties.delete(:imageurl)
    level_description = properties.delete(:description)
    level = {
      :name => name,
      :stage_flex_category => @stage_flex_category,
      :stage_lockable => @stage_lockable,
      :skin => @skin,
      :concepts => @concepts.join(','),
      :level_concept_difficulty => @level_concept_difficulty || {},
      :video_key => @video_key_for_next_level
    }.merge(properties).select{|_, v| v.present? }
    @video_key_for_next_level = nil
    if @current_scriptlevel
      @current_scriptlevel[:levels] << level

      levelprops = {}
      levelprops[:active] = active if active == false
      levelprops[:buttontext] = buttontext if buttontext
      levelprops[:imageurl] = imageurl if imageurl
      levelprops[:description] = level_description if level_description
      unless levelprops.empty?
        @current_scriptlevel[:properties][name] = levelprops
      end
    else
      @scriptlevels << {
        :stage => @stage,
        :levels => [level]
      }
    end
  end

  def variants
    @current_scriptlevel = { :levels => [], :properties => {}, :stage => @stage}
  end

  def endvariants
    @current_scriptlevel[:properties][:prompt] = @prompt if @prompt
    @scriptlevels << @current_scriptlevel

    @current_scriptlevel = nil
    @prompt = nil
  end

  def i18n_strings
    @i18n_strings['stage'] = {}
    @stages.each do |stage|
      @i18n_strings['stage'][stage[:stage]] = stage[:stage]
    end

    {'name' => {@name => @i18n_strings}}
  end

  def self.parse_file(filename)
    super(filename, File.basename(filename, '.script'))
  end
end<|MERGE_RESOLUTION|>--- conflicted
+++ resolved
@@ -15,12 +15,6 @@
     @prompt = nil
     @hidden = true
     @login_required = false
-<<<<<<< HEAD
-    @admin_required = false
-    @student_of_admin_required = false
-=======
-    @pd = false
->>>>>>> 6c225e1c
     @hideable_stages = false
     @wrapup_video = nil
   end
@@ -31,12 +25,6 @@
 
   boolean :hidden
   boolean :login_required
-<<<<<<< HEAD
-  boolean :admin_required
-  boolean :student_of_admin_required
-=======
-  boolean :pd
->>>>>>> 6c225e1c
   boolean :hideable_stages
 
   string :wrapup_video
@@ -59,11 +47,6 @@
       hidden: @hidden,
       wrapup_video: @wrapup_video,
       login_required: @login_required,
-<<<<<<< HEAD
-      admin_required: @admin_required,
-=======
-      pd: @pd,
->>>>>>> 6c225e1c
       hideable_stages: @hideable_stages,
       professional_learning_course: @professional_learning_course,
       peer_reviews_to_complete: @peer_reviews_to_complete
