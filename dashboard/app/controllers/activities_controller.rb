require 'cdo/share_filtering'

class ActivitiesController < ApplicationController
  include LevelsHelper

  # The action below disables the default request forgery protection from
  # application controller. We don't do request forgery protection on the
  # milestone action to permit the aggressive public caching we plan to do
  # for some script level pages.
  protect_from_forgery except: :milestone

  MAX_INT_MILESTONE = 2_147_483_647

  MIN_LINES_OF_CODE = 0
  MAX_LINES_OF_CODE = 1000

  def milestone
    # TODO: do we use the :result and :testResult params for the same thing?
    solved = ('true' == params[:result])
    script_name = ''

    if params[:script_level_id]
      @script_level = ScriptLevel.cache_find(params[:script_level_id].to_i)
      @level = params[:level_id] ? Script.cache_find_level(params[:level_id].to_i) : @script_level.oldest_active_level
      script_name = @script_level.script.name
    elsif params[:level_id]
      # TODO: do we need a cache_find for Level like we have for ScriptLevel?
      @level = Level.find(params[:level_id].to_i)
    end

    # Immediately return with a "Service Unavailable" status if milestone posts are
    # disabled. (A cached view might post to this action even if milestone posts
    # are disabled in the gatekeeper.)
    enabled = Gatekeeper.allows('postMilestone', where: {script_name: script_name}, default: true)
    unless enabled
      head 503
      return
    end

    sharing_allowed = Gatekeeper.allows('shareEnabled', where: {script_name: script_name}, default: true)
    if params[:program] && sharing_allowed
      share_failure = nil
      if @level.game.sharing_filtered?
        begin
          share_failure = ShareFiltering.find_share_failure(params[:program], locale)
        rescue OpenURI::HTTPError, IO::EAGAINWaitReadable => share_checking_error
          # If WebPurify or Geocoder fail, the program will be allowed, and we
          # retain the share_checking_error to log it alongside the level_source
          # ID below.
        end
      end

      unless share_failure
        @level_source = LevelSource.find_identical_or_create(@level, params[:program])
        slog(tag: 'share_checking_error', error: "#{share_checking_error.class.name}: #{share_checking_error}", level_source_id: @level_source.id) if share_checking_error
      end
    end

    if params[:lines]
      params[:lines] = params[:lines].to_i
      params[:lines] = 0 if params[:lines] < MIN_LINES_OF_CODE
      params[:lines] = MAX_LINES_OF_CODE if params[:lines] > MAX_LINES_OF_CODE
    end

    # Store the image only if the image is set, and the image has not been saved
    if params[:image] && @level_source.try(:id)
      @level_source_image = LevelSourceImage.find_by(level_source_id: @level_source.id)
      unless @level_source_image
        @level_source_image = LevelSourceImage.new(level_source_id: @level_source.id)
        unless @level_source_image.save_to_s3(Base64.decode64(params[:image]))
          @level_source_image = nil
        end
      end
    end

    @new_level_completed = false
    if current_user
      track_progress_for_user if @script_level
    else
      track_progress_in_session
    end

    total_lines = if current_user && current_user.total_lines
                    current_user.total_lines
                  else
                    client_state.lines
                  end

    render json: milestone_response(script_level: @script_level,
                                    level: @level,
                                    total_lines: total_lines,
                                    solved?: solved,
                                    level_source: @level_source.try(:hidden) ? nil : @level_source,
                                    level_source_image: @level_source_image,
                                    activity: @activity,
                                    new_level_completed: @new_level_completed,
                                    share_failure: share_failure)

    slog(:tag => 'activity_finish',
         :script_level_id => @script_level.try(:id),
         :level_id => @level.id,
         :user_agent => request.user_agent,
         :locale => locale) if solved

    # log this at the end so that server errors (which might be caused by invalid input) prevent logging
    log_milestone(@level_source, params)
  end

  private

  def milestone_logger
    @@milestone_logger ||= Logger.new("#{Rails.root}/log/milestone.log")
  end

  def track_progress_for_user
    authorize! :create, Activity
    authorize! :create, UserLevel

    test_result = params[:testResult].to_i
    solved = ('true' == params[:result])

    lines = params[:lines].to_i

    current_user.backfill_user_scripts if current_user.needs_to_backfill_user_scripts?

    # Create the activity.
    attributes = {
        user: current_user,
        level: @level,
        action: solved, # TODO: I think we don't actually use this. (maybe in a report?)
        test_result: test_result,
        attempt: params[:attempt].to_i,
        lines: lines,
        time: [[params[:time].to_i, 0].max, MAX_INT_MILESTONE].min,
        level_source_id: @level_source.try(:id)
    }
    # Save the activity synchronously if the level might be saved to the gallery (for which
    # the activity.id is required). This is true for levels auto-saved to the gallery, and for
    # free play and "impressive" levels.
    synchronous_save = solved &&
        (params[:save_to_gallery] == 'true' || @level.try(:free_play) == 'true' ||
            @level.try(:impressive) == 'true' || test_result == ActivityConstants::FREE_PLAY_RESULT)
    if synchronous_save
      @activity = Activity.create!(attributes)
    else
      @activity = Activity.create_async!(attributes)
    end

    if @script_level
      @new_level_completed = current_user.track_level_progress_async(
        script_level: @script_level,
        new_result: test_result,
        submitted: params[:submitted],
        level_source_id: @level_source.try(:id),
        level: @level,
        pairings: pairings
      )
    end

    passed = Activity.passing?(test_result)
    if lines > 0 && passed
      current_user.total_lines += lines
      # bypass validations/transactions/etc
      User.where(id: current_user.id).update_all(total_lines: current_user.total_lines)
    end

    # blockly sends us 'undefined', 'false', or 'true' so we have to check as a string value
    if params[:save_to_gallery] == 'true' && @level_source_image && solved
      @gallery_activity = GalleryActivity.create!(user: current_user, activity: @activity, autosaved: true)
    end
  end

  def track_progress_in_session
    # track scripts
    if @script_level.try(:script).try(:id)
      test_result = params[:testResult].to_i
      old_result = client_state.level_progress(@script_level)

      @new_level_completed = true if !Activity.passing?(old_result) && Activity.passing?(test_result)

      client_state.add_script(@script_level.script_id)
    end
  end

<<<<<<< HEAD
=======
  def trophy_check(user)
    @trophy_updates ||= []
    # called after a new activity is logged to assign any appropriate trophies
    current_trophies = user.user_trophies.includes([:trophy, :concept]).index_by(&:concept)
    progress = user.concept_progress

    progress.each_pair do |concept, counts|
      current = current_trophies[concept]
      pct = counts[:current].to_f / counts[:max]

      new_trophy = Trophy.find_by_id(
        case
        when pct == Trophy::GOLD_THRESHOLD
          Trophy::GOLD
        when pct >= Trophy::SILVER_THRESHOLD
          Trophy::SILVER
        when pct >= Trophy::BRONZE_THRESHOLD
          Trophy::BRONZE
        end
      )

      if new_trophy
        if new_trophy.id == current.try(:trophy_id)
          # they already have the right trophy
        elsif current
          current.update_attributes!(trophy_id: new_trophy.id)
          @trophy_updates << [data_t('concept.description', concept.name), new_trophy.name, view_context.image_path(new_trophy.image_name)]
        else
          UserTrophy.create!(user: user, trophy_id: new_trophy.id, concept: concept)
          @trophy_updates << [data_t('concept.description', concept.name), new_trophy.name, view_context.image_path(new_trophy.image_name)]
        end
      end
    end
  end

>>>>>>> 02c251d4
  def log_milestone(level_source, params)
    log_string = 'Milestone Report:'
    if current_user || session.id
      log_string += "\t#{(current_user ? current_user.id.to_s : ('s:' + session.id))}"
    else
      log_string += "\tanon"
    end
    log_string += "\t#{request.remote_ip}\t#{params[:app]}\t#{params[:level]}\t#{params[:result]}" \
                  "\t#{params[:testResult]}\t#{params[:time]}\t#{params[:attempt]}\t#{params[:lines]}"
    log_string += level_source.try(:id) ? "\t#{level_source.id}" : "\t"
    log_string += "\t#{request.user_agent}"

    milestone_logger.info log_string
  end
end<|MERGE_RESOLUTION|>--- conflicted
+++ resolved
@@ -182,44 +182,6 @@
     end
   end
 
-<<<<<<< HEAD
-=======
-  def trophy_check(user)
-    @trophy_updates ||= []
-    # called after a new activity is logged to assign any appropriate trophies
-    current_trophies = user.user_trophies.includes([:trophy, :concept]).index_by(&:concept)
-    progress = user.concept_progress
-
-    progress.each_pair do |concept, counts|
-      current = current_trophies[concept]
-      pct = counts[:current].to_f / counts[:max]
-
-      new_trophy = Trophy.find_by_id(
-        case
-        when pct == Trophy::GOLD_THRESHOLD
-          Trophy::GOLD
-        when pct >= Trophy::SILVER_THRESHOLD
-          Trophy::SILVER
-        when pct >= Trophy::BRONZE_THRESHOLD
-          Trophy::BRONZE
-        end
-      )
-
-      if new_trophy
-        if new_trophy.id == current.try(:trophy_id)
-          # they already have the right trophy
-        elsif current
-          current.update_attributes!(trophy_id: new_trophy.id)
-          @trophy_updates << [data_t('concept.description', concept.name), new_trophy.name, view_context.image_path(new_trophy.image_name)]
-        else
-          UserTrophy.create!(user: user, trophy_id: new_trophy.id, concept: concept)
-          @trophy_updates << [data_t('concept.description', concept.name), new_trophy.name, view_context.image_path(new_trophy.image_name)]
-        end
-      end
-    end
-  end
-
->>>>>>> 02c251d4
   def log_milestone(level_source, params)
     log_string = 'Milestone Report:'
     if current_user || session.id
