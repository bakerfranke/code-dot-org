--- conflicted
+++ resolved
@@ -99,12 +99,7 @@
         return redirect_general(key_params)
       end
 
-<<<<<<< HEAD
-      form, latest_version = ::Foorm::Form.get_form_and_latest_version_for_name(survey_name)
-      form_questions = JSON.parse(form.questions)
-=======
       form_questions, latest_version = Foorm::Form.get_questions_and_latest_version_for_name(survey_name)
->>>>>>> ca209ae3
 
       @script_data = {
         props: {
@@ -452,12 +447,7 @@
     end
 
     def render_csf_survey_foorm(survey_name, workshop)
-<<<<<<< HEAD
-      form, latest_version = ::Foorm::Form.get_form_and_latest_version_for_name(survey_name)
-      form_questions = JSON.parse(form.questions)
-=======
       form_questions, latest_version = Foorm::Form.get_questions_and_latest_version_for_name(survey_name)
->>>>>>> ca209ae3
 
       @script_data = {
         props: {
