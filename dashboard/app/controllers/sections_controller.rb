--- conflicted
+++ resolved
@@ -2,22 +2,10 @@
   layout false, only: :index
   before_action :load_section_by_code, only: [:log_in, :show]
 
-<<<<<<< HEAD
-  # Get the list of sections owned by the current user.
-  def index
-    if !current_user
-      head :forbidden
-    elsif current_user.teacher?
-      render json: current_user.sections.map(&:summarize)
-    else
-      render json: []
-    end
-=======
   # Get the set of sections owned by the current user
   def index
     return head :forbidden unless current_user
     render json: current_user.sections.map(&:summarize)
->>>>>>> 72697e2f
   end
 
   def show
