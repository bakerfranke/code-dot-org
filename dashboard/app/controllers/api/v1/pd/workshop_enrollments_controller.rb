class Api::V1::Pd::WorkshopEnrollmentsController < ApplicationController
  include Api::CsvDownload
<<<<<<< HEAD
  include ::Pd::WorkshopConstants
  load_and_authorize_resource :workshop, class: 'Pd::Workshop', except: 'create'

  RESPONSE_MESSAGES = {
    SUCCESS: "success".freeze,
    DUPLICATE: "duplicate".freeze,
    OWN: "own".freeze,
    CLOSED: "closed".freeze,
    FULL: "full".freeze,
    NOT_FOUND: "not found".freeze,
    ERROR: "error".freeze
  }

  TEACHING_ROLES = [
    "Classroom Teacher".freeze,
    "Librarian".freeze,
    "Tech Teacher/Media Specialist".freeze
  ]
=======
  load_and_authorize_resource :workshop, class: 'Pd::Workshop', except: 'cancel'
>>>>>>> 20b80f9e

  # GET /api/v1/pd/workshops/1/enrollments
  def index
    response = render_to_json @workshop.enrollments, each_serializer: Api::V1::Pd::WorkshopEnrollmentSerializer

    respond_to do |format|
      format.json do
        render json: response
      end
      format.csv do
        send_as_csv_attachment response, 'workshop_enrollments.csv'
      end
    end
  end

  # POST /api/v1/pd/workshops/1/enrollments
  def create
    @workshop = Pd::Workshop.find_by_id params[:workshop_id]
    if @workshop.nil?
      return render json: {submission_status: RESPONSE_MESSAGES[:NOT_FOUND]},
        status: 404
    end

    enrollment_email = params[:email]
    user = User.find_by_email_or_hashed_email enrollment_email

    # See if a previous enrollment exists for this email
    previous_enrollment = @workshop.enrollments.find_by(email: enrollment_email)
    if previous_enrollment
      cancel_url = url_for action: :cancel, controller: '/pd/workshop_enrollment', code: previous_enrollment.code
      render_unsuccessful RESPONSE_MESSAGES[:DUPLICATE], {cancel_url: cancel_url}
    elsif workshop_owned_by? user
      workshop_url = CDO.studio_url("/pd/workshop_dashboard/workshops/#{@workshop.id}")
      render_unsuccessful RESPONSE_MESSAGES[:OWN], {workshop_url: workshop_url}
    elsif workshop_closed?
      render_unsuccessful RESPONSE_MESSAGES[:CLOSED]
    elsif workshop_full?
      render_unsuccessful RESPONSE_MESSAGES[:FULL]
    else
      enrollment = ::Pd::Enrollment.new workshop: @workshop
      enrollment.school_info_attributes = school_info_params
      if enrollment.update enrollment_params
        Pd::WorkshopMailer.teacher_enrollment_receipt(enrollment).deliver_now
        Pd::WorkshopMailer.organizer_enrollment_receipt(enrollment).deliver_now

        render json: {
          workshop_enrollment_status: RESPONSE_MESSAGES[:SUCCESS],
          account_exists: enrollment.resolve_user.present?,
          sign_up_url: url_for('/users/sign_up'),
          cancel_url: url_for(action: :cancel, controller: '/pd/workshop_enrollment', code: enrollment.code)
        }
      else
        render_unsuccessful RESPONSE_MESSAGES[:ERROR]
      end
    end
  end

  # DELETE /api/v1/pd/workshops/1/enrollments/1
  def destroy
    enrollment = @workshop.enrollments.find_by(id: params[:id])
    enrollment.destroy! if enrollment
    head :no_content
  end

<<<<<<< HEAD
  private

  def enrollment_params
    {
      first_name: params[:first_name],
      last_name: params[:last_name],
      email: params[:email],
      role: params[:role],
      grades_teaching: params[:grades_teaching]
    }
  end

  def school_info_params
    {
      school_type: params[:school_info][:school_type],
      school_state: params[:school_info][:school_state],
      school_zip: params[:school_info][:school_zip],
      school_district_name: params[:school_info][:school_district_name],
      school_district_other: params[:school_info][:school_district_other],
      school_id: params[:school_info][:school_id],
      school_name: params[:school_info][:school_name],
      country: "US" # we currently only support enrollment in pd for US schools
    }
  end

  def render_unsuccessful(error_message, options={})
    render json: options.merge({workshop_enrollment_status: error_message}),
      status: 400
  end

  def workshop_closed?
    @workshop.state == STATE_ENDED
  end

  def workshop_full?
    @workshop.enrollments.count >= @workshop.capacity
  end

  def workshop_owned_by?(user)
    return false unless user
    @workshop.organizer_or_facilitator? user
=======
  # DELETE /api/v1/pd/enrollments/:enrollment_code
  def cancel
    enrollment = Pd::Enrollment.find_by(code: params[:enrollment_code])
    return unless enrollment

    enrollment.destroy!
    Pd::WorkshopMailer.teacher_cancel_receipt(enrollment).deliver_now
    Pd::WorkshopMailer.organizer_cancel_receipt(enrollment).deliver_now
>>>>>>> 20b80f9e
  end
end<|MERGE_RESOLUTION|>--- conflicted
+++ resolved
@@ -1,8 +1,7 @@
 class Api::V1::Pd::WorkshopEnrollmentsController < ApplicationController
   include Api::CsvDownload
-<<<<<<< HEAD
   include ::Pd::WorkshopConstants
-  load_and_authorize_resource :workshop, class: 'Pd::Workshop', except: 'create'
+  load_and_authorize_resource :workshop, class: 'Pd::Workshop', except: 'create', 'cancel'
 
   RESPONSE_MESSAGES = {
     SUCCESS: "success".freeze,
@@ -19,9 +18,6 @@
     "Librarian".freeze,
     "Tech Teacher/Media Specialist".freeze
   ]
-=======
-  load_and_authorize_resource :workshop, class: 'Pd::Workshop', except: 'cancel'
->>>>>>> 20b80f9e
 
   # GET /api/v1/pd/workshops/1/enrollments
   def index
@@ -86,7 +82,6 @@
     head :no_content
   end
 
-<<<<<<< HEAD
   private
 
   def enrollment_params
@@ -128,7 +123,7 @@
   def workshop_owned_by?(user)
     return false unless user
     @workshop.organizer_or_facilitator? user
-=======
+
   # DELETE /api/v1/pd/enrollments/:enrollment_code
   def cancel
     enrollment = Pd::Enrollment.find_by(code: params[:enrollment_code])
@@ -137,6 +132,5 @@
     enrollment.destroy!
     Pd::WorkshopMailer.teacher_cancel_receipt(enrollment).deliver_now
     Pd::WorkshopMailer.organizer_cancel_receipt(enrollment).deliver_now
->>>>>>> 20b80f9e
   end
 end