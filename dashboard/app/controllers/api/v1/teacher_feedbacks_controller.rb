class Api::V1::TeacherFeedbacksController < Api::V1::JsonApiController
<<<<<<< HEAD
  authorize_resource
=======
  load_and_authorize_resource
>>>>>>> f9f5fb6b

  def show
    @teacher_feedback = TeacherFeedback.find(params[:id])
  end

  # POST /teacher_feedbacks
  # POST /teacher_feedbacks.json
  def create
<<<<<<< HEAD
    @teacher_feedback = TeacherFeedback.new(teacher_feedback_params)

=======
>>>>>>> f9f5fb6b
    if @teacher_feedback.save
      head :created
    else
      head :bad_request
    end
  end

  private

  # Never trust parameters from the scary internet, only allow the white list through.
  def teacher_feedback_params
    params.require(:teacher_feedback).permit(:student_id, :level_id, :section_id, :comment)
  end
end<|MERGE_RESOLUTION|>--- conflicted
+++ resolved
@@ -1,9 +1,5 @@
 class Api::V1::TeacherFeedbacksController < Api::V1::JsonApiController
-<<<<<<< HEAD
-  authorize_resource
-=======
   load_and_authorize_resource
->>>>>>> f9f5fb6b
 
   def show
     @teacher_feedback = TeacherFeedback.find(params[:id])
@@ -12,11 +8,6 @@
   # POST /teacher_feedbacks
   # POST /teacher_feedbacks.json
   def create
-<<<<<<< HEAD
-    @teacher_feedback = TeacherFeedback.new(teacher_feedback_params)
-
-=======
->>>>>>> f9f5fb6b
     if @teacher_feedback.save
       head :created
     else
