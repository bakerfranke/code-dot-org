--- conflicted
+++ resolved
@@ -1,11 +1,7 @@
 class Api::V1::SectionsController < Api::V1::JsonApiController
   load_resource :section, find_by: :code, only: [:join, :leave]
   before_action :find_follower, only: :leave
-<<<<<<< HEAD
-  load_and_authorize_resource except: [:join, :leave, :valid_scripts]
-=======
-  load_and_authorize_resource except: [:join, :leave, :membership]
->>>>>>> 82ee75e1
+  load_and_authorize_resource except: [:join, :leave, :membership, :valid_scripts]
 
   skip_before_action :verify_authenticity_token, only: :update_sharing_disabled
 
