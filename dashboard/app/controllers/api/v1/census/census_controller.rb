require 'cdo/email_preference_constants'

class Api::V1::Census::CensusController < ApplicationController
  include SchoolInfoDeduplicator
  skip_before_action :verify_authenticity_token

  CENSUS_FIELDS = [
    :school_year,
    :submitter_email_address,
    :submitter_name,
    :submitter_role,
    :how_many_do_hoc,
    :how_many_after_school,
    :how_many_10_hours,
    :how_many_20_hours,
    :other_classes_under_20_hours,
    :topic_blocks,
    :topic_text,
    :topic_robots,
    :topic_internet,
    :topic_security,
    :topic_data,
    :topic_web_design,
    :topic_game_design,
    :topic_ethical_social,
    :topic_other,
    :topic_other_description,
    :topic_do_not_know,
    :class_frequency,
    :tell_us_more,
    :pledged,
    :share_with_regional_partners,
    :inaccuracy_reported,
    :inaccuracy_comment
  ].freeze

  CHECKBOX_FIELDS = [
    :other_classes_under_20_hours,
    :topic_blocks,
    :topic_text,
    :topic_robots,
    :topic_internet,
    :topic_security,
    :topic_data,
    :topic_web_design,
    :topic_game_design,
    :topic_ethical_social,
    :topic_other,
    :topic_do_not_know,
    :pledged,
    :inaccuracy_reported
  ].freeze

  FREE_TEXT_FIELDS = [
    :submitter_email_address,
    :submitter_name,
    :topic_other_description,
    :tell_us_more,
    :inaccuracy_comment
  ].freeze

  # POST /dashboardapi/v1/census/<form_version>
  def create
    errors = {}

    school_id = params[:nces_school_s]
    begin
      # '-1' is the indicator that the user couldn't find the school in the dropdown
      school = School.find(school_id) if school_id.presence && school_id != '-1'
    rescue ActiveRecord::RecordNotFound
      errors[:nces_school_s] = "School id not found"
    end

    attrs =
      if school
        {school_id: school.id}
      else
        {
          country: params[:country_s],
          school_type: params[:school_type_s],
          state: params[:school_state_s],
          zip: params[:school_zip_s],
          school_name: params[:school_name_s],
          full_address: params[:school_location],
          validation_type: SchoolInfo::VALIDATION_NONE
        }
      end

    school_info = get_duplicate_school_info(attrs)
    unless school_info
      school_info = SchoolInfo.new attrs
      errors.merge!(school_info.errors) unless school_info.valid?
    end

    census_params = params.slice(*CENSUS_FIELDS).permit(*CENSUS_FIELDS)

    # Checkboxes don't get submitted if they aren't checked.
    # Set them to false if they are nil
    CHECKBOX_FIELDS.each do |field|
      census_params[field] = false unless census_params[field]
    end

    # The database cannot handle utf8mb4 characters.
    # Strip them out before saving.
    FREE_TEXT_FIELDS.each do |field|
      census_params[field] = census_params[field].strip_utf8mb4 unless census_params[field].nil?
    end

    census_params[:school_infos] = [school_info]

    case params[:form_version]
    when 'CensusYourSchool2017v7'
      submission = ::Census::CensusYourSchool2017v7.new census_params
      template = 'census_form_receipt'
    when 'CensusYourSchool2017v6'
      submission = ::Census::CensusYourSchool2017v6.new census_params
      template = 'census_form_receipt'
    when 'CensusYourSchool2017v5'
      submission = ::Census::CensusYourSchool2017v5.new census_params
      template = 'census_form_receipt'
    when 'CensusYourSchool2017v4'
      submission = ::Census::CensusYourSchool2017v4.new census_params
      template = 'census_form_receipt'
    when 'CensusHoc2017v3'
      submission = ::Census::CensusHoc2017v3.new census_params
      template = 'hoc_census_2017_pledge_receipt' if submission.pledged
    when 'CensusTeacherBannerV1'
      submission = ::Census::CensusTeacherBannerV1.new census_params
      template = nil # No email sent in this case
    else
      errors[:form_version] = "Invalid form_version"
    end

    errors.merge!(submission.errors) unless submission.nil? || submission.valid?

    if errors.empty?
      ActiveRecord::Base.transaction do
        school_info.save!
        submission.save!
      end
      if template
        recipient = Poste2.create_recipient(submission.submitter_email_address,
          name: submission.submitter_name,
          ip_address: request.remote_ip
        )
        Poste2.send_message(template, recipient)
      end
      render json: {census_submission_id: submission.id}, status: :created

<<<<<<< HEAD
      EmailPreference.upsert(
        email: submission.submitter_email_address,
        opt_in: params[:opt_in],
        ip_address: request.env['REMOTE_ADDR'],
        source: EmailPreferenceConstants::FORM_ACCESS_REPORT,
        form_kind: "0"
      )
=======
      if params[:opt_in]
        EmailPreference.upsert!(
          email: submission.submitter_email_address,
          opt_in: params[:opt_in],
          ip_address: request.env['REMOTE_ADDR'],
          source: EmailPreference::FORM_CENSUS,
          form_kind: "0"
        )
      end
>>>>>>> 8ded961f
    else
      render json: errors, status: :bad_request
    end
  end
end<|MERGE_RESOLUTION|>--- conflicted
+++ resolved
@@ -147,25 +147,15 @@
       end
       render json: {census_submission_id: submission.id}, status: :created
 
-<<<<<<< HEAD
-      EmailPreference.upsert(
-        email: submission.submitter_email_address,
-        opt_in: params[:opt_in],
-        ip_address: request.env['REMOTE_ADDR'],
-        source: EmailPreferenceConstants::FORM_ACCESS_REPORT,
-        form_kind: "0"
-      )
-=======
       if params[:opt_in]
-        EmailPreference.upsert!(
+        EmailPreference.upsert(
           email: submission.submitter_email_address,
           opt_in: params[:opt_in],
           ip_address: request.env['REMOTE_ADDR'],
-          source: EmailPreference::FORM_CENSUS,
+          source: EmailPreferenceConstants::FORM_ACCESS_REPORT,
           form_kind: "0"
         )
       end
->>>>>>> 8ded961f
     else
       render json: errors, status: :bad_request
     end
