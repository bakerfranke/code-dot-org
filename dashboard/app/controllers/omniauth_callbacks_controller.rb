--- conflicted
+++ resolved
@@ -68,16 +68,12 @@
       auth_hash = extract_powerschool_data(request.env["omniauth.auth"])
     end
 
-<<<<<<< HEAD
-    @user = User.from_omniauth(auth_hash, auth_params, session)
-=======
     # Microsoft formats email and name differently, so update it to match expected structure
     if provider == AuthenticationOption::MICROSOFT
       auth_hash = extract_microsoft_data(request.env["omniauth.auth"])
     end
 
-    @user = User.from_omniauth(auth_hash, auth_params)
->>>>>>> a4bb8aa4
+    @user = User.from_omniauth(auth_hash, auth_params, session)
 
     # Set user-account locale only if no cookie is already set.
     if @user.locale &&
