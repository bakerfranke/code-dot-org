require 'cdo/shared_cache'
require 'honeybadger'

class OmniauthCallbacksController < Devise::OmniauthCallbacksController
  include UsersHelper

  skip_before_action :clear_sign_up_session_vars

  # Note: We can probably remove these once we've broken out all providers
  BROKEN_OUT_TYPES = [AuthenticationOption::CLEVER, AuthenticationOption::GOOGLE]
  TYPES_ROUTED_TO_ALL = AuthenticationOption::OAUTH_CREDENTIAL_TYPES - BROKEN_OUT_TYPES

  # GET /users/auth/clever/callback
  def clever
    return connect_provider if should_connect_provider?

    user = find_user_by_credential
    if user
      sign_in_clever user
    else
      sign_up_clever
    end
  end

  # GET /users/auth/google_oauth2/callback
  def google_oauth2
    # Redirect to open roster dialog on home page if user just authorized access
    # to Google Classroom courses and rosters
    return redirect_to '/home?open=rosterDialog' if just_authorized_google_classroom?
    return connect_provider if should_connect_provider?

    user = find_user_by_credential
    if user
      sign_in_google_oauth2 user
    else
      sign_up_google_oauth2
    end
  end

  # All remaining providers
  # GET /users/auth/:provider/callback
  def all
    return connect_provider if should_connect_provider?
    login
  end

  TYPES_ROUTED_TO_ALL.each do |provider|
    alias_method provider.to_sym, :all
  end

  # Call GET /users/auth/:provider/connect and the callback will trigger this code path
  def connect_provider
    return head(:bad_request) unless can_connect_provider?

    provider = auth_hash.provider.to_s
    return head(:bad_request) unless AuthenticationOption::OAUTH_CREDENTIAL_TYPES.include? provider

    existing_credential_holder = User.find_by_credential type: provider, id: auth_hash.uid

    # Credential is already held by the current user
    # Notify of no-op.
    if existing_credential_holder&.==(current_user)
      flash.notice = I18n.t('auth.already_linked', provider: I18n.t("auth.#{provider}"))
      return redirect_to edit_user_registration_path
    end

    # Credential is already held by another user with activity
    # Display an error explaining that the credential is already in use.
    if existing_credential_holder&.has_activity?
      flash.alert = I18n.t('auth.already_in_use', provider: I18n.t("auth.#{provider}"))
      return redirect_to edit_user_registration_path
    end

    # Credential is already held by an unused account.
    # Take over the unused account.
    if existing_credential_holder
      move_sections_and_destroy_source_user \
        source_user: existing_credential_holder,
        destination_user: current_user,
        takeover_type: 'connect_provider'
    end

    # TODO: some of this won't work right for non-Google providers, because info comes in differently
    new_data = nil
    if auth_hash.credentials && (auth_hash.credentials.token || auth_hash.credentials.expires_at || auth_hash.credentials.refresh_token)
      new_data = {
        oauth_token: auth_hash.credentials.token,
        oauth_token_expiration: auth_hash.credentials.expires_at,
        oauth_refresh_token: auth_hash.credentials.refresh_token
      }.to_json
    end
    email = auth_hash.info.email
    hashed_email = nil
    hashed_email = User.hash_email(email) unless email.blank?
    auth_option = AuthenticationOption.new(
      user: current_user,
      email: email,
      hashed_email: hashed_email || '',
      credential_type: provider,
      authentication_id: auth_hash.uid,
      data: new_data
    )

    if auth_option.save
      flash.notice = I18n.t('user.account_successfully_updated')
    else
      flash.alert = get_connect_provider_errors(auth_option)
    end

    redirect_to edit_user_registration_path
  end

  def login
    auth_hash = request.env['omniauth.auth']
    provider = auth_hash.provider.to_s
    session[:sign_up_type] = provider

    # For some providers, signups can happen without ever having hit the sign_up page, where
    # our tracking data is usually populated, so do it here
    SignUpTracking.begin_sign_up_tracking(session)

    # Fiddle with data if it's a Powerschool request (other OpenID 2.0 providers might need similar treatment if we add any)
    if provider == 'powerschool'
      auth_hash = extract_powerschool_data(auth_hash)
    end

    # Microsoft formats email and name differently, so update it to match expected structure
    if provider == AuthenticationOption::MICROSOFT
      auth_hash = extract_microsoft_data(auth_hash)
    end

    user = User.from_omniauth(auth_hash, auth_params, session)

    prepare_locale_cookie user

    if User::OAUTH_PROVIDERS_UNTRUSTED_EMAIL.include?(provider) && user.persisted?
      handle_untrusted_email_signin user, provider
    elsif allows_silent_takeover(user, auth_hash)
      user = silent_takeover user, auth_hash
      sign_in_user user
    elsif user.persisted?
      # If email is already taken, persisted? will be false because of a validation failure
      check_and_apply_oauth_takeover user
      sign_in_user user
    elsif (looked_up_user = User.find_by_email_or_hashed_email(user.email))
      email_already_taken_redirect \
        provider: provider,
        found_provider: looked_up_user.provider,
        email: user.email
    else
      # This is a new registration
      register_new_user user
    end
  end

  private

  def sign_in_google_oauth2(user)
    prepare_locale_cookie user
    user.update_oauth_credential_tokens auth_hash

    if allows_google_classroom_takeover user
      user = silent_takeover user, auth_hash
    end
    sign_in_user user
  end

  def sign_up_google_oauth2
    session[:sign_up_type] = AuthenticationOption::GOOGLE

    # For some providers, signups can happen without ever having hit the sign_up page, where
    # our tracking data is usually populated, so do it here
    SignUpTracking.begin_sign_up_tracking(session, split_test: true)

    user = User.from_omniauth auth_hash, auth_params, session
    prepare_locale_cookie user

    if allows_silent_takeover user, auth_hash
<<<<<<< HEAD
      @user = user
      silent_takeover @user, auth_hash
      sign_in_user
=======
      user = silent_takeover user, auth_hash
      sign_in_user user
>>>>>>> 9c6fc593
    else
      register_new_user user
    end
  end

  def sign_in_clever(user)
    prepare_locale_cookie user
    user.update_oauth_credential_tokens auth_hash
<<<<<<< HEAD
    @user = user
=======
>>>>>>> 9c6fc593
    handle_untrusted_email_signin(user, AuthenticationOption::CLEVER)
  end

  def sign_up_clever
    session[:sign_up_type] = AuthenticationOption::CLEVER

    # For some providers, signups can happen without ever having hit the sign_up page, where
    # our tracking data is usually populated, so do it here
    SignUpTracking.begin_sign_up_tracking(session, split_test: true)
<<<<<<< HEAD

    @user = User.from_omniauth(auth_hash, auth_params, session)
=======
>>>>>>> 9c6fc593

    user = User.from_omniauth(auth_hash, auth_params, session)

    prepare_locale_cookie user

    if user.persisted?
      handle_untrusted_email_signin(user, AuthenticationOption::CLEVER)
    elsif (looked_up_user = User.find_by_email_or_hashed_email(user.email))
      email_already_taken_redirect(
        provider: AuthenticationOption::CLEVER,
        found_provider: looked_up_user.provider,
        email: user.email
      )
    else
      # This is a new registration
      register_new_user user
    end
  end

  def find_user_by_credential
    User.find_by_credential \
      type: auth_hash.provider,
      id: auth_hash.uid
  end

  def auth_hash
    request.env['omniauth.auth']
  end

  def auth_params
    request.env['omniauth.params']
  end

  def prepare_locale_cookie(user)
    # Set user-account locale only if no cookie is already set.
    if user.locale &&
      user.locale != request.env['cdo.locale'] &&
      cookies[:language_].nil?

      set_locale_cookie(user.locale)
    end
  end

  def email_already_taken_redirect(provider:, found_provider:, email:)
    if found_provider == 'clever'
      redirect_to "/users/sign_in?providerNotLinked=#{provider}&useClever=true"
    else
      redirect_to "/users/sign_in?providerNotLinked=#{provider}&email=#{email}"
    end
  end

  def register_new_user(user)
<<<<<<< HEAD
    move_oauth_params_to_cache(user)
    session["devise.user_attributes"] = user.attributes
=======
    PartialRegistration.persist_attributes(session, user)
>>>>>>> 9c6fc593

    if SignUpTracking.new_sign_up_experience?(session)
      redirect_to users_finish_sign_up_url
    else
      redirect_to new_user_registration_url
    end
  end

  # TODO: figure out how to avoid skipping CSRF verification for Powerschool
  skip_before_action :verify_authenticity_token, only: :powerschool

  def extract_powerschool_data(auth)
    # OpenID 2.0 data comes back in a different format compared to most of our other oauth data.
    args = JSON.parse(auth.extra.response.message.to_json)['args']
    auth_info = auth.info.merge(OmniAuth::AuthHash.new(
      user_type: args["[\"http://openid.net/srv/ax/1.0\", \"value.ext0\"]"],
      email: args["[\"http://openid.net/srv/ax/1.0\", \"value.ext1\"]"],
      name: {
        first: args["[\"http://openid.net/srv/ax/1.0\", \"value.ext2\"]"],
        last: args["[\"http://openid.net/srv/ax/1.0\", \"value.ext3\"]"],
      },
      )
    )
    auth.info = auth_info
    auth
  end

  def extract_microsoft_data(auth)
    auth_info = auth.info.merge(OmniAuth::AuthHash.new(
      email: auth[:extra][:raw_info][:userPrincipalName],
      name: auth[:extra][:raw_info][:displayName]
      )
    )
    auth.info = auth_info
    auth
  end

  # Clever/Powerschool signins have unique requirements, and must be handled a bit outside the normal flow
  def handle_untrusted_email_signin(user, provider)
    force_takeover = user.teacher? && user.email.present? && user.email.end_with?('.oauthemailalreadytaken')
    if force_takeover
      # It's a user who must link accounts - a Clever/Powerschool Code.org teacher account with an
      # email that conflicts with an existing Code.org account.
      #
      # We don't want them using the teacher account as-is because it doesn't have a valid email.
      # We can't do a silent takeover because we don't trust email addresses from Clever/Powerschool
      #
      # Long-term I'd like sign-up when there's a conflict like this to just fail, with a helpful
      # message directing the teacher to sign in to their existing account and then link Clever
      # to it from the accounts page.
      if user.migrated?
        auth_option = user.authentication_options.find_by credential_type: provider
        begin_account_takeover \
          provider: provider,
          uid: auth_option.authentication_id,
          oauth_token: auth_option.data_hash[:oauth_token],
          force_takeover: force_takeover
      else
        begin_account_takeover \
          provider: user.provider,
          uid: user.uid,
          oauth_token: user.oauth_token,
          force_takeover: force_takeover
      end
      user.seen_oauth_connect_dialog = true
      user.save!
    end
    sign_in_user user
  end

  def just_authorized_google_classroom?
    current_user &&
    current_user.providers.include?(AuthenticationOption::GOOGLE) &&
      has_google_oauth2_scope?('classroom.rosters.readonly')
  end

  def has_google_oauth2_scope?(scope_name)
    scopes = (auth_params&.[]('scope') || '').split(',')
    scopes.include?(scope_name)
  end

  def allows_google_classroom_takeover(user)
    # Google Classroom does not provide student email addresses, so we want to perform
    # silent takeover on these accounts, but *only if* the student hasn't made progress
    # with the account created during the Google Classroom import.
    user.persisted? && user.google_classroom_student? &&
      user.email.blank? && user.hashed_email.blank? &&
      !user.has_activity?
  end

  # Looks for an existing user with an email address matching the oauth credentials.
  # If an existing user is found, destroys the source user and moves credentials and section
  # membership to the existing user.
  #
  # @param [User] oauth_user (may or may not be persisted)
  # @param [Hash] auth_hash
  #
  # @returns [User] that survives the takeover - this might be the the oauth_user passed in, or a
  #   _different_ user that was taken over.  Either way, the caller should consider the returned
  #   user the one that should be signed in at the end of the auth flow.
  def silent_takeover(oauth_user, auth_hash)
    lookup_email = oauth_user.email.presence || auth_hash.info.email
    lookup_user = User.find_by_email_or_hashed_email(lookup_email)

    unless lookup_user.present?
      # Even if silent takeover is not available for student imported from Google Classroom, we still want
      # to attach the email received from Google login to the student's account since GC imports do not provide emails.
      if allows_google_classroom_takeover(oauth_user)
        oauth_user.update_email_for(
          provider: auth_hash.provider.to_s,
          uid: auth_hash.uid,
          email: lookup_email
        )
      end
      return oauth_user
    end

    # Transfer sections and destroy Google Classroom user if takeover is possible
    if allows_google_classroom_takeover(oauth_user)
      return unless move_sections_and_destroy_source_user(
        source_user: oauth_user,
        destination_user: lookup_user,
        takeover_type: 'silent'
      )
    end

    begin
<<<<<<< HEAD
      if @user.migrated?
        AuthenticationOption.create!(
          user: @user,
=======
      if lookup_user.migrated?
        AuthenticationOption.create!(
          user: lookup_user,
>>>>>>> 9c6fc593
          email: lookup_email,
          credential_type: auth_hash.provider.to_s,
          authentication_id: auth_hash.uid,
          data: {
            oauth_token: auth_hash.credentials&.token,
            oauth_token_expiration: auth_hash.credentials&.expires_at,
            oauth_refresh_token: auth_hash.credentials&.refresh_token
          }.to_json
        )
      else
<<<<<<< HEAD
        @user.update!(
=======
        lookup_user.update!(
>>>>>>> 9c6fc593
          email: lookup_email,
          provider: auth_hash.provider.to_s,
          uid: auth_hash.uid,
          oauth_token: auth_hash.credentials&.token,
          oauth_token_expiration: auth_hash.credentials&.expires_at,
          oauth_refresh_token: auth_hash.credentials&.refresh_token
        )
      end
    rescue => err
<<<<<<< HEAD
      error_class = @user.migrated? ?
=======
      error_class = lookup_user.migrated? ?
>>>>>>> 9c6fc593
        'Failed to create AuthenticationOption during silent takeover' :
        'Failed to update User during silent takeover'
      # This should never happen if other logic is working correctly, so notify
      # This can happen if the account being taken over is already invalid
      Honeybadger.notify(
        error_class: error_class,
        error_message: err.to_s,
        context: {
<<<<<<< HEAD
          user_id: @user.id,
=======
          user_id: lookup_user.id,
>>>>>>> 9c6fc593
          tags: 'accounts'
        }
      )
    end
    lookup_user
  end

  def sign_in_user(user)
    flash.notice = I18n.t('auth.signed_in')

    # Will only log if the sign_up page session cookie is set, so this is safe to call in all cases
    SignUpTracking.log_sign_in(user, session, request)

    sign_in_and_redirect user
  end

  def allows_silent_takeover(oauth_user, auth_hash)
    allow_takeover = auth_hash.provider.present?
    allow_takeover &= AuthenticationOption::SILENT_TAKEOVER_CREDENTIAL_TYPES.include?(auth_hash.provider.to_s)
    lookup_user = User.find_by_email_or_hashed_email(oauth_user.email)
    allow_takeover && lookup_user && !oauth_user.persisted?
  end

  def should_connect_provider?
    return current_user && session[:connect_provider].present?
  end

  def can_connect_provider?
    return false unless current_user&.migrated?

    connect_flag_expiration = session.delete :connect_provider
    connect_flag_expiration&.future?
  end

  def get_connect_provider_errors(auth_option)
    errors = auth_option.errors.full_messages

    return errors.first unless errors.empty?
    I18n.t('auth.unable_to_connect_provider', provider: I18n.t("auth.#{auth_option.credential_type}"))
  end
end<|MERGE_RESOLUTION|>--- conflicted
+++ resolved
@@ -176,14 +176,8 @@
     prepare_locale_cookie user
 
     if allows_silent_takeover user, auth_hash
-<<<<<<< HEAD
-      @user = user
-      silent_takeover @user, auth_hash
-      sign_in_user
-=======
       user = silent_takeover user, auth_hash
       sign_in_user user
->>>>>>> 9c6fc593
     else
       register_new_user user
     end
@@ -192,10 +186,6 @@
   def sign_in_clever(user)
     prepare_locale_cookie user
     user.update_oauth_credential_tokens auth_hash
-<<<<<<< HEAD
-    @user = user
-=======
->>>>>>> 9c6fc593
     handle_untrusted_email_signin(user, AuthenticationOption::CLEVER)
   end
 
@@ -205,11 +195,6 @@
     # For some providers, signups can happen without ever having hit the sign_up page, where
     # our tracking data is usually populated, so do it here
     SignUpTracking.begin_sign_up_tracking(session, split_test: true)
-<<<<<<< HEAD
-
-    @user = User.from_omniauth(auth_hash, auth_params, session)
-=======
->>>>>>> 9c6fc593
 
     user = User.from_omniauth(auth_hash, auth_params, session)
 
@@ -262,12 +247,7 @@
   end
 
   def register_new_user(user)
-<<<<<<< HEAD
-    move_oauth_params_to_cache(user)
-    session["devise.user_attributes"] = user.attributes
-=======
     PartialRegistration.persist_attributes(session, user)
->>>>>>> 9c6fc593
 
     if SignUpTracking.new_sign_up_experience?(session)
       redirect_to users_finish_sign_up_url
@@ -395,15 +375,9 @@
     end
 
     begin
-<<<<<<< HEAD
-      if @user.migrated?
-        AuthenticationOption.create!(
-          user: @user,
-=======
       if lookup_user.migrated?
         AuthenticationOption.create!(
           user: lookup_user,
->>>>>>> 9c6fc593
           email: lookup_email,
           credential_type: auth_hash.provider.to_s,
           authentication_id: auth_hash.uid,
@@ -414,11 +388,7 @@
           }.to_json
         )
       else
-<<<<<<< HEAD
-        @user.update!(
-=======
         lookup_user.update!(
->>>>>>> 9c6fc593
           email: lookup_email,
           provider: auth_hash.provider.to_s,
           uid: auth_hash.uid,
@@ -428,11 +398,7 @@
         )
       end
     rescue => err
-<<<<<<< HEAD
-      error_class = @user.migrated? ?
-=======
       error_class = lookup_user.migrated? ?
->>>>>>> 9c6fc593
         'Failed to create AuthenticationOption during silent takeover' :
         'Failed to update User during silent takeover'
       # This should never happen if other logic is working correctly, so notify
@@ -441,11 +407,7 @@
         error_class: error_class,
         error_message: err.to_s,
         context: {
-<<<<<<< HEAD
-          user_id: @user.id,
-=======
           user_id: lookup_user.id,
->>>>>>> 9c6fc593
           tags: 'accounts'
         }
       )
