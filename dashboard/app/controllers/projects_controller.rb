--- conflicted
+++ resolved
@@ -1,11 +1,6 @@
 class ProjectsController < ApplicationController
-<<<<<<< HEAD
-  before_filter :authenticate_user!, except: [:show, :edit, :readonly]
+  before_filter :authenticate_user!, except: [:show, :edit, :readonly, :redirect_legacy]
   before_action :set_level, only: [:show, :edit, :readonly, :remix]
-=======
-  before_filter :authenticate_user!, except: [:show, :edit, :readonly, :redirect_legacy]
-  before_action :set_level, only: [:show, :edit, :readonly]
->>>>>>> 50a1b949
   include LevelsHelper
 
   TEMPLATES = %w(projects)
@@ -70,11 +65,7 @@
   end
 
   def set_level
-<<<<<<< HEAD
-    @level = Level.find_by_key STANDALONE_PROJECTS[params[:key]][:name]
-=======
-    @level =Level.find_by_key STANDALONE_PROJECTS[params[:key].to_sym][:name]
->>>>>>> 50a1b949
+    @level = Level.find_by_key STANDALONE_PROJECTS[params[:key].to_sym][:name]
     @game = @level.game
   end
 end