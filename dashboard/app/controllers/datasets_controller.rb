require 'json'

class DatasetsController < ApplicationController
  before_action :require_levelbuilder_mode
  before_action :initialize_firebase
  authorize_resource class: false

  # GET /datasets/manifest
  def show_manifest
    @dataset_library_manifest = @firebase.get_library_manifest
  end

<<<<<<< HEAD
  def updated_manifest
    parsed_manifest = JSON.parse(params['manifest'])
    response = @firebase.set_library_manifest parsed_manifest
    if response.success?
      render json: {status: response.code}
    else
      render json: {status: response.code, msg: response.body}
    end
  rescue JSON::ParserError
    render json: {msg: 'Invalid JSON'}
=======
  # POST /datasets/manifest
  def update_manifest
>>>>>>> 8adf029f
  end

  private

  def initialize_firebase
    @firebase = FirebaseHelper.new('shared')
  end
end<|MERGE_RESOLUTION|>--- conflicted
+++ resolved
@@ -10,8 +10,8 @@
     @dataset_library_manifest = @firebase.get_library_manifest
   end
 
-<<<<<<< HEAD
-  def updated_manifest
+  # POST /datasets/manifest
+  def update_manifest
     parsed_manifest = JSON.parse(params['manifest'])
     response = @firebase.set_library_manifest parsed_manifest
     if response.success?
@@ -21,10 +21,6 @@
     end
   rescue JSON::ParserError
     render json: {msg: 'Invalid JSON'}
-=======
-  # POST /datasets/manifest
-  def update_manifest
->>>>>>> 8adf029f
   end
 
   private
