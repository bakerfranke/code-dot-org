# TODO: reorganize this so it's more obvious which actions are for
# students, teachers, and admins (most likely move into more relevant
# controllers)

class ReportsController < ApplicationController
  before_filter :authenticate_user!, except: [:header_stats, :user_progress, :get_script]

  check_authorization except: [:header_stats, :user_progress, :get_script, :students]

  before_action :set_script
  include LevelSourceHintsHelper
  include LevelsHelper

  def user_stats
    @user = User.find(params[:user_id])
    authorize! :read, @user

    #@recent_activity = Activity.where(['user_id = ?', user.id]).order('id desc').includes({level: :game}).limit(2)
    @recent_levels = UserLevel.find_by_sql(<<SQL)
select ul.*, sl.game_chapter, l.game_id, sl.chapter, sl.script_id, sl.id as script_level_id
from user_levels ul
inner join script_levels sl on sl.level_id = ul.level_id
inner join levels l on l.id = ul.level_id
where sl.script_id = 1 and ul.user_id = #{@user.id}
order by ul.updated_at desc limit 2
SQL
  end

  # Find a script by name OR id, including someone who pased an ID into name.
  def find_script(p)
    name_or_id = p[:script_name]
    name_or_id = p[:script_id] if name_or_id.nil?

    if name_or_id.match(/\A\d+\z/)
      script = Script.find(name_or_id.to_i)
    else
      script = Script.find_by_name(name_or_id)
    end
    raise ActiveRecord::RecordNotFound unless script

    script
  end

  def find_script_level(script, p)
    stage_id = params[:stage_id]
    level_id = params[:level_id]

    if script.default_script?
      script_level = script.get_script_level_by_chapter(level_id)
    else
      script_level = script.get_script_level_by_stage_and_position(stage_id, level_id)
    end
    raise ActiveRecord::RecordNotFound unless script_level

    script_level
  end

  def header_stats
    @script = find_script(params)
    render file: 'shared/_user_stats', layout: false, locals: { user: current_user }
  end

  def summarize_stage(script, stage_or_game, levels)
    if stage_or_game.instance_of? Game
      game = stage_or_game
    else
      stage = stage_or_game
    end

    stage_data = {
      id: stage_or_game.id,
      position: game ? 1 : stage.position,
      script_name: script.name,
      script_id: script.id,
      script_stages: script.stages.to_a.count,
      name: stage_name(script, stage_or_game),
      title: stage_title(script, stage_or_game)
    }

    if script.has_lesson_plan?
      stage_data[:lesson_plan_html_url] = lesson_plan_html_url(stage_or_game)
    end

    if script.hoc?
      stage_data[:finishText] = t('nav.header.finished_hoc')
    end

    if !levels
      levels =
        if game
          script.script_levels.to_a.select{ |sl| sl.level.game_id == game.id }
        else
          script.script_levels.to_a.select{ |sl| sl.stage_id == stage.id }
        end
    end

    levels.sort_by { |sl| sl.stage_or_game_position }
    stage_data[:levels] = levels.map { |sl| summarize_script_level(sl) }

    stage_data
<<<<<<< HEAD
  end

  def get_script
    script = find_script(params)

    s = {
      id: script.id,
      name: script.name,
      stages: []
    }

    position = 0

    levels = script.script_levels.group_by(&:stage_or_game)
    levels.each_pair do |stage_or_game, sl_group|
      s[:stages].push summarize_stage(script, stage_or_game, sl_group)
    end

    if params['jsonp']
      expires_in 10000, public: true  # TODO: Real static asset caching
    end
    render :json => JSON.pretty_generate(s), :callback => params['jsonp']
  end

  def user_progress
    script = find_script(params)
    script_level = find_script_level(script, params)

    stage = script_level.stage
    level = script_level.level
    game = script_level.level.game

    stage_data = summarize_stage(script, script_level.stage_or_game, nil)

    # Level-specific data
    if level.unplugged?
      # TODO: what does an unplugged level need?  'levels/unplug', locals: {app: @game.app}
      level_data = {
        kind: 'unplugged',
        level: summarize_script_level(script_level)
      }
    elsif level.is_a?(DSLDefined)
      # TODO: partial "levels/#{level.class.to_s.underscore}"
      level_data = {
        kind: 'dsl',
        level: summarize_script_level(script_level),
        app: level.class.to_s
      }
    else
      # Prepare some globals for blockly_options()
      # Intentionally does not set @current_user since this is a static callback
      @script = script
      @level = level
      @game = game
      @script_level = script_level
      @callback = milestone_url(user_id: current_user.try(:id) || 0, script_level_id: script_level)
      @level_source_id = level.ideal_level_source_id
      # TODO: @phone_share_url
      set_videos_and_blocks_and_callouts_and_instructions  # @callouts, @autoplay_video_info

      level_data = blockly_options()
      if (level.embed == 'true' && !@edit_blocks)
        level_data[:embed] = true
        level_data[:hide_source] = true
        level_data[:no_padding] = true
        level_data[:show_finish] = true
        level_data[:disableSocialShare] = true
      end
    end

    if level.ideal_level_source_id
      level_data[:solutionPath] = script_level_solution_path(script, level)  # TODO: Only for teachers?
    end
    level_data[:locale] = js_locale
    if !level.related_videos.nil? && !level.related_videos.empty?
      level_data[:relatedVideos] = level.related_videos.map do |video|
        {
          name: data_t('video.name', video.key),
          youtube_code: video.youtube_code,
          data: video_info(video),
          thumbnail_url: video_thumbnail_path(video)
        }
      end
    end

    if script_level && script.show_report_bug_link?
      level_data[:feedbackUrl] = script.feedback_url
      level_data[:reportBugLink] = script_level.report_bug_url(request)
    end

    reply = {
      stage: stage_data,
      level: level_data,
    }


    # USER-SPECIFIC DATA - should eventually move to its own callback?
    if current_user
      user_data = {
        linesOfCode: current_user.total_lines,
        linesOfCodeText: t('nav.popup.lines', lines: current_user.total_lines),
        levels: {}
      }

      # Get all user_levels
      user_levels = current_user.levels_from_script(script)

      user_levels.map do |sl|
        completion_status, link = level_info(current_user, sl)
        if completion_status != 'not_tried'
          user_data[:levels][sl.level.id] = {
            status: completion_status
            # More info could go in here...
          }
        end
      end

      user_data[:disableSocialShare] = true if current_user.under_13?

      if script.trophies
        progress = current_user.progress(script)
        user_data[:trophies] = {
          current: progress['current_trophies'],
          of: t(:of),
          max: progress['max_trophies']
        }
      end

      if params['jsonp']
        expires_in 10000, public: true  # TODO: Real static asset caching
      end
      reply[:progress] = user_data
    end


    render :json => JSON.pretty_generate(reply), :callback => params['jsonp']
  end

=======
  end

  def get_script
    script = find_script(params)

    s = {
      id: script.id,
      name: script.name,
      stages: []
    }

    position = 0

    levels = script.script_levels.group_by(&:stage_or_game)
    levels.each_pair do |stage_or_game, sl_group|
      s[:stages].push summarize_stage(script, stage_or_game, sl_group)
    end

    if params['jsonp']
      expires_in 10000, public: true  # TODO: Real static asset caching
    end
    render :json => JSON.pretty_generate(s), :callback => params['jsonp']
  end

  def user_progress
    script = find_script(params)
    script_level = find_script_level(script, params)

    stage = script_level.stage
    level = script_level.level
    game = script_level.level.game

    stage_data = summarize_stage(script, script_level.stage_or_game, nil)

    # Level-specific data
    if level.unplugged?
      # TODO: what does an unplugged level need?  'levels/unplug', locals: {app: @game.app}
      level_data = {
        kind: 'unplugged',
        level: summarize_script_level(script_level)
      }
    elsif level.is_a?(DSLDefined)
      # TODO: partial "levels/#{level.class.to_s.underscore}"
      level_data = {
        kind: 'dsl',
        level: summarize_script_level(script_level),
        app: level.class.to_s
      }
    else
      # Prepare some globals for blockly_options()
      # Intentionally does not set @current_user since this is a static callback
      @script = script
      @level = level
      @game = game
      @script_level = script_level
      @callback = milestone_url(user_id: current_user.try(:id) || 0, script_level_id: script_level)
      @level_source_id = level.ideal_level_source_id
      # TODO: @phone_share_url
      set_videos_and_blocks_and_callouts_and_instructions  # @callouts, @autoplay_video_info

      level_data = blockly_options()
      if (level.embed == 'true' && !@edit_blocks)
        level_data[:embed] = true
        level_data[:hide_source] = true
        level_data[:no_padding] = true
        level_data[:show_finish] = true
        level_data[:disableSocialShare] = true
      end
    end

    if level.ideal_level_source_id
      level_data[:solutionPath] = script_level_solution_path(script, level)  # TODO: Only for teachers?
    end
    level_data[:locale] = js_locale
    if !level.related_videos.nil? && !level.related_videos.empty?
      level_data[:relatedVideos] = level.related_videos.map do |video|
        {
          name: data_t('video.name', video.key),
          youtube_code: video.youtube_code,
          data: video_info(video),
          thumbnail_url: video_thumbnail_path(video)
        }
      end
    end

    if script_level && script.show_report_bug_link?
      level_data[:feedbackUrl] = script.feedback_url
      level_data[:reportBugLink] = script_level.report_bug_url(request)
    end

    reply = {
      stage: stage_data,
      level: level_data,
    }


    # USER-SPECIFIC DATA - should eventually move to its own callback?
    if current_user
      user_data = {
        linesOfCode: current_user.total_lines,
        linesOfCodeText: t('nav.popup.lines', lines: current_user.total_lines),
        levels: {}
      }

      # Get all user_levels
      user_levels = current_user.levels_from_script(script)

      user_levels.map do |sl|
        completion_status, link = level_info(current_user, sl)
        if completion_status != 'not_tried'
          user_data[:levels][sl.level.id] = {
            status: completion_status
            # More info could go in here...
          }
        end
      end

      user_data[:disableSocialShare] = true if current_user.under_13?

      if script.trophies
        progress = current_user.progress(script)
        user_data[:trophies] = {
          current: progress['current_trophies'],
          of: t(:of),
          max: progress['max_trophies']
        }
      end

      reply[:progress] = user_data
    end

    if params['jsonp']
      expires_in 10000, public: true  # TODO: Real static asset caching
    end
    render :json => JSON.pretty_generate(reply), :callback => params['jsonp']
  end

>>>>>>> 0b8209f5





  def prizes
    authorize! :read, current_user
  end

  def usage
    @user = User.find(params[:user_id])
    authorize! :read, @user

    @recent_activities = get_base_usage_activity.where(['user_id = ?', @user.id])
  end

  def all_usage
    authorize! :read, :reports

    @recent_activities = get_base_usage_activity
    render 'usage', formats: [:html]
  end

  def admin_stats
    authorize! :read, :reports
    
    SeamlessDatabasePool.use_persistent_read_connection do
      @user_count = User.count
      @teacher_count = User.where(:user_type => 'teacher').count
      @student_count = @user_count - @teacher_count
      @users_with_teachers = Follower.distinct.count(:student_user_id)
      @users_with_email = User.where('email <> ""').count
      @users_with_confirmed_email = User.where('confirmed_at IS NOT NULL').count
      @girls = User.where(:gender => 'f').count
      @boys = User.where(:gender => 'm').count
 
      @prizes_redeemed = Prize.where('user_id IS NOT NULL').group(:prize_provider).count
      @prizes_available = Prize.where('user_id IS NULL').group(:prize_provider).count
      
      @student_prizes_earned = User.where(:prize_earned => true).count
      @student_prizes_redeemed = Prize.where('user_id IS NOT NULL').count
      @student_prizes_available = Prize.where('user_id IS NULL').count

      @teacher_prizes_earned = User.where(:teacher_prize_earned => true).count
      @teacher_prizes_redeemed = TeacherPrize.where('user_id IS NOT NULL').count
      @teacher_prizes_available = TeacherPrize.where('user_id IS NULL').count
      
      @teacher_bonus_prizes_earned = User.where(:teacher_bonus_prize_earned => true).count
      @teacher_bonus_prizes_redeemed = TeacherBonusPrize.where('user_id IS NOT NULL').count
      @teacher_bonus_prizes_available = TeacherBonusPrize.where('user_id IS NULL').count
    end
  end

  def admin_progress
    authorize! :read, :reports
    
    SeamlessDatabasePool.use_persistent_read_connection do
      @user_count = User.count
      @all_script_levels = Script.twenty_hour_script.script_levels.includes({ level: :game })
 
      @levels_attempted = User.joins(:user_levels).group(:level_id).where('best_result > 0').count
      @levels_attempted.default = 0
      @levels_passed = User.joins(:user_levels).group(:level_id).where('best_result >= 20').count
      @levels_passed.default = 0

      @stage_map = @all_script_levels.group_by { |sl| sl.level.game }
    end
  end

  def admin_concepts
    authorize! :read, :reports
    SeamlessDatabasePool.use_persistent_read_connection do
      render 'admin_concepts', formats: [:html]
    end
  end

  def students
    redirect_to teacher_dashboard_url
  end

  def level_stats
    authorize! :read, :reports

    @level = Level.find(params[:level_id])

    best_code_map = Hash.new{|h,k| h[k] = {:level_source_id => k, :count => 0, :popular => false} }
    passing_code_map = Hash.new{|h,k| h[k] = {:level_source_id => k, :count => 0, :popular => false} }
    finished_code_map = Hash.new{|h,k| h[k] = {:level_source_id => k, :count => 0, :popular => false} }
    unsuccessful_code_map = Hash.new{|h,k| h[k] = {:level_source_id => k, :count => 0, :popular => false} }
    all_but_best_code_map = Hash.new{|h,k| h[k] = {:level_source_id => k, :count => 0, :popular => false} }

    Activity.all.where(['level_id = ?', @level.id]).order('id desc').limit(10000).each do |activity|
      # Do not process activity records with nil level_source_id
      if activity.level_source_id.nil?
        next
      end
      if activity.best?
        best_code_map[activity.level_source_id][:count] += 1
      elsif activity.passing?
        passing_code_map[activity.level_source_id][:count] += 1
      elsif activity.finished?
        finished_code_map[activity.level_source_id][:count] += 1
      else
        unsuccessful_code_map[activity.level_source_id][:count] += 1
      end

      if !activity.best?
        all_but_best_code_map[activity.level_source_id][:count] += 1
      end
    end

    # Setting up the popular incorrect code
    if !all_but_best_code_map.empty?
      sorted_all_but_best_code = all_but_best_code_map.values.sort_by {|v| -v[:count] }
      pop_level_source_ids = Array.new([sorted_all_but_best_code.length - 1, 9].min)
      for idx in 0..[sorted_all_but_best_code.length - 1, 9].min
        pop_level_source_id = sorted_all_but_best_code[idx][:level_source_id]
        pop_level_source_ids[idx] = pop_level_source_id
        if passing_code_map.has_key?(pop_level_source_id)
          passing_code_map[pop_level_source_id][:popular] = true
          passing_code_map[pop_level_source_id][:pop_level_source_idx] = idx
        elsif finished_code_map.has_key?(pop_level_source_id)
          finished_code_map[pop_level_source_id][:popular] = true
          finished_code_map[pop_level_source_id][:pop_level_source_idx] = idx
        elsif unsuccessful_code_map.has_key?(pop_level_source_id)
          unsuccessful_code_map[pop_level_source_id][:popular] = true
          unsuccessful_code_map[pop_level_source_id][:pop_level_source_idx] = idx
        end
      end
    end

    @best_code = best_code_map.values.sort_by {|v| -v[:count] }
    @passing_code = passing_code_map.values.sort_by {|v| -v[:count] }
    @finished_code = finished_code_map.values.sort_by {|v| -v[:count] }
    @unsuccessful_code = unsuccessful_code_map.values.sort_by {|v| -v[:count] }
    @pop_level_source_ids = pop_level_source_ids

  end

  def assume_identity_form
    authorize! :manage, :all
  end

  def assume_identity
    authorize! :manage, :all

    user = User.where(:id => params[:user_id]).first
    user ||= User.where(:username => params[:user_id]).first
    user ||= User.find_by_email_or_hashed_email params[:user_id]

    if user
      sign_in user, :bypass => true
      redirect_to '/'
    else
      flash[:alert] = 'User not found'
      render :assume_identity_form
    end
  end

  def lookup_section
    authorize! :manage, :all
    @section = Section.find_by_code params[:section_code]
    if params[:section_code] && @section.nil?
      flash[:alert] = 'Section code not found'
    end
  end

  def level_completions
    authorize! :read, :reports
    require 'date'
# noinspection RubyResolve
    require '../dashboard/scripts/archive/ga_client/ga_client'

    @start_date = (params[:start_date] ? DateTime.parse(params[:start_date]) : (DateTime.now - 7)).strftime('%Y-%m-%d')
    @end_date = (params[:end_date] ? DateTime.parse(params[:end_date]) : DateTime.now.prev_day).strftime('%Y-%m-%d')

    output_data = {}
    %w(Attempt Success).each do |key|
      dimension = 'ga:eventLabel'
      metric = 'ga:totalEvents,ga:uniqueEvents,ga:avgEventValue'
      filter = "ga:eventAction==#{key};ga:eventCategory==Puzzle"
      if params[:filter]
        filter += ";ga:eventLabel=@#{params[:filter].to_s.gsub('_','/')}"
      end
      ga_data = GAClient.query_ga(@start_date, @end_date, dimension, metric, filter)
      if ga_data.data.containsSampledData
        throw new ArgumentError 'Google Analytics response contains sampled data, aborting.'
      end

      ga_data.data.rows.each do |r|
        label = r[0]
        output_data[label] ||= {}
        output_data[label]["Total#{key}"] = r[1]
        output_data[label]["Unique#{key}"] = r[2]
        output_data[label]["Avg#{key}"] = r[3]
      end
    end
    output_data.each_key do |key|
      output_data[key]['Avg Success Rate'] = output_data[key].delete('AvgAttempt')
      output_data[key]['Avg attempts per completion'] = output_data[key].delete('AvgSuccess')
      output_data[key]['Avg Unique Success Rate'] = output_data[key]['UniqueSuccess'].to_f / output_data[key]['UniqueAttempt'].to_f
    end

    @data_array = output_data.map do |key, value|
      {'Puzzle' => key}.merge(value)
    end
    require 'naturally'
    @data_array = @data_array.select{|x| x['TotalAttempt'].to_i > 10}.sort_by{|i| Naturally.normalize(i.send(:fetch, 'Puzzle'))}
  end

  private
  def get_base_usage_activity
    Activity.all.order('id desc').includes([:user, :level_source, {level: :game}]).limit(50)
  end

  # Use callbacks to share common setup or constraints between actions.
  def set_script
    @script = Script.find(params[:script_id]) if params[:script_id]
  end
end<|MERGE_RESOLUTION|>--- conflicted
+++ resolved
@@ -98,7 +98,6 @@
     stage_data[:levels] = levels.map { |sl| summarize_script_level(sl) }
 
     stage_data
-<<<<<<< HEAD
   end
 
   def get_script
@@ -233,149 +232,12 @@
       reply[:progress] = user_data
     end
 
-
-    render :json => JSON.pretty_generate(reply), :callback => params['jsonp']
-  end
-
-=======
-  end
-
-  def get_script
-    script = find_script(params)
-
-    s = {
-      id: script.id,
-      name: script.name,
-      stages: []
-    }
-
-    position = 0
-
-    levels = script.script_levels.group_by(&:stage_or_game)
-    levels.each_pair do |stage_or_game, sl_group|
-      s[:stages].push summarize_stage(script, stage_or_game, sl_group)
-    end
-
     if params['jsonp']
       expires_in 10000, public: true  # TODO: Real static asset caching
     end
-    render :json => JSON.pretty_generate(s), :callback => params['jsonp']
-  end
-
-  def user_progress
-    script = find_script(params)
-    script_level = find_script_level(script, params)
-
-    stage = script_level.stage
-    level = script_level.level
-    game = script_level.level.game
-
-    stage_data = summarize_stage(script, script_level.stage_or_game, nil)
-
-    # Level-specific data
-    if level.unplugged?
-      # TODO: what does an unplugged level need?  'levels/unplug', locals: {app: @game.app}
-      level_data = {
-        kind: 'unplugged',
-        level: summarize_script_level(script_level)
-      }
-    elsif level.is_a?(DSLDefined)
-      # TODO: partial "levels/#{level.class.to_s.underscore}"
-      level_data = {
-        kind: 'dsl',
-        level: summarize_script_level(script_level),
-        app: level.class.to_s
-      }
-    else
-      # Prepare some globals for blockly_options()
-      # Intentionally does not set @current_user since this is a static callback
-      @script = script
-      @level = level
-      @game = game
-      @script_level = script_level
-      @callback = milestone_url(user_id: current_user.try(:id) || 0, script_level_id: script_level)
-      @level_source_id = level.ideal_level_source_id
-      # TODO: @phone_share_url
-      set_videos_and_blocks_and_callouts_and_instructions  # @callouts, @autoplay_video_info
-
-      level_data = blockly_options()
-      if (level.embed == 'true' && !@edit_blocks)
-        level_data[:embed] = true
-        level_data[:hide_source] = true
-        level_data[:no_padding] = true
-        level_data[:show_finish] = true
-        level_data[:disableSocialShare] = true
-      end
-    end
-
-    if level.ideal_level_source_id
-      level_data[:solutionPath] = script_level_solution_path(script, level)  # TODO: Only for teachers?
-    end
-    level_data[:locale] = js_locale
-    if !level.related_videos.nil? && !level.related_videos.empty?
-      level_data[:relatedVideos] = level.related_videos.map do |video|
-        {
-          name: data_t('video.name', video.key),
-          youtube_code: video.youtube_code,
-          data: video_info(video),
-          thumbnail_url: video_thumbnail_path(video)
-        }
-      end
-    end
-
-    if script_level && script.show_report_bug_link?
-      level_data[:feedbackUrl] = script.feedback_url
-      level_data[:reportBugLink] = script_level.report_bug_url(request)
-    end
-
-    reply = {
-      stage: stage_data,
-      level: level_data,
-    }
-
-
-    # USER-SPECIFIC DATA - should eventually move to its own callback?
-    if current_user
-      user_data = {
-        linesOfCode: current_user.total_lines,
-        linesOfCodeText: t('nav.popup.lines', lines: current_user.total_lines),
-        levels: {}
-      }
-
-      # Get all user_levels
-      user_levels = current_user.levels_from_script(script)
-
-      user_levels.map do |sl|
-        completion_status, link = level_info(current_user, sl)
-        if completion_status != 'not_tried'
-          user_data[:levels][sl.level.id] = {
-            status: completion_status
-            # More info could go in here...
-          }
-        end
-      end
-
-      user_data[:disableSocialShare] = true if current_user.under_13?
-
-      if script.trophies
-        progress = current_user.progress(script)
-        user_data[:trophies] = {
-          current: progress['current_trophies'],
-          of: t(:of),
-          max: progress['max_trophies']
-        }
-      end
-
-      reply[:progress] = user_data
-    end
-
-    if params['jsonp']
-      expires_in 10000, public: true  # TODO: Real static asset caching
-    end
     render :json => JSON.pretty_generate(reply), :callback => params['jsonp']
   end
 
->>>>>>> 0b8209f5
 
 
 
