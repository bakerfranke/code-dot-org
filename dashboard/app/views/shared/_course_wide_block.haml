<<<<<<< HEAD
- showState ||= false

-if id == Script::HOC_NAME
  .span6.miniblock
=======
-if id == 'hoc'
  .courseblock-span6.courseblock-wide-small
>>>>>>> 5fc92127
    =link_to hoc_reset_url do
      .courseblock-span2.imgspan
        %img{src: '//code.org/images/fit-520/codehoc3.jpg'}
      .courseblock-span4.heading
        %h3= t('upsell.hoc.title')
        .smalltext= t('upsell.hoc.body')

-elsif id == 'flappy'
  .courseblock-span6.courseblock-wide-small
    =link_to script_reset_url(Script::FLAPPY_NAME) do
      .courseblock-span2.imgspan
        %img{src: '//studio.code.org/blockly/media/skins/flappy/small_static_avatar.png'}
      .courseblock-span4.heading
        %h3= t('upsell.flappy.title')
<<<<<<< HEAD
        .smalltext.greytext= t('upsell.flappy.body')
      .span1.imgspan{style: 'margin-left: 0px;'}
        %img{style: 'padding-left: 42px; padding-top: 20px;', src: '//studio.code.org/blockly/media/skins/flappy/small_static_avatar.png'}

-elsif id == Script::TWENTY_HOUR_NAME

  - url = script_reset_url(id)

  .span6.miniblock.miniblock-wide
    =link_to script_url(id) do
      .span4.heading
        %h3= t('upsell.20hour.title')
        .smalltext.greytext= t('upsell.20hour.body')
      .span2.imgspan
        %img{style: 'height: 100px;', src: '//code.org/images/fit-520/code20hr.jpg'}
=======
        .smalltext= t('upsell.flappy.body')

-elsif id == '20-hour' && view == 'large'
  .courseblock-span6.courseblock-wide-large
    =link_to script_url(Script::TWENTY_HOUR_NAME) do
      .courseblock-span2.imgspan
        %img{src: '//code.org/images/fit-520/code20hr.jpg'}   
      .courseblock-span4.heading
        %h3= t('upsell.20-hour.title')
        %h4= data_t_suffix('script.name', '20-hour', 'description_audience')
        .smalltext= t('upsell.20-hour.body')

-elsif id == '20-hour' && view == 'small'
  .courseblock-span6.courseblock-wide-small
    =link_to script_url(Script::TWENTY_HOUR_NAME) do
      .courseblock-span2.imgspan
        %img{src: '//code.org/images/fit-520/code20hr.jpg'}   
      .courseblock-span4.heading
        %h3= t('upsell.20-hour.title')
        .smalltext= t('upsell.20-hour.body_short')
>>>>>>> 5fc92127

    = render partial: 'shared/miniblock_course_action', locals: { id: id, showState: showState, url: url, current_user: current_user }

- elsif id == Script::ARTIST_NAME || id == Script::PLAYLAB_NAME

  - url = script_reset_url(id)
  - title = data_t_suffix('script.name', id, 'title')
  - body = data_t_suffix('script.name', id, 'description_short')

<<<<<<< HEAD
  .span6.miniblock.miniblock-wide
=======
  .courseblock-span6.courseblock-wide-small
>>>>>>> 5fc92127
    =link_to url do
      .courseblock-span2.imgspan
        %img{src: CDO.code_org_url("/shared/images/courses/fill-240x200/logo_tall_#{id}.jpg")}
      .courseblock-span4.heading
        %h3= title
<<<<<<< HEAD
        .smalltext.greytext= body
      .span2.imgspan
        %img{style: 'height: 100px;', src: CDO.code_org_url("/shared/images/courses/fill-240x200/logo_tall_#{id}.jpg")}

    = render partial: 'shared/miniblock_course_action', locals: { id: id, showState: showState, url: url, current_user: current_user }

-elsif [Script::COURSE1_NAME, Script::COURSE2_NAME,Script::COURSE3_NAME, Script::COURSE4_NAME, Script::ALGEBRA_NAME].include? id
  .span9.miniblock.miniblock-short
    =link_to script_url(id) do
      .heading
=======
        .smalltext= body

-elsif id == 'course1' || id == 'course2' || id == 'course3' || id == 'course4' || id == 'algebra'
  .courseblock-span6.courseblock-wide-large
    =link_to script_url(id) do
      .courseblock-span2.imgspan
        = image_tag(CDO.shared_image_url("courses/logo_#{id}.jpg"))
      .courseblock-span4.heading
>>>>>>> 5fc92127
        %h3
          = data_t_suffix('script.name', id, 'title')
          - if Script.beta? id
            &nbsp;
            %span.betatext
              =t('beta')
<<<<<<< HEAD
        .smalltext.greytext= data_t_suffix('script.name', id, 'description')
      .imgspan
        %br/
        = image_tag(CDO.shared_image_url("courses/logo_#{id}.jpg"), height: 100)
=======
        %h4= data_t_suffix('script.name', id, 'description_audience')     
        .smalltext= data_t_suffix('script.name', id, 'description')
>>>>>>> 5fc92127
<|MERGE_RESOLUTION|>--- conflicted
+++ resolved
@@ -1,12 +1,7 @@
-<<<<<<< HEAD
 - showState ||= false
 
 -if id == Script::HOC_NAME
-  .span6.miniblock
-=======
--if id == 'hoc'
   .courseblock-span6.courseblock-wide-small
->>>>>>> 5fc92127
     =link_to hoc_reset_url do
       .courseblock-span2.imgspan
         %img{src: '//code.org/images/fit-520/codehoc3.jpg'}
@@ -21,26 +16,10 @@
         %img{src: '//studio.code.org/blockly/media/skins/flappy/small_static_avatar.png'}
       .courseblock-span4.heading
         %h3= t('upsell.flappy.title')
-<<<<<<< HEAD
-        .smalltext.greytext= t('upsell.flappy.body')
-      .span1.imgspan{style: 'margin-left: 0px;'}
-        %img{style: 'padding-left: 42px; padding-top: 20px;', src: '//studio.code.org/blockly/media/skins/flappy/small_static_avatar.png'}
-
--elsif id == Script::TWENTY_HOUR_NAME
-
-  - url = script_reset_url(id)
-
-  .span6.miniblock.miniblock-wide
-    =link_to script_url(id) do
-      .span4.heading
-        %h3= t('upsell.20hour.title')
-        .smalltext.greytext= t('upsell.20hour.body')
-      .span2.imgspan
-        %img{style: 'height: 100px;', src: '//code.org/images/fit-520/code20hr.jpg'}
-=======
         .smalltext= t('upsell.flappy.body')
 
--elsif id == '20-hour' && view == 'large'
+-elsif id == Script::TWENTY_HOUR_NAME && view == 'large'
+  - url = script_reset_url(id)
   .courseblock-span6.courseblock-wide-large
     =link_to script_url(Script::TWENTY_HOUR_NAME) do
       .courseblock-span2.imgspan
@@ -49,8 +28,10 @@
         %h3= t('upsell.20-hour.title')
         %h4= data_t_suffix('script.name', '20-hour', 'description_audience')
         .smalltext= t('upsell.20-hour.body')
+    = render partial: 'shared/miniblock_course_action', locals: { id: id, showState: showState, url: url, current_user: current_user }
 
--elsif id == '20-hour' && view == 'small'
+-elsif id == Script::TWENTY_HOUR_NAME && view == 'small'
+  - url = script_reset_url(id)
   .courseblock-span6.courseblock-wide-small
     =link_to script_url(Script::TWENTY_HOUR_NAME) do
       .courseblock-span2.imgspan
@@ -58,8 +39,6 @@
       .courseblock-span4.heading
         %h3= t('upsell.20-hour.title')
         .smalltext= t('upsell.20-hour.body_short')
->>>>>>> 5fc92127
-
     = render partial: 'shared/miniblock_course_action', locals: { id: id, showState: showState, url: url, current_user: current_user }
 
 - elsif id == Script::ARTIST_NAME || id == Script::PLAYLAB_NAME
@@ -68,49 +47,25 @@
   - title = data_t_suffix('script.name', id, 'title')
   - body = data_t_suffix('script.name', id, 'description_short')
 
-<<<<<<< HEAD
-  .span6.miniblock.miniblock-wide
-=======
   .courseblock-span6.courseblock-wide-small
->>>>>>> 5fc92127
     =link_to url do
       .courseblock-span2.imgspan
         %img{src: CDO.code_org_url("/shared/images/courses/fill-240x200/logo_tall_#{id}.jpg")}
       .courseblock-span4.heading
         %h3= title
-<<<<<<< HEAD
-        .smalltext.greytext= body
-      .span2.imgspan
-        %img{style: 'height: 100px;', src: CDO.code_org_url("/shared/images/courses/fill-240x200/logo_tall_#{id}.jpg")}
-
+        .smalltext= body
     = render partial: 'shared/miniblock_course_action', locals: { id: id, showState: showState, url: url, current_user: current_user }
 
 -elsif [Script::COURSE1_NAME, Script::COURSE2_NAME,Script::COURSE3_NAME, Script::COURSE4_NAME, Script::ALGEBRA_NAME].include? id
-  .span9.miniblock.miniblock-short
-    =link_to script_url(id) do
-      .heading
-=======
-        .smalltext= body
-
--elsif id == 'course1' || id == 'course2' || id == 'course3' || id == 'course4' || id == 'algebra'
   .courseblock-span6.courseblock-wide-large
     =link_to script_url(id) do
       .courseblock-span2.imgspan
         = image_tag(CDO.shared_image_url("courses/logo_#{id}.jpg"))
       .courseblock-span4.heading
->>>>>>> 5fc92127
         %h3
           = data_t_suffix('script.name', id, 'title')
           - if Script.beta? id
             &nbsp;
             %span.betatext
               =t('beta')
-<<<<<<< HEAD
-        .smalltext.greytext= data_t_suffix('script.name', id, 'description')
-      .imgspan
-        %br/
-        = image_tag(CDO.shared_image_url("courses/logo_#{id}.jpg"), height: 100)
-=======
-        %h4= data_t_suffix('script.name', id, 'description_audience')     
-        .smalltext= data_t_suffix('script.name', id, 'description')
->>>>>>> 5fc92127
+        .smalltext= data_t_suffix('script.name', id, 'description')