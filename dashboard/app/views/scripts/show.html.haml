--- conflicted
+++ resolved
@@ -45,12 +45,8 @@
     %br/
     %br/
 
-<<<<<<< HEAD
+  - if @script.has_lesson_plan?
     %a{href: CDO.code_org_url('/curriculum/' + @script.name)}
-=======
-  - if @script.has_lesson_plan?
-    %a{href: "http://code.org/curriculum/" + @script.name }
->>>>>>> adbaaabe
       = t('home.lesson_plans')
     %br/
     %br/
