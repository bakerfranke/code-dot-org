--- conflicted
+++ resolved
@@ -1,11 +1,5 @@
 = render partial: 'shared/check_admin'
-<<<<<<< HEAD
 #landingpage
-  .row#lesson
-    .span9#heading
-      %h3.whitetext
-=======
-#landingpage{class: @script.professional_learning_course ? 'teacher-course' : nil}
   #lesson
     #trynow
       = button_to t('home.trynow'), script_next_path(@script, 'next'), method: 'get', class: 'btn btn-primary biggerbutton'
@@ -15,7 +9,6 @@
 
     #heading
       %h2
->>>>>>> d38fe7ad
         = image_tag(@script.logo_image, class: 'logo') if @script.logo_image
         = data_t_suffix('script.name', @script.name, 'title')
         - if @script.beta?
