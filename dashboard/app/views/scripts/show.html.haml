= render partial: 'shared/check_admin'
#landingpage{class: @script.professional_learning_course ? 'teacher-course' : nil}
  #lesson
    #trynow
      = button_to t('home.trynow'), script_next_path(@script, 'next'), method: 'get', class: 'btn btn-primary biggerbutton'
      %p
        = link_to t('landing.support'), t('landing.support_url')
        %br/

    #heading
      %h2
        = image_tag(@script.logo_image, class: 'logo') if @script.logo_image
        = data_t_suffix('script.name', @script.name, 'title')
        - if @script.beta?
          %span.betatext
            = t('beta')

      %p
        = data_t_suffix('script.name', @script.name, 'description')

<<<<<<< HEAD
    - if !@script.professional_course?
      .span3#trynow
        = button_to t('home.trynow'), script_next_path(@script, 'next'), method: 'get', class: 'btn btn-primary biggerbutton'
        %p.lightgreytext
          = link_to t('landing.support'), t('landing.support_url')
          %br/

=======
>>>>>>> d38fe7ad
    - if @script.banner_image
      %p
        = link_to image_tag(@script.banner_image), script_next_path(@script, 'next')

    - if @script.beta?
      %p.lightgreytext
        != t('landing.prerelease_hoc2014')

  #stats
    .user-stats-block
      :javascript
        dashboard.progress.renderCourseProgress(#{@script.summarize.to_json});
      = render partial: 'shared/user_stats_key'

      - if @script.trophies
        %div{style: 'clear: both;'}
        #trophies
          = render partial: 'shared/concept_trophy_block', locals: {concept_progress: summarize_trophies(@script), added_style: 'padding: 10px;'}

  %div{style: 'clear: both;'}
  %br/
  %br/
  - if @current_user.try(:teacher?)
    - if @script.k5_course?
      %a{href: CDO.code_org_url('/curriculum/docs/k-5/overview')}
        = t('home.all_courses')
      %br/
      %br/

    - if @script.has_lesson_plan?
      %a{href: CDO.code_org_url('/curriculum/' + @script.name)}
        = t('home.lesson_plans')
      %br/
      %br/

    %br/

- if current_user && current_user.admin?
  -# Show all the levels, their names, and instructions in the admin box.
  = render layout: 'shared/admin' do
    - levels = Script.get_from_cache(@script.name).stages.map{ |stage| stage.script_levels.map{ |sl| sl.level }}.flatten
    - levels.each_with_index do |level, index|
      .row
        .span1
          = index + 1
        .span3
          = level.name
        .span8
          = level.instructions<|MERGE_RESOLUTION|>--- conflicted
+++ resolved
@@ -1,11 +1,12 @@
 = render partial: 'shared/check_admin'
 #landingpage{class: @script.professional_learning_course ? 'teacher-course' : nil}
   #lesson
-    #trynow
-      = button_to t('home.trynow'), script_next_path(@script, 'next'), method: 'get', class: 'btn btn-primary biggerbutton'
-      %p
-        = link_to t('landing.support'), t('landing.support_url')
-        %br/
+    - if !@script.professional_course?
+      #trynow
+        = button_to t('home.trynow'), script_next_path(@script, 'next'), method: 'get', class: 'btn btn-primary biggerbutton'
+        %p
+          = link_to t('landing.support'), t('landing.support_url')
+          %br/
 
     #heading
       %h2
@@ -18,16 +19,6 @@
       %p
         = data_t_suffix('script.name', @script.name, 'description')
 
-<<<<<<< HEAD
-    - if !@script.professional_course?
-      .span3#trynow
-        = button_to t('home.trynow'), script_next_path(@script, 'next'), method: 'get', class: 'btn btn-primary biggerbutton'
-        %p.lightgreytext
-          = link_to t('landing.support'), t('landing.support_url')
-          %br/
-
-=======
->>>>>>> d38fe7ad
     - if @script.banner_image
       %p
         = link_to image_tag(@script.banner_image), script_next_path(@script, 'next')
