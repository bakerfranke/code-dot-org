--- conflicted
+++ resolved
@@ -9,17 +9,8 @@
 
 .projects-page
   .row
-<<<<<<< HEAD
     #projects-header
-    #angular-my-projects-wrapper
-=======
-    .span12
-      %h1= @page_title
-
-  .row
-    #gallery-switcher
     #angular-my-projects-wrapper{'style' => ('display: none;' if is_public)}
->>>>>>> e781c807
       %div{'ng-app' => 'projectsApp', 'ng-view' => ''}
     #public-gallery-wrapper{'style' => ('display: none;' unless is_public)}
       #public-gallery
