- @page_title = t('project.project_gallery')

= render partial: 'shared/angular'

%script{src: asset_path('angularProjects.js') }
%script{src: asset_path("js/#{js_locale}/common_locale.js")}
%script{src: minifiable_asset_path('js/projects/index.js')}

.projects-page
  .row
    .span12
      %h1= @page_title
<<<<<<< HEAD
  %br
=======
>>>>>>> 934db54e

  .row
    #gallery-switcher
    #angular-my-projects-wrapper
      %div{'ng-app' => 'projectsApp', 'ng-view' => ''}
    #public-gallery-wrapper{'style' => 'display: none;'}
      #public-gallery
    #publish-confirm

= render partial: 'projects/admin'<|MERGE_RESOLUTION|>--- conflicted
+++ resolved
@@ -10,10 +10,6 @@
   .row
     .span12
       %h1= @page_title
-<<<<<<< HEAD
-  %br
-=======
->>>>>>> 934db54e
 
   .row
     #gallery-switcher
