%h1= @page_title = @level.new_record? ? "New #{@level.class.to_s} level" : "Editing #{@level.name}"

- content_for(:head) do
  %script{src: webpack_asset_path('js/levelbuilder.js')}

= form_for [@level], method: @level.new_record? ? :post : :patch, remote: true do |f|
  = f.hidden_field :type, value: @type_class.to_s.presence || @level.type
  .field
    / dsl-defined levels specify a name directly in the DSL text
    - unless @level.is_a? DSLDefined
      = f.label :name
<<<<<<< HEAD
      = f.text_field :name, placeholder: 'Level Name', disabled: @visible || @pilot || @standalone
      - if @visible
        %p the level cannot be renamed because it appears in a visible script.
      - if @pilot
        %p the level cannot be renamed because it appears in a pilot script.
      - if @standalone
        %p the level cannot be renamed because it is a standalone project level.
      .field
        = render partial: 'levels/editors/checkboxes', locals: {f: f, field_name: :encrypted, description: "Encrypt this level's properties"}
=======
      = f.text_field :name, placeholder: 'Level Name', disabled: @visible || @standalone
      .field
        = render partial: 'levels/editors/fields/checkboxes', locals: {f: f, field_name: :encrypted, description: "Encrypt this level's properties"}
>>>>>>> 6c4c48d8

  / Only enter name to create new records of certain level types.
  - unless @level.new_record? && @level.is_a?(Blockly)
    = render partial: 'levels/editors/all', locals: {f: f} unless @level.is_a? EvaluationMulti
<<<<<<< HEAD
    = render partial: 'levels/editors/instructions', locals: {f: f} unless @level.is_a?(DSLDefined) || @level.is_a?(Unplugged)
    = render partial: 'levels/editors/droplet', locals: {f: f} if @level.uses_droplet?
    = render partial: 'levels/editors/flappy', locals: {f: f} if @level.is_a? Flappy
    = render partial: 'levels/editors/bounce', locals: {f: f} if @level.is_a? Bounce
    = render partial: 'levels/editors/unplugged', locals: {f: f} if @level.is_a? Unplugged
    = render partial: 'levels/editors/curriculum_specific', locals: {f: f} if (@level.uses_droplet?) || @level.is_a?(Blockly)
    = render partial: 'levels/editors/blockly', locals: {f: f} if !(@level.uses_droplet?) && @level.is_a?(Blockly)
=======
    = render partial: 'levels/editors/flappy', locals: {f: f} if @level.is_a? Flappy
    = render partial: 'levels/editors/bounce', locals: {f: f} if @level.is_a? Bounce
    = render partial: 'levels/editors/unplugged', locals: {f: f} if @level.is_a? Unplugged
>>>>>>> 6c4c48d8
    = render partial: 'levels/editors/studio', locals: {f: f} if @level.is_a? Studio
    = render partial: 'levels/editors/maze', locals: {f: f} if @level.is_a? Maze
    = render partial: 'levels/editors/grid', locals: {f: f} if @level.is_a? Grid
    = render partial: 'levels/editors/craft', locals: {f: f} if @level.is_a? Craft
    = render partial: 'levels/editors/karel', locals: {f: f} if @level.is_a? Karel
    = render partial: 'levels/editors/artist', locals: {f: f} if @level.is_a? Artist
    = render partial: 'levels/editors/cs_in_a', locals: {f: f} if (@level.is_a?(Calc) || @level.is_a?(Eval))
    = render partial: 'levels/editors/applab', locals: {f: f} if @level.is_a? Applab
<<<<<<< HEAD
    = render partial: 'levels/editors/gamelab', locals: {f: f} if @level.is_a? Gamelab
    = render partial: 'levels/editors/gamelab_jr', locals: {f: f} if @level.is_a? GamelabJr
    = render partial: 'levels/editors/weblab', locals: {f: f} if @level.is_a? Weblab
    = render partial: 'levels/editors/mini_rubric', locals: {f: f} if (@level.uses_droplet?) || @level.is_a?(Blockly) || @level.is_a?(Weblab)
=======
    = render partial: 'levels/editors/gamelab', locals: {f: f} if @level.is_a?(Gamelab) && !@level.is_a?(GamelabJr)
    = render partial: 'levels/editors/spritelab', locals: {f: f} if @level.is_a?(GamelabJr) && !@level.is_a?(Dancelab)
    = render partial: 'levels/editors/dance', locals: {f: f} if @level.is_a?(Dancelab)
    = render partial: 'levels/editors/weblab', locals: {f: f} if @level.is_a? Weblab
>>>>>>> 6c4c48d8
    = render partial: 'levels/editors/dsl', locals: {f: f} if (@level.is_a?(DSLDefined) && !(@level.is_a?(EvaluationMulti)))
    = render partial: 'levels/editors/evaluation_multi', locals: {f: f} if @level.is_a? EvaluationMulti
    = render partial: 'levels/editors/netsim', locals: {f: f} if @level.is_a? NetSim
    = render partial: 'levels/editors/free_response', locals: {f: f} if @level.is_a? FreeResponse
    = render partial: 'levels/editors/external_link', locals: {f: f} if @level.is_a? ExternalLink
    = render partial: 'levels/editors/pixelation', locals: {f: f} if @level.is_a? Pixelation
    = render partial: 'levels/editors/text_compression', locals: {f: f} if @level.is_a? TextCompression
    = render partial: 'levels/editors/odometer', locals: {f: f} if @level.is_a? Odometer
    = render partial: 'levels/editors/vigenere', locals: {f: f} if @level.is_a? Vigenere
    = render partial: 'levels/editors/frequency_analysis', locals: {f: f} if @level.is_a? FrequencyAnalysis
    = render partial: 'levels/editors/public_key_cryptography', locals: {f: f} if @level.is_a? PublicKeyCryptography
    = render partial: 'levels/editors/curriculum_reference', locals: {f: f} if @level.is_a? CurriculumReference
<<<<<<< HEAD
    // Note that many DSL levels also use this partial. See _dsl.html.haml
    = render partial: 'levels/editors/teacher_only_markdown', locals: {f: f} if (@level.uses_droplet?) || @level.is_a?(Blockly) || @level.is_a?(ExternalLink) || @level.is_a?(Weblab) || @level.is_a?(CurriculumReference) || @level.is_a?(StandaloneVideo)
=======
    = render partial: 'levels/editors/fields/mini_rubric', locals: {f: f} if (@level.uses_droplet?) || @level.is_a?(Blockly) || @level.is_a?(Weblab)
    // Note that many DSL levels also use this partial. See _dsl.html.haml
    = render partial: 'levels/editors/fields/teacher_only_markdown', locals: {f: f} if (@level.uses_droplet?) || @level.is_a?(Blockly) || @level.is_a?(ExternalLink) || @level.is_a?(Weblab) || @level.is_a?(CurriculumReference) || @level.is_a?(StandaloneVideo)
    = render partial: 'levels/editors/fields/deprecated', locals: {f: f} unless @level.is_a? EvaluationMulti
>>>>>>> 6c4c48d8
  .field
    = f.hidden_field :published
  .actions
    = f.submit 'Save and publish your completed work', {:class => 'publishLevel', :style => "background-color: #f0c14b; margin-bottom: 10px"}
    %p Or, save, publish, and return to:
    %ul
      - @level.script_levels.each do |script_level|
        %li
          = f.submit build_script_level_path(script_level), {:class=> 'publishLevel', :name => "redirect", :style => "font-family: monospace; margin-bottom: 10px"}
      - BubbleChoice.parent_levels(@level.name).each do |parent_level|
        - parent_level.script_levels.each do |script_level|
          %li
            - position = parent_level.sublevel_position(@level)
            = f.submit build_script_level_path(script_level, sublevel_position: position), {:class=> 'publishLevel', :name => "redirect", :style => "font-family: monospace; margin-bottom: 10px"}

%pre#validation-error.validation-error{style: 'background-color: yellow; display: none'}
:javascript
  window.levelbuilder.ajaxSubmit("#{@level.new_record? ? '#new_level' : '.edit_level'}");
  var saving = false;
  $(document).ready(function () {
    $('#saveProgress').click(function() {
      saving = true;
      $('#level_published').val(false);
    });

    $('.publishLevel').click(function() {
      saving = true;
      $('#level_published').val(true);
    });
  });

  var inputs = $('.edit_level *[id]:visible');
  var form_values = {};
  var FORM_VALUES_TO_SKIP = [
    'level_tts_voice',
  ];
  for (var i = 0; i < inputs.length; i++) {
    form_values[inputs[i].id] = inputs[i].value;
  }

  $(window).bind('beforeunload', function () {
    if (saving) {
      return;
    }
    for (var i = 0; i < inputs.length; i++) {
      if (FORM_VALUES_TO_SKIP.indexOf(inputs[i].id) === -1 &&
          inputs[i].value !== form_values[inputs[i].id]) {
        // prompt before navigating away
        return "You have unsaved changes, are you sure you want to leave?";
      }
    }
  });

= link_to t('crud.show'), @level
|
= link_to t('crud.back'), levels_path
= '|' unless @level.new_record?
= link_to t('crud.destroy'), @level, method: :delete, data: { confirm: t('crud.confirm') } unless @level.new_record?<|MERGE_RESOLUTION|>--- conflicted
+++ resolved
@@ -9,7 +9,6 @@
     / dsl-defined levels specify a name directly in the DSL text
     - unless @level.is_a? DSLDefined
       = f.label :name
-<<<<<<< HEAD
       = f.text_field :name, placeholder: 'Level Name', disabled: @visible || @pilot || @standalone
       - if @visible
         %p the level cannot be renamed because it appears in a visible script.
@@ -18,17 +17,11 @@
       - if @standalone
         %p the level cannot be renamed because it is a standalone project level.
       .field
-        = render partial: 'levels/editors/checkboxes', locals: {f: f, field_name: :encrypted, description: "Encrypt this level's properties"}
-=======
-      = f.text_field :name, placeholder: 'Level Name', disabled: @visible || @standalone
-      .field
         = render partial: 'levels/editors/fields/checkboxes', locals: {f: f, field_name: :encrypted, description: "Encrypt this level's properties"}
->>>>>>> 6c4c48d8
 
   / Only enter name to create new records of certain level types.
   - unless @level.new_record? && @level.is_a?(Blockly)
     = render partial: 'levels/editors/all', locals: {f: f} unless @level.is_a? EvaluationMulti
-<<<<<<< HEAD
     = render partial: 'levels/editors/instructions', locals: {f: f} unless @level.is_a?(DSLDefined) || @level.is_a?(Unplugged)
     = render partial: 'levels/editors/droplet', locals: {f: f} if @level.uses_droplet?
     = render partial: 'levels/editors/flappy', locals: {f: f} if @level.is_a? Flappy
@@ -36,11 +29,6 @@
     = render partial: 'levels/editors/unplugged', locals: {f: f} if @level.is_a? Unplugged
     = render partial: 'levels/editors/curriculum_specific', locals: {f: f} if (@level.uses_droplet?) || @level.is_a?(Blockly)
     = render partial: 'levels/editors/blockly', locals: {f: f} if !(@level.uses_droplet?) && @level.is_a?(Blockly)
-=======
-    = render partial: 'levels/editors/flappy', locals: {f: f} if @level.is_a? Flappy
-    = render partial: 'levels/editors/bounce', locals: {f: f} if @level.is_a? Bounce
-    = render partial: 'levels/editors/unplugged', locals: {f: f} if @level.is_a? Unplugged
->>>>>>> 6c4c48d8
     = render partial: 'levels/editors/studio', locals: {f: f} if @level.is_a? Studio
     = render partial: 'levels/editors/maze', locals: {f: f} if @level.is_a? Maze
     = render partial: 'levels/editors/grid', locals: {f: f} if @level.is_a? Grid
@@ -49,17 +37,11 @@
     = render partial: 'levels/editors/artist', locals: {f: f} if @level.is_a? Artist
     = render partial: 'levels/editors/cs_in_a', locals: {f: f} if (@level.is_a?(Calc) || @level.is_a?(Eval))
     = render partial: 'levels/editors/applab', locals: {f: f} if @level.is_a? Applab
-<<<<<<< HEAD
-    = render partial: 'levels/editors/gamelab', locals: {f: f} if @level.is_a? Gamelab
-    = render partial: 'levels/editors/gamelab_jr', locals: {f: f} if @level.is_a? GamelabJr
-    = render partial: 'levels/editors/weblab', locals: {f: f} if @level.is_a? Weblab
-    = render partial: 'levels/editors/mini_rubric', locals: {f: f} if (@level.uses_droplet?) || @level.is_a?(Blockly) || @level.is_a?(Weblab)
-=======
     = render partial: 'levels/editors/gamelab', locals: {f: f} if @level.is_a?(Gamelab) && !@level.is_a?(GamelabJr)
     = render partial: 'levels/editors/spritelab', locals: {f: f} if @level.is_a?(GamelabJr) && !@level.is_a?(Dancelab)
     = render partial: 'levels/editors/dance', locals: {f: f} if @level.is_a?(Dancelab)
     = render partial: 'levels/editors/weblab', locals: {f: f} if @level.is_a? Weblab
->>>>>>> 6c4c48d8
+    = render partial: 'levels/editors/mini_rubric', locals: {f: f} if (@level.uses_droplet?) || @level.is_a?(Blockly) || @level.is_a?(Weblab)
     = render partial: 'levels/editors/dsl', locals: {f: f} if (@level.is_a?(DSLDefined) && !(@level.is_a?(EvaluationMulti)))
     = render partial: 'levels/editors/evaluation_multi', locals: {f: f} if @level.is_a? EvaluationMulti
     = render partial: 'levels/editors/netsim', locals: {f: f} if @level.is_a? NetSim
@@ -72,15 +54,10 @@
     = render partial: 'levels/editors/frequency_analysis', locals: {f: f} if @level.is_a? FrequencyAnalysis
     = render partial: 'levels/editors/public_key_cryptography', locals: {f: f} if @level.is_a? PublicKeyCryptography
     = render partial: 'levels/editors/curriculum_reference', locals: {f: f} if @level.is_a? CurriculumReference
-<<<<<<< HEAD
-    // Note that many DSL levels also use this partial. See _dsl.html.haml
-    = render partial: 'levels/editors/teacher_only_markdown', locals: {f: f} if (@level.uses_droplet?) || @level.is_a?(Blockly) || @level.is_a?(ExternalLink) || @level.is_a?(Weblab) || @level.is_a?(CurriculumReference) || @level.is_a?(StandaloneVideo)
-=======
     = render partial: 'levels/editors/fields/mini_rubric', locals: {f: f} if (@level.uses_droplet?) || @level.is_a?(Blockly) || @level.is_a?(Weblab)
     // Note that many DSL levels also use this partial. See _dsl.html.haml
     = render partial: 'levels/editors/fields/teacher_only_markdown', locals: {f: f} if (@level.uses_droplet?) || @level.is_a?(Blockly) || @level.is_a?(ExternalLink) || @level.is_a?(Weblab) || @level.is_a?(CurriculumReference) || @level.is_a?(StandaloneVideo)
     = render partial: 'levels/editors/fields/deprecated', locals: {f: f} unless @level.is_a? EvaluationMulti
->>>>>>> 6c4c48d8
   .field
     = f.hidden_field :published
   .actions
