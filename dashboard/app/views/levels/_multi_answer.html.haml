/ Show the correct answer to authorized teachers
<<<<<<< HEAD
- if can_view_teacher_markdown? || current_user.try(:should_see_inline_answer?, @script_level)
=======
- if Policies::InlineAnswer.visible?(current_user, @script_level)
>>>>>>> f46262aa
  - correct_answers = data['answers'].each_with_index.map do |answer, index|
    - next unless answer['correct']
    - letter = standalone ? nil : Multi.value_to_letter(index)
    - {index: index, letter: letter}
  - end.compact
  - unless correct_answers.empty?
    - localized_answers = level.localized_property(:answers)
    #markdown.teacher.hide-as-student
      %h3= t('teacher.answer')
      .content
        - correct_answers.each do |correct_answer|
          .multi
            .mainblock
              %span.answerbutton.btn{style: "height: #{height}"}
                .item-mark
                  .fa{class: checked_class}
                .item-label
                  %label{style: "height: #{height}"}
                    - if correct_answer[:letter]
                      .item-answer-letter{style: "display: inline-block"}
                        = "#{correct_answer[:letter]}."
                        &nbsp;
                    != render_multi_or_match_content(localized_answers[correct_answer[:index]]['text'])<|MERGE_RESOLUTION|>--- conflicted
+++ resolved
@@ -1,9 +1,5 @@
 / Show the correct answer to authorized teachers
-<<<<<<< HEAD
-- if can_view_teacher_markdown? || current_user.try(:should_see_inline_answer?, @script_level)
-=======
 - if Policies::InlineAnswer.visible?(current_user, @script_level)
->>>>>>> f46262aa
   - correct_answers = data['answers'].each_with_index.map do |answer, index|
     - next unless answer['correct']
     - letter = standalone ? nil : Multi.value_to_letter(index)
