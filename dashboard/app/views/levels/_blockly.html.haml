--- conflicted
+++ resolved
@@ -14,14 +14,9 @@
   :javascript
     //<![CDATA[
     var script_path = "#{@script_level && build_script_level_path(@script_level)}";
-<<<<<<< HEAD
-    var appOptions = #{blockly_options.to_json};
-    appOptions.locale = '#{js_locale}';
-=======
     var appOptions = #{app_options.to_json};
-    var blocklyOptions = #{blockly_options(local_assigns).to_json};
+    var blocklyOptions = #{blockly_options.to_json};
     blocklyOptions.locale = '#{js_locale}';
->>>>>>> 37dd90ce
     //]]>
 
   %script{src: '/shared/js/client_api.js'}
