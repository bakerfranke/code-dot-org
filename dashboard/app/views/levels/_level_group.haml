--- conflicted
+++ resolved
@@ -44,31 +44,7 @@
         = render partial: 'levels/free_response', locals: {in_level_group: true, level: level, last_attempt: last_attempt}
 
   - unless @script_level.nil?
-<<<<<<< HEAD
-    - if page.page_number > 1
-      %a.btn.btn-large.btn-primary.previousPageButton
-        =t('previous_page')
-      &nbsp;
-      &nbsp;
-    - if page.page_number < @total_page_count
-      %a.btn.btn-large.btn-primary.nextPageButton
-        =t('next_page')
-    - else
-      = render partial: 'levels/dialog', locals: {app: app, data: data}
-      .level_group_buttons
-        %a.btn.btn-large.btn-primary.unsubmitButton{style: "display: none"}
-          =t('unsubmit')
-
-.dialog-contents{style: "display: none"}
-  #unsubmit-dialogcontent{style: "overflow:hidden"}
-    .modal-content.no-modal-icon
-      %p.dialog-title= t('level_group-submittable.unsubmit-title')
-      %p.dialog-body=  t('level_group-submittable.unsubmit-body')
-      %button#cancel-button.secondary{style: "float: left"}= t('cancel')
-      %button#ok-button{style: "float: right"}= t('okay')
-=======
     = render partial: 'levels/dialog', locals: {app: app, data: data, previous_button: page.page_number > 1, next_button: page.page_number < @total_page_count}
->>>>>>> 3b13e189
 
 - unless @script_level.nil?
   :javascript
