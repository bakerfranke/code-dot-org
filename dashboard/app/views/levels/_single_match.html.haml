.unplugged.match{id: "level_#{level.id}"}
  = render partial: 'levels/content', locals: {app: 'match', data: level.properties, content_class: level.question_content_class, source_level: level, hide_header: !standalone}

  - if standalone && !(level.properties['options'].try(:[], 'hide_submit'))
    .buttons
      %a.btn.btn-large.btn-primary.next-stage.submitButton
        =t('submit')

  %br/

  .clear

  - giantmark_height = level.height.to_i > 72 ? 72 : 20
  - gap_height = level.height.to_i/2 - giantmark_height/2

  .mainblock
    .column
      %ul.match_questions
        - level.questions.each do |question|
<<<<<<< HEAD
          %li{style: "height: #{level.height}px"}!= render_multi_or_match_content(question['text'], level)
    .column#answerdest
      %ul#slots.draggablecolumn
=======
          %li{style: "height: #{level.height}px"}!= match_t(question['text'], level)
    .column.match_answerdest
      %ul.match_slots.draggablecolumn
>>>>>>> 78fef83c
        - level.answers.each do |_|
          %li.emptyslot{style: "height: #{level.height}px"}
            .giantmark
              .gap{style: "height: #{gap_height}px"}
              .text{style: "font-size: #{giantmark_height}px; line-height: #{giantmark_height}px"}
                ?

    .column.match_correctmarkscolumn
      %ul.match_correctmarks
        - level.questions.each_with_index do |question, index|
          %li.correctmark{style: "height: #{level.height}px"}
            .xmark{style: 'display: none;', id: "xmark_#{level.id}_#{index}"}
              %strong X

    .column
      %ul.match_answers.draggablecolumn
        - level.shuffled_indexed_answers.each do |answer|
          %li.answer.answerlist{style: "height: #{level.height}px", originalIndex: answer['index']}!= render_multi_or_match_content(answer['text'], level)

    .clear
  - if standalone
    = render partial: 'levels/dialog', locals: {app: 'match'}
  = render partial: 'levels/match_answer', locals: {level: level}
  = render partial: 'levels/teacher_markdown', locals: {data: level.properties}

  :javascript
    window.dashboard.codeStudioLevels.registerLevel(#{level.id}, new Match(
      #{level.id},
      "level_#{level.id}",
      #{standalone},
    ));<|MERGE_RESOLUTION|>--- conflicted
+++ resolved
@@ -17,15 +17,9 @@
     .column
       %ul.match_questions
         - level.questions.each do |question|
-<<<<<<< HEAD
           %li{style: "height: #{level.height}px"}!= render_multi_or_match_content(question['text'], level)
-    .column#answerdest
-      %ul#slots.draggablecolumn
-=======
-          %li{style: "height: #{level.height}px"}!= match_t(question['text'], level)
     .column.match_answerdest
       %ul.match_slots.draggablecolumn
->>>>>>> 78fef83c
         - level.answers.each do |_|
           %li.emptyslot{style: "height: #{level.height}px"}
             .giantmark
