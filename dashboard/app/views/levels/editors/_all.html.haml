- content_for(:head) do
  = stylesheet_link_tag 'editor/blockly_editor', media: 'all'
<<<<<<< HEAD
  = javascript_include_tag 'js/blockly_editor'
  = javascript_include_tag 'jquery.handsontable.full';
=======
  = stylesheet_link_tag 'editor/json_editor', media: 'all'
  = javascript_include_tag 'editor/blockly_editor'
  = javascript_include_tag 'editor/json_editor'
>>>>>>> 231beb0a

.field
  = f.label 'concepts'
  %p
    Select
    %a.select_all{href: '#'} all
    \/
    %a.select_none{href: '#'} none
    (shift-click or cmd-click to select multiple).
  = f.collection_select :concept_ids, Concept.cached, :id, :name, { :selected => @level.concept_ids }, { :multiple => true, :name => 'level[concept_ids][]', :size => Concept.cached.length }

.field
  = f.label :video_key, 'Level Video'
  %p Ask an engineer to add new videos to the videos.csv and data.en.yml files.
  = f.select :video_key, options_for_select(video_key_choices, @level.video_key), {include_blank: true}, {class: 'video-dropdown'}
  .video-preview{style: 'display: block'}

- video_infos = {}
- Video.all.each { |video| video_infos[video.key] = video.summarize(false) }

<<<<<<< HEAD
:css
  .required:after {
    content: ' *';
    color: #ff0000;
  }
.field.callouteditor
  #callout_template{style: 'display: none;'}
    .callout_space
      %label Callout
      %table
        %tr
          %td.required Element ID
          %td.required Localization Key
          %td.required Callout text
        %tr
          %td
            %input.element_id{type: 'text', placeholder: '#runButton'}
          %td
            %input.localization_key{type: 'text', placeholder: 'level_name_callout1'}
          %td{colspan: 4}
            %input.callout_text{type: 'text', placeholder: 'Text of callout', style: 'width: 100%'}
        %tr
          %td Qtip on callout
          %td Qtip points to Element
          %td Show when
          %td X distance
          %td Y distance
          %td Classes
        %tr
          %td
            %select.my
              %option{value: 'top left'} Top left
              %option{value: 'top center'} Top center
              %option{value: 'top right'} Top right
              %option{value: 'right top'} Right top
              %option{value: 'right center'} Right center
              %option{value: 'right bottom'} Right bottom
              %option{value: 'bottom right'} Bottom right
              %option{value: 'bottom center'} Bottom center
              %option{value: 'bottom left'} Bottom left
              %option{value: 'left bottom'} Left bottom
              %option{value: 'left center'} Left center
              %option{value: 'left top'} Left top
          %td
            %select.at
              %option{value: 'top left'} Top left
              %option{value: 'top center'} Top center
              %option{value: 'top right'} Top right
              %option{value: 'right top'} Right top
              %option{value: 'right center'} Right center
              %option{value: 'right bottom'} Right bottom
              %option{value: 'bottom right'} Bottom right
              %option{value: 'bottom center'} Bottom center
              %option{value: 'bottom left'} Bottom left
              %option{value: 'left bottom'} Left bottom
              %option{value: 'left center'} Left center
              %option{value: 'left top'} Left top
          %td
            %input.on{type: 'text', placeholder: 'function_editor_opened'}
          %td
            %input.x{type: 'number', style: 'width: 80px;'}
          %td
            %input.y{type: 'number', style: 'width: 80px;'}
          %td
            %input.classes{type: 'text', placeholder: 'no-tip', style: 'width: 60px;'}
      %button.remove_callout{type: 'button'} Remove callout
      %hr
  #all_callouts_editor
  %button#add_callout{type: 'button'} Add a callout
.field
  = f.label :callout_json
  %div{style: '-webkit-user-select: text'}
  = f.text_area :callout_json, rows: 4
=======
#callout_editor.field
  .json_editor
    .json_template
      .callout_space
        %label Callout
        %table
          %tr
            %td.required Element ID
            %td.required Localization Key
            %td.required Callout text
          %tr
            %td
              %input.element_id{type: 'text', placeholder: '#runButton'}
            %td
              %input.localization_key{type: 'text', placeholder: 'level_name_callout1'}
            %td{colspan: 4}
              %input.callout_text{type: 'text', placeholder: 'Text of callout', style: 'width: 100%'}
          %tr
            %td Qtip on callout
            %td Qtip points to Element
            %td Show when
            %td X distance
            %td Y distance
            %td Classes
          %tr
            %td
              %select.my
                %option{value: 'top left'} Top left
                %option{value: 'top center'} Top center
                %option{value: 'top right'} Top right
                %option{value: 'right top'} Right top
                %option{value: 'right center'} Right center
                %option{value: 'right bottom'} Right bottom
                %option{value: 'bottom right'} Bottom right
                %option{value: 'bottom center'} Bottom center
                %option{value: 'bottom left'} Bottom left
                %option{value: 'left bottom'} Left bottom
                %option{value: 'left center'} Left center
                %option{value: 'left top'} Left top
            %td
              %select.at
                %option{value: 'top left'} Top left
                %option{value: 'top center'} Top center
                %option{value: 'top right'} Top right
                %option{value: 'right top'} Right top
                %option{value: 'right center'} Right center
                %option{value: 'right bottom'} Right bottom
                %option{value: 'bottom right'} Bottom right
                %option{value: 'bottom center'} Bottom center
                %option{value: 'bottom left'} Bottom left
                %option{value: 'left bottom'} Left bottom
                %option{value: 'left center'} Left center
                %option{value: 'left top'} Left top
            %td
              %input.on{type: 'text', placeholder: 'function_editor_opened'}
            %td
              %input.x{type: 'number', style: 'width: 80px;'}
            %td
              %input.y{type: 'number', style: 'width: 80px;'}
            %td
              %input.classes{type: 'text', placeholder: 'no-tip', style: 'width: 60px;'}
        %button.remove_callout{type: 'button'}
          %i.icon-trash
        %hr
    #all_callouts_editor
    %button#add_callout{type: 'button'} Add a callout

  .field
    = f.label :callout_json
    %div{style: '-webkit-user-select: text'}
    = f.text_area :callout_json, rows: 4

- content_for :body_scripts do
  :javascript
    $(document).ready(function() {
      jsonEditor("#callout_editor", {
        json_textarea: '#level_callout_json',
        add_button: '#add_callout',
        remove_button: ".remove_callout",
        value_space: ".callout_space",
        template: ".json_template",
        form_container: "#all_callouts_editor",
        wrapper: ".json_editor",
        model: {
          localization_key: "",
          callout_text: "",
          element_id: "",
          on: "",
          qtip_config: {
            style: {classes: ""},
            position: {
              my: "",
              at: "",
              adjust: {x: 0, y: 0}
            }
          }
        }
      });

      function make_selection_handler(flag) {
        return function (e) {
          e.preventDefault();
          $(this).parent().siblings('select').children('option')[flag ? 'attr' : 'removeAttr']('selected', true);
        }
      }

      $('.select_all').click(make_selection_handler(true));
      $('.select_none').click(make_selection_handler(false));

      var videoInfos = #{video_infos.to_json};

      function updateVideoPreview() {
        var selectionValue = $('.video-dropdown')[0].value;
        if (selectionValue) {
          var videoInfo = videoInfos[selectionValue];
          $('.video-preview').html(createVideoWithFallback(null, videoInfo, 400, 400));
          $('.video-preview').show();
        } else {
          $('.video-preview').hide();
        }
      }
      $('.video-dropdown').change(updateVideoPreview);
      updateVideoPreview();
    });
>>>>>>> 231beb0a
<|MERGE_RESOLUTION|>--- conflicted
+++ resolved
@@ -1,13 +1,9 @@
 - content_for(:head) do
   = stylesheet_link_tag 'editor/blockly_editor', media: 'all'
-<<<<<<< HEAD
+  = stylesheet_link_tag 'editor/json_editor', media: 'all'
   = javascript_include_tag 'js/blockly_editor'
+  = javascript_include_tag 'editor/json_editor'
   = javascript_include_tag 'jquery.handsontable.full';
-=======
-  = stylesheet_link_tag 'editor/json_editor', media: 'all'
-  = javascript_include_tag 'editor/blockly_editor'
-  = javascript_include_tag 'editor/json_editor'
->>>>>>> 231beb0a
 
 .field
   = f.label 'concepts'
@@ -28,81 +24,6 @@
 - video_infos = {}
 - Video.all.each { |video| video_infos[video.key] = video.summarize(false) }
 
-<<<<<<< HEAD
-:css
-  .required:after {
-    content: ' *';
-    color: #ff0000;
-  }
-.field.callouteditor
-  #callout_template{style: 'display: none;'}
-    .callout_space
-      %label Callout
-      %table
-        %tr
-          %td.required Element ID
-          %td.required Localization Key
-          %td.required Callout text
-        %tr
-          %td
-            %input.element_id{type: 'text', placeholder: '#runButton'}
-          %td
-            %input.localization_key{type: 'text', placeholder: 'level_name_callout1'}
-          %td{colspan: 4}
-            %input.callout_text{type: 'text', placeholder: 'Text of callout', style: 'width: 100%'}
-        %tr
-          %td Qtip on callout
-          %td Qtip points to Element
-          %td Show when
-          %td X distance
-          %td Y distance
-          %td Classes
-        %tr
-          %td
-            %select.my
-              %option{value: 'top left'} Top left
-              %option{value: 'top center'} Top center
-              %option{value: 'top right'} Top right
-              %option{value: 'right top'} Right top
-              %option{value: 'right center'} Right center
-              %option{value: 'right bottom'} Right bottom
-              %option{value: 'bottom right'} Bottom right
-              %option{value: 'bottom center'} Bottom center
-              %option{value: 'bottom left'} Bottom left
-              %option{value: 'left bottom'} Left bottom
-              %option{value: 'left center'} Left center
-              %option{value: 'left top'} Left top
-          %td
-            %select.at
-              %option{value: 'top left'} Top left
-              %option{value: 'top center'} Top center
-              %option{value: 'top right'} Top right
-              %option{value: 'right top'} Right top
-              %option{value: 'right center'} Right center
-              %option{value: 'right bottom'} Right bottom
-              %option{value: 'bottom right'} Bottom right
-              %option{value: 'bottom center'} Bottom center
-              %option{value: 'bottom left'} Bottom left
-              %option{value: 'left bottom'} Left bottom
-              %option{value: 'left center'} Left center
-              %option{value: 'left top'} Left top
-          %td
-            %input.on{type: 'text', placeholder: 'function_editor_opened'}
-          %td
-            %input.x{type: 'number', style: 'width: 80px;'}
-          %td
-            %input.y{type: 'number', style: 'width: 80px;'}
-          %td
-            %input.classes{type: 'text', placeholder: 'no-tip', style: 'width: 60px;'}
-      %button.remove_callout{type: 'button'} Remove callout
-      %hr
-  #all_callouts_editor
-  %button#add_callout{type: 'button'} Add a callout
-.field
-  = f.label :callout_json
-  %div{style: '-webkit-user-select: text'}
-  = f.text_area :callout_json, rows: 4
-=======
 #callout_editor.field
   .json_editor
     .json_template
@@ -226,5 +147,4 @@
       }
       $('.video-dropdown').change(updateVideoPreview);
       updateVideoPreview();
-    });
->>>>>>> 231beb0a
+    });