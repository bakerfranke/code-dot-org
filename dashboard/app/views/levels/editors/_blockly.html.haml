--- conflicted
+++ resolved
@@ -98,13 +98,7 @@
           %td Callout text
         %tr
           %td
-<<<<<<< HEAD
             %input{class: "element_id", type: 'text', placeholder: '#runButton'}          
-=======
-            %input{class: "use_callout_#{x}", type: 'checkbox'}
-          %td
-            %input{class: "element_id_#{x}", type: 'text', placeholder: '#runButton'}
->>>>>>> 55ee9699
           %td
             %input{class: "localization_key", type: 'text', placeholder: 'level_name_callout1'}
           %td{colspan: 4}
@@ -115,15 +109,8 @@
           %td Show when
           %td X distance
           %td Y distance
-<<<<<<< HEAD
           %td Hide qtip?
         %tr   
-=======
-          %td On function
-        %tr
-          %td
-            %input{class: "qtip_hide_#{x}", type: 'checkbox'}
->>>>>>> 55ee9699
           %td
             %select{class: "qtip_position_my"}
               %option{value: 'top left'} Top left
@@ -159,20 +146,12 @@
           %td
             %input{class: "qtip_position_adjust_y", type: 'number', style: 'width: 80px;'}
           %td
-<<<<<<< HEAD
             %input{class: "qtip_hide", type: 'checkbox'}
       %button{id: "remove_callout", type: 'button'} X Remove callout
       %hr      
   %div{id: "all_callouts_editor"}
   %button{id: "add_callout", type: 'button'} + Add a callout
     
-=======
-            %input{class: "on_#{x}", type: 'text', placeholder: 'function_editor_opened'}
-    - unless x==2
-      %hr
-
-
->>>>>>> 55ee9699
 .field
   = f.label :callout_json
   = f.text_area :callout_json, rows: 4
@@ -305,25 +284,11 @@
       updated_callouts.push(callout);
     }
 
-<<<<<<< HEAD
     function create_new_callout_space() {
       $("#callout_template").children(":first").clone().addClass("callout_" + space_id).appendTo("#all_callouts_editor").show();
       callout_spaces.push(space_id++);
       add_empty_callout();
     }
-=======
-        if ($(".qtip_hide_" + i).prop("checked") == true)
-          updated_callouts[i].qtip_config.style.classes = "no-tip";
-        else
-          updated_callouts[i].qtip_config.style.classes = "";
-      }
-
-      callout_editor.setValue("[\r")
-      if ($(".use_callout_0").prop("checked") == true) {
-        var stringified_callouts_0 = JSON.stringify(updated_callouts[0]);
-        callout_editor.replaceRange("  " + stringified_callouts_0 + "\r", CodeMirror.Pos(callout_editor.lastLine()));
-      }
->>>>>>> 55ee9699
 
     $(document).on("click", "#add_callout", function(){
       create_new_callout_space();
