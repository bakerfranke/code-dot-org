--- conflicted
+++ resolved
@@ -279,16 +279,13 @@
     = f.label :embed, 'Embed'
     %p Embedded levels hide the Blockly workspace, only showing the visualization area (and the 'finish' button, if 'freeplay' is also set).
     = boolean_check_box f, :embed
-<<<<<<< HEAD
 -if @level.respond_to? :solution_blocks
   .field
     = link_to 'Edit Solution Blocks', level_edit_blocks_path(@level, :solution_blocks) unless @level.new_record?
     = f.text_area :solution_blocks, placeholder: 'Solution Blocks', rows: 4, value: @level.pretty_block('solution')
     :javascript
       codeMirror('solution');
-=======
-
->>>>>>> af8675aa
+
 :javascript
   var callout_editor = CodeMirror.fromTextArea($('#level_callout_json').get(0), {
     mode: 'javascript',
