--- conflicted
+++ resolved
@@ -32,16 +32,5 @@
               %a.header_status_bar.level_free_play{title: t('nav.header.free_play.artist'), href: artist_freeplay_path}
                 %i.fa.fa-pencil
             - if params[:controller] !~ /^sessions/
-<<<<<<< HEAD
-              .header_user
-                = render partial: 'shared/user_header'
-=======
               .header_button.header_user
-                = render partial: 'shared/user_header'
-
-- if @script_level
-  :javascript
-    //<![CDATA[
-    dashboard.buildHeader(#{header_progress(@script_level).to_json});
-    //]]>
->>>>>>> 02b69d9a
+                = render partial: 'shared/user_header'