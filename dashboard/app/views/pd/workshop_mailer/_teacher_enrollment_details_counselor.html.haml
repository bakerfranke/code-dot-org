:css
  td {
    padding-bottom: .5em;
  }
  td.heading {
    padding-right: 1em;
    text-align: right;
    vertical-align: top;
  }

%p
  We’re excited to partner with you in our effort to ensure that every student in every school has access to computer
  science education! If you have any questions about your workshop, reach out to your workshop organizer directly:
  = @workshop.organizer.name
  at
  = mail_to(@workshop.organizer.email) + '.'

= render partial: 'workshop_details'

= render partial: 'workshop_logistics'

- unless @workshop.notes.blank?
  %p
    = @workshop.notes

%p
  We strongly encourage you to connect with other educators on Twitter
  = link_to '@TeachCode', 'https://twitter.com/teachcode'
<<<<<<< HEAD
  for inspiration and great tips to give every student an opportunity to learn computer science. Please note that other workshop attendees may post photos from the
=======
  for inspiration and great tips to bring computer science to every school. Please note that other workshop attendees may post photos from the
>>>>>>> 41aad008
  workshop to social media. If you don't want your photo taken, make sure the facilitator knows before the workshop
  begins.

= render partial: 'how_to_cancel'

%p
  Thank you,
  %br
  = @workshop.organizer.name<|MERGE_RESOLUTION|>--- conflicted
+++ resolved
@@ -26,12 +26,7 @@
 %p
   We strongly encourage you to connect with other educators on Twitter
   = link_to '@TeachCode', 'https://twitter.com/teachcode'
-<<<<<<< HEAD
-  for inspiration and great tips to give every student an opportunity to learn computer science. Please note that other workshop attendees may post photos from the
-=======
-  for inspiration and great tips to bring computer science to every school. Please note that other workshop attendees may post photos from the
->>>>>>> 41aad008
-  workshop to social media. If you don't want your photo taken, make sure the facilitator knows before the workshop
+  for inspiration and great tips to bring computer science to every school. Please note that other workshop attendees may post photos from the workshop to social media. If you don't want your photo taken, make sure the facilitator knows before the workshop
   begins.
 
 = render partial: 'how_to_cancel'
