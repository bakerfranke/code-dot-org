- homepage_data = {courses: @recent_courses}
- homepage_data[:showuitips] = show_ui_tips
- homepage_data[:initialtipsdismissed] = current_user.ui_tip_dismissed_homepage_header
- homepage_data[:userid] = current_user.id
- homepage_data[:valid_grades] = Section.valid_grades
- homepage_data[:topCourse] = @top_course
- homepage_data[:isEnglish] = @is_english

- if current_user
  - provider = current_user.provider
  - provider = 'google_classroom' if provider == 'google_oauth2'
  - homepage_data[:provider] = provider
  - if current_user.teacher?
    - homepage_data[:isTeacher] = true
<<<<<<< HEAD
=======
    - homepage_data[:joined_sections] = @student_sections
>>>>>>> a4df5b8b
    - homepage_data[:announcement] = DCDO.get('census_announcement', nil)
  - else
    - homepage_data[:sections] = @student_sections
    - homepage_data[:isTeacher] = false
    - if current_user.teacher_managed_account?
      - homepage_data[:canLeave] = false
    - else
      - homepage_data[:canLeave] = true

- content_for(:head) do
  %script{src: minifiable_asset_path('js/home/_homepage.js'), data: {homepage: homepage_data.to_json}}

-# Components generated by HAML which might be pulled in and displayed by the React model.
.hiddenComponents{style: "display: none"}
  #flashes
    = show_flashes.html_safe

.clear{style: "clear: both"}

- if current_user
  - if current_user.teacher?
    #terms_reminder
      - unless current_user.accepted_latest_terms?
        = render template: 'api/accept_terms_reminder'
        = render partial: 'layouts/terms_interstitial'

#homepage-container

#workshop-links
  -if can? :read, Pd::Workshop
    %h1
      Workshop Dashboard
    %a{href:'/pd/workshop_dashboard'}
      %h3
        Manage PD Workshops
  -if current_user.permission?(UserPermission::CREATE_PROFESSIONAL_DEVELOPMENT_WORKSHOP) || current_user.permission?(UserPermission::WORKSHOP_ADMIN)
    %h1
      Old CSF Workshop Dashboard
    %a{href: CDO.code_org_url('/manage-professional-development-workshops')}
      %h3
        Manage Workshops
    %a{href: CDO.code_org_url('/professional-development-workshops')}
      %h3
        View Workshop Map
    %a{href:'https://docs.google.com/a/code.org/document/d/1lHBthPKdKx3G-khyWYhVYQlfdi9Sa1L9EcOxEa-Xt14/edit'}
      %h3
        View Affiliate Playbook<|MERGE_RESOLUTION|>--- conflicted
+++ resolved
@@ -12,10 +12,7 @@
   - homepage_data[:provider] = provider
   - if current_user.teacher?
     - homepage_data[:isTeacher] = true
-<<<<<<< HEAD
-=======
     - homepage_data[:joined_sections] = @student_sections
->>>>>>> a4df5b8b
     - homepage_data[:announcement] = DCDO.get('census_announcement', nil)
   - else
     - homepage_data[:sections] = @student_sections
