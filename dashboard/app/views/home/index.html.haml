- content_for :og do
  = tag 'meta', property: 'og:title', content: t('share.title')
  = tag 'meta', property: 'og:image', content: CDO.studio_url(CDO.shared_image_url('share/girl_cropped.jpg'), 'https:')
  = tag 'meta', property: 'og:description', content: t('share.description')


- show_ui_tips = false

-# Student modal
- if (current_user && current_user.show_race_interstitial?) || @force_race_interstitial
  = render partial: 'layouts/race_interstitial'

-# Teacher modals
- if current_user && current_user.teacher? && !current_user.accepted_latest_terms?
  = render partial: 'layouts/terms_interstitial'
- elsif (current_user && current_user.show_school_info_interstitial?) || @force_school_info_interstitial
  = render partial: 'layouts/school_info_interstitial', locals: {show_header: false, user: current_user, form_name: "user[school_info_attributes]"}
- else
  - show_ui_tips = true

-# In-page surveys
- if show_nps_survey? SurveyResult::NET_PROMOTER_SCORE_2017
  = render partial: 'home/survey_nps'
- elsif show_diversity_survey? SurveyResult::DIVERSITY_2017
  = render partial: 'home/survey_diversity'


<<<<<<< HEAD
- if current_user
  = render partial: 'home/homepage'
=======
- if request.cookies['pm'] == 'new_header'
  - if current_user
    = render partial: 'home/homepage', locals: {show_ui_tips: show_ui_tips}
- else
  #landingpage
    .row
      .span12
        - unless current_user
          .row
            .sign_in.show_only_on_mobile
              %a{href: CDO.studio_url('/users/sign_in')}
                %button.primary= t('nav.user.signin')
          = render partial: 'home/studio_banner'

    .clear

    - if current_user
      - if current_user.teacher?
        #teacher_announcement
          - unless current_user.accepted_latest_terms?
            = render template: 'api/accept_terms_reminder'
          = render template: 'api/teacher_announcement'

      #user_hero
        = render template: 'api/user_hero'
      - if Gatekeeper.allows('logged_in_studio_homepage', default: true)
        - current_user.in_progress_and_completed_scripts.each_slice(2) do |course_pair|
          .row
            - course_pair.each do |user_script|
              = render partial: 'shared/course_progress_block', locals: { script: user_script.script }

    = render partial: 'home/all_courses'
    = render partial: 'home/gallery_preview'

    - if current_user && !current_user.teacher? && Gatekeeper.allows('logged_in_studio_homepage', default: true)
      .row#edit_teachers
        .span12
          .padtopbottom
            - current_user_sections_as_student = current_user.sections_as_student
            - if current_user_sections_as_student.empty?
              = form_for([Follower.new], html: {class: 'form-inline'}) do |f|
                %label= t('add_teacher_form.code.label')
                = text_field_tag :section_code, nil, class: 'form-control', placeholder: t('add_teacher_form.code.placeholder'), :required => true
                = hidden_field_tag :redirect, root_path
                %button.btn.btn-default{type: 'submit', style: 'margin-top:0'}= t('add_teacher_form.submit')

            - else
              = t('section.your_section', count: current_user_sections_as_student.length)
              - if current_user.encrypted_password?
                = raw current_user_sections_as_student.map {|section| t('section.code_with_teacher', section_code: section.code, teacher_name: section.teacher.try(:name) || I18n.t('user.deleted_user')) + ' ' + link_to(t('section.remove'), remove_follower_path(section_code: section[:code], student_user_id: current_user.id), confirm: t('section.confirm.remove'), method: :post)}.join(', ')
              - else
                = raw current_user_sections_as_student.map {|section| t('section.code_with_teacher', section_code: section.code, teacher_name: section.teacher.try(:name) || I18n.t('user.deleted_user'))}.join(', ')
    - if current_user
      %br/
      %br/
      %br/
      = render partial: 'home/projects'
      - if Gatekeeper.allows('logged_in_studio_homepage', default: true) && !@gallery_activities.empty?
        = render partial: 'home/gallery', locals: {show_heading: true}
>>>>>>> 81b3b64f

%br/
%br/
%br/

= render partial: 'home/admin'
= render partial: 'home/levelbuilder'

:javascript
  $("#section_code").placeholder();

:javascript
  $(document).ready(function() {
    // Show teacher announcements for US or non-US depending on location.
    $.getJSON( "/v2/client-location", function (data) {
      country_code = data['country_code'];
      if (country_code === 'US' || country_code === 'RD') {
        $('#us-announcement').show();
      } else {
        $('#non-us-announcement').show();
      }
    });
    $(".track-link").each(function () {
      $(this).click(function () {
        trackEvent('teacher_announcement','click', $(this).data('id'));
      });
    });
  });<|MERGE_RESOLUTION|>--- conflicted
+++ resolved
@@ -24,71 +24,8 @@
 - elsif show_diversity_survey? SurveyResult::DIVERSITY_2017
   = render partial: 'home/survey_diversity'
 
-
-<<<<<<< HEAD
 - if current_user
-  = render partial: 'home/homepage'
-=======
-- if request.cookies['pm'] == 'new_header'
-  - if current_user
-    = render partial: 'home/homepage', locals: {show_ui_tips: show_ui_tips}
-- else
-  #landingpage
-    .row
-      .span12
-        - unless current_user
-          .row
-            .sign_in.show_only_on_mobile
-              %a{href: CDO.studio_url('/users/sign_in')}
-                %button.primary= t('nav.user.signin')
-          = render partial: 'home/studio_banner'
-
-    .clear
-
-    - if current_user
-      - if current_user.teacher?
-        #teacher_announcement
-          - unless current_user.accepted_latest_terms?
-            = render template: 'api/accept_terms_reminder'
-          = render template: 'api/teacher_announcement'
-
-      #user_hero
-        = render template: 'api/user_hero'
-      - if Gatekeeper.allows('logged_in_studio_homepage', default: true)
-        - current_user.in_progress_and_completed_scripts.each_slice(2) do |course_pair|
-          .row
-            - course_pair.each do |user_script|
-              = render partial: 'shared/course_progress_block', locals: { script: user_script.script }
-
-    = render partial: 'home/all_courses'
-    = render partial: 'home/gallery_preview'
-
-    - if current_user && !current_user.teacher? && Gatekeeper.allows('logged_in_studio_homepage', default: true)
-      .row#edit_teachers
-        .span12
-          .padtopbottom
-            - current_user_sections_as_student = current_user.sections_as_student
-            - if current_user_sections_as_student.empty?
-              = form_for([Follower.new], html: {class: 'form-inline'}) do |f|
-                %label= t('add_teacher_form.code.label')
-                = text_field_tag :section_code, nil, class: 'form-control', placeholder: t('add_teacher_form.code.placeholder'), :required => true
-                = hidden_field_tag :redirect, root_path
-                %button.btn.btn-default{type: 'submit', style: 'margin-top:0'}= t('add_teacher_form.submit')
-
-            - else
-              = t('section.your_section', count: current_user_sections_as_student.length)
-              - if current_user.encrypted_password?
-                = raw current_user_sections_as_student.map {|section| t('section.code_with_teacher', section_code: section.code, teacher_name: section.teacher.try(:name) || I18n.t('user.deleted_user')) + ' ' + link_to(t('section.remove'), remove_follower_path(section_code: section[:code], student_user_id: current_user.id), confirm: t('section.confirm.remove'), method: :post)}.join(', ')
-              - else
-                = raw current_user_sections_as_student.map {|section| t('section.code_with_teacher', section_code: section.code, teacher_name: section.teacher.try(:name) || I18n.t('user.deleted_user'))}.join(', ')
-    - if current_user
-      %br/
-      %br/
-      %br/
-      = render partial: 'home/projects'
-      - if Gatekeeper.allows('logged_in_studio_homepage', default: true) && !@gallery_activities.empty?
-        = render partial: 'home/gallery', locals: {show_heading: true}
->>>>>>> 81b3b64f
+  = render partial: 'home/homepage', locals: {show_ui_tips: show_ui_tips}
 
 %br/
 %br/
