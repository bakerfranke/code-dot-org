--- conflicted
+++ resolved
@@ -23,11 +23,7 @@
     = render partial: 'shared/course_tall_block', locals: { id: "artist" }
   %br/
 
-<<<<<<< HEAD
-/* HIDE GALLERY UNTIL PICTURES ARE BACK UP */
-=======
 /* HIDE GALLERY */
->>>>>>> 65e28b5b
 / .row
 /   .span12.twolineheader
 /     %h2= t('gallery.header')
