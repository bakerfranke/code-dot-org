- require 'geocoder'
- require 'country_codes'
- location = Geocoder.search(request.ip).try(:first)
- us_ip = location.nil? || ['US', 'RD'].include?(location.country_code.to_s.upcase)

- @page_title = t('activerecord.attributes.user.finish_sign_up_header')

#signup
  %h1= @page_title
  %p= t('activerecord.attributes.user.finish_sign_up_subheader')

  = form_for(@user, url: registration_path(@user), html: {class: "finish-signup"}) do |f|
    = f.hidden_field :locale, value: locale

    .field
      = f.label :user_type, t('signup_form.create_user_type')
      = f.select :user_type, user_type_options, include_blank: true

    #name-field.field{style: "display: none;"}
      #teacher-name-label{style: "display: none;"}
        = f.label :name, t('activerecord.attributes.user.other_name_example').html_safe
      #student-name-label{style: "display: none;"}
        = f.label :name, t('activerecord.attributes.user.name_example').html_safe
      = f.text_field :name, maxlength: 255

    #age-dropdown.field{style: "display: none;"}
      = f.label :age
      = f.select :age, age_options, include_blank: true

    #gender-dropdown.field{style: "display: none;"}
      = f.label :gender, t('signup_form.gender')
      = f.select :gender, gender_options

    -# Mount point for React SchoolInfoInputs component.
    #school-info-inputs.field{style: "display: none;"}
      = f.fields_for :school_info_attributes do |ff|
        = ff.hidden_field :school_id
        = ff.hidden_field :school_name
        = ff.hidden_field :school_state
        = ff.hidden_field :school_zip
        = ff.hidden_field :country
        = ff.hidden_field :full_address

    #printable-terms-of-service{style: "display: none;"}
      .right
        %iframe#print-frame{src: '/terms-and-privacy', style: 'display: none'}
        %a#print-terms{href: "#"}
          %i.fa.fa-print.right-margin-5
          = t('terms_interstitial.print')
      .clear
      .scroll-box
        %h1.custom-h1= t('terms_interstitial.tos')
        = render partial: 'home/tos'
        %hr
        %h1.custom-h1= t('terms_interstitial.privacy')
        = render partial: 'home/privacy'
        %hr
        %h1.custom-h1= t('terms_interstitial.privacy_notice')
        = render partial: 'home/privacy_notice'

    #terms-of-service.checkbox{style: "display: none;"}
      = f.check_box :terms_of_service_version, {}, User::TERMS_OF_SERVICE_VERSIONS.last
      = f.label :terms_of_service_version do
        = t('terms_interstitial.accept_label', tos_url: CDO.code_org_url('/tos'), privacy_url: CDO.code_org_url('/privacy')).html_safe
        %span#student-consent{style: "display: none;"}
          = t('signup_form.student_consent')

    #email-preference-dropdown.field{style: "display: none;"}
      = f.label :email_preference_opt_in do
        = t('signup_form.email_preference_question')
        = link_to t('signup_form.email_preference_privacy'), CDO.code_org_url('/privacy'), target: '_blank'
      = f.select :email_preference_opt_in, email_preference_options, include_blank: true

<<<<<<< HEAD
=======
    -# If GDPR applies, show an additional checkbox.
    - if request.gdpr? || request.params['force_in_eu']
      #data_transfer_agreement_accepted.checkbox
        = f.check_box :data_transfer_agreement_accepted
        = f.label :data_transfer_agreement_accepted do
          = t('signup_form.agree_us_website')
          = t('signup_form.my_data_to_us')

>>>>>>> 9c6fc593
    %button#submit{style: "display: none;"}
      = t('signup_form.submit')

:ruby
  script_data = {
    signup: {
      usIp: us_ip
    }.to_json
  }
%script{src: minifiable_asset_path('js/devise/registrations/finish_sign_up.js'), data: script_data}<|MERGE_RESOLUTION|>--- conflicted
+++ resolved
@@ -71,8 +71,6 @@
         = link_to t('signup_form.email_preference_privacy'), CDO.code_org_url('/privacy'), target: '_blank'
       = f.select :email_preference_opt_in, email_preference_options, include_blank: true
 
-<<<<<<< HEAD
-=======
     -# If GDPR applies, show an additional checkbox.
     - if request.gdpr? || request.params['force_in_eu']
       #data_transfer_agreement_accepted.checkbox
@@ -81,7 +79,6 @@
           = t('signup_form.agree_us_website')
           = t('signup_form.my_data_to_us')
 
->>>>>>> 9c6fc593
     %button#submit{style: "display: none;"}
       = t('signup_form.submit')
 
