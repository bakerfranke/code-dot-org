- SignUpTracking.log_load_finish_sign_up session, (@user.provider || 'email')
- require 'geocoder'
- require 'country_codes'
- location = Geocoder.search(request.ip).try(:first)
- us_ip = location.nil? || ['US', 'RD'].include?(location.country_code.to_s.upcase)

- @page_title = t('activerecord.attributes.user.finish_sign_up_header')

#signup
  .row
    .span10.header
      %h1= @page_title

  = form_for(@user, url: registration_path(@user), html: {class: "finish-signup"}) do |f|
    .row
      .span10
        %p
          - if @user.provider.present?
            - provider = t("auth.#{@user.provider}")
            = t('activerecord.attributes.user.finish_sign_up_subheader_provider_markdown', provider: provider, email: @user.email, markdown: :inline).html_safe
          - else
            = t('activerecord.attributes.user.finish_sign_up_subheader_markdown', email: @user.email, markdown: :inline).html_safe
          = link_to t('cancel'), users_cancel_path

    = f.hidden_field :locale, value: locale
    = f.hidden_field :email
    = f.hidden_field :encrypted_password
    .row
      .span3.signup-field-label
        = f.label :user_type, t('signup_form.user_type_label')
        - if @user.errors[:user_type].present?
          %p.error= t('activerecord.errors.messages.blank')
      .span5
        = f.select :user_type, user_type_options, {include_blank: true}, {disabled: @user.should_disable_user_type?}
      .span2
    .row#parent-email-container
      .span8#parent-email-section
        .padded-container
          .row.parent-email-section-header
            .span7.parent-email-field-input
              .checkbox
                = f.label :parent_email_preference_opt_in_required do
                  = f.check_box :parent_email_preference_opt_in_required
                  %span= t('signup_form.parent_account_checkbox')
          .row.parent-email-field
            .span3.signup-field-label
              = f.label :parent_email do
                %span= t('signup_form.parent_account_email_label')
              - if @user.errors[:parent_email_preference_email].present?
                %p.error= @user.errors[:parent_email_preference_email]&.first
            .span4.parent-email-field-input
              = f.email_field :parent_email_preference_email, maxlength: 255, value: @user.parent_email_preference_email || @user.email
          .row.parent-email-field
            .span6.signup-field-label
              = t('signup_form.parent_account_email_progress_permission', privacy_policy_url: CDO.code_org_url('/privacy'), markdown: true).html_safe
              - if @user.errors[:parent_email_preference_opt_in].present?
                %p.error= t('signup_form.email_preference_required')
            .span1.parent-email-field-input{style:"display:block"}
              .radio
                = f.radio_button :parent_email_preference_opt_in, 'yes'
                = f.label :parent_email_preference_opt_in, t('signup_form.email_preference_yes'), value: 'yes'
              .radio
                = f.radio_button :parent_email_preference_opt_in, 'no'
                = f.label :parent_email_preference_opt_in, t('signup_form.email_preference_no'), value: 'no'
    .row
      .span3.signup-field-label
        #teacher-name-label{style: "display: none;"}
          = f.label :name, t('activerecord.attributes.user.name').html_safe
        #student-name-label{style: "display: none;"}
          = f.label :name, t('activerecord.attributes.user.name_example')
        - if @user.errors[:name].present?
          %p.error= @user.errors[:name].join(', ')
      .span5
        = f.text_field :name, maxlength: 255

    .row#age-dropdown{style: "display: none;"}
      .span3.signup-field-label
        = f.label :age
        - if @user.errors[:age].present?
          %p.error= @user.errors[:age].join(', ')
      .span5
        = f.select :age, age_options, include_blank: true

    .row#gender-dropdown{style: "display: none;"}
      .span3.signup-field-label
        = f.label :gender, t('signup_form.gender')
      - if @user.errors[:gender].present?
        %span.error= @user.errors[:gender].join(', ')
      .span5
        = f.select :gender, gender_options

    .row#school-info-section{style: "display: none;"}
      .span10
        -# Mount point for React SchoolInfoInputs component.
        #school-info-inputs.section-container
          = f.fields_for :school_info_attributes do |ff|
            = ff.hidden_field :school_id
            = ff.hidden_field :school_name
            = ff.hidden_field :school_state
            = ff.hidden_field :school_zip
            = ff.hidden_field :country
            = ff.hidden_field :full_address

<<<<<<< HEAD
    .row
      .span10.tos
        = f.hidden_field :terms_of_service_version, value: User::TERMS_OF_SERVICE_VERSIONS.last
        = t('terms_interstitial.accept_tos', tos_url: CDO.code_org_url('/tos'), privacy_url: CDO.code_org_url('/privacy'), markdown: true).html_safe

=======
>>>>>>> 97c71c09
    -# If GDPR applies, show an additional checkbox.
    - if request.gdpr? || request.params['force_in_eu']
      .row
        .span12#gdpr-section
          = f.hidden_field :data_transfer_agreement_required, value: "1"
          .checkbox
            = f.label :data_transfer_agreement_accepted do
              = f.check_box :data_transfer_agreement_accepted
              %span
                = t('signup_form.agree_us_website')
                = t('signup_form.my_data_to_us')
          - if @user.errors[:data_transfer_agreement_accepted].present?
            %p.error= t('signup_form.accept_terms')

    .row#email-preference-radio{style: "display: none;"}
      .span10.signup-field-label
        %p
          = t('signup_form.email_preference_question')
          = link_to t('signup_form.email_preference_privacy'), CDO.code_org_url('/privacy'), target: '_blank'
        - if @user.errors[:email_preference_opt_in].present?
          %p.error= t('signup_form.email_preference_required')
      .span2{style:"display:block"}
        .radio
          = f.radio_button :email_preference_opt_in, 'yes'
          = f.label :email_preference_opt_in, t('signup_form.email_preference_yes'), value: 'yes'
        .radio
          = f.radio_button :email_preference_opt_in, 'no'
          = f.label :email_preference_opt_in, t('signup_form.email_preference_no'), value: 'no'
<<<<<<< HEAD
=======

    .row
      .span10.tos
        = f.hidden_field :terms_of_service_version, value: User::TERMS_OF_SERVICE_VERSIONS.last
        = t('terms_interstitial.accept_tos', tos_url: CDO.code_org_url('/tos'), privacy_url: CDO.code_org_url('/privacy'), markdown: true).html_safe
>>>>>>> 97c71c09

    %button.submit= t('signup_form.go_to_account')

:ruby
  script_data = {
    signup: {
      usIp: us_ip,
      signUpUID: "#{session[:sign_up_uid]}"
    }.to_json
  }
%script{src: webpack_asset_path('js/devise/registrations/_finish_sign_up.js'), data: script_data}<|MERGE_RESOLUTION|>--- conflicted
+++ resolved
@@ -101,14 +101,6 @@
             = ff.hidden_field :country
             = ff.hidden_field :full_address
 
-<<<<<<< HEAD
-    .row
-      .span10.tos
-        = f.hidden_field :terms_of_service_version, value: User::TERMS_OF_SERVICE_VERSIONS.last
-        = t('terms_interstitial.accept_tos', tos_url: CDO.code_org_url('/tos'), privacy_url: CDO.code_org_url('/privacy'), markdown: true).html_safe
-
-=======
->>>>>>> 97c71c09
     -# If GDPR applies, show an additional checkbox.
     - if request.gdpr? || request.params['force_in_eu']
       .row
@@ -137,14 +129,11 @@
         .radio
           = f.radio_button :email_preference_opt_in, 'no'
           = f.label :email_preference_opt_in, t('signup_form.email_preference_no'), value: 'no'
-<<<<<<< HEAD
-=======
 
     .row
       .span10.tos
         = f.hidden_field :terms_of_service_version, value: User::TERMS_OF_SERVICE_VERSIONS.last
         = t('terms_interstitial.accept_tos', tos_url: CDO.code_org_url('/tos'), privacy_url: CDO.code_org_url('/privacy'), markdown: true).html_safe
->>>>>>> 97c71c09
 
     %button.submit= t('signup_form.go_to_account')
 
