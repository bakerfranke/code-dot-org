--- conflicted
+++ resolved
@@ -19,23 +19,12 @@
               - required_module_assignment = unit_enrollment.module_assignment_for_type Plc::LearningModule::REQUIRED_MODULE
               - content_module_assignment = unit_enrollment.module_assignment_for_type Plc::LearningModule::CONTENT_MODULE
               - practice_module_assignment = unit_enrollment.module_assignment_for_type Plc::LearningModule::PRACTICE_MODULE
-<<<<<<< HEAD
-              - evaluation_pending = required_module_assignment && content_module_assignment.nil? && practice_module_assignment.nil?
-              - unit_overview_status = evaluation_pending ? 'in_progress' : required_module_assignment.try(:status) || 'completed'
               = link_to script_path(unit_enrollment.plc_course_unit.script, anchor: 'overview') do
                 .module_assignment
                   Overview
                   .ribbon-wrapper
-                    .ribbon{class: unit_overview_status}
+                    .ribbon{class: required_module_assignment.try(:status) || 'not_started'}
               = link_to script_path(unit_enrollment.plc_course_unit.script, anchor: 'content') do
-=======
-              = link_to unit_enrollment.plc_course_unit.script do
-                .module_assignment
-                  Overview
-                  .ribbon-wrapper
-                    .ribbon{class: required_module_assignment.try(:status) || 'not_started'}
-              = link_to unit_enrollment.plc_course_unit.script do
->>>>>>> c248b172
                 .module_assignment
                   Content
                   .ribbon-wrapper
