require 'nokogiri'
class Blockly < Level
  serialized_attrs %w(
    level_url
    skin
    instructions
    start_blocks
    toolbox_blocks
    required_blocks
    ani_gif_url
    is_k1
    skip_instructions_popup
    scrollbars
    ideal
    min_workspace_height
    step_speed
    slider_speed
    disable_param_editing
    disable_variable_editing
    use_modal_function_editor
    use_contract_editor
    default_num_example_blocks
    open_function_definition
    callout_json
    contract_highlight
    contract_collapse
    examples_highlight
    examples_collapse
    definition_highlight
    definition_collapse
    project_template_level_name
    is_project_level
    edit_code
    code_functions
    failure_message_override
  )

  before_validation {
    self.scrollbars = nil if scrollbars == 'nil'
  }

  # These serialized fields will be serialized/deserialized as straight XML
  def xml_blocks
    return %w(start_blocks toolbox_blocks required_blocks)
  end

  def to_xml(options={})
    xml_node = Nokogiri::XML(super(options))
    Nokogiri::XML::Builder.with(xml_node.at(self.type)) do |xml|
      xml.blocks do
        xml_blocks.each do |attr|
          xml.send(attr) { |x| x << self.send(attr)} if self.send(attr).present?
        end
      end
    end
    self.class.pretty_print(xml_node.to_xml)
  end

  def load_level_xml(xml)
    xml_node = Nokogiri::XML(xml, &:noblanks)
<<<<<<< HEAD
    if xml_blocks.count > 0
      block_nodes = xml_node.xpath(xml_blocks.map{|x| '//'+x}.join(' | ')).map(&:remove)
      block_nodes.each do |attr_node|
        self.send("#{attr_node.name}=", attr_node.child.to_xml)
      end
=======
    block_nodes = xml_blocks.count > 0 ? xml_node.xpath(xml_blocks.map{|x| '//'+x}.join(' | ')).map(&:remove) : []
    super(xml_node.to_xml)
    block_nodes.each do |attr_node|
      self.send("#{attr_node.name}=", attr_node.child.to_xml)
>>>>>>> 1aeb5abc
    end
    super(xml_node.to_xml)
    self.tap(&:save!)
  end

  def filter_level_attributes(level_hash)
    super(level_hash.tap{|hash| hash['properties'].except!(*xml_blocks)})
  end

  before_validation {
    xml_blocks.each {|attr| normalize_xml attr}
  }

  XML_OPTIONS = Nokogiri::XML::Node::SaveOptions::NO_DECLARATION

  def normalize_xml(attr)
    attr_val = self.send(attr)
    if attr_val.present?
      normalized_attr = Nokogiri::XML(attr_val, &:noblanks).serialize(save_with: XML_OPTIONS).strip
      self.send("#{attr}=", normalized_attr)
    end
  end

  # Overriden by different Blockly level types
  def self.skins
    []
  end

  def pretty_block(block_name)
    xml_string = self.send("#{block_name}_blocks")
    self.class.pretty_print(xml_string)
  end

  def self.convert_toolbox_to_category(xml_string)
    xml = Nokogiri::XML(xml_string, &:noblanks)
    return xml_string if xml.nil? || xml.xpath('/xml/block[@type="category"]').empty?
    default_category = category_node = Nokogiri::XML("<category name='Default'>").child
    xml.child << default_category
    xml.xpath('/xml/block').each do |block|
      if block.attr('type') == 'category'
        category_name = block.xpath('title').text
        category_node = Nokogiri::XML("<category name='#{category_name}'>").child
        category_node['custom'] = 'PROCEDURE' if category_name == 'Functions'
        category_node['custom'] = 'VARIABLE' if category_name == 'Variables'
        xml.child << category_node
        block.remove
      else
        block.remove
        category_node << block
      end
    end
    default_category.remove if default_category.element_children.empty?
    xml.serialize(save_with: XML_OPTIONS).gsub("\n", '').strip
  end

  def self.convert_category_to_toolbox(xml_string)
    xml = Nokogiri::XML(xml_string, &:noblanks).child
    return xml_string if xml.nil?
    xml.xpath('/xml/category').map(&:remove).each do |category|
      category_name = category.xpath('@name')
      category_xml = <<-XML.strip_heredoc.chomp
        <block type="category">
          <title name="CATEGORY">#{category_name}</title>
        </block>
      XML
      block = Nokogiri::XML(category_xml, &:noblanks).child
      xml << block
      xml << category.children
      #block.xpath('statement')[0] << wrap_blocks(category.xpath('block').to_a) unless category.xpath('block').empty?
    end
    xml.serialize(save_with: XML_OPTIONS).gsub("\n", '').strip
  end

  # for levels with solutions
  def update_ideal_level_source
    return if !self.respond_to?(:solution_blocks) || solution_blocks.blank?
    self.ideal_level_source_id = LevelSource.find_identical_or_create(self, solution_blocks).id
  end

  # What blocks should be embedded for the given block_xml. Default behavior is to change nothing.
  def blocks_to_embed(block_xml)
    return block_xml
  end

end<|MERGE_RESOLUTION|>--- conflicted
+++ resolved
@@ -58,18 +58,10 @@
 
   def load_level_xml(xml)
     xml_node = Nokogiri::XML(xml, &:noblanks)
-<<<<<<< HEAD
-    if xml_blocks.count > 0
-      block_nodes = xml_node.xpath(xml_blocks.map{|x| '//'+x}.join(' | ')).map(&:remove)
-      block_nodes.each do |attr_node|
-        self.send("#{attr_node.name}=", attr_node.child.to_xml)
-      end
-=======
     block_nodes = xml_blocks.count > 0 ? xml_node.xpath(xml_blocks.map{|x| '//'+x}.join(' | ')).map(&:remove) : []
     super(xml_node.to_xml)
     block_nodes.each do |attr_node|
       self.send("#{attr_node.name}=", attr_node.child.to_xml)
->>>>>>> 1aeb5abc
     end
     super(xml_node.to_xml)
     self.tap(&:save!)
