require 'nokogiri'
class Blockly < Level
  serialized_attrs %w(
    level_url
    skin
    instructions
    start_blocks
    toolbox_blocks
    required_blocks
    ani_gif_url
    is_k1
    skip_instructions_popup
    scrollbars
    ideal
    min_workspace_height
    step_speed
    slider_speed
    disable_param_editing
    disable_variable_editing
    use_modal_function_editor
    use_contract_editor
    default_num_example_blocks
    open_function_definition
    callout_json
<<<<<<< HEAD
    contract_highlight
    contract_collapse
    examples_highlight
    examples_collapse
    definition_highlight
    definition_collapse
=======
    project_template_level_name
>>>>>>> 0cb39653
  )

  before_validation {
    self.scrollbars = nil if scrollbars == 'nil'
  }

  # These serialized fields will be serialized/deserialized as straight XML
  def xml_blocks
    %w(start_blocks toolbox_blocks required_blocks)
  end

  def to_xml(options={})
    xml_node = Nokogiri::XML(super(options))
    Nokogiri::XML::Builder.with(xml_node.at(self.type)) do |xml|
      xml.blocks do
        xml_blocks.each do |attr|
          xml.send(attr) { |x| x << self.send(attr)} if self.send(attr).present?
        end
      end
    end
    self.class.pretty_print(xml_node.to_xml)
  end

  def load_level_xml(xml)
    xml_node = Nokogiri::XML(xml, &:noblanks)
    block_nodes = xml_node.xpath(xml_blocks.map{|x| '//'+x}.join(' | ')).map(&:remove)
    super(xml_node.to_xml)
    block_nodes.each do |attr_node|
      self.send("#{attr_node.name}=", attr_node.child.to_xml)
    end
    self.tap(&:save!)
  end

  def filter_level_attributes(level_hash)
    super(level_hash.tap{|hash| hash['properties'].except!(*xml_blocks)})
  end

  before_validation {
    xml_blocks.each {|attr| normalize_xml attr}
  }

  XML_OPTIONS = Nokogiri::XML::Node::SaveOptions::NO_DECLARATION

  def normalize_xml(attr)
    attr_val = self.send(attr)
    if attr_val.present?
      normalized_attr = Nokogiri::XML(attr_val, &:noblanks).serialize(save_with: XML_OPTIONS).strip
      self.send("#{attr}=", normalized_attr)
    end
  end

  # Overriden by different Blockly level types
  def self.skins
    []
  end

  def pretty_block(block_name)
    xml_string = self.send("#{block_name}_blocks")
    self.class.pretty_print(xml_string)
  end

  def self.convert_toolbox_to_category(xml_string)
    xml = Nokogiri::XML(xml_string, &:noblanks)
    return xml_string if xml.nil? || xml.xpath('/xml/block[@type="category"]').empty?
    default_category = category_node = Nokogiri::XML("<category name='Default'>").child
    xml.child << default_category
    xml.xpath('/xml/block').each do |block|
      if block.attr('type') == 'category'
        category_name = block.xpath('title').text
        category_node = Nokogiri::XML("<category name='#{category_name}'>").child
        category_node['custom'] = 'PROCEDURE' if category_name == 'Functions'
        category_node['custom'] = 'VARIABLE' if category_name == 'Variables'
        xml.child << category_node
        block.remove
      else
        block.remove
        category_node << block
      end
    end
    default_category.remove if default_category.element_children.empty?
    xml.serialize(save_with: XML_OPTIONS).gsub("\n", '').strip
  end

  def self.convert_category_to_toolbox(xml_string)
    xml = Nokogiri::XML(xml_string, &:noblanks).child
    return xml_string if xml.nil?
    xml.xpath('/xml/category').map(&:remove).each do |category|
      category_name = category.xpath('@name')
      category_xml = <<-XML.strip_heredoc.chomp
        <block type="category">
          <title name="CATEGORY">#{category_name}</title>
        </block>
      XML
      block = Nokogiri::XML(category_xml, &:noblanks).child
      xml << block
      xml << category.children
      #block.xpath('statement')[0] << wrap_blocks(category.xpath('block').to_a) unless category.xpath('block').empty?
    end
    xml.serialize(save_with: XML_OPTIONS).gsub("\n", '').strip
  end

  # for levels with solutions
  def update_ideal_level_source
    return if !self.respond_to?(:solution_blocks) || solution_blocks.blank?
    self.ideal_level_source_id = LevelSource.find_identical_or_create(self, solution_blocks).id
  end
end<|MERGE_RESOLUTION|>--- conflicted
+++ resolved
@@ -22,16 +22,13 @@
     default_num_example_blocks
     open_function_definition
     callout_json
-<<<<<<< HEAD
     contract_highlight
     contract_collapse
     examples_highlight
     examples_collapse
     definition_highlight
     definition_collapse
-=======
     project_template_level_name
->>>>>>> 0cb39653
   )
 
   before_validation {
