--- conflicted
+++ resolved
@@ -94,8 +94,6 @@
     field = 'opt_in'
     return nil unless contact_data.key?(table) && contact_data[table].key?(field)
     {opt_in: contact_data.dig(table, field)}
-<<<<<<< HEAD
-=======
   end
 
   # Extracts the latest data_updated_at value.
@@ -117,6 +115,5 @@
 
   def self.truncate_table
     ActiveRecord::Base.connection.truncate(table_name)
->>>>>>> 97c71c09
   end
 end