# == Schema Information
#
# Table name: scripts
#
#  id              :integer          not null, primary key
#  name            :string(255)      not null
#  created_at      :datetime
#  updated_at      :datetime
#  wrapup_video_id :integer
#  hidden          :boolean          default(FALSE), not null
#  user_id         :integer
#  login_required  :boolean          default(FALSE), not null
#  properties      :text(65535)
#  new_name        :string(255)
#  family_name     :string(255)
#
# Indexes
#
#  index_scripts_on_family_name      (family_name)
#  index_scripts_on_name             (name) UNIQUE
#  index_scripts_on_new_name         (new_name) UNIQUE
#  index_scripts_on_wrapup_video_id  (wrapup_video_id)
#

require 'cdo/script_constants'
require 'cdo/shared_constants'

TEXT_RESPONSE_TYPES = [TextMatch, FreeResponse]

# A sequence of Levels
class Script < ActiveRecord::Base
  include ScriptConstants
  include SharedConstants
  include Rails.application.routes.url_helpers

  include Seeded
  has_many :levels, through: :script_levels
  has_many :script_levels, -> {order('chapter ASC')}, dependent: :destroy, inverse_of: :script # all script levels, even those w/ stages, are ordered by chapter, see Script#add_script
  has_many :stages, -> {order('absolute_position ASC')}, dependent: :destroy, inverse_of: :script
  has_many :users, through: :user_scripts
  has_many :user_scripts
  has_many :hint_view_requests
  has_one :plc_course_unit, class_name: 'Plc::CourseUnit', inverse_of: :script, dependent: :destroy
  belongs_to :wrapup_video, foreign_key: 'wrapup_video_id', class_name: 'Video'
  belongs_to :user
  has_many :course_scripts
  has_many :courses, through: :course_scripts

  scope :with_associated_models, -> do
    includes(
      [
        {
          script_levels: [
            {levels: [:game, :concepts, :level_concept_difficulty]},
            :stage,
            :callouts
          ]
        },
        {
          stages: [{script_levels: [:levels]}]
        },
        :course_scripts
      ]
    )
  end

  attr_accessor :skip_name_format_validation
  include SerializedToFileValidation

  # As we read and write to files with the script name, to prevent directory
  # traversal (for security reasons), we do not allow the name to start with a
  # tilde or dot or contain a slash.
  validates :name,
    presence: true,
    format: {
      without: /\A~|\A\.|\//,
      message: 'cannot start with a tilde or dot or contain slashes'
    }

  include SerializedProperties

  after_save :generate_plc_objects

  SCRIPT_DIRECTORY = 'config/scripts'.freeze

  def self.script_directory
    SCRIPT_DIRECTORY
  end

  def generate_plc_objects
    if professional_learning_course?
      course = Course.find_by_name(professional_learning_course)
      unless course
        course = Course.new(name: professional_learning_course)
        course.plc_course = Plc::Course.create!(course: course)
        course.save!
      end
      unit = Plc::CourseUnit.find_or_initialize_by(script_id: id)
      unit.update!(
        plc_course_id: course.plc_course.id,
        unit_name: I18n.t("data.script.name.#{name}.title"),
        unit_description: I18n.t("data.script.name.#{name}.description")
      )

      stages.each do |stage|
        lm = Plc::LearningModule.find_or_initialize_by(stage_id: stage.id)
        lm.update!(
          plc_course_unit_id: unit.id,
          name: stage.name,
          module_type: stage.flex_category.try(:downcase) || Plc::LearningModule::REQUIRED_MODULE,
          plc_tasks: []
        )

        stage.script_levels.each do |sl|
          task = Plc::Task.find_or_initialize_by(script_level_id: sl.id)
          task.name = sl.level.name
          task.save!
          lm.plc_tasks << task
        end
      end
    end
  end

  serialized_attrs %w(
    hideable_stages
    peer_reviews_to_complete
    professional_learning_course
    redirect_to
    student_detail_progress_view
    project_widget_visible
    project_widget_types
    exclude_csf_column_in_legend
    teacher_resources
    stage_extras_available
    has_verified_resources
    has_lesson_plan
    curriculum_path
    script_announcements
    version_year
    is_stable
    supported_locales
  )

  def self.twenty_hour_script
    Script.get_from_cache(Script::TWENTY_HOUR_NAME)
  end

  def self.hoc_2014_script
    Script.get_from_cache(Script::HOC_NAME)
  end

  def self.starwars_script
    Script.get_from_cache(Script::STARWARS_NAME)
  end

  def self.minecraft_script
    Script.get_from_cache(Script::MINECRAFT_NAME)
  end

  def self.starwars_blocks_script
    Script.get_from_cache(Script::STARWARS_BLOCKS_NAME)
  end

  def self.frozen_script
    Script.get_from_cache(Script::FROZEN_NAME)
  end

  def self.course1_script
    Script.get_from_cache(Script::COURSE1_NAME)
  end

  def self.course2_script
    Script.get_from_cache(Script::COURSE2_NAME)
  end

  def self.course3_script
    Script.get_from_cache(Script::COURSE3_NAME)
  end

  def self.course4_script
    Script.get_from_cache(Script::COURSE4_NAME)
  end

  def self.infinity_script
    Script.get_from_cache(Script::INFINITY_NAME)
  end

  def self.flappy_script
    Script.get_from_cache(Script::FLAPPY_NAME)
  end

  def self.playlab_script
    Script.get_from_cache(Script::PLAYLAB_NAME)
  end

  def self.artist_script
    Script.get_from_cache(Script::ARTIST_NAME)
  end

  def self.stage_extras_script_ids
    @@stage_extras_scripts ||= Script.all.select(&:stage_extras_available?).pluck(:id)
  end

  # Get the set of scripts that are valid for the current user, ignoring those
  # that are hidden based on the user's permission.
  # @param [User] user
  # @return [Script[]]
  def self.valid_scripts(user)
    user_experiments_enabled = Course.has_any_course_experiments?(user)
    with_hidden = !user_experiments_enabled && user.hidden_script_access?
    cache_key = "valid_scripts/#{with_hidden ? 'all' : 'valid'}"
    scripts = Rails.cache.fetch(cache_key) do
      Script.
          all.
          select {|script| with_hidden || !script.hidden}
    end

    if user_experiments_enabled
      scripts = scripts.map do |script|
        alternate_script = script.alternate_script(user)
        alternate_script.presence || script
      end
    end

    scripts
  end

  # @param [User] user
  # @param script_id [String] id of the script we're checking the validity of
  # @return [Boolean] Whether this is a valid script ID
  def self.valid_script_id?(user, script_id)
    valid_scripts(user).any? {|script| script[:id] == script_id.to_i}
  end

  # @return [Array<Script>] An array of modern elementary scripts.
  def self.modern_elementary_courses
    Script::CATEGORIES[:csf].map {|name| Script.get_from_cache(name)}
  end

  # @param locale [String] An "xx-YY" locale string.
  # @return [Boolean] Whether all the modern elementary courses are available in the given locale.
  def self.modern_elementary_courses_available?(locale)
    @modern_elementary_courses_available = modern_elementary_courses.all? do |script|
      supported_languages = script.supported_locales || []
      supported_languages.any? {|s| locale.casecmp?(s)}
    end
  end

  def starting_level
    raise "Script #{name} has no level to start at" if script_levels.empty?
    candidate_level = script_levels.first.or_next_progression_level
    raise "Script #{name} has no valid progression levels (non-unplugged) to start at" unless candidate_level
    candidate_level
  end

  # Find the lockable or non-locakble stage based on its relative position.
  # Raises `ActiveRecord::RecordNotFound` if no matching stage is found.
  def stage_by_relative_position(position, lockable = false)
    stages.where(lockable: lockable).find_by!(relative_position: position)
  end

  # For all scripts, cache all related information (levels, etc),
  # indexed by both id and name. This is cached both in a class
  # variable (ie. in memory in the worker process) and in a
  # distributed cache (Rails.cache)
  @@script_cache = nil
  SCRIPT_CACHE_KEY = 'script-cache'.freeze

  # Caching is disabled when editing scripts and levels or running unit tests.
  def self.should_cache?
    return false if Rails.application.config.levelbuilder_mode
    return false unless Rails.application.config.cache_classes
    return false if ENV['UNIT_TEST'] || ENV['CI']
    true
  end

  def self.script_cache_to_cache
    Rails.cache.write(SCRIPT_CACHE_KEY, script_cache_from_db)
  end

  def self.script_cache_from_cache
    [
      ScriptLevel, Level, Game, Concept, Callout, Video, Artist, Blockly, CourseScript
    ].each(&:new) # make sure all possible loaded objects are completely loaded
    Rails.cache.read SCRIPT_CACHE_KEY
  end

  def self.script_cache_from_db
    {}.tap do |cache|
      Script.with_associated_models.find_each do |script|
        cache[script.name] = script
        cache[script.id.to_s] = script
      end
    end
  end

  def self.script_cache
    return nil unless should_cache?
    @@script_cache ||=
      script_cache_from_cache || script_cache_from_db
  end

  # Returns a cached map from script level id to script_level, or nil if in level_builder mode
  # which disables caching.
  def self.script_level_cache
    return nil unless should_cache?
    @@script_level_cache ||= {}.tap do |cache|
      script_cache.values.each do |script|
        cache.merge!(script.script_levels.index_by(&:id))
      end
    end
  end

  # Returns a cached map from level id and level name to level, or nil if in
  # level_builder mode which disables caching.
  def self.level_cache
    return nil unless should_cache?
    @@level_cache ||= {}.tap do |cache|
      script_level_cache.values.each do |script_level|
        level = script_level.level
        next unless level
        cache[level.id] = level unless cache.key? level.id
        cache[level.name] = level unless cache.key? level.name
      end
    end
  end

  # Find the script level with the given id from the cache, unless the level build mode
  # is enabled in which case it is always fetched from the database. If we need to fetch
  # the script and we're not in level mode (for example because the script was created after
  # the cache), then an entry for the script is added to the cache.
  def self.cache_find_script_level(script_level_id)
    script_level = script_level_cache[script_level_id] if should_cache?

    # If the cache missed or we're in levelbuilder mode, fetch the script level from the db.
    if script_level.nil?
      script_level = ScriptLevel.find(script_level_id)
      # Cache the script level, unless it wasn't found.
      @@script_level_cache[script_level_id] = script_level if script_level && should_cache?
    end
    script_level
  end

  # Find the level with the given id or name from the cache, unless the level
  # build mode is enabled in which case it is always fetched from the database.
  # If we need to fetch the level and we're not in level mode (for example
  # because the level was created after the cache), then an entry for the level
  # is added to the cache.
  # @param level_identifier [Integer | String] the level ID or level name to
  #   fetch
  # @return [Level] the (possibly cached) level
  # @raises [ActiveRecord::RecordNotFound] if the level cannot be found
  def self.cache_find_level(level_identifier)
    level = level_cache[level_identifier] if should_cache?
    return level unless level.nil?

    # If the cache missed or we're in levelbuilder mode, fetch the level from
    # the db. Note the field trickery is to allow passing an ID as a string,
    # which some tests rely on (unsure about non-tests).
    field = level_identifier.to_i.to_s == level_identifier.to_s ? :id : :name
    level = Level.find_by!(field => level_identifier)
    # Cache the level by ID and by name, unless it wasn't found.
    @@level_cache[level.id] = level if level && should_cache?
    @@level_cache[level.name] = level if level && should_cache?
    level
  end

  def cached
    self.class.get_from_cache(id)
  end

  def self.get_without_cache(id_or_name, version_year: nil)
    # Also serve any script by its new_name, if it has one.
    script = id_or_name && Script.find_by(new_name: id_or_name)
    return script if script

    # a bit of trickery so we support both ids which are numbers and
    # names which are strings that may contain numbers (eg. 2-3)
    is_id = id_or_name.to_i.to_s == id_or_name.to_s
    find_by = is_id ? :id : :name
    script = Script.with_associated_models.find_by(find_by => id_or_name)
    return script if script

    unless is_id
      # We didn't find a script matching id_or_name. Next, look for a script
      # in the id_or_name script family to redirect to, e.g. csp1 --> csp1-2017.
      script_with_redirect = Script.get_script_family_redirect(id_or_name, version_year: version_year)
      return script_with_redirect if script_with_redirect
    end

    raise ActiveRecord::RecordNotFound.new("Couldn't find Script with id|name|family_name=#{id_or_name}")
  end

  # Returns the script with the specified id, or a script with the specified
  # name, or a redirect to the latest version of the script within the specified
  # family. Also populates the script cache so that future responses will be cached.
  # For example:
  #   get_from_cache('11') --> script_cache['11'] = <Script id=11, name=...>
  #   get_from_cache('frozen') --> script_cache['frozen'] = <Script name="frozen", id=...>
  #   get_from_cache('csp1') --> script_cache['csp1'] = <Script redirect_to="csp1-2018">
  #   get_from_cache('csp1', version_year: '2017') --> script_cache['csp1/2017'] = <Script redirect_to="csp1-2017">
  #
  # @param id_or_name [String|Integer] script id, script name, or script family name.
  # @param version_year [String] If specified, when looking for a script to redirect
  #   to within a script family, redirect to this version rather than the latest.
  def self.get_from_cache(id_or_name, version_year: nil)
    return get_without_cache(id_or_name, version_year: version_year) unless should_cache?
    cache_key_suffix = version_year ? "/#{version_year}" : ''
    cache_key = "#{id_or_name}#{cache_key_suffix}"
    script_cache.fetch(cache_key) do
      # Populate cache on miss.
      script_cache[cache_key] = get_without_cache(id_or_name, version_year: version_year)
    end
  end

  # Given a script family name, return a dummy Script with redirect_to field
  # pointing toward the latest stable script in that family, or to a specific
  # version_year if one is specified.
  # @param family_name [String] The name of the script family to search in.
  # @param version_year [String] Version year to return. Optional.
  # @return [Script|nil] A dummy script object, not persisted to the database,
  #   with only the redirect_to field set.
  def self.get_script_family_redirect(family_name, version_year: nil)
    script_name = Script.latest_stable_version(family_name, version_year: version_year).try(:name)
    script_name ? Script.new(redirect_to: script_name) : nil
  end

  # @param user [User]
  # @param locale [String] User or request locale. Optional.
  # @return [String|nil] URL to the script overview page the user should be redirected to (if any).
  def redirect_to_script_url(user, locale: nil)
    # No redirect unless script belongs to a family.
    return nil unless family_name
    # Only redirect students.
    return nil unless user && user.student?
    # No redirect unless user is allowed to view this script version and they are not already assigned to this script
    # or the course it belongs to.
    return nil unless can_view_version?(user, locale: locale) && !user.assigned_script?(self)
    # No redirect if script or its course are not versioned.
    current_version_year = version_year || course&.version_year
    return nil unless current_version_year.present?

    # Redirect user to the latest assigned script in this family,
    # if one exists and it is newer than the current script.
    latest_assigned_version = Script.latest_assigned_version(family_name, user)
    latest_assigned_version_year = latest_assigned_version&.version_year || latest_assigned_version&.course&.version_year
    return nil unless latest_assigned_version_year && latest_assigned_version_year > current_version_year
    latest_assigned_version.link
  end

  def link
    Rails.application.routes.url_helpers.script_path(self)
  end

  # @param user [User]
  # @param locale [String] User or request locale. Optional.
  # @return [Boolean] Whether the user can view the script.
  def can_view_version?(user, locale: nil)
<<<<<<< HEAD
    latest_stable_version = Script.latest_stable_version(family_name)
    latest_stable_version_in_locale = Script.latest_stable_version(family_name, locale: locale)
    is_latest = latest_stable_version == self || latest_stable_version_in_locale == self

    # All users can see the latest script version in English and in their locale.
    return true if is_latest

    # Restrictions only apply to students and logged out users.
    return false if user.nil?
    return true unless user.student?

    # A student can view the script version if they are assigned to it or they have progress in it.
    has_progress = user.scripts.include?(self)
    user.assigned_script?(self) || has_progress
=======
    # Users can view any course not in a family.
    return true unless family_name

    latest_stable_version = Script.latest_stable_version(family_name)
    latest_stable_version_in_locale = Script.latest_stable_version(family_name, locale: locale)
    is_latest = latest_stable_version == self || latest_stable_version_in_locale == self

    # All users can see the latest script version in English and in their locale.
    return true if is_latest

    # Restrictions only apply to students and logged out users.
    return false if user.nil?
    return true unless user.student?

    # A student can view the script version if they have progress in it or are assigned to it.
    has_progress = user.scripts.include?(self)
    return true if has_progress

    user.assigned_script?(self)
>>>>>>> 8a985e83
  end

  # @param family_name [String] The family name for a script family.
  # @param version_year [String] Version year to return. Optional.
  # @param locale [String] User or request locale. Optional.
  # @return [Script|nil] Returns the latest version in a script family.
  def self.latest_stable_version(family_name, version_year: nil, locale: 'en-us')
    return nil unless family_name.present?

    script_versions = Script.
      where(family_name: family_name).
      order("properties -> '$.version_year' DESC")

    # Only select stable, supported scripts (ignore supported locales if locale is an English-speaking locale).
    # Match on version year if one is supplied.
    locale_str = locale&.to_s
    supported_stable_scripts = script_versions.select do |script|
<<<<<<< HEAD
      is_supported = script.supported_locales&.include?(locale) || locale&.start_with?('en')
=======
      is_supported = script.supported_locales&.include?(locale_str) || locale_str&.start_with?('en')
>>>>>>> 8a985e83
      if version_year
        script.is_stable && is_supported && script.version_year == version_year
      else
        script.is_stable && is_supported
      end
    end

    supported_stable_scripts&.first
  end

  # @param family_name [String] The family name for a script family.
  # @param user [User]
  # @return [Script|nil] Returns the latest version in a family that the user is assigned to.
  def self.latest_assigned_version(family_name, user)
    return nil unless family_name && user
    assigned_script_ids = user.section_scripts.pluck(:id)

    Script.
      # select only scripts assigned to this user.
      where(id: assigned_script_ids).
      # select only scripts in the same family.
      where(family_name: family_name).
      # order by version year descending.
      order("properties -> '$.version_year' DESC")&.
      first
  end

  def text_response_levels
    return @text_response_levels if Script.should_cache? && @text_response_levels
    @text_response_levels = text_response_levels_without_cache
  end

  def text_response_levels_without_cache
    text_response_levels = []
    script_levels.map do |script_level|
      script_level.levels.map do |level|
        next if level.contained_levels.empty? ||
          !TEXT_RESPONSE_TYPES.include?(level.contained_levels.first.class)
        text_response_levels << {
          script_level: script_level,
          levels: [level.contained_levels.first]
        }
      end
    end

    text_response_levels.concat(
      script_levels.includes(:levels).
        where('levels.type' => TEXT_RESPONSE_TYPES).
        map do |script_level|
          {
            script_level: script_level,
            levels: script_level.levels
          }
        end
    )

    text_response_levels
  end

  def to_param
    name
  end

  # Legacy levels have different video and title logic in LevelsHelper.
  def legacy_curriculum?
    [TWENTY_HOUR_NAME, HOC_2013_NAME, EDIT_CODE_NAME, TWENTY_FOURTEEN_NAME, FLAPPY_NAME, JIGSAW_NAME].include? name
  end

  def twenty_hour?
    ScriptConstants.script_in_category?(:twenty_hour, name)
  end

  def hoc?
    ScriptConstants.script_in_category?(:hoc, name)
  end

  def flappy?
    ScriptConstants.script_in_category?(:flappy, name)
  end

  def minecraft?
    ScriptConstants.script_in_category?(:minecraft, name)
  end

  def k5_draft_course?
    ScriptConstants.script_in_category?(:csf2_draft, name)
  end

  def csf_international?
    ScriptConstants.script_in_category?(:csf_international, name)
  end

  def k5_course?
    (
      Script::CATEGORIES[:csf_international] +
      Script::CATEGORIES[:csf] +
      Script::CATEGORIES[:csf_2018]
    ).include? name
  end

  def csf?
    k5_course? || twenty_hour?
  end

  def cs_in_a?
    name.match(Regexp.union('algebra', 'Algebra'))
  end

  def k1?
    [
      Script::COURSEA_DRAFT_NAME,
      Script::COURSEB_DRAFT_NAME,
      Script::COURSEA_NAME,
      Script::COURSEB_NAME,
      Script::COURSE1_NAME
    ].include?(name)
  end

  def localize_long_instructions?
    # Don't ever show non-English markdown instructions for Course 1 - 4, the
    # 20-hour course, or the pre-2017 minecraft courses.
    !(
      csf_international? ||
      twenty_hour? ||
      [
        ScriptConstants::MINECRAFT_NAME,
        ScriptConstants::MINECRAFT_DESIGNER_NAME
      ].include?(name)
    )
  end

  def beta?
    Script.beta? name
  end

  def self.beta?(name)
    name == Script::EDIT_CODE_NAME || ScriptConstants.script_in_category?(:csf2_draft, name)
  end

  def get_script_level_by_id(script_level_id)
    script_levels.find {|sl| sl.id == script_level_id.to_i}
  end

  def get_script_level_by_relative_position_and_puzzle_position(relative_position, puzzle_position, lockable)
    relative_position ||= 1
    script_levels.to_a.find do |sl|
      sl.stage.lockable? == lockable &&
        sl.stage.relative_position == relative_position.to_i &&
        sl.position == puzzle_position.to_i &&
        !sl.bonus
    end
  end

  def get_script_level_by_chapter(chapter)
    chapter = chapter.to_i
    return nil if chapter < 1 || chapter > script_levels.to_a.size
    script_levels[chapter - 1] # order is by chapter
  end

  def get_bonus_script_levels(current_stage)
    unless @all_bonus_script_levels
      @all_bonus_script_levels = stages.map do |stage|
        {
          stageNumber: stage.relative_position,
          levels: stage.script_levels.select(&:bonus).map(&:summarize_as_bonus)
        }
      end
      @all_bonus_script_levels.select! {|stage| stage[:levels].any?}
    end

    @all_bonus_script_levels.select {|stage| stage[:stageNumber] <= current_stage.absolute_position}
  end

  private def csf_tts_level?
    k5_course?
  end

  private def csd_tts_level?
    [
      Script::CSD2_NAME,
      Script::CSD3_NAME,
      Script::CSD4_NAME,
      Script::CSD6_NAME,
      Script::CSD2_2018_NAME,
      Script::CSD3_2018_NAME,
      Script::CSD4_2018_NAME,
      Script::CSD6_2018_NAME,
    ].include?(name)
  end

  private def csp_tts_level?
    [
      Script::CSP17_UNIT3_NAME,
      Script::CSP17_UNIT5_NAME,
      Script::CSP17_POSTAP_NAME,
      Script::CSP3_2018_NAME,
      Script::CSP5_2018_NAME,
      Script::CSP_POSTAP_2018_NAME,
    ].include?(name)
  end

  private def hoc_tts_level?
    [
      Script::APPLAB_INTRO,
      Script::DANCE_PARTY_NAME
    ].include?(name)
  end

  def text_to_speech_enabled?
    csf_tts_level? || csd_tts_level? || csp_tts_level? || hoc_tts_level? || name == Script::TTS_NAME
  end

  def hint_prompt_enabled?
    [
      Script::COURSE2_NAME,
      Script::COURSE3_NAME,
      Script::COURSE4_NAME
    ].include?(name)
  end

  def hide_solutions?
    name == 'algebra'
  end

  def banner_image
    if has_banner?
      "banner_#{name}.jpg"
    end
  end

  def has_lesson_pdf?
    return false if ScriptConstants.script_in_category?(:csf, name) || ScriptConstants.script_in_category?(:csf_2018, name)

    has_lesson_plan?
  end

  def has_banner?
    # Temporarily remove Course A-F banner (wrong size) - Josh L.
    return false if ScriptConstants.script_in_category?(:csf, name) || ScriptConstants.script_in_category?(:csf_2018, name)

    k5_course? || [
      Script::CSP17_UNIT1_NAME,
      Script::CSP17_UNIT2_NAME,
      Script::CSP17_UNIT3_NAME,
      Script::CSP_UNIT1_NAME,
      Script::CSP_UNIT2_NAME,
      Script::CSP_UNIT3_NAME,
    ].include?(name)
  end

  def freeplay_links
    if cs_in_a?
      ['calc', 'eval']
    else
      []
    end
  end

  def has_peer_reviews?
    peer_reviews_to_complete.try(:>, 0)
  end

  # Is age 13+ required for logged out users
  # @return {bool}
  def logged_out_age_13_required?
    return false if login_required

    # hard code some exceptions. ideally we'd get rid of these and just make our
    # UI tests deal with the 13+ requirement
    return false if %w(allthethings allthehiddenthings allthettsthings).include?(name)

    script_levels.any? {|script_level| script_level.levels.any?(&:age_13_required?)}
  end

  # @param user [User]
  # @return [Boolean] Whether the user has progress on another version of this script.
  def has_older_version_progress?(user)
    return nil unless user && family_name && version_year
    user_script_ids = user.user_scripts.pluck(:script_id)

    Script.
      # select only scripts in the same script family.
      where(family_name: family_name).
      # select only older versions.
      where("properties -> '$.version_year' < ?", version_year).
      # exclude the current script.
      where.not(id: id).
      # select only scripts which the user has progress in.
      where(id: user_script_ids).
      count > 0
  end

  # Create or update any scripts, script levels and stages specified in the
  # script file definitions. If new_suffix is specified, create a copy of the
  # script and any associated levels, appending new_suffix to the name when
  # copying.
  def self.setup(custom_files, new_suffix: nil)
    transaction do
      scripts_to_add = []

      custom_i18n = {}
      # Load custom scripts from Script DSL format
      custom_files.map do |script|
        name = File.basename(script, '.script')
        name += "-#{new_suffix}" if new_suffix
        script_data, i18n = ScriptDSL.parse_file(script, name)

        stages = script_data[:stages]
        custom_i18n.deep_merge!(i18n)
        # TODO: below is duplicated in update_text. and maybe can be refactored to pass script_data?
        scripts_to_add << [{
          id: script_data[:id],
          name: name,
          hidden: script_data[:hidden].nil? ? true : script_data[:hidden], # default true
          login_required: script_data[:login_required].nil? ? false : script_data[:login_required], # default false
          wrapup_video: script_data[:wrapup_video],
          new_name: script_data[:new_name],
          family_name: script_data[:family_name],
          properties: Script.build_property_hash(script_data)
        }, stages]
      end

      # Stable sort by ID then add each script, ensuring scripts with no ID end up at the end
      added_scripts = scripts_to_add.sort_by.with_index {|args, idx| [args[0][:id] || Float::INFINITY, idx]}.map do |options, raw_stages|
        add_script(options, raw_stages, new_suffix: new_suffix)
      end
      [added_scripts, custom_i18n]
    end
  end

  # if new_suffix is specified, copy the script, hide it, and copy all its
  # levelbuilder-defined levels.
  def self.add_script(options, raw_stages, new_suffix: nil)
    raw_script_levels = raw_stages.map {|stage| stage[:scriptlevels]}.flatten
    script = fetch_script(options)
    script.update!(hidden: true) if new_suffix
    chapter = 0
    stage_position = 0; script_level_position = Hash.new(0)
    script_stages = []
    script_levels_by_stage = {}
    levels_by_key = script.levels.index_by(&:key)
    lockable_count = 0
    non_lockable_count = 0

    # Overwrites current script levels
    script.script_levels = raw_script_levels.map do |raw_script_level|
      raw_script_level.symbolize_keys!

      assessment = nil
      named_level = nil
      bonus = nil
      stage_flex_category = nil
      stage_lockable = nil

      levels = raw_script_level[:levels].map do |raw_level|
        raw_level.symbolize_keys!

        # Concepts are comma-separated, indexed by name
        raw_level[:concept_ids] = (concepts = raw_level.delete(:concepts)) && concepts.split(',').map(&:strip).map do |concept_name|
          (Concept.by_name(concept_name) || raise("missing concept '#{concept_name}'"))
        end

        raw_level_data = raw_level.dup
        assessment = raw_level.delete(:assessment)
        named_level = raw_level.delete(:named_level)
        bonus = raw_level.delete(:bonus)
        stage_flex_category = raw_level.delete(:stage_flex_category)
        stage_lockable = !!raw_level.delete(:stage_lockable)

        key = raw_level.delete(:name)

        if raw_level[:level_num] && !key.starts_with?('blockly')
          # a levels.js level in a old style script -- give it the same key that we use for levels.js levels in new style scripts
          key = ['blockly', raw_level.delete(:game), raw_level.delete(:level_num)].join(':')
        end

        level =
          if new_suffix && !key.starts_with?('blockly')
            Level.find_by_name(key).clone_with_suffix("_#{new_suffix}")
          else
            levels_by_key[key] || Level.find_by_key(key)
          end

        if key.starts_with?('blockly')
          # this level is defined in levels.js. find/create the reference to this level
          level = Level.
            create_with(name: 'blockly').
            find_or_create_by!(Level.key_to_params(key))
          level = level.with_type(raw_level.delete(:type) || 'Blockly') if level.type.nil?
          if level.video_key && !raw_level[:video_key]
            raw_level[:video_key] = nil
          end

          level.update(raw_level)
        elsif raw_level[:video_key]
          level.update(video_key: raw_level[:video_key])
        end

        unless level
          raise ActiveRecord::RecordNotFound, "Level: #{raw_level_data.to_json}, Script: #{script.name}"
        end

        level
      end

      stage_name = raw_script_level.delete(:stage)
      properties = raw_script_level.delete(:properties) || {}

      if new_suffix && properties[:variants]
        properties[:variants] = properties[:variants].map do |old_level_name, value|
          ["#{old_level_name}_#{new_suffix}", value]
        end.to_h
      end

      script_level_attributes = {
        script_id: script.id,
        chapter: (chapter += 1),
        named_level: named_level,
        bonus: bonus,
        assessment: assessment
      }
      script_level_attributes[:properties] = properties.with_indifferent_access
      script_level = script.script_levels.detect do |sl|
        script_level_attributes.all? {|k, v| sl.send(k) == v} &&
          sl.levels == levels
      end || ScriptLevel.create!(script_level_attributes) do |sl|
        sl.levels = levels
      end
      # Set/create Stage containing custom ScriptLevel
      if stage_name
        stage = script.stages.detect {|s| s.name == stage_name} ||
          Stage.find_or_create_by(
            name: stage_name,
            script: script,
          ) do |s|
            s.relative_position = 0 # will be updated below, but cant be null
          end

        stage.assign_attributes(flex_category: stage_flex_category, lockable: stage_lockable)
        stage.save! if stage.changed?

        script_level_attributes[:stage_id] = stage.id
        script_level_attributes[:position] = (script_level_position[stage.id] += 1)
        script_level.reload
        script_level.assign_attributes(script_level_attributes)
        script_level.save! if script_level.changed?
        (script_levels_by_stage[stage.id] ||= []) << script_level
        unless script_stages.include?(stage)
          if stage_lockable
            stage.assign_attributes(relative_position: (lockable_count += 1))
          else
            stage.assign_attributes(relative_position: (non_lockable_count += 1))
          end
          stage.assign_attributes(absolute_position: (stage_position += 1))
          stage.save! if stage.changed?
          script_stages << stage
        end
      end
      script_level.assign_attributes(script_level_attributes)
      script_level.save! if script_level.changed?
      script_level
    end
    script_stages.each do |stage|
      # make sure we have an up to date view
      stage.reload
      stage.script_levels = script_levels_by_stage[stage.id]

      # Go through all the script levels for this stage, except the last one,
      # and raise an exception if any of them are a multi-page assessment.
      # (That's when the script level is marked assessment, and the level itself
      # has a pages property and more than one page in that array.)
      # This is because only the final level in a stage can be a multi-page
      # assessment.
      stage.script_levels.each do |script_level|
        if !script_level.end_of_stage? && script_level.long_assessment?
          raise "Only the final level in a stage may be a multi-page assessment.  Script: #{script.name}"
        end
      end

      if stage.lockable && !stage.script_levels.last.assessment?
        raise 'Expect lockable stages to have an assessment as their last level'
      end

      raw_stage = raw_stages.find {|rs| rs[:stage].downcase == stage.name.downcase}
      stage.stage_extras_disabled = raw_stage[:stage_extras_disabled]
      stage.save! if stage.changed?
    end

    script.stages = script_stages
    script.reload.stages
    script.generate_plc_objects

    script
  end

  # Clone this script, appending a dash and the suffix to the name of this
  # script. Also clone all the levels in the script, appending an underscore and
  # the suffix to the name of each level. Mark the new script as hidden, and
  # copy any translations and other metadata associated with the original script.
  def clone_with_suffix(new_suffix)
    new_name = "#{name}-#{new_suffix}"

    script_filename = "#{Script.script_directory}/#{name}.script"
    scripts, _ = Script.setup([script_filename], new_suffix: new_suffix)
    new_script = scripts.first

    # Make sure we don't modify any files in unit tests.
    if Rails.application.config.levelbuilder_mode
      copy_and_write_i18n(new_name)
      new_filename = "#{Script.script_directory}/#{new_name}.script"
      ScriptDSL.serialize(new_script, new_filename)
    end

    new_script
  end

  # Creates a copy of all translations associated with this script, and adds
  # them as translations for the script named new_name.
  def copy_and_write_i18n(new_name)
    scripts_yml = File.expand_path('config/locales/scripts.en.yml')
    i18n = File.exist?(scripts_yml) ? YAML.load_file(scripts_yml) : {}
    i18n.deep_merge!(summarize_i18n_for_copy(new_name)) {|_, old, _| old}
    File.write(scripts_yml, "# Autogenerated scripts locale file.\n" + i18n.to_yaml(line_width: -1))
  end

  # script is found/created by 'id' (if provided), or by 'new_name' (if provided
  # and found), otherwise by 'name'.
  #
  # Once a script's 'new_name' has been seeded into the database, the script file
  # can then be renamed back and forth between its old name and its new_name (or to
  # any other name), and the corresponding script row in the db will be renamed.
  def self.fetch_script(options)
    options.symbolize_keys!
    options[:wrapup_video] = options[:wrapup_video].blank? ? nil : Video.find_by!(key: options[:wrapup_video])
    id = options.delete(:id)
    name = options[:name]
    new_name = options[:new_name]
    script =
      if id
        Script.with_default_fields.create_with(name: name).find_or_create_by({id: id})
      else
        (new_name && Script.with_default_fields.find_by({new_name: new_name})) ||
          Script.with_default_fields.find_or_create_by({name: name})
      end
    script.update!(options.merge(skip_name_format_validation: true))
    script
  end

  def self.with_default_fields
    Script.includes(:levels, :script_levels, stages: :script_levels)
  end

  # Update strings and serialize changes to .script file
  def update_text(script_params, script_text, metadata_i18n, general_params)
    script_name = script_params[:name]
    begin
      transaction do
        script_data, i18n = ScriptDSL.parse(script_text, 'input', script_name)
        Script.add_script(
          {
            name: script_name,
            hidden: general_params[:hidden].nil? ? true : general_params[:hidden], # default true
            login_required: general_params[:login_required].nil? ? false : general_params[:login_required], # default false
            wrapup_video: general_params[:wrapup_video],
            properties: Script.build_property_hash(general_params)
          },
          script_data[:stages],
        )
        Script.merge_and_write_i18n(i18n, script_name, metadata_i18n)
      end
    rescue StandardError => e
      errors.add(:base, e.to_s)
      return false
    end
    update_teacher_resources(general_params[:resourceTypes], general_params[:resourceLinks])
    begin
      # write script to file
      filename = "config/scripts/#{script_params[:name]}.script"
      ScriptDSL.serialize(Script.find_by_name(script_name), filename)
      true
    rescue StandardError => e
      errors.add(:base, e.to_s)
      return false
    end
  end

  # @param types [Array<string>]
  # @param links [Array<string>]
  def update_teacher_resources(types, links)
    return if types.nil? || links.nil? || types.length != links.length
    # Only take those pairs in which we have both a type and a link
    self.teacher_resources = types.zip(links).select {|type, link| type.present? && link.present?}
    save!
  end

  def self.rake
    # cf. http://stackoverflow.com/a/9943895
    require 'rake'
    Rake::Task.clear
    Dashboard::Application.load_tasks
    Rake::FileTask['config/scripts/.seeded'].invoke
  end

  # This method updates scripts.en.yml with i18n data from the scripts.
  # There are three types of i18n data
  # 1. Stage names, which we get from the script DSL, and is passed in as stages_i18n here
  # 2. Script Metadata (title, descs, etc.) which is in metadata_i18n
  # 3. Stage descriptions, which arrive as JSON in metadata_i18n[:stage_descriptions]
  def self.merge_and_write_i18n(stages_i18n, script_name = '', metadata_i18n = {})
    scripts_yml = File.expand_path('config/locales/scripts.en.yml')
    i18n = File.exist?(scripts_yml) ? YAML.load_file(scripts_yml) : {}

    updated_i18n = update_i18n(i18n, stages_i18n, script_name, metadata_i18n)
    File.write(scripts_yml, "# Autogenerated scripts locale file.\n" + updated_i18n.to_yaml(line_width: -1))
  end

  def self.update_i18n(existing_i18n, stages_i18n, script_name = '', metadata_i18n = {})
    if metadata_i18n != {}
      stage_descriptions = metadata_i18n.delete(:stage_descriptions)
      metadata_i18n['stages'] = {}
      unless stage_descriptions.nil?
        JSON.parse(stage_descriptions).each do |stage|
          stage_name = stage['name']
          metadata_i18n['stages'][stage_name] = {
            'description_student' => stage['descriptionStudent'],
            'description_teacher' => stage['descriptionTeacher']
          }
        end
      end
      # unlike stages_i18n, we don't expect meta_i18n to have the full tree
      metadata_i18n = {'en' => {'data' => {'script' => {'name' => {script_name => metadata_i18n.to_h}}}}}
    end

    existing_i18n.deep_merge(stages_i18n) {|_, old, _| old}.deep_merge!(metadata_i18n)
  end

  def hoc_finish_url
    if name == Script::HOC_2013_NAME
      CDO.code_org_url '/api/hour/finish'
    else
      CDO.code_org_url "/api/hour/finish/#{name}"
    end
  end

  def csf_finish_url
    if name == Script::TWENTY_HOUR_NAME
      # Rename from 20-hour to public facing Accelerated
      CDO.code_org_url "/congrats/#{Script::ACCELERATED_NAME}"
    else
      CDO.code_org_url "/congrats/#{name}"
    end
  end

  def finish_url
    return hoc_finish_url if hoc?
    return csf_finish_url if csf?
    nil
  end

  def summarize(include_stages = true, user = nil)
    if has_peer_reviews?
      levels = []
      peer_reviews_to_complete.times do |x|
        levels << {
          ids: [x],
          kind: LEVEL_KIND.peer_review,
          title: '',
          url: '',
          name: I18n.t('peer_review.reviews_unavailable'),
          icon: 'fa-lock',
          locked: true
        }
      end

      peer_review_stage = {
        name: I18n.t('peer_review.review_count', {review_count: peer_reviews_to_complete}),
        flex_category: 'Peer Review',
        levels: levels,
        lockable: false
      }
    end

    has_older_course_progress = course.try(:has_older_version_progress?, user)
    has_older_script_progress = has_older_version_progress?(user)
    user_script = user && user_scripts.find_by(user: user)

    summary = {
      id: id,
      name: name,
      title: localized_title,
      description: localized_description,
      beta_title: Script.beta?(name) ? I18n.t('beta') : nil,
      course_id: course.try(:id),
      hidden: hidden,
      loginRequired: login_required,
      plc: professional_learning_course?,
      hideable_stages: hideable_stages?,
      disablePostMilestone: disable_post_milestone?,
      isHocScript: hoc?,
      peerReviewsRequired: peer_reviews_to_complete || 0,
      peerReviewStage: peer_review_stage,
      student_detail_progress_view: student_detail_progress_view?,
      project_widget_visible: project_widget_visible?,
      project_widget_types: project_widget_types,
      excludeCsfColumnInLegend: exclude_csf_column_in_legend?,
      teacher_resources: teacher_resources,
      stage_extras_available: stage_extras_available,
      has_verified_resources: has_verified_resources?,
      has_lesson_plan: has_lesson_plan?,
      curriculum_path: curriculum_path,
      script_announcements: script_announcements,
      age_13_required: logged_out_age_13_required?,
      show_course_unit_version_warning: !course&.has_dismissed_version_warning?(user) && has_older_course_progress,
      show_script_version_warning: !user_script&.version_warning_dismissed && !has_older_course_progress && has_older_script_progress,
      versions: summarize_versions(user),
      supported_locales: supported_locales,
      section_hidden_unit_info: section_hidden_unit_info(user),
    }

    summary[:stages] = stages.map(&:summarize) if include_stages

    summary[:professionalLearningCourse] = professional_learning_course if professional_learning_course?
    summary[:wrapupVideo] = wrapup_video.key if wrapup_video

    summary
  end

  # @return {Hash<string,number[]>}
  #   For teachers, this will be a hash mapping from section id to a list of hidden
  #   script ids for that section, filtered so that the only script id which appears
  #   is the current script id. This mirrors the output format of
  #   User#get_hidden_script_ids, and satisfies the input format of
  #   initializeHiddenScripts in hiddenStageRedux.js.
  def section_hidden_unit_info(user)
    return {} unless user&.teacher?
    hidden_section_ids = SectionHiddenScript.where(script_id: id, section: user.sections).pluck(:section_id)
    hidden_section_ids.map {|section_id| [section_id, [id]]}.to_h
  end

  # Similar to summarize, but returns an even more narrow set of fields, restricted
  # to those needed in header.html.haml
  def summarize_header
    {
      name: name,
      disablePostMilestone: disable_post_milestone?,
      isHocScript: hoc?,
      student_detail_progress_view: student_detail_progress_view?,
      age_13_required: logged_out_age_13_required?
    }
  end

  # Creates an object representing all translations associated with this script
  # and its stages, in a format that can be deep-merged with the contents of
  # scripts.en.yml.
  def summarize_i18n_for_copy(new_name)
    data = %w(title description description_short description_audience).map do |key|
      [key, I18n.t("data.script.name.#{name}.#{key}", default: '')]
    end.to_h

    data['stages'] = {}
    stages.each do |stage|
      data['stages'][stage.name] = {
        'name' => stage.name,
        'description_student' => (I18n.t "data.script.name.#{name}.stages.#{stage.name}.description_student", default: ''),
        'description_teacher' => (I18n.t "data.script.name.#{name}.stages.#{stage.name}.description_teacher", default: '')
      }
    end

    {'en' => {'data' => {'script' => {'name' => {new_name => data}}}}}
  end

  def summarize_i18n(include_stages=true)
    data = %w(title description description_short description_audience).map do |key|
      [key.camelize(:lower), I18n.t("data.script.name.#{name}.#{key}", default: '')]
    end.to_h

    if include_stages
      data['stageDescriptions'] = stages.map do |stage|
        {
          name: stage.name,
          descriptionStudent: (I18n.t "data.script.name.#{name}.stages.#{stage.name}.description_student", default: ''),
          descriptionTeacher: (I18n.t "data.script.name.#{name}.stages.#{stage.name}.description_teacher", default: '')
        }
      end
    end
    data
  end

  # Returns an array of objects showing the name and version year for all scripts
  # sharing the family_name of this course, including this one.
  def summarize_versions(user = nil)
    return [] unless family_name
    return [] unless courses.empty?
    Script.
      where(family_name: family_name).
      map {|s| {name: s.name, version_year: s.version_year, version_title: s.version_year, can_view_version: s.can_view_version?(user)}}.
      sort_by {|info| info[:version_year]}.
      reverse
  end

  def self.clear_cache
    raise "only call this in a test!" unless Rails.env.test?
    @@script_cache = nil
    Rails.cache.delete SCRIPT_CACHE_KEY
  end

  def localized_title
    I18n.t "data.script.name.#{name}.title"
  end

  def localized_assignment_family_title
    I18n.t("data.script.name.#{name}.assignment_family_title", default: localized_title)
  end

  def localized_description
    I18n.t "data.script.name.#{name}.description"
  end

  def disable_post_milestone?
    !Gatekeeper.allows('postMilestone', where: {script_name: name}, default: true)
  end

  def self.build_property_hash(script_data)
    {
      hideable_stages: script_data[:hideable_stages] || false, # default false
      exclude_csf_column_in_legend: script_data[:exclude_csf_column_in_legend] || false,
      professional_learning_course: script_data[:professional_learning_course] || false, # default false
      peer_reviews_to_complete: script_data[:peer_reviews_to_complete] || nil,
      student_detail_progress_view: script_data[:student_detail_progress_view] || false,
      project_widget_visible: script_data[:project_widget_visible] || false,
      project_widget_types: script_data[:project_widget_types],
      teacher_resources: script_data[:teacher_resources],
      stage_extras_available: script_data[:stage_extras_available] || false,
      has_verified_resources: !!script_data[:has_verified_resources],
      has_lesson_plan: !!script_data[:has_lesson_plan],
      curriculum_path: script_data[:curriculum_path],
      script_announcements: script_data[:script_announcements] || false,
      version_year: script_data[:version_year],
      is_stable: script_data[:is_stable],
      supported_locales: script_data[:supported_locales]
    }.compact
  end

  # A script is considered to have a matching course if there is exactly one
  # course for this script
  def course
    return nil if course_scripts.length != 1
    Course.get_from_cache(course_scripts[0].course_id)
  end

  # @return {String|nil} path to the course overview page for this script if there
  #   is one.
  def course_link(section_id = nil)
    return nil unless course
    path = course_path(course)
    path += "?section_id=#{section_id}" if section_id
    path
  end

  def course_title
    course.try(:localized_title)
  end

  # If there is an alternate version of this script which the user should be on
  # due to existing progress or a course experiment, return that script. Otherwise,
  # return nil.
  def alternate_script(user)
    course_scripts.each do |cs|
      alternate_cs = cs.course.select_course_script(user, cs)
      return alternate_cs.script if cs != alternate_cs
    end
    nil
  end

  # @return {AssignableInfo} with strings translated
  def assignable_info
    info = ScriptConstants.assignable_info(self)
    info[:name] = I18n.t("data.script.name.#{info[:name]}.title", default: info[:name])
    info[:name] += " *" if hidden

    if family_name
      info[:assignment_family_name] = family_name
      info[:assignment_family_title] = localized_assignment_family_title
    end
    if version_year
      info[:version_year] = version_year
      # No need to localize version_title yet, since we only display it for CSF
      # scripts, which just use version_year.
      info[:version_title] = version_year
    end
    info[:is_stable] = true if is_stable

    info[:category] = I18n.t("data.script.category.#{info[:category]}_category_name", default: info[:category])
    info[:supported_locales] = supported_locale_names

    info
  end

  def supported_locale_names
    locales = supported_locales || []
    locales = locales.map {|l| Script.locale_english_name_map[l] || l}
    locales += ['English']
    locales.sort.uniq
  end

  def self.locale_english_name_map
    @@locale_english_name_map ||=
      PEGASUS_DB[:cdo_languages].
        select(:locale_s, :english_name_s).
        map {|row| [row[:locale_s], row[:english_name_s]]}.
        to_h
  end

  # Get all script levels that are level groups, and return a list of those that are
  # not anonymous assessments.
  def get_assessment_script_levels
    script_levels.select do |sl|
      sl.levels.first.is_a?(LevelGroup) && sl.long_assessment? && !sl.anonymous?
    end
  end
end<|MERGE_RESOLUTION|>--- conflicted
+++ resolved
@@ -456,7 +456,9 @@
   # @param locale [String] User or request locale. Optional.
   # @return [Boolean] Whether the user can view the script.
   def can_view_version?(user, locale: nil)
-<<<<<<< HEAD
+    # Users can view any course not in a family.
+    return true unless family_name
+
     latest_stable_version = Script.latest_stable_version(family_name)
     latest_stable_version_in_locale = Script.latest_stable_version(family_name, locale: locale)
     is_latest = latest_stable_version == self || latest_stable_version_in_locale == self
@@ -468,30 +470,11 @@
     return false if user.nil?
     return true unless user.student?
 
-    # A student can view the script version if they are assigned to it or they have progress in it.
-    has_progress = user.scripts.include?(self)
-    user.assigned_script?(self) || has_progress
-=======
-    # Users can view any course not in a family.
-    return true unless family_name
-
-    latest_stable_version = Script.latest_stable_version(family_name)
-    latest_stable_version_in_locale = Script.latest_stable_version(family_name, locale: locale)
-    is_latest = latest_stable_version == self || latest_stable_version_in_locale == self
-
-    # All users can see the latest script version in English and in their locale.
-    return true if is_latest
-
-    # Restrictions only apply to students and logged out users.
-    return false if user.nil?
-    return true unless user.student?
-
     # A student can view the script version if they have progress in it or are assigned to it.
     has_progress = user.scripts.include?(self)
     return true if has_progress
 
     user.assigned_script?(self)
->>>>>>> 8a985e83
   end
 
   # @param family_name [String] The family name for a script family.
@@ -509,11 +492,7 @@
     # Match on version year if one is supplied.
     locale_str = locale&.to_s
     supported_stable_scripts = script_versions.select do |script|
-<<<<<<< HEAD
-      is_supported = script.supported_locales&.include?(locale) || locale&.start_with?('en')
-=======
       is_supported = script.supported_locales&.include?(locale_str) || locale_str&.start_with?('en')
->>>>>>> 8a985e83
       if version_year
         script.is_stable && is_supported && script.version_year == version_year
       else
