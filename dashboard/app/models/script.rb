--- conflicted
+++ resolved
@@ -914,46 +914,6 @@
     lockable_count = 0
     non_lockable_count = 0
 
-<<<<<<< HEAD
-    if raw_lesson_groups.empty?
-      lesson_group = LessonGroup.find_or_create_by(
-        key: '',
-        script: script,
-        user_facing: false,
-        position: 0
-      )
-
-      script_lesson_groups << lesson_group
-    else
-      # Finds or creates Lesson Groups with the correct position.
-      # In addition it check for 2 things:
-      # 1. That all the lesson groups specified by the editor have a key and
-      # display name.
-      # 2. If the lesson group key is an existing key that the given display name
-      # for that key matches the already saved display name
-      raw_lesson_groups&.each_with_index do |raw_lesson_group, index|
-        if raw_lesson_group[:key].blank?
-          raise "Expect all levelbuilder created lesson groups to have key."
-        end
-        if raw_lesson_group[:display_name].blank?
-          raise "Expect all lesson groups to have display names. The following lesson group does not have a display name: #{raw_lesson_group[:key]}"
-        end
-
-        lesson_group = LessonGroup.find_or_create_by(
-          key: raw_lesson_group[:key],
-          script: script,
-          user_facing: true
-        )
-
-        lesson_group.assign_attributes(position: index + 1)
-        lesson_group.save! if lesson_group.changed?
-
-        if lesson_group && lesson_group.localized_display_name != raw_lesson_group[:display_name]
-          raise "Expect key and display name to match. The Lesson Group with key: #{raw_lesson_group[:key]} has display_name: #{lesson_group&.localized_display_name}"
-        end
-
-        script_lesson_groups << lesson_group
-=======
     unless raw_script_levels.empty?
       if raw_lesson_groups.empty?
         lesson_group = LessonGroup.find_or_create_by(
@@ -996,7 +956,6 @@
 
           script_lesson_groups << lesson_group
         end
->>>>>>> c830ed28
       end
     end
 
@@ -1295,11 +1254,7 @@
             properties: Script.build_property_hash(general_params)
           },
           script_data[:lesson_groups],
-<<<<<<< HEAD
-          script_data[:stages],
-=======
           script_data[:stages]
->>>>>>> c830ed28
         )
         if Rails.application.config.levelbuilder_mode
           Script.merge_and_write_i18n(i18n, script_name, metadata_i18n)
