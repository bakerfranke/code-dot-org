# == Schema Information
#
# Table name: scripts
#
#  id              :integer          not null, primary key
#  name            :string(255)      not null
#  created_at      :datetime
#  updated_at      :datetime
#  wrapup_video_id :integer
#  hidden          :boolean          default(FALSE), not null
#  user_id         :integer
#  login_required  :boolean          default(FALSE), not null
#  properties      :text(65535)
#  new_name        :string(255)
#  family_name     :string(255)
#
# Indexes
#
#  index_scripts_on_family_name      (family_name)
#  index_scripts_on_name             (name) UNIQUE
#  index_scripts_on_new_name         (new_name) UNIQUE
#  index_scripts_on_wrapup_video_id  (wrapup_video_id)
#

require 'cdo/script_constants'
require 'cdo/shared_constants'

TEXT_RESPONSE_TYPES = [TextMatch, FreeResponse]

# A sequence of Levels
class Script < ActiveRecord::Base
  include ScriptConstants
  include SharedConstants
  include Rails.application.routes.url_helpers

  include Seeded
  has_many :levels, through: :script_levels
  has_many :script_levels, -> {order('chapter ASC')}, dependent: :destroy, inverse_of: :script # all script levels, even those w/ stages, are ordered by chapter, see Script#add_script
  has_many :stages, -> {order('absolute_position ASC')}, dependent: :destroy, inverse_of: :script
  has_many :users, through: :user_scripts
  has_many :user_scripts
  has_many :hint_view_requests
  has_one :plc_course_unit, class_name: 'Plc::CourseUnit', inverse_of: :script, dependent: :destroy
  belongs_to :wrapup_video, foreign_key: 'wrapup_video_id', class_name: 'Video'
  belongs_to :user
  has_many :course_scripts
  has_many :courses, through: :course_scripts

  scope :with_associated_models, -> do
    includes(
      [
        {
          script_levels: [
            {levels: [:game, :concepts, :level_concept_difficulty]},
            :stage,
            :callouts
          ]
        },
        {
          stages: [{script_levels: [:levels]}]
        },
        :course_scripts
      ]
    )
  end

  attr_accessor :skip_name_format_validation
  include SerializedToFileValidation

  # As we read and write to files with the script name, to prevent directory
  # traversal (for security reasons), we do not allow the name to start with a
  # tilde or dot or contain a slash.
  validates :name,
    presence: true,
    format: {
      without: /\A~|\A\.|\//,
      message: 'cannot start with a tilde or dot or contain slashes'
    }

  include SerializedProperties
  include SerializedProperties

  after_save :generate_plc_objects

  SCRIPT_DIRECTORY = 'config/scripts'.freeze

  def self.script_directory
    SCRIPT_DIRECTORY
  end

  def generate_plc_objects
    if professional_learning_course?
      course = Course.find_by_name(professional_learning_course)
      unless course
        course = Course.new(name: professional_learning_course)
        course.plc_course = Plc::Course.create!(course: course)
        course.save!
      end
      unit = Plc::CourseUnit.find_or_initialize_by(script_id: id)
      unit.update!(
        plc_course_id: course.plc_course.id,
        unit_name: I18n.t("data.script.name.#{name}.title"),
        unit_description: I18n.t("data.script.name.#{name}.description")
      )

      stages.each do |stage|
        lm = Plc::LearningModule.find_or_initialize_by(stage_id: stage.id)
        lm.update!(
          plc_course_unit_id: unit.id,
          name: stage.name,
          module_type: stage.flex_category.try(:downcase) || Plc::LearningModule::REQUIRED_MODULE,
          plc_tasks: []
        )

        stage.script_levels.each do |sl|
          task = Plc::Task.find_or_initialize_by(script_level_id: sl.id)
          task.name = sl.level.name
          task.save!
          lm.plc_tasks << task
        end
      end
    end
  end

  serialized_attrs %w(
    hideable_stages
    peer_reviews_to_complete
    professional_learning_course
    redirect_to
    student_detail_progress_view
    project_widget_visible
    project_widget_types
    exclude_csf_column_in_legend
    teacher_resources
    stage_extras_available
    has_verified_resources
    has_lesson_plan
    curriculum_path
    script_announcements
    version_year
    is_stable
  )

  def self.twenty_hour_script
    Script.get_from_cache(Script::TWENTY_HOUR_NAME)
  end

  def self.hoc_2014_script
    Script.get_from_cache(Script::HOC_NAME)
  end

  def self.starwars_script
    Script.get_from_cache(Script::STARWARS_NAME)
  end

  def self.minecraft_script
    Script.get_from_cache(Script::MINECRAFT_NAME)
  end

  def self.starwars_blocks_script
    Script.get_from_cache(Script::STARWARS_BLOCKS_NAME)
  end

  def self.frozen_script
    Script.get_from_cache(Script::FROZEN_NAME)
  end

  def self.course1_script
    Script.get_from_cache(Script::COURSE1_NAME)
  end

  def self.course2_script
    Script.get_from_cache(Script::COURSE2_NAME)
  end

  def self.course3_script
    Script.get_from_cache(Script::COURSE3_NAME)
  end

  def self.course4_script
    Script.get_from_cache(Script::COURSE4_NAME)
  end

  def self.infinity_script
    Script.get_from_cache(Script::INFINITY_NAME)
  end

  def self.flappy_script
    Script.get_from_cache(Script::FLAPPY_NAME)
  end

  def self.playlab_script
    Script.get_from_cache(Script::PLAYLAB_NAME)
  end

  def self.artist_script
    Script.get_from_cache(Script::ARTIST_NAME)
  end

  def self.stage_extras_script_ids
    @@stage_extras_scripts ||= Script.all.select(&:stage_extras_available?).pluck(:id)
  end

  # Get the set of scripts that are valid for the current user, ignoring those
  # that are hidden based on the user's permission.
  # @param [User] user
  # @return [Script[]]
  def self.valid_scripts(user)
    user_experiments_enabled = Course.has_any_course_experiments?(user)
    with_hidden = !user_experiments_enabled && user.hidden_script_access?
    cache_key = "valid_scripts/#{with_hidden ? 'all' : 'valid'}"
    scripts = Rails.cache.fetch(cache_key) do
      Script.
          all.
          select {|script| with_hidden || !script.hidden}
    end

    if user_experiments_enabled
      scripts = scripts.map do |script|
        alternate_script = script.alternate_script(user)
        alternate_script.present? ? alternate_script : script
      end
    end

    scripts
  end

  # @param [User] user
  # @param script_id [String] id of the script we're checking the validity of
  # @return [Boolean] Whether this is a valid script ID
  def self.valid_script_id?(user, script_id)
    valid_scripts(user).any? {|script| script[:id] == script_id.to_i}
  end

  def starting_level
    raise "Script #{name} has no level to start at" if script_levels.empty?
    candidate_level = script_levels.first.or_next_progression_level
    raise "Script #{name} has no valid progression levels (non-unplugged) to start at" unless candidate_level
    candidate_level
  end

  # Find the lockable or non-locakble stage based on its relative position.
  # Raises `ActiveRecord::RecordNotFound` if no matching stage is found.
  def stage_by_relative_position(position, lockable = false)
    stages.where(lockable: lockable).find_by!(relative_position: position)
  end

  # For all scripts, cache all related information (levels, etc),
  # indexed by both id and name. This is cached both in a class
  # variable (ie. in memory in the worker process) and in a
  # distributed cache (Rails.cache)
  @@script_cache = nil
  SCRIPT_CACHE_KEY = 'script-cache'.freeze

  # Caching is disabled when editing scripts and levels or running unit tests.
  def self.should_cache?
    return false if Rails.application.config.levelbuilder_mode
    return false unless Rails.application.config.cache_classes
    return false if ENV['UNIT_TEST'] || ENV['CI']
    true
  end

  def self.script_cache_to_cache
    Rails.cache.write(SCRIPT_CACHE_KEY, script_cache_from_db)
  end

  def self.script_cache_from_cache
    [
      ScriptLevel, Level, Game, Concept, Callout, Video, Artist, Blockly, CourseScript
    ].each(&:new) # make sure all possible loaded objects are completely loaded
    Rails.cache.read SCRIPT_CACHE_KEY
  end

  def self.script_cache_from_db
    {}.tap do |cache|
      Script.with_associated_models.find_each do |script|
        cache[script.name] = script
        cache[script.id.to_s] = script
      end
    end
  end

  def self.script_cache
    return nil unless should_cache?
    @@script_cache ||=
      script_cache_from_cache || script_cache_from_db
  end

  # Returns a cached map from script level id to script_level, or nil if in level_builder mode
  # which disables caching.
  def self.script_level_cache
    return nil unless should_cache?
    @@script_level_cache ||= {}.tap do |cache|
      script_cache.values.each do |script|
        cache.merge!(script.script_levels.index_by(&:id))
      end
    end
  end

  # Returns a cached map from level id and level name to level, or nil if in
  # level_builder mode which disables caching.
  def self.level_cache
    return nil unless should_cache?
    @@level_cache ||= {}.tap do |cache|
      script_level_cache.values.each do |script_level|
        level = script_level.level
        next unless level
        cache[level.id] = level unless cache.key? level.id
        cache[level.name] = level unless cache.key? level.name
      end
    end
  end

  # Find the script level with the given id from the cache, unless the level build mode
  # is enabled in which case it is always fetched from the database. If we need to fetch
  # the script and we're not in level mode (for example because the script was created after
  # the cache), then an entry for the script is added to the cache.
  def self.cache_find_script_level(script_level_id)
    script_level = script_level_cache[script_level_id] if should_cache?

    # If the cache missed or we're in levelbuilder mode, fetch the script level from the db.
    if script_level.nil?
      script_level = ScriptLevel.find(script_level_id)
      # Cache the script level, unless it wasn't found.
      @@script_level_cache[script_level_id] = script_level if script_level && should_cache?
    end
    script_level
  end

  # Find the level with the given id or name from the cache, unless the level
  # build mode is enabled in which case it is always fetched from the database.
  # If we need to fetch the level and we're not in level mode (for example
  # because the level was created after the cache), then an entry for the level
  # is added to the cache.
  # @param level_identifier [Integer | String] the level ID or level name to
  #   fetch
  # @return [Level] the (possibly cached) level
  # @raises [ActiveRecord::RecordNotFound] if the level cannot be found
  def self.cache_find_level(level_identifier)
    level = level_cache[level_identifier] if should_cache?
    return level unless level.nil?

    # If the cache missed or we're in levelbuilder mode, fetch the level from
    # the db. Note the field trickery is to allow passing an ID as a string,
    # which some tests rely on (unsure about non-tests).
    field = level_identifier.to_i.to_s == level_identifier.to_s ? :id : :name
    level = Level.find_by!(field => level_identifier)
    # Cache the level by ID and by name, unless it wasn't found.
    @@level_cache[level.id] = level if level && should_cache?
    @@level_cache[level.name] = level if level && should_cache?
    level
  end

  def cached
    self.class.get_from_cache(id)
  end

  def self.get_without_cache(id_or_name, version_year: nil)
    # Also serve any script by its new_name, if it has one.
    script = id_or_name && Script.find_by(new_name: id_or_name)
    return script if script

    # a bit of trickery so we support both ids which are numbers and
    # names which are strings that may contain numbers (eg. 2-3)
    is_id = id_or_name.to_i.to_s == id_or_name.to_s
    find_by = is_id ? :id : :name
    script = Script.find_by(find_by => id_or_name)
    return script if script

    unless is_id
      # We didn't find a script matching id_or_name. Next, look for a script
      # in the id_or_name script family to redirect to, e.g. csp1 --> csp1-2017.
      script_with_redirect = Script.get_script_family_redirect(id_or_name, version_year: version_year)
      return script_with_redirect if script_with_redirect
    end

    raise ActiveRecord::RecordNotFound.new("Couldn't find Script with id|name|family_name=#{id_or_name}")
  end

  # Returns the script with the specified id, or a script with the specified
  # name, or a redirect to the latest version of the script within the specified
  # family. Also populates the script cache so that future responses will be cached.
  # For example:
  #   get_from_cache('11') --> script_cache['11'] = <Script id=11, name=...>
  #   get_from_cache('frozen') --> script_cache['frozen'] = <Script name="frozen", id=...>
  #   get_from_cache('csp1') --> script_cache['csp1'] = <Script redirect_to="csp1-2018">
  #   get_from_cache('csp1', version_year: '2017') --> script_cache['csp1/2017'] = <Script redirect_to="csp1-2017">
  #
  # @param id_or_name [String|Integer] script id, script name, or script family name.
  # @param version_year [String] If specified, when looking for a script to redirect
  #   to within a script family, redirect to this version rather than the latest.
  def self.get_from_cache(id_or_name, version_year: nil)
    return get_without_cache(id_or_name, version_year: version_year) unless should_cache?
    cache_key_suffix = version_year ? "/#{version_year}" : ''
    cache_key = "#{id_or_name}#{cache_key_suffix}"
    script_cache.fetch(cache_key) do
      # Populate cache on miss.
      script_cache[cache_key] = get_without_cache(id_or_name, version_year: version_year)
    end
  end

  # Given a script family name, return a dummy Script with redirect_to field
  # pointing toward the latest stable script in that family, or to a specific
  # version_year if one is specified.
  # @param family_name [String] The name of the script family to search in.
  # @param version_year [String] Version year to return. Optional.
  # @return [Script|nil] A dummy script object, not persisted to the database,
  #   with only the redirect_to field set.
  def self.get_script_family_redirect(family_name, version_year: nil)
    scripts =
      Script.
        where(family_name: family_name).
        all.
        select(&:is_stable).
        sort_by(&:version_year)
    scripts.select! {|s| s.version_year == version_year} if version_year
    script_name = scripts.last.try(:name)
    script_name ? Script.new(redirect_to: script_name) : nil
  end

  def text_response_levels
    return @text_response_levels if Script.should_cache? && @text_response_levels
    @text_response_levels = text_response_levels_without_cache
  end

  def text_response_levels_without_cache
    text_response_levels = []
    script_levels.map do |script_level|
      script_level.levels.map do |level|
        next if level.contained_levels.empty? ||
          !TEXT_RESPONSE_TYPES.include?(level.contained_levels.first.class)
        text_response_levels << {
          script_level: script_level,
          levels: [level.contained_levels.first]
        }
      end
    end

    text_response_levels.concat(
      script_levels.includes(:levels).
        where('levels.type' => TEXT_RESPONSE_TYPES).
        map do |script_level|
          {
            script_level: script_level,
            levels: script_level.levels
          }
        end
    )

    text_response_levels
  end

  def to_param
    name
  end

  # Legacy levels have different video and title logic in LevelsHelper.
  def legacy_curriculum?
    [TWENTY_HOUR_NAME, HOC_2013_NAME, EDIT_CODE_NAME, TWENTY_FOURTEEN_NAME, FLAPPY_NAME, JIGSAW_NAME].include? name
  end

  def twenty_hour?
    ScriptConstants.script_in_category?(:twenty_hour, name)
  end

  def hoc?
    ScriptConstants.script_in_category?(:hoc, name)
  end

  def flappy?
    ScriptConstants.script_in_category?(:flappy, name)
  end

  def minecraft?
    ScriptConstants.script_in_category?(:minecraft, name)
  end

  def get_script_level_by_id(script_level_id)
    script_levels.find {|sl| sl.id == script_level_id.to_i}
  end

  def get_script_level_by_relative_position_and_puzzle_position(relative_position, puzzle_position, lockable)
    relative_position ||= 1
    script_levels.to_a.find do |sl|
      sl.stage.lockable? == lockable &&
        sl.stage.relative_position == relative_position.to_i &&
        sl.position == puzzle_position.to_i &&
        !sl.bonus
    end
  end

  def get_script_level_by_chapter(chapter)
    chapter = chapter.to_i
    return nil if chapter < 1 || chapter > script_levels.to_a.size
    script_levels[chapter - 1] # order is by chapter
  end

  def get_bonus_script_levels(current_stage)
    unless @all_bonus_script_levels
      @all_bonus_script_levels = stages.map do |stage|
        {
          stageNumber: stage.relative_position,
          levels: stage.script_levels.select(&:bonus).map(&:summarize_as_bonus)
        }
      end
      @all_bonus_script_levels.select! {|stage| stage[:levels].any?}
    end

    @all_bonus_script_levels.select {|stage| stage[:stageNumber] <= current_stage.absolute_position}
  end

  def beta?
    Script.beta? name
  end

  def self.beta?(name)
    name == 'edit-code' || name == 'coursea-draft' || name == 'courseb-draft' || name == 'coursec-draft' || name == 'coursed-draft' || name == 'coursee-draft' || name == 'coursef-draft'
  end

  def k1?
    [
      Script::COURSEA_DRAFT_NAME,
      Script::COURSEB_DRAFT_NAME,
      Script::COURSEA_NAME,
      Script::COURSEB_NAME,
      Script::COURSE1_NAME
    ].include?(name)
  end

  private def csf_tts_level?
    k5_course?
  end

  private def csd_tts_level?
    [
      Script::CSD2_NAME,
      Script::CSD3_NAME,
      Script::CSD4_NAME,
      Script::CSD6_NAME,
      Script::CSD2_2018_NAME,
      Script::CSD3_2018_NAME,
      Script::CSD4_2018_NAME,
      Script::CSD6_2018_NAME,
    ].include?(name)
  end

  private def csp_tts_level?
    [
      Script::CSP17_UNIT3_NAME,
      Script::CSP17_UNIT5_NAME,
      Script::CSP17_POSTAP_NAME,
      Script::CSP3_2018_NAME,
      Script::CSP5_2018_NAME,
      Script::CSP_POSTAP_2018_NAME,
    ].include?(name)
  end

  def text_to_speech_enabled?
    csf_tts_level? || csd_tts_level? || csp_tts_level? || name == Script::TTS_NAME || name == Script::APPLAB_INTRO
  end

  def hint_prompt_enabled?
    [
      Script::COURSE2_NAME,
      Script::COURSE3_NAME,
      Script::COURSE4_NAME
    ].include?(name)
  end

  def hide_solutions?
    name == 'algebra'
  end

  def banner_image
    if has_banner?
      "banner_#{name}.jpg"
    end
  end

  def k5_course?
    %w(course1 course2 course3 course4 coursea courseb coursec coursed coursee coursef express pre-express).include? name
  end

  def k5_draft_course?
    %w(coursea-draft courseb-draft coursec-draft coursed-draft coursee-draft coursef-draft).include? name
  end

  def csf?
    k5_course? || twenty_hour?
  end

  def csf_international?
    %w(course1 course2 course3 course4).include? name
  end

  def cs_in_a?
    name.match(Regexp.union('algebra', 'Algebra'))
  end

  def has_lesson_pdf?
    return false if %w(coursea courseb coursec coursed coursee coursef express pre-express).include?(name)

    has_lesson_plan?
  end

  def has_banner?
    # Temporarily remove Course A-F banner (wrong size) - Josh L.
    return false if %w(coursea courseb coursec coursed coursee coursef express pre-express).include?(name)

    k5_course? || %w(csp1-2017 csp2-2017 csp3-2017 cspunit1 cspunit2 cspunit3).include?(name)
  end

  def freeplay_links
    if cs_in_a?
      ['calc', 'eval']
    else
      []
    end
  end

  def has_peer_reviews?
    peer_reviews_to_complete.try(:>, 0)
  end

  # Is age 13+ required for logged out users
  # @return {bool}
  def logged_out_age_13_required?
    return false if login_required

    # hard code some exceptions. ideally we'd get rid of these and just make our
    # UI tests deal with the 13+ requirement
    return false if %w(allthethings allthehiddenthings allthettsthings).include?(name)

    script_levels.any? {|script_level| script_level.levels.any?(&:age_13_required?)}
  end

  # @param user [User]
  # @return [Boolean] Whether the user has progress on another version of this script.
  def has_other_version_progress?(user)
    return nil unless user && family_name
    user_script_ids = user.user_scripts.pluck(:script_id)

    Script.
      # select only scripts in the same script family.
      where(family_name: family_name).
      # exclude the current script.
      where.not(id: id).
      # select only scripts which the user has progress in.
      where(id: user_script_ids).
      count > 0
  end

  # Create or update any scripts, script levels and stages specified in the
  # script file definitions. If new_suffix is specified, create a copy of the
  # script and any associated levels, appending new_suffix to the name when
  # copying.
  def self.setup(custom_files, new_suffix: nil)
    transaction do
      scripts_to_add = []

      custom_i18n = {}
      # Load custom scripts from Script DSL format
      custom_files.map do |script|
        name = File.basename(script, '.script')
        name += "-#{new_suffix}" if new_suffix
        script_data, i18n = ScriptDSL.parse_file(script, name)

        stages = script_data[:stages]
        custom_i18n.deep_merge!(i18n)
        # TODO: below is duplicated in update_text. and maybe can be refactored to pass script_data?
        scripts_to_add << [{
          id: script_data[:id],
          name: name,
          hidden: script_data[:hidden].nil? ? true : script_data[:hidden], # default true
          login_required: script_data[:login_required].nil? ? false : script_data[:login_required], # default false
          wrapup_video: script_data[:wrapup_video],
          new_name: script_data[:new_name],
          family_name: script_data[:family_name],
          properties: Script.build_property_hash(script_data)
        }, stages]
      end

      # Stable sort by ID then add each script, ensuring scripts with no ID end up at the end
      added_scripts = scripts_to_add.sort_by.with_index {|args, idx| [args[0][:id] || Float::INFINITY, idx]}.map do |options, raw_stages|
        add_script(options, raw_stages, new_suffix: new_suffix)
      end
      [added_scripts, custom_i18n]
    end
  end

  # if new_suffix is specified, copy the script, hide it, and copy all its
  # levelbuilder-defined levels.
  def self.add_script(options, raw_stages, new_suffix: nil)
    raw_script_levels = raw_stages.map {|stage| stage[:scriptlevels]}.flatten
    script = fetch_script(options)
    script.update!(hidden: true) if new_suffix
    chapter = 0
    stage_position = 0; script_level_position = Hash.new(0)
    script_stages = []
    script_levels_by_stage = {}
    levels_by_key = script.levels.index_by(&:key)
    lockable_count = 0
    non_lockable_count = 0

    # Overwrites current script levels
    script.script_levels = raw_script_levels.map do |raw_script_level|
      raw_script_level.symbolize_keys!

      assessment = nil
      named_level = nil
      bonus = nil
      stage_flex_category = nil
      stage_lockable = nil

      levels = raw_script_level[:levels].map do |raw_level|
        raw_level.symbolize_keys!

        # Concepts are comma-separated, indexed by name
        raw_level[:concept_ids] = (concepts = raw_level.delete(:concepts)) && concepts.split(',').map(&:strip).map do |concept_name|
          (Concept.by_name(concept_name) || raise("missing concept '#{concept_name}'"))
        end

        raw_level_data = raw_level.dup
        assessment = raw_level.delete(:assessment)
        named_level = raw_level.delete(:named_level)
        bonus = raw_level.delete(:bonus)
        stage_flex_category = raw_level.delete(:stage_flex_category)
        stage_lockable = !!raw_level.delete(:stage_lockable)

        key = raw_level.delete(:name)

        if raw_level[:level_num] && !key.starts_with?('blockly')
          # a levels.js level in a old style script -- give it the same key that we use for levels.js levels in new style scripts
          key = ['blockly', raw_level.delete(:game), raw_level.delete(:level_num)].join(':')
        end

        level =
          if new_suffix && !key.starts_with?('blockly')
            Level.find_by_name(key).clone_with_suffix("_#{new_suffix}")
          else
            levels_by_key[key] || Level.find_by_key(key)
          end

        if key.starts_with?('blockly')
          # this level is defined in levels.js. find/create the reference to this level
          level = Level.
            create_with(name: 'blockly').
            find_or_create_by!(Level.key_to_params(key))
          level = level.with_type(raw_level.delete(:type) || 'Blockly') if level.type.nil?
          if level.video_key && !raw_level[:video_key]
            raw_level[:video_key] = nil
          end

          level.update(raw_level)
        elsif raw_level[:video_key]
          level.update(video_key: raw_level[:video_key])
        end

        unless level
          raise ActiveRecord::RecordNotFound, "Level: #{raw_level_data.to_json}, Script: #{script.name}"
        end

        level
      end

      stage_name = raw_script_level.delete(:stage)
      properties = raw_script_level.delete(:properties) || {}

      if new_suffix && properties[:variants]
        properties[:variants] = properties[:variants].map do |old_level_name, value|
          ["#{old_level_name}_#{new_suffix}", value]
        end.to_h
      end

      script_level_attributes = {
        script_id: script.id,
        chapter: (chapter += 1),
        named_level: named_level,
        bonus: bonus,
        assessment: assessment
      }
      script_level_attributes[:properties] = properties.with_indifferent_access
      script_level = script.script_levels.detect do |sl|
        script_level_attributes.all? {|k, v| sl.send(k) == v} &&
          sl.levels == levels
      end || ScriptLevel.create!(script_level_attributes) do |sl|
        sl.levels = levels
      end
      # Set/create Stage containing custom ScriptLevel
      if stage_name
        stage = script.stages.detect {|s| s.name == stage_name} ||
          Stage.find_or_create_by(
            name: stage_name,
            script: script,
          ) do |s|
            s.relative_position = 0 # will be updated below, but cant be null
          end

        stage.assign_attributes(flex_category: stage_flex_category, lockable: stage_lockable)
        stage.save! if stage.changed?

        script_level_attributes[:stage_id] = stage.id
        script_level_attributes[:position] = (script_level_position[stage.id] += 1)
        script_level.reload
        script_level.assign_attributes(script_level_attributes)
        script_level.save! if script_level.changed?
        (script_levels_by_stage[stage.id] ||= []) << script_level
        unless script_stages.include?(stage)
          if stage_lockable
            stage.assign_attributes(relative_position: (lockable_count += 1))
          else
            stage.assign_attributes(relative_position: (non_lockable_count += 1))
          end
          stage.assign_attributes(absolute_position: (stage_position += 1))
          stage.save! if stage.changed?
          script_stages << stage
        end
      end
      script_level.assign_attributes(script_level_attributes)
      script_level.save! if script_level.changed?
      script_level
    end
    script_stages.each do |stage|
      # make sure we have an up to date view
      stage.reload
      stage.script_levels = script_levels_by_stage[stage.id]

      # Go through all the script levels for this stage, except the last one,
      # and raise an exception if any of them are a multi-page assessment.
      # (That's when the script level is marked assessment, and the level itself
      # has a pages property and more than one page in that array.)
      # This is because only the final level in a stage can be a multi-page
      # assessment.
      stage.script_levels.each do |script_level|
        if !script_level.end_of_stage? && script_level.long_assessment?
          raise "Only the final level in a stage may be a multi-page assessment.  Script: #{script.name}"
        end
      end

      if stage.lockable && !stage.script_levels.last.assessment?
        raise 'Expect lockable stages to have an assessment as their last level'
      end

      raw_stage = raw_stages.find {|rs| rs[:stage].downcase == stage.name.downcase}
      stage.stage_extras_disabled = raw_stage[:stage_extras_disabled]
      stage.save! if stage.changed?
    end

    script.stages = script_stages
    script.reload.stages
    script.generate_plc_objects

    script
  end

  # Clone this script, appending a dash and the suffix to the name of this
  # script. Also clone all the levels in the script, appending an underscore and
  # the suffix to the name of each level. Mark the new script as hidden, and
  # copy any translations and other metadata associated with the original script.
  def clone_with_suffix(new_suffix)
    new_name = "#{name}-#{new_suffix}"

    script_filename = "#{Script.script_directory}/#{name}.script"
    scripts, _ = Script.setup([script_filename], new_suffix: new_suffix)
    new_script = scripts.first

    # Make sure we don't modify any files in unit tests.
    if Rails.application.config.levelbuilder_mode
      copy_and_write_i18n(new_name)
      new_filename = "#{Script.script_directory}/#{new_name}.script"
      ScriptDSL.serialize(new_script, new_filename)
    end

    new_script
  end

  # Creates a copy of all translations associated with this script, and adds
  # them as translations for the script named new_name.
  def copy_and_write_i18n(new_name)
    scripts_yml = File.expand_path('config/locales/scripts.en.yml')
    i18n = File.exist?(scripts_yml) ? YAML.load_file(scripts_yml) : {}
    i18n.deep_merge!(summarize_i18n_for_copy(new_name)) {|_, old, _| old}
    File.write(scripts_yml, "# Autogenerated scripts locale file.\n" + i18n.to_yaml(line_width: -1))
  end

  # script is found/created by 'id' (if provided), or by 'new_name' (if provided
  # and found), otherwise by 'name'.
  #
  # Once a script's 'new_name' has been seeded into the database, the script file
  # can then be renamed back and forth between its old name and its new_name (or to
  # any other name), and the corresponding script row in the db will be renamed.
  def self.fetch_script(options)
    options.symbolize_keys!
    options[:wrapup_video] = options[:wrapup_video].blank? ? nil : Video.find_by!(key: options[:wrapup_video])
    id = options.delete(:id)
    name = options[:name]
    new_name = options[:new_name]
    script =
      if id
        Script.with_default_fields.create_with(name: name).find_or_create_by({id: id})
      else
        (new_name && Script.with_default_fields.find_by({new_name: new_name})) ||
          Script.with_default_fields.find_or_create_by({name: name})
      end
    script.update!(options.merge(skip_name_format_validation: true))
    script
  end

  def self.with_default_fields
    Script.includes(:levels, :script_levels, stages: :script_levels)
  end

  # Update strings and serialize changes to .script file
  def update_text(script_params, script_text, metadata_i18n, general_params)
    script_name = script_params[:name]
    begin
      transaction do
        script_data, i18n = ScriptDSL.parse(script_text, 'input', script_name)
        Script.add_script(
          {
            name: script_name,
            hidden: general_params[:hidden].nil? ? true : general_params[:hidden], # default true
            login_required: general_params[:login_required].nil? ? false : general_params[:login_required], # default false
            wrapup_video: general_params[:wrapup_video],
            properties: Script.build_property_hash(general_params)
          },
          script_data[:stages],
        )
        Script.merge_and_write_i18n(i18n, script_name, metadata_i18n)
      end
    rescue StandardError => e
      errors.add(:base, e.to_s)
      return false
    end
    update_teacher_resources(general_params[:resourceTypes], general_params[:resourceLinks])
    begin
      # write script to file
      filename = "config/scripts/#{script_params[:name]}.script"
      ScriptDSL.serialize(Script.find_by_name(script_name), filename)
      true
    rescue StandardError => e
      errors.add(:base, e.to_s)
      return false
    end
  end

  # @param types [Array<string>]
  # @param links [Array<string>]
  def update_teacher_resources(types, links)
    return if types.nil? || links.nil? || types.length != links.length
    # Only take those pairs in which we have both a type and a link
    self.teacher_resources = types.zip(links).select {|type, link| type.present? && link.present?}
    save!
  end

  def self.rake
    # cf. http://stackoverflow.com/a/9943895
    require 'rake'
    Rake::Task.clear
    Dashboard::Application.load_tasks
    Rake::FileTask['config/scripts/.seeded'].invoke
  end

  # This method updates scripts.en.yml with i18n data from the scripts.
  # There are three types of i18n data
  # 1. Stage names, which we get from the script DSL, and is passed in as stages_i18n here
  # 2. Script Metadata (title, descs, etc.) which is in metadata_i18n
  # 3. Stage descriptions, which arrive as JSON in metadata_i18n[:stage_descriptions]
  def self.merge_and_write_i18n(stages_i18n, script_name = '', metadata_i18n = {})
    scripts_yml = File.expand_path('config/locales/scripts.en.yml')
    i18n = File.exist?(scripts_yml) ? YAML.load_file(scripts_yml) : {}

    updated_i18n = update_i18n(i18n, stages_i18n, script_name, metadata_i18n)
    File.write(scripts_yml, "# Autogenerated scripts locale file.\n" + updated_i18n.to_yaml(line_width: -1))
  end

  def self.update_i18n(existing_i18n, stages_i18n, script_name = '', metadata_i18n = {})
    if metadata_i18n != {}
      stage_descriptions = metadata_i18n.delete(:stage_descriptions)
      metadata_i18n['stages'] = {}
      unless stage_descriptions.nil?
        JSON.parse(stage_descriptions).each do |stage|
          stage_name = stage['name']
          metadata_i18n['stages'][stage_name] = {
            'description_student' => stage['descriptionStudent'],
            'description_teacher' => stage['descriptionTeacher']
          }
        end
      end
      # unlike stages_i18n, we don't expect meta_i18n to have the full tree
      metadata_i18n = {'en' => {'data' => {'script' => {'name' => {script_name => metadata_i18n.to_h}}}}}
    end

    existing_i18n.deep_merge(stages_i18n) {|_, old, _| old}.deep_merge!(metadata_i18n)
  end

  def hoc_finish_url
    if name == Script::HOC_2013_NAME
      CDO.code_org_url '/api/hour/finish'
    else
      CDO.code_org_url "/api/hour/finish/#{name}"
    end
  end

  def csf_finish_url
    if name == Script::TWENTY_HOUR_NAME
      # Rename from 20-hour to public facing Accelerated
      CDO.code_org_url "/congrats/#{Script::ACCELERATED_NAME}"
    else
      CDO.code_org_url "/congrats/#{name}"
    end
  end

  def finish_url
    return hoc_finish_url if hoc?
    return csf_finish_url if csf?
    nil
  end

  def summarize(include_stages = true, user = nil)
    if has_peer_reviews?
      levels = []
      peer_reviews_to_complete.times do |x|
        levels << {
          ids: [x],
          kind: LEVEL_KIND.peer_review,
          title: '',
          url: '',
          name: I18n.t('peer_review.reviews_unavailable'),
          icon: 'fa-lock',
          locked: true
        }
      end

      peer_review_stage = {
        name: I18n.t('peer_review.review_count', {review_count: peer_reviews_to_complete}),
        flex_category: 'Peer Review',
        levels: levels,
        lockable: false
      }
    end

    has_other_course_progress = course.try(:has_other_version_progress?, user)
    has_other_script_progress = has_other_version_progress?(user)
    summary = {
      id: id,
      name: name,
      title: localized_title,
      description: localized_description,
      beta_title: Script.beta?(name) ? I18n.t('beta') : nil,
      course_id: course.try(:id),
      hidden: hidden,
      loginRequired: login_required,
      plc: professional_learning_course?,
      hideable_stages: hideable_stages?,
      disablePostMilestone: disable_post_milestone?,
      isHocScript: hoc?,
      peerReviewsRequired: peer_reviews_to_complete || 0,
      peerReviewStage: peer_review_stage,
      student_detail_progress_view: student_detail_progress_view?,
      project_widget_visible: project_widget_visible?,
      project_widget_types: project_widget_types,
      excludeCsfColumnInLegend: exclude_csf_column_in_legend?,
      teacher_resources: teacher_resources,
      stage_extras_available: stage_extras_available,
      has_verified_resources: has_verified_resources?,
      has_lesson_plan: has_lesson_plan?,
      curriculum_path: curriculum_path,
      script_announcements: script_announcements,
      age_13_required: logged_out_age_13_required?,
      show_course_unit_version_warning: has_other_course_progress,
      show_script_version_warning: !has_other_course_progress && has_other_script_progress,
      versions: summarize_versions,
    }

    summary[:stages] = stages.map(&:summarize) if include_stages

    summary[:professionalLearningCourse] = professional_learning_course if professional_learning_course?
    summary[:wrapupVideo] = wrapup_video.key if wrapup_video

    summary
  end

  # Similar to summarize, but returns an even more narrow set of fields, restricted
  # to those needed in header.html.haml
  def summarize_header
    {
      name: name,
      disablePostMilestone: disable_post_milestone?,
      isHocScript: hoc?,
      student_detail_progress_view: student_detail_progress_view?,
      age_13_required: logged_out_age_13_required?
    }
  end

  # Creates an object representing all translations associated with this script
  # and its stages, in a format that can be deep-merged with the contents of
  # scripts.en.yml.
  def summarize_i18n_for_copy(new_name)
    data = %w(title description description_short description_audience).map do |key|
      [key, I18n.t("data.script.name.#{name}.#{key}", default: '')]
    end.to_h

    data['stages'] = {}
    stages.each do |stage|
      data['stages'][stage.name] = {
        'name' => stage.name,
        'description_student' => (I18n.t "data.script.name.#{name}.stages.#{stage.name}.description_student", default: ''),
        'description_teacher' => (I18n.t "data.script.name.#{name}.stages.#{stage.name}.description_teacher", default: '')
      }
    end

    {'en' => {'data' => {'script' => {'name' => {new_name => data}}}}}
  end

  def summarize_i18n(include_stages=true)
    data = %w(title description description_short description_audience).map do |key|
      [key.camelize(:lower), I18n.t("data.script.name.#{name}.#{key}", default: '')]
    end.to_h

    if include_stages
      data['stageDescriptions'] = stages.map do |stage|
        {
          name: stage.name,
          descriptionStudent: (I18n.t "data.script.name.#{name}.stages.#{stage.name}.description_student", default: ''),
          descriptionTeacher: (I18n.t "data.script.name.#{name}.stages.#{stage.name}.description_teacher", default: '')
        }
      end
    end
    data
  end

  # Returns an array of objects showing the name and version year for all scripts
  # sharing the family_name of this course, including this one.
  def summarize_versions
    return [] unless family_name
    return [] unless courses.empty?
    Script.
      where(family_name: family_name).
      map {|s| {name: s.name, version_year: s.version_year, version_title: s.version_year}}.
      sort_by {|info| info[:version_year]}.
      reverse
  end

  def self.clear_cache
    raise "only call this in a test!" unless Rails.env.test?
    @@script_cache = nil
    Rails.cache.delete SCRIPT_CACHE_KEY
  end

  def localized_title
    I18n.t "data.script.name.#{name}.title"
  end

  def localized_assignment_family_title
    I18n.t("data.script.name.#{name}.assignment_family_title", default: localized_title)
  end

  def localized_description
    I18n.t "data.script.name.#{name}.description"
  end

  def disable_post_milestone?
    !Gatekeeper.allows('postMilestone', where: {script_name: name}, default: true)
  end

  def self.build_property_hash(script_data)
    {
      hideable_stages: script_data[:hideable_stages] || false, # default false
      exclude_csf_column_in_legend: script_data[:exclude_csf_column_in_legend] || false,
      professional_learning_course: script_data[:professional_learning_course] || false, # default false
      peer_reviews_to_complete: script_data[:peer_reviews_to_complete] || nil,
      student_detail_progress_view: script_data[:student_detail_progress_view] || false,
      project_widget_visible: script_data[:project_widget_visible] || false,
      project_widget_types: script_data[:project_widget_types],
      teacher_resources: script_data[:teacher_resources],
      stage_extras_available: script_data[:stage_extras_available] || false,
      has_verified_resources: !!script_data[:has_verified_resources],
      has_lesson_plan: !!script_data[:has_lesson_plan],
<<<<<<< HEAD
      script_announcements: script_data[:script_announcements] || false,
=======
      curriculum_path: script_data[:curriculum_path],
      script_announcements: script_data[:script_announcements],
>>>>>>> 339e9679
      version_year: script_data[:version_year],
      is_stable: script_data[:is_stable],
    }.compact
  end

  # A script is considered to have a matching course if there is exactly one
  # course for this script
  def course
    return nil if course_scripts.length != 1
    Course.get_from_cache(course_scripts[0].course_id)
  end

  # @return {String|nil} path to the course overview page for this script if there
  #   is one.
  def course_link(section_id = nil)
    return nil unless course
    path = course_path(course)
    path += "?section_id=#{section_id}" if section_id
    path
  end

  def course_title
    course.try(:localized_title)
  end

  # If there is an alternate version of this script which the user should be on
  # due to existing progress or a course experiment, return that script. Otherwise,
  # return nil.
  def alternate_script(user)
    course_scripts.each do |cs|
      alternate_cs = cs.course.select_course_script(user, cs)
      return alternate_cs.script if cs != alternate_cs
    end
    nil
  end

  # @return {AssignableInfo} with strings translated
  def assignable_info
    info = ScriptConstants.assignable_info(self)
    info[:name] = I18n.t("data.script.name.#{info[:name]}.title", default: info[:name])
    info[:name] += " *" if hidden

    if family_name
      info[:assignment_family_name] = family_name
      info[:assignment_family_title] = localized_assignment_family_title
    end
    if version_year
      info[:version_year] = version_year
      # No need to localize version_title yet, since we only display it for CSF
      # scripts, which just use version_year.
      info[:version_title] = version_year
    end
    info[:is_stable] = true if is_stable

    info[:category] = I18n.t("data.script.category.#{info[:category]}_category_name", default: info[:category])

    info
  end

  # Get all script levels that are level groups, and return a list of those that are
  # not anonymous assessments.
  def get_assessment_script_levels
    script_levels.select do |sl|
      sl.levels.first.is_a?(LevelGroup) && sl.long_assessment? && !sl.anonymous?
    end
  end
end<|MERGE_RESOLUTION|>--- conflicted
+++ resolved
@@ -1177,12 +1177,8 @@
       stage_extras_available: script_data[:stage_extras_available] || false,
       has_verified_resources: !!script_data[:has_verified_resources],
       has_lesson_plan: !!script_data[:has_lesson_plan],
-<<<<<<< HEAD
+      curriculum_path: script_data[:curriculum_path],
       script_announcements: script_data[:script_announcements] || false,
-=======
-      curriculum_path: script_data[:curriculum_path],
-      script_announcements: script_data[:script_announcements],
->>>>>>> 339e9679
       version_year: script_data[:version_year],
       is_stable: script_data[:is_stable],
     }.compact
