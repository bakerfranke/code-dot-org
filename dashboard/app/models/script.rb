# == Schema Information
#
# Table name: scripts
#
#  id              :integer          not null, primary key
#  name            :string(255)      not null
#  created_at      :datetime
#  updated_at      :datetime
#  wrapup_video_id :integer
#  hidden          :boolean          default(FALSE), not null
#  user_id         :integer
#  login_required  :boolean          default(FALSE), not null
#  properties      :text(65535)
#  new_name        :string(255)
#  family_name     :string(255)
#
# Indexes
#
#  index_scripts_on_family_name      (family_name)
#  index_scripts_on_name             (name) UNIQUE
#  index_scripts_on_new_name         (new_name) UNIQUE
#  index_scripts_on_wrapup_video_id  (wrapup_video_id)
#

require 'cdo/script_constants'
require 'cdo/shared_constants'

TEXT_RESPONSE_TYPES = [TextMatch, FreeResponse]

# A sequence of Levels
class Script < ActiveRecord::Base
  include ScriptConstants
  include SharedConstants
  include Rails.application.routes.url_helpers

  include Seeded
  has_many :levels, through: :script_levels
<<<<<<< HEAD
  has_many :lesson_groups, -> {order('position ASC')}, dependent: :destroy
  has_many :script_levels, -> {order('chapter ASC')}, dependent: :destroy, inverse_of: :script # all script levels, even those w/ stages, are ordered by chapter, see Script#add_script
  has_many :stages, -> {order('absolute_position ASC')}, dependent: :destroy, inverse_of: :script
=======
  has_many :lesson_groups, dependent: :destroy
  has_many :script_levels, -> {order('chapter ASC')}, dependent: :destroy, inverse_of: :script # all script levels, even those w/ lessons, are ordered by chapter, see Script#add_script
  has_many :lessons, -> {order('absolute_position ASC')}, dependent: :destroy, inverse_of: :script, class_name: 'Lesson'
>>>>>>> c8e27b30
  has_many :users, through: :user_scripts
  has_many :user_scripts
  has_many :hint_view_requests
  has_one :plc_course_unit, class_name: 'Plc::CourseUnit', inverse_of: :script, dependent: :destroy
  belongs_to :wrapup_video, foreign_key: 'wrapup_video_id', class_name: 'Video'
  belongs_to :user
  has_many :course_scripts
  has_many :courses, through: :course_scripts

  scope :with_associated_models, -> do
    includes(
      [
        {
          script_levels: [
            {levels: [:game, :concepts, :level_concept_difficulty]},
            :lesson,
            :callouts
          ]
        },
        {
          lessons: [{script_levels: [:levels]}]
        },
        :course_scripts
      ]
    )
  end

  attr_accessor :skip_name_format_validation
  include SerializedToFileValidation

  before_validation :hide_pilot_scripts

  def hide_pilot_scripts
    self.hidden = true unless pilot_experiment.blank?
  end

  # As we read and write to files with the script name, to prevent directory
  # traversal (for security reasons), we do not allow the name to start with a
  # tilde or dot or contain a slash.
  validates :name,
    presence: true,
    format: {
      without: /\A~|\A\.|\//,
      message: 'cannot start with a tilde or dot or contain slashes'
    }

  include SerializedProperties

  after_save :generate_plc_objects

  SCRIPT_DIRECTORY = 'config/scripts'.freeze

  def self.script_directory
    SCRIPT_DIRECTORY
  end

  def generate_plc_objects
    if professional_learning_course?
      course = Course.find_by_name(professional_learning_course)
      unless course
        course = Course.new(name: professional_learning_course)
        course.plc_course = Plc::Course.create!(course: course)
        course.save!
      end
      unit = Plc::CourseUnit.find_or_initialize_by(script_id: id)
      unit.update!(
        plc_course_id: course.plc_course.id,
        unit_name: I18n.t("data.script.name.#{name}.title"),
        unit_description: I18n.t("data.script.name.#{name}.description")
      )

      lessons.reload
      lessons.each do |stage|
        lm = Plc::LearningModule.find_or_initialize_by(stage_id: stage.id)
        lm.update!(
          plc_course_unit_id: unit.id,
          name: stage.name,
          module_type: stage.flex_category.try(:downcase) || Plc::LearningModule::REQUIRED_MODULE,
        )
      end
    end
  end

  serialized_attrs %w(
    hideable_stages
    peer_reviews_to_complete
    professional_learning_course
    redirect_to
    student_detail_progress_view
    project_widget_visible
    project_widget_types
    teacher_resources
    stage_extras_available
    has_verified_resources
    has_lesson_plan
    curriculum_path
    script_announcements
    version_year
    is_stable
    supported_locales
    pilot_experiment
    editor_experiment
    project_sharing
    curriculum_umbrella
    tts
  )

  def self.twenty_hour_script
    Script.get_from_cache(Script::TWENTY_HOUR_NAME)
  end

  def self.hoc_2014_script
    Script.get_from_cache(Script::HOC_NAME)
  end

  def self.starwars_script
    Script.get_from_cache(Script::STARWARS_NAME)
  end

  def self.minecraft_script
    Script.get_from_cache(Script::MINECRAFT_NAME)
  end

  def self.starwars_blocks_script
    Script.get_from_cache(Script::STARWARS_BLOCKS_NAME)
  end

  def self.frozen_script
    Script.get_from_cache(Script::FROZEN_NAME)
  end

  def self.course1_script
    Script.get_from_cache(Script::COURSE1_NAME)
  end

  def self.course2_script
    Script.get_from_cache(Script::COURSE2_NAME)
  end

  def self.course3_script
    Script.get_from_cache(Script::COURSE3_NAME)
  end

  def self.course4_script
    Script.get_from_cache(Script::COURSE4_NAME)
  end

  def self.infinity_script
    Script.get_from_cache(Script::INFINITY_NAME)
  end

  def self.flappy_script
    Script.get_from_cache(Script::FLAPPY_NAME)
  end

  def self.playlab_script
    Script.get_from_cache(Script::PLAYLAB_NAME)
  end

  def self.artist_script
    Script.get_from_cache(Script::ARTIST_NAME)
  end

  def self.stage_extras_script_ids
    @@stage_extras_scripts ||= Script.all.select(&:stage_extras_available?).pluck(:id)
  end

  def self.maker_unit_scripts
    visible_scripts.select {|s| s.family_name == 'csd6'}
  end

  # Get the set of scripts that are valid for the current user, ignoring those
  # that are hidden based on the user's permission.
  # @param [User] user
  # @return [Script[]]
  def self.valid_scripts(user)
    has_any_course_experiments = Course.has_any_course_experiments?(user)
    with_hidden = !has_any_course_experiments && user.hidden_script_access?
    scripts = with_hidden ? all_scripts : visible_scripts

    if has_any_course_experiments
      scripts = scripts.map do |script|
        alternate_script = script.alternate_script(user)
        alternate_script.presence || script
      end
    end

    if !with_hidden && has_any_pilot_access?(user)
      scripts = scripts.concat(all_scripts.select {|s| s.has_pilot_access?(user)})
    end

    scripts
  end

  class << self
    private

    def all_scripts
      Rails.cache.fetch('valid_scripts/all') do
        Script.all
      end
    end

    def visible_scripts
      Rails.cache.fetch('valid_scripts/valid') do
        Script.all.reject(&:hidden)
      end
    end
  end

  # @param user [User]
  # @returns [Boolean] Whether the user can assign this script.
  # Users should only be able to assign one of their valid scripts.
  def assignable?(user)
    if user&.teacher?
      Script.valid_script_id?(user, id)
    end
  end

  # @param [User] user
  # @param script_id [String] id of the script we're checking the validity of
  # @return [Boolean] Whether this is a valid script ID
  def self.valid_script_id?(user, script_id)
    valid_scripts(user).any? {|script| script[:id] == script_id.to_i}
  end

  # @return [Array<Script>] An array of modern elementary scripts.
  def self.modern_elementary_courses
    Script::CATEGORIES[:csf].map {|name| Script.get_from_cache(name)}
  end

  # @param locale [String] An "xx-YY" locale string.
  # @return [Boolean] Whether all the modern elementary courses are available in the given locale.
  def self.modern_elementary_courses_available?(locale)
    @modern_elementary_courses_available = modern_elementary_courses.all? do |script|
      supported_languages = script.supported_locales || []
      supported_languages.any? {|s| locale.casecmp?(s)}
    end
  end

  def starting_level
    raise "Script #{name} has no level to start at" if script_levels.empty?
    candidate_level = script_levels.first.or_next_progression_level
    raise "Script #{name} has no valid progression levels (non-unplugged) to start at" unless candidate_level
    candidate_level
  end

  # Find the lockable or non-locakble stage based on its relative position.
  # Raises `ActiveRecord::RecordNotFound` if no matching stage is found.
  def stage_by_relative_position(position, lockable = false)
    lessons.where(lockable: lockable).find_by!(relative_position: position)
  end

  # For all scripts, cache all related information (levels, etc),
  # indexed by both id and name. This is cached both in a class
  # variable (ie. in memory in the worker process) and in a
  # distributed cache (Rails.cache)
  @@script_cache = nil
  SCRIPT_CACHE_KEY = 'script-cache'.freeze

  # Caching is disabled when editing scripts and levels or running unit tests.
  def self.should_cache?
    return false if Rails.application.config.levelbuilder_mode
    return false unless Rails.application.config.cache_classes
    return false if ENV['UNIT_TEST'] || ENV['CI']
    true
  end

  def self.script_cache_to_cache
    Rails.cache.write(SCRIPT_CACHE_KEY, script_cache_from_db)
  end

  def self.script_cache_from_cache
    [
      ScriptLevel, Level, Game, Concept, Callout, Video, Artist, Blockly, CourseScript
    ].each(&:new) # make sure all possible loaded objects are completely loaded
    Rails.cache.read SCRIPT_CACHE_KEY
  end

  def self.script_cache_from_db
    {}.tap do |cache|
      Script.with_associated_models.find_each do |script|
        cache[script.name] = script
        cache[script.id.to_s] = script
      end
    end
  end

  def self.script_cache
    return nil unless should_cache?
    @@script_cache ||=
      script_cache_from_cache || script_cache_from_db
  end

  # Returns a cached map from script level id to script_level, or nil if in level_builder mode
  # which disables caching.
  def self.script_level_cache
    return nil unless should_cache?
    @@script_level_cache ||= {}.tap do |cache|
      script_cache.values.each do |script|
        cache.merge!(script.script_levels.index_by(&:id))
      end
    end
  end

  # Returns a cached map from level id and level name to level, or nil if in
  # level_builder mode which disables caching.
  def self.level_cache
    return nil unless should_cache?
    @@level_cache ||= {}.tap do |cache|
      script_level_cache.values.each do |script_level|
        level = script_level.level
        next unless level
        cache[level.id] = level unless cache.key? level.id
        cache[level.name] = level unless cache.key? level.name
      end
    end
  end

  # Returns a cached map from family_name to scripts, or nil if caching is disabled.
  def self.script_family_cache
    return nil unless should_cache?
    @@script_family_cache ||= {}.tap do |cache|
      family_scripts = script_cache.values.group_by(&:family_name)
      # Not all scripts have a family_name, and thus will be grouped as family_scripts[nil].
      # We do not want to store this key-value pair in the cache.
      family_scripts.delete(nil)
      cache.merge!(family_scripts)
    end
  end

  # Find the script level with the given id from the cache, unless the level build mode
  # is enabled in which case it is always fetched from the database. If we need to fetch
  # the script and we're not in level mode (for example because the script was created after
  # the cache), then an entry for the script is added to the cache.
  def self.cache_find_script_level(script_level_id)
    script_level = script_level_cache[script_level_id] if should_cache?

    # If the cache missed or we're in levelbuilder mode, fetch the script level from the db.
    if script_level.nil?
      script_level = ScriptLevel.find(script_level_id)
      # Cache the script level, unless it wasn't found.
      @@script_level_cache[script_level_id] = script_level if script_level && should_cache?
    end
    script_level
  end

  # Find the level with the given id or name from the cache, unless the level
  # build mode is enabled in which case it is always fetched from the database.
  # If we need to fetch the level and we're not in level mode (for example
  # because the level was created after the cache), then an entry for the level
  # is added to the cache.
  # @param level_identifier [Integer | String] the level ID or level name to
  #   fetch
  # @return [Level] the (possibly cached) level
  # @raises [ActiveRecord::RecordNotFound] if the level cannot be found
  def self.cache_find_level(level_identifier)
    level = level_cache[level_identifier] if should_cache?
    return level unless level.nil?

    # If the cache missed or we're in levelbuilder mode, fetch the level from
    # the db. Note the field trickery is to allow passing an ID as a string,
    # which some tests rely on (unsure about non-tests).
    field = level_identifier.to_i.to_s == level_identifier.to_s ? :id : :name
    level = Level.find_by!(field => level_identifier)
    # Cache the level by ID and by name, unless it wasn't found.
    @@level_cache[level.id] = level if level && should_cache?
    @@level_cache[level.name] = level if level && should_cache?
    level
  end

  def cached
    return self unless Script.should_cache?
    self.class.get_from_cache(id)
  end

  def self.get_without_cache(id_or_name, with_associated_models: true)
    # Also serve any script by its new_name, if it has one.
    script = id_or_name && Script.find_by(new_name: id_or_name)
    return script if script

    # a bit of trickery so we support both ids which are numbers and
    # names which are strings that may contain numbers (eg. 2-3)
    is_id = id_or_name.to_i.to_s == id_or_name.to_s
    find_by = is_id ? :id : :name
    script_model = with_associated_models ? Script.with_associated_models : Script
    script = script_model.find_by(find_by => id_or_name)
    return script if script

    raise ActiveRecord::RecordNotFound.new("Couldn't find Script with id|name=#{id_or_name}")
  end

  # Returns the script with the specified id, or a script with the specified
  # name. Also populates the script cache so that future responses will be cached.
  # For example:
  #   get_from_cache('11') --> script_cache['11'] = <Script id=11, name=...>
  #   get_from_cache('frozen') --> script_cache['frozen'] = <Script name="frozen", id=...>
  #
  # @param id_or_name [String|Integer] script id, script name, or script family name.
  def self.get_from_cache(id_or_name)
    if ScriptConstants::FAMILY_NAMES.include?(id_or_name)
      raise "Do not call Script.get_from_cache with a family_name. Call Script.get_script_family_redirect_for_user instead.  Family: #{id_or_name}"
    end

    return get_without_cache(id_or_name, with_associated_models: false) unless should_cache?
    cache_key = id_or_name.to_s
    script_cache.fetch(cache_key) do
      # Populate cache on miss.
      script_cache[cache_key] = get_without_cache(id_or_name)
    end
  end

  def self.get_family_without_cache(family_name)
    Script.where(family_name: family_name).order("properties -> '$.version_year' DESC")
  end

  # Returns all scripts within a family from the Rails cache.
  # Populates the cache with scripts in that family upon cache miss.
  # @param family_name [String] Family name for the desired scripts.
  # @return [Array<Script>] Scripts within the specified family.
  def self.get_family_from_cache(family_name)
    return Script.get_family_without_cache(family_name) unless should_cache?

    script_family_cache.fetch(family_name) do
      # Populate cache on miss.
      script_family_cache[family_name] = Script.get_family_without_cache(family_name)
    end
  end

  def self.get_script_family_redirect_for_user(family_name, user: nil, locale: 'en-US')
    return nil unless family_name

    family_scripts = Script.get_family_from_cache(family_name).sort_by(&:version_year).reverse

    # Only students should be redirected based on script progress and/or section assignments.
    if user&.student?
      assigned_script_ids = user.section_scripts.pluck(:id)
      progress_script_ids = user.user_levels.map(&:script_id)
      script_ids = assigned_script_ids.concat(progress_script_ids).compact.uniq
      script_name = family_scripts.select {|s| script_ids.include?(s.id)}&.first&.name
      return Script.new(redirect_to: script_name) if script_name
    end

    locale_str = locale&.to_s
    latest_version = nil
    family_scripts.each do |script|
      next unless script.is_stable
      latest_version ||= script

      # All English-speaking locales are supported, so we check that the locale starts with 'en' rather
      # than matching en-US specifically.
      is_supported = script.supported_locales&.include?(locale_str) || locale_str&.downcase&.start_with?('en')
      if is_supported
        latest_version = script
        break
      end
    end

    script_name = latest_version&.name
    script_name ? Script.new(redirect_to: script_name) : nil
  end

  # @param user [User]
  # @param locale [String] User or request locale. Optional.
  # @return [String|nil] URL to the script overview page the user should be redirected to (if any).
  def redirect_to_script_url(user, locale: nil)
    # No redirect unless script belongs to a family.
    return nil unless family_name
    # Only redirect students.
    return nil unless user && user.student?
    # No redirect unless user is allowed to view this script version and they are not already assigned to this script
    # or the course it belongs to.
    return nil unless can_view_version?(user, locale: locale) && !user.assigned_script?(self)
    # No redirect if script or its course are not versioned.
    current_version_year = version_year || course&.version_year
    return nil unless current_version_year.present?

    # Redirect user to the latest assigned script in this family,
    # if one exists and it is newer than the current script.
    latest_assigned_version = Script.latest_assigned_version(family_name, user)
    latest_assigned_version_year = latest_assigned_version&.version_year || latest_assigned_version&.course&.version_year
    return nil unless latest_assigned_version_year && latest_assigned_version_year > current_version_year
    latest_assigned_version.link
  end

  def link
    Rails.application.routes.url_helpers.script_path(self)
  end

  # @param user [User]
  # @param locale [String] User or request locale. Optional.
  # @return [Boolean] Whether the user can view the script.
  def can_view_version?(user, locale: nil)
    # Users can view any course not in a family.
    return true unless family_name

    latest_stable_version = Script.latest_stable_version(family_name)
    latest_stable_version_in_locale = Script.latest_stable_version(family_name, locale: locale)
    is_latest = latest_stable_version == self || latest_stable_version_in_locale == self

    # All users can see the latest script version in English and in their locale.
    return true if is_latest

    # Restrictions only apply to students and logged out users.
    return false if user.nil?
    return true unless user.student?

    # A student can view the script version if they have progress in it or the course it belongs to.
    has_progress = user.scripts.include?(self) || course&.has_progress?(user)
    return true if has_progress

    # A student can view the script version if they are assigned to it.
    user.assigned_script?(self)
  end

  # @param family_name [String] The family name for a script family.
  # @param version_year [String] Version year to return. Optional.
  # @param locale [String] User or request locale. Optional.
  # @return [Script|nil] Returns the latest version in a script family.
  def self.latest_stable_version(family_name, version_year: nil, locale: 'en-us')
    return nil unless family_name.present?

    script_versions = Script.get_family_from_cache(family_name).
      sort_by(&:version_year).reverse

    # Only select stable, supported scripts (ignore supported locales if locale is an English-speaking locale).
    # Match on version year if one is supplied.
    locale_str = locale&.to_s
    supported_stable_scripts = script_versions.select do |script|
      is_supported = script.supported_locales&.include?(locale_str) || locale_str&.start_with?('en')
      if version_year
        script.is_stable && is_supported && script.version_year == version_year
      else
        script.is_stable && is_supported
      end
    end

    supported_stable_scripts&.first
  end

  # @param family_name [String] The family name for a script family.
  # @param user [User]
  # @return [Script|nil] Returns the latest version in a family that the user is assigned to.
  def self.latest_assigned_version(family_name, user)
    return nil unless family_name && user
    assigned_script_ids = user.section_scripts.pluck(:id)

    Script.
      # select only scripts assigned to this user.
      where(id: assigned_script_ids).
      # select only scripts in the same family.
      where(family_name: family_name).
      # order by version year descending.
      order("properties -> '$.version_year' DESC")&.
      first
  end

  def text_response_levels
    return @text_response_levels if Script.should_cache? && @text_response_levels
    @text_response_levels = text_response_levels_without_cache
  end

  def text_response_levels_without_cache
    text_response_levels = []
    script_levels.map do |script_level|
      script_level.levels.map do |level|
        next if level.contained_levels.empty? ||
          !TEXT_RESPONSE_TYPES.include?(level.contained_levels.first.class)
        text_response_levels << {
          script_level: script_level,
          levels: [level.contained_levels.first]
        }
      end
    end

    text_response_levels.concat(
      script_levels.includes(:levels).
        where('levels.type' => TEXT_RESPONSE_TYPES).
        map do |script_level|
          {
            script_level: script_level,
            levels: script_level.levels
          }
        end
    )

    text_response_levels
  end

  def to_param
    name
  end

  # Legacy levels have different video and title logic in LevelsHelper.
  def legacy_curriculum?
    [TWENTY_HOUR_NAME, HOC_2013_NAME, EDIT_CODE_NAME, TWENTY_FOURTEEN_NAME, FLAPPY_NAME, JIGSAW_NAME].include? name
  end

  def twenty_hour?
    ScriptConstants.script_in_category?(:twenty_hour, name)
  end

  def hoc?
    ScriptConstants.script_in_category?(:hoc, name)
  end

  def flappy?
    ScriptConstants.script_in_category?(:flappy, name)
  end

  def minecraft?
    ScriptConstants.script_in_category?(:minecraft, name)
  end

  def k5_draft_course?
    ScriptConstants.script_in_category?(:csf2_draft, name)
  end

  def csf_international?
    ScriptConstants.script_in_category?(:csf_international, name)
  end

  def self.script_names_by_curriculum_umbrella(curriculum_umbrella)
    Script.where("properties -> '$.curriculum_umbrella' = ?", curriculum_umbrella).pluck(:name)
  end

  def self.scripts_with_standards
    Script.
      where("properties -> '$.curriculum_umbrella' = 'CSF'").
      where("properties -> '$.version_year' >= '2019'").
      map {|script| [script.localized_title, script.name]}
  end

  def has_standards_associations?
    curriculum_umbrella == 'CSF' && version_year && version_year >= '2019'
  end

  def standards
    standards = lessons.map(&:standards).flatten.uniq
    standards_with_lessons = []
    standards.each do |standard|
      standard_summary = standard.summarize
      lessons_by_standard = lessons & standard.lessons
      standard_summary[:lesson_ids] = lessons_by_standard.pluck(:id)
      standards_with_lessons << standard_summary
    end
    standards_with_lessons
  end

  def under_curriculum_umbrella?(specific_curriculum_umbrella)
    curriculum_umbrella == specific_curriculum_umbrella
  end

  def k5_course?
    return false if twenty_hour?
    csf?
  end

  def csf?
    under_curriculum_umbrella?('CSF')
  end

  def csd?
    under_curriculum_umbrella?('CSD')
  end

  def csp?
    under_curriculum_umbrella?('CSP')
  end

  def cs_in_a?
    name.match(Regexp.union('algebra', 'Algebra'))
  end

  def k1?
    [
      Script::COURSEA_DRAFT_NAME,
      Script::COURSEB_DRAFT_NAME,
      Script::COURSEA_NAME,
      Script::COURSEB_NAME,
      Script::COURSE1_NAME
    ].include?(name)
  end

  def localize_long_instructions?
    # Don't ever show non-English markdown instructions for Course 1 - 4, the
    # 20-hour course, or the pre-2017 minecraft courses.
    !(
      csf_international? ||
      twenty_hour? ||
      [
        ScriptConstants::MINECRAFT_NAME,
        ScriptConstants::MINECRAFT_DESIGNER_NAME
      ].include?(name)
    )
  end

  def beta?
    Script.beta? name
  end

  def self.beta?(name)
    name == Script::EDIT_CODE_NAME || ScriptConstants.script_in_category?(:csf2_draft, name)
  end

  def get_script_level_by_id(script_level_id)
    script_levels.find {|sl| sl.id == script_level_id.to_i}
  end

  def get_script_level_by_relative_position_and_puzzle_position(relative_position, puzzle_position, lockable)
    relative_position ||= 1
    script_levels.to_a.find do |sl|
      sl.lesson.lockable? == lockable &&
        sl.lesson.relative_position == relative_position.to_i &&
        sl.position == puzzle_position.to_i &&
        !sl.bonus
    end
  end

  def get_script_level_by_chapter(chapter)
    chapter = chapter.to_i
    return nil if chapter < 1 || chapter > script_levels.to_a.size
    script_levels[chapter - 1] # order is by chapter
  end

  def get_bonus_script_levels(current_stage)
    unless @all_bonus_script_levels
      @all_bonus_script_levels = lessons.map do |stage|
        {
          stageNumber: stage.relative_position,
          levels: stage.script_levels.select(&:bonus).map(&:summarize_as_bonus)
        }
      end
      @all_bonus_script_levels.select! {|stage| stage[:levels].any?}
    end

    @all_bonus_script_levels.select {|stage| stage[:stageNumber] <= current_stage.absolute_position}
  end

  def text_to_speech_enabled?
    tts?
  end

  # Generates TTS files for each level in a script.
  def tts_update
    levels.each(&:tts_update)
  end

  def hint_prompt_enabled?
    [
      Script::COURSE2_NAME,
      Script::COURSE3_NAME,
      Script::COURSE4_NAME
    ].include?(name)
  end

  def hide_solutions?
    name == 'algebra'
  end

  def banner_image
    if has_banner?
      "banner_#{name}.jpg"
    end
  end

  def has_lesson_pdf?
    return false if ScriptConstants.script_in_category?(:csf, name) || ScriptConstants.script_in_category?(:csf_2018, name)

    has_lesson_plan?
  end

  def has_banner?
    # Temporarily remove Course A-F banner (wrong size) - Josh L.
    return true if csf_international?
    return false if csf?

    [
      Script::CSP17_UNIT1_NAME,
      Script::CSP17_UNIT2_NAME,
      Script::CSP17_UNIT3_NAME,
      Script::CSP_UNIT1_NAME,
      Script::CSP_UNIT2_NAME,
      Script::CSP_UNIT3_NAME,
    ].include?(name)
  end

  def has_peer_reviews?
    peer_reviews_to_complete.try(:>, 0)
  end

  # Is age 13+ required for logged out users
  # @return {bool}
  def logged_out_age_13_required?
    return false if login_required

    # hard code some exceptions. ideally we'd get rid of these and just make our
    # UI tests deal with the 13+ requirement
    return false if %w(allthethings allthehiddenthings allthettsthings).include?(name)

    script_levels.any? {|script_level| script_level.levels.any?(&:age_13_required?)}
  end

  # @param user [User]
  # @return [Boolean] Whether the user has progress on another version of this script.
  def has_older_version_progress?(user)
    return nil unless user && family_name && version_year
    user_script_ids = user.user_scripts.pluck(:script_id)

    Script.
      # select only scripts in the same script family.
      where(family_name: family_name).
      # select only older versions.
      where("properties -> '$.version_year' < ?", version_year).
      # exclude the current script.
      where.not(id: id).
      # select only scripts which the user has progress in.
      where(id: user_script_ids).
      count > 0
  end

  # Create or update any scripts, script levels and lessons specified in the
  # script file definitions. If new_suffix is specified, create a copy of the
  # script and any associated levels, appending new_suffix to the name when
  # copying. Any new_properties are merged into the properties of the new script.
  def self.setup(custom_files, new_suffix: nil, new_properties: {})
    transaction do
      scripts_to_add = []

      custom_i18n = {}
      # Load custom scripts from Script DSL format
      custom_files.map do |script|
        name = File.basename(script, '.script')
        base_name = Script.base_name(name)
        name = "#{base_name}-#{new_suffix}" if new_suffix
        script_data, i18n = ScriptDSL.parse_file(script, name)

<<<<<<< HEAD
        lesson_groups = script_data[:lesson_groups]
        stages = script_data[:stages]
=======
        lessons = script_data[:stages]
>>>>>>> c8e27b30
        custom_i18n.deep_merge!(i18n)
        # TODO: below is duplicated in update_text. and maybe can be refactored to pass script_data?
        scripts_to_add << [{
          id: script_data[:id],
          name: name,
          hidden: script_data[:hidden].nil? ? true : script_data[:hidden], # default true
          login_required: script_data[:login_required].nil? ? false : script_data[:login_required], # default false
          wrapup_video: script_data[:wrapup_video],
          new_name: script_data[:new_name],
          family_name: script_data[:family_name],
          properties: Script.build_property_hash(script_data).merge(new_properties)
<<<<<<< HEAD
        }, lesson_groups, stages]
      end

      # Stable sort by ID then add each script, ensuring scripts with no ID end up at the end
      added_scripts = scripts_to_add.sort_by.with_index {|args, idx| [args[0][:id] || Float::INFINITY, idx]}.map do |options, raw_lesson_groups, raw_stages|
        add_script(options, raw_lesson_groups, raw_stages, new_suffix: new_suffix, editor_experiment: new_properties[:editor_experiment])
=======
        }, lessons]
      end

      # Stable sort by ID then add each script, ensuring scripts with no ID end up at the end
      added_scripts = scripts_to_add.sort_by.with_index {|args, idx| [args[0][:id] || Float::INFINITY, idx]}.map do |options, raw_lessons|
        add_script(options, raw_lessons, new_suffix: new_suffix, editor_experiment: new_properties[:editor_experiment])
>>>>>>> c8e27b30
      end
      [added_scripts, custom_i18n]
    end
  end

  # if new_suffix is specified, copy the script, hide it, and copy all its
  # levelbuilder-defined levels.
<<<<<<< HEAD
  def self.add_script(options, raw_lesson_groups, raw_stages, new_suffix: nil, editor_experiment: nil)
    raw_script_levels = raw_stages.map {|stage| stage[:scriptlevels]}.flatten
    script = fetch_script(options)
    script.update!(hidden: true) if new_suffix
    chapter = 0
    stage_position = 0; script_level_position = Hash.new(0)
    script_stages = []
    script_lesson_groups = []
    script_levels_by_stage = {}
=======
  def self.add_script(options, raw_lessons, new_suffix: nil, editor_experiment: nil)
    raw_script_levels = raw_lessons.map {|lesson| lesson[:scriptlevels]}.flatten
    script = fetch_script(options)
    script.update!(hidden: true) if new_suffix
    chapter = 0
    lesson_position = 0; script_level_position = Hash.new(0)
    script_lessons = []
    script_levels_by_lesson = {}
>>>>>>> c8e27b30
    levels_by_key = script.levels.index_by(&:key)
    lockable_count = 0
    non_lockable_count = 0

    if raw_lesson_groups.empty?
      lesson_group = LessonGroup.find_or_create_by(
        key: '',
        script: script,
        user_facing: false,
        position: 0
      )

      script_lesson_groups << lesson_group
    else
      # Finds or creates Lesson Groups with the correct position.
      # In addition it check for 2 things:
      # 1. That all the lesson groups specified by the editor have a key and
      # display name.
      # 2. If the lesson group key is an existing key that the given display name
      # for that key matches the already saved display name
      raw_lesson_groups&.each_with_index do |raw_lesson_group, index|
        if raw_lesson_group[:key].blank?
          raise "Expect all levelbuilder created lesson groups to have key."
        end
        if raw_lesson_group[:display_name].blank?
          raise "Expect all lesson groups to have display names. The following lesson group does not have a display name: #{raw_lesson_group[:key]}"
        end

        lesson_group = LessonGroup.find_or_create_by(
          key: raw_lesson_group[:key],
          script: script,
          user_facing: true
        )

        lesson_group.assign_attributes(position: index + 1)
        lesson_group.save! if lesson_group.changed?

        if lesson_group && lesson_group.localized_display_name != raw_lesson_group[:display_name]
          raise "Expect key and display name to match. The Lesson Group with key: #{raw_lesson_group[:key]} has display_name: #{lesson_group&.localized_display_name}"
        end

        script_lesson_groups << lesson_group
      end
    end

    script.lesson_groups = script_lesson_groups

    # Overwrites current script levels
    script.script_levels = raw_script_levels.map do |raw_script_level|
      raw_script_level.symbolize_keys!

      assessment = nil
      named_level = nil
      bonus = nil
<<<<<<< HEAD
      stage_flex_category = nil
      lesson_group_key = nil
      stage_lockable = nil
=======
      flex_category = nil
      lockable = nil
>>>>>>> c8e27b30

      levels = raw_script_level[:levels].map do |raw_level|
        raw_level.symbolize_keys!

        # Concepts are comma-separated, indexed by name
        raw_level[:concept_ids] = (concepts = raw_level.delete(:concepts)) && concepts.split(',').map(&:strip).map do |concept_name|
          (Concept.by_name(concept_name) || raise("missing concept '#{concept_name}'"))
        end

        raw_level_data = raw_level.dup
        assessment = raw_level.delete(:assessment)
        named_level = raw_level.delete(:named_level)
        bonus = raw_level.delete(:bonus)
<<<<<<< HEAD
        stage_flex_category = raw_level.delete(:stage_flex_category)
        lesson_group_key = raw_level.delete(:lesson_group)
        stage_lockable = !!raw_level.delete(:stage_lockable)
=======
        flex_category = raw_level.delete(:stage_flex_category)
        lockable = !!raw_level.delete(:stage_lockable)
>>>>>>> c8e27b30

        key = raw_level.delete(:name)

        if raw_level[:level_num] && !key.starts_with?('blockly')
          # a levels.js level in a old style script -- give it the same key that we use for levels.js levels in new style scripts
          key = ['blockly', raw_level.delete(:game), raw_level.delete(:level_num)].join(':')
        end

        level =
          if new_suffix && !key.starts_with?('blockly')
            Level.find_by_name(key).clone_with_suffix("_#{new_suffix}", editor_experiment: editor_experiment)
          else
            levels_by_key[key] || Level.find_by_key(key)
          end

        if key.starts_with?('blockly')
          # this level is defined in levels.js. find/create the reference to this level
          level = Level.
            create_with(name: 'blockly').
            find_or_create_by!(Level.key_to_params(key))
          level = level.with_type(raw_level.delete(:type) || 'Blockly') if level.type.nil?
          if level.video_key && !raw_level[:video_key]
            raw_level[:video_key] = nil
          end

          level.update(raw_level)
        elsif raw_level[:video_key]
          level.update(video_key: raw_level[:video_key])
        end

        unless level
          raise ActiveRecord::RecordNotFound, "Level: #{raw_level_data.to_json}, Script: #{script.name}"
        end

        level
      end

      lesson_name = raw_script_level.delete(:stage)
      properties = raw_script_level.delete(:properties) || {}

      if new_suffix && properties[:variants]
        properties[:variants] = properties[:variants].map do |old_level_name, value|
          ["#{old_level_name}_#{new_suffix}", value]
        end.to_h
      end

      script_level_attributes = {
        script_id: script.id,
        chapter: (chapter += 1),
        named_level: named_level,
        bonus: bonus,
        assessment: assessment
      }
      script_level_attributes[:properties] = properties.with_indifferent_access
      script_level = script.script_levels.detect do |sl|
        script_level_attributes.all? {|k, v| sl.send(k) == v} &&
          sl.levels == levels
      end || ScriptLevel.create!(script_level_attributes) do |sl|
        sl.levels = levels
      end
<<<<<<< HEAD
      # Set/create Stage containing custom ScriptLevel
      if stage_name
        # find the lesson group for this stage
        lesson_group = LessonGroup.find_by!(
          key: lesson_group_key.presence || "",
          script: script,
          user_facing: lesson_group_key.present?
        )

        # check if that stage exists for the script otherwise create a new stage
        stage = script.stages.detect {|s| s.name == stage_name} ||
          Stage.find_or_create_by(
            name: stage_name,
            script: script
=======
      # Set/create Lesson containing custom ScriptLevel
      if lesson_name
        lesson = script.lessons.detect {|s| s.name == lesson_name} ||
          Lesson.find_or_create_by(
            name: lesson_name,
            script: script,
>>>>>>> c8e27b30
          ) do |s|
            s.relative_position = 0 # will be updated below, but cant be null
          end

<<<<<<< HEAD
        stage.assign_attributes(lesson_group: lesson_group, flex_category: stage_flex_category, lockable: stage_lockable)
        stage.save! if stage.changed?
=======
        lesson.assign_attributes(flex_category: flex_category, lockable: lockable)
        lesson.save! if lesson.changed?
>>>>>>> c8e27b30

        script_level_attributes[:stage_id] = lesson.id
        script_level_attributes[:position] = (script_level_position[lesson.id] += 1)
        script_level.reload
        script_level.assign_attributes(script_level_attributes)
        script_level.save! if script_level.changed?
        (script_levels_by_lesson[lesson.id] ||= []) << script_level
        unless script_lessons.include?(lesson)
          if lockable
            lesson.assign_attributes(relative_position: (lockable_count += 1))
          else
            lesson.assign_attributes(relative_position: (non_lockable_count += 1))
          end
          lesson.assign_attributes(absolute_position: (lesson_position += 1))
          lesson.save! if lesson.changed?
          script_lessons << lesson
        end
      end
      script_level.assign_attributes(script_level_attributes)
      script_level.save! if script_level.changed?
      script_level
    end

    script_lessons.each do |lesson|
      # make sure we have an up to date view
      lesson.reload
      lesson.script_levels = script_levels_by_lesson[lesson.id]

      # Go through all the script levels for this lesson, except the last one,
      # and raise an exception if any of them are a multi-page assessment.
      # (That's when the script level is marked assessment, and the level itself
      # has a pages property and more than one page in that array.)
      # This is because only the final level in a lesson can be a multi-page
      # assessment.
      lesson.script_levels.each do |script_level|
        if !script_level.end_of_stage? && script_level.long_assessment?
          raise "Only the final level in a lesson may be a multi-page assessment.  Script: #{script.name}"
        end
      end

      if lesson.lockable && !lesson.script_levels.last.assessment?
        raise 'Expect lockable lessons to have an assessment as their last level'
      end

      raw_lesson = raw_lessons.find {|rs| rs[:stage].downcase == lesson.name.downcase}
      lesson.stage_extras_disabled = raw_lesson[:stage_extras_disabled]
      lesson.visible_after = raw_lesson[:visible_after]
      lesson.save! if lesson.changed?
    end

<<<<<<< HEAD
    Script.prevent_lesson_group_mismatch(script_stages)
    Script.prevent_non_consecutive_lessons_with_same_lesson_group(script_stages)
    Script.prevent_lesson_group_with_no_stages(script)

    script.stages = script_stages
    script.reload.stages
=======
    script.lessons = script_lessons
    script.reload.lessons
>>>>>>> c8e27b30
    script.generate_plc_objects

    script
  end

  # All lesson groups should have stages in them
  def self.prevent_lesson_group_with_no_stages(script)
    script.lesson_groups.each do |lesson_group|
      next if lesson_group.stages.count > 0
      raise "Every lesson group should have at least one stage. Lesson Group #{lesson_group.key} has no stages."
    end
  end

  # Only consecutive lessons can have the same lesson group.
  # Raise an error if non adjacent lessons have the same lesson
  # group
  def self.prevent_non_consecutive_lessons_with_same_lesson_group(script_lessons)
    previous_lesson_groups = []
    current_lesson_group = nil

    script_lessons.each do |lesson|
      next if lesson.lesson_group.key == current_lesson_group
      if previous_lesson_groups.include?(lesson.lesson_group.key)
        raise "Only consecutive stages can have the same lesson group. Lesson Group #{lesson.lesson_group.key} is on two non-consecutive lessons."
      end
      previous_lesson_groups.append(current_lesson_group)
      current_lesson_group = lesson.lesson_group.key
    end
  end

  # We want a script to either have all of its lessons have lesson groups
  # or none of the lessons have lesson groups. This method raises an error if
  # we some lessons with lesson groups and not others
  def self.prevent_lesson_group_mismatch(script_lessons)
    lessons_without_lesson_group = []
    lessons_with_lesson_group = []

    script_lessons.each do |lesson|
      lesson.lesson_group.key.blank? ? lessons_without_lesson_group.append(lesson.name) : lessons_with_lesson_group.append(lesson.name)
    end

    if !lessons_without_lesson_group.empty? && !lessons_with_lesson_group.empty?
      raise "Expect if one lesson has a lesson group all lessons have lesson groups. The following lessons do not have lesson groups: #{lessons_without_lesson_group.join(', ')}."
    end
  end

  # Clone this script, appending a dash and the suffix to the name of this
  # script. Also clone all the levels in the script, appending an underscore and
  # the suffix to the name of each level. Mark the new script as hidden, and
  # copy any translations and other metadata associated with the original script.
  # @param options [Hash] Optional properties to set on the new script.
  # @param options[:editor_experiment] [String] Optional editor_experiment name.
  #   if specified, this editor_experiment will also be applied to any newly
  #   created levels.
  def clone_with_suffix(new_suffix, options = {})
    new_name = "#{base_name}-#{new_suffix}"

    script_filename = "#{Script.script_directory}/#{name}.script"
    new_properties = {
      is_stable: false,
      script_announcements: nil
    }.merge(options)
    if /^[0-9]{4}$/ =~ (new_suffix)
      new_properties[:version_year] = new_suffix
    end
    scripts, _ = Script.setup([script_filename], new_suffix: new_suffix, new_properties: new_properties)
    new_script = scripts.first

    # Make sure we don't modify any files in unit tests.
    if Rails.application.config.levelbuilder_mode
      copy_and_write_i18n(new_name)
      new_filename = "#{Script.script_directory}/#{new_name}.script"
      ScriptDSL.serialize(new_script, new_filename)
    end

    new_script
  end

  def base_name
    Script.base_name(name)
  end

  def self.base_name(name)
    # strip existing year suffix, if there is one
    m = /^(.*)-([0-9]{4})$/.match(name)
    m ? m[1] : name
  end

  # Creates a copy of all translations associated with this script, and adds
  # them as translations for the script named new_name.
  def copy_and_write_i18n(new_name)
    scripts_yml = File.expand_path('config/locales/scripts.en.yml')
    i18n = File.exist?(scripts_yml) ? YAML.load_file(scripts_yml) : {}
    i18n.deep_merge!(summarize_i18n_for_copy(new_name)) {|_, old, _| old}
    File.write(scripts_yml, "# Autogenerated scripts locale file.\n" + i18n.to_yaml(line_width: -1))
  end

  # script is found/created by 'id' (if provided), or by 'new_name' (if provided
  # and found), otherwise by 'name'.
  #
  # Once a script's 'new_name' has been seeded into the database, the script file
  # can then be renamed back and forth between its old name and its new_name (or to
  # any other name), and the corresponding script row in the db will be renamed.
  def self.fetch_script(options)
    options.symbolize_keys!
    options[:wrapup_video] = options[:wrapup_video].blank? ? nil : Video.current_locale.find_by!(key: options[:wrapup_video])
    id = options.delete(:id)
    name = options[:name]
    new_name = options[:new_name]
    script =
      if id
        Script.with_default_fields.create_with(name: name).find_or_create_by({id: id})
      else
        (new_name && Script.with_default_fields.find_by({new_name: new_name})) ||
          Script.with_default_fields.find_or_create_by({name: name})
      end
    script.update!(options.merge(skip_name_format_validation: true))
    script
  end

  def self.with_default_fields
    Script.includes(:levels, :script_levels, lessons: :script_levels)
  end

  # Update strings and serialize changes to .script file
  def update_text(script_params, script_text, metadata_i18n, general_params)
    script_name = script_params[:name]
    begin
      transaction do
        script_data, i18n = ScriptDSL.parse(script_text, 'input', script_name)
        Script.add_script(
          {
            name: script_name,
            hidden: general_params[:hidden].nil? ? true : general_params[:hidden], # default true
            login_required: general_params[:login_required].nil? ? false : general_params[:login_required], # default false
            wrapup_video: general_params[:wrapup_video],
            family_name: general_params[:family_name].presence ? general_params[:family_name] : nil, # default nil
            properties: Script.build_property_hash(general_params)
          },
          script_data[:lesson_groups],
          script_data[:stages],
        )
        if Rails.application.config.levelbuilder_mode
          Script.merge_and_write_i18n(i18n, script_name, metadata_i18n)
        end
      end
    rescue StandardError => e
      errors.add(:base, e.to_s)
      return false
    end
    update_teacher_resources(general_params[:resourceTypes], general_params[:resourceLinks])
    begin
      if Rails.application.config.levelbuilder_mode
        # write script to file
        filename = "config/scripts/#{script_params[:name]}.script"
        ScriptDSL.serialize(Script.find_by_name(script_name), filename)
      end
      true
    rescue StandardError => e
      errors.add(:base, e.to_s)
      return false
    end
  end

  # @param types [Array<string>]
  # @param links [Array<string>]
  def update_teacher_resources(types, links)
    return if types.nil? || links.nil? || types.length != links.length
    # Only take those pairs in which we have both a type and a link
    resources = types.zip(links).select {|type, link| type.present? && link.present?}
    update!(
      {
        teacher_resources: resources,
        skip_name_format_validation: true
      }
    )
  end

  def self.rake
    # cf. http://stackoverflow.com/a/9943895
    require 'rake'
    Rake::Task.clear
    Dashboard::Application.load_tasks
    Rake::FileTask['config/scripts/.seeded'].invoke
  end

  # This method updates scripts.en.yml with i18n data from the scripts.
  # There are three types of i18n data
  # 1. Stage names, which we get from the script DSL, and is passed in as lessons_i18n here
  # 2. Script Metadata (title, descs, etc.) which is in metadata_i18n
  # 3. Stage descriptions, which arrive as JSON in metadata_i18n[:stage_descriptions]
  def self.merge_and_write_i18n(lessons_i18n, script_name = '', metadata_i18n = {})
    scripts_yml = File.expand_path('config/locales/scripts.en.yml')
    i18n = File.exist?(scripts_yml) ? YAML.load_file(scripts_yml) : {}

    updated_i18n = update_i18n(i18n, lessons_i18n, script_name, metadata_i18n)
    File.write(scripts_yml, "# Autogenerated scripts locale file.\n" + updated_i18n.to_yaml(line_width: -1))
  end

  def self.update_i18n(existing_i18n, lessons_i18n, script_name = '', metadata_i18n = {})
    if metadata_i18n != {}
      stage_descriptions = metadata_i18n.delete(:stage_descriptions)
      metadata_i18n['stages'] = {}
      unless stage_descriptions.nil?
        JSON.parse(stage_descriptions).each do |stage|
          stage_name = stage['name']
          metadata_i18n['stages'][stage_name] = {
            'description_student' => stage['descriptionStudent'],
            'description_teacher' => stage['descriptionTeacher']
          }
        end
      end
      metadata_i18n = {'en' => {'data' => {'script' => {'name' => {script_name => metadata_i18n.to_h}}}}}
    end

    lessons_i18n = {'en' => {'data' => {'script' => {'name' => lessons_i18n}}}}
    existing_i18n.deep_merge(lessons_i18n) {|_, old, _| old}.deep_merge!(metadata_i18n)
  end

  def hoc_finish_url
    if name == Script::HOC_2013_NAME
      CDO.code_org_url '/api/hour/finish'
    else
      CDO.code_org_url "/api/hour/finish/#{name}"
    end
  end

  def csf_finish_url
    if name == Script::TWENTY_HOUR_NAME
      # Rename from 20-hour to public facing Accelerated
      CDO.code_org_url "/congrats/#{Script::ACCELERATED_NAME}"
    else
      CDO.code_org_url "/congrats/#{name}"
    end
  end

  def finish_url
    return hoc_finish_url if hoc?
    return csf_finish_url if csf?
    nil
  end

  def summarize(include_lessons = true, user = nil, include_bonus_levels = false)
    if has_peer_reviews?
      levels = []
      peer_reviews_to_complete.times do |x|
        levels << {
          ids: [x],
          kind: LEVEL_KIND.peer_review,
          title: '',
          url: '',
          name: I18n.t('peer_review.reviews_unavailable'),
          icon: 'fa-lock',
          locked: true
        }
      end

      peer_review_stage = {
        name: I18n.t('peer_review.review_count', {review_count: peer_reviews_to_complete}),
        flex_category: 'Peer Review',
        levels: levels,
        lockable: false
      }
    end

    has_older_course_progress = course.try(:has_older_version_progress?, user)
    has_older_script_progress = has_older_version_progress?(user)
    user_script = user && user_scripts.find_by(user: user)

    # If the current user is assigned to this script, get the section
    # that assigned it.
    assigned_section_id = user&.assigned_script?(self) ? user.section_for_script(self)&.id : nil

    summary = {
      id: id,
      name: name,
      title: localized_title,
      description: localized_description,
      beta_title: Script.beta?(name) ? I18n.t('beta') : nil,
      course_id: course.try(:id),
      hidden: hidden,
      loginRequired: login_required,
      plc: professional_learning_course?,
      hideable_stages: hideable_stages?,
      disablePostMilestone: disable_post_milestone?,
      isHocScript: hoc?,
      csf: csf?,
      peerReviewsRequired: peer_reviews_to_complete || 0,
      peerReviewStage: peer_review_stage,
      student_detail_progress_view: student_detail_progress_view?,
      project_widget_visible: project_widget_visible?,
      project_widget_types: project_widget_types,
      teacher_resources: teacher_resources,
      stage_extras_available: stage_extras_available,
      has_verified_resources: has_verified_resources?,
      has_lesson_plan: has_lesson_plan?,
      curriculum_path: curriculum_path,
      script_announcements: script_announcements,
      age_13_required: logged_out_age_13_required?,
      show_course_unit_version_warning: !course&.has_dismissed_version_warning?(user) && has_older_course_progress,
      show_script_version_warning: !user_script&.version_warning_dismissed && !has_older_course_progress && has_older_script_progress,
      versions: summarize_versions(user),
      supported_locales: supported_locales,
      section_hidden_unit_info: section_hidden_unit_info(user),
      pilot_experiment: pilot_experiment,
      editor_experiment: editor_experiment,
      show_assign_button: assignable?(user),
      project_sharing: project_sharing,
      curriculum_umbrella: curriculum_umbrella,
      family_name: family_name,
      version_year: version_year,
      assigned_section_id: assigned_section_id,
      hasStandards: has_standards_associations?,
      tts: tts?,
    }

    # Filter out stages that have a visible_after date in the future
    filtered_lessons = lessons.select {|lesson| lesson.published?(user)}
    summary[:stages] = filtered_lessons.map {|lesson| lesson.summarize(include_bonus_levels)} if include_lessons
    summary[:professionalLearningCourse] = professional_learning_course if professional_learning_course?
    summary[:wrapupVideo] = wrapup_video.key if wrapup_video

    summary
  end

  def summarize_for_edit
    include_lessons = false
    summary = summarize(include_lessons)
    summary[:stages] = lessons.map(&:summarize_for_edit)
    summary
  end

  # @return {Hash<string,number[]>}
  #   For teachers, this will be a hash mapping from section id to a list of hidden
  #   script ids for that section, filtered so that the only script id which appears
  #   is the current script id. This mirrors the output format of
  #   User#get_hidden_script_ids, and satisfies the input format of
  #   initializeHiddenScripts in hiddenStageRedux.js.
  def section_hidden_unit_info(user)
    return {} unless user&.teacher?
    hidden_section_ids = SectionHiddenScript.where(script_id: id, section: user.sections).pluck(:section_id)
    hidden_section_ids.map {|section_id| [section_id, [id]]}.to_h
  end

  # Similar to summarize, but returns an even more narrow set of fields, restricted
  # to those needed in header.html.haml
  def summarize_header
    {
      name: name,
      disablePostMilestone: disable_post_milestone?,
      isHocScript: hoc?,
      student_detail_progress_view: student_detail_progress_view?,
      age_13_required: logged_out_age_13_required?
    }
  end

  # Creates an object representing all translations associated with this script
  # and its lessons, in a format that can be deep-merged with the contents of
  # scripts.en.yml.
  def summarize_i18n_for_copy(new_name)
    data = %w(title description description_short description_audience).map do |key|
      [key, I18n.t("data.script.name.#{name}.#{key}", default: '')]
    end.to_h

    data['stages'] = {}
    lessons.each do |stage|
      data['stages'][stage.name] = {
        'name' => stage.name,
        'description_student' => (I18n.t "data.script.name.#{name}.stages.#{stage.name}.description_student", default: ''),
        'description_teacher' => (I18n.t "data.script.name.#{name}.stages.#{stage.name}.description_teacher", default: '')
      }
    end

    {'en' => {'data' => {'script' => {'name' => {new_name => data}}}}}
  end

  def summarize_i18n(include_lessons=true)
    data = %w(title description description_short description_audience).map do |key|
      [key.camelize(:lower), I18n.t("data.script.name.#{name}.#{key}", default: '')]
    end.to_h

    if include_lessons
      data['stageDescriptions'] = lessons.map do |stage|
        {
          name: stage.name,
          descriptionStudent: (I18n.t "data.script.name.#{name}.stages.#{stage.name}.description_student", default: ''),
          descriptionTeacher: (I18n.t "data.script.name.#{name}.stages.#{stage.name}.description_teacher", default: '')
        }
      end
    end
    data
  end

  # Returns an array of objects showing the name and version year for all scripts
  # sharing the family_name of this course, including this one.
  def summarize_versions(user = nil)
    return [] unless family_name
    return [] unless courses.empty?
    with_hidden = user&.hidden_script_access?
    scripts = Script.
      where(family_name: family_name).
      all.
      select {|script| with_hidden || !script.hidden}.
      map do |s|
        {
          name: s.name,
          version_year: s.version_year,
          version_title: s.version_year,
          can_view_version: s.can_view_version?(user),
          is_stable: s.is_stable,
          locales: s.supported_locale_names
        }
      end

    scripts.sort_by {|info| info[:version_year]}.reverse
  end

  def self.clear_cache
    raise "only call this in a test!" unless Rails.env.test?
    @@script_cache = nil
    @@script_family_cache = nil
    @@level_cache = nil
    Rails.cache.delete SCRIPT_CACHE_KEY
  end

  def localized_title
    I18n.t "data.script.name.#{name}.title"
  end

  def localized_assignment_family_title
    I18n.t("data.script.name.#{name}.assignment_family_title", default: localized_title)
  end

  def localized_description
    I18n.t "data.script.name.#{name}.description"
  end

  def disable_post_milestone?
    !Gatekeeper.allows('postMilestone', where: {script_name: name}, default: true)
  end

  def self.build_property_hash(script_data)
    {
      hideable_stages: script_data[:hideable_stages] || false, # default false
      professional_learning_course: script_data[:professional_learning_course] || false, # default false
      peer_reviews_to_complete: script_data[:peer_reviews_to_complete] || nil,
      student_detail_progress_view: script_data[:student_detail_progress_view] || false,
      project_widget_visible: script_data[:project_widget_visible] || false,
      project_widget_types: script_data[:project_widget_types],
      teacher_resources: script_data[:teacher_resources],
      stage_extras_available: script_data[:stage_extras_available] || false,
      has_verified_resources: !!script_data[:has_verified_resources],
      has_lesson_plan: !!script_data[:has_lesson_plan],
      curriculum_path: script_data[:curriculum_path],
      script_announcements: script_data[:script_announcements] || false,
      version_year: script_data[:version_year],
      is_stable: script_data[:is_stable],
      supported_locales: script_data[:supported_locales],
      pilot_experiment: script_data[:pilot_experiment],
      editor_experiment: script_data[:editor_experiment],
      project_sharing: !!script_data[:project_sharing],
      curriculum_umbrella: script_data[:curriculum_umbrella],
      tts: !!script_data[:tts]
    }.compact
  end

  # A script is considered to have a matching course if there is exactly one
  # course for this script
  def course
    return nil if course_scripts.length != 1
    Course.get_from_cache(course_scripts[0].course_id)
  end

  # @return {String|nil} path to the course overview page for this script if there
  #   is one.
  def course_link(section_id = nil)
    return nil unless course
    path = course_path(course)
    path += "?section_id=#{section_id}" if section_id
    path
  end

  def course_title
    course.try(:localized_title)
  end

  # If there is an alternate version of this script which the user should be on
  # due to existing progress or a course experiment, return that script. Otherwise,
  # return nil.
  def alternate_script(user)
    course_scripts.each do |cs|
      alternate_cs = cs.course.select_course_script(user, cs)
      return alternate_cs.script if cs != alternate_cs
    end
    nil
  end

  # @return {AssignableInfo} with strings translated
  def assignable_info
    info = ScriptConstants.assignable_info(self)
    info[:name] = I18n.t("data.script.name.#{info[:name]}.title", default: info[:name])
    info[:name] += " *" if hidden

    if family_name
      info[:assignment_family_name] = family_name
      info[:assignment_family_title] = localized_assignment_family_title
    end
    if version_year
      info[:version_year] = version_year
      # No need to localize version_title yet, since we only display it for CSF
      # scripts, which just use version_year.
      info[:version_title] = version_year
    end
    if localized_description
      info[:description] = localized_description
    end
    info[:is_stable] = true if is_stable

    info[:category] = I18n.t("data.script.category.#{info[:category]}_category_name", default: info[:category])
    info[:supported_locales] = supported_locale_names
    info[:stage_extras_available] = stage_extras_available
    if has_standards_associations?
      info[:standards] = standards
    end
    info
  end

  def supported_locale_names
    locales = supported_locales || []
    locales = locales.map {|l| Script.locale_english_name_map[l] || l}
    locales += ['English']
    locales.sort.uniq
  end

  def self.locale_english_name_map
    @@locale_english_name_map ||=
      PEGASUS_DB[:cdo_languages].
        select(:locale_s, :english_name_s).
        map {|row| [row[:locale_s], row[:english_name_s]]}.
        to_h
  end

  # Get all script levels that are level groups, and return a list of those that are
  # not anonymous assessments.
  def get_assessment_script_levels
    script_levels.select do |sl|
      sl.levels.first.is_a?(LevelGroup) && sl.long_assessment? && !sl.anonymous?
    end
  end

  def get_feedback_for_section(section)
    rubric_performance_headers = {
      performanceLevel1: "Extensive Evidence",
      performanceLevel2: "Convincing Evidence",
      performanceLevel3: "Limited Evidence",
      performanceLevel4: "No Evidence"
    }

    rubric_performance_json_to_ruby = {
      performanceLevel1: "rubric_performance_level_1",
      performanceLevel2: "rubric_performance_level_2",
      performanceLevel3: "rubric_performance_level_3",
      performanceLevel4: "rubric_performance_level_4"
    }

    feedback = {}

    level_ids = script_levels.map(&:oldest_active_level).select(&:can_have_feedback?).map(&:id)
    student_ids = section.students.map(&:id)
    all_feedback = TeacherFeedback.get_all_feedback_for_section(student_ids, level_ids, section.user_id)

    feedback_hash = {}
    all_feedback.each do |feedback_element|
      feedback_hash[feedback_element.student_id] ||= {}
      feedback_hash[feedback_element.student_id][feedback_element.level_id] = feedback_element
    end

    script_levels.each do |script_level|
      next unless script_level.oldest_active_level.can_have_feedback?
      section.students.each do |student|
        current_level = script_level.oldest_active_level
        next unless feedback_hash[student.id]
        temp_feedback = feedback_hash[student.id][current_level.id]
        next unless temp_feedback
        feedback[temp_feedback.id] = {
          studentName: student.name,
          stageNum: script_level.lesson.relative_position.to_s,
          stageName: script_level.lesson.localized_title,
          levelNum: script_level.position.to_s,
          keyConcept: (current_level.rubric_key_concept || ''),
          performanceLevelDetails: (current_level.properties[rubric_performance_json_to_ruby[temp_feedback.performance&.to_sym]] || ''),
          performance: rubric_performance_headers[temp_feedback.performance&.to_sym],
          comment: temp_feedback.comment,
          timestamp: temp_feedback.updated_at.localtime.strftime("%D at %r")
        }
      end
    end

    return feedback
  end

  def pilot?
    !!pilot_experiment
  end

  def has_pilot_access?(user = nil)
    return false unless pilot? && user
    return true if user.permission?(UserPermission::LEVELBUILDER)
    return true if has_pilot_experiment?(user)
    # a platformization partner should be able to view pilot scripts which they
    # own, even if they are not in the pilot experiment.
    return true if has_editor_experiment?(user)

    # A user without the experiment has pilot script access if
    # (1) they have been assigned to or have progress in the pilot script, and
    # (2) one of their teachers has the pilot experiment enabled.
    has_progress = !!UserScript.find_by(user: user, script: self)
    has_progress && user.teachers.any? {|t| has_pilot_experiment?(t)}
  end

  # Whether this particular user has the pilot experiment enabled.
  def has_pilot_experiment?(user)
    return false unless pilot_experiment
    SingleUserExperiment.enabled?(user: user, experiment_name: pilot_experiment)
  end

  # returns true if the user is a levelbuilder, or a teacher with any pilot
  # script experiments enabled.
  def self.has_any_pilot_access?(user = nil)
    return false unless user&.teacher?
    return true if user.permission?(UserPermission::LEVELBUILDER)
    all_scripts.any? {|script| script.has_pilot_experiment?(user)}
  end

  # If a user is in the editor experiment of this script, that indicates that
  # they are a platformization partner who owns this script.
  def has_editor_experiment?(user)
    return false unless editor_experiment
    SingleUserExperiment.enabled?(user: user, experiment_name: editor_experiment)
  end

  def self.get_version_year_options
    Course.get_version_year_options
  end
end<|MERGE_RESOLUTION|>--- conflicted
+++ resolved
@@ -35,15 +35,9 @@
 
   include Seeded
   has_many :levels, through: :script_levels
-<<<<<<< HEAD
   has_many :lesson_groups, -> {order('position ASC')}, dependent: :destroy
   has_many :script_levels, -> {order('chapter ASC')}, dependent: :destroy, inverse_of: :script # all script levels, even those w/ stages, are ordered by chapter, see Script#add_script
-  has_many :stages, -> {order('absolute_position ASC')}, dependent: :destroy, inverse_of: :script
-=======
-  has_many :lesson_groups, dependent: :destroy
-  has_many :script_levels, -> {order('chapter ASC')}, dependent: :destroy, inverse_of: :script # all script levels, even those w/ lessons, are ordered by chapter, see Script#add_script
   has_many :lessons, -> {order('absolute_position ASC')}, dependent: :destroy, inverse_of: :script, class_name: 'Lesson'
->>>>>>> c8e27b30
   has_many :users, through: :user_scripts
   has_many :user_scripts
   has_many :hint_view_requests
@@ -881,12 +875,8 @@
         name = "#{base_name}-#{new_suffix}" if new_suffix
         script_data, i18n = ScriptDSL.parse_file(script, name)
 
-<<<<<<< HEAD
         lesson_groups = script_data[:lesson_groups]
-        stages = script_data[:stages]
-=======
         lessons = script_data[:stages]
->>>>>>> c8e27b30
         custom_i18n.deep_merge!(i18n)
         # TODO: below is duplicated in update_text. and maybe can be refactored to pass script_data?
         scripts_to_add << [{
@@ -898,21 +888,12 @@
           new_name: script_data[:new_name],
           family_name: script_data[:family_name],
           properties: Script.build_property_hash(script_data).merge(new_properties)
-<<<<<<< HEAD
-        }, lesson_groups, stages]
+        }, lesson_groups, lessons]
       end
 
       # Stable sort by ID then add each script, ensuring scripts with no ID end up at the end
-      added_scripts = scripts_to_add.sort_by.with_index {|args, idx| [args[0][:id] || Float::INFINITY, idx]}.map do |options, raw_lesson_groups, raw_stages|
-        add_script(options, raw_lesson_groups, raw_stages, new_suffix: new_suffix, editor_experiment: new_properties[:editor_experiment])
-=======
-        }, lessons]
-      end
-
-      # Stable sort by ID then add each script, ensuring scripts with no ID end up at the end
-      added_scripts = scripts_to_add.sort_by.with_index {|args, idx| [args[0][:id] || Float::INFINITY, idx]}.map do |options, raw_lessons|
-        add_script(options, raw_lessons, new_suffix: new_suffix, editor_experiment: new_properties[:editor_experiment])
->>>>>>> c8e27b30
+      added_scripts = scripts_to_add.sort_by.with_index {|args, idx| [args[0][:id] || Float::INFINITY, idx]}.map do |options, raw_lesson_groups, raw_lessons|
+        add_script(options, raw_lesson_groups, raw_lessons, new_suffix: new_suffix, editor_experiment: new_properties[:editor_experiment])
       end
       [added_scripts, custom_i18n]
     end
@@ -920,26 +901,15 @@
 
   # if new_suffix is specified, copy the script, hide it, and copy all its
   # levelbuilder-defined levels.
-<<<<<<< HEAD
-  def self.add_script(options, raw_lesson_groups, raw_stages, new_suffix: nil, editor_experiment: nil)
-    raw_script_levels = raw_stages.map {|stage| stage[:scriptlevels]}.flatten
-    script = fetch_script(options)
-    script.update!(hidden: true) if new_suffix
-    chapter = 0
-    stage_position = 0; script_level_position = Hash.new(0)
-    script_stages = []
-    script_lesson_groups = []
-    script_levels_by_stage = {}
-=======
-  def self.add_script(options, raw_lessons, new_suffix: nil, editor_experiment: nil)
+  def self.add_script(options, raw_lesson_groups, raw_lessons, new_suffix: nil, editor_experiment: nil)
     raw_script_levels = raw_lessons.map {|lesson| lesson[:scriptlevels]}.flatten
     script = fetch_script(options)
     script.update!(hidden: true) if new_suffix
     chapter = 0
     lesson_position = 0; script_level_position = Hash.new(0)
     script_lessons = []
+    script_lesson_groups = []
     script_levels_by_lesson = {}
->>>>>>> c8e27b30
     levels_by_key = script.levels.index_by(&:key)
     lockable_count = 0
     non_lockable_count = 0
@@ -994,14 +964,9 @@
       assessment = nil
       named_level = nil
       bonus = nil
-<<<<<<< HEAD
-      stage_flex_category = nil
+      flex_category = nil
       lesson_group_key = nil
-      stage_lockable = nil
-=======
-      flex_category = nil
       lockable = nil
->>>>>>> c8e27b30
 
       levels = raw_script_level[:levels].map do |raw_level|
         raw_level.symbolize_keys!
@@ -1015,14 +980,9 @@
         assessment = raw_level.delete(:assessment)
         named_level = raw_level.delete(:named_level)
         bonus = raw_level.delete(:bonus)
-<<<<<<< HEAD
-        stage_flex_category = raw_level.delete(:stage_flex_category)
+        flex_category = raw_level.delete(:stage_flex_category)
         lesson_group_key = raw_level.delete(:lesson_group)
-        stage_lockable = !!raw_level.delete(:stage_lockable)
-=======
-        flex_category = raw_level.delete(:stage_flex_category)
         lockable = !!raw_level.delete(:stage_lockable)
->>>>>>> c8e27b30
 
         key = raw_level.delete(:name)
 
@@ -1083,40 +1043,27 @@
       end || ScriptLevel.create!(script_level_attributes) do |sl|
         sl.levels = levels
       end
-<<<<<<< HEAD
-      # Set/create Stage containing custom ScriptLevel
-      if stage_name
-        # find the lesson group for this stage
+
+      # Set/create Lesson containing custom ScriptLevel
+      if lesson_name
+        # find the lesson group for this lesson
         lesson_group = LessonGroup.find_by!(
           key: lesson_group_key.presence || "",
           script: script,
           user_facing: lesson_group_key.present?
         )
 
-        # check if that stage exists for the script otherwise create a new stage
-        stage = script.stages.detect {|s| s.name == stage_name} ||
-          Stage.find_or_create_by(
-            name: stage_name,
-            script: script
-=======
-      # Set/create Lesson containing custom ScriptLevel
-      if lesson_name
+        # check if that lesson exists for the script otherwise create a new lesson
         lesson = script.lessons.detect {|s| s.name == lesson_name} ||
           Lesson.find_or_create_by(
             name: lesson_name,
-            script: script,
->>>>>>> c8e27b30
+            script: script
           ) do |s|
             s.relative_position = 0 # will be updated below, but cant be null
           end
 
-<<<<<<< HEAD
-        stage.assign_attributes(lesson_group: lesson_group, flex_category: stage_flex_category, lockable: stage_lockable)
-        stage.save! if stage.changed?
-=======
-        lesson.assign_attributes(flex_category: flex_category, lockable: lockable)
+        lesson.assign_attributes(lesson_group: lesson_group, flex_category: flex_category, lockable: lockable)
         lesson.save! if lesson.changed?
->>>>>>> c8e27b30
 
         script_level_attributes[:stage_id] = lesson.id
         script_level_attributes[:position] = (script_level_position[lesson.id] += 1)
@@ -1167,27 +1114,22 @@
       lesson.save! if lesson.changed?
     end
 
-<<<<<<< HEAD
-    Script.prevent_lesson_group_mismatch(script_stages)
-    Script.prevent_non_consecutive_lessons_with_same_lesson_group(script_stages)
-    Script.prevent_lesson_group_with_no_stages(script)
-
-    script.stages = script_stages
-    script.reload.stages
-=======
+    Script.prevent_lesson_group_mismatch(script_lessons)
+    Script.prevent_non_consecutive_lessons_with_same_lesson_group(script_lessons)
+    Script.prevent_lesson_group_with_no_lessons(script)
+
     script.lessons = script_lessons
     script.reload.lessons
->>>>>>> c8e27b30
     script.generate_plc_objects
 
     script
   end
 
-  # All lesson groups should have stages in them
-  def self.prevent_lesson_group_with_no_stages(script)
+  # All lesson groups should have lessons in them
+  def self.prevent_lesson_group_with_no_lessons(script)
     script.lesson_groups.each do |lesson_group|
-      next if lesson_group.stages.count > 0
-      raise "Every lesson group should have at least one stage. Lesson Group #{lesson_group.key} has no stages."
+      next if lesson_group.lessons.count > 0
+      raise "Every lesson group should have at least one lesson. Lesson Group #{lesson_group.key} has no lessons."
     end
   end
 
@@ -1201,7 +1143,7 @@
     script_lessons.each do |lesson|
       next if lesson.lesson_group.key == current_lesson_group
       if previous_lesson_groups.include?(lesson.lesson_group.key)
-        raise "Only consecutive stages can have the same lesson group. Lesson Group #{lesson.lesson_group.key} is on two non-consecutive lessons."
+        raise "Only consecutive lessons can have the same lesson group. Lesson Group #{lesson.lesson_group.key} is on two non-consecutive lessons."
       end
       previous_lesson_groups.append(current_lesson_group)
       current_lesson_group = lesson.lesson_group.key
