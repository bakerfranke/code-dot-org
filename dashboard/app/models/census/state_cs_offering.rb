--- conflicted
+++ resolved
@@ -182,7 +182,6 @@
     WC22
   ).freeze
 
-<<<<<<< HEAD
   # Utah did not provide codes, but did provide course titles.
   UT_COURSE_CODES = [
     'A.P.  Computer Science',
@@ -202,35 +201,6 @@
     'PLtW Computer Science & Software Enginee'
   ]
 
-  AR_COURSE_CODES = %w(
-    565320
-    565310
-    565120
-    565110
-    565020
-    565010
-    465520
-    465510
-    465340
-    465330
-    465320
-    465310
-    465220
-    465210
-    465140
-    465130
-    465120
-    465110
-    465060
-    465050
-    465040
-    465030
-    465020
-    465010
-  )
-
-=======
->>>>>>> adccf8ef
   def self.get_courses(state_code, row_hash)
     case state_code
     when 'AR'
