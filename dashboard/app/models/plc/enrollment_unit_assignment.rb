# Plc::EnrollmentUnitAssignment represents a user's enrollment in a specific course unit
# == Schema Information
#
# Table name: plc_enrollment_unit_assignments
#
#  id                            :integer          not null, primary key
#  plc_user_course_enrollment_id :integer
#  plc_course_unit_id            :integer
#  status                        :string(255)
#  created_at                    :datetime         not null
#  updated_at                    :datetime         not null
#  user_id                       :integer
#
# Indexes
#
#  enrollment_unit_assignment_course_enrollment_index  (plc_user_course_enrollment_id)
#  enrollment_unit_assignment_course_unit_index        (plc_course_unit_id)
#  index_plc_enrollment_unit_assignments_on_user_id    (user_id)
#

# Maps a course enrollment to all the units that a teacher must complete in order to
# complete the course.
#
# Normally created when a teacher enrolls in a workshop with a corresponding PLC course.
class Plc::EnrollmentUnitAssignment < ActiveRecord::Base
  UNIT_STATUS_STATES = [
    START_BLOCKED = 'start_blocked'.freeze,
    IN_PROGRESS = 'in_progress'.freeze,
    COMPLETED = 'completed'.freeze
  ].freeze

  belongs_to :plc_user_course_enrollment, class_name: '::Plc::UserCourseEnrollment'
  belongs_to :plc_course_unit, class_name: '::Plc::CourseUnit'
  has_many :plc_module_assignments, class_name: '::Plc::EnrollmentModuleAssignment', foreign_key: 'plc_enrollment_unit_assignment_id', dependent: :destroy
  belongs_to :user, class_name: 'User'

  validates :status, inclusion: {in: UNIT_STATUS_STATES}

  after_save :enroll_user_in_required_modules

  def module_assignment_for_type(module_type)
    plc_module_assignments.joins(:plc_learning_module).find_by('plc_learning_modules.module_type': module_type)
  end

  def enroll_user_in_required_modules
    transaction do
      plc_course_unit.plc_learning_modules.required.each do |required_module|
        enroll_in_module required_module
      end
    end
  end

  def unlock_unit
    update(status: IN_PROGRESS)
  end

  def enroll_user_in_unit_with_learning_modules(learning_modules)
    transaction do
      Plc::LearningModule::NONREQUIRED_MODULE_TYPES.each do |module_type|
        module_assignment_for_type(module_type).try(:destroy)
      end

      learning_modules.each do |learning_module|
        enroll_in_module learning_module
      end

      update!(status: IN_PROGRESS)
    end
  end

  def focus_area_stage_ids
    plc_module_assignments.map {|a| a.plc_learning_module.lesson.id unless a.plc_learning_module.required?}.compact
  end

  def summarize_progress
    summary = []

<<<<<<< HEAD
    lesson_groups_for_lesson = plc_course_unit.script.stages.map {|stage| stage.lesson_group ? stage.lesson_group.key : stage.flex_category}.uniq
=======
    categories_for_stage = plc_course_unit.script.lessons.map(&:flex_category).uniq
>>>>>>> 18ef9329

    # If the course unit has an evaluation level, then status is determined by the completion of the focus group modules
    if plc_course_unit.has_evaluation?
      Plc::LearningModule::MODULE_TYPES.select {|type| lesson_groups_for_lesson.include?(type)}.each do |lesson_group|
        module_group = lesson_group
        group_name = I18n.t("flex_category.#{module_group}", default: I18n.t('flex_category.required'))
        summary << {
          category: group_name,
          status: module_assignment_for_type(module_group).try(:status) || Plc::EnrollmentModuleAssignment::NOT_STARTED,
          link: Rails.application.routes.url_helpers.script_path(plc_course_unit.script, anchor: group_name.downcase.tr(' ', '-'))
        }
      end
    else
      # Otherwise, status is determined by the completion of stages
      lesson_groups_for_lesson.each do |lesson_group|
        summary << {
          category: I18n.t("flex_category.#{lesson_group || 'content'}"),
          status: Plc::EnrollmentModuleAssignment.stages_based_status(
<<<<<<< HEAD
            plc_course_unit.script.stages.select {|stage| stage.lesson_group == lesson_group || stage.flex_category == lesson_group},
=======
            plc_course_unit.script.lessons.select {|stage| stage.flex_category == category},
>>>>>>> 18ef9329
            user,
            plc_course_unit.script
          ),
          link: Rails.application.routes.url_helpers.script_path(plc_course_unit.script)
        }
      end
    end

    # If there are peer reviews, summarize that progress as well
    if plc_course_unit.script.has_peer_reviews?
      summary << {
        category: I18n.t('flex_category.peer_review'),
        status: PeerReview.get_review_completion_status(user, plc_course_unit.script),
        link: Rails.application.routes.url_helpers.script_path(plc_course_unit.script, anchor: 'peer-review')
      }
    end

    summary
  end

  private

  def enroll_in_module(learning_module)
    return unless learning_module.plc_course_unit == plc_course_unit

    Plc::EnrollmentModuleAssignment.find_or_create_by(
      plc_enrollment_unit_assignment: self,
      plc_learning_module: learning_module,
      user: user
    )
  end
end<|MERGE_RESOLUTION|>--- conflicted
+++ resolved
@@ -75,11 +75,7 @@
   def summarize_progress
     summary = []
 
-<<<<<<< HEAD
-    lesson_groups_for_lesson = plc_course_unit.script.stages.map {|stage| stage.lesson_group ? stage.lesson_group.key : stage.flex_category}.uniq
-=======
-    categories_for_stage = plc_course_unit.script.lessons.map(&:flex_category).uniq
->>>>>>> 18ef9329
+    lesson_groups_for_lesson = plc_course_unit.script.lessons.map {|lesson| lesson.lesson_group ? lesson.lesson_group.key : lesson.flex_category}.uniq
 
     # If the course unit has an evaluation level, then status is determined by the completion of the focus group modules
     if plc_course_unit.has_evaluation?
@@ -98,11 +94,7 @@
         summary << {
           category: I18n.t("flex_category.#{lesson_group || 'content'}"),
           status: Plc::EnrollmentModuleAssignment.stages_based_status(
-<<<<<<< HEAD
-            plc_course_unit.script.stages.select {|stage| stage.lesson_group == lesson_group || stage.flex_category == lesson_group},
-=======
-            plc_course_unit.script.lessons.select {|stage| stage.flex_category == category},
->>>>>>> 18ef9329
+            plc_course_unit.script.lessons.select {|lesson| lesson.lesson_group == lesson_group || lesson.flex_category == lesson_group},
             user,
             plc_course_unit.script
           ),
