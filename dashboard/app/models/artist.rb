--- conflicted
+++ resolved
@@ -262,60 +262,4 @@
       <block type="simple_jump_left"></block>
     XML
   end
-<<<<<<< HEAD
-=======
-
-  def strip_block(block, toolbox_block=false, create_for_toolbox=false)
-    stripped_block = block.dup
-    stripped_block.xpath(STRIPPED_NODES_XPATH).remove
-    stripped_block['type'] = stripped_block['type'].chomp '_dropdown' if toolbox_block
-    STRIPPED_ATTRS.each {|attr| stripped_block.remove_attribute(attr)} unless create_for_toolbox
-    stripped_block.content = stripped_block.content.strip
-    return create_for_toolbox ? stripped_block : stripped_block.to_xml
-  end
-
-  def strip_toolbox_block(block)
-    strip_block block, true
-  end
-
-  def create_toolbox_block(block)
-    strip_block block, false, true
-  end
-
-  def blocks_match?(toolbox_block, solution_block)
-    stripped_solution_block = strip_block(solution_block)
-    # Return true for either an exact match, or a block in the solution with the
-    # corresponding *_dropdown block in the toolbox
-    stripped_solution_block == strip_block(toolbox_block) ||
-      stripped_solution_block == strip_toolbox_block(toolbox_block)
-  end
-
-  # Add blocks to the toolbox that appear in the solution, but aren't already
-  # in the toolbox
-  def add_missing_toolbox_blocks
-    toolbox = Nokogiri::XML(properties['toolbox_blocks'])
-    toolbox_blocks = toolbox.xpath('//block')
-    Nokogiri::XML(properties['solution_blocks']).xpath('//block').each do |block|
-      next if IGNORED_SOLUTION_BLOCK_ATTRS.any? {|kvpair| block.attr(kvpair[0]) == kvpair[1]}
-
-      next if toolbox_blocks.any? do |toolbox_block|
-        blocks_match? toolbox_block, block
-      end
-
-      # Solution block does not appear in the toolbox, add it
-      toolboxified_block = create_toolbox_block block
-      if toolbox.xpath('//category').empty?
-        toolbox.root.add_child toolboxified_block
-      else
-        category = toolbox.xpath('//category[@name=\'NEW BLOCKS\']').first ||
-          toolbox.xpath('//category').last.add_next_sibling(NEW_CATEGORY_XML).first
-        category.add_child toolboxified_block
-      end
-      toolbox_blocks.push toolboxified_block
-    end
-    properties['toolbox_blocks'] =
-      toolbox.to_xml save_with: Blockly::XML_OPTIONS
-  end
-
->>>>>>> 700fdcbe
 end