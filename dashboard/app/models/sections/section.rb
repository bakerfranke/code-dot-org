--- conflicted
+++ resolved
@@ -234,17 +234,16 @@
     }
   end
 
-<<<<<<< HEAD
   def self.valid_grades
     @@valid_grades ||= ['K'] + (1..12).collect(&:to_s) + ['Other']
   end
 
   def self.valid_grade?(grade)
     valid_grades.include? grade
-=======
+  end
+
   def provider_managed?
     false
->>>>>>> bb4c5453
   end
 
   private
