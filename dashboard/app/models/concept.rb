--- conflicted
+++ resolved
@@ -20,12 +20,6 @@
 class Concept < ActiveRecord::Base
   include Seeded
   has_and_belongs_to_many :levels
-<<<<<<< HEAD
-  belongs_to :video
-=======
-  # Can't call static from filter. Leaving in place for fixing later
-  #after_save :expire_cache
->>>>>>> 399d35b0
 
   def self.by_name(name)
     Rails.cache.fetch("concepts/names/#{name}") do
