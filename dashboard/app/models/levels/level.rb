--- conflicted
+++ resolved
@@ -479,13 +479,6 @@
     summary
   end
 
-<<<<<<< HEAD
-  def additional_reference_links
-    {
-      mapReference: map_reference,
-      referenceLinks: reference_links
-    }
-=======
   def uses_droplet?
     false
   end
@@ -535,7 +528,6 @@
 
     level.update!(update_params)
     level
->>>>>>> 8289266c
   end
 
   private
