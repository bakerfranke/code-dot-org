# == Schema Information
#
# Table name: levels
#
#  id                    :integer          not null, primary key
#  game_id               :integer
#  name                  :string(255)      not null
#  created_at            :datetime
#  updated_at            :datetime
#  level_num             :string(255)
#  ideal_level_source_id :integer
#  user_id               :integer
#  properties            :text(65535)
#  type                  :string(255)
#  md5                   :string(255)
#  published             :boolean          default(FALSE), not null
#  notes                 :text(65535)
#  audit_log             :text(65535)
#
# Indexes
#
#  index_levels_on_game_id  (game_id)
#  index_levels_on_name     (name)
#

class Level < ActiveRecord::Base
  belongs_to :game
  has_and_belongs_to_many :concepts
  has_and_belongs_to_many :script_levels
  belongs_to :ideal_level_source, class_name: "LevelSource" # "see the solution" link uses this
  belongs_to :user
  has_one :level_concept_difficulty, dependent: :destroy
  has_many :level_sources
  has_many :hint_view_requests

  before_validation :strip_name
  before_destroy :remove_empty_script_levels

  validates_length_of :name, within: 1..70
  validates_uniqueness_of :name, case_sensitive: false, conditions: -> {where.not(user_id: nil)}

  after_save :write_custom_level_file
  after_save :update_key_list
  after_destroy :delete_custom_level_file

  accepts_nested_attributes_for :level_concept_difficulty, update_only: true

  include StiFactory
  include SerializedProperties
  include TextToSpeech

  serialized_attrs %w(
    video_key
    embed
    callout_json
    instructions
    markdown_instructions
    authored_hints
    instructions_important
    display_name
    map_reference
    reference_links
    name_suffix
    parent_level_id
  )

  # Fix STI routing http://stackoverflow.com/a/9463495
  def self.model_name
    self < Level ? Level.model_name : super
  end

  # https://github.com/rails/rails/issues/3508#issuecomment-29858772
  # Include type in serialization.
  def serializable_hash(options=nil)
    super.merge 'type' => type
  end

  # Rails won't natively assign one-to-one association attributes for
  # us, even though we've specified accepts_nested_attributes_for above.
  # So, we must do it manually.
  def assign_attributes(new_attributes)
    attributes = new_attributes.stringify_keys
    concept_difficulty_attributes = attributes.delete('level_concept_difficulty')
    if concept_difficulty_attributes
      assign_nested_attributes_for_one_to_one_association(
        :level_concept_difficulty,
        concept_difficulty_attributes
      )
    end
    super(attributes)
  end

  def related_videos
    ([game.intro_video, specified_autoplay_video] + concepts.map(&:video)).compact.uniq
  end

  def specified_autoplay_video
    @@specified_autoplay_video ||= {}
    @@specified_autoplay_video[video_key] ||= Video.find_by_key(video_key) unless video_key.nil?
  end

  def self.key_list
    @@all_level_keys ||= Level.all.map {|l| [l.id, l.key]}.to_h
    @@all_level_keys
  end

  def update_key_list
    @@all_level_keys ||= nil
    @@all_level_keys[id] = key if @@all_level_keys
  end

  def summarize_concepts
    concepts.pluck(:name).map {|c| "'#{c}'"}.join(', ')
  end

  def summarize_concept_difficulty
    (level_concept_difficulty.try(:serializable_hash) || {}).to_json
  end

  def complete_toolbox(type)
    "<xml id='toolbox' style='display: none;'>#{toolbox(type)}</xml>"
  end

  def host_level
    project_template_level || self
  end

  # Overriden by different level types.
  def toolbox(type)
  end

  def spelling_bee?
    try(:skin) == 'letters'
  end

  def unplugged?
    game && game.unplugged?
  end

  def finishable?
    !unplugged?
  end

  def enable_scrolling?
    is_a?(Blockly)
  end

  def enable_examples?
    is_a?(Blockly)
  end

  # Overriden by different level types.
  def self.start_directions
  end

  # Overriden by different level types.
  def self.step_modes
  end

  # Overriden by different level types.
  def self.flower_types
  end

  # Overriden by different level types.
  def self.palette_categories
  end

  def self.custom_levels
    Naturally.sort_by(Level.where.not(user_id: nil), :name)
  end

  # Custom levels are built in levelbuilder. Legacy levels are defined in .js.
  # All custom levels will have a user_id, except for DSLDefined levels.
  def custom?
    user_id.present? || is_a?(DSLDefined)
  end

  def should_localize?
    custom? && !I18n.en?
  end

  def available_callouts(script_level)
    if custom?
      unless callout_json.blank?
        translations = I18n.t("data.callouts").
          try(:[], "#{name}_callout".to_sym)

        return JSON.parse(callout_json).map do |callout_definition|
          callout_text = (should_localize? && translations.instance_of?(Hash)) ?
              translations.try(:[], callout_definition['localization_key'].to_sym) :
              callout_definition['callout_text']

          Callout.new(
            element_id: callout_definition['element_id'],
            localization_key: callout_definition['localization_key'],
            callout_text: callout_text,
            qtip_config: callout_definition['qtip_config'].try(:to_json),
            on: callout_definition['on']
          )
        end
      end
    elsif script_level
      # Legacy levels have callouts associated with the ScriptLevel, not Level.
      return script_level.callouts
    end
    []
  end

  # Input: xml level file definition
  # Output: Hash of level properties
  def load_level_xml(xml_node)
    JSON.parse(xml_node.xpath('//../config').first.text)
  end

  def self.write_custom_levels
    level_paths = Dir.glob(Rails.root.join('config/scripts/**/*.level'))
    written_level_paths = Level.custom_levels.map(&:write_custom_level_file)
    (level_paths - written_level_paths).each {|path| File.delete path}
  end

  def should_write_custom_level_file?
    changed = changed? || (level_concept_difficulty && level_concept_difficulty.changed?)
    changed && write_to_file? && published
  end

  def write_custom_level_file
    if should_write_custom_level_file?
      file_path = LevelLoader.level_file_path(name)
      File.write(file_path, to_xml)
      file_path
    end
  end

  def to_xml(options = {})
    builder = Nokogiri::XML::Builder.new do |xml|
      xml.send(type) do
        xml.config do
          hash = serializable_hash(include: :level_concept_difficulty).deep_dup
          config_attributes = filter_level_attributes(hash)
          xml.cdata(JSON.pretty_generate(config_attributes.as_json))
        end
      end
    end
    builder.to_xml(PRETTY_PRINT)
  end

  PRETTY_PRINT = {save_with: Nokogiri::XML::Node::SaveOptions::NO_DECLARATION | Nokogiri::XML::Node::SaveOptions::FORMAT}

  def self.pretty_print_xml(xml_string)
    xml = Nokogiri::XML(xml_string, &:noblanks)
    xml.serialize(PRETTY_PRINT).strip
  end

  def filter_level_attributes(level_hash)
    %w(name id updated_at type solution_level_source_id ideal_level_source_id md5).each {|field| level_hash.delete field}
    level_hash.reject! {|_, v| v.nil?}
    level_hash
  end

  def report_bug_url(request)
    message = "Bug in Level #{name}\n#{request.url}\n#{request.user_agent}\n"
    "https://support.code.org/hc/en-us/requests/new?&description=#{CGI.escape(message)}"
  end

  def delete_custom_level_file
    if write_to_file?
      file_path = Dir.glob(Rails.root.join("config/scripts/**/#{name}.level")).first
      File.delete(file_path) if file_path && File.exist?(file_path)
    end
  end

  # Overriden in subclasses, provides a summary for rendering thumbnails on the
  # stage extras page
  def summarize_as_bonus
    {}
  end

  TYPES_WITHOUT_IDEAL_LEVEL_SOURCE = [
    'Applab', # freeplay
    'Bounce', # no ideal solution
    'ContractMatch', # dsl defined, covered in dsl
    'CurriculumReference', # no user submitted content
    'DSLDefined', # dsl defined, covered in dsl
    'EvaluationMulti', # unknown
    'External', # dsl defined, covered in dsl
    'ExternalLink', # no user submitted content
    'FreeResponse', # no ideal solution
    'FrequencyAnalysis', # widget
    'Flappy', # no ideal solution
    'Gamelab', # freeplay
    'GoBeyond', # unknown
    'Level', # base class
    'LevelGroup', # dsl defined, covered in dsl
    'Map', # no user submitted content
    'Match', # dsl defined, covered in dsl
    'Multi', # dsl defined, covered in dsl
    'NetSim', # widget
    'Odometer', # widget
    'Pixelation', # widget
    'PublicKeyCryptography', # widget
    'Scratch', # no ideal solution
    'ScriptCompletion', # unknown
    'StandaloneVideo', # no user submitted content
    'TextCompression', # widget
    'TextMatch', # dsl defined, covered in dsl
    'Unplugged', # no solutions
    'Vigenere', # widget
    'Weblab', # no ideal solution
    'Widget', # widget
  ].freeze
  TYPES_WITH_IDEAL_LEVEL_SOURCE = %w(
    Artist
    Blockly
    Calc
    Craft
    Eval
    Grid
    GamelabJr
    Karel
    Maze
    Studio
    StudioEC
    StarWarsGrid
  ).freeze

  def self.where_we_want_to_calculate_ideal_level_source
    where('type not in (?)', TYPES_WITHOUT_IDEAL_LEVEL_SOURCE).
    where('ideal_level_source_id is null').
    to_a.reject {|level| level.try(:free_play)}
  end

  def calculate_ideal_level_source_id
    ideal_level_source =
      level_sources.
      includes(:activities).
      max_by {|level_source| level_source.activities.where("test_result >= #{Activity::FREE_PLAY_RESULT}").count}

    update_attribute(:ideal_level_source_id, ideal_level_source.id) if ideal_level_source
  end

  def self.find_by_key(key)
    # this is the key used in the script files, as a way to uniquely
    # identify a level that can be defined by the .level file or in a
    # blockly levels.js. for example, from hourofcode.script:
    # level 'blockly:Maze:2_14'
    # level 'scrat 16'
    find_by(key_to_params(key))
  end

  def self.key_to_params(key)
    if key.start_with?('blockly:')
      _, game_name, level_num = key.split(':')
      {game_id: Game.by_name(game_name), level_num: level_num}
    else
      {name: key}
    end
  end

  # Returns whether this level is backed by a channel, whose id may
  # be passed to the client, typically to save and load user progress
  # on that level.
  def channel_backed?
    return false if try(:is_project_level)
    free_response_upload = is_a?(FreeResponse) && allow_user_uploads
    project_template_level || free_response_upload || game.channel_backed?
  end

  def key
    if level_num == 'custom' || level_num.nil?
      name
    else
      ["blockly", game.name, level_num].join(':')
    end
  end

  # Project template levels are used to persist use progress
  # across multiple levels, using a single level name as the
  # storage key for that user.
  def project_template_level
    return nil if try(:project_template_level_name).nil?
    Level.find_by_key(project_template_level_name)
  end

  def strip_name
    self.name = name.to_s.strip unless name.nil?
  end

  def log_changes(user=nil)
    return unless changed?

    log = JSON.parse(audit_log || "[]")

    # gather all field changes; if the properties JSON blob is one of the things
    # that changed, rather than including just 'properties' in the list, include
    # all of those attributes within properties that changed.
    latest_changes = changed.dup
    if latest_changes.include?('properties') && changed_attributes['properties']
      latest_changes.delete('properties')
      changed_attributes['properties'].each do |key, value|
        latest_changes.push(key) unless properties[key] == value
      end
    end

    entry = {
      changed_at: Time.now,
      changed: latest_changes
    }
    unless user.nil?
      entry[:changed_by_id] = user.id
      entry[:changed_by_email] = user.email
    end
    log.push(entry)

    # Because this ever-growing log is stored in a limited column and because we
    # will tend to care a lot less about older entries than newer ones, we will
    # here drop older entries until this log gets down to a reasonable size
    log.shift while JSON.dump(log).length >= 65535

    self.audit_log = JSON.dump(log)
  end

  def remove_empty_script_levels
    script_levels.each do |script_level|
      if script_level.levels.length == 1 && script_level.levels[0] == self
        script_level.destroy
      end
    end
  end

  def self.cache_find(id)
    Script.cache_find_level(id)
  end

  def icon
  end

  # Level are either activity levels (default) or concept levels
  # An activity level is a one where a student has to complete an activity / puzzle.
  # - This includes programming levels, widget levels, unplugged activities, assessment levels, etc.
  # - These get circular progress bubbles
  # A concept level is one that introduces or discusses a concept.
  # - This includes video levels, external HTML levels, and map levels.
  # - These get diamond progress bubbles
  def concept_level?
    false
  end

  # Returns an array of all the contained levels
  # (based on the contained_level_names property)
  def contained_levels
    names = properties["contained_level_names"]
    return [] unless names.present?
    properties["contained_level_names"].map do |contained_level_name|
      Script.cache_find_level(contained_level_name)
    end
  end

  def summary_for_lesson_plans
    summary = {
      level_id: id,
      type: self.class.to_s,
      name: name,
      display_name: display_name
    }

    %w(title questions answers instructions markdown_instructions markdown teacher_markdown pages reference).each do |key|
      value = properties[key] || try(key)
      summary[key] = value if value
    end
    if video_key
      summary[:video_youtube] = specified_autoplay_video.youtube_url
      summary[:video_download] = specified_autoplay_video.download
    end

    unless contained_levels.empty?
      summary[:contained_levels] = contained_levels.map(&:summary_for_lesson_plans)
    end

    summary
  end

<<<<<<< HEAD
  # Create a copy of this level named new_name, and store the id of the original
  # level in parent_level_id.
  def clone(new_name)
    level = dup
    level.update!(name: new_name, parent_level_id: id)
    level
  end

  # Create a copy of this level by appending new_suffix to the name, removing
  # any previous suffix from the name first. Store the id of the original
  # level in parent_level_id, and store the suffix in name_suffix.
  #
  # Also, copy over any project template level. If two levels with the same
  # project template level are copied using the same new_suffix, then the new
  # levels should both point to the same new project template level.
  #
  # @param [String] new_suffix The suffix to append to the name of the original
  #   level when choosing a name for the new level, replacing any existing
  #   name_suffix if one exists.
  # @param [Boolean] allow_existing If true, use the existing level with the
  #   same name, if one exists.
  # @raise [ActiveRecord::RecordInvalid] if !allow_existing and the new level
  #   name is already taken.
  def clone_with_suffix(new_suffix, allow_existing: false)
    new_name = "#{base_name}#{new_suffix}"

    level = allow_existing && Level.find_by_name(new_name) ?
       Level.find_by_name(new_name) :
       clone(new_name)

    update_params = {name_suffix: new_suffix}

    if project_template_level
      new_template_level = project_template_level.clone_with_suffix(new_suffix, allow_existing: true)
      update_params[:project_template_level_name] = new_template_level.name
    end

    level.update!(update_params)
    level
=======
  def uses_droplet?
    false
>>>>>>> 52ad9433
  end

  private

  # Returns the level name, removing the name_suffix first (if present).
  def base_name
    return name unless name_suffix
    strip_suffix_regex = /^(.*)#{Regexp.escape(name_suffix)}$/
    name[strip_suffix_regex, 1] || name
  end

  def write_to_file?
    custom? && !is_a?(DSLDefined) && Rails.application.config.levelbuilder_mode
  end
end<|MERGE_RESOLUTION|>--- conflicted
+++ resolved
@@ -479,7 +479,10 @@
     summary
   end
 
-<<<<<<< HEAD
+  def uses_droplet?
+    false
+  end
+
   # Create a copy of this level named new_name, and store the id of the original
   # level in parent_level_id.
   def clone(new_name)
@@ -519,10 +522,6 @@
 
     level.update!(update_params)
     level
-=======
-  def uses_droplet?
-    false
->>>>>>> 52ad9433
   end
 
   private
