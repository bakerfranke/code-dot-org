class Ability
  include CanCan::Ability

  # Define abilities for the passed in user here. For more information, see the
  # wiki at https://github.com/ryanb/cancan/wiki/Defining-Abilities.
  def initialize(user)
    user ||= User.new

    # Abilities for all users, signed in or not signed in.
    can :read, :all
    cannot :read, [
      Script, # see override below
      ScriptLevel, # see override below
      :reports,
      User,
      UserPermission,
      Follower,
      PeerReview,
      Section,
      # PLC Stuff
      Plc::Course,
      Plc::LearningModule,
      Plc::Task,
      Plc::UserCourseEnrollment,
      Plc::CourseUnit,
      # PD models
      Pd::Workshop,
      Pd::Session,
      Pd::Enrollment,
      Pd::DistrictPaymentTerm,
      :pd_teacher_attendance_report,
      :pd_workshop_summary_report,
      Pd::CourseFacilitator,
      Pd::TeacherApplication,
      :workshop_organizer_survey_report,
      :pd_workshop_user_management,
      :pd_workshop_admins,
      :peer_review_submissions,
      RegionalPartner,
      :regional_partner_workshops,
      Pd::RegionalPartnerMapping,
      Pd::Application::ApplicationBase,
      Pd::Application::Facilitator1819Application,
      Pd::Application::Facilitator1920Application,
      Pd::Application::Teacher1819Application,
      Pd::Application::Teacher1920Application,
      Pd::InternationalOptIn,
      :maker_discount
    ]

    if user.persisted?
      can :manage, user

      can :create, Activity, user_id: user.id
      can :save_to_gallery, UserLevel, user_id: user.id
      can :create, GalleryActivity, user_id: user.id
      can :destroy, GalleryActivity, user_id: user.id
      can :create, UserLevel, user_id: user.id
      can :update, UserLevel, user_id: user.id
      can :create, Follower, student_user_id: user.id
      can :destroy, Follower, student_user_id: user.id
      can :read, UserPermission, user_id: user.id
      can [:show, :pull_review, :update], PeerReview, reviewer_id: user.id
      can :create, Pd::TeacherApplication, user_id: user.id
      can :create, Pd::RegionalPartnerProgramRegistration, user_id: user.id
      can :read, Pd::Session
      can :manage, Pd::Enrollment, user_id: user.id
      can :workshops_user_enrolled_in, Pd::Workshop
      can :index, Section, user_id: user.id
      can [:get_feedbacks, :count, :increment_visit_count, :index], TeacherFeedback, student_id: user.id

      if user.teacher?
        can :manage, Section, user_id: user.id
        can :manage, :teacher
        can :manage, User do |u|
          user.students.include?(u)
        end
        can [:create, :get_feedback_from_teacher], TeacherFeedback, student_sections: {user_id: user.id}
        can :manage, Follower
        can :manage, UserLevel do |user_level|
          !user.students.where(id: user_level.user_id).empty?
        end
        can :read, Plc::UserCourseEnrollment, user_id: user.id
        can :view_level_solutions, Script do |script|
          !script.professional_learning_course?
        end
        can [:read, :find], :regional_partner_workshops
        can [:new, :create, :read], Pd::Application::Facilitator1819Application, user_id: user.id
        can [:new, :create, :read], Pd::Application::Facilitator1920Application, user_id: user.id
        can [:new, :create, :read], Pd::Application::Teacher1819Application, user_id: user.id
        can [:new, :create, :read], Pd::Application::Teacher1920Application, user_id: user.id
        can :create, Pd::InternationalOptIn, user_id: user.id
        can :manage, :maker_discount
        can :update_last_confirmation_date, UserSchoolInfo, user_id: user.id
      end

      if user.facilitator?
        can [:read, :start, :end, :workshop_survey_report, :summary, :filter], Pd::Workshop, facilitators: {id: user.id}
        can [:read, :update], Pd::Workshop, organizer_id: user.id
        can :manage_attendance, Pd::Workshop, facilitators: {id: user.id}, ended_at: nil
        can :create, Pd::FacilitatorProgramRegistration, user_id: user.id
        can :read, Pd::CourseFacilitator, facilitator_id: user.id

        if Pd::CourseFacilitator.exists?(facilitator: user, course: Pd::Workshop::COURSE_CSF)
          can :create, Pd::Workshop
          can :update, Pd::Workshop, facilitators: {id: user.id}
        end
      end

      if user.workshop_organizer? || user.program_manager?
        can :create, Pd::Workshop
        can [:read, :start, :end, :update, :destroy, :summary, :filter], Pd::Workshop, organizer_id: user.id
        can :manage_attendance, Pd::Workshop, organizer_id: user.id, ended_at: nil

        # Regional partner program managers can access workshops assigned to their regional partner
        if user.regional_partners.any?
          can [:read, :start, :end, :update, :destroy, :summary, :filter], Pd::Workshop, regional_partner_id: user.regional_partners.pluck(:id)
          can :manage_attendance, Pd::Workshop, regional_partner_id: user.regional_partners.pluck(:id), ended_at: nil
          can :update_scholarship_info, Pd::Enrollment do |enrollment|
            !!user.regional_partners.pluck(enrollment.workshop.regional_partner_id)
          end
        end

        can :read, Pd::CourseFacilitator
        can :index, :workshop_organizer_survey_report
        can :read, :pd_workshop_summary_report
        can :read, :pd_teacher_attendance_report
        if user.regional_partners.any?
          # regional partners by default have read, quick_view, and update
          # permissions
          can [:read, :quick_view, :cohort_view, :update, :search], Pd::Application::ApplicationBase, regional_partner_id: user.regional_partners.pluck(:id)

          # G3 regional partners should have full management permission
          group_3_partner_ids = user.regional_partners.where(group: 3).pluck(:id)
          unless group_3_partner_ids.empty?
            can :manage, Pd::Application::ApplicationBase, regional_partner_id: group_3_partner_ids
            cannot :delete, Pd::Application::ApplicationBase, regional_partner_id: group_3_partner_ids
          end
          can [:send_principal_approval, :principal_approval_not_required], Pd::Application::Teacher1920Application, regional_partner_id: user.regional_partners.pluck(:id)
        end
      end

      if user.workshop_admin?
        can :manage, Pd::Workshop
        can :manage, Pd::CourseFacilitator
        can :manage, :workshop_organizer_survey_report
        can :manage, :pd_workshop_summary_report
        can :manage, :pd_teacher_attendance_report
        can :manage, Pd::TeacherApplication
        can :manage, :pd_workshop_user_management
        can :manage, :pd_workshop_admins
        can :manage, RegionalPartner
        can :report_csv, :peer_review_submissions
        can :manage, Pd::RegionalPartnerMapping
        can :manage, Pd::Application::ApplicationBase
        can :manage, Pd::Application::Facilitator1920Application
        can :manage, Pd::Application::Teacher1920Application
<<<<<<< HEAD
        can :move, :workshop_enrollments
=======
        can :update_scholarship_info, Pd::Enrollment
>>>>>>> 3a666540
      end

      if user.permission?(UserPermission::PROJECT_VALIDATOR)
        can :manage, FeaturedProject
      end

      if user.permission?(UserPermission::PLC_REVIEWER)
        can :manage, PeerReview
        can :index, :peer_review_submissions
        can :dashboard, :peer_reviews
        can :report_csv, :peer_review_submissions
      end
    end

    # Override Script and ScriptLevel.
    can :read, Script do |script|
      if script.pilot?
        script.has_pilot_access?(user)
      else
        user.persisted? || !script.login_required?
      end
    end
    can :read, ScriptLevel do |script_level|
      script = script_level.script
      if script.pilot?
        script.has_pilot_access?(user)
      else
        user.persisted? || !script.login_required?
      end
    end

    # Handle standalone projects as a special case.
    # They don't necessarily have a model, permissions and redirects are run
    # through ProjectsController and their view/edit requirements are defined
    # there.
    ProjectsController::STANDALONE_PROJECTS.each_pair do |project_type_key, project_type_props|
      if project_type_props[:levelbuilder_required]
        can :load_project, project_type_key if user.persisted? && user.permission?(UserPermission::LEVELBUILDER)
      elsif project_type_props[:login_required]
        can :load_project, project_type_key if user.persisted?
      else
        can :load_project, project_type_key
      end
    end

    # In order to accommodate the possibility of there being no database, we
    # need to check that the user is persisted before checking the user
    # permissions.
    if user.persisted? && user.permission?(UserPermission::LEVELBUILDER)
      can :manage, [
        Block,
        SharedBlocklyFunction,
        Library,
        Game,
        Level,
        Course,
        Script,
        ScriptLevel,
        Video,
      ]

      # Only custom levels are editable.
      cannot [:update, :destroy], Level do |level|
        !level.custom?
      end
    end

    if user.persisted? && user.permission?(UserPermission::PROJECT_VALIDATOR)
      # let them change the hidden state
      can :manage, LevelSource
    end

    if user.permission?(UserPermission::CENSUS_REVIEWER)
      can :manage, Census::CensusInaccuracyInvestigation
    end

    if user.admin?
      can :manage, :all

      cannot :manage, [
        Activity,
        Game,
        Level,
        Course,
        Script,
        ScriptLevel,
        UserLevel,
        UserScript
      ]
    end
  end
end<|MERGE_RESOLUTION|>--- conflicted
+++ resolved
@@ -155,11 +155,8 @@
         can :manage, Pd::Application::ApplicationBase
         can :manage, Pd::Application::Facilitator1920Application
         can :manage, Pd::Application::Teacher1920Application
-<<<<<<< HEAD
         can :move, :workshop_enrollments
-=======
         can :update_scholarship_info, Pd::Enrollment
->>>>>>> 3a666540
       end
 
       if user.permission?(UserPermission::PROJECT_VALIDATOR)
