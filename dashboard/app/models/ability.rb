class Ability
  include CanCan::Ability

  # Define abilities for the passed in user here. For more information, see the
  # wiki at https://github.com/ryanb/cancan/wiki/Defining-Abilities.
  def initialize(user)
    user ||= User.new

    # Abilities for all users, signed in or not signed in.
    can :read, :all
    cannot :read, [
      Script, # see override below
      ScriptLevel, # see override below
      :reports,
      User,
      UserPermission,
      Follower,
      PeerReview,
      Section,
      # Ops models
      District,
      Workshop,
      Cohort,
      WorkshopAttendance,
      # PLC Stuff
      Plc::Course,
      Plc::LearningModule,
      Plc::Task,
      Plc::UserCourseEnrollment,
      Plc::CourseUnit,
      # PD models
      Pd::Workshop,
      Pd::Session,
      Pd::Enrollment,
      Pd::DistrictPaymentTerm,
      :pd_teacher_attendance_report,
      :pd_workshop_summary_report,
      Pd::CourseFacilitator,
      Pd::TeacherApplication,
      :workshop_organizer_survey_report,
      Pd::WorkshopMaterialOrder,
      :pd_workshop_user_management,
      :pd_workshop_admins,
      :peer_review_submissions,
      RegionalPartner,
      :regional_partner_workshops,
      Pd::RegionalPartnerMapping,
      Pd::Application::ApplicationBase,
      Pd::Application::Facilitator1819Application,
      Pd::Application::Teacher1819Application,
      :maker_discount
    ]

    if user.persisted?
      can :manage, user

      can :create, Activity, user_id: user.id
      can :save_to_gallery, UserLevel, user_id: user.id
      can :create, GalleryActivity, user_id: user.id
      can :destroy, GalleryActivity, user_id: user.id
      can :create, UserLevel, user_id: user.id
      can :update, UserLevel, user_id: user.id
      can :create, Follower, student_user_id: user.id
      can :destroy, Follower, student_user_id: user.id
      can :read, UserPermission, user_id: user.id
      can [:show, :pull_review, :update], PeerReview, reviewer_id: user.id
      can :create, Pd::TeacherApplication, user_id: user.id
      can :create, Pd::RegionalPartnerProgramRegistration, user_id: user.id
      can :read, Pd::Session
      can :manage, Pd::Enrollment, user_id: user.id
      can :workshops_user_enrolled_in, Pd::Workshop
      can :index, Section, user_id: user.id

      if user.teacher?
        can :manage, Section, user_id: user.id
        can :manage, :teacher
        can :manage, User do |u|
          user.students.include?(u)
        end
        can :manage, Follower
        can :read, Workshop
        can :manage, UserLevel do |user_level|
          !user.students.where(id: user_level.user_id).empty?
        end
        can :read, Plc::UserCourseEnrollment, user_id: user.id
        can :view_level_solutions, Script do |script|
          !script.professional_learning_course?
        end
        can [:read, :find], :regional_partner_workshops
        can [:new, :create, :read], Pd::WorkshopMaterialOrder, user_id: user.id
        can [:new, :create, :read], Pd::Application::Facilitator1819Application, user_id: user.id
        can [:new, :create, :read], Pd::Application::Teacher1819Application, user_id: user.id
        can :manage, :maker_discount
      end

      if user.facilitator?
        can :read, Workshop
        can :teachers, Workshop
        can :read, District
        # Allow facilitator to manage Workshop/Attendance for
        # workshops in which they are a facilitator.
        can :manage, WorkshopAttendance do |attendance|
          attendance.segment.workshop.facilitators.include? user
        end
        can :manage, Workshop do |workshop|
          workshop.facilitators.include? user
        end
        can [:read, :start, :end, :workshop_survey_report, :summary, :filter], Pd::Workshop, facilitators: {id: user.id}
        can [:read, :update], Pd::Workshop, organizer_id: user.id
<<<<<<< HEAD
=======
        can :create, Pd::Workshop if Pd::CourseFacilitator.exists?(facilitator: user, course: Pd::Workshop::COURSE_CSF)
>>>>>>> bca9c896
        can :manage_attendance, Pd::Workshop, facilitators: {id: user.id}, ended_at: nil
        can :create, Pd::FacilitatorProgramRegistration, user_id: user.id
        can :read, Pd::CourseFacilitator, facilitator_id: user.id

        if Pd::CourseFacilitator.exists?(facilitator: user, course: Pd::Workshop::COURSE_CSF)
          can :create, Pd::Workshop
          can :update, Pd::Workshop, facilitators: {id: user.id}
        end
      end

      if user.district_contact?
        can [:cohort, :teacher], WorkshopAttendance
        can :manage, Cohort do |cohort| # if the cohort has the district contact's district
          cohort.districts.any? do |district|
            district.contact_id == user.id
          end
        end
        can :group_view, Plc::UserCourseEnrollment
        can :manager_view, Plc::UserCourseEnrollment do |enrollment|
          DistrictsUsers.exists?(user: enrollment.user, district: District.where(contact: user.id).pluck(:id))
        end
      end

      if user.workshop_organizer? || user.program_manager?
        can :create, Pd::Workshop
        can [:read, :start, :end, :update, :destroy, :summary, :filter], Pd::Workshop, organizer_id: user.id
        can :manage_attendance, Pd::Workshop, organizer_id: user.id, ended_at: nil

        # Regional partner program managers can access workshops assigned to their regional partner
        if user.regional_partners.any?
          can [:read, :start, :end, :update, :destroy, :summary, :filter], Pd::Workshop, regional_partner_id: user.regional_partners.pluck(:id)
          can :manage_attendance, Pd::Workshop, regional_partner_id: user.regional_partners.pluck(:id), ended_at: nil
        end

        can :read, Pd::CourseFacilitator
        can :index, :workshop_organizer_survey_report
        can :read, :pd_workshop_summary_report
        can :read, :pd_teacher_attendance_report
        if user.regional_partners.any?
          # regional partners by default have read, quick_view, and update
          # permissions
          can [:read, :quick_view, :cohort_view, :update, :search], Pd::Application::ApplicationBase, regional_partner_id: user.regional_partners.pluck(:id)

          # G3 regional partners should have full management permission
          group_3_partner_ids = user.regional_partners.where(group: 3).pluck(:id)
          unless group_3_partner_ids.empty?
            can :manage, Pd::Application::ApplicationBase, regional_partner_id: group_3_partner_ids
          end
        end
      end

      if user.workshop_admin?
        can :manage, Pd::Workshop
        can :manage, Pd::WorkshopMaterialOrder
        can :manage, Pd::CourseFacilitator
        can :manage, :workshop_organizer_survey_report
        can :manage, :pd_workshop_summary_report
        can :manage, :pd_teacher_attendance_report
        can :manage, Pd::TeacherApplication
        can :manage, :pd_workshop_user_management
        can :manage, :pd_workshop_admins
        can :manage, RegionalPartner
        can :report_csv, :peer_review_submissions
        can :manage, Pd::RegionalPartnerMapping
        can :manage, Pd::Application::ApplicationBase
        can :manage, Pd::Application::Facilitator1819Application
        can :manage, Pd::Application::Teacher1819Application
      end

      if user.permission?(UserPermission::PROJECT_VALIDATOR)
        can :manage, FeaturedProject
      end

      if user.permission?(UserPermission::PLC_REVIEWER)
        can :manage, PeerReview
        can :index, :peer_review_submissions
        can :dashboard, :peer_reviews
        can :report_csv, :peer_review_submissions
      end
    end

    # Override Script and ScriptLevel.
    if user.persisted?
      can :read, Script
      can :read, ScriptLevel
    else
      can :read, Script do |script|
        !script.login_required?
      end
      can :read, ScriptLevel do |script_level|
        !script_level.script.login_required?
      end
    end

    # Handle standalone projects as a special case.
    # They don't necessarily have a model, permissions and redirects are run
    # through ProjectsController and their view/edit requirements are defined
    # there.
    ProjectsController::STANDALONE_PROJECTS.each_pair do |project_type_key, project_type_props|
      if project_type_props[:levelbuilder_required]
        can :load_project, project_type_key if user.persisted? && user.permission?(UserPermission::LEVELBUILDER)
      elsif project_type_props[:login_required]
        can :load_project, project_type_key if user.persisted?
      else
        can :load_project, project_type_key
      end
    end

    # In order to accommodate the possibility of there being no database, we
    # need to check that the user is persisted before checking the user
    # permissions.
    if user.persisted? && user.permission?(UserPermission::LEVELBUILDER)
      can :manage, [
        Game,
        Level,
        Course,
        Script,
        ScriptLevel,
        Video,
      ]

      # Only custom levels are editable.
      cannot [:update, :destroy], Level do |level|
        !level.custom?
      end
    end

    if user.persisted? && user.permission?(UserPermission::PROJECT_VALIDATOR)
      # let them change the hidden state
      can :manage, LevelSource
    end

    if user.admin?
      can :manage, :all

      cannot :manage, [
        Activity,
        Game,
        Level,
        Course,
        Script,
        ScriptLevel,
        UserLevel,
        UserScript
      ]
    end
  end
end<|MERGE_RESOLUTION|>--- conflicted
+++ resolved
@@ -107,10 +107,6 @@
         end
         can [:read, :start, :end, :workshop_survey_report, :summary, :filter], Pd::Workshop, facilitators: {id: user.id}
         can [:read, :update], Pd::Workshop, organizer_id: user.id
-<<<<<<< HEAD
-=======
-        can :create, Pd::Workshop if Pd::CourseFacilitator.exists?(facilitator: user, course: Pd::Workshop::COURSE_CSF)
->>>>>>> bca9c896
         can :manage_attendance, Pd::Workshop, facilitators: {id: user.id}, ended_at: nil
         can :create, Pd::FacilitatorProgramRegistration, user_id: user.id
         can :read, Pd::CourseFacilitator, facilitator_id: user.id
