# == Schema Information
#
# Table name: pd_applications
#
#  id                          :integer          not null, primary key
#  user_id                     :integer
#  type                        :string(255)      not null
#  application_year            :string(255)      not null
#  application_type            :string(255)      not null
#  regional_partner_id         :integer
#  status                      :string(255)
#  locked_at                   :datetime
#  notes                       :text(65535)
#  form_data                   :text(65535)      not null
#  created_at                  :datetime         not null
#  updated_at                  :datetime         not null
#  course                      :string(255)
#  response_scores             :text(65535)
#  application_guid            :string(255)
#  accepted_at                 :datetime
#  properties                  :text(65535)
#  deleted_at                  :datetime
#  status_timestamp_change_log :text(65535)
#
# Indexes
#
#  index_pd_applications_on_application_guid     (application_guid)
#  index_pd_applications_on_application_type     (application_type)
#  index_pd_applications_on_application_year     (application_year)
#  index_pd_applications_on_course               (course)
#  index_pd_applications_on_regional_partner_id  (regional_partner_id)
#  index_pd_applications_on_status               (status)
#  index_pd_applications_on_type                 (type)
#  index_pd_applications_on_user_id              (user_id)
#

module Pd::Application
  class FacilitatorApplicationBase < WorkshopAutoenrolledApplication
    include Pd::FacilitatorCommonApplicationConstants

    serialized_attrs %w(
      fit_workshop_id
      auto_assigned_fit_enrollment_id
      question_1
      question_2
      question_3
      question_4
      question_5
      question_6
      question_7
    )
    # Implement in derived class.
    # @return a valid year (see ApplicationConstants.APPLICATION_YEARS)
    def year
      raise 'Abstract method must be overridden by inheriting class'
    end

    # @override
    def set_type_and_year
      self.application_type = FACILITATOR_APPLICATION
      self.application_year = year
    end

    PROGRAMS = {
      csf: 'CS Fundamentals',
      csd: 'CS Discoveries',
      csp: 'CS Principles'
    }.freeze

    VALID_COURSES = PROGRAMS.keys.map(&:to_s)

    YES_COMMIT = 'Yes, I can commit to this requirement'
    NO_COMMIT = "No, I can't commit to this requirement"

    validates :course, presence: true, inclusion: {in: VALID_COURSES}
    before_validation :set_course_from_program
    def set_course_from_program
      self.course = PROGRAMS.key(program)
    end

    before_create :match_partner, if: -> {regional_partner.nil?}
    def match_partner
      self.regional_partner = RegionalPartner.find_by_region(zip_code, state_code)
    end

    def fit_workshop
      return nil unless fit_workshop_id

      # attempt to retrieve from cache
      cache_fetch self.class.get_workshop_cache_key(fit_workshop_id) do
        Pd::Workshop.includes(:sessions, :enrollments).find_by(id: fit_workshop_id)
      end
    end

    def fit_workshop_date_and_location
      fit_workshop.try(&:date_and_location_name)
    end

    def registered_fit_workshop?
      # inspect the cached fit_workshop.enrollments rather than querying the DB
      fit_workshop.enrollments.any? {|e| e.user_id == user.id} if fit_workshop_id
    end

    def self.options
      {
        title: COMMON_OPTIONS[:title],
        state: COMMON_OPTIONS[:state],
        gender_identity: COMMON_OPTIONS[:gender_identity],
        race: COMMON_OPTIONS[:race],

        institution_type: [
          'School district',
          'Non-profit',
          'Institute of higher education',
          'Tech company',
          TEXT_FIELDS[:other_with_text]
        ],

        how_heard: [
          'Code.org email',
          'Code.org social media post',
          TEXT_FIELDS[:how_heard_facilitator],
          TEXT_FIELDS[:how_heard_code_org_staff],
          TEXT_FIELDS[:how_heard_regional_partner],
          'My employer',
          TEXT_FIELDS[:other_with_text]
        ],

        plan_on_teaching: [
          YES,
          NO,
          "I don't know yet",
          TEXT_FIELDS[:other_with_text]
        ],

        teaching_experience: [
          'Yes, I am a current classroom teacher',
          'Yes. I am not currently a classroom teacher, but I have taught in a classroom in the past.',
          'No, I do not have classroom teaching experience'
        ],

        currently_involved_in_cs_education: [
          'I teach CS courses for credit to K-12, community college, or university students',
          'I teach CS courses in a CS bootcamp program',
          'I lead an afterschool or enrichment program focused on CS',
          'I advocate for CS education within my community',
          'I work at an organization that supports CS education advocacy and access',
          'I am not currently involved with CS education',
          TEXT_FIELDS[:other_please_describe]
        ],

        grades_taught: [
          'Elementary school',
          'Middle school ',
          'High school ',
          'Post-secondary ',
          "N/A: I don't have classroom teaching experience"
        ],

        experience_teaching_this_course: [
          'Yes, to elementary school students',
          'Yes, to middle school students',
          'Yes, to high school students',
          'I do not have experience teaching this curriculum to students, but I do have experience teaching a different CS curriculum to students',
          'I do not have experience teaching any CS curriculum to students',
<<<<<<< HEAD
        ],

        csf_previous_workshop: [
          'Yes, I have attended a Code.org CS Fundamentals workshop.',
          'I have attended a Code.org workshop, but for a different curriculum.',
          'No, I have not attended a Code.org workshop.'
        ],

        csd_csp_completed_pd: [
=======
        ],

        completed_pd: [
>>>>>>> b8d08e81
          'Yes, I have participated in the Code.org Professional Learning Program for this curriculum.',
          'I have participated in the Code.org Professional Learning Program, but for a different curriculum.',
          'No, I have not participated in a Code.org Professional Learning Program for any curriculum.',
        ],

        facilitator_availability: [
          'Weekdays during the school year',
          'Weekdays during the summer',
          'Saturdays during the school year',
          'Saturdays during the summer',
          'Sundays during the school year',
          'Sundays during the summer',
          TEXT_FIELDS[:other_with_text]
        ],

        csf_good_standing_requirement: [YES_COMMIT, NO_COMMIT],

        code_org_facilitator: [YES, NO],

        code_org_facilitator_years: [
          '2014-15 school year',
          '2015-16 school year',
          '2016-17 school year',
          '2017-18 school year',
          '2018-19 school year',
          TEXT_FIELDS[:other_with_text]
        ],

        code_org_facilitator_programs: [
          'CS Fundamentals',
          'CS Discoveries',
          'CS Principles',
          'CS in Algebra',
          'CS in Science',
          'Exploring Computer Science',
          TEXT_FIELDS[:other_with_text]
        ],

        have_led_adults: [YES, NO],

        csf_summit_requirement: [YES_COMMIT, NO_COMMIT],
        csf_workshop_requirement: [YES_COMMIT, NO_COMMIT],
        csf_community_requirement: [YES_COMMIT, NO_COMMIT],

        csd_csp_fit_weekend_requirement: [YES_COMMIT, NO_COMMIT],
<<<<<<< HEAD

        csd_csp_workshop_requirement: [YES_COMMIT, NO_COMMIT],

        csd_training_requirement: [YES_COMMIT, NO_COMMIT],
        csp_training_requirement: [YES_COMMIT, NO_COMMIT],

        csd_csp_lead_summer_workshop_requirement: [YES_COMMIT, NO_COMMIT],
        csd_csp_deeper_learning_requirement: [YES_COMMIT, NO_COMMIT],
        development_and_preparation_requirement: [YES_COMMIT, NO_COMMIT],

=======

        csd_csp_workshop_requirement: [YES_COMMIT, NO_COMMIT],

        csd_training_requirement: [YES_COMMIT, NO_COMMIT],
        csp_training_requirement: [YES_COMMIT, NO_COMMIT],

        csd_csp_lead_summer_workshop_requirement: [YES_COMMIT, NO_COMMIT],
        csd_csp_deeper_learning_requirement: [YES_COMMIT, NO_COMMIT],
        development_and_preparation_requirement: [YES_COMMIT, NO_COMMIT],

>>>>>>> b8d08e81
        csd_csp_good_standing_requirement: [YES_COMMIT, NO_COMMIT],

        csd_csp_no_partner_summer_workshop: [
          'Yes, I understand that I must commit to a 5-day summer workshop. If I am assigned to a nearby Regional Partner, I will coordinate with Code.org once dates are finalized.'
        ],

        csd_csp_partner_but_no_summer_workshop: [
          'Yes, I understand that I must commit to a 5-day summer workshop. I will coordinate with Code.org once dates are finalized.'
        ],

        csd_csp_partner_with_summer_workshop: [YES_COMMIT, NO_COMMIT],
      }
    end

    def self.required_fields
      %i(
        first_name
        last_name
        phone
        address
        city
        state
        zip_code
        institution_type
        current_employer
        job_title

        program
        code_org_facilitator

        teaching_experience
        have_led_adults
        development_and_preparation_requirement

        currently_involved_in_cs_education
        grades_taught
        experience_teaching_this_course
        plan_on_teaching
<<<<<<< HEAD
=======
        completed_pd
>>>>>>> b8d08e81
        facilitator_availability

        why_should_all_have_access
        skills_areas_to_improve
        inquiry_based_learning
        why_interested

        gender_identity
        race
        agree
      )
    end

    def dynamic_required_fields(hash)
      [].tap do |required|
        if hash[:code_org_facilitator] == YES
          required.concat [
            :code_org_facilitator_years,
            :code_org_facilitator_programs
          ]
        end

        if hash[:program] == PROGRAMS[:csf]
<<<<<<< HEAD
          required.concat [
            :csf_summit_requirement,
            :csf_workshop_requirement,
            :csf_community_requirement,
            :csf_previous_workshop,
            :csf_good_standing_requirement
=======
          if hash[:regional_partner_id] && !PARTNERS_WITHOUT_CSF.include?(hash[:regional_partner_id])
            required << :csf_good_standing_requirement
          end
          required.concat [
            :csf_summit_requirement,
            :csf_workshop_requirement,
            :csf_community_requirement
>>>>>>> b8d08e81
          ]
        end

        if hash[:program] != PROGRAMS[:csf]
          if !hash[:regional_partner_id]
            required << :csd_csp_no_partner_summer_workshop
          else
            if hash[:summer_workshops] && !hash[:summer_workshops].empty?
              required.concat [
                :csd_csp_partner_with_summer_workshop,
                :csd_csp_which_summer_workshop
              ]
            else
              required << :csd_csp_partner_but_no_summer_workshop
            end
            if hash[:fit_workshops] && !hash[:fit_workshops].empty?
              required << :csd_csp_which_fit_weekend
            end
          end
          required.concat [
            :csd_csp_fit_weekend_requirement,
            :csd_csp_workshop_requirement,
            :csd_csp_lead_summer_workshop_requirement,
<<<<<<< HEAD
            :csd_csp_deeper_learning_requirement,
            :csd_csp_completed_pd,
            :csd_csp_good_standing_requirement
=======
            :csd_csp_deeper_learning_requirement
>>>>>>> b8d08e81
          ]
        end

        if hash[:program] == PROGRAMS[:csd]
          required << :csd_training_requirement
        end

        if hash[:program] == PROGRAMS[:csp]
          required << :csp_training_requirement
        end
      end
    end

    def first_name
      sanitize_form_data_hash[:first_name]
    end

    def last_name
      sanitize_form_data_hash[:last_name]
    end

    def program
      sanitize_form_data_hash[:program]
    end

    def zip_code
      sanitize_form_data_hash[:zip_code]
    end

    def state_name
      sanitize_form_data_hash[:state]
    end

    def state_code
      STATE_ABBR_WITH_DC_HASH.key(state_name).try(:to_s)
    end

    # Include additional text for all the multi-select fields that have the option
    def additional_text_fields
      [
        [:institution_type],
        [:code_org_facilitator_years],
        [:code_org_facilitator_programs],
        [:csd_csp_which_summer_workshop, TEXT_FIELDS[:not_sure_please_explain], :csd_csp_which_summer_workshop_not_sure],
        [:csd_csp_which_summer_workshop, TEXT_FIELDS[:unable_to_attend_please_explain], :csd_csp_which_summer_workshop_unable_to_attend],
        [:csd_csp_which_fit_weekend, TEXT_FIELDS[:not_sure_please_explain], :csd_csp_which_fit_weekend_not_sure],
        [:csd_csp_which_fit_weekend, TEXT_FIELDS[:unable_to_attend_please_explain], :csd_csp_which_fit_weekend_unable_to_attend],
        [:currently_involved_in_cs_education, TEXT_FIELDS[:other_please_describe]],
        [:plan_on_teaching],
        [:facilitator_availability],
        [:how_heard, TEXT_FIELDS[:how_heard_facilitator], :how_heard_facilitator],
        [:how_heard, TEXT_FIELDS[:how_heard_code_org_staff], :how_heard_code_org_staff],
        [:how_heard, TEXT_FIELDS[:how_heard_regional_partner], :how_heard_regional_partner],
        [:how_heard]
      ]
    end

    # @override
    # Add account_email (based on the associated user's email) to the sanitized form data hash
    def sanitize_form_data_hash
      super.merge(account_email: user.email)
    end

    before_save :destroy_fit_autoenrollment, if: -> {status_changed? && status != "accepted"}
    def destroy_fit_autoenrollment
      return unless auto_assigned_fit_enrollment_id

      Pd::Enrollment.find_by(id: auto_assigned_fit_enrollment_id).try(:destroy)
      self.auto_assigned_fit_enrollment_id = nil
    end

    # override
    def enroll_user
      super
      return unless fit_workshop_id

      enrollment = Pd::Enrollment.where(
        pd_workshop_id: fit_workshop_id,
        email: user.email
      ).first_or_initialize

      # If this is a new enrollment, we want to:
      #   - save it with all required data
      #   - save a reference to it in properties
      #   - delete the previous auto-created enrollment if it exists
      if enrollment.new_record?
        enrollment.update(
          user: user,
          school_info: user.school_info,
          full_name: user.name
        )
        enrollment.save!

        destroy_fit_autoenrollment
        self.auto_assigned_fit_enrollment_id = enrollment.id
      end
    end

    # Assigns the default FiT workshop, if one is not yet assigned
    def assign_default_fit_workshop!
      return if fit_workshop_id
      update! fit_workshop_id: find_default_fit_workshop.try(:id)
    end

    def find_default_fit_workshop
      return unless regional_partner

      find_fit_workshop(
        course: workshop_course,
        city: find_default_fit_teachercon[:city]
      )
    end

    # override
    def self.prefetch_associated_models(applications)
      # also prefetch fit workshops
      prefetch_workshops applications.flat_map {|a| [a.pd_workshop_id, a.fit_workshop_id]}.uniq.compact
    end

    # @override
    def self.can_see_locked_status?(user)
      true
    end
  end
end<|MERGE_RESOLUTION|>--- conflicted
+++ resolved
@@ -163,7 +163,6 @@
           'Yes, to high school students',
           'I do not have experience teaching this curriculum to students, but I do have experience teaching a different CS curriculum to students',
           'I do not have experience teaching any CS curriculum to students',
-<<<<<<< HEAD
         ],
 
         csf_previous_workshop: [
@@ -173,11 +172,6 @@
         ],
 
         csd_csp_completed_pd: [
-=======
-        ],
-
-        completed_pd: [
->>>>>>> b8d08e81
           'Yes, I have participated in the Code.org Professional Learning Program for this curriculum.',
           'I have participated in the Code.org Professional Learning Program, but for a different curriculum.',
           'No, I have not participated in a Code.org Professional Learning Program for any curriculum.',
@@ -223,7 +217,6 @@
         csf_community_requirement: [YES_COMMIT, NO_COMMIT],
 
         csd_csp_fit_weekend_requirement: [YES_COMMIT, NO_COMMIT],
-<<<<<<< HEAD
 
         csd_csp_workshop_requirement: [YES_COMMIT, NO_COMMIT],
 
@@ -234,18 +227,6 @@
         csd_csp_deeper_learning_requirement: [YES_COMMIT, NO_COMMIT],
         development_and_preparation_requirement: [YES_COMMIT, NO_COMMIT],
 
-=======
-
-        csd_csp_workshop_requirement: [YES_COMMIT, NO_COMMIT],
-
-        csd_training_requirement: [YES_COMMIT, NO_COMMIT],
-        csp_training_requirement: [YES_COMMIT, NO_COMMIT],
-
-        csd_csp_lead_summer_workshop_requirement: [YES_COMMIT, NO_COMMIT],
-        csd_csp_deeper_learning_requirement: [YES_COMMIT, NO_COMMIT],
-        development_and_preparation_requirement: [YES_COMMIT, NO_COMMIT],
-
->>>>>>> b8d08e81
         csd_csp_good_standing_requirement: [YES_COMMIT, NO_COMMIT],
 
         csd_csp_no_partner_summer_workshop: [
@@ -284,10 +265,6 @@
         grades_taught
         experience_teaching_this_course
         plan_on_teaching
-<<<<<<< HEAD
-=======
-        completed_pd
->>>>>>> b8d08e81
         facilitator_availability
 
         why_should_all_have_access
@@ -311,22 +288,12 @@
         end
 
         if hash[:program] == PROGRAMS[:csf]
-<<<<<<< HEAD
           required.concat [
             :csf_summit_requirement,
             :csf_workshop_requirement,
             :csf_community_requirement,
             :csf_previous_workshop,
             :csf_good_standing_requirement
-=======
-          if hash[:regional_partner_id] && !PARTNERS_WITHOUT_CSF.include?(hash[:regional_partner_id])
-            required << :csf_good_standing_requirement
-          end
-          required.concat [
-            :csf_summit_requirement,
-            :csf_workshop_requirement,
-            :csf_community_requirement
->>>>>>> b8d08e81
           ]
         end
 
@@ -350,13 +317,9 @@
             :csd_csp_fit_weekend_requirement,
             :csd_csp_workshop_requirement,
             :csd_csp_lead_summer_workshop_requirement,
-<<<<<<< HEAD
             :csd_csp_deeper_learning_requirement,
             :csd_csp_completed_pd,
             :csd_csp_good_standing_requirement
-=======
-            :csd_csp_deeper_learning_requirement
->>>>>>> b8d08e81
           ]
         end
 
