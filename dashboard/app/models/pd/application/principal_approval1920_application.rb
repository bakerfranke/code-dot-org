# == Schema Information
#
# Table name: pd_applications
#
#  id                  :integer          not null, primary key
#  user_id             :integer
#  type                :string(255)      not null
#  application_year    :string(255)      not null
#  application_type    :string(255)      not null
#  regional_partner_id :integer
#  status              :string(255)
#  locked_at           :datetime
#  notes               :text(65535)
#  form_data           :text(65535)      not null
#  created_at          :datetime         not null
#  updated_at          :datetime         not null
#  course              :string(255)
#  response_scores     :text(65535)
#  application_guid    :string(255)
#  accepted_at         :datetime
#  properties          :text(65535)
#  deleted_at          :datetime
#
# Indexes
#
#  index_pd_applications_on_application_guid     (application_guid)
#  index_pd_applications_on_application_type     (application_type)
#  index_pd_applications_on_application_year     (application_year)
#  index_pd_applications_on_course               (course)
#  index_pd_applications_on_regional_partner_id  (regional_partner_id)
#  index_pd_applications_on_status               (status)
#  index_pd_applications_on_type                 (type)
#  index_pd_applications_on_user_id              (user_id)
#

module Pd::Application
  class PrincipalApproval1920Application < PrincipalApprovalApplicationBase
    include Pd::PrincipalApproval1920ApplicationConstants

    # @override
    def year
      YEAR_19_20
    end

    validates_presence_of :teacher_application
    belongs_to :teacher_application, class_name: 'Pd::Application::Teacher1920Application',
      primary_key: :application_guid, foreign_key: :application_guid

    def self.create_placeholder_and_send_mail(teacher_application)
      teacher_application.queue_email :principal_approval, deliver_now: true

      Pd::Application::PrincipalApproval1920Application.create(
        form_data: {}.to_json,
        application_guid: teacher_application.application_guid
      )
    end

    # @override
    def check_idempotency
      existing_application = Pd::Application::PrincipalApproval1920Application.find_by(application_guid: application_guid)

      (!existing_application || existing_application.placeholder?) ? nil : existing_application
    end

    def self.options
      {
        title: COMMON_OPTIONS[:title],
        school_state: COMMON_OPTIONS[:state],
        school_type: COMMON_OPTIONS[:school_type],
        do_you_approve: [YES, NO, TEXT_FIELDS[:other_with_text]],
        plan_to_teach: [
          'Yes, they are planning to teach this course this year (2019-20)',
          'I hope they will be able teach this course this year (2019-20)',
          'No, they are not planning to teach this course this year (2019-20), but they hope to teach this course the following year (2020-21)',
          'No, someone else from my school will teach this course this year (2019-20)',
          'I don’t know if they will teach this course (Please Explain):'
        ],
        csd_implementation: [
          '50+ instructional hours per section of students for a semester-long course (Units 1 - 3)',
          '100+ instructional hours for a year-long course (Units 1-  6)',
          'I don’t know yet which implementation schedule we will use.',
          'We will use a different implementation schedule. (Please Explain):'
        ],
        csp_implementation: [
          '100+ instructional hours for a year-long course',
          '100+ instructional hours for a one semester (block schedule) course',
          'I don’t know yet which implementation schedule we will use.',
          'We will use a different implementation schedule. (Please Explain):'
        ],
        committed_to_master_schedule: [
          'Yes, I plan to include this course in the 2019-20 master schedule',
          'I hope to include this course in the 2019-20 master schedule',
          'No, I do not plan to include this course in the 2019-20 master schedule but hope to the following year (2020-21)',
          'I don’t know if I will be able to include this course in the 2019-20 master schedule',
          TEXT_FIELDS[:other_with_text]
        ],
        replace_course: [
<<<<<<< HEAD
          'Yes, it will replace an existing computer science course',
          'No, it will not replace an existing computer science course',
          'No, this course will not be added to the schedule',
=======
          TEXT_FIELDS[:yes_replace_existing_course],
          'No, it will not replace an existing computer science course.',
          'No, this course will not be added to the schedule.',
>>>>>>> 43b58337
          TEXT_FIELDS[:dont_know_explain]
        ],
        replace_which_course_csp: [
          'Beauty and Joy of Computing',
          'CodeHS',
          'Computer Applications (ex: using Microsoft programs)',
          'CS50',
          'Exploring Computer Science',
          'Intro to Computer Science',
          'Intro to Programming',
          'Mobile CSP',
          'Project Lead the Way - Computer Science',
          'UTeach CSP',
          'Web Development',
          'We’ve created our own course',
          TEXT_FIELDS[:other_please_explain]
        ],
        replace_which_course_csd: [
          'CodeHS',
          'Codesters',
          'Computer Applications (ex: using Microsoft programs)',
          'CS Fundamentals',
          'Exploring Computer Science',
          'Globaloria',
          'My CS',
          'Project Lead the Way - Computer Science',
          'Robotics',
          'ScratchEd',
          'Typing',
          'We’ve created our own course',
          TEXT_FIELDS[:other_please_explain]
        ],
        committed_to_diversity: [YES, NO, TEXT_FIELDS[:other_please_explain]],
        pay_fee: [
          'Yes, my school or teacher will be able to pay the full program fee.',
          'No, my school or teacher will not be able to pay the program fee. We would like to be considered for a scholarship.',
          'Not applicable: there is no fee for the program for teachers in my region.',
          'Not applicable: there is no Regional Partner in my region.'
        ],
        how_heard: [
          'From a teacher',
          'From an administrator',
          'Code.org website',
          'Code.org email',
          'Regional Partner website',
          'Regional Partner email',
          'Regional Partner event or workshop',
          TEXT_FIELDS[:other_with_text]
        ]
      }
    end

    def dynamic_required_fields(hash)
      [].tap do |required|
        if hash[:do_you_approve]
          required.concat [
            :first_name,
            :last_name,
            :email,
            :confirm_principal
          ]

          unless hash[:do_you_approve] == NO
            required.concat [
              :total_student_enrollment,
              :free_lunch_percent,
              :white,
              :black,
              :hispanic,
              :asian,
              :pacific_islander,
              :american_indian,
              :other,
              :plan_to_teach,
              :committed_to_master_schedule,
              :replace_course,
              :committed_to_diversity,
              :understand_fee,
              :pay_fee,
              :how_heard
            ]

            if teacher_application&.course == 'csd'
              required << :csd_implementation
            elsif teacher_application&.course == 'csp'
              required << :csp_implementation
            end

            if hash[:replace_course] == TEXT_FIELDS[:yes_replace_existing_course]
              if teacher_application&.course == 'csd'
                required << :replace_which_course_csd
              elsif teacher_application&.course == 'csp'
                required << :replace_which_course_csp
              end
            end
          end
        end
      end
    end

    def additional_text_fields
      [
        [:committed_to_master_schedule],
        [:csd_implementation],
        [:csp_implementation],
        [:replace_course, TEXT_FIELDS[:dont_know_explain], :replace_course_other],
        [:committed_to_diversity, TEXT_FIELDS[:other_please_explain], :committed_to_diversity_other],
        [:replace_which_course_csd, TEXT_FIELDS[:other_please_explain], :replace_which_course_csd_other],
        [:replace_which_course_csp, TEXT_FIELDS[:other_please_explain], :replace_which_course_csp_other],
        [:do_you_approve],
        [:plan_to_teach],
        [:how_heard]
      ]
    end
  end
end<|MERGE_RESOLUTION|>--- conflicted
+++ resolved
@@ -95,15 +95,9 @@
           TEXT_FIELDS[:other_with_text]
         ],
         replace_course: [
-<<<<<<< HEAD
-          'Yes, it will replace an existing computer science course',
+          TEXT_FIELDS[:yes_replace_existing_course],
           'No, it will not replace an existing computer science course',
           'No, this course will not be added to the schedule',
-=======
-          TEXT_FIELDS[:yes_replace_existing_course],
-          'No, it will not replace an existing computer science course.',
-          'No, this course will not be added to the schedule.',
->>>>>>> 43b58337
           TEXT_FIELDS[:dont_know_explain]
         ],
         replace_which_course_csp: [
