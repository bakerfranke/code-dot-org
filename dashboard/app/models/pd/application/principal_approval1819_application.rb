# == Schema Information
#
# Table name: pd_applications
#
#  id                  :integer          not null, primary key
#  user_id             :integer
#  type                :string(255)      not null
#  application_year    :string(255)      not null
#  application_type    :string(255)      not null
#  regional_partner_id :integer
#  status              :string(255)
#  locked_at           :datetime
#  notes               :text(65535)
#  form_data           :text(65535)      not null
#  created_at          :datetime         not null
#  updated_at          :datetime         not null
#  course              :string(255)
#  response_scores     :text(65535)
#  application_guid    :string(255)
#
# Indexes
#
#  index_pd_applications_on_application_guid     (application_guid)
#  index_pd_applications_on_application_type     (application_type)
#  index_pd_applications_on_application_year     (application_year)
#  index_pd_applications_on_course               (course)
#  index_pd_applications_on_regional_partner_id  (regional_partner_id)
#  index_pd_applications_on_status               (status)
#  index_pd_applications_on_type                 (type)
#  index_pd_applications_on_user_id              (user_id)
#

module Pd::Application
  class PrincipalApproval1819Application < ApplicationBase
    def set_type_and_year
      self.application_year = YEAR_18_19
      self.application_type = PRINCIPAL_APPROVAL_APPLICATION
    end

    validates_presence_of :teacher_application
    belongs_to :teacher_application, class_name: 'Pd::Application::Teacher1819Application',
      primary_key: :application_guid, foreign_key: :application_guid

    def self.options
      {
        title: COMMON_OPTIONS[:title],
        school_state: COMMON_OPTIONS[:state],
        school_type: COMMON_OPTIONS[:school_type],
        do_you_approve: [YES, NO, OTHER_WITH_TEXT],
        committed_to_master_schedule: [YES, NO, OTHER_WITH_TEXT],
        hours_per_year: COMMON_OPTIONS[:course_hours_per_year],
        terms_per_year: COMMON_OPTIONS[:terms_per_year],
        replace_course: [
          YES,
          "No, this course will be added to the schedule, but it won't replace an existing computer science course",
          "I don't know (please explain):"
        ],
        replace_which_course_csp: [
          'Beauty and Joy of Computing',
          'CodeHS',
          'Computer Applications (ex: using Microsoft programs)',
          'CS50',
          'Exploring Computer Science',
          'Intro to Computer Science',
          'Intro to Programming',
          'Mobile CSP',
          'Project Lead the Way - Computer Science',
          'UTeach CSP',
          'Web Development',
          'We’ve created our own course',
          OTHER_PLEASE_EXPLAIN
        ],
        replace_which_course_csd: [
          'CodeHS',
          'Codesters',
          'Computer Applications (ex: using Microsoft programs)',
          'CS Fundamentals',
          'Exploring Computer Science',
          'Globaloria',
          'My CS',
          'Project Lead the Way - Computer Science',
          'Robotics',
          'ScratchEd',
          'Typing',
          'We’ve created our own course',
          OTHER_PLEASE_EXPLAIN
        ],
        committed_to_diversity: [YES, NO, OTHER_PLEASE_EXPLAIN],
        pay_fee: [
          'Yes, my school or my teacher will be able to pay the full summer workshop program fee',
          'No, my school or my teacher will not be able to pay the summer workshop program fee.'
        ]
      }
    end

    def self.required_fields
      %i(
        first_name
        last_name
        title
        email
        do_you_approve
        confirm_principal
      )
    end

    def dynamic_required_fields(hash)
      [].tap do |required|
        unless hash[:do_you_approve] == NO
          required.concat [
            :total_student_enrollment,
            :free_lunch_percent,
            :white,
            :black,
            :hispanic,
            :asian,
            :pacific_islander,
            :american_indian,
            :other,
            :committed_to_master_schedule,
            :hours_per_year,
            :terms_per_year,
            :replace_course,
            :committed_to_diversity,
            :understand_fee,
            :pay_fee
          ]

          if hash[:replace_course] == YES
            if course == 'csd'
              required << :replace_which_course_csd
            elsif course == 'csp'
              required << :replace_which_course_csp
            end
          end
        end
      end
    end

    def additional_text_fields
      [
        [:do_you_approve],
        [:committed_to_master_schedule],
        [:committed_to_diversity]
      ]
    end

<<<<<<< HEAD
    # @override
    def check_idempotency
      # only one per teacher application (guid)
      Pd::Application::PrincipalApproval1819Application.find_by(application_guid: application_guid)
=======
    def underrepresented_minority_percent
      sanitize_form_data_hash.select do |k, _|
        [
          :black,
          :hispanic,
          :pacific_islander,
          :american_indian
        ].include? k
      end.values.map(&:to_f).reduce(:+)
>>>>>>> 52fed848
    end
  end
end<|MERGE_RESOLUTION|>--- conflicted
+++ resolved
@@ -145,12 +145,6 @@
       ]
     end
 
-<<<<<<< HEAD
-    # @override
-    def check_idempotency
-      # only one per teacher application (guid)
-      Pd::Application::PrincipalApproval1819Application.find_by(application_guid: application_guid)
-=======
     def underrepresented_minority_percent
       sanitize_form_data_hash.select do |k, _|
         [
@@ -160,7 +154,12 @@
           :american_indian
         ].include? k
       end.values.map(&:to_f).reduce(:+)
->>>>>>> 52fed848
+    end
+
+    # @override
+    def check_idempotency
+      # only one per teacher application (guid)
+      Pd::Application::PrincipalApproval1819Application.find_by(application_guid: application_guid)
     end
   end
 end