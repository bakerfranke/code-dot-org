--- conflicted
+++ resolved
@@ -324,7 +324,6 @@
       all_score_hash
     end
 
-<<<<<<< HEAD
     def formatted_partner_contact_email
       return nil unless regional_partner && regional_partner.contact_email_with_backup.present?
 
@@ -335,7 +334,8 @@
       elsif regional_partner.contact&.email.present?
         "#{regional_partner.contact.name} <#{regional_partner.contact.email}>"
       end
-=======
+    end
+
     def clear_extraneous_answers
       course_specific_questions_to_remove =
         if course == 'csf'
@@ -349,7 +349,6 @@
       self.form_data_hash = sanitize_form_data_hash.except(*course_specific_questions_to_remove)
 
       save
->>>>>>> cee01515
     end
   end
 end