--- conflicted
+++ resolved
@@ -9,12 +9,6 @@
       TEACHER_APPLICATION_CLASS = Teacher1920Application
       PRINCIPAL_APPROVAL_APPLICATION_CLASS = PrincipalApproval1920Application
       FACILITATOR_APPLICATION_CLASS = Facilitator1920Application
-
-<<<<<<< HEAD
-      FACILITATOR_APPLICATION_MAILER_CLASS = Facilitator1920ApplicationMailer
-=======
-      TEACHER_APPLICATION_MAILER_CLASS = Teacher1920ApplicationMailer
->>>>>>> 4b66d08c
 
       TEACHER_APPLICATION_FACTORY = :pd_teacher1920_application
       TEACHER_APPLICATION_HASH_FACTORY = :pd_teacher1920_application_hash
