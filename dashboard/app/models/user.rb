# == Schema Information
#
# Table name: users
#
#  id                               :integer          not null, primary key
#  studio_person_id                 :integer
#  email                            :string(255)      default(""), not null
#  parent_email                     :string(255)
#  encrypted_password               :string(255)      default("")
#  reset_password_token             :string(255)
#  reset_password_sent_at           :datetime
#  remember_created_at              :datetime
#  sign_in_count                    :integer          default(0)
#  current_sign_in_at               :datetime
#  last_sign_in_at                  :datetime
#  current_sign_in_ip               :string(255)
#  last_sign_in_ip                  :string(255)
#  created_at                       :datetime
#  updated_at                       :datetime
#  username                         :string(255)
#  provider                         :string(255)
#  uid                              :string(255)
#  admin                            :boolean
#  gender                           :string(1)
#  name                             :string(255)
#  locale                           :string(10)       default("en-US"), not null
#  birthday                         :date
#  user_type                        :string(16)
#  school                           :string(255)
#  full_address                     :string(1024)
#  school_info_id                   :integer
#  total_lines                      :integer          default(0), not null
#  secret_picture_id                :integer
#  active                           :boolean          default(TRUE), not null
#  hashed_email                     :string(255)
#  deleted_at                       :datetime
#  purged_at                        :datetime
#  secret_words                     :string(255)
#  properties                       :text(65535)
#  invitation_token                 :string(255)
#  invitation_created_at            :datetime
#  invitation_sent_at               :datetime
#  invitation_accepted_at           :datetime
#  invitation_limit                 :integer
#  invited_by_id                    :integer
#  invited_by_type                  :string(255)
#  invitations_count                :integer          default(0)
#  terms_of_service_version         :integer
#  urm                              :boolean
#  races                            :string(255)
#  primary_authentication_option_id :integer
#
# Indexes
#
#  index_users_on_birthday                             (birthday)
#  index_users_on_current_sign_in_at                   (current_sign_in_at)
#  index_users_on_deleted_at                           (deleted_at)
#  index_users_on_email_and_deleted_at                 (email,deleted_at)
#  index_users_on_hashed_email_and_deleted_at          (hashed_email,deleted_at)
#  index_users_on_invitation_token                     (invitation_token) UNIQUE
#  index_users_on_invitations_count                    (invitations_count)
#  index_users_on_invited_by_id                        (invited_by_id)
#  index_users_on_parent_email                         (parent_email)
#  index_users_on_provider_and_uid_and_deleted_at      (provider,uid,deleted_at) UNIQUE
#  index_users_on_purged_at                            (purged_at)
#  index_users_on_reset_password_token_and_deleted_at  (reset_password_token,deleted_at) UNIQUE
#  index_users_on_school_info_id                       (school_info_id)
#  index_users_on_studio_person_id                     (studio_person_id)
#  index_users_on_username_and_deleted_at              (username,deleted_at) UNIQUE
#

require 'digest/md5'
require 'cdo/user_helpers'
require 'cdo/race_interstitial_helper'
require 'cdo/chat_client'
require 'cdo/shared_cache'
require 'school_info_interstitial_helper'

class User < ActiveRecord::Base
  include SerializedProperties
  include SchoolInfoDeduplicator
  include LocaleHelper
  include UserMultiAuthHelper
  include Rails.application.routes.url_helpers
  # races: array of strings, the races that a student has selected.
  # Allowed values for race are:
  #   white: "White"
  #   black: "Black or African American"
  #   hispanic: "Hispanic or Latino"
  #   asian: "Asian"
  #   hawaiian: "Native Hawaiian or other Pacific Islander"
  #   american_indian: "American Indian/Alaska Native"
  #   other: "Other"
  #   opt_out: "Prefer not to say" (but selected this value and hit "Submit")
  #   closed_dialog: This is a special value indicating that the user closed the
  #     dialog rather than selecting a race.
  #   nonsense: This is a special value indicating that the user chose
  #     (strictly) more than five races.
  VALID_RACES = %w(
    white
    black
    hispanic
    asian
    hawaiian
    american_indian
    other
    opt_out
    closed_dialog
    nonsense
  ).freeze

  # Notes:
  #   data_transfer_agreement_source: Indicates the source of the data transfer
  #     agreement.
  #   data_transfer_agreement_kind: "0", "1", etc.  Indicates which version
  #     of the data transfer agreement string the user to agreed to, for a given
  #     data_transfer_agreement_source.  This value should be bumped each time
  #     the corresponding user-facing string is updated.
  serialized_attrs %w(
    ops_first_name
    ops_last_name
    district_id
    ops_school
    ops_gender
    using_text_mode
    last_seen_school_info_interstitial
    ui_tip_dismissed_homepage_header
    ui_tip_dismissed_teacher_courses
    oauth_refresh_token
    oauth_token
    oauth_token_expiration
    sharing_disabled
    next_census_display
    data_transfer_agreement_accepted
    data_transfer_agreement_request_ip
    data_transfer_agreement_source
    data_transfer_agreement_kind
    data_transfer_agreement_at
    seen_oauth_connect_dialog
  )

  # Include default devise modules. Others available are:
  # :token_authenticatable, :confirmable,
  # :lockable, :timeoutable
  devise :invitable, :database_authenticatable, :registerable, :omniauthable,
    :recoverable, :rememberable, :trackable

  acts_as_paranoid # use deleted_at column instead of deleting rows

  PROVIDER_MANUAL = 'manual'.freeze # "old" user created by a teacher -- logs in w/ username + password
  PROVIDER_SPONSORED = 'sponsored'.freeze # "new" user created by a teacher -- logs in w/ name + secret picture/word
  PROVIDER_MIGRATED = 'migrated'.freeze

  # Powerschool note: the Powerschool plugin lives at https://github.com/code-dot-org/powerschool
  OAUTH_PROVIDERS = %w(
    clever
    facebook
    google_oauth2
    lti_lti_prod_kids.qwikcamps.com
    the_school_project
    twitter
    windowslive
    powerschool
  ).freeze

  OAUTH_PROVIDERS_UNTRUSTED_EMAIL = %w(
    clever
    powerschool
  ).freeze

  SYSTEM_DELETED_USERNAME = 'sys_deleted'

  # constants for resetting user secret words/picture
  RESET_SECRETS = 'reset_secrets'.freeze
  MAX_SECRET_RESET_ATTEMPTS = 5

  # :user_type is locked. Use the :permissions property for more granular user permissions.
  USER_TYPE_OPTIONS = [
    TYPE_STUDENT = 'student'.freeze,
    TYPE_TEACHER = 'teacher'.freeze
  ].freeze
  validates_inclusion_of :user_type, in: USER_TYPE_OPTIONS

  belongs_to :studio_person
  has_many :permissions, class_name: 'UserPermission', dependent: :destroy
  has_many :hint_view_requests

  # Teachers can be in multiple cohorts
  has_and_belongs_to_many :cohorts

  # workshops that I am attending
  has_many :workshops, through: :cohorts
  has_many :segments, through: :workshops

  # courses a facilitator is able to teach
  has_many :courses_as_facilitator,
    class_name: Pd::CourseFacilitator,
    foreign_key: :facilitator_id,
    dependent: :destroy

  has_and_belongs_to_many :workshops_as_facilitator,
    class_name: Workshop,
    foreign_key: :facilitator_id,
    join_table: :facilitators_workshops

  # you can be associated with a district if you are the district contact
  has_one :district_as_contact,
    class_name: 'District',
    foreign_key: 'contact_id'

  has_many :regional_partner_program_managers,
    foreign_key: :program_manager_id
  has_many :regional_partners,
    through: :regional_partner_program_managers

  has_many :pd_workshops_organized, class_name: 'Pd::Workshop', foreign_key: :organizer_id

  has_many :districts_users, class_name: 'DistrictsUsers'
  has_many :districts, through: :districts_users

  has_many :authentication_options, dependent: :destroy
  belongs_to :primary_authentication_option, class_name: 'AuthenticationOption'

  belongs_to :school_info
  accepts_nested_attributes_for :school_info, reject_if: :preprocess_school_info
  validates_presence_of :school_info, unless: :school_info_optional?

  has_one :circuit_playground_discount_application

  has_many :pd_applications,
    class_name: 'Pd::Application::ApplicationBase',
    dependent: :destroy

  has_many :user_geos, -> {order 'updated_at desc'}

  validate :validate_parent_email

  after_create :associate_with_potential_pd_enrollments

  after_save :save_email_preference, if: -> {email_preference_opt_in.present?}

  def save_email_preference
    if teacher?
      EmailPreference.upsert!(
        email: email,
        opt_in: email_preference_opt_in.downcase == "yes",
        ip_address: email_preference_request_ip,
        source: email_preference_source,
        form_kind: email_preference_form_kind,
      )
    end
  end

  # after_create :send_new_teacher_email
  # def send_new_teacher_email
  # TODO: it's not easy to pass cookies into an after_create call, so for now while this is behind a page mode
  # flag, we send the email from the controller instead. This should ultimately live here, though.
  # TeacherMailer.new_teacher_email(self).deliver_now if teacher?
  # end

  # Set validation type to VALIDATION_NONE, and deduplicate the school_info object
  # based on the passed attributes.
  # @param school_info_attr the attributes to set and check
  # @return [Boolean] true if we should reject (ignore and skip writing) the record,
  # false if we should accept and write it
  def preprocess_school_info(school_info_attr)
    # Suppress validation - all parts of this form are optional when accesssed through the registration form
    school_info_attr[:validation_type] = SchoolInfo::VALIDATION_NONE unless school_info_attr.nil?
    # students are never asked to fill out this data, so silently reject it for them
    student? || deduplicate_school_info(school_info_attr, self)
  end

  # Not deployed to everyone, so we don't require this for anybody, yet
  def school_info_optional?
    true # update if/when A/B test is done and accepted
  end

  belongs_to :invited_by, polymorphic: true

  validate :admins_must_be_teachers_without_followeds

  def admins_must_be_teachers_without_followeds
    if admin
      errors.add(:admin, 'must be a teacher') unless teacher?
      errors.add(:admin, 'cannot be a followed') unless sections_as_student.empty?
    end
  end

  def email
    return read_attribute(:email) unless migrated?
    primary_authentication_option.try(:email) || ''
  end

  def hashed_email
    return read_attribute(:hashed_email) unless migrated?
    primary_authentication_option.try(:hashed_email) || ''
  end

  def facilitator?
    permission? UserPermission::FACILITATOR
  end

  def workshop_organizer?
    permission? UserPermission::WORKSHOP_ORGANIZER
  end

  def program_manager?
    permission? UserPermission::PROGRAM_MANAGER
  end

  def workshop_admin?
    permission? UserPermission::WORKSHOP_ADMIN
  end

  def project_validator?
    permission? UserPermission::PROJECT_VALIDATOR
  end

  # assign a course to a facilitator that is qualified to teach it
  def course_as_facilitator=(course)
    courses_as_facilitator << courses_as_facilitator.find_or_create_by(facilitator_id: id, course: course)
  end

  def delete_course_as_facilitator(course)
    courses_as_facilitator.find_by(course: course).try(:destroy)
  end

  # admin can be nil, which should be treated as false
  def admin_changed?
    # no change: false
    # false <-> nil: false
    # false|nil <-> true: true
    !!changes['admin'].try {|from, to| !!from != !!to}
  end

  def log_admin_save
    ChatClient.message 'infra-security',
      "#{admin ? 'Granting' : 'Revoking'} UserPermission: "\
      "environment: #{rack_env}, "\
      "user ID: #{id}, "\
      "email: #{email}, "\
      "permission: ADMIN",
      color: 'yellow'
  end

  # don't log changes to admin permission in development, test, and ad_hoc environments
  def self.should_log?
    return [:staging, :levelbuilder, :production].include? rack_env
  end

  def delete_permission(permission)
    @permissions = nil
    permission = permissions.find_by(permission: permission)
    permissions.delete permission if permission
  end

  def permission=(permission)
    @permissions = nil
    permissions << permissions.find_or_create_by(user_id: id, permission: permission)
  end

  # @param permission [UserPermission] the permission to query.
  # @return [Boolean] whether the User has permission granted.
  # TODO(asher): Determine whether request level caching is sufficient, or
  #   whether a memcache or otherwise should be employed.
  def permission?(permission)
    return false unless teacher?
    if @permissions.nil?
      # The user's permissions have not yet been cached, so do the DB query,
      # caching the results.
      @permissions = UserPermission.where(user_id: id).pluck(:permission)
    end
    # Return the cached results.
    return @permissions.include? permission
  end

  # Revokes all escalated permissions associated with the user, including admin status and any
  # granted UserPermission's.
  def revoke_all_permissions
    update_column(:admin, nil)
    UserPermission.where(user_id: id).each(&:destroy)
  end

  def district_contact?
    return false unless teacher?
    district_as_contact.present?
  end

  def district
    District.find(district_id) if district_id
  end

  def district_name
    district.try(:name)
  end

  # Given a user_id, username, or email, attempts to find the relevant user
  def self.from_identifier(identifier)
    (identifier.to_i.to_s == identifier && where(id: identifier).first) ||
      where(username: identifier).first ||
      find_by_email_or_hashed_email(identifier)
  end

  def self.find_or_create_teacher(params, invited_by_user, permission = nil)
    user = User.find_by_email_or_hashed_email(params[:email])
    unless user
      # initialize new users with name and school
      if params[:ops_first_name] || params[:ops_last_name]
        params[:name] ||= [params[:ops_first_name], params[:ops_last_name]].flatten.join(" ")
      end
      params[:school] ||= params[:ops_school]

      # Devise Invitable's invite! skips validation, so we must first validate the email ourselves.
      # See https://github.com/scambra/devise_invitable/blob/5eb76d259a954927308bfdbab363a473c520748d/lib/devise_invitable/model.rb#L151
      ValidatesEmailFormatOf.validate_email_format(params[:email]).tap do |result|
        raise ArgumentError, "'#{params[:email]}' #{result.first}" unless result.nil?
      end
      user = User.invite!(
        email: params[:email],
        user_type: TYPE_TEACHER,
        age: 21
      )
      user.invited_by = invited_by_user
    end

    user.update!(params.merge(user_type: TYPE_TEACHER))

    if permission
      user.permission = permission
      user.save!
    end
    user
  end

  def self.find_or_create_district_contact(params, invited_by_user)
    find_or_create_teacher(params, invited_by_user, UserPermission::DISTRICT_CONTACT)
  end

  def self.find_or_create_facilitator(params, invited_by_user)
    find_or_create_teacher(params, invited_by_user, UserPermission::FACILITATOR)
  end

  # a district contact can see the teachers from their district that are part of a cohort
  def district_teachers(cohort = nil)
    return nil unless district_contact?
    teachers = district.users
    (cohort ? teachers.joins(:cohorts).where(cohorts: {id: cohort}) : teachers).to_a
  end

  GENDER_OPTIONS = [
    [nil, ''],
    ['gender.male', 'm'],
    ['gender.female', 'f'],
    ['gender.non_binary', 'n'],
    ['gender.not_listed', 'o'],
    ['gender.none', '-'],
  ].freeze

  DATA_TRANSFER_AGREEMENT_SOURCE_TYPES = [
    ACCOUNT_SIGN_UP = 'ACCOUNT_SIGN_UP'.freeze,
    ACCEPT_DATA_TRANSFER_DIALOG = 'ACCEPT_DATA_TRANSFER_DIALOG'.freeze
  ].freeze

  attr_accessor :login
  attr_accessor :email_preference_opt_in_required
  attr_accessor :email_preference_opt_in
  attr_accessor :email_preference_request_ip
  attr_accessor :email_preference_source
  attr_accessor :email_preference_form_kind

  attr_accessor :data_transfer_agreement_required

  has_many :plc_enrollments, class_name: '::Plc::UserCourseEnrollment', dependent: :destroy

  has_many :user_levels, -> {order 'id desc'}, inverse_of: :user

  has_many :gallery_activities, -> {order 'id desc'}

  # Relationships (sections/followers/students) from being a teacher.
  has_many :sections, dependent: :destroy
  has_many :followers, through: :sections
  has_many :students, through: :followers, source: :student_user

  # Relationships (sections_as_students/followeds/teachers) from being a
  # student.
  has_many :followeds, -> {order 'followers.id'}, class_name: 'Follower', foreign_key: 'student_user_id', dependent: :destroy
  has_many :sections_as_student, through: :followeds, source: :section
  has_many :teachers, through: :sections_as_student, source: :user

  belongs_to :secret_picture
  before_create :generate_secret_picture

  before_create :generate_secret_words

  before_create :suppress_ui_tips_for_new_users

  before_create :update_default_share_setting

  # a bit of trickery to sort most recently started/assigned/progressed scripts first and then completed
  has_many :user_scripts, -> {order "-completed_at asc, greatest(coalesce(started_at, 0), coalesce(assigned_at, 0), coalesce(last_progress_at, 0)) desc, user_scripts.id asc"}
  has_many :scripts, -> {where hidden: false}, through: :user_scripts, source: :script

  validates :name, presence: true, unless: -> {purged_at}
  validates :name, length: {within: 1..70}, allow_blank: true
  validates :name, no_utf8mb4: true

  defer_age = proc {|user| %w(google_oauth2 clever powerschool).include?(user.provider) || user.provider == User::PROVIDER_SPONSORED}

  validates :age, presence: true, on: :create, unless: defer_age # only do this on create to avoid problems with existing users
  AGE_DROPDOWN_OPTIONS = (4..20).to_a << "21+"
  validates :age, presence: false, inclusion: {in: AGE_DROPDOWN_OPTIONS}, allow_blank: true

  USERNAME_REGEX = /\A#{UserHelpers::USERNAME_ALLOWED_CHARACTERS.source}+\z/i
  validates_length_of :username, within: 5..20, allow_blank: true
  validates_format_of :username, with: USERNAME_REGEX, on: :create, allow_blank: true
  validates_uniqueness_of :username, allow_blank: true, case_sensitive: false, on: :create, if: 'errors.blank?'
  validates_uniqueness_of :username, case_sensitive: false, on: :update, if: 'errors.blank? && username_changed?'
  validates_presence_of :username, if: :username_required?
  before_validation :generate_username, on: :create

  validates_presence_of     :password, if: :password_required?
  validates_confirmation_of :password, if: :password_required?
  validates_length_of       :password, within: 6..128, allow_blank: true

  validate :email_matches_for_oauth_upgrade, if: 'oauth? && user_type_changed?', on: :update

  def email_matches_for_oauth_upgrade
    if user_type == User::TYPE_TEACHER
      # The stored email must match the passed email
      unless hashed_email == hashed_email_was
        errors.add :base, I18n.t('devise.registrations.user.user_type_change_email_mismatch')
        errors.add :email_mismatch, "Email mismatch" # only used to check for this error's existence
      end
    end
    true
  end

  validates_presence_of :email_preference_opt_in, if: :email_preference_opt_in_required
  validates_presence_of :email_preference_request_ip, if: -> {email_preference_opt_in.present?}
  validates_presence_of :email_preference_source, if: -> {email_preference_opt_in.present?}
  validates_presence_of :email_preference_form_kind, if: -> {email_preference_opt_in.present?}

  validates :data_transfer_agreement_accepted, acceptance: true, if: :data_transfer_agreement_required
  validates_presence_of :data_transfer_agreement_request_ip, if: -> {data_transfer_agreement_accepted.present?}
  validates_inclusion_of :data_transfer_agreement_source, in: DATA_TRANSFER_AGREEMENT_SOURCE_TYPES, if: -> {data_transfer_agreement_accepted.present?}
  validates_presence_of :data_transfer_agreement_kind, if: -> {data_transfer_agreement_accepted.present?}
  validates_presence_of :data_transfer_agreement_at, if: -> {data_transfer_agreement_accepted.present?}

  # When adding a new version, append to the end of the array
  # using the next increasing natural number.
  TERMS_OF_SERVICE_VERSIONS = [
    1  # (July 2016) Teachers can grant access to labs for U13 students.
  ].freeze
  validates :terms_of_service_version,
    inclusion: {in: TERMS_OF_SERVICE_VERSIONS},
    allow_nil: true

  # NOTE: Order is important here.
  before_save :make_teachers_21,
    :normalize_email,
    :hash_email,
    :sanitize_race_data_set_urm,
    :fix_by_user_type

  before_save :log_admin_save, if: -> {admin_changed? && User.should_log?}

  before_save :set_primary_authentication_option, if: -> {!primary_authentication_option && provider == 'migrated'}

  def set_primary_authentication_option
    if provider == 'migrated' && !primary_authentication_option && !authentication_options.empty?
      self.primary_authentication_option = authentication_options.first
    end
  end

  before_validation :update_share_setting, unless: :under_13?

  def make_teachers_21
    return unless teacher?
    self.age = 21
  end

  def normalize_email
    return unless email.present?
    self.email = email.strip.downcase
  end

  def self.hash_email(email)
    Digest::MD5.hexdigest(email.downcase)
  end

  def hash_email
    return unless email.present?
    self.hashed_email = User.hash_email(email)
  end

  # @return [Boolean, nil] Whether the the list of races stored in the `races` column represents an
  # under-represented minority.
  #   - true: Yes, a URM user.
  #   - false: No, not a URM user.
  #   - nil: Don't know, may or may not be a URM user.
  def urm_from_races
    return nil unless races

    races_as_list = races.split ','
    return nil if races_as_list.empty?
    return nil if (races_as_list & ['opt_out', 'nonsense', 'closed_dialog']).any?
    return true if (races_as_list & ['black', 'hispanic', 'hawaiian', 'american_indian']).any?
    false
  end

  def sanitize_race_data_set_urm
    return true unless races_changed?

    if races
      races_as_list = races.split ','
      if races_as_list.include? 'closed_dialog'
        self.races = 'closed_dialog'
      elsif races_as_list.length > 5
        self.races = 'nonsense'
      else
        races_as_list.each do |race|
          self.races = 'nonsense' unless VALID_RACES.include? race
        end
      end
    end

    self.urm = urm_from_races

    true
  end

  def fix_by_user_type
    if student?
      self.email = ''
      self.full_address = nil
      self.school_info = nil
      studio_person.destroy! if studio_person
      self.studio_person_id = nil
    end

    # As we want teachers to explicitly accept our Terms of Service, when the user_type is changing
    # without an explicit acceptance, we clear the version accepted.
    if teacher? && purged_at.nil?
      self.studio_person = StudioPerson.create!(emails: email) unless studio_person
      if user_type_changed? && !terms_of_service_version_changed?
        self.terms_of_service_version = nil
      end
    end
  end

  def self.find_by_email_or_hashed_email(email)
    return nil if email.blank?

    hashed_email = User.hash_email(email)
    User.find_by(hashed_email: hashed_email)
  end

  def self.find_channel_owner(encrypted_channel_id)
    owner_storage_id, _ = storage_decrypt_channel_id(encrypted_channel_id)
    user_id = PEGASUS_DB[:user_storage_ids].first(id: owner_storage_id)[:user_id]
    User.find(user_id)
  rescue ArgumentError, OpenSSL::Cipher::CipherError
    nil
  end

  validate :presence_of_email, if: -> {teacher? && purged_at.nil?}
  validate :presence_of_email_or_hashed_email, if: :email_required?, on: :create
  validates :email, no_utf8mb4: true
  validates_email_format_of :email, allow_blank: true, if: :email_changed?, unless: -> {email.to_s.utf8mb4?}
  validate :email_and_hashed_email_must_be_unique, if: 'email_changed? || hashed_email_changed?'
  validate :presence_of_hashed_email_or_parent_email, if: :requires_email?

  def requires_email?
    provider_changed? && provider.nil? && encrypted_password_changed? && encrypted_password.present?
  end

  def presence_of_hashed_email_or_parent_email
    if hashed_email.blank? && parent_email.blank?
      errors.add :email, I18n.t('activerecord.errors.messages.blank')
    end
  end

  def presence_of_email
    if email.blank?
      errors.add :email, I18n.t('activerecord.errors.messages.blank')
    end
  end

  def presence_of_email_or_hashed_email
    if email.blank? && hashed_email.blank?
      errors.add :email, I18n.t('activerecord.errors.messages.blank')
    end
  end

  def email_and_hashed_email_must_be_unique
    # skip the db lookup if we are already invalid
    return unless errors.blank?

    if ((email.present? && (other_user = User.find_by_email_or_hashed_email(email))) ||
        (hashed_email.present? && (other_user = User.find_by_hashed_email(hashed_email)))) &&
        other_user != self
      errors.add :email, I18n.t('errors.messages.taken')
    end
  end

  def self.normalize_gender(v)
    return nil if v.blank?
    case v.downcase
    when 'f', 'female'
      'f'
    when 'm', 'male'
      'm'
    when 'o', 'notlisted'
      'o'
    when 'n', 'nonbinary', 'non-binary'
      'n'
    else
      nil
    end
  end

  def self.name_from_omniauth(raw_name)
    return raw_name if raw_name.blank? || raw_name.is_a?(String) # some services just give us a string
    # clever returns a hash instead of a string for name
    "#{raw_name['first']} #{raw_name['last']}".squish
  end

  CLEVER_ADMIN_USER_TYPES = ['district_admin', 'school_admin'].freeze
  def self.from_omniauth(auth, params)
<<<<<<< HEAD
    auth_option = AuthenticationOption.where(credential_type: auth.provider, authentication_id: auth.uid).first
    migrated = auth_option&.user
    legacy = where(provider: auth.provider, uid: auth.uid).first
=======
    omniauth_user = find_or_create_by(provider: auth.provider, uid: auth.uid) do |user|
      user.provider = auth.provider
      user.uid = auth.uid
      user.name = name_from_omniauth auth.info.name
      user.user_type = params['user_type'] || auth.info.user_type
      user.user_type = 'teacher' if user.user_type == 'staff' # Powerschool sends through 'staff' instead of 'teacher'

      # Store emails, except when using Clever
      user.email = auth.info.email unless user.user_type == 'student' && OAUTH_PROVIDERS_UNTRUSTED_EMAIL.include?(auth.provider)

      if OAUTH_PROVIDERS_UNTRUSTED_EMAIL.include?(auth.provider) && User.find_by_email_or_hashed_email(user.email)
        user.email = user.email + '.oauthemailalreadytaken'
      end

      if auth.provider == :the_school_project
        user.username = auth.extra.raw_info.nickname
        user.user_type = auth.extra.raw_info.role
        user.locale = auth.extra.raw_info.locale
        user.school = auth.extra.raw_info.school.name
      end

      # treat clever admin types as teachers
      if CLEVER_ADMIN_USER_TYPES.include? user.user_type
        user.user_type = User::TYPE_TEACHER
      end
>>>>>>> 4aa006be

    omniauth_user = migrated || legacy
    omniauth_user ||= create do |user|
      initialize_new_oauth_user(user, auth, params)
    end

    if auth.credentials
      if auth.credentials.refresh_token
        omniauth_user.oauth_refresh_token = auth.credentials.refresh_token
      end

      omniauth_user.oauth_token = auth.credentials.token
      omniauth_user.oauth_token_expiration = auth.credentials.expires_at

      omniauth_user.save if omniauth_user.changed?
    end

    omniauth_user
  end

  def self.initialize_new_oauth_user(user, auth, params)
    user.provider = auth.provider
    user.uid = auth.uid
    user.name = name_from_omniauth auth.info.name
    user.user_type = params['user_type'] || auth.info.user_type
    # Store emails, except when using Clever
    user.email = auth.info.email unless user.user_type == 'student' && OAUTH_PROVIDERS_UNTRUSTED_EMAIL.include?(auth.provider)

    if OAUTH_PROVIDERS_UNTRUSTED_EMAIL.include?(auth.provider) && User.find_by_email_or_hashed_email(user.email)
      user.email = user.email + '.oauthemailalreadytaken'
    end

    if auth.provider == :the_school_project
      user.username = auth.extra.raw_info.nickname
      user.user_type = auth.extra.raw_info.role
      user.locale = auth.extra.raw_info.locale
      user.school = auth.extra.raw_info.school.name
    end

    # treat clever admin types as teachers
    if CLEVER_ADMIN_USER_TYPES.include? user.user_type
      user.user_type = User::TYPE_TEACHER
    end

    # clever provides us these fields
    if user.user_type == TYPE_TEACHER
      user.age = 21
    else
      # As the omniauth spec (https://github.com/omniauth/omniauth/wiki/Auth-Hash-Schema) does not
      # describe auth.info.dob, it may arrive in a variety of formats. Consequently, we let Rails
      # handle any necessary conversion, setting birthday from auth.info.dob. The later
      # shenanigans ensure that we store the user's age rather than birthday.
      user.birthday = auth.info.dob
      user_age = user.age
      user.birthday = nil
      user.age = user_age
    end
    user.gender = normalize_gender auth.info.gender
  end

  def oauth?
<<<<<<< HEAD
    if provider == 'migrated'
=======
    if migrated?
>>>>>>> 4aa006be
      authentication_options.any? {|auth| OAUTH_PROVIDERS.include? auth.credential_type}
    else
      OAUTH_PROVIDERS.include? provider
    end
  end

  def self.new_with_session(params, session)
    if session["devise.user_attributes"]
      new(session["devise.user_attributes"]) do |user|
        user.attributes = params
        cache = CDO.shared_cache
        OmniauthCallbacksController::OAUTH_PARAMS_TO_STRIP.each do |param|
          next if user.send(param)
          # Grab the oauth token from memcached if it's there
          oauth_cache_key = OmniauthCallbacksController.get_cache_key(param, user)
          user.send("#{param}=", cache.read(oauth_cache_key)) if cache
        end
        user.valid?
      end
    else
      super
    end
  end

  def password_required?
    # password is required if:
    (!persisted? || # you are a new user
     !password.nil? || !password_confirmation.nil?) && # or changing your password
      (provider.blank? || (User::PROVIDER_MANUAL == provider)) # and you are a person creating your own account
    # (as opposed to a person who had their account created for them or are logging in with oauth)
  end

  def email_required?
    return true if teacher?
    return false if provider == User::PROVIDER_MANUAL
    return false if provider == User::PROVIDER_SPONSORED
    return false if oauth?
    return false if parent_managed_account?
    true
  end

  def username_required?
    provider == User::PROVIDER_MANUAL || username_changed?
  end

  def update_without_password(params, *options)
    if params[:races]
      self.races = params[:races].join ','
    end
    params.delete(:races)
    super
  end

  def update_with_password(params, *options)
    if encrypted_password.blank?
      params.delete(:current_password) # user does not have password so current password is irrelevant
      update_attributes(params, *options)
    else
      super
    end
  end

  def update_primary_authentication_option(user: {email: nil, hashed_email: nil})
    email = user[:email]
    hashed_email = user[:hashed_email]

    return false if email.nil? && hashed_email.nil?
    return false if teacher? && email.nil?

    # If an email option with a different email address already exists, destroy it
    existing_email_option = authentication_options.find {|ao| ao.credential_type == 'email'}
    existing_email_option&.destroy

    # If an auth option exists with same email, set it to the user's primary authentication option
    existing_auth_option = authentication_options.find {|ao| ao.email == email || ao.hashed_email == hashed_email}
    if existing_auth_option
      self.primary_authentication_option = existing_auth_option
      return save
    end

    params = {credential_type: 'email', user: self}
    params[:email] = email unless email.nil?
    params[:hashed_email] = hashed_email if email.nil?
    self.primary_authentication_option = AuthenticationOption.new(params)
    return save
  end

  # True if the account is teacher-managed and has any sections that use word logins.
  # Will not be true if the user has a password or is only in picture sections
  def secret_word_account?
    return false unless teacher_managed_account?
    sections_as_student.any? {|section| section.login_type == Section::LOGIN_TYPE_WORD}
  end

  # True if the account is teacher-managed, is in at least one picture section, and
  # is not in any non-picture sections
  def secret_picture_account_only?
    return false unless teacher_managed_account?
    any_sections = !sections_as_student.empty?
    any_sections && sections_as_student.all? {|section| section.login_type == Section::LOGIN_TYPE_PICTURE}
  end

  # overrides Devise::Authenticatable#find_first_by_auth_conditions
  # see https://github.com/plataformatec/devise/blob/master/lib/devise/models/authenticatable.rb#L245
  def self.find_for_authentication(tainted_conditions)
    conditions = devise_parameter_filter.filter(tainted_conditions.dup)
    # we get either a login (username) or hashed_email
    login = conditions.delete(:login)
    if login.present?
      return nil if login.utf8mb4?
      # TODO: multi-auth (@eric, before merge!) have to handle this path, and make sure that whatever
      # indexing problems bit us on the users table don't affect the multi-auth table
      from("users IGNORE INDEX(index_users_on_deleted_at)").where(
        [
          'username = :value OR email = :value OR hashed_email = :hashed_value',
          {value: login.downcase, hashed_value: hash_email(login.downcase)}
        ]
      ).first
    elsif hashed_email = conditions.delete(:hashed_email)
      return nil if hashed_email.utf8mb4?
      legacy = where(hashed_email: hashed_email).first
      matching_auth_opts = AuthenticationOption.where(credential_type: 'email', authentication_id: hashed_email)
      migrated = matching_auth_opts.first && matching_auth_opts.first.user
      return migrated || legacy
    else
      nil
    end
  end

  def self.authenticate_with_section(section:, params:)
    User.authenticate_with_section_and_secret_words(section: section, params: params.slice(:user_id, :secret_words)) ||
      User.authenticate_with_section_and_secret_picture(section: section, params: params.slice(:user_id, :secret_picture_id))
  end

  def self.authenticate_with_section_and_secret_words(section:, params:)
    return if section.login_type != Section::LOGIN_TYPE_WORD

    User.
      joins('inner join followers on followers.student_user_id = users.id').
      find_by(
        id: params[:user_id],
        secret_words: params[:secret_words],
        'followers.section_id' => section.id
      )
  end

  def self.authenticate_with_section_and_secret_picture(section:, params:)
    return if section.login_type != Section::LOGIN_TYPE_PICTURE

    User.
      joins('inner join followers on followers.student_user_id = users.id').
      find_by(
        id: params[:user_id],
        secret_picture_id: params[:secret_picture_id],
        'followers.section_id' => section.id
      )
  end

  def user_levels_by_level(script)
    user_levels.
      where(script_id: script.id).
      index_by(&:level_id)
  end

  # Retrieve all user levels for the designated set of users in the given
  # script, with a single query.
  # @param [Enumerable<User>] users
  # @param [Script] script
  # @return [Hash] UserLevels by user id by level id
  # Example return value (where 1,2,3 are user ids and 101, 102 are level ids):
  # {
  #   1: {
  #     101: <UserLevel ...>,
  #     102: <UserLevel ...>
  #   },
  #   2: {
  #     101: <UserLevel ...>,
  #     102: <UserLevel ...>
  #   },
  #   3: {}
  # }
  def self.user_levels_by_user_by_level(users, script)
    initial_hash = Hash[users.map {|user| [user.id, {}]}]
    UserLevel.where(
      script_id: script.id,
      user_id: users.map(&:id)
    ).
      group_by(&:user_id).
      inject(initial_hash) do |memo, (user_id, user_levels)|
        memo[user_id] = user_levels.index_by(&:level_id)
        memo
      end
  end

  def user_progress_by_stage(stage)
    levels = stage.script_levels.map(&:level_ids).flatten
    user_levels.where(script: stage.script, level: levels).pluck(:level_id, :best_result).to_h
  end

  def user_level_for(script_level, level)
    user_levels.find_by(
      script_id: script_level.script_id,
      level_id: level.id
    )
  end

  # Returns the next script_level for the next progression level in the given
  # script that hasn't yet been passed, starting its search at the last level we submitted
  def next_unpassed_progression_level(script)
    # some of our user_levels may be for levels within level_groups, or for levels
    # that are no longer in this script. we want to ignore those, and only look
    # user_levels that have matching script_levels
    # Worth noting in the case that we have the same level appear in
    # the script in multiple places (i.e. via level swapping) there's some potential
    # for strange behavior.
    sl_level_ids = script.script_levels.map(&:level_ids).flatten
    ul_with_sl = user_levels_by_level(script).select do |level_id, _ul|
      sl_level_ids.include? level_id
    end

    # Find the user_level that we've most recently had progress on
    user_level = ul_with_sl.values.max_by(&:updated_at)

    script_level_index = 0
    if user_level
      last_script_level = user_level.script_level
      script_level_index = last_script_level.chapter - 1 if last_script_level
    end

    next_unpassed = script.script_levels[script_level_index..-1].try(:detect) do |script_level|
      user_levels = script_level.level_ids.map {|id| ul_with_sl[id]}
      unpassed_progression_level?(script_level, user_levels)
    end

    # if we don't have any unpassed levels proceeding the one we've most recently
    # submitted, just go to the one we've most recently submitted
    next_unpassed || last_script_level
  end

  # Returns true if all progression levels in the provided script have a passing
  # result
  def completed_progression_levels?(script)
    user_levels_by_level = user_levels_by_level(script)

    script.script_levels.none? do |script_level|
      user_levels = script_level.level_ids.map {|id| user_levels_by_level[id]}
      unpassed_progression_level?(script_level, user_levels)
    end
  end

  # Return true if script_level is a valid_progression_level and every
  # user_level is either missing or not passing
  def unpassed_progression_level?(script_level, user_levels)
    script_level.valid_progression_level? && user_levels.all? do |user_level|
      !(user_level && user_level.passing?)
    end
  end

  # Returns the most recent (via updated_at) user_level for the specified
  # level.
  def last_attempt(level, script = nil)
    query = UserLevel.where(user_id: id, level_id: level.id)
    query = query.where(script_id: script.id) unless script.nil?
    query.order('updated_at DESC').first
  end

  # Returns the most recent (via updated_at) user_level for any of the specified
  # levels.
  def last_attempt_for_any(levels, script_id: nil)
    level_ids = levels.pluck(:id)
    conditions = {
      user_id: id,
      level_id: level_ids
    }
    conditions[:script_id] = script_id unless script_id.nil?
    UserLevel.where(conditions).
      order('updated_at DESC').
      first
  end

  def hidden_script_access?
    admin? || permission?(UserPermission::HIDDEN_SCRIPT_ACCESS)
  end

  # Is the provided script_level hidden, on account of the section(s) that this
  # user is enrolled in
  def script_level_hidden?(script_level)
    return false if try(:teacher?)

    sections = sections_as_student
    return false if sections.empty?

    script_sections = sections.select {|s| s.script.try(:id) == script_level.script.id}

    if !script_sections.empty?
      # if we have one or more sections matching this script id, we consider a stage hidden if all of those sections
      # hides the stage
      script_sections.all? {|s| script_level.hidden_for_section?(s.id)}
    else
      # if we have no sections matching this script id, we consider a stage hidden if any of the sections we're in
      # hide it
      sections.any? {|s| script_level.hidden_for_section?(s.id)}
    end
  end

  # Is the given script hidden for this user (based on the sections that they are in)
  def script_hidden?(script)
    return false if try(:teacher?)

    return false if sections_as_student.empty?

    # Can't hide a script that isn't part of a course
    course = script.try(:course)
    return false unless course

    get_student_hidden_ids(course.id, false).include?(script.id)
  end

  # @return {Hash<string,number[]>|number[]}
  #   For teachers, this will be a hash mapping from section id to a list of hidden
  #   stage ids for that section.
  #   For students this will just be a list of stage ids that are hidden for them.
  def get_hidden_stage_ids(script_name)
    script = Script.get_from_cache(script_name)
    return [] if script.nil?

    teacher? ? get_teacher_hidden_ids(true) : get_student_hidden_ids(script.id, true)
  end

  # @return {Hash<string,number[]>|number[]}
  #   For teachers, this will be a hash mapping from section id to a list of hidden
  #   script ids for that section.
  #   For students this will just be a list of script ids that are hidden for them.
  def get_hidden_script_ids(course)
    return [] if course.nil?

    teacher? ? get_teacher_hidden_ids(false) : get_student_hidden_ids(course.id, false)
  end

  def student?
    user_type == TYPE_STUDENT
  end

  def teacher?
    user_type == TYPE_TEACHER
  end

  def authorized_teacher?
    # You are an authorized teacher if you are an admin, have the AUTHORIZED_TEACHER or the
    # LEVELBUILDER permission, or are a teacher in a cohort.
    return true if admin?
    if permission?(UserPermission::AUTHORIZED_TEACHER) || permission?(UserPermission::LEVELBUILDER)
      return true
    end
    if teacher? && cohorts.present?
      return true
    end
    false
  end

  alias :verified_teacher? :authorized_teacher?

  def student_of_authorized_teacher?
    teachers.any?(&:authorized_teacher?)
  end

  def student_of?(teacher)
    teachers.include? teacher
  end

  def locale
    read_attribute(:locale).try(:to_sym)
  end

  def confirmation_required?
    false
  end

  # There are some shenanigans going on with this age stuff. The
  # actual persisted column is birthday -- so we convert age to a
  # birthday when writing and convert birthday to an age when
  # reading. However -- when we are generating error messages for the
  # user on an unsaved record, we actually 'read' and 'write' the
  # attribute via these accessors. @age is a non-persisted member that
  # we use to save the (possibly invalid) value that the user entered
  # for age so we can generate the correct error message.

  def age=(val)
    @age = val
    val = val.to_i rescue 0 # sometimes we get age: {"Pr" => nil}
    return unless val > 0
    return unless val < 200
    return if birthday && val == age # don't change birthday if we want to stay the same age

    self.birthday = val.years.ago
  end

  def age
    return @age unless birthday
    age = UserHelpers.age_from_birthday(birthday)
    if age < 4
      age = nil
    elsif age >= 21
      age = '21+'
    end
    age
  end

  # Duplicated by under_13? in auth_helpers.rb, which doesn't use the rails model.
  def under_13?
    age.nil? || age.to_i < 13
  end

  def generate_username
    # skip an expensive db query if the name is not valid anyway. we can't depend on validations being run
    return if name.blank? || name.utf8mb4? || (email && email.utf8mb4?)
    self.username = UserHelpers.generate_username(User.with_deleted, name)
  end

  def short_name
    return username if name.blank?

    name.split.first # 'first name'
  end

  def initial
    UserHelpers.initial(name)
  end

  # override the default devise password to support old and new style hashed passwords
  # based on Devise::Models::DatabaseAuthenticatable#valid_password?
  # https://github.com/plataformatec/devise/blob/master/lib/devise/models/database_authenticatable.rb#L46
  def valid_password?(password)
    return false if encrypted_password.blank?
    bcrypt = ::BCrypt::Password.new(encrypted_password)
    # check with the pepper
    spicy_password = ::BCrypt::Engine.hash_secret("#{password}#{self.class.pepper}", bcrypt.salt)
    if Devise.secure_compare(spicy_password, encrypted_password)
      return true
    end

    # check without the pepper
    mild_password = ::BCrypt::Engine.hash_secret(password, bcrypt.salt)
    if Devise.secure_compare(mild_password, encrypted_password)
      # save the spicy password
      update_attribute(:encrypted_password, spicy_password)
      return true
    end

    return false
  end

  # Returns an array of users associated with an email address.
  # Will contain all users that have this email either in
  # plaintext, hashed, or as a parent email. Empty array
  # if no associated users are found.
  def self.associated_users(email)
    result = []
    return result if email.blank?

    primary_account = User.find_by_email_or_hashed_email(email)
    result.push(primary_account) if primary_account

    child_accounts = User.where(parent_email: email)
    result += child_accounts

    result
  end

  # Override how devise tries to find users by email to reset password
  # to also look for the hashed email. For users who have their email
  # stored hashed (and not in plaintext), we can still allow them to
  # reset their password with their email (by looking up the hash)

  attr_accessor :raw_token
  def self.send_reset_password_instructions(attributes={})
    # override of Devise method
    if attributes[:email].blank?
      user = User.new
      user.errors.add :email, I18n.t('activerecord.errors.messages.blank')
      return user
    end

    email = attributes[:email]
    associated_users = User.associated_users(email)
    return User.new(email: email).send_reset_password_for_users(email, associated_users)
  end

  attr_accessor :child_users
  def send_reset_password_for_users(email, users)
    if users.empty?
      not_found_user = User.new(email: email)
      not_found_user.errors.add :email, :not_found
      return not_found_user
    end

    # Normal case: single user, owner of the email attached to this account
    if users.length == 1 && (users.first.email == email || users.first.hashed_email == User.hash_email(email))
      primary_user = users.first
      primary_user.raw_token = primary_user.send_reset_password_instructions(email) # protected in the superclass
      return primary_user
    end

    # One or more users are associated with parent email, generate reset tokens for each one
    users.each do |user|
      raw, enc = Devise.token_generator.generate(User, :reset_password_token)
      user.raw_token = raw
      user.reset_password_token   = enc
      user.reset_password_sent_at = Time.now.utc
      user.save(validate: false)
    end

    begin
      # Send the password reset to the parent
      raw, _enc = Devise.token_generator.generate(User, :reset_password_token)
      self.child_users = users
      send_devise_notification(:reset_password_instructions, raw, {to: email})
    rescue ArgumentError
      errors.add :base, I18n.t('password.reset_errors.invalid_email')
      return nil
    end
  end

  # Send a password reset email to the user (not to their parent)
  def send_reset_password_instructions(email)
    raw, enc = Devise.token_generator.generate(self.class, :reset_password_token)

    self.reset_password_token   = enc
    self.reset_password_sent_at = Time.now.utc
    save(validate: false)

    send_devise_notification(:reset_password_instructions, raw, {to: email})
    raw
  rescue ArgumentError
    errors.add :base, I18n.t('password.reset_errors.invalid_email')
    return nil
  end

  def reset_secrets
    generate_secret_picture
    generate_secret_words
  end

  def generate_secret_picture
    MAX_SECRET_RESET_ATTEMPTS.times do
      new_secret_picture = SecretPicture.random

      # retry if random picture is same as user's current secret picture
      next if new_secret_picture == secret_picture

      self.secret_picture = new_secret_picture
      break
    end
  end

  def generate_secret_words
    MAX_SECRET_RESET_ATTEMPTS.times do
      new_secret_words = [SecretWord.random.word, SecretWord.random.word].join(" ")

      # retry if random words are same as user's current secret words
      next if new_secret_words == secret_words

      self.secret_words = new_secret_words
      break
    end
  end

  # Returns an array of experiment name strings
  def get_active_experiment_names
    Experiment.get_all_enabled(user: self).pluck(:name)
  end

  def suppress_ui_tips_for_new_users
    # New teachers don't need to see the UI tips for their home and course pages,
    # so set them as already dismissed.
    self.ui_tip_dismissed_homepage_header = true
    self.ui_tip_dismissed_teacher_courses = true
  end

  def advertised_scripts
    [
      Script.hoc_2014_script, Script.frozen_script, Script.infinity_script,
      Script.flappy_script, Script.playlab_script, Script.artist_script,
      Script.course1_script, Script.course2_script, Script.course3_script,
      Script.course4_script, Script.twenty_hour_script, Script.starwars_script,
      Script.starwars_blocks_script, Script.minecraft_script
    ]
  end

  def in_progress_and_completed_scripts
    user_scripts.compact.reject do |user_script|
      begin
        user_script.script.nil?
      rescue
        # Getting user_script.script can raise if the script does not exist
        # In that case we should also reject this user_script.
        true
      end
    end
  end

  # Returns an array of hashes storing data for each unique course assigned to # sections that this user is a part of.
  # @return [Array{CourseData}]
  def assigned_courses
    section_courses.map do |course|
      {
        name: course[:name],
        title: data_t_suffix('course.name', course[:name], 'title'),
        description: data_t_suffix('course.name', course[:name], 'description_short'),
        link: course_path(course),
      }
    end
  end

  # Checks if there are any non-hidden scripts assigned to the user.
  # @return [Boolean]
  def any_visible_assigned_scripts?
    user_scripts.where("assigned_at").
      map {|user_script| Script.where(id: user_script.script.id, hidden: 'false')}.
      flatten.
      any?
  end

  # Checks if there are any non-hidden scripts or courses assigned to the user.
  # @return [Boolean]
  def assigned_course_or_script?
    assigned_courses.any? || any_visible_assigned_scripts?
  end

  # Return a collection of courses and scripts for the user.
  # First in the list will be courses enrolled in by the user's sections.
  # Following that will be all scripts in which the user has made progress that # are not in any of the enrolled courses.
  # @param exclude_primary_script [boolean]
  # Example: true when the primary_script is being used for a TopCourse on /home
  # @return [Array{CourseData, ScriptData}] an array of hashes of script and
  # course data
  def recent_courses_and_scripts(exclude_primary_script)
    primary_script_id = primary_script.try(:id)

    # Filter out user_scripts that are already covered by a course
    course_scripts_script_ids = section_courses.map(&:default_course_scripts).flatten.pluck(:script_id).uniq

    user_scripts = in_progress_and_completed_scripts.
      select {|user_script| !course_scripts_script_ids.include?(user_script.script_id)}

    user_script_data = user_scripts.map do |user_script|
      # Skip this script if we are excluding the primary script and this is the
      # primary script.
      if exclude_primary_script && user_script[:script_id] == primary_script_id
        nil
      else
        script_id = user_script[:script_id]
        script = Script.get_from_cache(script_id)
        {
          name: script[:name],
          title: data_t_suffix('script.name', script[:name], 'title'),
          description: data_t_suffix('script.name', script[:name], 'description_short', default: ''),
          link: script_path(script),
        }
      end
    end.compact

    assigned_courses + user_script_data
  end

  # Figures out the unique set of courses assigned to sections that this user
  # is a part of.
  # @return [Array<Course>]
  def section_courses
    all_sections = sections.to_a.concat(sections_as_student).uniq

    # In the future we may want to make it so that if assigned a script, but that
    # script has a default course, it shows up as a course here
    all_sections.map(&:course).compact.uniq
  end

  # The section which the user most recently joined as a student, or nil if none exists.
  # @return [Section|nil]
  def last_joined_section
    Follower.where(student_user: self).order(created_at: :desc).first.try(:section)
  end

  def all_advertised_scripts_completed?
    advertised_scripts.all? {|script| completed?(script)}
  end

  def completed?(script)
    user_script = user_scripts.where(script_id: script.id).first
    return false unless user_script
    !!user_script.completed_at || completed_progression_levels?(script)
  end

  def not_started?(script)
    !completed?(script) && !a_level_passed?(script)
  end

  def a_level_passed?(script)
    user_levels_by_level = user_levels_by_level(script)
    script.script_levels.detect do |script_level|
      user_level = user_levels_by_level[script_level.level_id]
      is_passed = (user_level && user_level.passing?)
      script_level.valid_progression_level? && is_passed
    end
  end

  def working_on?(script)
    working_on_scripts.include?(script)
  end

  def working_on_scripts
    scripts.where('user_scripts.completed_at is null').map(&:cached)
  end

  # NOTE: Changes to this method should be mirrored in
  # in_progress_and_completed_scripts.
  def working_on_user_scripts
    user_scripts.where('user_scripts.completed_at is null')
  end

  # NOTE: Changes to this method should be mirrored in
  # in_progress_and_completed_scripts.
  def completed_user_scripts
    user_scripts.where('user_scripts.completed_at is not null')
  end

  def primary_script
    working_on_scripts.first.try(:cached)
  end

  # Returns integer days since account creation, rounded down
  def account_age_days
    (DateTime.now - created_at.to_datetime).to_i
  end

  # This method is meant to indicate a user has made progress (i.e. made a milestone
  # post on a particular level) in a script
  def self.track_script_progress(user_id, script_id)
    Retryable.retryable on: [Mysql2::Error, ActiveRecord::RecordNotUnique], matching: /Duplicate entry/ do
      user_script = UserScript.where(user_id: user_id, script_id: script_id).first_or_create!
      time_now = Time.now

      user_script.started_at = time_now unless user_script.started_at
      user_script.last_progress_at = time_now
      user_script.completed_at = time_now if !user_script.completed_at && user_script.check_completed?

      user_script.save!
    end
  end

  # Increases the level counts for the concept-difficulties associated with the
  # completed level.
  def self.track_proficiency(user_id, script_id, level_id)
    level_concept_difficulty = Script.cache_find_level(level_id).level_concept_difficulty
    return unless level_concept_difficulty

    Retryable.retryable on: [Mysql2::Error, ActiveRecord::RecordNotUnique], matching: /Duplicate entry/ do
      user_proficiency = UserProficiency.where(user_id: user_id).first_or_create!
      time_now = Time.now
      user_proficiency.last_progress_at = time_now

      ConceptDifficulties::CONCEPTS.each do |concept|
        difficulty_number = level_concept_difficulty.send(concept)
        unless difficulty_number.nil?
          user_proficiency.increment_level_count(concept, difficulty_number)
        end
      end

      if user_proficiency.basic_proficiency_at.nil? &&
          user_proficiency.proficient?
        user_proficiency.basic_proficiency_at = time_now
      end

      user_proficiency.save!
    end
  end

  # Asynchronously enqueues an operation to update the level progress.
  # @return [Boolean] whether a new level has been completed.
  def track_level_progress_async(script_level:, level:, new_result:, submitted:, level_source_id:, pairing_user_ids:)
    level_id = level.id
    script_id = script_level.script_id
    old_user_level = UserLevel.where(
      user_id: id,
      level_id: level_id,
      script_id: script_id
    ).first

    async_op = {
      'model' => 'User',
      'action' => 'track_level_progress',
      'user_id' => id,
      'level_id' => level_id,
      'script_id' => script_id,
      'new_result' => new_result,
      'level_source_id' => level_source_id,
      'submitted' => submitted,
      'pairing_user_ids' => pairing_user_ids
    }
    if Gatekeeper.allows('async_activity_writes', where: {hostname: Socket.gethostname})
      User.progress_queue.enqueue(async_op.to_json)
    else
      User.handle_async_op(async_op)
    end

    old_result = old_user_level.try(:best_result)
    !ActivityConstants.passing?(old_result) && ActivityConstants.passing?(new_result)
  end

  # The synchronous handler for the track_level_progress helper.
  # @return [UserLevel]
  def self.track_level_progress_sync(user_id:, level_id:, script_id:, new_result:, submitted:, level_source_id:, pairing_user_ids: nil, is_navigator: false)
    new_level_completed = false
    new_csf_level_perfected = false

    user_level = nil
    Retryable.retryable on: [Mysql2::Error, ActiveRecord::RecordNotUnique], matching: /Duplicate entry/ do
      user_level = UserLevel.
        where(user_id: user_id, level_id: level_id, script_id: script_id).
        first_or_initialize

      if !user_level.passing? && ActivityConstants.passing?(new_result)
        new_level_completed = true
      end

      script = Script.get_from_cache(script_id)
      script_valid = script.csf? && script.name != Script::COURSE1_NAME
      if (!user_level.perfect? || user_level.best_result == ActivityConstants::MANUAL_PASS_RESULT) &&
        new_result >= ActivityConstants::BEST_PASS_RESULT &&
        script_valid &&
        HintViewRequest.no_hints_used?(user_id, script_id, level_id) &&
        AuthoredHintViewRequest.no_hints_used?(user_id, script_id, level_id)
        new_csf_level_perfected = true
      end

      # Update user_level with the new attempt.
      # We increment the attempt count unless they've already perfected the level.
      user_level.attempts += 1 unless user_level.perfect? && user_level.best_result != ActivityConstants::FREE_PLAY_RESULT
      user_level.best_result = new_result if user_level.best_result.nil? ||
        new_result > user_level.best_result
      user_level.submitted = submitted
      if level_source_id && !is_navigator
        user_level.level_source_id = level_source_id
      end

      user_level.atomic_save!
    end

    if pairing_user_ids
      pairing_user_ids.each do |navigator_user_id|
        navigator_user_level = User.track_level_progress_sync(
          user_id: navigator_user_id,
          level_id: level_id,
          script_id: script_id,
          new_result: new_result,
          submitted: submitted,
          level_source_id: level_source_id,
          pairing_user_ids: nil,
          is_navigator: true
        )
        Retryable.retryable on: [Mysql2::Error, ActiveRecord::RecordNotUnique], matching: /Duplicate entry/ do
          PairedUserLevel.find_or_create_by(
            navigator_user_level_id: navigator_user_level.id,
            driver_user_level_id: user_level.id
          )
        end
      end
    end

    # Create peer reviews after submitting a peer_reviewable solution
    if user_level.submitted && Level.cache_find(level_id).try(:peer_reviewable?)
      learning_module = Level.cache_find(level_id).script_levels.find_by(script_id: script_id).try(:stage).try(:plc_learning_module)

      if learning_module && Plc::EnrollmentModuleAssignment.exists?(user_id: user_id, plc_learning_module: learning_module)
        PeerReview.create_for_submission(user_level, level_source_id)
      end
    end

    if new_level_completed && script_id
      User.track_script_progress(user_id, script_id)
    end

    if new_csf_level_perfected && pairing_user_ids.blank? && !is_navigator
      User.track_proficiency(user_id, script_id, level_id)
    end
    user_level
  end

  def self.handle_async_op(op)
    raise 'Model must be User' if op['model'] != 'User'
    case op['action']
      when 'track_level_progress'
        User.track_level_progress_sync(
          user_id: op['user_id'],
          level_id: op['level_id'],
          script_id: op['script_id'],
          new_result: op['new_result'],
          submitted: op['submitted'],
          level_source_id: op['level_source_id'],
          pairing_user_ids: op['pairing_user_ids']
        )
      else
        raise "Unknown action in #{op}"
    end
  end

  # This method is called when a section the user belongs to is assigned to
  # a script. We find or create a new UserScript entry, and set assigned_at
  # if not already set.
  # @param script [Script] The script to assign.
  # @return [UserScript] The UserScript, new or existing, with assigned_at set.
  def assign_script(script)
    Retryable.retryable on: [Mysql2::Error, ActiveRecord::RecordNotUnique], matching: /Duplicate entry/ do
      user_script = UserScript.where(user: self, script: script).first_or_create
      user_script.update!(assigned_at: Time.now) unless user_script.assigned_at
      return user_script
    end
  end

  def can_pair?
    sections_as_student.any?(&:pairing_allowed)
  end

  def can_pair_with?(other_user)
    self != other_user && sections_as_student.any? {|section| other_user.sections_as_student.include? section}
  end

  def self.csv_attributes
    # same as in UserSerializer
    [:id, :email, :ops_first_name, :ops_last_name, :district_name, :ops_school, :ops_gender, :races]
  end

  def to_csv
    User.csv_attributes.map {|attr| send(attr)}
  end

  # Format user information for the JSON API
  def summarize
    {
      id: id,
      name: name,
      username: username,
      email: email,
      hashed_email: hashed_email,
      user_type: user_type,
      gender: gender,
      birthday: birthday,
      total_lines: total_lines,
      secret_words: secret_words,
      secret_picture_name: secret_picture.name,
      secret_picture_path: secret_picture.path,
      location: "/v2/users/#{id}",
      age: age,
      sharing_disabled: sharing_disabled?,
    }
  end

  def self.progress_queue
    AsyncProgressHandler.progress_queue
  end

  def migrated?
    provider == PROVIDER_MIGRATED
  end

  def sponsored?
    if migrated?
      authentication_options.empty? && encrypted_password.blank?
    else
      provider == PROVIDER_SPONSORED
    end
  end

  # We restrict certain users from editing their email address, because we
  # require a current password confirmation to edit email and some users don't
  # have passwords
  def can_edit_email?
    if migrated?
      # Only word/picture account users do not have authentication options
      # and therefore cannot edit their email addresses
      !sponsored?
    else
      encrypted_password.present? || oauth?
    end
  end

  # We restrict certain users from editing their password; in particular, those
  # users that don't have a password because they authenticate via oauth, secret
  # picture, or some other unusual method
  def can_edit_password?
    if migrated?
      !sponsored?
    else
      encrypted_password.present?
    end
  end

  # Whether the current user has permission to change their own account type
  # from the account edit page.
  def can_change_own_user_type?
    # Don't allow editing user type unless we can also edit email, because
    # changing from a student (encrypted email) to a teacher (plaintext email)
    # requires entering an email address.
    # Don't allow editing user type for teachers with sections, as our validations
    # require sections to be owned by teachers.
    can_edit_email? && (student? || sections.empty?)
  end

  # Whether the current user has permission to delete their own account from
  # the account edit page.
  def can_delete_own_account?
    # All accounts except teacher-managed accounts may delete their own account.
    !teacher_managed_account?
  end

  # Users who might otherwise have orphaned accounts should have the option
  # to create personal logins (using e-mail/password or oauth) so they can
  # continue to use our site without losing progress.
  def can_create_personal_login?
    teacher_managed_account? # once parent e-mail is added, we should check for it here
  end

  def teacher_managed_account?
    return false unless student?
    # We consider the account teacher-managed if the student can't reasonably log in on their own.
    # In some cases, a student might have a password but no e-mail (from our old UI)
    return false if encrypted_password.present? && hashed_email.present?
    return false if encrypted_password.present? && parent_email.present?
    # If a user either doesn't have a password or doesn't have an e-mail, then we check for oauth.
    !oauth?
  end

  def parent_managed_account?
    student? && parent_email.present? && hashed_email.blank?
  end

  def no_personal_email?
    under_13? || (hashed_email.blank? && email.blank? && parent_email.present?)
  end

  # Get a section a user is in that is assigned to this script. Look first for
  # sections they are in as a student, otherwise sections they are the owner of
  def section_for_script(script)
    sections_as_student.find {|section| section.script_id == script.id} ||
      sections.find {|section| section.script_id == script.id}
  end

  def stage_extras_enabled?(script)
    return false unless script.stage_extras_available?
    return true if teacher?

    sections_as_student.any? do |section|
      section.script_id == script.id && section.stage_extras
    end
  end

  # Returns the version of our Terms of Service we consider the user as having
  # accepted. For teachers, this is the latest major version of the Terms of
  # Service accepted. For students, this is the latest major version accepted by
  # any their teachers.
  def terms_version
    if teacher?
      return terms_of_service_version
    end
    teachers.pluck(:terms_of_service_version).try(:compact).try(:max)
  end

  # Returns whether the user has accepted the latest major version of the Terms of Service
  def accepted_latest_terms?
    terms_of_service_version == TERMS_OF_SERVICE_VERSIONS.last
  end

  # Returns the latest major version of the Terms of Service
  def latest_terms_version
    TERMS_OF_SERVICE_VERSIONS.last
  end

  def should_see_inline_answer?(script_level)
    return true if Rails.application.config.levelbuilder_mode

    script = script_level.try(:script)

    (authorized_teacher? && script && !script.professional_learning_course?) ||
      (script_level && UserLevel.find_by(user: self, level: script_level.level).try(:readonly_answers))
  end

  def show_census_teacher_banner?
    # Must have an NCES school to show the banner
    users_school = try(:school_info).try(:school)
    teacher? && users_school && (next_census_display.nil? || Date.today >= next_census_display.to_date)
  end

  def show_race_interstitial?(ip = nil)
    ip_to_check = ip || current_sign_in_ip
    RaceInterstitialHelper.show_race_interstitial?(self, ip_to_check)
  end

  def show_school_info_interstitial?
    SchoolInfoInterstitialHelper.show_school_info_interstitial?(self)
  end

  # Removes PII and other information from the user and marks the user as having been purged.
  # WARNING: This (permanently) destroys data and cannot be undone.
  # WARNING: This does not purge the user, only marks them as such.
  def clear_user_and_mark_purged
    random_suffix = (('0'..'9').to_a + ('a'..'z').to_a).sample(8).join

    authentication_options.with_deleted.each(&:really_destroy!)

    districts.clear
    self.district_as_contact = nil

    self.studio_person_id = nil
    self.name = nil
    self.username = "#{SYSTEM_DELETED_USERNAME}_#{random_suffix}"
    self.current_sign_in_ip = nil
    self.last_sign_in_ip = nil
    self.email = ''
    self.hashed_email = ''
    self.parent_email = nil
    self.encrypted_password = nil
    self.uid = nil
    self.reset_password_token = nil
    self.full_address = nil
    self.secret_picture_id = nil
    self.secret_words = nil
    self.school = nil
    self.school_info_id = nil
    self.properties = {}
    unless within_united_states?
      self.urm = nil
      self.races = nil
    end

    self.purged_at = Time.zone.now

    save!
  end

  def within_united_states?
    'United States' == user_geos.first&.country
  end

  def associate_with_potential_pd_enrollments
    if teacher?
      Pd::Enrollment.where(email: email, user: nil).each do |enrollment|
        enrollment.update(user: self)
      end
    end
  end

  # Disable sharing of advanced projects for students under 13 upon
  # account creation
  def update_default_share_setting
    self.sharing_disabled = true if under_13?
  end

  # If a user is now over age 13, we should update
  # their share setting to enabled, if they are in no sections.
  def update_share_setting
    self.sharing_disabled = false if sections_as_student.empty?
    return true
  end

  # When creating an account, we want to look for any channels that got created
  # for this user before they signed in, and if any of them are in our Applab HOC
  # course, we will create a UserScript entry so that they get a course card
  # In addition, we want to have green bubbles for the levels associated with these
  # channels, so we create level progress.
  def generate_progress_from_storage_id(storage_id, script_name='applab-intro')
    # applab-intro is not seeded in our minimal test env used on test/circle. We
    # should be able to handle this gracefully
    script = begin
      Script.get_from_cache(script_name)
    rescue ActiveRecord::RecordNotFound
      nil
    end
    return unless script

    # Find the set of levels this user started
    # Worth noting that because ChannelToken uses levels (rather than script_levels)
    # if a level is used in multiple scripts, we have no way to disambiguate which
    # one a user saw it in, which becomes a challenge if we expand the scope of
    # this beyond our applab-intro script.
    channel_level_ids = ChannelToken.where(storage_id: storage_id).map(&:level_id)

    levels_in_script = script.levels

    # host_level will be self if we don't have a template level
    # Expanding the scope beyond applab-intro would also be a challenge for template
    # levels, as if a template is used in multiple scripts ,we have no way to know
    # which a user saw it in
    hoc_level_ids = levels_in_script.map(&:host_level).map(&:id)

    unless (channel_level_ids & hoc_level_ids).empty?
      User.track_script_progress(id, Script.get_from_cache(script_name).id)

      # Create user_level entries for the levels associated with channels. In the
      # case of template backed levels, a channel for the template level will result
      # in user_level entries for all levels that use the template
      script.script_levels.each do |script_level|
        script_level.levels.each do |level|
          # When making progress on a template backed level, the channel will be
          # attached to the template level, thus we look to see if we have a channel
          # for the host_level
          next unless channel_level_ids.include?(level.host_level.id)
          User.track_level_progress_sync(
            user_id: id,
            level_id: level.id,
            script_id: script_level.script_id,
            new_result: ActivityConstants::BEST_PASS_RESULT,
            submitted: false,
            level_source_id: nil
          )
        end
      end
    end
  end

  # Via the paranoia gem, undelete / undestroy the deleted / destroyed user and any (dependent)
  # destroys done around the time of the delete / destroy.
  # @raise [RuntimeError] If the user is purged.
  def undestroy
    raise 'Unable to restore a purged user' if purged_at

    # Paranoia documentation at https://github.com/rubysherpas/paranoia#usage.
    restore(recursive: true, recovery_window: 5.minutes)
  end

  private

  def hidden_stage_ids(sections)
    return sections.flat_map(&:section_hidden_stages).pluck(:stage_id)
  end

  def hidden_script_ids(sections)
    return sections.flat_map(&:section_hidden_scripts).pluck(:script_id)
  end

  # This method will extract a list of hidden ids by section. The type of ids depends
  # on the input. If hidden_stages is true, id is expected to be a script id and
  # we look for stages that are hidden. If hidden_stages is false, id is expected
  # to be a course_id, and we look for hidden scripts.
  # @param {boolean} hidden_stages - True if we're looking for hidden stages, false
  #   if we're looking for hidden scripts.
  # @return {Hash<string,number[]>
  def get_teacher_hidden_ids(hidden_stages)
    # If we're a teacher, we want to go through each of our sections and return
    # a mapping from section id to hidden stages/scripts in that section
    hidden_by_section = {}
    sections.each do |section|
      hidden_by_section[section.id] = hidden_stages ? hidden_stage_ids([section]) : hidden_script_ids([section])
    end
    hidden_by_section
  end

  # This method method will go through each of the sections in which we're a member
  # and determine which stages/scripts should be hidden
  # @param {boolean} hidden_stages - True if we're looking for hidden stages, false
  #   if we're looking for hidden scripts.
  # @return {number[]} Set of stage/script ids that should be hidden
  def get_student_hidden_ids(assign_id, hidden_stages)
    sections = sections_as_student
    return [] if sections.empty?

    assigned_sections = sections.select do |section|
      hidden_stages && section.script_id == assign_id || !hidden_stages && section.course_id == assign_id
    end

    if assigned_sections.empty?
      # if we have no sections matching this assignment, we consider a stage/script
      # hidden if any of our sections hides it
      return (hidden_stages ? hidden_stage_ids(sections) : hidden_script_ids(sections)).uniq
    else
      # if we do have sections matching this assignment, we consider a stage/script
      # hidden only if it is hidden in every one of the sections the student belongs
      # to that match this assignment
      all_ids = hidden_stages ? hidden_stage_ids(assigned_sections) : hidden_script_ids(assigned_sections)

      counts = all_ids.each_with_object(Hash.new(0)) {|id, hash| hash[id] += 1}
      return counts.select {|_, val| val == assigned_sections.length}.keys
    end
  end

  # Parent email is not required, but if it is present, it must be a
  # well-formed email address.
  def validate_parent_email
    errors.add(:parent_email) unless parent_email.nil? ||
      Cdo::EmailValidator.email_address?(parent_email)
  end
end<|MERGE_RESOLUTION|>--- conflicted
+++ resolved
@@ -727,37 +727,9 @@
 
   CLEVER_ADMIN_USER_TYPES = ['district_admin', 'school_admin'].freeze
   def self.from_omniauth(auth, params)
-<<<<<<< HEAD
     auth_option = AuthenticationOption.where(credential_type: auth.provider, authentication_id: auth.uid).first
     migrated = auth_option&.user
     legacy = where(provider: auth.provider, uid: auth.uid).first
-=======
-    omniauth_user = find_or_create_by(provider: auth.provider, uid: auth.uid) do |user|
-      user.provider = auth.provider
-      user.uid = auth.uid
-      user.name = name_from_omniauth auth.info.name
-      user.user_type = params['user_type'] || auth.info.user_type
-      user.user_type = 'teacher' if user.user_type == 'staff' # Powerschool sends through 'staff' instead of 'teacher'
-
-      # Store emails, except when using Clever
-      user.email = auth.info.email unless user.user_type == 'student' && OAUTH_PROVIDERS_UNTRUSTED_EMAIL.include?(auth.provider)
-
-      if OAUTH_PROVIDERS_UNTRUSTED_EMAIL.include?(auth.provider) && User.find_by_email_or_hashed_email(user.email)
-        user.email = user.email + '.oauthemailalreadytaken'
-      end
-
-      if auth.provider == :the_school_project
-        user.username = auth.extra.raw_info.nickname
-        user.user_type = auth.extra.raw_info.role
-        user.locale = auth.extra.raw_info.locale
-        user.school = auth.extra.raw_info.school.name
-      end
-
-      # treat clever admin types as teachers
-      if CLEVER_ADMIN_USER_TYPES.include? user.user_type
-        user.user_type = User::TYPE_TEACHER
-      end
->>>>>>> 4aa006be
 
     omniauth_user = migrated || legacy
     omniauth_user ||= create do |user|
@@ -783,6 +755,8 @@
     user.uid = auth.uid
     user.name = name_from_omniauth auth.info.name
     user.user_type = params['user_type'] || auth.info.user_type
+    user.user_type = 'teacher' if user.user_type == 'staff' # Powerschool sends through 'staff' instead of 'teacher'
+
     # Store emails, except when using Clever
     user.email = auth.info.email unless user.user_type == 'student' && OAUTH_PROVIDERS_UNTRUSTED_EMAIL.include?(auth.provider)
 
@@ -819,11 +793,7 @@
   end
 
   def oauth?
-<<<<<<< HEAD
-    if provider == 'migrated'
-=======
     if migrated?
->>>>>>> 4aa006be
       authentication_options.any? {|auth| OAUTH_PROVIDERS.include? auth.credential_type}
     else
       OAUTH_PROVIDERS.include? provider
