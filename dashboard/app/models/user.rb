--- conflicted
+++ resolved
@@ -1413,10 +1413,7 @@
       end
 
       # Update user_level with the new attempt.
-<<<<<<< HEAD
-=======
       # We increment the attempt count unless they've already perfected the level.
->>>>>>> b90f264d
       user_level.attempts += 1 unless user_level.perfect? && user_level.best_result != ActivityConstants::FREE_PLAY_RESULT
       user_level.best_result = new_result if user_level.best_result.nil? ||
         new_result > user_level.best_result
