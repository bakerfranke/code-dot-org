# == Schema Information
#
# Table name: user_scripts
#
#  id               :integer          not null, primary key
#  user_id          :integer          not null
#  script_id        :integer          not null
#  started_at       :datetime
#  completed_at     :datetime
#  assigned_at      :datetime
#  last_progress_at :datetime
#  created_at       :datetime
#  updated_at       :datetime
#
# Indexes
#
#  index_user_scripts_on_script_id              (script_id)
#  index_user_scripts_on_user_id_and_script_id  (user_id,script_id) UNIQUE
#

class UserScript < ActiveRecord::Base
  belongs_to :user
  belongs_to :script

  after_update :mark_script_completion_levels

  def script
    Script.get_from_cache(script_id)
  end

  def check_completed?
    # the script is completed if there are no more "progression levels" to be completed
    # (unplugged levels are not progression levels, for one)
    user.next_unpassed_progression_level(Script.get_from_cache(script_id)).nil?
  end

  def empty?
    # a user script is empty if there is no progress
    started_at.nil? && completed_at.nil? && assigned_at.nil? && last_progress_at.nil?
  end

  def mark_script_completion_levels
    if completed_at && script.pd
      ScriptCompletion.all.
        select{ |sc| sc.script_name == script.name }.
        map(&:script_levels).flatten.
<<<<<<< HEAD
        each{ |sl| user.track_level_progress_async(sl, ActivityConstants::BEST_PASS_RESULT, false, nil) }
=======
        each{ |sl| user.track_level_progress_async(script_level: sl, new_result: ActivityConstants::BEST_PASS_RESULT, submitted: false, level_source_id: nil) }
>>>>>>> 19415c01
    end
  end
end<|MERGE_RESOLUTION|>--- conflicted
+++ resolved
@@ -44,11 +44,7 @@
       ScriptCompletion.all.
         select{ |sc| sc.script_name == script.name }.
         map(&:script_levels).flatten.
-<<<<<<< HEAD
-        each{ |sl| user.track_level_progress_async(sl, ActivityConstants::BEST_PASS_RESULT, false, nil) }
-=======
-        each{ |sl| user.track_level_progress_async(script_level: sl, new_result: ActivityConstants::BEST_PASS_RESULT, submitted: false, level_source_id: nil) }
->>>>>>> 19415c01
+        each{ |sl| user.track_level_progress_async(script_level: sl, new_result: ActivityConstants::BEST_PASS_RESULT, submitted: false, level_source_id: nil, pairings: nil) }
     end
   end
 end