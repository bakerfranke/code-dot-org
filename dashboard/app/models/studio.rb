--- conflicted
+++ resolved
@@ -175,9 +175,7 @@
     </value>
   </block>
   <block type="studio_setSpriteSize" />
-<<<<<<< HEAD
   <block type="studio_showCoordinates" />
-=======
   <block type="studio_setSpriteSizeParams">
     <value name="SPRITE">
       <block type="math_number">
@@ -198,7 +196,6 @@
       </block>
     </value>
   </block>
->>>>>>> f7fee629
 </category>
 <category name="Loops">
   <block type="studio_repeatForever" />
