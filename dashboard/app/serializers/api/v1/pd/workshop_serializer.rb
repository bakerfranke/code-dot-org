# == Schema Information
#
# Table name: pd_workshops
#
#  id               :integer          not null, primary key
#  workshop_type    :string(255)      not null
#  organizer_id     :integer          not null
#  location_name    :string(255)
#  location_address :string(255)
#  course           :string(255)      not null
#  subject          :string(255)
#  capacity         :integer          not null
#  notes            :string(255)
#  section_id       :integer
#  started_at       :datetime
#  ended_at         :datetime
#  created_at       :datetime
#  updated_at       :datetime
#
# Indexes
#
#  index_pd_workshops_on_organizer_id  (organizer_id)
#

class Api::V1::Pd::WorkshopSerializer < ActiveModel::Serializer
  attributes :id, :workshop_type, :organizer, :location_name, :location_address, :course,
    :subject, :capacity, :notes, :section_id, :section_code, :state, :facilitators, :enrolled_teacher_count,
    :sessions, :account_required_for_attendance?, :enrollment_id

  def section_code
    return nil unless object.section
    object.section.code
  end

  def sessions
    object.sessions.map do |session|
      Api::V1::Pd::SessionSerializer.new(session).attributes
    end
  end

  def organizer
    {id: object.organizer.id, name: object.organizer.name, email: object.organizer.email}
  end

  def facilitators
    object.facilitators.map do |facilitator|
      {id: facilitator.id, name: facilitator.name, email: facilitator.email}
    end
  end

  def enrolled_teacher_count
    object.enrollments.count
  end

  def enrollment_id
<<<<<<< HEAD
    @scope.try(:id)
    #
    # if @scope && @scope[:enrollments]
    #   enrollment = @scope[:enrollments].find(workshop_id: :id)
    #
    #   enrollment.try(:id)
    # end
=======
    @scope.try(:[], :enrollment_id)
>>>>>>> e23bee49
  end
end<|MERGE_RESOLUTION|>--- conflicted
+++ resolved
@@ -53,16 +53,6 @@
   end
 
   def enrollment_id
-<<<<<<< HEAD
-    @scope.try(:id)
-    #
-    # if @scope && @scope[:enrollments]
-    #   enrollment = @scope[:enrollments].find(workshop_id: :id)
-    #
-    #   enrollment.try(:id)
-    # end
-=======
     @scope.try(:[], :enrollment_id)
->>>>>>> e23bee49
   end
 end