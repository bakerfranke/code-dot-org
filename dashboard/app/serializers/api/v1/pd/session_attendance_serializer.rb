--- conflicted
+++ resolved
@@ -17,14 +17,9 @@
         enrollment_id: enrollment.id,
         user_id: id_or_nil(enrollment.user),
         verified_teacher_account: !!enrollment.user.try(:verified_teacher?),
-<<<<<<< HEAD
         attended: attended?(enrollment),
-        puzzles_completed: UserLevel.where(user_id: enrollment.user_id).passing.count,
         cdo_scholarship: enrollment.scholarship_status == Pd::ScholarshipInfoConstants::YES_CDO,
         other_scholarship: enrollment.scholarship_status == Pd::ScholarshipInfoConstants::YES_OTHER
-=======
-        attended: attended?(enrollment)
->>>>>>> afc80e78
       }
     end
   end
