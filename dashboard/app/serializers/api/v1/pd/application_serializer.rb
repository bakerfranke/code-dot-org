--- conflicted
+++ resolved
@@ -101,17 +101,16 @@
     object.try(:principal_approval)
   end
 
-<<<<<<< HEAD
   def regional_partner_emails_sent_by_system
     object&.regional_partner&.applications_decision_emails == RegionalPartner::SENT_BY_SYSTEM
-=======
+  end
+
   def meets_scholarship_criteria
     object.try(:meets_scholarship_criteria)
   end
 
   def percent_string(count, total)
     "#{(100.0 * count / total).round(2)}%"
->>>>>>> 51ab7958
   end
 
   def school_stats
