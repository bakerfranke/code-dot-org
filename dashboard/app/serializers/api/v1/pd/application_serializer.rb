--- conflicted
+++ resolved
@@ -3,13 +3,9 @@
 
   attributes :regional_partner_name, :regional_partner_id, :locked, :notes, :form_data, :status,
     :school_name, :district_name, :email, :application_type, :response_scores, :course_name,
-<<<<<<< HEAD
     :meets_criteria, :bonus_points, :pd_workshop_id, :fit_workshop_name, :fit_workshop_url,
-    :application_guid
-=======
     :meets_criteria, :bonus_points, :pd_workshop_id, :pd_workshop_name, :pd_workshop_url,
-    :fit_workshop_name, :fit_workshop_url
->>>>>>> 97369681
+    :fit_workshop_name, :fit_workshop_url, :application_guid
 
   def email
     object.user.email
