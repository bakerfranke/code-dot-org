class Api::V1::Pd::ApplicationSerializer < ActiveModel::Serializer
  include Rails.application.routes.url_helpers

  attributes(
    :regional_partner_name,
    :regional_partner_id,
    :locked,
    :notes,
    :form_data,
    :status,
    :school_name,
    :district_name,
    :email,
    :application_type,
    :response_scores,
    :course,
    :course_name,
    :meets_criteria,
    :bonus_points,
    :pd_workshop_id,
    :pd_workshop_name,
    :fit_workshop_id,
    :pd_workshop_url,
    :fit_workshop_name,
    :fit_workshop_url,
    :application_guid,
    :registered_teachercon,
    :registered_fit_weekend,
    :attending_teachercon,
<<<<<<< HEAD
    :principal_approval,
    :meets_scholarship_criteria
=======
    :principal_approval_state,
    :school_stats
>>>>>>> e4690744
  )

  def email
    object.user.email
  end

  def locked
    object.locked?
  end

  # Include the full answers here, unless otherwise specified
  def form_data
    @scope[:raw_form_data] ? object.form_data_hash : object.full_answers_camelized
  end

  def response_scores
    JSON.parse(object.response_scores || '{}').transform_keys {|x| x.camelize :lower}
  end

  def meets_criteria
    object.try(:meets_criteria) || nil
  end

  def bonus_points
    object.try(:total_score) || nil
  end

  def pd_workshop_id
    object.try(:pd_workshop_id)
  end

  def pd_workshop_name
    object.try(:workshop).try(:date_and_location_name)
  end

  def pd_workshop_url
    workshop = object.try(:workshop)
    url_for(controller: 'pd/workshop_dashboard', path: "workshops/#{workshop.id}") if workshop
  end

  def fit_workshop_id
    object.try(:fit_workshop_id)
  end

  def fit_workshop_name
    object.try(:fit_workshop).try(:date_and_location_name)
  end

  def fit_workshop_url
    workshop = object.try(:fit_workshop)
    url_for(controller: 'pd/workshop_dashboard', path: "workshops/#{workshop.id}") if workshop
  end

  def registered_teachercon
    !!object.try(:teachercon_registration)
  end

  def registered_fit_weekend
    !!object.try(:fit_weekend_registration)
  end

  def attending_teachercon
    object&.workshop&.teachercon?
  end

  def principal_approval
    object.try(:principal_approval)
  end

<<<<<<< HEAD
  def meets_scholarship_criteria
    object&.meets_scholarship_criteria
=======
  def school_stats
    if object.school_id
      stats = School.find_by_id(object.school_id).school_stats_by_year.order(school_year: :desc).first
      urm_total = stats.student_am_count + stats.student_hi_count + stats.student_bl_count + stats.student_hp_count

      {
        title_i_status: stats.title_i_status,
        frl_eligible_percent: percent_string(stats.frl_eligible_total, stats.students_total),
        urm_percent: percent_string(urm_total, stats.students_total),
        students_total: stats.students_total,
        race_data: [
          {
            percent: percent_string(stats.student_am_count, stats.students_total),
            total: stats.student_am_count,
            label: "American Indian/Alaska Native Students"
          },
          {
            percent: percent_string(stats.student_as_count, stats.students_total),
            total: stats.student_as_count,
            label: "Asian Students"
          },
          {
            percent: percent_string(stats.student_hi_count, stats.students_total),
            total: stats.student_hi_count,
            label: "Hispanic Students"
          },
          {
            percent: percent_string(stats.student_bl_count, stats.students_total),
            total: stats.student_bl_count,
            label: "Black Students"
          },
          {
            percent: percent_string(stats.student_wh_count, stats.students_total),
            total: stats.student_wh_count,
            label: "White Students"
          },
          {
            percent: percent_string(stats.student_hp_count, stats.students_total),
            total: stats.student_hp_count,
            label: "Hawaiian Native/Pacific Islander Students"
          },
          {
            percent: percent_string(stats.student_tr_count, stats.students_total),
            total: stats.student_tr_count,
            label: "Two or More Races Students"
          }
        ]
      }
    end
  end

  def percent_string(count, total)
    "#{(100.0 * count / total).round(2)}%"
>>>>>>> e4690744
  end
end<|MERGE_RESOLUTION|>--- conflicted
+++ resolved
@@ -27,13 +27,9 @@
     :registered_teachercon,
     :registered_fit_weekend,
     :attending_teachercon,
-<<<<<<< HEAD
     :principal_approval,
-    :meets_scholarship_criteria
-=======
-    :principal_approval_state,
+    :meets_scholarship_criteria,
     :school_stats
->>>>>>> e4690744
   )
 
   def email
@@ -103,10 +99,14 @@
     object.try(:principal_approval)
   end
 
-<<<<<<< HEAD
   def meets_scholarship_criteria
     object&.meets_scholarship_criteria
-=======
+  end
+
+  def percent_string(count, total)
+    "#{(100.0 * count / total).round(2)}%"
+  end
+
   def school_stats
     if object.school_id
       stats = School.find_by_id(object.school_id).school_stats_by_year.order(school_year: :desc).first
@@ -157,9 +157,4 @@
       }
     end
   end
-
-  def percent_string(count, total)
-    "#{(100.0 * count / total).round(2)}%"
->>>>>>> e4690744
-  end
 end