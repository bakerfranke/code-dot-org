--- conflicted
+++ resolved
@@ -4,24 +4,8 @@
 
   def build_script_level_path(script_level)
     if script_level.script.name == 'hourofcode'
-<<<<<<< HEAD
       hoc_chapter_path(script_level.chapter)
     elsif script_level.script.name == 'flappy'
-=======
-      return hoc_chapter_path(script_level.chapter)
-    end
-
-    case script_level.script_id
-    when Script::HOC_ID
-      script_puzzle_path(script_level.script, script_level.chapter)
-    when Script::EDIT_CODE_ID
-      editcode_chapter_path(script_level.chapter)
-    when Script::TWENTY_FOURTEEN_LEVELS_ID
-      twenty_fourteen_chapter_path(script_level.chapter)
-    when Script::BUILDER_ID
-      builder_chapter_path(script_level.chapter)
-    when Script::FLAPPY_ID
->>>>>>> 77451f69
       flappy_chapter_path(script_level.chapter)
     else
       script_stage_script_level_path(script_level.script, script_level.stage, script_level.position)
