module UsersHelper
  include ApplicationHelper

  # A class for reading and writing application state persisted in client cookies.
  # Currently this state is in the session cookie but some it will migrate to
  # unencrypted cookies in a subsequent PR. (To allow rollback of the release
  # without loss of progress, this implementation also includes code to migrate
  # state from unencrypted cookies back into the session cookie.)
  class ClientState
    attr_reader :session, :cookies

    def initialize(session, cookies)
      @session = session
      @cookies = cookies
    end

    # Resets all client state (level progress, lines of code, videos seen, etc.)
    def reset
      session[:lines] = cookies[:lines] = nil
      session[:progress] = cookies[:progress] = nil
      session[:callouts_seen] = nil
      session[:videos_seen] = nil
    end

    # Returns the number of lines written in the current user session.
    # return [Integer]
    def lines
      undo_cookie_migration_on_rollback
      session[:lines] || 0
    end

    # Add additional lines completed in the given session
    # @param [Integer] added_lines
    def add_lines(added_lines)
      undo_cookie_migration_on_rollback
      session[:lines] = lines + added_lines
    end

    # Returns the progress value for the given level_id, or 0 if there
    # has been no progress.
    # @param [Integer] level_id
    # return [Integer]
    def level_progress(level_id)
      undo_cookie_migration_on_rollback
      (session[:progress] || {}).fetch(level_id.to_i, 0)
    end

    # Sets the progress for the given level_id for the current session.
    # @param [Integer] level_id
    # @param [Integer] progress
    def set_level_progress(level_id, progress)
      undo_cookie_migration_on_rollback
      session[:progress] ||= {}
      session[:progress][level_id.to_i] = progress
    end

    # Returns true if there has been no progress in completing levels for
    # the current session.
    def levels_progress_is_empty_for_test
      !session[:progress] || session[:progress].empty?
    end

    # Adds 'script' to the set of scripts completed for the current session.
    # @param [Integer] script_id
    def add_script(script_id)
      scripts << script_id.to_i unless scripts.include?(script_id)
      session[:scripts] = scripts
    end

    # Returns an array of ids of the scripts completed in the current session.
    # Callers should not mutate the array.
    # @return [Array<Integer>]
    def scripts
      session[:scripts] || []
    end

    # Returns a read-only set of the videos seen in the current user session,
    # for tests only.
    # @return Set<String>
    def videos_seen_for_test
      session[:videos_seen] || Set.new
    end

    # Adds video_key to the set of videos seen in the current user session.
    # @param [String] video_key
    def add_video_seen(video_key)
      (session[:videos_seen] ||= Set.new).add(video_key)
    end

    # Adds video_key to the set of videos seen in the current user session.
    # @param [String] video_key
    # @return Boolean
    def video_seen?(video_key)
      s = session[:videos_seen]
      s && s.include?(video_key)
    end

    # Returns if at least one video has been seen in the current user session.
    # For testing only
    # @return Boolean
    def videos_seen_for_test?
      !session[:videos_seen].nil?
    end

    # Returns true if the video with the given key has been seen by the
    # current user session.
    # @param [String] callout_key
    # @return Boolean
    def callout_seen?(callout_key)
      c = session[:callouts_seen]
      c && c.include?(callout_key)
    end

    # Adds callout_key to the set of callouts seen in the current user session.
    def add_callout_seen(callout_key)
      session[:callouts_seen] ||= Set.new
      session[:callouts_seen].add(callout_key)
    end

    private

    # Migrates cookies[:progress] back to session[:progress] in case we end up rolling
    # back the release that does the forward migration. Except in that case, this code
    # does nothing becaue we don't otherwise use cookies[:progress] and cookies[:lines].
    def undo_cookie_migration_on_rollback
      puts cookies[:progress]
      puts session[:progress]
      if cookies[:progress] && !session[:progress]
        begin
          puts "Migrating progress cookie"
          progress = JSON.parse(cookies[:progress])
          # Note that we need to turn string keys back into integers.
          session[:progress] = progress.to_a.inject({}) { |r,s| r.merge({s[0].to_i => s[1]}) }
          cookies.permanent[:progress] = nil
        rescue JSON::ParserError
          # The cookie was malformed, so migration is not possible.
        end
      end

      if cookies[:lines] && !session[:lines]
        session[:lines] = cookies[:lines].to_i
        cookies[:lines] = nil
      end
    end
  end  # class ClientState

  # Returns a client state object for the current session and cookies.
  def client_state
    @client_state ||= ClientState.new(session, cookies)
  end

  # Summarize the current user's progress within a certain script.
  def summarize_user_progress(script, user = current_user)
    user_data = {}
    uls = {}
    script_levels = script.script_levels
    if user
      lines = user.total_lines

      uls = user.user_levels_by_level(script)
      user_data[:disableSocialShare] = true if user.under_13?

      if script.trophies
        progress = user.progress(script)
        user_data[:trophies] = {
            current: progress['current_trophies'],
            of: I18n.t(:of),
            max: progress['max_trophies'],
        }

        user.concept_progress(script).each_pair do |concept, counts|
          user_data[:trophies][concept.name] = counts[:current].to_f / counts[:max]
        end
      end
    else
<<<<<<< HEAD
      lines = client_state.lines
      script_levels = script.script_levels
=======
      lines = session[:lines] || 0
>>>>>>> 6f4b5cea
    end

    user_data.merge!(
        linesOfCode: lines,
        linesOfCodeText: I18n.t('nav.popup.lines', lines: lines),
    )

    user_data[:levels] = {}
    script_levels.each do |sl|
      completion_status = level_info(user, sl, uls)
      if completion_status != 'not_tried'
<<<<<<< HEAD
        user_data[:levels][sl.level.id] = {
            status: completion_status
            # More info could go in here...
=======
        user_data[:levels][sl.level_id] = {
          status: completion_status
          # More info could go in here...
>>>>>>> 6f4b5cea
        }
      end
    end

    user_data
  end

  def percent_complete(script, user = current_user)
    summary = summarize_user_progress(script, user)
    script.stages.map do |stage|
      levels = stage.script_levels.map(&:level)
      completed = levels.select{|l|sum = summary[:levels][l.id]; sum && %w(perfect passed).include?(sum[:status])}.count
      completed.to_f / levels.count
    end
  end

  def percent_complete_total(script, user = current_user)
    summary = summarize_user_progress(script, user)
    levels = script.script_levels.map(&:level)
    completed = levels.select { |l| sum = summary[:levels][l.id]; sum && %w(perfect passed).include?(sum[:status])}.count
    completed.to_f / levels.count
  end

end<|MERGE_RESOLUTION|>--- conflicted
+++ resolved
@@ -173,12 +173,8 @@
         end
       end
     else
-<<<<<<< HEAD
       lines = client_state.lines
       script_levels = script.script_levels
-=======
-      lines = session[:lines] || 0
->>>>>>> 6f4b5cea
     end
 
     user_data.merge!(
@@ -190,15 +186,9 @@
     script_levels.each do |sl|
       completion_status = level_info(user, sl, uls)
       if completion_status != 'not_tried'
-<<<<<<< HEAD
-        user_data[:levels][sl.level.id] = {
-            status: completion_status
-            # More info could go in here...
-=======
         user_data[:levels][sl.level_id] = {
           status: completion_status
           # More info could go in here...
->>>>>>> 6f4b5cea
         }
       end
     end
