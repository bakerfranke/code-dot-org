//= require client_state

/* globals dashboard, trackEvent, Dialog, React, appOptions */

/**
 * Dynamic header generation and event bindings for header actions.
 */

window.dashboard = window.dashboard || {};

<<<<<<< HEAD
/**
 * @param stageData{{
 *   script_id: number,
 *   script_name: number,
 *   script_stages: id,
 *   title: string,
 *   finishLink: string,
 *   finishText: string,
 *   trophies: Object,
 *   levels: Array.<{
 *     id: number,
 *     position: number,
 *     title: string,
 *     kind: string
 *   }>
 * }}
 */
dashboard.buildHeader = function (stageData, progressData, currentLevelId, scriptName) {
  stageData = stageData || {};
  progressData = progressData || {};

  var params = dashboard.clientState.queryParams(),
    userId = params.userId,
    sectionId = params.sectionId;

  var clientProgress = dashboard.clientState.allLevelsProgress()[scriptName] || {};

  $('.header_text').first().text(stageData.title);
  if (stageData.finishLink) {
    $('.header_finished_link').show().append($('<a>').attr('href', stageData.finishLink).text(stageData.finishText));
  }
  if (stageData.script_stages > 1) {
    $('.header_popup_link').show();
    stageData.freeplay_links.forEach(function (item) {
      $('.' + item + '_free_play').show();
    });
  }
  if (progressData.trophies) {
    $('.header_trophy_link').show();
    $('.header_trophy_link .current_trophies').text(progressData.trophies.current);
    $('.header_trophy_link .max_trophies').text(progressData.trophies.of + ' ' + progressData.trophies.max);
  }
  if (progressData.linesOfCodeText) {
    $('.header_popup .header_text').text(progressData.linesOfCodeText);
  }

  renderStageProgress(stageData, progressData, clientProgress, currentLevelId);

  $('.level_free_play').qtip({
    content: {
      attr: 'title'
    },
    position: {
      my: 'top center',
      at: 'bottom center'
=======
// Namespace for manipulating the header DOM.
dashboard.header = (function () {
  var header = {};
  /**
   * @param stageData{{
   *   script_id: number,
   *   script_name: number,
   *   script_stages: id,
   *   title: string,
   *   finishLink: string,
   *   finishText: string,
   *   trophies: Object,
   *   levels: Array.<{
   *     id: number,
   *     position: number,
   *     title: string,
   *     kind: string
   *   }>
   * }}
   */
  header.build = function (stageData, progressData, currentLevelId, userId, sectionId, scriptName) {
    stageData = stageData || {};
    progressData = progressData || {};

    var clientProgress = dashboard.clientState.allLevelsProgress()[scriptName] || {};

    $('.header_text').first().text(stageData.title);
    if (stageData.finishLink) {
      $('.header_finished_link').show().append($('<a>').attr('href', stageData.finishLink).text(stageData.finishText));
    }
    if (stageData.script_stages > 1) {
      $('.header_popup_link').show();
      stageData.freeplay_links.forEach(function (item) {
        $('.' + item + '_free_play').show();
      });
    }
    if (progressData.trophies) {
      $('.header_trophy_link').show();
      $('.header_trophy_link .current_trophies').text(progressData.trophies.current);
      $('.header_trophy_link .max_trophies').text(progressData.trophies.of + ' ' + progressData.trophies.max);
    }
    if (progressData.linesOfCodeText) {
      $('.header_popup .header_text').text(progressData.linesOfCodeText);
>>>>>>> 62c53dc4
    }
    var progressContainer = $('.progress_container');
    var serverProgress = progressData.levels || {};
    stageData.levels.forEach(function(level, index, levels) {
      var status;
      if (dashboard.clientState.queryParams('user_id')) {
        // Show server progress only (the student's progress)
        status = dashboard.progress.activityCssClass((serverProgress[level.id] || {}).result);
      } else {
        // Merge server progress with local progress
        status = dashboard.progress.mergedActivityCssClass((serverProgress[level.id] || {}).result, clientProgress[level.id]);
      }
      var defaultClass = level.kind == 'assessment' ? 'puzzle_outer_assessment' : 'puzzle_outer_level';
      var href = level.url;
      if (userId) {
        href += '?user_id=' + userId;
      }
      if (sectionId) {
        href += '&section_id=' + sectionId;
      }
      var link = $('<a>').attr('id', 'header-level-' + level.id).attr('href', href).addClass('level_link').addClass(status).text(level.title);

      if (level.kind == 'unplugged') {
        link.addClass('unplugged_level');
      }
      var div = $('<div>').addClass(level.id === currentLevelId ? 'puzzle_outer_current' : defaultClass).append(link);
      if (index === levels.length - 1) {
        div.addClass('last');
      }
      progressContainer.append(div).append('\n');
    });

    $('.level_free_play').qtip({
      content: {
        attr: 'title'
      },
      position: {
        my: 'top center',
        at: 'bottom center'
      }
    });

    /**
     * Track boolean "visible" state of header popup to avoid
     * expensive lookup on window resize.
     * @type {boolean}
     */
    var isHeaderPopupVisible = false;

    function showHeaderPopup(target) {
      sizeHeaderPopupToViewport();
      $('.header_popup').show();
      $('.header_popup_link_glyph').html('&#x25B2;');
      $('.header_popup_link_text').text(dashboard.i18n.t('less'));
      $(document).on('click', hideHeaderPopup);
      lazyLoadPopup($(target).closest('.header_trophy_link').length > 0);
      isHeaderPopupVisible = true;
    }
    function hideHeaderPopup() {
      $('.header_popup').hide();
      $('.header_popup_link_glyph').html('&#x25BC;');
      $('.header_popup_link_text').text(dashboard.i18n.t('more'));
      $(document).off('click', hideHeaderPopup);
      isHeaderPopupVisible = false;
    }

    $('.header_popup_link, .header_trophy_link').click(function (e) {
      e.stopPropagation();
      if ($('.header_popup').is(':visible')) {
        hideHeaderPopup();
      } else {
        showHeaderPopup(e.target);
      }
    });
    $('.header_popup').click(function (e) {
      e.stopPropagation(); // Clicks inside the popup shouldn't close it
    });
    $('.header_popup_close').click(hideHeaderPopup);

    $(window).resize(dashboard.utils.debounce(function () {
      if (isHeaderPopupVisible) {
        sizeHeaderPopupToViewport();
      }
    }, 250));

    /**
     * Adjust the maximum size of the popup's inner scroll area so that the whole popup
     * will fit within the browser viewport.
     */
    function sizeHeaderPopupToViewport() {
      var viewportHeight = $(window).height();
      var headerWrapper = $('.header-wrapper');
      var headerPopup = $('.header_popup');
      var popupTop = parseInt(headerWrapper.css('padding-top'), 10) +
          parseInt(headerPopup.css('top'), 10);
      var popupBottom = parseInt(headerPopup.css('margin-bottom'), 10);
      var footerHeight = headerPopup.find('.header_popup_footer').outerHeight();
      headerPopup.find('.header_popup_scrollable').css('max-height',
          viewportHeight - (popupTop + popupBottom + footerHeight));
    }

    var popupLoaded = false;
    function lazyLoadPopup(trophiesClicked) {
      if (!popupLoaded) {
        popupLoaded = true;
        $.ajax({
          url: "/popup/stats",
          data: {
            script_id: stageData.script_id,
            current_level_id: currentLevelId,
            user_id: userId,
            section_id: sectionId
          }, success: function (result) {
            $('.header_popup_body').html(result);
            if (trophiesClicked) {
              jumpToTrophies();
            }
          }
        });
      } else if (trophiesClicked) {
        jumpToTrophies();
      }
    }
    function jumpToTrophies() {
      window.scrollTo(0, +$('#trophies').offset().top);
    }
  };

  dashboard.initSendToPhone = function(selector) {
    var parent = $(selector);
    var phone = parent.find('#phone');
    var submitted = false;
    var submitButton = parent.find('#phone-submit');
    submitButton.attr('disabled', 'true');
    phone.mask('(000) 000-0000', {
      onComplete: function(){
        if (!submitted) {
          submitButton.removeAttr('disabled');
        }
      },
      onChange: function () {
        submitButton.attr('disabled', 'true');
      }
    });
    phone.focus();
    submitButton.click(function() {
      var params = jQuery.param({
        type: dashboard.project.getStandaloneApp(),
        channel_id: dashboard.project.getCurrentId(),
        phone: phone.val()
      });
      $(submitButton).val('Sending..');
      phone.prop('readonly', true);
      submitButton.disabled = true;
      submitted = true;
      jQuery.post('/sms/send', params)
          .done(function () {
            $(submitButton).text('Sent!');
            trackEvent('SendToPhone', 'success');
          })
          .fail(function () {
            $(submitButton).text('Error!');
            trackEvent('SendToPhone', 'error');
          });
    });
  };

  function shareProject() {
    dashboard.project.save(function () {
      var origin = location.protocol + '//' + location.host;
      var shareUrl = origin + dashboard.project.getPathName();
      var encodedShareUrl = encodeURIComponent(shareUrl);

      var i18n = window.dashboard.i18n;

      // Use a React component so that we can use JSX and to make our dependencies on
      // dashboard explicit. Render to markup since we are currently still mutating
      // the generated DOM elsewhere
      var body = React.renderToStaticMarkup(React.createElement(dashboard.ShareDialogBody, {
        icon: appOptions.skin.staticAvatar,
        title: i18n.t('project.share_title'),
        shareCopyLink: i18n.t('project.share_copy_link'),
        shareUrl: shareUrl,
        encodedShareUrl: encodedShareUrl,
        closeText: i18n.t('project.close'),
        isAbusive: dashboard.project.exceedsAbuseThreshold(),
        abuseTos: i18n.t('project.abuse.tos'),
        abuseContact: i18n.t('project.abuse.contact_us'),
      }));

      var dialog = new Dialog({body: body});

      $('a.popup-window').click(window.dashboard.popupWindow);

      $('#sharing-phone').click(function (event) {
        event.preventDefault();
      });
      $('#phone-submit').click(function (event) {
        event.preventDefault();
      });

      function createHiddenPrintWindow(src) {
        var iframe = $('<iframe id="print_frame" style="display: none"></iframe>'); // Created a hidden iframe with just the desired image as its contents
        iframe.appendTo("body");
        iframe[0].contentWindow.document.write("<img src='" + src + "'/>");
        iframe[0].contentWindow.document.write("<script>if (document.execCommand('print', false, null)) {  } else { window.print();  } </script>");
        $("#print_frame").remove(); // Remove the iframe when the print dialogue has been launched
      }
      $('#project-share #print').click(createHiddenPrintWindow);
      $('#sharing-input').click(function () {
        this.select();
      });
      dialog.show();
      $('#project-share #sharing-phone').click(function() {
        var sendToPhone = $('#project-share #send-to-phone');
        if (sendToPhone.is(':hidden')) {
          sendToPhone.attr('style', 'display:inline-block');
          dashboard.initSendToPhone('#project-share');
        }
      });
      $('#project-share #continue-button').click(function() {
        dialog.hide();
      });
    });
  }

  function remixProject() {
    if (dashboard.project.getCurrentId()) {
      dashboard.project.serverSideRemix();
    } else {
      // We don't have an id. This implies we are either a legacy /c/ share page,
      // or we're on a blank project page that hasn't been saved for the first time
      // yet. In both cases, copy will create a new project for us.
      var newName = "Remix: " + (dashboard.project.getCurrentName() || appOptions.level.projectTemplateLevelName || "My Project");
      dashboard.project.copy(newName, function() {
        $(".project_name").text(newName);
      });
    }
  }

  // Minimal project header for viewing channel shares and legacy /c/ share pages.
  header.showMinimalProjectHeader = function () {
    var projectName = $('<div class="project_name_wrapper header_text">')
        .append($('<div class="project_name header_text">').text(dashboard.project.getCurrentName()))
        .append($('<div class="project_updated_at header_text">').text(dashboard.i18n.t('project.click_to_remix')));

    $('.project_info')
        .append(projectName)
        .append($('<div class="project_remix header_button header_button_light">').text(dashboard.i18n.t('project.remix')));
    $('.project_remix').click(remixProject);
  };

  // Project header with "Share" and "Remix".
  header.showShareRemixHeader = function () {
    if ($('.project_info .project_share').length !== 0) {
      return;
    }
    $('.project_info')
        .append($('<div class="project_share header_button header_button_light">').text(dashboard.i18n.t('project.share')))
        .append($('<div class="project_remix header_button header_button_light">').text(dashboard.i18n.t('project.remix')));
    $('.project_share').click(shareProject);
    $('.project_remix').click(remixProject);
  };

  header.showProjectHeader = function () {
    function projectNameShow() {
      $('.project_name').replaceWith($('<div class="project_name header_text">').text(dashboard.project.getCurrentName()));
      header.updateTimestamp();
      $('.project_save').replaceWith($('<div class="project_edit header_button header_button_light">').text(dashboard.i18n.t('project.rename')));
    }

    function projectNameEdit() {
      $('.project_updated_at').hide();
      $('.project_name').replaceWith($('<input type="text" class="project_name header_input" maxlength="100">').val(dashboard.project.getCurrentName()));
      $('.project_edit').replaceWith($('<div class="project_save header_button header_button_light">').text(dashboard.i18n.t('project.save')));
    }

    var nameAndUpdated = $('<div class="project_name_wrapper header_text">') // content will be added by projectNameShow
        .append($('<div class="project_name header_text">'))
        .append($('<div class="project_updated_at header_text">'));

    $('.project_info').append(nameAndUpdated)
        .append($('<div class="project_edit header_button header_button_light">').text(dashboard.i18n.t('project.rename')))
        .append($('<div class="project_share header_button header_button_light">').text(dashboard.i18n.t('project.share')))
        .append($('<div class="project_remix header_button header_button_light">').text(dashboard.i18n.t('project.remix')))
        .append($('<div class="project_new header_button header_button_light">').text(dashboard.i18n.t('project.new')));

    // TODO: Remove this (and the related style) when Applab is no longer in beta.
    if ('applab' === appOptions.app) {
      $('.project_info').append($('<div class="beta-notice">').text(dashboard.i18n.t('beta')));
    }

    projectNameShow();
    $('.freeplay_links').empty().before($('<div class="project_list header_button header_button_light">').text(dashboard.i18n.t('project.my_projects')));

    $(document).on('click', '.project_edit', projectNameEdit);

    $(document).on('input', '.project_name', function () {
      if ($(this).val().trim().length === 0) {
        $('.project_save').attr('disabled', true);
      } else {
        $('.project_save').removeAttr('disabled');
      }
    });

    $(document).on('click', '.project_save', function () {
      if ($(this).attr('disabled')) {
        return;
      }
      $(this).attr('disabled', true);
      dashboard.project.rename($('.project_name').val().trim().substr(0, 100), projectNameShow);
    });

    $('.project_share').click(shareProject);
    $('.project_remix').click(remixProject);

    var $projectMorePopup = $('.project_more_popup');
    function hideProjectMore() {
      $projectMorePopup.hide();
      $('.project_more_glyph').html('&#x25BC;');
      $(document).off('click', hideProjectMore);
    }
    $('.project_more').click(function (e) {
      if ($projectMorePopup.is(':hidden')) {
        e.stopPropagation();
        $projectMorePopup.show();
        $('.project_more_glyph').html('&#x25B2;');
        $(document).on('click', hideProjectMore);
      }
    });
    $projectMorePopup.click(function (e) {
      e.stopPropagation(); // Clicks inside the popup shouldn't close it.
    });

    $('.project_delete').click(function (e) {
      e.preventDefault(); // Don't change the hash.
      var dialog = new Dialog({body: '<img class="modal-image" src="' + appOptions.skin.staticAvatar + '">' +
          '<div id="confirm-delete" class="modal-content">' +
          '<p class="dialog-title">' + dashboard.i18n.t('project.delete_confirm_title') + '</p>' +
          '<p>' + dashboard.i18n.t('project.delete_confirm_text') + '</p>' +
          '<button id="again-button">' + dashboard.i18n.t('project.cancel') + '</button>' +
          '<button id="continue-button" style="float: right">' + dashboard.i18n.t('project.delete') + '</button></div>'
      });
      dialog.show();
      $('#confirm-delete #continue-button').click(function () {
        dashboard.project.delete(function () {
          location.href = dashboard.project.appToProjectUrl();
        });
      });
      $('#confirm-delete #again-button').click(function () {
        dialog.hide();
      });
    });

    $('.project_new').click(dashboard.project.createNew);

    $(document).on('click', '.project_list', function () {
      location.href = '/projects';
    });
  };

  header.updateTimestamp = function () {
    var timestamp = dashboard.project.getCurrentTimestamp();
    if (timestamp) {
      $('.project_updated_at').empty().append("Saved ")  // TODO i18n
          .append($('<span class="timestamp">').attr('title', timestamp)).show();
      $('.project_updated_at span.timestamp').timeago();
    } else {
      $('.project_updated_at').text("Not saved"); // TODO i18n
    }
  };

<<<<<<< HEAD
  // Highlight the current level
  if (window.appOptions && appOptions.serverLevelId) {
    $('#level-' + appOptions.serverLevelId).parent().addClass('puzzle_outer_current');
  }
}

function renderStageProgress(stageData, progressData, clientProgress, currentLevelId) {
  var serverProgress = progressData.levels || {};
  var currentLevelIndex = null;

  var combinedProgress = stageData.levels.map(function(level, index) {
    if (level.id === currentLevelId) {
      currentLevelIndex = index;
    }

    var status;
    if (dashboard.clientState.queryParams('user_id')) {
      // Show server progress only (the student's progress)
      status = activityCssClass((serverProgress[level.id] || {}).result);
    } else {
      // Merge server progress with local progress
      status = mergedActivityCssClass((serverProgress[level.id] || {}).result, clientProgress[level.id]);
    }
    var href = level.url + location.search;

    return {
      title: level.title,
      status: status,
      kind: level.kind,
      link: href,
      id: level.id
    };
  });

  $('.progress_container').replaceWith(React.renderToStaticMarkup(React.createElement(dashboard.StageProgress, {
    levels: combinedProgress,
    currentLevelIndex: currentLevelIndex
  })));
}
=======
  return header;
})();
>>>>>>> 62c53dc4
<|MERGE_RESOLUTION|>--- conflicted
+++ resolved
@@ -8,63 +8,6 @@
 
 window.dashboard = window.dashboard || {};
 
-<<<<<<< HEAD
-/**
- * @param stageData{{
- *   script_id: number,
- *   script_name: number,
- *   script_stages: id,
- *   title: string,
- *   finishLink: string,
- *   finishText: string,
- *   trophies: Object,
- *   levels: Array.<{
- *     id: number,
- *     position: number,
- *     title: string,
- *     kind: string
- *   }>
- * }}
- */
-dashboard.buildHeader = function (stageData, progressData, currentLevelId, scriptName) {
-  stageData = stageData || {};
-  progressData = progressData || {};
-
-  var params = dashboard.clientState.queryParams(),
-    userId = params.userId,
-    sectionId = params.sectionId;
-
-  var clientProgress = dashboard.clientState.allLevelsProgress()[scriptName] || {};
-
-  $('.header_text').first().text(stageData.title);
-  if (stageData.finishLink) {
-    $('.header_finished_link').show().append($('<a>').attr('href', stageData.finishLink).text(stageData.finishText));
-  }
-  if (stageData.script_stages > 1) {
-    $('.header_popup_link').show();
-    stageData.freeplay_links.forEach(function (item) {
-      $('.' + item + '_free_play').show();
-    });
-  }
-  if (progressData.trophies) {
-    $('.header_trophy_link').show();
-    $('.header_trophy_link .current_trophies').text(progressData.trophies.current);
-    $('.header_trophy_link .max_trophies').text(progressData.trophies.of + ' ' + progressData.trophies.max);
-  }
-  if (progressData.linesOfCodeText) {
-    $('.header_popup .header_text').text(progressData.linesOfCodeText);
-  }
-
-  renderStageProgress(stageData, progressData, clientProgress, currentLevelId);
-
-  $('.level_free_play').qtip({
-    content: {
-      attr: 'title'
-    },
-    position: {
-      my: 'top center',
-      at: 'bottom center'
-=======
 // Namespace for manipulating the header DOM.
 dashboard.header = (function () {
   var header = {};
@@ -108,38 +51,9 @@
     }
     if (progressData.linesOfCodeText) {
       $('.header_popup .header_text').text(progressData.linesOfCodeText);
->>>>>>> 62c53dc4
-    }
-    var progressContainer = $('.progress_container');
-    var serverProgress = progressData.levels || {};
-    stageData.levels.forEach(function(level, index, levels) {
-      var status;
-      if (dashboard.clientState.queryParams('user_id')) {
-        // Show server progress only (the student's progress)
-        status = dashboard.progress.activityCssClass((serverProgress[level.id] || {}).result);
-      } else {
-        // Merge server progress with local progress
-        status = dashboard.progress.mergedActivityCssClass((serverProgress[level.id] || {}).result, clientProgress[level.id]);
-      }
-      var defaultClass = level.kind == 'assessment' ? 'puzzle_outer_assessment' : 'puzzle_outer_level';
-      var href = level.url;
-      if (userId) {
-        href += '?user_id=' + userId;
-      }
-      if (sectionId) {
-        href += '&section_id=' + sectionId;
-      }
-      var link = $('<a>').attr('id', 'header-level-' + level.id).attr('href', href).addClass('level_link').addClass(status).text(level.title);
-
-      if (level.kind == 'unplugged') {
-        link.addClass('unplugged_level');
-      }
-      var div = $('<div>').addClass(level.id === currentLevelId ? 'puzzle_outer_current' : defaultClass).append(link);
-      if (index === levels.length - 1) {
-        div.addClass('last');
-      }
-      progressContainer.append(div).append('\n');
-    });
+    }
+
+    dashboard.progress.renderStageProgress(stageData, progressData, clientProgress, currentLevelId);
 
     $('.level_free_play').qtip({
       content: {
@@ -481,47 +395,5 @@
     }
   };
 
-<<<<<<< HEAD
-  // Highlight the current level
-  if (window.appOptions && appOptions.serverLevelId) {
-    $('#level-' + appOptions.serverLevelId).parent().addClass('puzzle_outer_current');
-  }
-}
-
-function renderStageProgress(stageData, progressData, clientProgress, currentLevelId) {
-  var serverProgress = progressData.levels || {};
-  var currentLevelIndex = null;
-
-  var combinedProgress = stageData.levels.map(function(level, index) {
-    if (level.id === currentLevelId) {
-      currentLevelIndex = index;
-    }
-
-    var status;
-    if (dashboard.clientState.queryParams('user_id')) {
-      // Show server progress only (the student's progress)
-      status = activityCssClass((serverProgress[level.id] || {}).result);
-    } else {
-      // Merge server progress with local progress
-      status = mergedActivityCssClass((serverProgress[level.id] || {}).result, clientProgress[level.id]);
-    }
-    var href = level.url + location.search;
-
-    return {
-      title: level.title,
-      status: status,
-      kind: level.kind,
-      link: href,
-      id: level.id
-    };
-  });
-
-  $('.progress_container').replaceWith(React.renderToStaticMarkup(React.createElement(dashboard.StageProgress, {
-    levels: combinedProgress,
-    currentLevelIndex: currentLevelIndex
-  })));
-}
-=======
   return header;
-})();
->>>>>>> 62c53dc4
+})();