/**
 * Dynamic header generation and event bindings for header actions.
 */

// TODO: Enable the 'destroyed' method?   No need if we're just going to switch to React later.
// (function($){ $.event.special.destroyed = { remove: function(o) { if (o.handler) { o.handler() } } } })(jQuery);


// ****************
//  IMPORTANT NOTE
// ****************
//
// This file contains proof-of-concept code (though it's safe for production)
// - UIComponent is an example React implementation
// - UIStore is an example Flux implementation
// - UIRouter is a really simple router
//
// These classes (and the derived ones) look pretty 'bulky' as they are written today.
// If we begin using React, this file will shrink to less than half of its current size.
// With CoffeeScript it'll shrink at least another half.
// There's really not that much "logic" here, it's just boilerplate that can be eliminated!


// New private scope -- a lot of this is boilerplate for class structures, taken from coffeescript
(function() {
  var
    __bind = function(fn, me){ return function(){ return fn.apply(me, arguments); }; },
    __hasProp = {}.hasOwnProperty,
    __extends = function(child, parent) { for (var key in parent) { if (__hasProp.call(parent, key)) child[key] = parent[key]; } function ctor() { this.constructor = child; } ctor.prototype = parent.prototype; child.prototype = new ctor(); child.__super__ = parent.prototype; return child; },
    __indexOf = [].indexOf || function(item) { for (var i = 0, l = this.length; i < l; i++) { if (i in this && this[i] === item) return i; } return -1; };

  // class UIComponent: this is a lightweight inheritable class modeled after React
  UIComponent = (function() {

    function UIComponent($el, props) {
      this.onClick = __bind(this.onClick, this);
      this.onUpdate = __bind(this.onUpdate, this);
      this.onDestroy = __bind(this.onDestroy, this);

      this.$el = $el;
      this.$el.on('click', this.onClick);
      this.$el.on('destroyed', this.onDestroy);

      this.props = props || $el.data();
      this.isMounting = true;

      // Set the initial state
      this.replaceState( this.getInitialState() || {} );
    }

    // Destroy a UI component
    UIComponent.prototype.onDestroy = function() {
      // Don't do anything if already not mounted
      if (!this.isMounted())
        return;

      this.componentWillUnmount();

      // Remove any event handlers
      var $el = this.$el;
      this.$el = null;
      $el.off('click', this.onClick);
      $el.on('destroyed', this.onDestroy);

      this.componentDidUnmount();
    }

    // Return a default state for this component
    UIComponent.prototype.getInitialState = function() { }

    // Extend/merge my state and possibly re-render
    UIComponent.prototype.setState = function(state) {
      if (!this.isUpdating) {
        // Allow things to settle - no need to call more than once per execution
        this.isUpdating = setTimeout( this.onUpdate, 1 );
      }

      // Merge this into our state
      for (var key in state) {
        if (__hasProp.call(state, key))
          this.state[key] = state[key];
      }
    }

    // Replace my state and possibly re-render
    UIComponent.prototype.replaceState = function(state) {
      if (!this.isUpdating) {
        // Allow things to settle - no need to call more than once per execution
        this.isUpdating = setTimeout( this.onUpdate, 1 );
      }

      this.state = state || {};
    }

    // My state has been changed, and we've let all other processes yield, so we know
    // there are no more changes coming.  Time to update the DOM.
    UIComponent.prototype.onUpdate = function(ev) {
      // Don't do anything if no longer mounted
      if (!this.isMounted())
        return;

      this.isMounting ? this.componentWillMount() : this.componentWillUpdate();

      this.render();
      delete this.isUpdating;

      this.isMounting ? this.componentDidMount() : this.componentDidUpdate();
      delete this.isMounting;
    }

    // Render into this element, given some state
    // There is no default rendering
    UIComponent.prototype.render = function() { }

    // Handle a click
    // There is no default click behavior
    UIComponent.prototype.onClick = function(ev) { }

    // Mount/unmount notifications
    UIComponent.prototype.componentWillMount = function() { }
    UIComponent.prototype.componentDidMount = function() { }
    UIComponent.prototype.componentWillUnmount = function() { }
    UIComponent.prototype.componentDidUnmount = function() { }
    UIComponent.prototype.componentWillUpdate = function() { }
    UIComponent.prototype.componentDidUpdate = function() { }
    UIComponent.prototype.isMounted = function() {
      return this.$el !== null;
    }

    return UIComponent;
  })();





  // class UIRouter: this is an incredibly simple router with our routes baked into it.
  // This will be completely replaced when we choose a router.
  UIRouter = (function() {

    function UIRouter() { }

    UIRouter.prototype.route = function() {
      var re, parts,
        url = window.location.pathname;

      // s/:script_id/level/:level_id
      // (only applies to the 20-hour course)
      re = /\/s\/\d+\/level\/(\d+)$/i;
      parts = url.match(re);
      if (parts) {
        window.headerProgress = new HeaderProgress( $('.header-wrapper'), {
          script_name: '20-hour',
          level_id: parts[1]
        });
        return;
      }

      // s/:script_name/stage/:stage_id/level/:level_id
      re = /\/s\/(.+)\/stage\/(\d+)\/puzzle\/(\d+)$/i;
      parts = url.match(re);
      if (parts) {
        window.headerProgress = new HeaderProgress( $('.header-wrapper'), {
          script_name: parts[1],
          stage_id: parts[2],
          level_id: parts[3]
        });
        return;
      }

      // Unknown route
      return null;
    }


    return UIRouter;
  })();




  // class UIStore: this is a lightweight inheritable *ABSTRACT* class modeled after Flux
  // UIStore is "offline-aware", meaning that it will load assets in a different way when
  // it knows that there is no network connection.
  UIStore = (function() {

    function UIStore() {
      this.save = __bind(this.save, this);
      this.onAjaxFailure = __bind(this.onAjaxFailure, this);

      this.value = null; // Empty store
    }

    // Get the value of this store
    UIStore.prototype.value = function() { return this.value; }

    // When this store changes, notify via callback(data)
    // TODO: Maintain a list of callbacks
    UIStore.prototype.notify = function(callback) {
      this.notificationCallback = callback;
    }

    // Internal call to process any data that's being saved
    UIStore.prototype.process = function(data) { return data; }

    // Set the value of this store and notify the dependent
    UIStore.prototype.save = function(data) {
      this.value = this.process(data);

      // Note: Flux uses emitters...
      if (this.notificationCallback)
        this.notificationCallback(this.value);
    }

    // Resolve a dynamic asset by combining the base asset filename + a serialized version of the args
    // MUST override this.  It's okay to use args and dataType to determine the URL.
    UIStore.prototype.resolveUrl = function(args, dataType) {
      throw new Error("This store has not specified its URL.");
    }

    // Resolve a static asset by combining the base asset filename + a serialized version of the args
    // MUST override this if you want to support offline access.
    // Example: return "/data/file_" + args.id + "." + dataType;
    UIStore.prototype.resolveFilename = function(args, dataType) {
      throw new Error("This store does not support offline mode.");
    }

    // Resolve the AJAX parameters for a dynamic request
    // Okay to override this to, for instance, move some of the args into the URL, etc.
    UIStore.prototype.resolve = function(args, dataType) {
      return {
        url: this.resolveUrl(args, dataType),
        data: args
      };
    }

    // What are the AJAX parameters for this callback?
    // If you override this, the override should be offline-aware.
    UIStore.prototype.resolveAjax = function(args, dataType) {
      var ajax;

      if (!this.offline)
        return this.resolve(args);

      // Offline case
      return {
        url: this.resolveFilename(args, dataType)
      };
    }

    UIStore.prototype.onAjaxFailure = function(xhr, status, message) {
      // TODO
    }

    // Load data into this store
    UIStore.prototype.$load = function(args, dataType, fnSave) {
      dataType = dataType || "json";

      // Set up the AJAX call to request the asset and then store the data, or raise an error.
      var ajax = this.resolveAjax(args, dataType);
      ajax.dataType = dataType;
      ajax.success = fnSave || this.save;
      ajax.error = this.onAjaxError;

      return $.ajax(ajax);
    }

    // Load JSON data into this store.
    UIStore.prototype.load = function(args) {
      return this.$load(args, "json");
    }

    // Helper: Load XML and return it as a JSON structure
    UIStore.prototype.loadXML = function(args) {
      return this.$load(args, "xml");
    }

    // Helper: Load HTML into this store, as a string
    UIStore.prototype.loadHTML = function(args) {
      return this.$load(args, "html");
    }

    return UIStore;
  })();




  // class HeaderStore extends UIStore
      /**
     * @param data {{
     *   title: string,
     *   finishLink: string,
     *   statsPath: string,
     *   showStageLinks: boolean,
     *   trophies: Object,
     *   scriptId: number,
     *   scriptLevelId: number,
     *   currentLevelIndex: number,
     *   levels: Array.<{
     *     displayText: string,
     *     status: string,
     *     unplugged: boolean,
     *     assessment: boolean
     *   }>
     * }}
     */
  HeaderStore = (function(_super) {
    __extends(HeaderStore, _super);

    // Must have a constructor
    function HeaderStore() {
      return HeaderStore.__super__.constructor.apply(this, arguments);
    }

    HeaderStore.prototype.resolveUrl = function(args, dataType) {
      return "/popup/progress";
    }

    HeaderStore.prototype.resolveFilename = function(args, dataType) {
      return "/progress_" + args.script_name + "_" + args.stage_id + "_" + args.level_id + "." + dataType;
    }

    return HeaderStore;
  })(UIStore);



  // ScriptStore: load the script progress (used in the header dropdown)
  ScriptStore = (function(_super) {
    __extends(ScriptStore, _super);

    // Must have a constructor
    function ScriptStore() {
      return ScriptStore.__super__.constructor.apply(this, arguments);
    }

    ScriptStore.prototype.resolveUrl = function(args, dataType) {
      return "/popup/stats";
    }

    ScriptStore.prototype.resolveFilename = function(args, dataType) {
      return "/script_" + args.script_id + "." + dataType;
    }

    return ScriptStore;
  })(UIStore);



  // class HeaderProgress extends UIComponent
  HeaderProgress = (function(_super) {
    __extends(HeaderProgress, _super);

    // Must have a constructor
    function HeaderProgress($el, props) {
      HeaderProgress.__super__.constructor.apply(this, arguments);

      this.onModalClick = __bind(this.onModalClick, this);

      return this;
    }

    HeaderProgress.prototype.componentDidMount = function() {
      var _this = this;

      // Create a new HeaderStore and bind it to my state.
      // TODO: Is this the right place to put this?
      // It guarantees there will be at least one render cycle before we try to load the header.
      this.headerStore = new HeaderStore();
      this.headerStore.notify( __bind(this.replaceState, this) );

      this.scriptStore = new ScriptStore();
      this.scriptStore.notify(function(html) {
        _this.setState({
          stageHtml: html
        });
      });

      // TODO: Handle props changing.
      if (this.props.script_name)
        this.headerStore.load( this.props );

      // Create tooltips for the free-play icons
      // TODO: Might be better to initialize this component elsewhere
      $('.level_free_play').qtip({
        content: {
          attr: 'title'
        },
        position: {
          my: 'top center',
          at: 'bottom center'
        }
      });
<<<<<<< HEAD
    }


    HeaderProgress.prototype.render = function() {
      var cl, el;
      var _this = this;
      var state = this.state || {};

      // Don't render unless we are initialized with a script
      if (!this.props.script_name)
        return;

      // NOTE: All this DOM manipulation would be better done via a template - but we're in the process
      // of picking a template language vs JSX

      var $middle = _this.$el.find('.header_middle');
      $middle.children().remove();
      el = $('<div>').addClass('header_level').appendTo($middle);
      var $container = $('<div>').addClass('header_level_container').appendTo(el);

      // Title
      if (state.title) {
        $('<div>').addClass('header_text header_level_text').text(state.title).appendTo($container);
      }

      // Progress: Render the array of levels
      var levels = state.levels || [];
      if (levels.length) {
        var els = $.map(levels, function(level, index) {
          cl = 'level_link ' + level.status;
          if (level.unplugged)
            cl += ' unplugged_level';
          var link = $('<a>').addClass(cl).attr('href', level.link).text(level.displayText);

          cl = level.assessment ? 'puzzle_outer_assessment' : 'puzzle_outer_level';
          if (index === state.currentLevelIndex)
            cl += ' puzzle_outer_current';
          if (index === levels.length - 1)
            cl += ' last';
          return $('<div>').addClass(cl).append(link);
        });

        $('<div>').addClass('progress_container').append(els).appendTo($container);
      }

      // Finished link
      if (state.finishLink) {
        el = $('<div>').addClass('header_finished_link');
        $('<a>').attr('href', state.finishLink.href).text(state.finishLink.text).appendTo(el);
        el.appendTo($container);
      }

      // Trophies
      if (state.trophies) {
        el = $('<span>').addClass('header_trophy_link');
        $('<div>').addClass('header_text').text('<%= I18n.t(:trophies) %>').appendTo(el);
        $('<div>').addClass('header_status_bar current_trophies').text(state.trophies.current).appendTo(el);
        $('<div>').addClass('header_text max_trophies').text(state.trophies.of + ' ' + state.trophies.max).appendTo(el);
        el.appendTo($container);
      }

      // Stage popup
      if (state.showStageLinks) {
        el = $('<span>').addClass('header_popup_link');

        if (state.popped) {
          $('<div>').addClass('header_popup_link_glyph').html("&#x25B2;").appendTo(el);
          $('<div>').addClass('header_popup_link_text').text('<%= I18n.t(:less) %>').appendTo(el);
        } else {
          $('<div>').addClass('header_popup_link_glyph').html("&#x25BC;").appendTo(el);
          $('<div>').addClass('header_popup_link_text').text('<%= I18n.t(:more) %>').appendTo(el);
        }
        el.appendTo($container);

        $('.freeplay_links').show();
      } else {
        $('.freeplay_links').hide();
      }

      // Popup stage navigation
      if (state.popped) {
        var header_popup = $('<div>').addClass('header_popup').appendTo($middle);

        el = $('<div>').addClass('header_popup_header').appendTo(header_popup);
        $('<span>').text('<%= I18n.t("nav.popup.progress") %>').appendTo(el);
        if (state.linesOfCodeText)
          $('<div>').addClass('header_text').css('float','right').text(state.linesOfCodeText).appendTo(el);

        el = $('<div>').addClass('header_popup_body').appendTo(header_popup);
        el.html(state.stageHtml || '<div class="loading"></div>');

        el = $('<div>').addClass('header_popup_footer').appendTo(header_popup);
        $('<div>').addClass('header_popup_close').text('<%= I18n.t("nav.popup.close") %>').appendTo(el);

        // Catch clicks anywhere else and close the popup
        $(document).on('click', this.onModalClick);
      } else {
        $(document).off('click', this.onModalClick);
      }
    }

    HeaderProgress.prototype.componentDidUpdate = function() {
      // This is totally cheating by React rules.  But it's intentional: we don't want to force another
      // update so we just edit the state directly.  (React would notice that the change had no DOM effect,
      // but we don't have that optimization.)
      if (this.state.stageHtml && this.state.jumpToTrophies) {
        var off = $('#trophies').offset();
        if (off)
          window.scrollTo(0, +off.top);
        delete this.state.jumpToTrophies;
      }
    }

    // Three possible arguments: true, false, or "trophies" (the last one autoscrolls the page to the bottom of the popup)
    HeaderProgress.prototype.showPopup = function(show) {
      this.setState({
        popped: !!show,
        jumpToTrophies: show == 'trophies'
      });

      // Have we loaded the stage HTML already?  If not, load it now.
      if (this.state.popped && (this.state.stageHtml === undefined)) {
        this.state.stageHtml = false; // prevent multiple loads

        // Ask the script store to load a particular script.
        this.scriptStore.loadHTML({
          script_id: this.state.scriptId,
          script_level_id: this.state.scriptLevelId
        });

      }
    }

    HeaderProgress.prototype.onClick = function(ev) {
      var el;

      // Toggle more/less button
      el = $(ev.target).closest('.header_trophy_link');
      if (el.length) {
        ev.stopPropagation(); // Otherwise it will count as a click outside the modal.
        this.showPopup("trophies");
        return;
      }

      // Toggle more/less button
      el = $(ev.target).closest('.header_popup_link');
      if (el.length) {
        ev.stopPropagation();
        this.showPopup(!this.state.popped);
        return;
      }

      // Close button
      el = $(ev.target).closest('.header_popup_close');
      if (el.length) {
        this.showPopup(false);
        return;
      }
    }

    HeaderProgress.prototype.onModalClick = function(ev) {
      var el;

      // Clicks outside the popup close it
      el = $(ev.target).closest('.header_popup');
      if (!el.length) {
        this.showPopup(false);
        return;
      }
    }

    return HeaderProgress;
  })(UIComponent);


  // For now, create a global.  Later, this should be in module.exports
  // (Note these are already global since they're not declared via 'var'.
  window.HeaderProgress = HeaderProgress;
  window.HeaderStore = HeaderStore;
  window.UIRouter = UIRouter;

}).call(this);
=======
    } else if (trophiesClicked) {
      jumpToTrophies();
    }
  }
  function jumpToTrophies() {
    window.scrollTo(0, +$('#trophies').offset().top);
  }
};

dashboard.showProjectHeader = function () {
  function projectNameShow() {
    $('.project_name').replaceWith($('<div class="project_name header_text">').text(dashboard.currentApp.name));
    $('.project_save').replaceWith($('<div class="project_edit header_button">').text('<%= I18n.t('project.rename') %>'));
  }

  function projectNameEdit() {
    $('.project_name').replaceWith($('<input type="text" class="project_name header_input">').val(dashboard.currentApp.name));
    $('.project_edit').replaceWith($('<div class="project_save header_button">').text('<%= I18n.t('project.save') %>'));
  }

  var moreButton = '<%= I18n.t('project.more') %> '
      + '<span class="project_more_glyph">&#x25BC;</span>'
      + '<div class="project_more_popup" style="position: absolute;">'
      + '<a href="#"><%= I18n.t('project.delete') %></a><br>'
      + '<a href="#"><%= I18n.t('project.new') %></a></div>';
  $('.project_info').append($('<div class="project_name header_text">').text(dashboard.currentApp.name))
      .append($('<div class="project_edit header_button">').text('<%= I18n.t('project.rename') %>'))
      .append($('<div class="project_share header_button">').text('<%= I18n.t('project.share') %>'))
      .append($('<div class="project_more header_button" style="position: relative;">').html(moreButton));

  projectNameShow();
  $('.freeplay_links').empty().before($('<div class="project_list header_button">').text('<%= I18n.t('project.my_projects') %>'));

  $(document).on('click', '.project_edit', projectNameEdit);

  $(document).on('click', '.project_save', function () {
    $(this).attr('disabled', true);
    dashboard.currentApp.name = $('.project_name').val();
    dashboard.saveProject(function () {
      projectNameShow();
    });
  });

  var $projectMorePopup = $('.project_more_popup');
  function hideProjectMore() {
    $projectMorePopup.hide();
    $('.project_more_glyph').html('&#x25BC;');
    $(document).off('click', hideProjectMore);
  }
  $('.project_more').click(function (e) {
    if ($projectMorePopup.is(':hidden')) {
      e.stopPropagation();
      $projectMorePopup.show();
      $('.project_more_glyph').html('&#x25B2;');
      $(document).on('click', hideProjectMore);
    }
  });
  $projectMorePopup.click(function (e) {
    e.stopPropagation(); // Clicks inside the popup shouldn't close it
  });

  $(document).on('click', '.project_list', function () {
    location.href = '/p'; <%# TODO: Can't call project_list_path because it's not in scope %>
  });
};
>>>>>>> 02b69d9a
<|MERGE_RESOLUTION|>--- conflicted
+++ resolved
@@ -392,7 +392,6 @@
           at: 'bottom center'
         }
       });
-<<<<<<< HEAD
     }
 
 
@@ -575,16 +574,9 @@
   window.UIRouter = UIRouter;
 
 }).call(this);
-=======
-    } else if (trophiesClicked) {
-      jumpToTrophies();
-    }
-  }
-  function jumpToTrophies() {
-    window.scrollTo(0, +$('#trophies').offset().top);
-  }
-};
-
+
+// TODO: All of this needs to be converted
+/*
 dashboard.showProjectHeader = function () {
   function projectNameShow() {
     $('.project_name').replaceWith($('<div class="project_name header_text">').text(dashboard.currentApp.name));
@@ -641,4 +633,4 @@
     location.href = '/p'; <%# TODO: Can't call project_list_path because it's not in scope %>
   });
 };
->>>>>>> 02b69d9a
+*/