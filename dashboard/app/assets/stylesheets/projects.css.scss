--- conflicted
+++ resolved
@@ -2,10 +2,6 @@
 
 .projects-page {
   h1 {text-align: center;}
-<<<<<<< HEAD
-  [class*="span"] {
-    margin: 0;
-=======
   .level_link,.level_link:link, .level_link:visited {
     background-color: $purple;
     border-color: $purple;
@@ -17,7 +13,6 @@
       border-color: $level_current;
       text-decoration: none;
     }
->>>>>>> 1f986c24
   }
 }
 
