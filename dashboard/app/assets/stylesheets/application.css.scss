/*
 * This is a manifest file that'll be compiled into application.css, which will include all the files
 * listed below.
 *
 * Any CSS and SCSS file within this directory, lib/assets/stylesheets, vendor/assets/stylesheets,
 * or vendor/assets/stylesheets of plugins, if any, can be referenced here using a relative path.
 *
 * You're free to add application-wide styles to this file and they'll appear at the top of the
 * compiled file, but it's generally better to create a new file per style scope.
 *
 * Gem assets
 *= require jquery.ui.all
 *= require video-js
 *
 * Vendor assets
 *= require add2home
 *= require gotham-font
 *= require jquery.qtip.min
 *
 * Application assets
 *= require_self
 *= require_directory .
 */

$baseFontFamily: 'Gotham 4r', sans-serif;
$headingsFontWeight: normal;
$btnPrimaryBackground: orange;
$btnPrimaryBackgroundHighlight: orange;

@import "bootstrap";
@import "color";
@import "font-awesome";

@mixin unselectable {
  -moz-user-select: none;
  -webkit-user-select: none;
  -ms-user-select: none;
}

@mixin selectable {
  -moz-user-select: text;
  -webkit-user-select: text;
  -ms-user-select: text;
}

p,pre,span {
  @include selectable;
}

body {
  @include unselectable;
  -webkit-tap-highlight-color: rgba(0,0,0,0);
  padding: 0px;
  font-style: normal;
}

h1 {
  font-family: 'Gotham 7r', sans-serif;
  font-weight: normal;
  color: #7665a0;
}

h2 {
  font-family: 'Gotham 5r', sans-serif;
  font-weight: normal;
}

hr {
  border-color: #0094ca;
  border-bottom: none;
}

th {
  background-color: #5b6770;
  color: white;
  border: 1px solid white;
  text-align: left;
  font-size: 120%;
  font-family: 'Gotham 5r', sans-serif;
  font-weight: normal;
  padding: 5px;
}

strong {
  font-family: 'Gotham 7r', sans-serif;
  font-weight: normal;
}

em {
  font-family: 'Gotham 4i', sans-serif;
  font-style: normal;
}

strong em,
em strong {
  font-family: 'Gotham 7i', sans-serif;
}

.clear {
  clear: both;
}

.navbar {
  margin-bottom: 30px;
}

.production {
  background-color: lightgray;
}

.trophy_gold {
  background-color: gold;
}

.trophy_silver {
  background-color: silver;
}

.trophy_bronze {
  background-color: darkgoldenrod;
}

.report_cell {
  text-align: center;
  color: white;
  border: 1px solid black;
}

.report_row {
  height: 26px;
  border-top: 1px solid black;
}

.report_key {
  height: 16px;
  border-radius: 5px;
  display: block;
  float: left;
  clear: left;
  width: 23px;
  border: 1px solid lightgray;
  margin: 5px;
  vertical-align: middle;
}

.report_key_cell {
  padding: 3px;
  visibility: middle;
}

.report_tall_row {
  height: 35px;
}

.level_link, .level_link:link, .level_link:visited {
  box-sizing: content-box;
  border-radius: 20px;
  min-width: 22px;
  line-height: 22px;
  padding: 4px;
  font-size: 16px;
  text-align: center;
  cursor: pointer;
  display: inline-block;
  font-family: 'Gotham 4r', sans-serif;
  font-weight: normal;
  color: white;
  border: 2px solid #ccc;
}

.level_link.not_tried, .level_link.not_tried:link, .level_link.not_tried:visited {
  background-color: $level_not_tried;
  color: #666 !important;
  &:hover {
    background-color: $level_current;
    color: white;
    text-decoration: none;
  }
}

.level_link.attempted, .level_link.attempted:link, .level_link.attempted:visited {
  background-color: $level_attempted;
  color: #666 !important;
  &:hover {
    background-color: $level_current;
    color: white;
    text-decoration: none;
  }
}

.level_link.perfect, .level_link.perfect:link, .level_link.perfect:visited {
  background-color: $level_perfect;
  color: white !important;
  &:hover {
    background-color: $level_current;
    color: white;
    text-decoration: none;
  }
}


.level_link.passed, .level_link.passed:link, .level_link.passed:visited {
  background-color: $level_passed;
  color: white !important;
  &:hover {
    background-color: $level_current;
    color: white;
    text-decoration: none;
  }
}

.level_link.attempted, .level_link.attempted:link, .level_link.attempted:visited {
  background-color: $level_attempted;
  color: #666 !important;
  &:hover {
    background-color: $level_attempted;
    text-decoration: none;
  }
}

.puzzle_outer_level,
.puzzle_outer_assessment,
.puzzle_outer_current {
  padding: 1px;
  display: inline-block;
}

.puzzle_outer_assessment .level_link {
  border: 2px solid $assessment;
}

.user-stats-block .puzzle_outer_current .level_link {
  border: 2px solid $level_current;
}

.user-stats-block
{
  display:inline-block;
  position:relative;
  overflow:hidden;
  float:left;
  width:100%;
}

.stage-lesson-plan-link a,
.stage-lesson-plan-link a:link,
.stage-lesson-plan-link a:visited,
{
  font-size: 10px;
  color: $purple;
  font-family: 'Gotham 5r', sans-serif;
  font-weight: normal;
}

.game-group {
  border-bottom: 2px solid #ccc;
  background-color: #eee;
  display: table;
  table-layout: fixed;
  padding: 10px;
  width: 100%;
  .stage {
    display: table-cell;
    width: 200px;
    vertical-align: middle;
    padding-right: 10px;
    .game-title {
      font-family: 'Gotham 5r', sans-serif;
      font-weight: normal;
    }
  }
  .games {
    display: table-cell;
    vertical-align: middle;
    box-sizing: border-box;
    padding-right: 10px;
    .level {
      margin: 1px;
      display: inline-block;
      .puzzle-number {
        position: relative;
        top: 1px;
      }
    }
  }
}

.puzzle-named {
  font-size: 13px;
  padding-left: 6px;
  padding-right: 6px;
}

.header-wrapper {
  padding-top: 30px;
  min-height: 100px;
  @media screen and (max-width: 1150px) {
    padding-top: 15px;
    &.feedback-bug-links {
      padding-top: 30px;
    }
    min-height: 70px;
  }
  @media screen and (max-device-width: 900px) {
    padding-top: 15px;
    &.feedback-bug-links {
      padding-top: 30px;
    }
  }
}

.header {
  padding-top: 0;
  padding-bottom: 0;
  height: 52px;
  @media screen and (max-width: 1150px) {
    height: 44px;
  }
  background-color: $bkgnd_color;
  color: $header_text;
  a:link {color:$header_text;}
  a:visited {color:$header_text;}

  #betainfo {
    font-size: 11px;
  }
}

.header.hide_on_mobile,
.header-wrapper.hide_on_mobile {
  @media screen and (max-device-height: 900px) and (max-device-width: 500px) {
    display: none;
  }
}

.header_status_bar {
  background-color: $dark_color;
  border-radius: 5px;
  min-width: 20px;
  padding: 3px;
  font-size: 16px;
  display: inline-block;
}

a.header_status_bar:hover {
  background-color: orange;
}

.header_text {
  font-size: 16px;
  display: inline-block;
}

#betainfo {
  position: absolute;
  font-size: 11px;
  top: 5px;
  right: 25px;
}

.main {
  padding: 10px;
  a:link {font-family: 'Gotham 7r', sans-serif; font-weight: normal; color:$dark_color;}
  a:visited {font-family: 'Gotham 7r', sans-serif; font-weight: normal; color:$dark_color;}
  a:hover {font-family: 'Gotham 7r', sans-serif; font-weight: normal; color:$dark_color; background-color: transparent;   text-decoration: underline; }  /* mouse over link */
  a:active {font-family: 'Gotham 7r', sans-serif; font-weight: normal; color:$dark_color; background-color: transparent;}  /* selected link */
  a.fa:link, a.fa:visited, a.fa:hover, a.fa:active {font-family: FontAwesome;}
}

/* This styling helps to push the footer to the bottom of a page. */
$footer_height: 110px;
$footer_padding-top: 20px;
$footer_padding-bottom: 20px;
$footer_fullheight: $footer_height + $footer_padding-top + $footer_padding-bottom;
html, body {
  height: 100%;
}
.wrapper {
  min-height: 100%;
  margin-bottom: -$footer_fullheight;     /* This is the same as the height of .push. */
}
.push {
  height: $footer_fullheight;             /* This is the same as the height of .footer once its padding is included. */
}

.footer {
  height: $footer_height;                 /* A height is required to push this footer to the bottom of the page. */
  padding-top: $footer_padding-top;
  padding-bottom: $footer_padding-bottom;
  font-size: 14px;
  background-color: $dark_color;
  color: $header_text;
  a:link {font-family: 'Gotham 4r', sans-serif; font-weight: normal; color: white;}
  a:visited {font-family: 'Gotham 4r', sans-serif; font-weight: normal; color: white;}
  a:hover {font-family: 'Gotham 4r', sans-serif; font-weight: normal; color:white; background-color: transparent;   text-decoration: underline; }  /* mouse over link */
  a:active {font-family: 'Gotham 4r', sans-serif; font-weight: normal; color:white; background-color: transparent;}  /* selected link */
  select {
    width: auto;
    font-size:11px;
    height: 18px;
    margin-bottom: 4px
    }
  .fineprint {
    a:link {font-family: 'Gotham 5r', sans-serif; font-weight: normal;}
    a:visited {font-family: 'Gotham 5r', sans-serif; font-weight: normal;}
    a:hover {font-family: 'Gotham 5r', sans-serif; font-weight: normal;}
    a:active {font-family: 'Gotham 5r', sans-serif; font-weight: normal;}
  }
  .dim {
    display: inline-block;
    opacity: 0.5;
  }
}

#locale {
  font-family: sans-serif;
  height: 24px;
}

.header_separator {
  padding-left: 2px;
  margin-bottom: -18px;
  margin-top: -8px;
  margin-right: 2px;
  height: 42px;
  border-right: 1px solid $inset_color;
  border-right-style: inset;
  display: inline-block;
}

.user_menu {
  cursor: pointer;
}

.user_options {
  display: inline-block;
  background-color: white;
  a:link {color:black;}
  a:visited {color:black;}
  a:hover { color:white; background-color: $dark_color; text-decoration: none; }
  a:active { color:white; background-color: $dark_color; }
  border: 1px solid black;
  z-index: 100001;
  text-align: left;
  white-space: nowrap;
  color: black;
  position: absolute;
  right: 0;
  padding: 10px;
  left: auto;
  bottom: auto;
}

.user_options a {
  color: black;
}

.full_container {
  padding: 25px;
}

.modal {
  a:hover {color:#FF0000; background-color: white; }
}

.modal-body {
  max-height: none;
}

.dash_modal {
  width: 640px;
  margin-left: -320px;
}

.dash_modal_body {
  padding-right: 25px;
}

.btn#dataConfirmOK:hover {
  color: white;
  background-color: orange;
}

#video {
  padding: 0;
}

.video-player {
  width: 100%;
  height: 100%;
  margin: 0;
}

.fallback-video-player-failed {
  video, div {
    visibility: hidden;
  }
  p {
    font-size: 22px;
    line-height: 26px;
    padding: 5px;

    a {
      color: white;
    }
  }
}

.video-modal {
  z-index: 10000;

  .ui-tabs {
    height: 100%;
    width: 100%;
  }
}

.header_logo {
  position: absolute;
  float: left;
  left: 25px;
  width: 86px;
  max-width: 86px;
  min-width: 86px;
  z-index: 1;
  margin-top: -15px;
  @media screen and (max-width: 1150px) {
    width: 55px;
    max-width: 55px;
    min-width: 55px;
    padding-top: 10px;
    min-width: 0px;
  }
  a:hover {
    background-color: transparent;
  }
}

.header_middle {
  position: absolute;
  left: 0;
  right: 0;
}

.header_level_container {
  display: inline-block;
}

.header_level_container > * {
  margin-left: 5px;
}

.header_level {
  padding-top: 6px;
  padding-bottom: 0;
  text-align: center;
  font-size: 150%;
  cursor: default;
  white-space: nowrap;
  @media screen and (max-width: 1150px) {
    padding-top: 2px;
  }

  .progress_container {
    background-color: #eee;
    border: 1px solid #ccc;
    display: inline-block;
<<<<<<< HEAD
    padding: 5px 5px 5px 10px;
=======
    padding: 4px 8px;
>>>>>>> 5dd6fbea
    border-radius: 5px;

    .puzzle_outer_level,
    .puzzle_outer_assessment,
    .puzzle_outer_current {
      vertical-align: middle;
      margin: 0 -2px;
    }
  }
<<<<<<< HEAD

  /* most dots are small */
  .puzzle_outer_level,
  .puzzle_outer_assessment {
    margin: 0 5px 0 -1px;
    vertical-align: middle;
    border-radius: 11px;
    line-height: 1px;

    .level_link {
      min-width: 1px;
      width: 1px;
      height: 1px;
      border-radius: 9px;
      padding: 3px;
      margin: 1px;
      /* hack to hide the number: */
      font-size: 0px;
      color: transparent;
    }
  }

  /* current and last dots are large */
  .puzzle_outer_current,
  .puzzle_outer_level.last,
  .puzzle_outer_assessment.last {
    margin: 0 5px 0 -1px;
    vertical-align: middle;
    border-radius: 20px;
=======
>>>>>>> 5dd6fbea


  /* current puzzle is a large dot */
  .puzzle_outer_current {
    .level_link {
      box-sizing: border-box;
      border-radius: 28px;
      height: 28px;
      min-width: 28px;
      width: 28px;
      font-size: 14px;
      line-height: 24px;
      padding: 0px;
      text-align: center;
      display: inline-block;
    }

    .level_link.unplugged_level {
      font-size: 12px;
      padding-left: 10px;
      padding-right: 10px;
      width: auto;
    }
  }

<<<<<<< HEAD

=======
  /* other puzzles are small dot */
  .puzzle_outer_level,
  .puzzle_outer_assessment {
    line-height: 1px;
    .level_link {
      box-sizing: border-box;
      min-width: 11px;
      width: 11px;
      height: 11px;
      border-radius: 11px;
      padding: 3px;
      margin: 0px;
      /* hack to hide the number: */
      font-size: 0px;
      color: transparent;
    }
  }
>>>>>>> 5dd6fbea

  .level_link:hover {
    text-decoration: none;
    background-color: $level_current;
  }
}

.header_right {
  position: absolute;
  float: left;
  right: 25px;
  margin-top: 9px;
  @media screen and (max-width: 1150px) {
    margin-top: 5px;
  }
}

.freeplay_links {
  display: inline-block;
  text-align: center;
}

.header_user {
  display: inline-block;
  text-align: right;
  background-color: rgb(255, 164, 0);
  border-radius: 5px;
  padding: 7px 14px;
  margin-left: 5px;
  font-size: 14px;
  line-height: 20px;
  box-sizing: border-box;
  a:hover {
    text-decoration: none;
    background-color: rgb(255, 164, 0);
  }
}
.header_popup {
  position: absolute;
  top: auto;
  right: 0;
  left: 0;
  margin: 20px auto;
  width: 635px;
  border: 20px solid $bkgnd_color;
  border-top: 5px;
  border-bottom: 5px;
  -webkit-border-radius: 6px;
  -moz-border-radius: 6px;
  z-index: 1050;
  background-color: white;
  overflow: hidden;
}

.header_popup_header {
  padding: 12px 15px;
  margin-bottom: 0;
  text-align: left;
  color: $header_text;
  background-color: $hdr_color;
  font-size: 22px;
  cursor: pointer;
}

.header_popup_body {
  position: relative;
  overflow-y: auto;
  display: block;
  min-height: 1100px;
  color: #333;

  .loading {
    height: 400px;
    margin: 20px;
    background: image-url("spinner-big.gif") no-repeat center center;
  }
}

.header_popup_footer {
  padding: 12px 15px;
  margin-bottom: 0;
  text-align: right;
  color: $header_text;
  background-color: $bkgnd_color;
  cursor: pointer;
}

.header_popup_link {
  min-width: 40px;
  display: inline-block;
  text-align: center;
  vertical-align: middle;
  height: 26px;
  cursor: pointer;
}

.header_trophy_link {
  cursor: pointer;

  .current_trophies {
    margin: 0 5px;
  }
}

.header_finished_link {
  display: inline-block;
  font-size: 16px;
}

.header_finished_link:hover {
  background-color: transparent;
  text-decoration: underline;
}

.header_popup_link:hover {
  background-color: transparent;
  text-decoration: none;
}

.header_popup_link_glyph {
  font-size: 22px;
  color: orange;
  line-height: 10px;
}

.header_popup_link_text {
  font-size: 10px;
  color: $header_text;
  display: inline-block;
  line-height: 20px;
}

.trophy_image {
  width: 45px;
  height: 45px;
}

#alert {
  color: red;
  font-size: 130%;
  border-style: solid;
  border-width: 2px;
  padding: 5px;
}

.modal-body {
  height: 100%;
  overflow: visible;
}

#blocklyApp {

  .loading {
    height: 520px;
    margin: 20px;
    background: image-url("spinner-big.gif") no-repeat center center;
  }

  .slow_load {
    display: none;
    text-align: center;
    position: relative;
    top: -230px;
  }

}

.reference_area {
  margin-top: 20px;

  .help_title {
    color: #1180be;
    font-family: 'Gotham 7r', sans-serif;
    font-weight: normal;
    font-size: 17.5px;
    display: inline-block;
  }

  .solution_link {
    font-size: 17.5px;
    padding-bottom: 4px;
  }

  .video_link {
    display: inline-block;
    margin: 6px;
  }

  .video_name {
    text-align: center;
    width: 183px;
  }

  .help_subtitle {
    display: inline-block;
  }
}

#notes-outer {
  overflow-y: scroll;
  padding: 0;
}
#notes {
  .note {
    padding-bottom: 10px;
    p {
      font-size: 20px;
      line-height: 24px;
      padding-right: 30px;
    }
    img {
      float: left;
      width: 450px;
      height: auto;
      padding-right: 30px;
    }
  }
}

// Tabs

.video-modal {
  .modal-body {
    padding: 0;
  }
  .ui-tabs-nav {
    background: $light_gray;

    li {
      border-top-right-radius: 4px;
      border-top-left-radius: 4px;

      a {
        background: $dark_color;
        color: white;
        &:hover {
          color: $light_green;
        }
        &:focus {
          outline: 0;
        }
      }
    }

    li.ui-state-active {
      a {
        background: white;
        color: $orange;
        &:hover {
          color: $orange;
        }
      }
    }
  }
}

@mixin close-button($cornerOffset) {
  $startWidth: 61px;
  $startHeight: 59px;
  $growth: 3px;
  $movement: 1px;

  position: absolute;
  cursor: pointer;
  z-index: 1;
  background: image-url("x_button.png") no-repeat center center;
  background-size: 100% auto;

  top: $cornerOffset;
  right: $cornerOffset;
  width: $startWidth;
  height: $startHeight;
  &:hover {
    top: $cornerOffset - $movement;
    right: $cornerOffset - $movement;
    width: $startWidth + $growth;
    height: $startHeight + $growth;
  }
}

.x-close {
  @include close-button($cornerOffset: -20px);
}

.qtip-content {
  font-size: 20px;
  line-height: 28px;
  color: #7E5BA0;
  font-family: 'Gotham 5r', sans-serif;
  font-weight: normal;
}

html[dir=rtl] .qtip-content {
  direction: rtl;
  text-align: right;
}

.qtip-default {
  background-color: #fff;
  color: #000;
  border: 1px solid #000;
  border-radius: 8px;
  box-shadow: 5px 5px 5px #888;
  padding: 10px;
}

.no-tip .qtip-tip {
  visibility: hidden;
}

.cdo-qtips {
  z-index: 1;


  .tooltip-x-close {
    @include close-button($cornerOffset: -35px);
  }
}

a.download-video {
  float: left;
  z-index: 1;
  cursor: pointer;
  width: 40px;
  height: 36px;
  &:hover {
    background: none;
  }
  img {
    width: 40px;
    height: 41px;
    margin-top: -3px;
    margin-bottom: -2px;
  }
  img:hover {
    width: 41px;
    height: 42px;
    margin-bottom: -3px;
  }
}

@mixin warning-banner {
  padding: 5px 20px;
  font-size: 28px;
  line-height: 32px;
  background-color: orange;
  text-align: center;
  color: white;
  a, a:visited {
    color: #08c;
  }
  a:hover {
    background: transparent;
  }
  p {
    padding: 7px 0;
    margin-bottom: 0;
  }
}

#warning-banner {
  @include warning-banner;
}

#warning-banner-chrome {
  @include warning-banner;
  color: white;
  font-size: 22px;
  line-height: 22px;
  margin-bottom: 5px;
  padding: 5px;
}

.quiet_links {
  a:link { font-family: 'Gotham 4r', sans-serif; font-weight: normal; }
}

.fixed_width_cell {
  white-space: nowrap;
  overflow: hidden;
  text-overflow:ellipsis;
  padding-left: 5px;
}

#landingpage {
  .row#continue {
    background-color: #00adbc;
    color: white;
    font-size: 24.5px;
    padding: 5px 0;
    #puzzle {
      font-family: 'Gotham 7r', sans-serif; font-weight: normal;
    }
    .btn {
      height: 32px;
      margin: 0 5px;
    }
  }

  #welcome h2 {
    font-size: 18px;
  }

  .gallery {
    margin: 0 auto;
    overflow: hidden;
    max-width: 890px;

    .pagination {
      float: left;
      font-size: 30px;
      line-height: 154px;
      margin: 10px 5px;
      width: 25px;
      text-align: center;
      a:hover {
        text-decoration: none;
      }
    }

    .gallery_activity {
      margin: 10px 5px;
      box-sizing: border-box;
      height: 154px;
      width: 154px;
      img {
        border: 2px solid #ccc;
        background-color: white;
      }
    }
  }

  h3.whitetext {
    a, a:link, a:hover, a:visited {
      color: white;
      text-decoration: none;
      cursor: pointer;
    }
  }

  .row.navcontainer {
    margin: 30px 0 10px -20px;
    background-color: #eee;
  }

  ul.nav.nav-pills {
    text-transform: uppercase;
    padding: 10px;
    li {
      margin-right: 10px;
    }

    li.active a, li.active a:hover, li.active a:link {
      background-color: white;
      color: #7665a0;
      border: 2px solid #7665a0;
    }
    li a:hover, a:focus {
      text-decoration: none;
      background-color: white;
    }
  }

  .padtopbottom {
    padding-top:10px; padding-bottom:10px;
  }

  #signup {
    padding-top:10px;
    .medium-size-text {
      font-size:18px; line-height:30px;
    }
    #maintext {
      text-align:left; padding-left:20px; color:#666;
    }
    #helptext {
      text-align:right; padding-right:20px; color:#888;
    }
  }

  #lesson {
    background-color:rgb(88, 103, 113);
    #heading {
      -moz-box-sizing:border-box; box-sizing:border-box; padding: 10px 20px 10px 0px;
      .whitetext {
        color:white;
      }
    }
    #trynow {
      text-align:right; -moz-box-sizing:border-box; box-sizing:border-box; padding-top:20px; padding-right:40px;
      .biggerbutton {
        font-size:20px; height:40px;
      }
      .button_to {
        margin-bottom:5px;
      }
      a {
        color: #ddd;
        font-family: 'Gotham 4r', sans-serif; font-weight: normal;
      }
      .white {
        color:white;
      }
    }
    .smallwhitetext {
      color:white; font-size:15px;
    }
    .lightgreytext {
      color: #ddd;
    }
  }
  #stats {
    background-color:#eeeeee;
    #rightside {
      -moz-box-sizing:border-box; box-sizing:border-box; padding:10px;
    }
  }
  .twolineheader {
    h2 {
      font-family: 'Gotham 4r', sans-serif; font-weight: normal; color: #7665a0; font-size: 24px; margin-bottom: 0px; line-height: 30px;
    }
    h1 {
      margin-top: 0px; line-height: 30px; font-size: 30px;   font-family: 'Gotham 5r', sans-serif; font-weight: normal;
    }
  }

  #edit_teachers {
    background-color: #eee;
    margin: 20px 0 20px -20px;
    form {
      margin: 0;
    }
  }
}

.betatext {
  color: yellow;
}

.miniblock {
  background-color:#ddd;
  height:100px;
  .heading {
    -moz-box-sizing: border-box;
    box-sizing: border-box;
    padding: 10px 0px 10px 0px;
  }
  h3 {
    margin: 0;
    color: rgb(88, 103, 113);
    white-space: nowrap;
    overflow: hidden;
    text-overflow: ellipsis;
  }
  .smalltext {
    font-size:13px;
    padding-right:10px;
    font-family: 'Gotham 4r', sans-serif;
    font-weight:normal;
    color:rgb(88, 103, 113);
  }
  .whitetext {
    color:#ddd;
  }
  .greytext {
    color:rgb(88, 103, 113);
  }
  .imgspan {
    margin-left: 0px;
    text-align: right;
  }
}

.miniblock-short {
  height:150px;
  h3 {
    margin-bottom:10px;
  }
}

.miniblock-tall {
  height:232px;

  .heading {
    padding-left: 10px;
    padding-right:10px;
    padding-top: 0px;
    padding-bottom: 0px;
  }

  h3 {
    text-overflow: ellipsis;
    white-space: nowrap;
    overflow: hidden;
    font-family: 'Gotham 5r', sans-serif;
    font-weight: normal;
    display: block;
    float: left;
    width: 200px;
  }

  .beta
  {
    .heading {
      padding-right: 0px;
    }

    h3 {
      width: 140px;
    }

    .betatext {
      text-align: center;
      display: block;
      float: right;
      text-overflow: ellipsis;
      white-space: nowrap;
      overflow: hidden;
      background-color: rgba(116, 128, 136, 0.37);
      padding-left: 5px;
      padding-right: 5px;
      font-size: 24.5px;
      height: 35px;
      line-height: 40px;
      width: 60px;
    }
  }
}

.miniblock-tall-audiencerow {
  height:258px;
}

#signin {
  .tryfirst {
    margin-bottom:10px;
    a {
      font-size:18px;
      font-family: 'Gotham 4r', sans-serif;
      font-weight: normal;
    }
  }
  .itemblock {
    display:inline-block;
    width:600px
  }
  .labelblock {
    display:inline-block;
    width:140px
  }
}

#signinsection {
  ul.students li,
  ul.pictures li {
    list-style-type: none;
    border: 1px solid #ccc;
    border-radius: 5px;
    background-color: #eee;
    float: left;
    margin: 5px;
    padding: 5px;
    cursor: pointer;
  }

  ul.students li:hover,
  ul.pictures li:hover {
    background-color: lightyellow;
  }

  ul.students li.selected,
  ul.pictures li.selected {
    background-color: yellow;
  }
}

#signup {
  .signupblock {
    background-color: #fafafa;
  }
  .signupform {
    padding:20px;
    margin-bottom:0px
  }
  .itemblock {
    display:inline-block;
  }
  .labelblock {
    display:inline-block;
    width:140px
  }
  .fieldblock {
    width:220px;
    vertical-align:top;
  }
  #labelusername {
    vertical-align:top;
    padding-top:7px
  }
  #usernamefield {
    vertical-align:top
  }
  #usernamemessage, #password_message, #password_message_confirmation {
    display:inline-block;
    width:180px;
    vertical-align:top
  }

  select {
    width:234px
  }
  .field_with_errors {
    display:inline-block
  }
  button {
    font-size:16px;
    height:40px;
  }
  .registertext {
    display:inline-block;
    font-size:16px;
    color:#586771;
    margin-top:15px;
  }
}

.match {
  .mainblock {
    margin-left: 0px;
  }
  .column {
    width: 260px;
    float: left;
    img {
      position: relative;
      top: 50%;
      -webkit-transform: translateY(-50%);
      -ms-transform: translateY(-50%);
      transform: translateY(-50%);
      height: auto;
      width: auto;
      max-height: 100%;
      max-width: 100%;
    }
  }
  .draggablecolumn {
    cursor: default;
    touch-action: none;
    -ms-touch-action: none;
  }
  li {
    padding-top: 1px;
    padding-bottom: 1px;
    background-color: lightgrey;
    padding-left: 4px;
    padding-right: 4px;
    width: 220px;
    margin-top:2px;
    margin-bottom:2px;
    border-style: solid;
    border-color: transparent;
    border-width: 6px;
  }
  #questions {
    list-style-type: none;
    margin-left:0px;
    li {
      background-color: white;
      border-color: #c6cacd;
    }
  }
  li {
    text-align: center;
  }
  #slots {
    list-style-type: none;
    margin-left: 0px;
    .emptyslot {
      background-color: #e7e8ea;
      border-color: #e7e8ea;
      .giantmark {
        .text {
          opacity: 0.8;
          font-family: 'Gotham 5r', sans-serif; font-weight: normal;
        }
      }
    }
    .active {
      border-style: dotted;
      border-color: #ffdb74;
    }
    .active.emptyslot {
      background-color: lightyellow;
    }
  }
  .answer {
    background-color: white;
    border-color: #a6daed;
  }
  .answer:hover {
    border-color: #d1d567;
    cursor: move;
  }
  #answerdest {
    width: 240px;
  }
  #answers {
    list-style-type: none;
    margin-left: 0px;
  }
  #correctmarkscolumn
  {
    width: 20px;
    padding-right:20px;
  }
  #correctmarks {
    margin-left: 0px;
  }
  .correctmark {
    list-style-type: none;
    margin-left: 0px;
    width: 30px;
    padding-left: 0px;
    padding-right: 0px;
    background-color: transparent;
  }
}

#current-script-levels, #all-levels {
  min-height: 50px;
  li {
    list-style-type: none;
  }
}
#script-updated {
  color: green;
  display: none;
}
#edit-script-content {
  float: left;
  width: 25%;
}

#blockly-frame {
  width: 70%;
  height: 800px;
}
#script_name {
  margin: 0px 10px 0px 0px;
}
#edit-script-nav {
  a {
    display: block;
    padding: 2px;
    color: $dark_color;
    font-size: 125%;
  }
}
.edit_level {
  .field {
    margin-bottom: 10px;
    border-top: 2px solid #eee;
    padding-top: 10px;
  }

  #toolbox_name {
    display: block;
  }
  .block-checkbox {
    float: left;
  }
}

div.gallery_activity {
  $img_size: 154px;
  $img_border_size: 10px;
  $img_total_size: $img_size + 2 * $img_border_size;
  float: left;
  width: $img_total_size;
  margin: 10px 5px;
  img {
    width: $img_size;
    height: $img_size;
    border: $img_border_size groove lightgray;
  }
  .caption {
    color: #666;
    margin: 0 auto;
    clear: both;
    max-width: $img_size;
    white-space: nowrap;
    overflow: hidden;
    text-overflow: ellipsis;
    text-align: center;
  }
}

div.mini_gallery_activity {
  $img_size: 54px;
  $img_border_size: 4px;
  $img_total_size: $img_size + 2 * $img_border_size;
  float: left;
  width: $img_total_size;
  margin: 0px 5px;
  img {
    width: $img_size;
    height: $img_size;
    border: $img_border_size groove lightgray;
  }
}

.infobox {
  background-color: rgb(88, 103, 113);
  margin-left: 0px;
  color: white;
  font-size: 13px;
  padding-right: 10px;
  font-family: 'Gotham 4r', sans-serif;
  font-weight: normal;
  padding: 10px;
}

/* multiple choice */

$information-phone-narrow: "only screen and  (max-width: 320px)";
$information-phone-wide: "only screen and (min-width: 321px) and (max-width: 767px)";
$information-tablet-tall: "only screen and (min-width: 768px) and (max-width: 1023px)";
$information-desktop: "only screen and (min-width: 1024px)";

.multi {

  margin: auto;

  .question {
    float: left;
    @media #{$information-phone-narrow} {
    }
    @media #{$information-phone-wide} {
    }
    @media #{$information-tablet-tall} {
      width: 35%;
    }
    @media #{$information-desktop} {
      width: 35%;
    }
  }
  .answers {
    float: left;
    margin-left:50px;
    @media #{$information-phone-narrow} {
    }
    @media #{$information-phone-wide} {
    }
    @media #{$information-tablet-tall} {
      width: 55%;
    }
    @media #{$information-desktop} {
      width: 55%;
    }
  }
  .mainblock {
    margin-left: 0px;
    img {
      max-height: 100%;
    }
  }
  .item {
    padding: 10px;
    float: left;
  }
  input {
    margin-top: 12px;
  }
  .item-radio {
    display: inline-block;
    float: left;
    width: 32px;
    text-align: right;
    padding-right: 10px;
    box-sizing: border-box;
  }
  .item-cross {
    display: inline-block;
    float: left;
    width: 32px;
    text-align: right;
    padding-right: 10px;
    box-sizing: border-box;
  }
  .item-label {
    display: inline-block;
    float: left;
  }
  .answerbutton {
    margin-top: 15px;
    margin-right: 15px;
    padding-left: 10px;
    padding-right: 20px;
    padding-top: 10px;
    padding-bottom: 10px;
  }
}

/* moved over from apps */

$modal-image-width: 100px;
$modal-image-margin-gap: 10px;

.modal-content {
  margin-left: $modal-image-width + $modal-image-margin-gap;
  p, pre {
    line-height: 27px;
    font-size: 24px;
    color: $purple;
  }
  .congrats {
    font-size: 27px;
    line-height: 30px;
    margin-bottom: 15px;
  }

  .aniGif {
    display: block;
    margin: 0px auto 6px;
    position: relative;
    left: -50px;
    z-index: -1;
  }

  .unindentContent {
    position: relative;
    left: -50px;
  }

  .feedback-image {
    width: 40%;
    height: auto;
    margin: 15px;
    float: left;
    border: lightgrey;
    border-style: solid
  }

  .feedback-links {
    margin-top: 15px;
  }
}

.dialog-title {
  font-family: 'Gotham 7r', sans-serif;
  font-weight: normal;
}

#ok-button {
  background-color: $orange;
  color: white;
  min-width: 100px;
}

#again-button {
  background-color: $green;
  color: white;
  margin-left: 0px;
  margin-right: 10px;
}

#continue-button {
  background-color: $orange;
  color: white;
  margin-left: 0px;
  margin-right: 10px;
}

.modal-image {
  width: $modal-image-width;
  height: auto;
  margin-top: -60px;
  float: left;
}
.modal-header {
  border: none;
  height: 20px;
}
.modal-body {
  height: 100%;
  overflow: visible;
}
#feedbackBlocks {
  margin-left: 50px;
  height: 100px;
  border: none;
}

/* also moved over from apps */

.farSide {
  text-align: right;
}

/* Buttons from apps */

button {
  margin: 5px;
  padding: 10px;
  border-radius: 4px;
  border: 1px solid #ddd;
  font-size: large;
  background-color: #eee;
  color: #000;
}
button.launch {
  border: 1px solid #FFA000;
  background-color: #FFA000;
  color: #fff;
  font-size: large;
  min-width: 96px;
  margin-left: 0px;
  margin-right: 10px;
  /* Can't use "text-align: start" due to IE. */
  text-align: left;
}
html[dir="RTL"] button.launch {
  text-align: right;
}
button.launch>img {
  opacity: 1;
  vertical-align: text-bottom;
}
button>img {
  opacity: 0.6;
  vertical-align: text-bottom;
}
button:hover>img {
  opacity: 1;
}
button:active {
  border: 1px solid #888 !important;
}
button:hover {
  @include box-shadow(2px 2px 5px #888);
}
button.disabled, button[disabled=disabled] {
  border: 1px solid #C7C7C7;
  background-color: #C7C7C7;
  @include box-shadow(none);
}
button.disabled:hover>img {
  opacity: 0.6;
}
button.disabled {
  display: none;
}
button.notext {
  font-size: 10%;
}

@mixin bottom-shadow {
  @include box-shadow(0px 10px 13px -11px black);
}

@mixin rounded-border {
  border: 2px solid #A4A4A4;
  border-radius: 25px;
}

.example-image {
  @include bottom-shadow;
  @include rounded-border;
}<|MERGE_RESOLUTION|>--- conflicted
+++ resolved
@@ -565,11 +565,7 @@
     background-color: #eee;
     border: 1px solid #ccc;
     display: inline-block;
-<<<<<<< HEAD
     padding: 5px 5px 5px 10px;
-=======
-    padding: 4px 8px;
->>>>>>> 5dd6fbea
     border-radius: 5px;
 
     .puzzle_outer_level,
@@ -579,67 +575,8 @@
       margin: 0 -2px;
     }
   }
-<<<<<<< HEAD
-
-  /* most dots are small */
-  .puzzle_outer_level,
-  .puzzle_outer_assessment {
-    margin: 0 5px 0 -1px;
-    vertical-align: middle;
-    border-radius: 11px;
-    line-height: 1px;
-
-    .level_link {
-      min-width: 1px;
-      width: 1px;
-      height: 1px;
-      border-radius: 9px;
-      padding: 3px;
-      margin: 1px;
-      /* hack to hide the number: */
-      font-size: 0px;
-      color: transparent;
-    }
-  }
-
-  /* current and last dots are large */
-  .puzzle_outer_current,
-  .puzzle_outer_level.last,
-  .puzzle_outer_assessment.last {
-    margin: 0 5px 0 -1px;
-    vertical-align: middle;
-    border-radius: 20px;
-=======
->>>>>>> 5dd6fbea
-
-
-  /* current puzzle is a large dot */
-  .puzzle_outer_current {
-    .level_link {
-      box-sizing: border-box;
-      border-radius: 28px;
-      height: 28px;
-      min-width: 28px;
-      width: 28px;
-      font-size: 14px;
-      line-height: 24px;
-      padding: 0px;
-      text-align: center;
-      display: inline-block;
-    }
-
-    .level_link.unplugged_level {
-      font-size: 12px;
-      padding-left: 10px;
-      padding-right: 10px;
-      width: auto;
-    }
-  }
-
-<<<<<<< HEAD
-
-=======
-  /* other puzzles are small dot */
+
+  /* most puzzles are small dot */
   .puzzle_outer_level,
   .puzzle_outer_assessment {
     line-height: 1px;
@@ -654,9 +591,32 @@
       /* hack to hide the number: */
       font-size: 0px;
       color: transparent;
-    }
-  }
->>>>>>> 5dd6fbea
+      margin-right: 5px;
+    }
+  }
+
+  /* current puzzle is a large dot */
+  .puzzle_outer_current {
+    .level_link {
+      box-sizing: border-box;
+      border-radius: 28px;
+      height: 28px;
+      min-width: 28px;
+      width: 28px;
+      font-size: 14px;
+      line-height: 24px;
+      padding: 0px;
+      text-align: center;
+      display: inline-block;
+    }
+
+    .level_link.unplugged_level {
+      font-size: 12px;
+      padding-left: 10px;
+      padding-right: 10px;
+      width: auto;
+    }
+  }
 
   .level_link:hover {
     text-decoration: none;
