/*
 * This is a manifest file that'll be compiled into application.css, which will include all the files
 * listed below.
 *
 * Any CSS and SCSS file within this directory, lib/assets/stylesheets, vendor/assets/stylesheets,
 * or vendor/assets/stylesheets of plugins, if any, can be referenced here using a relative path.
 *
 * You're free to add application-wide styles to this file and they'll appear at the top of the
 * compiled file, but it's generally better to create a new file per style scope.
 *
 * Gem assets
 *= require jquery-ui
 *= require video-js
 *
 * Vendor assets
 *= require add2home
 *= require gotham-font
 *= require jquery.qtip.min
 *
 * Application assets
 *= require_self
 *= require_directory .
 *
 * Shared
 *= require user-menu
 *= require user-progress
 *= require user-hero
 *= require course-blocks
 *= require details-polyfill
 */

@import "color";
@import "font";
@import "mixins";

$baseFontFamily: $gotham-regular;
$headingsFontWeight: normal;
$btnPrimaryBackground: $orange;
$btnPrimaryBackgroundHighlight: $orange;

@import "bootstrap";
@import "font-awesome";

p,pre,span {
  @include selectable;
}

body {
  @include unselectable;
  -webkit-tap-highlight-color: rgba(0,0,0,0);
  padding: 0px;
  font-style: normal;
}

h1 {
  font-family: $gotham-extra-bold;
  font-weight: normal;
  color: $purple;
}

h2 {
  font-family: $gotham-bold;
  font-weight: normal;
}

hr {
  border-color: $teal;
  border-bottom: none;
}

th {
  background-color: $charcoal;
  color: white;
  border: 1px solid white;
  text-align: left;
  font-size: 120%;
  font-family: $gotham-bold;
  font-weight: normal;
  padding: 5px;
}

strong {
  font-family: $gotham-extra-bold;
  font-weight: normal;
}

em {
  font-family: $gotham-italics;
  font-style: normal;
}

strong em,
em strong {
  font-family: $gotham-extra-bold-italics;
}

.center {
  margin-left: auto;
  margin-right: auto;
}

.clear {
  clear: both;
}

.navbar {
  margin-bottom: 30px;
}

.trophy_gold {
  background-color: gold;
}

.trophy_silver {
  background-color: silver;
}

.trophy_bronze {
  background-color: darkgoldenrod;
}

.report_cell {
  text-align: center;
  color: white;
  border: 1px solid black;
}

.report_row {
  height: 26px;
  border-top: 1px solid black;
}

.report_key {
  height: 16px;
  border-radius: 5px;
  display: block;
  float: left;
  clear: left;
  width: 23px;
  border: 1px solid lightgray;
  margin: 5px;
  vertical-align: middle;
}

.report_key_cell {
  padding: 3px;
  visibility: middle;
}

.report_tall_row {
  height: 35px;
}

.header-wrapper {
  padding-top: 15px;
  min-height: 70px;
}

.header {
  padding-top: 0;
  padding-bottom: 0;
  height: 44px;
  background-color: $bkgnd_color;
  color: $header_text;
  a:link {color:$header_text;}
  a:visited {color:$header_text;}
}

.header.hide_on_mobile,
.header-wrapper.hide_on_mobile {
  @media screen and (max-device-height: 900px) and (max-device-width: 500px) {
    display: none;
  }
}

.header_status_bar {
  background-color: $dark_color;
  border-radius: 5px;
  min-width: 20px;
  padding: 3px;
  font-size: 16px;
  display: inline-block;
}

a.header_status_bar:hover {
  background-color: $orange;
}

.header_text {
  font-size: 16px;
  display: inline-block;
}

#betainfo {
  position: absolute;
  font-size: 10px;
  top: -1px;
  right: 33px;
}

.main {
  padding: 10px;
  a:link {font-family: $gotham-extra-bold; font-weight: normal; color:$dark_color;}
  a:visited {font-family: $gotham-extra-bold; font-weight: normal; color:$dark_color;}
  a:hover {font-family: $gotham-extra-bold; font-weight: normal; color:$dark_color; background-color: transparent;   text-decoration: underline; }  /* mouse over link */
  a:active {font-family: $gotham-extra-bold; font-weight: normal; color:$dark_color; background-color: transparent;}  /* selected link */
  a.fa:link, a.fa:visited, a.fa:hover, a.fa:active {font-family: FontAwesome;}
}

/* This styling helps to push the footer to the bottom of a page. */
$footer_height: 110px;
$footer_padding-top: 20px;
$footer_padding-bottom: 20px;
$footer_fullheight: $footer_height + $footer_padding-top + $footer_padding-bottom;
html, body {
  height: 100%;
}
.wrapper {
  min-height: 100%;
  margin-bottom: -$footer_fullheight;     /* This is the same as the height of .push. */
}
.push {
  height: $footer_fullheight;             /* This is the same as the height of .footer once its padding is included. */
}

.footer {
  height: $footer_height;                 /* A height is required to push this footer to the bottom of the page. */
  padding-top: $footer_padding-top;
  padding-bottom: $footer_padding-bottom;
  font-size: 14px;
  background-color: $dark_color;
  color: $header_text;
  a:link {font-family: $gotham-regular; font-weight: normal; color: white;}
  a:visited {font-family: $gotham-regular; font-weight: normal; color: white;}
  a:hover {font-family: $gotham-regular; font-weight: normal; color:white; background-color: transparent;   text-decoration: underline; }  /* mouse over link */
  a:active {font-family: $gotham-regular; font-weight: normal; color:white; background-color: transparent;}  /* selected link */
  select {
    width: auto;
    font-size:11px;
    height: 18px;
    margin-bottom: 4px
    }
  .fineprint {
    a:link {font-family: $gotham-bold; font-weight: normal;}
    a:visited {font-family: $gotham-bold; font-weight: normal;}
    a:hover {font-family: $gotham-bold; font-weight: normal;}
    a:active {font-family: $gotham-bold; font-weight: normal;}
  }
  .dim {
    display: inline-block;
    opacity: 0.5;
  }
}

#locale {
  font-family: sans-serif;
  height: 24px;
}

.header_separator {
  padding-left: 2px;
  margin-bottom: -18px;
  margin-top: -8px;
  margin-right: 2px;
  height: 42px;
  border-right: 1px solid $inset_color;
  border-right-style: inset;
  display: inline-block;
}

.user_options, .project_more_popup {
  display: none;
  background-color: white;
  a:link {color:black;}
  a:visited {color:black;}
  a:hover { color:white; background-color: $dark_color; text-decoration: none; }
  a:active { color:white; background-color: $dark_color; }
  border: 1px solid black;
  z-index: 100001;
  text-align: left;
  white-space: nowrap;
  color: black;
  position: absolute;
  right: 0;
  padding: 10px;
  left: auto;
  bottom: auto;
}

.user_options a {
  color: black;
}

.full_container {
  padding: 0px 25px 25px 25px;
}

$default-modal-width: 640px;

.modal {
  a:hover {color:$red; background-color: white; }

  &#block-documentation-lightbox {
    width: 80% !important;
  }
}

.auto-resize-scrollable {
  &.modal {
    position: absolute;
    top: 50px; // top of the dialog

    // make dialog auto-center regardless of width
    right: 0;
    left: 0;
    margin: 0 auto;

    // margin-bottom is reused in JavaScript to determine
    // how close to get to the bottom of the viewport.
    margin-bottom: 25px;

    z-index: 1050;
  }
  .modal-image {
    margin-top: -100px;
  }
}

.modal-body {
  max-height: none;
}

.dash_modal {
  width: $default-modal-width;
  margin-left: -($default-modal-width / 2);
}

.dash_modal_body {
  padding-right: 25px;
}

.btn#dataConfirmOK:hover {
  color: white;
  background-color: $orange;
}

#video {
  padding: 0;
}

.video-player {
  width: 100%;
  height: 100%;
  margin: 0;
}

.fallback-video-player-failed {
  video, div {
    visibility: hidden;
  }
  p {
    font-size: 22px;
    line-height: 26px;
    padding: 5px;

    a {
      color: white;
    }
  }
}

.video-modal {
  z-index: 10000;

  .ui-tabs {
    height: 100%;
    width: 100%;
  }
}

.header_left {
  position: absolute;
  left: 25px;
  z-index: 2;
  .header_button, .header_input, .header_text {
    margin-left: 10px;
  }
}

.header_left, .header_right {
  margin-top: 5px;
}

.header_logo {
  float: left;
  z-index: 1;
  margin-top: -24px;
  padding-top: 14px;
  min-width: 0px;
  max-width: 55px;
  width: 55px;

  a:hover {
    background-color: transparent;
  }
}


.project_info {
  .header_text, .header_button {
    float: left;
  }
  .project_name_wrapper .header_text {
    float: left;
    clear: left;
  }
  // TODO: Remove when applab is no longer in beta
  .beta-notice {
    float: left;
    margin-left: 10px;
    display: inline-block;
    padding: 7px 0;
    font-family: $gotham-extra-bold;
    font-size: 20px;
    line-height: 20px;
    color: #fff176;
  }
}

.project_name {
  max-width: 300px;
  text-overflow: ellipsis;
  white-space: nowrap;
  overflow: hidden;
  vertical-align: middle;
}

.project_updated_at {
  font-size: 10px;
}

.project_save[disabled] {
  background: $light_gray;
}

#project-share .social-buttons a {
  display: inline-block;
  &:hover, & {
    text-decoration: none;
  }
  i {
    display: table-cell;
    width: 45px;
    height: 45px;
    border-radius: 5px;
    background: $purple;
    color: white;
    text-align: center;
    vertical-align: middle;
    font-size: 24pt;
    &:hover {
      box-shadow: 2px 2px 5px $light_gray;
    }
  }
}

.header_middle {
  position: absolute;
  left: 0;
  right: 0;
  .header_button {
    margin-top: 3px;
  }
}

.header_level_container {
  display: inline-block;
}

.header_level {
  padding-top: 2px;
  padding-bottom: 0;
  text-align: center;
  font-size: 150%;
  cursor: default;
  white-space: nowrap;

  .progress_container {
    background-color: $lightest_gray;
    border: 1px solid $lighter_gray;
    display: inline-block;
    padding: 4px 8px;
    border-radius: 5px;

    .puzzle_outer_level,
    .puzzle_outer_assessment,
    .puzzle_outer_current {
      vertical-align: middle;
      margin: 0 -2px;
    }
  }


  /* current puzzle is a large dot */
  .puzzle_outer_current {
    .level_link {
      box-sizing: border-box;
      border-radius: 28px;
      height: 28px;
      min-width: 28px;
      width: 28px;
      font-size: 14px;
      line-height: 24px;
      padding: 0px;
      text-align: center;
      display: inline-block;
    }

    .level_link.unplugged_level {
      font-size: 12px;
      padding-left: 10px;
      padding-right: 10px;
      width: auto;
    }
  }

  /* other puzzles are small dot */
  .puzzle_outer_level,
  .puzzle_outer_assessment {
    line-height: 1px;
    .level_link {
      box-sizing: border-box;
      min-width: 11px;
      width: 11px;
      height: 11px;
      border-radius: 11px;
      padding: 3px;
      margin: 0px;
      /* hack to hide the number: */
      font-size: 0px;
      color: transparent;
    }
  }

  .level_link:hover {
    text-decoration: none;
    background-color: $level_current;
  }
}

.header_right {
  position: absolute;
  float: left;
  right: 25px;
}

.freeplay_links {
  display: inline-block;
  text-align: center;
}

.header_button {
  &.header_button_light {
    background-color: $lightish_teal;
  }
  display: inline-block;
  background-color: $orange;
  border-radius: 5px;
  padding: 7px 14px;
  font-size: 14px;
  line-height: 20px;
  box-sizing: border-box;
  cursor: pointer;
  a:hover {
    text-decoration: none;
    background-color: $orange;
  }
}

input.header_input {
  font-size: 14px;
  line-height: 20px;
  margin-bottom: 3px;
}

.header_user {
  text-align: right;
  margin-left: 5px;
}

.header_popup {
  display: none;
  position: absolute;
  // Set to exactly line up with the bottom of the header
  top: 44px;
  right: 0;
  left: 0;
  margin: 0 auto;
  // margin-bottom is reused in JavaScript to determine how close to get to the bottom of the viewport.
  margin-bottom: 20px;
  width: 635px;
  border: 20px solid $bkgnd_color;
  border-top: 5px;
  border-bottom: 5px;
  border-radius: 0 0 6px 6px;
  z-index: 1050;
  background-color: white;
  overflow: hidden;
}

.header_popup_scrollable {
  max-height: 560px;
  overflow-y: auto;
}

.header_popup_header {
  padding: 12px 15px;
  margin-bottom: 0;
  text-align: left;
  color: $header_text;
  background-color: $hdr_color;
  font-size: 22px;
  cursor: pointer;

  span {
    max-width: 200px;
    overflow: hidden;
    text-overflow: ellipsis;
  }
}

.header_popup_body {
  position: relative;
  display: block;
  color: $charcoal;

  .loading {
    height: 400px;
    margin: 20px;
    background: image-url("spinner-big.gif") no-repeat center center;
  }
}

.header_popup_footer {
  height: 20px;
  padding: 10px 15px;
  margin-bottom: 0;
  text-align: right;
  color: $header_text;
  background-color: $bkgnd_color;
  cursor: pointer;
}

.header_popup_link {
  min-width: 40px;
  display: inline-block;
  text-align: center;
  vertical-align: middle;
  height: 26px;
  cursor: pointer;
}

.header_trophy_link {
  cursor: pointer;
}

.header_finished_link {
  display: inline-block;
  font-size: 16px;
}

.header_finished_link:hover {
  background-color: transparent;
  text-decoration: underline;
}

.header_popup_link:hover {
  background-color: transparent;
  text-decoration: none;
}

.header_popup_link_glyph {
  font-size: 22px;
  color: $orange;
  line-height: 10px;
}

.header_popup_link_text {
  font-size: 10px;
  color: $header_text;
  display: inline-block;
  line-height: 20px;
}

.trophy_image {
  width: 45px;
  height: 45px;
}

#alert {
  color: $red;
  font-size: 130%;
  border-style: solid;
  border-width: 2px;
  padding: 5px;
}

#codeApp {
  position: relative;

  .loading {
    height: 520px;
    background: image-url("spinner-big.gif") no-repeat center center;
  }

  .slow_load {
    display: none;
    text-align: center;
    position: relative;
    top: -230px;
  }
}

#codeApp.pin_bottom {
  position: absolute;
  top: 85px;
  left: 25px;
  right: 25px;
  bottom: 10px;
  @media screen and (max-device-height: 900px) and (max-device-width: 500px) {
    top: 10px;
  }
}

.reference_area {
  margin-top: 20px;

  .help_title {
    color: $cyan;
    font-family: $gotham-extra-bold;
    font-weight: normal;
    font-size: 17.5px;
    display: inline-block;
  }

  .solution_link {
    font-size: 17.5px;
    padding-bottom: 4px;
  }

  .video_link {
    display: inline-block;
    margin: 6px;
  }

  .video_name {
    text-align: center;
  }

  .help_subtitle {
    display: inline-block;
  }
}

#notes-outer {
  overflow-y: scroll;
  padding: 0;
}
#notes {
  .note {
    padding-bottom: 10px;
    p {
      font-size: 20px;
      line-height: 24px;
      padding-right: 30px;
    }
    img {
      float: left;
      width: 450px;
      height: auto;
      padding-right: 30px;
    }
  }
}

// Tabs

.video-modal {
  .modal-body {
    padding: 0;
  }
  .ui-tabs-nav {
    background: $light_gray;

    li {
      border-top-right-radius: 4px;
      border-top-left-radius: 4px;

      a {
        background: $dark_color;
        color: white;
        &:hover {
          color: $green;
        }
        &:focus {
          outline: 0;
        }
      }

      html[dir=rtl] & {
        float: right;
      }
    }

    li.ui-state-active {
      a {
        background: white;
        color: $orange;
        &:hover {
          color: $orange;
        }
      }
    }
  }
}

@mixin close-button($cornerOffset) {
  $startWidth: 61px;
  $startHeight: 59px;
  $growth: 3px;
  $movement: 1px;

  position: absolute;
  cursor: pointer;
  z-index: 1;
  background: image-url("x_button.png") no-repeat center center;
  background-size: 100% auto;

  top: $cornerOffset;
  right: $cornerOffset;
  width: $startWidth;
  height: $startHeight;
  &:hover {
    top: $cornerOffset - $movement;
    right: $cornerOffset - $movement;
    width: $startWidth + $growth;
    height: $startHeight + $growth;
  }

  html[dir=rtl] &, .flip-x-close & {
    right: auto;
    left: $cornerOffset;
  }
  html[dir=rtl] &:hover, .flip-x-close &:hover {
    right: auto;
    left: $cornerOffset - $movement;
  }

  html[dir=rtl] .flip-x-close & {
    left: auto;
    right: $cornerOffset;
  }

  html[dir=rtl] .flip-x-close &:hover {
    left: auto;
    right: $cornerOffset - $movement;
  }
}

.x-close {
  @include close-button($cornerOffset: -20px);
}

.qtip-content {
  font-size: 20px;
  line-height: 28px;
  color: $purple;
  font-family: $gotham-bold;
  font-weight: normal;
}

html[dir=rtl] .qtip-content {
  direction: rtl;
  text-align: right;
}

.qtip-default {
  background-color: white;
  color: $charcoal;
  border: 1px solid $charcoal;
  border-radius: 8px;
  box-shadow: 5px 5px 5px $shadow;
  padding: 10px;
}

.no-tip .qtip-tip {
  visibility: hidden;
}

.cdo-qtips {
  z-index: 1;
}

.tooltip-x-close.qtip-icon {
  @include close-button($cornerOffset: -35px);
}

a.download-video {
  z-index: 1;
  cursor: pointer;
  width: 40px;
  height: 36px;
  &:hover {
    background: none;
  }
  img {
    width: 40px;
    height: 41px;
    margin-top: -3px;
    margin-bottom: -2px;
  }
  img:hover {
    width: 41px;
    height: 42px;
    margin-bottom: -3px;
  }
}

@mixin warning-banner {
  padding: 5px 20px;
  font-size: 28px;
  line-height: 32px;
  background-color: $orange;
  text-align: center;
  color: white;
  a, a:visited {
    color: $cyan;
  }
  a:hover {
    background: transparent;
  }
  p {
    padding: 7px 0;
    margin-bottom: 0;
  }
}

#warning-banner {
  @include warning-banner;
}

#warning-banner-https {
  @include warning-banner;
}

#warning-banner-chrome {
  @include warning-banner;
  color: white;
  font-size: 22px;
  line-height: 22px;
  margin-bottom: 5px;
  padding: 5px;
}

.quiet_links {
  a:link { font-family: $gotham-regular; font-weight: normal; }
}

.fixed_width_cell {
  white-space: nowrap;
  overflow: hidden;
  text-overflow:ellipsis;
  padding-left: 5px;
}

#landingpage {
  .welcome {
    background-color: $light_purple;
    border-radius: 15px;
    padding-top: 20px;
    padding-bottom: 20px;
    color: white;
    overflow: hidden;
  }

  .welcomeleft {
    float: left;
    text-align: center;
    width: 190px;
    img {
    padding-left: 50px;
    }
  }

  .welcomeright {
    float: left;
    text-align: center;
  }

  .lines_of_code_header {
    width: 100%;
    color: white;
    padding-left: 30px;
    padding-top: 0px;
    font-size: 24px;
    line-height: 34px;
  }

  a.lines_of_code_link {
    color: white;
    text-decoration: none;
    font-family: $gotham-bold;
    font-weight: normal;
    line-height: 34px;
    text-transform: uppercase;
  }

  .description {
    margin-top: 15px;
    font-size: 20px;
    line-height: 30px;
  }

  .row#continue {
    background-color: $teal;
    color: white;
    font-size: 24.5px;
    padding: 5px 0;
    #puzzle {
      font-family: $gotham-extra-bold; font-weight: normal;
    }
    .btn {
      height: 32px;
      margin: 0 5px;
    }
  }

  #welcome h2 {
    font-size: 18px;
  }

  .gallery {
    margin: 0 auto;
    overflow: hidden;
    max-width: 890px;

    .pagination {
      float: left;
      font-size: 30px;
      line-height: 154px;
      margin: 10px 5px;
      width: 25px;
      text-align: center;
      a:hover {
        text-decoration: none;
      }
    }

    .gallery_activity {
      margin: 10px 5px;
      box-sizing: border-box;
      height: 154px;
      width: 154px;
      img {
        border: 2px solid $lighter_gray;
        background-color: white;
      }
    }
  }

  h3.whitetext {
    a, a:link, a:hover, a:visited {
      color: white;
      text-decoration: none;
      cursor: pointer;
    }
  }

  .row.navcontainer {
    margin: 30px 0 10px -20px;
    background-color: $lightest_gray;
  }

  ul.nav.nav-pills {
    text-transform: uppercase;
    padding: 10px;
    li {
      margin-right: 10px;
    }

    li.active a, li.active a:hover, li.active a:link {
      background-color: white;
      color: $purple;
      border: 2px solid $purple;
    }
    li a:hover, a:focus {
      text-decoration: none;
      background-color: white;
    }
  }

  .padtopbottom {
    padding-top:10px; padding-bottom:10px;
  }

  #signup {
    padding-top:10px;
    .medium-size-text {
      font-size:18px; line-height:30px;
    }
    #maintext {
      text-align:left; padding-left:20px; color:$charcoal;
    }
    #helptext {
      text-align:right; padding-right:20px; color:$light_gray;
    }
  }

  #lesson {
    background-color: $charcoal;
    #heading {
      -moz-box-sizing:border-box; box-sizing:border-box; padding: 10px 20px 10px 0px;
      .whitetext {
        color:white;
      }
    }
    #trynow {
      text-align:right; -moz-box-sizing:border-box; box-sizing:border-box; padding-top:20px; padding-right:40px;
      .biggerbutton {
        font-size:20px; height:40px;
      }
      .button_to {
        margin-bottom:5px;
      }
      a {
        color: $lightest_gray;
        font-family: $gotham-regular; font-weight: normal;
      }
      .white {
        color:white;
      }
    }
    .smallwhitetext {
      color:white; font-size:15px;
    }
    .lightgreytext {
      color: $lightest_gray;
    }
  }
  #stats {
    background-color:$lightest_gray;
    #rightside {
      -moz-box-sizing:border-box; box-sizing:border-box; padding:10px;
    }
  }

  #edit_teachers {
    background-color: $lightest_gray;
    margin: 20px 0 20px -20px;
    form {
      margin: 0;
    }
  }
}

.course_progress {
  margin: 10px 0;
}

#signin {
  .tryfirst {
    margin-bottom:10px;
    a {
      font-size:18px;
      font-family: $gotham-regular;
      font-weight: normal;
    }
  }
  .itemblock {
    display:inline-block;
    width:600px
  }
  .labelblock {
    display:inline-block;
    width:140px
  }
}

#signinsection {
  ul.students li,
  ul.pictures li {
    list-style-type: none;
    border: 1px solid $lighter_gray;
    border-radius: 5px;
    background-color: $lightest_gray;
    float: left;
    margin: 5px;
    padding: 5px;
    cursor: pointer;
  }

  ul.students li:hover,
  ul.pictures li:hover {
    background-color: $light_yellow;
  }

  ul.students li.selected,
  ul.pictures li.selected {
    background-color: $yellow;
  }
}

#signup {
  .signupblock {
    background-color: $lightest_gray;
  }
  .signupform {
    padding:20px;
    margin-bottom:0px
  }
  .itemblock {
    display:inline-block;
  }
  .labelblock {
    display:inline-block;
    width:140px
  }
  .fieldblock {
    width:220px;
    vertical-align:top;
  }
  #labelusername {
    vertical-align:top;
    padding-top:7px
  }
  #usernamefield {
    vertical-align:top
  }
  #usernamemessage, #password_message, #password_message_confirmation {
    display:inline-block;
    width:180px;
    vertical-align:top
  }

  select {
    width:234px
  }
  .field_with_errors {
    display:inline-block
  }
  button {
    font-size:16px;
    height:40px;
  }
  .registertext {
    display:inline-block;
    font-size:16px;
    color:$charcoal;
    margin-top:15px;
  }
}

@mixin yTranslation($offset) {
  -webkit-transform: translateY($offset);
  -ms-transform: translateY($offset);
  transform: translateY($offset);
}

.match {
  .mainblock {
    margin-left: 0px;
  }
  .column {
    width: 260px;
    float: left;
    img {
      position: relative;
      top: 50%;
      @include yTranslation(-50%);
      height: auto;
      width: auto;
      max-height: 100%;
      max-width: 100%;
    }
  }
  .draggablecolumn {
    cursor: default;
    touch-action: none;
    -ms-touch-action: none;
  }
  li {
    padding-top: 1px;
    padding-bottom: 1px;
    background-color: $lighter_gray;
    padding-left: 4px;
    padding-right: 4px;
    width: 220px;
    margin-top:2px;
    margin-bottom:2px;
    border-style: solid;
    border-color: transparent;
    border-width: 6px;
  }
  #questions {
    list-style-type: none;
    margin-left:0px;
    li {
      background-color: white;
      border-color: $lighter_gray;
    }
  }
  li {
    text-align: center;
  }
  #slots {
    list-style-type: none;
    margin-left: 0px;
    .emptyslot {
      background-color: $lightest_gray;
      border-color: $lightest_gray;
      .giantmark {
        .text {
          opacity: 0.8;
          font-family: $gotham-bold; font-weight: normal;
        }
      }
    }
    .active {
      border-style: dotted;
      border-color: $light_yellow;
    }
    .active.emptyslot {
      background-color: $lighter_yellow;
    }
  }
  .answer {
    background-color: white;
    border-color: $lighter_cyan;
  }
  .answer:hover {
    border-color: $light_green;
    cursor: move;
  }
  #answerdest {
    width: 240px;
  }
  .answerlist {
    h4 {
      position: relative;
      top: 25%;
      @include yTranslation(-50%);
    }
  }
  #answers {
    list-style-type: none;
    margin-left: 0px;
  }
  .answerslot {
    h4 {
      position: relative;
      top: 25%;
      @include yTranslation(-50%);
    }
  }
  #correctmarkscolumn
  {
    width: 20px;
    padding-right:20px;
  }
  #correctmarks {
    margin-left: 0px;
  }
  .correctmark {
    list-style-type: none;
    margin-left: 0px;
    width: 30px;
    padding-left: 0px;
    padding-right: 0px;
    background-color: transparent;
  }
}

.text-match {
  #markdown {
    // By default, nothing in the page body is selectable.
    // On text-match levels there may be a reason to paste part of the
    // level markdown (the question) into the answer box, so we want it
    // to be selectable.
    @include selectable;
  }
}

#current-script-levels, #all-levels {
  min-height: 50px;
  li {
    list-style-type: none;
  }
}
#script-updated {
  color: $green;
  display: none;
}
#edit-script-content {
  float: left;
  width: 25%;
}

#blockly-frame {
  width: 70%;
  height: 800px;
}
#script_name {
  margin: 0px 10px 0px 0px;
}
#edit-script-nav {
  a {
    display: block;
    padding: 2px;
    color: $dark_color;
    font-size: 125%;
  }
}
.edit_level {
  .field {
    margin-bottom: 10px;
    border-top: 2px solid $lightest_gray;
    padding-top: 10px;
  }

  #toolbox_name {
    display: block;
  }
  .block-checkbox {
    float: left;
  }
}

div.gallery_activity {
  $img_size: 154px;
  $img_border_size: 10px;
  $img_total_size: $img_size + 2 * $img_border_size;
  float: left;
  width: $img_total_size;
  margin: 10px 5px;
  img {
    width: $img_size;
    height: $img_size;
    border: $img_border_size groove lightgray;
  }
  .caption {
    color: $charcoal;
    margin: 0 auto;
    clear: both;
    max-width: $img_size;
    white-space: nowrap;
    overflow: hidden;
    text-overflow: ellipsis;
    text-align: center;
  }
}

div.mini_gallery_activity {
  $img_size: 54px;
  $img_border_size: 4px;
  $img_total_size: $img_size + 2 * $img_border_size;
  float: left;
  width: $img_total_size;
  margin: 0px 5px;
  img {
    width: $img_size;
    height: $img_size;
    border: $img_border_size groove lightgray;
  }
}

.infobox {
  background-color: $charcoal;
  color: white;
  font-size: 13px;
  padding-right: 10px;
  font-family: $gotham-regular;
  font-weight: normal;
  padding: 10px;
}

/* multiple choice */

$information-phone-narrow: "only screen and  (max-width: 320px)";
$information-phone-wide: "only screen and (min-width: 321px) and (max-width: 767px)";
$information-tablet-tall: "only screen and (min-width: 768px) and (max-width: 1023px)";
$information-desktop: "only screen and (min-width: 1024px)";

.multi {

  margin: auto;

  h2 {
    text-align: center;
  }

  .question {
    float: left;
    @media #{$information-phone-narrow} {
    }
    @media #{$information-phone-wide} {
    }
    @media #{$information-tablet-tall} {
      width: 35%;
    }
    @media #{$information-desktop} {
      width: 35%;
    }
  }
  .answers {
    float: left;
    margin-left:50px;
    @media #{$information-phone-narrow} {
    }
    @media #{$information-phone-wide} {
    }
    @media #{$information-tablet-tall} {
      width: 55%;
    }
    @media #{$information-desktop} {
      width: 55%;
    }
    .multi-question {
      font-size: 17px;
    }
  }
  .mainblock {
    margin-left: 0px;
    img {
      max-height: 100%;
    }
  }
  .item {
    padding: 10px;
    float: left;
  }
  input {
    margin-top: 12px;
  }
  .item-radio {
    display: inline-block;
    float: left;
    width: 32px;
    text-align: right;
    padding-right: 10px;
    box-sizing: border-box;
    @include yTranslation(-35%);
  }
  .item-mark {
    display: inline-block;
    float: left;
    width: 32px;
    text-align: right;
    padding-right: 10px;
    box-sizing: border-box;
    font-size: 21px;
  }
  .item-label {
    display: inline-block;
    float: left;
    label {
      font-size: 15px;
    }
  }
  .answerbutton {
    margin-top: 15px;
    margin-right: 15px;
    padding-left: 10px;
    padding-right: 20px;
    padding-top: 10px;
    padding-bottom: 10px;
  }
}

$modal-image-width: 100px;
$modal-image-margin-gap: 10px;
$modal-no-icon-gap: 22px;

.modal-content {
  margin-left: $modal-image-width + $modal-image-margin-gap;
  html[dir=rtl] & {
    margin-left: 0;
    margin-right: $modal-image-width + $modal-image-margin-gap;
  }
  &.no-modal-icon {
    margin-left: $modal-no-icon-gap;
  }

  p, pre {
    line-height: 27px;
    font-size: 24px;
    color: $purple;
  }
  .congrats {
    font-size: 27px;
    line-height: 30px;
    margin-bottom: 15px;
  }

  .aniGif {
    display: block;
    margin: 0px auto 6px;
    position: relative;
    left: -50px;
    z-index: -1;
  }

  .unindentContent {
    position: relative;
    left: -50px;
  }

  .feedback-image {
    width: 40%;
    height: auto;
    margin: 15px;
    float: left;
    border: lightgrey;
    border-style: solid
  }

  .feedback-links {
    margin-top: 15px;
  }

  .feedback-callout {
    border: solid;
    border-radius: 10px;
    border-color: $red;

    p {
      margin: 15px;
      color: $red;
      padding-right: 20%;
    }

    .congrats {
      font-size: 24px;
      line-height: 27px;
    }

    .hint-header {
      font-family: $gotham-extra-bold;
      font-weight: normal;
    }

    .hint-image {
      float: right;
      width: 20%;
    }
  }

  .lines-of-code-message {
    font-size: 20px;
    line-height: normal;
    color: $charcoal;
    margin: 0 0 8px;
  }
}

.dialog-title {
  font-family: $gotham-extra-bold;
  font-weight: normal;
}

#ok-button {
  background-color: $orange;
  border: 1px solid $orange;
  color: white;
  min-width: 100px;
}

#again-button {
  background-color: $green;
  color: white;
  margin-left: 0px;
  margin-right: 10px;
}

#continue-button {
  background-color: $orange;
  color: white;
  margin-left: 0px;
  margin-right: 10px;
}

.modal-image {
  width: $modal-image-width;
  height: auto;
  margin-top: -60px;
  float: left;
  html[dir=rtl] & {
    float: right;
    -webkit-transform: scaleX(-1);
    -ms-transform: scaleX(-1);
    transform: scaleX(-1);
  }
}
.modal-header {
  border: none;
  height: 20px;
}
.modal-body {
  height: 100%;
  overflow: visible;
}

.modal-content.markdown-instructions-container {
  margin-left: $modal-no-icon-gap;
  margin-right: $modal-no-icon-gap;
  margin-top: 10px;
  margin-bottom: 15px;
  float: left;
<<<<<<< HEAD
  $padding-side: $modal-no-icon-gap;
  padding: 0 $padding-side 15px;
=======
  padding: 0 0 15px;
>>>>>>> fb726e0b
  background-color: white;
  $outside-margin-side: 15px;
  width: $default-modal-width - ($modal-no-icon-gap * 2) - ($outside-margin-side * 2);
}

.instructions-markdown {
  padding-top: 19px;
  p {
    line-height: 25px;
    font-size: initial;
    color: initial;
  }
}

.markdown-level-header-text {
  margin-left: $modal-image-width + $modal-image-margin-gap;
  font-weight: normal;
  line-height: 27px;
  font-size: 24px;
  color: #7665a0;

  &.no-modal-icon {
    margin-left: $modal-no-icon-gap;
  }
}

#feedbackBlocks {
  margin-left: 50px;
  height: 100px;
  border: none;
}

#feedbackButtons:after {
  content: '';
  display: inline-block;
  width: 100%;
}

.farSide {
  text-align: right;
  html[dir=rtl] & {
    text-align: left;
  }
}

/* Buttons from apps */

button {
  margin: 5px;
  padding: 10px;
  border-radius: 4px;
  border: 1px solid $lightest_gray;
  font-size: large;
  background-color: $lightest_gray;
  color: #000;
}
button.launch {
  border: 1px solid $orange;
  background-color: $orange;
  color: white;
  font-size: large;
  min-width: 96px;
  margin-left: 0px;
  margin-right: 10px;
  /* Can't use "text-align: start" due to IE. */
  text-align: left;
}
html[dir="RTL"] button.launch {
  text-align: right;
}
button.launch>img {
  opacity: 1;
  vertical-align: text-bottom;
}
button>img {
  opacity: 0.6;
  vertical-align: text-bottom;
}
button:hover>img {
  opacity: 1;
}
button:active {
  border: 1px solid $light_gray !important;
}
button:hover {
  @include box-shadow(2px 2px 5px $shadow);
}
button.disabled, button[disabled=disabled] {
  border: 1px solid $lighter_gray;
  background-color: $lighter_gray;
  @include box-shadow(none);
}
button.disabled:hover>img {
  opacity: 0.6;
}
button.disabled {
  display: none;
}
button.notext {
  font-size: 10%;
}

@mixin bottom-shadow {
  @include box-shadow(0px 10px 13px -11px black);
}

@mixin rounded-border {
  border: 2px solid $light_gray;
  border-radius: 25px;
}

.example-image {
  @include bottom-shadow;
  @include rounded-border;
}<|MERGE_RESOLUTION|>--- conflicted
+++ resolved
@@ -1715,12 +1715,7 @@
   margin-top: 10px;
   margin-bottom: 15px;
   float: left;
-<<<<<<< HEAD
-  $padding-side: $modal-no-icon-gap;
-  padding: 0 $padding-side 15px;
-=======
   padding: 0 0 15px;
->>>>>>> fb726e0b
   background-color: white;
   $outside-margin-side: 15px;
   width: $default-modal-width - ($modal-no-icon-gap * 2) - ($outside-margin-side * 2);
