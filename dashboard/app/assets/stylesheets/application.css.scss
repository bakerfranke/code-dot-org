/*
 * This is a manifest file that'll be compiled into application.css, which will include all the files
 * listed below.
 *
 * Any CSS and SCSS file within this directory, lib/assets/stylesheets, vendor/assets/stylesheets,
 * or vendor/assets/stylesheets of plugins, if any, can be referenced here using a relative path.
 *
 * You're free to add application-wide styles to this file and they'll appear at the top of the
 * compiled file, but it's generally better to create a new file per style scope.
 *
 * Gem assets
 *= require jquery-ui
 *
 * Vendor assets
 *= require add2home
 *= require gotham-font
 *= require jquery.qtip.min
 *
 * Application assets
 *= require_self
 *= require_directory .
 *
 * Shared
 *= require user-menu
 *= require user-progress
 *= require user-hero
 *= require teacher-announcement
 *= require buttons
 *= require course-blocks
 *= require details-polyfill
 *= require warning-banner
 *
 *= require selectize
 *= require selectize.default
 */

@import "color";
@import "font";
@import "mixins";

$baseFontFamily: $gotham-regular;
$headingsFontWeight: normal;
$btnPrimaryBackground: $orange;
$btnPrimaryBackgroundHighlight: $orange;

@import "bootstrap";
// Font-awesome 4.6.3
@import "font-awesome";

p,pre,span {
  @include selectable;
}

body {
  @include unselectable;
  -webkit-tap-highlight-color: transparent;
  padding: 0;
  font-style: normal;
}

body.pin_bottom {
  position: fixed;
  top: 0;
  bottom: 0;
  right: 0;
  left: 0;
}

h1 {
  font-family: $gotham-extra-bold;
  font-weight: normal;
  font-size: 32px;
  color: $purple;
}

h2 {
  margin: 25px 0 10px 0;
  font-family: $gotham-bold;
  font-weight: normal;
  font-size: 22px;
  line-height: 30px;
  color: $teal;
}

h3 {
  font-size: 18px;
}

hr {
  border-color: $teal;
  border-bottom: none;
}

th {
  background-color: $charcoal;
  color: $white;
  border: 1px solid $white;
  text-align: left;
  font-size: 120%;
  font-family: $gotham-bold;
  font-weight: normal;
  padding: 5px;
}

strong {
  font-family: $gotham-extra-bold;
  font-weight: normal;
}

em {
  font-family: $gotham-italics;
  font-style: normal;
}

strong em,
em strong {
  font-family: $gotham-extra-bold-italics;
}

a.video_link {
  /* IE9 CSS hack */
  max-width: 100%\9;
}

img.video_thumbnail {
  width: 183px;
}

.center {
  margin-left: auto;
  margin-right: auto;
}

.clear {
  clear: both;
}

.navbar {
  margin-bottom: 30px;
}

.report_cell {
  text-align: center;
  color: $white;
  border: 1px solid $black;
}

.report_row {
  height: 26px;
  border-top: 1px solid $black;
}

.report_key {
  height: 16px;
  border-radius: 5px;
  display: block;
  float: left;
  clear: left;
  width: 23px;
  border: 1px solid $light_gray;
  margin: 5px;
  vertical-align: middle;
}

.report_key_cell {
  padding: 3px;
  visibility: middle;
}

.report_tall_row {
  height: 35px;
}

.header-wrapper {
  padding-top: 15px;
  min-height: 70px;
  position: relative;

  #progresswarning {
    position: absolute;
    font-size: 10px;
    top: -1px;
    left: 97px;

    .learnmore {
      font-family: 'Gotham 7r', sans-serif;
      font-weight: normal;
    }
  }
}

.header {
  padding-top: 0;
  padding-bottom: 0;
  height: 44px;
  background-color: $bkgnd_color;
  color: $header_text;
  a:link {
    color: $header_text;
  }
  a:visited {
    color: $header_text;
  }

  .small_font_on_tablet {
    @media screen and (max-width: 1024px) {
      font-size: 13px;
    }
  }
}

.header.hide_on_mobile,
.header-wrapper.hide_on_mobile {
  @media screen and (max-device-width: 500px) {
    display: none;
  }
}

.sign_in.show_only_on_mobile {
  float: right;
  margin-bottom: 10px;

  @media screen and (min-device-width: 501px) {
    display: none;
  }
}

.header_status_bar {
  background-color: $dark_color;
  border-radius: 5px;
  min-width: 20px;
  padding: 3px;
  font-size: 16px;
  display: inline-block;
}

a.header_status_bar:hover {
  background-color: $orange;
}

.header_text {
  font-size: 16px;
  display: inline-block;
}

#betainfo {
  position: absolute;
  font-size: 10px;
  top: -1px;
  right: 33px;
}

.main {
  padding: 10px;
  a:link, a:visited, a:hover, a:active {
    font-family: $gotham-extra-bold;
    font-weight: normal;
    color: $cyan;
    background-color: transparent;
  }
  a:hover {
    text-decoration: underline;
  }
  a.fa:link, a.fa:visited, a.fa:hover, a.fa:active {
    font-family: FontAwesome;
  }
}

/* This styling helps to push the footer to the bottom of a page. */
$footer_height: 165px;
$footer_padding-top: 20px;
$footer_padding-bottom: 20px;
$footer_fullheight: $footer_height + $footer_padding-top + $footer_padding-bottom;
html, body {
  height: 100%;
}
.wrapper {
  min-height: 100%;
  margin-bottom: -$footer_fullheight;     /* This is the same as the height of .push. */
  .legacy-share-view & {
    position: relative;
  }
}
.push {
  height: $footer_fullheight;             /* This is the same as the height of .footer once its padding is included. */
}
.legacy-share-view .push {
  display: none;
}

.footer {
  height: $footer_height;                 /* A height is required to push this footer to the bottom of the page. */
  padding-top: $footer_padding-top;
  padding-bottom: $footer_padding-bottom;
  font-size: 14px;
  background-color: $dark_color;
  color: $header_text;
  a:link, a:visited, a:hover, a:active {
    font-family: $gotham-regular;
    font-weight: normal;
    color: $white;
    background-color: transparent;
  }
  a:hover {
    text-decoration: underline;
  }
  select {
    width: auto;
    font-size: 11px;
    height: 18px;
    margin-bottom: 4px;
    }
  .fineprint {
    a:link, a:visited, a:hover, a:active {
      font-family: $gotham-bold;
      font-weight: normal;
    }
  }
  .dim {
    display: inline-block;
    opacity: 0.5;
  }
}

/* Styling that keeps the small footer consistent with other page elements */
$codeApp-left-margin: 25px;
$small-footer-horizontal-margin: 15px;
$small-footer-standard-width: 400px;

/* Shared styles so flyout looks like footer */
.small-footer-base, #copyright-flyout, #more-menu {
  background-color: $blockly_flyout_gray; /* Matches blockly flyout */
  color: $light_gray;
  font-size: 14px;
  a {
    font-family: $gotham-bold;
    font-weight: normal;
    &:link {
      color: $light_gray;
      text-decoration: none;
    }
    &:visited {
      color: $light_gray;
      text-decoration: none;
    }
    &:hover {
      color: $dark_charcoal;
      background-color: transparent;
      text-decoration: underline;
    }
    &:active {
      color: $light_gray;
      background-color: transparent;
      text-decoration: none;
    }
  }

  .dark & {
    background-color: $dark-charcoal;
    a {
      &:hover {
        color: $lightest_gray;
      }
    }
  }
}

.small-footer-base {
  position: absolute;
  bottom: 0;
  width: $small-footer-standard-width;
  overflow: hidden;
  padding-left: $codeApp-left-margin;

  /*
   * Used in @cdo/apps/src/StudioApp.js to resize #belowVisualization to
   * fit between the visualization above and the .small-footer
   */
  margin-top: 5px;

  form {
    float: left;
    margin-right: $small-footer-horizontal-margin;
  }

  select {
    width: 80px;
    font-size: 11px;
    height: 18px;
    margin-bottom: 0;
  }

  small {
    display: block;
    float: right;
    margin-right: $small-footer-horizontal-margin;
    padding-top: 3px;
    white-space: nowrap;
  }
}

#more-menu {
  display: none;
  position: absolute;
  bottom: 0;
  left: 0;
  /* Prevent default unordered-list style */
  list-style-type: none;
  margin: 0;
  padding: 0;

  & > li > a {
    display: block;
    padding: 3px $small-footer-horizontal-margin 3px $codeApp-left-margin;
    border-bottom: solid thin $lightest_gray;

    &:hover {
      background-color: $dark_charcoal;
      color: $lightest_gray;
      text-decoration: none;
    }
  }

  .dark & {
    & > li > a {
      &:hover {
        background-color: $lightest_gray;
        color: $dark_charcoal;
      }
    }
  }
}

/* All three major components of .small-footer are stacked:
   Need to have this reasonably, high since some of our elements (such as
   applab editor) have higher values
*/
#more-menu {
  z-index: 998;
}
#copyright-flyout {
  z-index: 999;
}
.small-footer-base {
  z-index: 1000;
}

#locale {
  font-family: sans-serif;
  height: 24px;
}

.header_separator {
  padding-left: 2px;
  margin-bottom: -18px;
  margin-top: -8px;
  margin-right: 2px;
  height: 42px;
  border-right: 1px solid $inset_color;
  border-right-style: inset;
  display: inline-block;
}

.user_options, .project_more_popup {
  display: none;
  background-color: $white;
  a:link {
    color: $black;
  }
  a:visited {
    color: $black;
  }
  a:hover {
    color: $white;
    background-color: $dark_color;
    text-decoration: none;
  }
  a:active {
    color: $white;
    background-color: $dark_color;
  }
  border: 1px solid $black;
  z-index: 100001;
  text-align: left;
  white-space: nowrap;
  color: $black;
  position: absolute;
  right: 0;
  padding: 10px;
  left: auto;
  bottom: auto;
}

.user_options a {
  color: $black;
}

.user_options .pairing_summary {
  font-size: 0.8em;
  line-height: 1.6em;
}

.full_container {
  padding: 0 25px 25px 25px;
}
body.embedded_iframe {
  .full_container {
    padding-left: 0;
  }
}



$default-modal-width: 640px;

.modal {
  a:hover {
    color: $red;
    background-color: $white;
  }

  &#block-documentation-lightbox {
    width: 80% !important;
    left: 0;
    right: 0;
    margin: 0 auto;
  }

  .markdown {
    .modal-image {
      margin-top: -100px;
      float: left;
      position: relative;
    }
  }
}

.auto-resize-scrollable {
  &.modal {
    position: absolute;
    top: 50px; // top of the dialog

    width: $default-modal-width;
    margin-left: -($default-modal-width / 2);

    // margin-bottom is reused in JavaScript to determine
    // how close to get to the bottom of the viewport.
    margin-bottom: 25px;

    z-index: 1050;
  }
}

.modal-body {
  max-height: none;
}

.dash_modal {
  width: $default-modal-width;
  margin-left: -($default-modal-width / 2);
}

.dash_modal_body {
  padding-right: 25px;
}

.btn#dataConfirmOK:hover {
  color: $white;
  background-color: $orange;
}

#video {
  padding: 0;
}

.video-player {
  width: 100%;
  height: 100%;
  margin: 0;
}

.fallback-video-player-failed {
  video, div {
    visibility: hidden;
  }
  p {
    font-size: 22px;
    line-height: 26px;
    padding: 5px;

    a {
      color: $white;
    }
  }
}

.video-modal {
  z-index: 10000;

  .ui-tabs {
    height: 100%;
    width: 100%;
  }
}

.header_left {
  position: absolute;
  left: 25px;
  z-index: 2;
  .header_button, .header_input, .header_text {
    margin-left: 10px;
  }
}

.header_left, .header_right {
  margin-top: 5px;
}

.header_logo {
  float: left;
  z-index: 1;
  margin-top: -24px;
  padding-top: 14px;
  min-width: 0;
  max-width: 55px;
  width: 55px;

  a:hover {
    background-color: transparent;
  }
}


.project_info {
  .header_text, .header_button {
    float: left;
  }
  .project_name_wrapper .header_text {
    float: left;
    clear: left;
  }
  // TODO: Remove when Game Lab is no longer in beta
  .beta-notice {
    float: left;
    margin-left: 10px;
    display: inline-block;
    padding: 7px 0;
    font-family: $gotham-extra-bold;
    font-size: 20px;
    line-height: 20px;
    color: $droplet_yellow;
  }
}

.project_name {
  max-width: 300px;
  text-overflow: ellipsis;
  white-space: nowrap;
  overflow: hidden;
  vertical-align: middle;
}

.project_updated_at {
  font-size: 10px;
}

.project_save[disabled] {
  background: $light_gray;
}

#project-share {

  .export-button {
    color: $dark_color;
    cursor: pointer;
    margin-top: 10px;
    display: block;
  }

  .social-buttons a {
    display: inline-block;
    background: $purple;
    color: $white;
    border-radius: 5px;
    margin-right: 8px;
    font-size: larger;
    &:hover, & {
      text-decoration: none;
    }

    &:hover {
      box-shadow: 2px 2px 5px $light_gray;
    }

    i {
      border-radius: 5px;
      width: 45px;
      height: 45px;
      line-height: 45px;
      text-align: center;
      vertical-align: middle;
      font-size: 24pt;

      &.fa-facebook {
        background-color: $facebook_blue;
      }
      &.fa-twitter {
        background-color: $twitter_blue;
      }
    }
    span {
      padding-right: 10px;
    }
  }
}

.header_middle {
  position: absolute;
  left: 0;
  right: 0;
  .header_button {
    margin-top: 3px;
  }
}

.header_level_container {
  display: inline-block;
}

.header_level {
  padding-top: 2px;
  padding-bottom: 0;
  text-align: center;
  font-size: 150%;
  cursor: default;
  white-space: nowrap;

  .progress_container {
    display: inline-block;
  }
}

.header_right {
  position: absolute;
  float: left;
  right: 25px;
}

.freeplay_links {
  display: inline-block;
  text-align: center;
}

.header_button {
  &.header_button_light {
    background-color: $lightish_teal;
  }
  display: inline-block;
  background-color: $orange;
  border-radius: 5px;
  padding: 7px 14px;
  font-size: 14px;
  line-height: 20px;
  box-sizing: border-box;
  cursor: pointer;
  a:hover {
    text-decoration: none;
    background-color: $orange;
  }
}

input.header_input {
  font-size: 14px;
  line-height: 20px;
  margin-bottom: 3px;
}

.header_user {
  text-align: right;
  margin-left: 5px;
}

.header_popup {
  display: none;
  position: absolute;
  // Set to exactly line up with the bottom of the header
  top: 44px;
  right: 0;
  left: 0;
  margin: 0 auto;
  // margin-bottom is reused in JavaScript to determine how close to get to the bottom of the viewport.
  margin-bottom: 20px;
  width: 635px;
  border: 8px solid $bkgnd_color;
  border-top: 5px;
  border-bottom: 5px;
  border-radius: 0 0 6px 6px;
  z-index: 1050;
  background-color: $white;
  overflow: hidden;
}

.header_popup_scrollable {
  max-height: 560px;
  overflow-y: auto;
}

.header_popup_header {
  padding: 12px 15px;
  margin-bottom: 0;
  text-align: left;
  color: $header_text;
  background-color: $hdr_color;
  font-size: 22px;
  cursor: pointer;

  span {
    max-width: 200px;
    overflow: hidden;
    text-overflow: ellipsis;
  }
}

.header_popup_body {
  position: relative;
  padding: 0 2px;
  display: block;
  color: $charcoal;

  .loading {
    height: 400px;
    margin: 20px;
    background: image-url("spinner-big.gif") no-repeat center center;
  }
}

.header_popup_footer {
  height: 20px;
  padding: 7px 3px;
  margin-bottom: 0;
  text-align: right;
  color: $header_text;
  background-color: $bkgnd_color;
  cursor: pointer;
}

.header_popup_link {
  min-width: 40px;
  display: inline-block;
  text-align: center;
  vertical-align: middle;
  height: 26px;
  cursor: pointer;
}

.header_finished_link {
  display: inline-block;
  font-size: 16px;
}

.header_finished_link:hover {
  background-color: transparent;
  text-decoration: underline;
}

.header_popup_link:hover {
  background-color: transparent;
  text-decoration: none;
}

.header_popup_link_glyph {
  font-size: 22px;
  color: $orange;
  line-height: 10px;
}

.header_popup_link_text {
  font-size: 10px;
  color: $header_text;
  display: inline-block;
  line-height: 20px;
}

#alert {
  color: $red;
  font-size: 130%;
  border-style: solid;
  border-width: 2px;
  padding: 5px;
}

#codeApp {
  position: relative;

  .loading {
    height: 520px;
    background: image-url("spinner-big.gif") no-repeat center center;
  }

  .slow_load {
    display: none;
    text-align: center;
    position: relative;
    top: -230px;
  }
}

#codeApp.pin_bottom {
  position: absolute;
  top: 85px;
  left: $codeApp-left-margin;
  right: 25px;
  bottom: 10px;
  @media screen and (max-device-height: 900px) and (max-device-width: 500px) {
    top: 10px;
  }

  &.centered_embed {
    position: relative;
    top: 0;
    left: auto;
    right: auto;
    margin-top: 10px;
  }
}

.reference_area {
  margin-top: 20px;

  .help_title {
    color: $dark_charcoal;
    font-family: $gotham-extra-bold;
    font-weight: normal;
    font-size: 17.5px;
    display: inline-block;
  }

  .solution_link {
    font-size: 17.5px;
    padding-bottom: 4px;
  }

  .video_link {
    display: inline-block;
    margin: 6px;
  }

  .video_name {
    text-align: center;
  }

  .help_subtitle {
    display: inline-block;
  }
}

#notes-outer {
  overflow-y: scroll;
  padding: 0;
}
#notes {
  .note {
    padding-bottom: 10px;
    p {
      font-size: 20px;
      line-height: 24px;
      padding-right: 30px;
    }
    img {
      float: left;
      width: 450px;
      height: auto;
      padding-right: 30px;
    }
  }
}

// Tabs

.video-modal {
  .modal-body {
    padding: 0;
  }
  .ui-tabs-nav {
    background: $light_gray;

    li {
      border-top-right-radius: 4px;
      border-top-left-radius: 4px;

      a {
        background: $dark_color;
        color: $white;
        &:hover {
          color: $green;
        }
        &:focus {
          outline: 0;
        }
      }

      html[dir=rtl] & {
        float: right;
      }
    }

    li.ui-state-active {
      a {
        background: $white;
        color: $orange;
        &:hover {
          color: $orange;
        }
      }
    }
  }
}

@mixin close-button($cornerOffset) {
  $startWidth: 61px;
  $startHeight: 59px;
  $growth: 3px;
  $movement: 1px;

  position: absolute;
  cursor: pointer;
  z-index: 1;
  background: image-url("x_button.png") no-repeat center center;
  background-size: 100% auto;

  top: $cornerOffset;
  right: $cornerOffset;
  width: $startWidth;
  height: $startHeight;
  &:hover {
    top: $cornerOffset - $movement;
    right: $cornerOffset - $movement;
    width: $startWidth + $growth;
    height: $startHeight + $growth;
  }

  html[dir=rtl] &, .flip-x-close & {
    right: auto;
    left: $cornerOffset;
  }
  html[dir=rtl] &:hover, .flip-x-close &:hover {
    right: auto;
    left: $cornerOffset - $movement;
  }

  html[dir=rtl] .flip-x-close & {
    left: auto;
    right: $cornerOffset;
  }

  html[dir=rtl] .flip-x-close &:hover {
    left: auto;
    right: $cornerOffset - $movement;
  }
}

.x-close {
  @include close-button($cornerOffset: -20px);
}

.qtip-content {
  font-size: 20px;
  line-height: 28px;
  color: $purple;
  font-family: $gotham-bold;
  font-weight: normal;
}

html[dir=rtl] .qtip-content {
  direction: rtl;
  text-align: right;
}

.qtip-default {
  background-color: $white;
  color: $charcoal;
  border: 1px solid $charcoal;
  border-radius: 8px;
  box-shadow: 5px 5px 5px $shadow;
  padding: 10px;
}

.no-tip .qtip-tip {
  visibility: hidden;
}

.cdo-qtips {
  z-index: 1;
}

.tooltip-x-close.qtip-icon {
  @include close-button($cornerOffset: -20px);
}

a.download-video {
  z-index: 1;
  cursor: pointer;
  width: 40px;
  height: 36px;
  &:hover {
    background: none;
  }
  img {
    width: 40px;
    height: 41px;
    margin-top: -3px;
    margin-bottom: -2px;
  }
  img:hover {
    width: 41px;
    height: 42px;
    margin-bottom: -3px;
  }
}

.quiet_links {
  a:link {
    font-family: $gotham-regular;
    font-weight: normal;
  }
}

.fixed_width_cell {
  white-space: nowrap;
  overflow: hidden;
  text-overflow: ellipsis;
  padding-left: 5px;
}

#landingpage {
  .welcome {
    background-color: $light_purple;
    border-radius: 15px;
    padding-top: 20px;
    padding-bottom: 20px;
    color: $white;
    overflow: hidden;
  }

  .welcomeleft {
    float: left;
    text-align: center;
    img {
      padding-left: 65px;
    }
  }

  .welcomeright {
    float: left;
    text-align: center;
  }

  .lines_of_code_header {
    width: 100%;
    color: $white;
    padding-left: 30px;
    padding-top: 0;
    font-size: 24px;
    line-height: 34px;
  }

  a.lines_of_code_link {
    color: $white;
    text-decoration: none;
    font-family: $gotham-bold;
    font-weight: normal;
    line-height: 34px;
    text-transform: uppercase;
  }

  .description {
    margin-top: 15px;
    font-size: 20px;
    line-height: 30px;
  }

  .row#continue {
    background-color: $teal;
    color: $white;
    font-size: 24.5px;
    padding: 5px 0;
    #puzzle {
      font-family: $gotham-extra-bold;
      font-weight: normal;
    }
    .btn {
      height: 32px;
      margin: 0 5px;
    }
  }

  #welcome h2 {
    font-size: 18px;
  }

<<<<<<< HEAD
  #teacher_announcement {
    margin-top: 10px;
  }

  .teacher-announce {
    position: relative;
    font-size: 14px;
  }
  .teacher-announce .announce-heading {
    background-color: $purple;
    border-radius: 4px;
    color: $white;
    height: 20px;
    overflow: hidden;
    padding: 10px;
    text-transform: uppercase;
  }
  .teacher-announce .announce-heading .heading-view-all {
    float: right;
  }
  .teacher-announce .announce-content {
    background-color: $lightest_purple;
    border-radius: 4px;
    margin-top: 3px;
    overflow: hidden;
    padding: 10px;
    min-height: 110px;
  }
  .teacher-announce .announce-content .content-img-container {
    float: left;
  }
  .teacher-announce .announce-content .content-img {
    border-radius: 4px;
    height: 108px;
  }
  .teacher-announce .announce-content .content-text {
    color: $charcoal;
    float: left;
    max-height: 90px;
    overflow: hidden;
    padding-left: 10px;
    line-height: 18px;
    width: 580px;
  }
  .teacher-announce .announce-content .content-text b {
    font-family: 'Gotham 5r', sans-serif;
  }
  .teacher-announce .announce-learn-more {
    position: absolute;
    right: 10px;
    margin-top: 75px;
  }
  .teacher-announce a {
    text-decoration: none;
  }

=======
>>>>>>> 323f3992
  .gallery {
    margin: 0 auto;
    overflow: hidden;
    max-width: 890px;

    .pagination {
      float: left;
      font-size: 30px;
      line-height: 154px;
      margin: 10px 5px;
      width: 25px;
      text-align: center;
      a:hover {
        text-decoration: none;
      }
    }

    .gallery_activity {
      margin: 10px 5px;
      box-sizing: border-box;
      height: 154px;
      width: 154px;
      img {
        border: 2px solid $lighter_gray;
        background-color: $white;
      }
    }
  }

  h3.whitetext {
    a, a:link, a:hover, a:visited {
      color: $white;
      text-decoration: none;
      cursor: pointer;
    }
  }

  .row.navcontainer {
    margin: 30px 0 10px -20px;
    background-color: $lightest_gray;
  }

  ul.nav.nav-pills {
    text-transform: uppercase;
    padding: 10px;
    li {
      margin-right: 10px;
    }

    li.active a, li.active a:hover, li.active a:link {
      background-color: $white;
      color: $purple;
      border: 2px solid $purple;
    }
    li a:hover, a:focus {
      text-decoration: none;
      background-color: $white;
    }
  }

  .padtopbottom {
    padding-top: 10px;
    padding-bottom: 10px;
  }

  #signup {
    padding-top: 10px;
    .medium-size-text {
      font-size: 18px;
      line-height: 30px;
    }
    #maintext {
      text-align: left;
      padding-left: 20px;
      color: $charcoal;
    }
    #helptext {
      text-align: right;
      padding-right: 20px;
      color: $light_gray;
    }
  }

  #lesson {
    #heading {
      width: 700px;
    }
    #trynow {
      float: right;
      text-align: right;
      .biggerbutton {
        font-size: 20px;
        height: 40px;
      }
      .button_to {
        margin-bottom: 5px;
      }
    }
    .betatext {
      background: $white;
      color: $cyan;
      padding: 2px 4px;
      border: 1px solid $cyan;
    }
  }

  #edit_teachers {
    background-color: $lightest_gray;
    margin: 20px 0 20px -20px;
    form {
      margin: 0;
    }
  }
}

.course_progress {
  margin: 10px 0;
}

#signin {
  .tryfirst {
    margin-bottom: 10px;
    a {
      font-size: 18px;
      font-family: $gotham-regular;
      font-weight: normal;
    }
  }
  .itemblock {
    display: inline-block;
    width: 600px;
  }
  .labelblock {
    display: inline-block;
    width: 140px;
  }
}

#signinsection {
  ul.students, ul.pictures {
    margin-left: 0;
  }

  ul.students li,
  ul.pictures li {
    list-style-type: none;
    border: 1px solid $lighter_gray;
    border-radius: 5px;
    background-color: $lightest_gray;
    float: left;
    margin: 5px;
    padding: 5px;
    cursor: pointer;
  }

  ul.students li:hover,
  ul.pictures li:hover {
    background-color: $light_yellow;
  }

  ul.students li.selected,
  ul.pictures li.selected {
    background-color: $yellow;
  }

  #pairing_checkbox {
    margin: 5px 0;
    label {
      font-size: 17.5px;
    }
    label, input {
      margin: 5px;
      display: inline-block;
      vertical-align: middle;
    }
  }
}

#signup {
  .signupblock {
    background-color: $lightest_gray;
  }
  .signupform {
    padding: 20px;
    margin-bottom: 0;
  }
  .itemblock {
    display: table;
  }
  .labelblock {
    display: table-cell;
    width: 140px;
  }
  .fieldblock {
    width: 220px;
    vertical-align: top;
    margin-bottom: 5px;
    margin-top: 5px;
  }
  .labelblock {
    display: table-cell;
    vertical-align: middle;
  }
  #labelusername {
    vertical-align: top;
    padding-top: 7px;
  }
  #usernamefield {
    vertical-align: top;
  }
  #usernamemessage, #password_message, #password_message_confirmation {
    display: inline-block;
    max-width: 180px;
    vertical-align: top;
  }
  .error_in_field {
    color: $red;
    opacity: 0;
    display: table-cell;
    padding-left: 10px;
    vertical-align: middle;
  }
  select {
    width: 234px;
  }
  .field_with_errors {
    display: inline-block;
  }
  button {
    font-size: 16px;
    height: 40px;
  }
  .registertext {
    display: inline-block;
    font-size: 16px;
    color: $charcoal;
    margin-top: 15px;
  }
}

#hoc_download {
  color: $charcoal;
  .capsule {
    background-color: $lightest_gray;
    border-radius: 10px;
    margin-top: 16px;
    margin-bottom: 16px;
    padding-top: 20px;
    padding-bottom: 28px;
  }
  .indent {
    margin-left: 20px;
  }
}

@mixin yTranslation($offset) {
  -webkit-transform: translateY($offset);
  -ms-transform: translateY($offset);
  transform: translateY($offset);
}

.match {
  .mainblock {
    margin-left: 0;
  }
  .column {
    width: 260px;
    float: left;
    img {
      position: relative;
      top: 50%;
      @include yTranslation(-50%);
      height: auto;
      width: auto;
      max-height: 100%;
      max-width: 100%;
    }
  }
  .draggablecolumn {
    cursor: default;
    touch-action: none;
    -ms-touch-action: none;
  }
  li {
    padding-top: 1px;
    padding-bottom: 1px;
    background-color: $lighter_gray;
    padding-left: 4px;
    padding-right: 4px;
    width: 220px;
    margin-top: 2px;
    margin-bottom: 2px;
    border-style: solid;
    border-color: transparent;
    border-width: 6px;
  }
  #questions {
    list-style-type: none;
    margin-left: 0;
    li {
      background-color: $white;
      border-color: $lighter_gray;
    }
  }
  li {
    text-align: center;
  }
  #slots {
    list-style-type: none;
    margin-left: 0;
    .emptyslot {
      background-color: $lightest_gray;
      border-color: $lightest_gray;
      .giantmark {
        .text {
          opacity: 0.8;
          font-family: $gotham-bold;
          font-weight: normal;
        }
      }
    }
    .active {
      border-style: dotted;
      border-color: $light_yellow;
    }
    .active.emptyslot {
      background-color: $lighter_yellow;
    }
  }
  .answer {
    background-color: $white;
    border-color: $lighter_cyan;
  }
  .answer.ui-draggable:hover {
    border-color: $light_green;
    cursor: move;
  }
  #answerdest {
    width: 240px;
  }
  .answerlist {
    h4 {
      position: relative;
      top: 25%;
      @include yTranslation(-50%);
    }
  }
  #answers {
    list-style-type: none;
    margin-left: 0;
  }
  .answerslot {
    h4 {
      position: relative;
      top: 25%;
      @include yTranslation(-50%);
    }
  }
  #correctmarkscolumn {
    width: 20px;
    padding-right: 20px;
  }
  #correctmarks {
    margin-left: 0;
  }
  .correctmark {
    list-style-type: none;
    margin-left: 0;
    width: 30px;
    padding-left: 0;
    padding-right: 0;
    background-color: transparent;
  }
}

.level-group-number {
  display: block;
  font-size: 16px;
  line-height: 24px;
  float: left;
  width: 30px;
}

.level-group-content {
  overflow: hidden;

  .external, .free-response {
    margin-left: 0;
  }
}

.text-match, .free-response, .peer-review {
  p, label {
    font-size: 16px;
    line-height: 24px;
  }
  #markdown {
    // By default, nothing in the page body is selectable.
    // On text-match levels there may be a reason to paste part of the
    // level markdown (the question) into the answer box, so we want it
    // to be selectable.
    @include selectable;
  }
}

.peer-review input[type=radio] {
  margin: 0 3px 3px 5px;
}

.peer-review-content {
  background: $white;
  border: 1px solid $light_gray;
  border-radius: 5px;
  padding: 10px;
  margin-bottom: 1em;
  &.outdated {
    color: $light_gray;
  }
  &:last-child {
    margin-bottom: 0;
  }
  .peer-review-title {
    margin: 0;
  }
  .peer-review-status {
    font-size: 1em;
    & > strong {
      font-family: inherit;
    }
  }
}

.external-link-icon {
  margin: 0 0.33em 0 20px;
}

.external-link-disclaimer {
  padding: 20px;
  margin: 40px 0 20px 0;
  color: $dark_charcoal;
  background-color: $lighter_gray;
  font-size: 13px;
  h2 {
    font-size: 16px;
    line-height: 1em;
    margin: 0;
    text-transform: uppercase;
  }
  strong {
    display: block;
    margin-bottom: 1em;
  }
}

.external,
.text-match,
.free-response,
.standalone-video,
.multi,
.match {
  #markdown.teacher {
    max-width: 800px;
    border: 5px solid $cyan;
    background-color: $lightest_cyan;
    border-radius: 5px;
    margin: 10px auto;
    .content {
      padding: 10px;
    }
    h3 {
      padding: 5px;
      font-size: 18px;
      font-family: $gotham-extra-bold;
      font-weight: normal;
      color: $white;
      background: $cyan;
      margin: 0;
    }
  }

  blockquote {
    padding: 15px 20px;
    background: $lightest_purple;
    border: 0;
    border-radius: 10px;
    clear: both;
    p {
      margin-bottom: 10px;
    }
    h2:first-child {
      margin-top: 5px;
    }
  }
}

.level-image {
  width: 380px;
  float: right;
  margin: 20px 0 30px 30px;
  transform: rotate(2deg);
  box-shadow: 2px 2px 10px $shadow;
  border: 1px solid $lighter_gray;
}

.external, .free-response {
  max-width: 970px;
  margin: auto;
}

.free-response .response {
  width: 100%;
  box-sizing: border-box;
}

.standalone-video {
  width: 853px;
  margin: auto;
}

.multi #markdown.teacher {
  margin-left: 50px;
  margin-right: 50px;
  max-width: 100%;
}

.text-match #markdown.teacher, .free-response #markdown.teacher {
  margin-left: 0;
  margin-right: 0;
}

#free-response-upload {
  overflow: hidden;
}

#current-script-levels, #all-levels {
  min-height: 50px;
  li {
    list-style-type: none;
  }
}
#script-updated {
  color: $green;
  display: none;
}
#edit-script-content {
  float: left;
  width: 25%;
}

#blockly-frame {
  width: 70%;
  height: 800px;
}
#script_name {
  margin: 0 10px 0 0;
}
#edit-script-nav {
  a {
    display: block;
    padding: 2px;
    color: $dark_color;
    font-size: 125%;
  }
}
.edit_level {
  .field {
    margin-bottom: 10px;
    border-top: 2px solid $lightest_gray;
    padding-top: 10px;
  }

  #toolbox_name {
    display: block;
  }
  .block-checkbox {
    float: left;
  }
}

div.gallery_activity {
  $img_size: 154px;
  $img_border_size: 10px;
  $img_total_size: $img_size + 2 * $img_border_size;
  float: left;
  width: $img_total_size;
  margin: 10px 5px;
  img {
    width: $img_size;
    height: $img_size;
    border: $img_border_size groove $light_gray;
  }
  .caption {
    color: $charcoal;
    margin: 0 auto;
    clear: both;
    max-width: $img_size;
    white-space: nowrap;
    overflow: hidden;
    text-overflow: ellipsis;
    text-align: center;
  }
}

div.mini_gallery_activity {
  $img_size: 54px;
  $img_border_size: 4px;
  $img_total_size: $img_size + 2 * $img_border_size;
  float: left;
  width: $img_total_size;
  margin: 0 5px;
  img {
    width: $img_size;
    height: $img_size;
    border: $img_border_size groove $light_gray;
  }
}

.infobox {
  background-color: $charcoal;
  color: $white;
  font-size: 13px;
  padding-right: 10px;
  font-family: $gotham-regular;
  font-weight: normal;
  padding: 10px;
}

.previousPageButton {
  margin-right: 5px;
}

.buttons.submittable {
  .submitButton, .unsubmitButton {
    border-color: $purple;
    background-color: $purple;
    color: $white;
    background-image: none;
  }
}

.submitted_readonly {
  background-color: $lightest_gray;
}

/* multiple choice */

$information-phone-narrow: "only screen and  (max-width: 320px)";
$information-phone-wide: "only screen and (min-width: 321px) and (max-width: 767px)";
$information-tablet-tall: "only screen and (min-width: 768px) and (max-width: 1023px)";
$information-desktop: "only screen and (min-width: 1024px)";

.multi {
  margin: auto;
  h1 {
    text-align: center;
  }
  p {
    font-size: 16px;
    line-height: 24px;
  }
  $multi-left-margin: 50px;

  .answerbutton {
    &.lock-answers {
      pointer-events: none;
      color: $light_gray;
    }
  }

  // The tight layout is designed for a full-width layout that tends to
  // vertically stack every element, rather than going for side-by-side elements.
  &.tight {

    // A piece of instructional content (image, text, markdown)
    .question .content {
      float: left;
      clear: both;
      @media #{$information-phone-narrow} {
      }
      @media #{$information-phone-wide} {
      }
      @media #{$information-tablet-tall} {
        width: 55%;
      }
      @media #{$information-desktop} {
        width: 55%;
      }
    }

    // A plain-text question.
    .multi-question {
      float: left;
      width: calc(100% - #{$multi-left-margin});
      font-size: 16px;
      line-height: 24px;
    }

    // The block of answers.
    .answers {
      float: left;
      clear: both;
      width: calc(100% - #{$multi-left-margin});
      &.question-content-blank {
        width: calc(100% - #{$multi-left-margin});
      }
    }

    // A single answer button.
    .answerbutton {
      clear: both;
      margin-left: $multi-left-margin;
    }
  }

  // The default layout is designed to fit a single multi with a side-by-side
  // layout when the screen is wide, and then stacking vertically for narrow
  // devices.
  &.default {

    // The block containing all instructional content (image, text, markdown).
    .question {
      float: left;
      @media #{$information-phone-narrow} {
      }
      @media #{$information-phone-wide} {
      }
      @media #{$information-tablet-tall} {
        width: 35%;
      }
      @media #{$information-desktop} {
        width: 35%;
      }
    }

    // A plain-text question.
    .multi-question {
      float: left;
      font-size: 16px;
      line-height: 24px;

      @media #{$information-tablet-tall} {
        margin-left: $multi-left-margin;
      }
      @media #{$information-desktop} {
        margin-left: $multi-left-margin;
      }
    }

    // The block of answers.
    .answers {
      float: left;
      margin-left: $multi-left-margin;
      @media #{$information-phone-narrow} {
      }
      @media #{$information-phone-wide} {
      }
      @media #{$information-tablet-tall} {
        width: 55%;
      }
      @media #{$information-desktop} {
        width: 55%;
      }
      &.question-content-blank {
        width: calc(100% - #{$multi-left-margin});
      }
    }

    // A single answer button.
    .answerbutton {
      margin-top: 15px;
      margin-right: 15px;
      padding-left: 10px;
      padding-right: 20px;
      padding-top: 10px;
      padding-bottom: 10px;
    }
  }

  .mainblock {
    margin-left: 0;
    img {
      max-height: 100%;
    }
  }
  .item {
    padding: 10px;
    float: left;
  }
  input {
    margin-top: 12px;
  }
  .answerbutton {
    white-space: nowrap;
  }
  .item-radio {
    display: inline-block;
    float: left;
    width: 32px;
    text-align: right;
    padding-right: 10px;
    box-sizing: border-box;
    @include yTranslation(-35%);
  }
  .item-mark {
    display: inline-block;
    text-align: left;
    padding-right: 10px;
    box-sizing: border-box;
    font-size: 21px;
    width: 30px;
  }
  .item-label {
    display: inline-block;
    text-align: left;
    vertical-align: top;
    white-space: normal;
    label {
      font-size: 14px;
    }
  }
  .item-answer-letter {
    font-family: $gotham-bold;
  }
}

$modal-image-width: 100px;
$modal-image-margin-gap: 10px;
$modal-no-icon-gap: 22px;

.modal-content {
  margin-left: $modal-image-width + $modal-image-margin-gap;
  html[dir=rtl] & {
    margin-left: 0;
    margin-right: $modal-image-width + $modal-image-margin-gap;
  }
  &.no-modal-icon {
    margin-left: $modal-no-icon-gap;
  }

  p, pre {
    line-height: 27px;
    font-size: 24px;
    color: $purple;
  }

  .congrats {
    font-size: 27px;
    line-height: 30px;
    margin-bottom: 15px;
  }

  .instructions2 {
    font-size: 18px;
    color: $charcoal;
  }

  .aniGif {
    display: block;
    margin: 0 auto 6px auto;
    position: relative;
    z-index: -1;
  }

  .feedback-image {
    width: 180px;
    height: auto;
    margin: 0 15px 0 0;
    float: left;
    border: $light_gray;
    border-style: solid;
  }

  .feedback-links {
    margin-top: 15px;
  }

  .feedback-callout {
    border: solid;
    border-radius: 10px;
    border-color: $red;

    p {
      margin: 15px;
      color: $red;
      padding-right: 20%;
    }

    .congrats {
      font-size: 24px;
      line-height: 27px;
    }

    .hint-header {
      font-family: $gotham-extra-bold;
      font-weight: normal;
    }

    .hint-image {
      float: right;
      width: 20%;
    }
  }

  .lines-of-code-message {
    font-size: 20px;
    line-height: normal;
    color: $charcoal;
    margin: 0 0 8px 0;
  }

  .instructions-container {
    .authored-hints {
      p, pre {
        font-size: 18px;
        line-height: normal;
        color: $charcoal;
        margin: 0;
      }
    }
  }
}

.dialog-title {
  font-family: $gotham-extra-bold;
  font-weight: normal;
}

#ok-button {
  background-color: $orange;
  border: 1px solid $orange;
  color: $white;
  min-width: 100px;
}

.lightbulb-button {
  background-color: $white;
  font-family: $gotham-bold;
  border: 1px solid $charcoal;
  color: $charcoal;
  font-weight: normal;
  font-size: 18px;
  line-height: 20px;
}

#again-button, #cancel-button {
  background-color: $green;
  color: $white;
  margin-left: 0;
  margin-right: 10px;
}

#continue-button {
  background-color: $orange;
  color: $white;
  margin-left: 0;
  margin-right: 10px;
}

.modal-image {
  width: $modal-image-width;
  height: auto;
  margin-top: -75px;
  position: absolute;
  html[dir=rtl] & {
    float: right;
    -webkit-transform: scaleX(-1);
    -ms-transform: scaleX(-1);
    transform: scaleX(-1);
  }
}
.modal-header {
  border: none;
  height: 20px;
}
.modal-body {
  height: 100%;
  overflow: visible;
}

.modal-content.markdown-instructions-container {
  margin-left: $modal-no-icon-gap;
  margin-right: $modal-no-icon-gap;
  /*margin-top: 10px;*/
  margin-bottom: 15px;
  float: left;
  padding: 0 0 15px 0;
  background-color: $white;
  $outside-margin-side: 15px;
  width: $default-modal-width - ($modal-no-icon-gap * 2) - ($outside-margin-side * 2);
}

.modal-content.instructions-container {
  margin: 15px 10px 20px 20px;

  button {
    margin: 0;
  }
}

.csf-top-instructions {
  p {
    margin: 5px 0;
  }
}

.csf-top-instructions, .instructions-markdown {
  p {
    line-height: 25px;
    font-size: 16px;
    color: $black;
  }

  .secondary-instructions p {
    font-size: 14px;
    color: $charcoal;
  }

  strong {
    font-family: $gotham-bold;
  }
}

.instructions-markdown {
  padding-top: 19px;
}

.markdown-level-header-text {
  margin-left: $modal-image-width + $modal-image-margin-gap;
  margin-top: 15px;
  font-weight: normal;
  line-height: 27px;
  font-size: 24px;
  color: $purple;

  &.no-modal-icon {
    margin-left: $modal-no-icon-gap;
  }
}

#levelgroup-submit-incomplete-dialogcontent,
#levelgroup-submit-complete-dialogcontent,
#unsubmit-dialogcontent {
  overflow: hidden;
}

#feedbackBlocks {
  margin-left: 50px;
  height: 100px;
  border: none;
}

#feedbackButtons::after {
  content: '';
  display: inline-block;
  width: 100%;
}

.farSide {
  text-align: right;
  html[dir=rtl] & {
    text-align: left;
  }
}

.exclamation-abuse {
  a, a:hover {
    color: $white;
    text-decoration: underline;
  }
}

/* Buttons from apps */

button {
  margin: 5px;
  padding: 10px;
  border-radius: 4px;
  border: 1px solid $lightest_gray;
  font-size: large;
  background-color: $lightest_gray;
  color: $black;
}
button.launch {
  border: 1px solid $orange;
  background-color: $orange;
  color: $white;
  font-size: large;
  min-width: 96px;
  margin-left: 0;
  margin-right: 10px;
  /* Can't use "text-align: start" due to IE. */
  text-align: left;
}
html[dir="RTL"] button.launch {
  text-align: right;
}
button.launch>img {
  opacity: 1;
  vertical-align: text-bottom;
}
button>img {
  opacity: 0.6;
  vertical-align: text-bottom;
}
button:hover>img {
  opacity: 1;
}
button:active {
  border: 1px solid $light_gray !important;
}
button:hover {
  @include box-shadow(2px 2px 5px $shadow);
}
button.disabled, button[disabled=disabled] {
  border: 1px solid $lighter_gray;
  background-color: $lighter_gray;
  @include box-shadow(none);
}
button.disabled:hover>img {
  opacity: 0.6;
}
button.disabled {
  display: none;
}
button.notext {
  font-size: 10%;
}

@mixin bottom-shadow {
  @include box-shadow(0 10px 13px -11px $black);
}

@mixin rounded-border {
  border: 2px solid $light_gray;
  box-sizing: border-box;
  border-radius: 25px;
}

.example-image {
  @include bottom-shadow;
  @include rounded-border;
}

/*
 * The following responsive styles are designed to match behavior
 * with the vizualizationColumn styles
 * defined in apps/style/common.scss, so that the columns in the
 * header line up with the columns below them.
 */

$width: 400px;
#visualizationColumnHeader {
  max-width: $width;
  float: left;
}
#visualizationEditorHeader {
  margin-left: $width;
  padding-left: 15px;
}

#visualizationEditor.responsive {
  margin-left: $width;
  padding-left: 15px;
}

@media screen and (min-width: 1101px) and (max-width: 1150px) {
  $width: 350px;
  #visualizationColumnHeader.responsive {
    max-width: $width;
  }
  #visualizationEditorHeader.responsive {
    margin-left: $width;
  }
  #visualizationEditor.responsive {
    margin-left: $width;
  }
}

@media screen and (min-width: 1051px) and (max-width: 1100px) {
  $width: 300px;
  #visualizationColumnHeader.responsive {
    max-width: $width;
  }
  #visualizationEditorHeader.responsive {
    margin-left: $width;
  }
  #visualizationEditor.responsive {
    margin-left: $width;
  }
}

@media screen and (min-width: 1001px) and (max-width: 1050px) {
  $width: 250px;
  #visualizationColumnHeader.responsive {
    max-width: $width;
  }
  #visualizationEditorHeader.responsive {
    margin-left: $width;
  }
  #visualizationEditor.responsive {
    margin-left: $width;
  }
}

@media screen and (max-width: 1000px) {
  $width: 200px;
  #visualizationColumnHeader.responsive {
    max-width: $width;
  }
  #visualizationEditorHeader.responsive {
    margin-left: $width;
  }
  #visualizationEditor.responsive {
    margin-left: $width;
  }
}

#main-logo {
  padding: 10px 15px;
  display: inline-block;
  top: 10px;
  left: 10px;
  text-align: center;
  font-size: 1.275em;
  position: fixed;
  z-index: 1000;

  a {
    color: $light_gray;
    &:hover {
      text-decoration: none;
    }
  }

  #logo-container {
    padding: 4px;
    background-color: $light_gray;
    width: 60px;
    border-radius: 5px;
    margin-bottom: 4px;
  }
}


#environment_tag {
  position: fixed;
  top: 0;
  right: 0;
  color: $white;
  background-color: $light_purple;
  padding: 3px;
  z-index: 100;
  cursor: pointer;
  box-shadow: 0 0 7px 2px $shadow;
}<|MERGE_RESOLUTION|>--- conflicted
+++ resolved
@@ -1198,65 +1198,6 @@
     font-size: 18px;
   }
 
-<<<<<<< HEAD
-  #teacher_announcement {
-    margin-top: 10px;
-  }
-
-  .teacher-announce {
-    position: relative;
-    font-size: 14px;
-  }
-  .teacher-announce .announce-heading {
-    background-color: $purple;
-    border-radius: 4px;
-    color: $white;
-    height: 20px;
-    overflow: hidden;
-    padding: 10px;
-    text-transform: uppercase;
-  }
-  .teacher-announce .announce-heading .heading-view-all {
-    float: right;
-  }
-  .teacher-announce .announce-content {
-    background-color: $lightest_purple;
-    border-radius: 4px;
-    margin-top: 3px;
-    overflow: hidden;
-    padding: 10px;
-    min-height: 110px;
-  }
-  .teacher-announce .announce-content .content-img-container {
-    float: left;
-  }
-  .teacher-announce .announce-content .content-img {
-    border-radius: 4px;
-    height: 108px;
-  }
-  .teacher-announce .announce-content .content-text {
-    color: $charcoal;
-    float: left;
-    max-height: 90px;
-    overflow: hidden;
-    padding-left: 10px;
-    line-height: 18px;
-    width: 580px;
-  }
-  .teacher-announce .announce-content .content-text b {
-    font-family: 'Gotham 5r', sans-serif;
-  }
-  .teacher-announce .announce-learn-more {
-    position: absolute;
-    right: 10px;
-    margin-top: 75px;
-  }
-  .teacher-announce a {
-    text-decoration: none;
-  }
-
-=======
->>>>>>> 323f3992
   .gallery {
     margin: 0 auto;
     overflow: hidden;
