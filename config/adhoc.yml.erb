<%= clear_secrets %>

chef_local_mode: true
stub_school_data: true
<<<<<<< HEAD

# Engineers need to be able to see raw HTTP error pages so they can debug their feature branch on an adhoc.
custom_error_response: false
=======
db_writer: 'mysql://root@localhost/'
>>>>>>> bfabc35c
<|MERGE_RESOLUTION|>--- conflicted
+++ resolved
@@ -2,10 +2,7 @@
 
 chef_local_mode: true
 stub_school_data: true
-<<<<<<< HEAD
+db_writer: 'mysql://root@localhost/'
 
 # Engineers need to be able to see raw HTTP error pages so they can debug their feature branch on an adhoc.
-custom_error_response: false
-=======
-db_writer: 'mysql://root@localhost/'
->>>>>>> bfabc35c
+custom_error_response: false