require 'minitest/autorun'
require 'rack/test'
require_relative '../../deployment'
require_relative '../middleware/net_sim_api'
require_relative 'fake_redis_client'
require_relative 'spy_pub_sub_api'

ENV['RACK_ENV'] = 'test'

class NetSimApiTest < Minitest::Unit::TestCase

  def setup
    # The NetSim API does not need to share a cookie jar with the Channels API.
    @channels = Rack::Test::Session.new(Rack::MockSession.new(ChannelsApi, "studio.code.org"))
    @net_sim_api = Rack::Test::Session.new(Rack::MockSession.new(NetSimApi, "studio.code.org"))
    @shard_id = '_testShard2'
    @table_name = 'n' # for "node table"

    # Never ever let tests hit the real Pusher API, even if our locals.yml says so.
    NetSimApi.override_pub_sub_api_for_test(SpyPubSubApi.new)

    # Always use a fake Redis.
    NetSimApi.override_redis_for_test(FakeRedisClient.new)

    # Every test should start with an empty table
    assert read_records.first.nil?, "Table was not empty"
  end

  def test_create_read_update_delete
    # Verify that the CREATE response body and READ response bodies
    # both return the correct record values
    record_create_response = create_record({name: 'alice', age: 7, male: false})
    record_get_response = read_records.first
    assert_equal record_create_response['id'].to_i, record_get_response['id'].to_i
    assert_equal 'alice', record_get_response['name']
    assert_equal 'alice', record_create_response['name']
    assert_equal 7, record_get_response['age']
    assert_equal 7, record_create_response['age']
    assert_equal false, record_get_response['male']
    assert_equal false, record_create_response['male']

    record_id = record_get_response['id'].to_i

    assert_equal 8, update_record(record_id, {id: record_id, age: 8})['age']
    record = read_records.first
    assert_equal 8, record['age']
  ensure
    delete_record(record_id || 1)
    assert read_records.first.nil?, "Table was not empty"
  end

  def test_get_400_on_bad_json_insert
    # Send malformed JSON with an INSERT operation
    record_create_response = create_record_malformed({name: 'bob', age: 7, male: false})

    # Verify that the CREATE response is a 400 BAD REQUEST since we sent malformed JSON
    assert_equal 400, record_create_response.status

    # Verify that no record was created
    assert read_records.first.nil?, "Table was not empty"
  end

  def test_get_400_on_bad_json_update
    # Create a record correctly
    record_create_response = create_record({name: 'charles', age: 7, male: false})
    record_id = record_create_response['id'].to_i

    # Send malformed JSON with an UPDATE operation
    record_update_response = update_record_malformed(record_id, {id: record_id, age: 8})

    # Verify that the UPDATE response is a 400 BAD REQUEST since we sent malformed JSON
    assert_equal 400, record_update_response.status

    # Verify that the record was not changed
    record = read_records.first
    assert_equal 7, record['age']
  ensure
    delete_record(record_id || 1)
    assert read_records.first.nil?, "Table was not empty"
  end

  def test_no_publish_on_read
    test_spy = SpyPubSubApi.new
    NetSimApi.override_pub_sub_api_for_test(test_spy)

    read_records

    assert test_spy.publish_history.empty?
  end

  def test_publish_on_insert
    test_spy = SpyPubSubApi.new
    NetSimApi.override_pub_sub_api_for_test(test_spy)

    record_create_response = create_record({name: 'dave', age: 7, male: false})
    record_id = record_create_response['id'].to_i

    assert_equal 1, test_spy.publish_history.length
    assert_equal @shard_id, test_spy.publish_history.first[:channel]
    assert_equal @table_name, test_spy.publish_history.first[:event]
    assert_equal 'insert', test_spy.publish_history.first[:data][:action]
    assert_equal record_id, test_spy.publish_history.first[:data][:id]
  ensure
    delete_record(record_id || 1)
    assert read_records.first.nil?, "Table was not empty"
  end

  def test_publish_on_update
    test_spy = SpyPubSubApi.new
    NetSimApi.override_pub_sub_api_for_test(test_spy)

    record_create_response = create_record({name: 'eliza', age: 7, male: false})
    record_id = record_create_response['id'].to_i
    update_record(record_id, {id: record_id, age: 8})

    assert_equal 2, test_spy.publish_history.length
    assert_equal @shard_id, test_spy.publish_history.last[:channel]
    assert_equal @table_name, test_spy.publish_history.last[:event]
    assert_equal 'update', test_spy.publish_history.last[:data][:action]
    assert_equal record_id, test_spy.publish_history.last[:data][:id]
  ensure
    delete_record(record_id || 1)
    assert read_records.first.nil?, "Table was not empty"
  end

  def test_publish_on_delete
    test_spy = SpyPubSubApi.new
    NetSimApi.override_pub_sub_api_for_test(test_spy)

<<<<<<< HEAD
    record_create_response = create_record({name:'franklin', age:7, male:false})

=======
    record_create_response = create_record({name: 'franklin', age: 7, male: false})
>>>>>>> 747fce64
    record_id = record_create_response['id'].to_i
    delete_record(record_id)

    assert_equal 2, test_spy.publish_history.length
    assert_equal @shard_id, test_spy.publish_history.last[:channel]
    assert_equal @table_name, test_spy.publish_history.last[:event]
    assert_equal 'delete', test_spy.publish_history.last[:data][:action]
    assert_equal record_id, test_spy.publish_history.last[:data][:id]
  ensure
    assert read_records.first.nil?, "Table was not empty"
  end

  # Methods below this point are test utilities, not actual tests
  private

  def create_record(record)
    @net_sim_api.post "/v3/netsim/#{@shard_id}/#{@table_name}", record.to_json, 'CONTENT_TYPE' => 'application/json;charset=utf-8'
    JSON.parse(@net_sim_api.last_response.body)
  end

  def create_record_malformed(record)
    @net_sim_api.post "/v3/netsim/#{@shard_id}/#{@table_name}", '\\' + record.to_json, 'CONTENT_TYPE' => 'application/json;charset=utf-8'
    @net_sim_api.last_response
  end

  def read_records
    @net_sim_api.get "/v3/netsim/#{@shard_id}/#{@table_name}"
    JSON.parse(@net_sim_api.last_response.body)
  end

  def update_record(id, record)
    @net_sim_api.put "/v3/netsim/#{@shard_id}/#{@table_name}/#{id}", record.to_json, 'CONTENT_TYPE' => 'application/json;charset=utf-8'
    JSON.parse(@net_sim_api.last_response.body)
  end

  def update_record_malformed(id, record)
    @net_sim_api.put "/v3/netsim/#{@shard_id}/#{@table_name}/#{id}", '\\' + record.to_json, 'CONTENT_TYPE' => 'application/json;charset=utf-8'
    @net_sim_api.last_response
  end

  def delete_record(id)
    @net_sim_api.delete "/v3/netsim/#{@shard_id}/#{@table_name}/#{id}"
  end

end<|MERGE_RESOLUTION|>--- conflicted
+++ resolved
@@ -127,12 +127,8 @@
     test_spy = SpyPubSubApi.new
     NetSimApi.override_pub_sub_api_for_test(test_spy)
 
-<<<<<<< HEAD
     record_create_response = create_record({name:'franklin', age:7, male:false})
 
-=======
-    record_create_response = create_record({name: 'franklin', age: 7, male: false})
->>>>>>> 747fce64
     record_id = record_create_response['id'].to_i
     delete_record(record_id)
 
