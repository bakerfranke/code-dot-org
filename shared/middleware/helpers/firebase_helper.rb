--- conflicted
+++ resolved
@@ -45,7 +45,6 @@
     end
   end
 
-<<<<<<< HEAD
   def upload_live_table(table_name, records, columns)
     delete_shared_table(table_name)
     upload_shared_table(table_name, records, columns)
@@ -54,7 +53,8 @@
     tables = response.body
     index = tables.find_index {|table| table['name'] == table_name}
     @firebase.set("/v3/channels/shared/metadata/manifest/tables/#{index}/lastUpdated", Time.now.to_i * 1000) unless index.nil?
-=======
+  end
+
   def get_shared_table(table_name)
     columns_response = @firebase.get("/v3/channels/shared/metadata/tables/#{table_name}/columns")
     columns = columns_response.body ? columns_response.body.map {|_, value| value['columnName']} : []
@@ -63,7 +63,6 @@
     records = records_response.body || []
 
     {columns: columns, records: records}
->>>>>>> 9ea2dd05
   end
 
   def get_shared_table_list
