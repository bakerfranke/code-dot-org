
-# Some programatically-generated styling to accompany that in course-explorer.scss.

- (1..13).each do |n|
  :css
    .courses .bar-#{n} {
      float: left;
      width: #{n * 72}px;
    }

- (0..12).each do |n|
  :css
    .arrow-offset-#{n}:after {
      left: #{n * 72 + 34}px;
    }

- (0..4).each do |n|
  :css
    .tools-arrow-offset-#{n}:after {
      left: #{n * 140 + 60}px;
    }

<<<<<<< HEAD
:ruby
  courses = []
  courses << {
    name: "CS Principles",
    starts: 9,
    ends: 12,
    subtitle: "Full year course",
    link: CDO.code_org_url("/educate/csp"),
    img: "/shared/images/teacher-announcement/csp-widgets.png",
    description: 'AP Computer Science Principles is a course designed to prepare students (and teachers) who are new to computer science for the AP CS Principles exam. The course covers many topics including the Internet, Big Data and Privacy, and Programming and Algorithms.
    <br/><br/>
    <ul>
      <li> <strong>Length:</strong> Full-year course (120-180 hours) </li>
      <li> <strong>Recommended age:</strong> Ages 13-18 (9th through 12 grade) </li>
      <li> <strong>Prerequisites:</strong> None </li>
      <li> <strong>Optional professional learning:</strong> Free 1-week summer workshop, three 1-day mid-year workshops, and online support. </li>
      <li> <strong>Cost to use Curriculum:</strong> None </li>
      <li> <strong>Languages:</strong> English only </li>
    </ul>',
    prereqs: "No prerequisites needed. This course works for beginners or students with experience in CS Fundamentals or CS Discoveries."
  }

  courses << {
    name: "CS Discoveries",
    starts: 7,
    ends: 9,
    subtitle: "Semester or full year course",
    link: CDO.code_org_url("/educate/csd"),
    img: "/shared/images/fit-500/courses/logo_csd.jpg", description: 'CS Discoveries is an introductory course that empowers students to engage with Computer Science as a medium for creativity, communication, problem solving, and fun.
    <br/><br/>
    <ul>
      <li> <strong>Length:</strong> Semester or full-year course (? hours) </li>
      <li> <strong>Recommended age:</strong> Ages 11-14 (6th through 9th grade) </li>
      <li> <strong>Prerequisites:</strong> None </li>
      <li> <strong>Optional professional learning:</strong> Free 1-day workshop, in person throughout the US and online globally. </li>
      <li> <strong>Cost to use Curriculum:</strong> None </li>
      <li> <strong>Languages:</strong> English only </li>
    </ul>',
    prereqs: "No prerequisites needed. This course works for beginners or students with experience in CS Fundamentals." }

  courses << {
    name: "CS Fundamentals",
    starts: 0,
    ends: 5,
    subtitle: "20 hour courses for each grade can be taught once a week",
    link: CDO.code_org_url("/educate/curriculum/elementary-school"),
    img: "/shared/images/courses/logo_tall_course1.jpg",
    description: 'Designed to be fun and engaging, Code.org’s progression of CS Fundamentals courses blend online and "unplugged" non-computer activities to teach students computational thinking, problem solving, programming concepts and digital citizenship.
    <br/><br/>
    <ul>
      <li> <strong>Length:</strong> 15-20 hours per course, 5 courses </li>
      <li> <strong>Recommended age:</strong> Ages 6-11 (Kindergarten through 5th grade) </li>
      <li> <strong>Prerequisites:</strong> None </li>
      <li> <strong><strong>Optional professional learning:</strong> Free 1-day workshop, in person in the US and online globally. </li>
      <li> <strong>Cost to use curriculum:</strong> None </li>
      <li> <strong>Languages:</strong> English, Spanish, +24 more </li>
    </ul>',
    prereqs: "Students at every grade level (including pre-readers) can begin CS Fundamentals with no prior programming experience."
  }

  courses << {
    name: "CS Fundamentals Express",
    starts: 6,
    ends: 12,
    subtitle: "Condensed version of curriculum in one 20 hour course for older students",
    link: CDO.studio_url("/s/20-hour"),
    img: "/shared/images/courses/logo_tall_csfexpress.jpg",
    description: 'This single condensed 20-hour course covers the core concepts from CS Fundamentals progression at an accelerated pace. The course is designed for students ages 10-18 but is also used successfully in many adult learning programs.
    <br/><br/>
    <ul>
      <li> <strong>Length:</strong> 20 hours </li>
      <li> <strong>Recommended age:</strong> Ages 10-18+ </li>
      <li> <strong>Prerequisites:</strong> None </li>
      <li> <strong>Optional professional learning:</strong> Free 1-day workshop, in person in the US and online globally. </li>
      <li> <strong>Cost to use curriculum:</strong> None </li>
      <li> <strong>Languages:</strong> English, Spanish, +24 more </li>
    </ul>',
    prereqs: "No prerequisites needed.",
    lighter: true
  }

=======
- courses = []
- courses << { name: "CS Fundamentals", starts: 0, ends: 5, subtitle: "20 hour courses for each grade can be taught once a week", link: CDO.code_org_url("/educate/curriculum/elementary-school"), img: "/shared/images/courses/logo_tall_course1.jpg", description: "Code.org’s CS Fundamentals courses blend online, self-guided, and self-paced tutorials with “unplugged” activities that require no computer at all. Students will create computer programs that will help them learn to collaborate with others, develop problem-solving skills, and persist through difficult tasks. They will study programming concepts, computational thinking, digital citizenship, and develop interactive games or stories they can share.", prereqs: "Students at every grade level (including pre-readers) can begin CS Fundamentals with no prior programming experience." }
- courses << { name: "CS Fundamentals: Express", starts: 6, ends: 12, subtitle: "Condensed version of curriculum in one 30 hour course for older students", link: CDO.code_org_url("/educate/curriculum/express-course"), img: "/shared/images/courses/logo_tall_express.jpg", description: "Computer Science Fundamentals Express is a 30 hour course designed for 9-18 year old students. It can be taught once a week in an after school club, integrated as a unit in a longer technology class, or used as an intro unit in a computer science class. Students learn to create computer programs that will help them learn to collaborate with others, develop problem-solving skills, and persist through difficult tasks. They will study programming concepts, computational thinking, digital citizenship, and develop interactive games or stories they can share.", prereqs: "No prerequisites needed." }
- courses << { name: "CS Discoveries", starts: 7, ends: 9, subtitle: "Semester or full year course", link: CDO.code_org_url("/educate/csd"), img: "/shared/images/fit-500/courses/logo_csd.jpg", description: "CS Discoveries is an introductory Computer Science course that empowers students to create authentic artifacts and engage with CS as a medium for creativity, communication, problem solving, and fun. The course will be piloted in Spring 2017, with full rollout Summer 2017.", prereqs: "No prerequisites needed. This course works for beginners or students with experience in CS Fundamentals." }
- courses << { name: "CS Principles", starts: 9, ends: 12, subtitle: "Full year course", link: CDO.code_org_url("/educate/csp"), img: "/shared/images/teacher-announcement/csp-widgets.png", description: "In fall 2016, the College Board launched its newest AP® course, AP Computer Science Principles. The course introduces students to the foundational concepts of computer science and challenges them to explore how computing and technology can impact the world. The AP Program designed AP Computer Science Principles with the goal of creating leaders in computer science fields and attracting and engaging those who are traditionally underrepresented with essential computing tools and multidisciplinary opportunities. The curriculum is flexible to be taught as a normal course or as an AP course.", prereqs: "No prerequisites needed. This course works for beginners or students with experience in CS Fundamentals or CS Discoveries."}
>>>>>>> 7887aee2

.courseexplorer.courses{style: "margin-left: 0px; margin-top: 30px;"}
  .group{style: "overflow: hidden"}
    .grouprow.bar-6{style: "opacity: 0.7; opacity: 1"}
      Elementary school
    .grouprow.bar-3{style: "opacity: 0.85; opacity: 1"}
      Middle school
    .grouprow.bar-4{style: "opacity: 1"}
      High school
  .grade.break
    .graderow.numbered.bar-1
      K
    - (1..12).each do |n|
      - opacity = 1
      .graderow.numbered.bar-1{style: "opacity: #{opacity}"}
        = n
  .coursebodycontainer{ style: "position: relative; overflow: hidden; clear: both"}
    .coursebodyback{ style: "position: absolute; top: 0; left: 0; height: 100%; width: 100%; z-index: -100"}
      - (1..13).each do |n|
        - opacity = n.between?(0,6) ? 0.6 : n.between?(7,9) ? 0.8 : 1
        .graderow.bar-1{style: "height: 100%; background-color: rgba(200, 200, 200, #{opacity})"}
    .coursebodymain{style: "width: 100%"}
      - courses.each_with_index do |course, course_index|
        - if course[:heading]
          %h2.course.break
            = course[:heading]
        - else
          .course.break{id: "course-#{course_index}", data: {courseindex: course_index}}
            - unless course[:starts] == 0
              %div{class: "bar-#{course[:starts]}"}
                &nbsp;
            - courserow_class = "courserow bar-#{course[:ends] - course[:starts] + 1}"
            - courserow_class += " lighter" if course[:lighter]
            %div{class: courserow_class}
              .left
                .title
                  =course[:name]
              .arrow
                %i.arrow-down{class: "fa fa-caret-down"}
                %i.arrow-up{class: "fa fa-caret-up"}
          .course.detailcontainer{id: "courseextra-#{course_index}", style: "display: none; color: grey; cursor: auto"}
            .arrow_box{class: "arrow-offset-#{course[:starts]}"}
              .arrow_box_content{style: "overflow: hidden"}
                - if course[:img]
                  .left{style: "float: left; width: 30%"}
                    %a{href: course[:link]}
                      %img.courseimage{src: course[:img]}
                .right{style: "float: left; width: 65%"}
                  .title
                    =course[:name]
                  %br/
                  - if course[:description]
                    .description
                      !=course[:description]
                      - if course[:description2]
                        %br
                        %br
                        =course[:description2]
                      - if course[:prereqs]
                        %br
                        =course[:prereqs]
                  - if course[:link]
                    %br/
                    %a{href: course[:link], style: "font-size: 12px; padding-left: 0px; color: #00adbc"}
                      Learn more
                      %i.fa.fa-chevron-right
              .arrow_box_close{style: "position: absolute; right: 10px; top: 0px; cursor: pointer", data: {courseindex: course_index}}
                %i.fa.fa-times{"aria-hidden" => "true"}

          .cleardiv{style: "clear: both"}
  .cleardiv{style: "clear: both"}<|MERGE_RESOLUTION|>--- conflicted
+++ resolved
@@ -20,7 +20,6 @@
       left: #{n * 140 + 60}px;
     }
 
-<<<<<<< HEAD
 :ruby
   courses = []
   courses << {
@@ -30,16 +29,7 @@
     subtitle: "Full year course",
     link: CDO.code_org_url("/educate/csp"),
     img: "/shared/images/teacher-announcement/csp-widgets.png",
-    description: 'AP Computer Science Principles is a course designed to prepare students (and teachers) who are new to computer science for the AP CS Principles exam. The course covers many topics including the Internet, Big Data and Privacy, and Programming and Algorithms.
-    <br/><br/>
-    <ul>
-      <li> <strong>Length:</strong> Full-year course (120-180 hours) </li>
-      <li> <strong>Recommended age:</strong> Ages 13-18 (9th through 12 grade) </li>
-      <li> <strong>Prerequisites:</strong> None </li>
-      <li> <strong>Optional professional learning:</strong> Free 1-week summer workshop, three 1-day mid-year workshops, and online support. </li>
-      <li> <strong>Cost to use Curriculum:</strong> None </li>
-      <li> <strong>Languages:</strong> English only </li>
-    </ul>',
+    description: "In fall 2016, the College Board launched its newest AP® course, AP Computer Science Principles. The course introduces students to the foundational concepts of computer science and challenges them to explore how computing and technology can impact the world. The AP Program designed AP Computer Science Principles with the goal of creating leaders in computer science fields and attracting and engaging those who are traditionally underrepresented with essential computing tools and multidisciplinary opportunities. The curriculum is flexible to be taught as a normal course or as an AP course.",
     prereqs: "No prerequisites needed. This course works for beginners or students with experience in CS Fundamentals or CS Discoveries."
   }
 
@@ -49,17 +39,10 @@
     ends: 9,
     subtitle: "Semester or full year course",
     link: CDO.code_org_url("/educate/csd"),
-    img: "/shared/images/fit-500/courses/logo_csd.jpg", description: 'CS Discoveries is an introductory course that empowers students to engage with Computer Science as a medium for creativity, communication, problem solving, and fun.
-    <br/><br/>
-    <ul>
-      <li> <strong>Length:</strong> Semester or full-year course (? hours) </li>
-      <li> <strong>Recommended age:</strong> Ages 11-14 (6th through 9th grade) </li>
-      <li> <strong>Prerequisites:</strong> None </li>
-      <li> <strong>Optional professional learning:</strong> Free 1-day workshop, in person throughout the US and online globally. </li>
-      <li> <strong>Cost to use Curriculum:</strong> None </li>
-      <li> <strong>Languages:</strong> English only </li>
-    </ul>',
-    prereqs: "No prerequisites needed. This course works for beginners or students with experience in CS Fundamentals." }
+    img: "/shared/images/fit-500/courses/logo_csd.jpg",
+    description: "CS Discoveries is an introductory Computer Science course that empowers students to create authentic artifacts and engage with CS as a medium for creativity, communication, problem solving, and fun. The course will be piloted in Spring 2017, with full rollout Summer 2017.",
+    prereqs: "No prerequisites needed. This course works for beginners or students with experience in CS Fundamentals."
+  }
 
   courses << {
     name: "CS Fundamentals",
@@ -68,47 +51,20 @@
     subtitle: "20 hour courses for each grade can be taught once a week",
     link: CDO.code_org_url("/educate/curriculum/elementary-school"),
     img: "/shared/images/courses/logo_tall_course1.jpg",
-    description: 'Designed to be fun and engaging, Code.org’s progression of CS Fundamentals courses blend online and "unplugged" non-computer activities to teach students computational thinking, problem solving, programming concepts and digital citizenship.
-    <br/><br/>
-    <ul>
-      <li> <strong>Length:</strong> 15-20 hours per course, 5 courses </li>
-      <li> <strong>Recommended age:</strong> Ages 6-11 (Kindergarten through 5th grade) </li>
-      <li> <strong>Prerequisites:</strong> None </li>
-      <li> <strong><strong>Optional professional learning:</strong> Free 1-day workshop, in person in the US and online globally. </li>
-      <li> <strong>Cost to use curriculum:</strong> None </li>
-      <li> <strong>Languages:</strong> English, Spanish, +24 more </li>
-    </ul>',
+    description: "Code.org’s CS Fundamentals courses blend online, self-guided, and self-paced tutorials with “unplugged” activities that require no computer at all. Students will create computer programs that will help them learn to collaborate with others, develop problem-solving skills, and persist through difficult tasks. They will study programming concepts, computational thinking, digital citizenship, and develop interactive games or stories they can share.",
     prereqs: "Students at every grade level (including pre-readers) can begin CS Fundamentals with no prior programming experience."
   }
 
   courses << {
-    name: "CS Fundamentals Express",
+    name: "CS Fundamentals: Express",
     starts: 6,
     ends: 12,
-    subtitle: "Condensed version of curriculum in one 20 hour course for older students",
-    link: CDO.studio_url("/s/20-hour"),
-    img: "/shared/images/courses/logo_tall_csfexpress.jpg",
-    description: 'This single condensed 20-hour course covers the core concepts from CS Fundamentals progression at an accelerated pace. The course is designed for students ages 10-18 but is also used successfully in many adult learning programs.
-    <br/><br/>
-    <ul>
-      <li> <strong>Length:</strong> 20 hours </li>
-      <li> <strong>Recommended age:</strong> Ages 10-18+ </li>
-      <li> <strong>Prerequisites:</strong> None </li>
-      <li> <strong>Optional professional learning:</strong> Free 1-day workshop, in person in the US and online globally. </li>
-      <li> <strong>Cost to use curriculum:</strong> None </li>
-      <li> <strong>Languages:</strong> English, Spanish, +24 more </li>
-    </ul>',
-    prereqs: "No prerequisites needed.",
-    lighter: true
+    subtitle: "Condensed version of curriculum in one 30 hour course for older students",
+    link: CDO.code_org_url("/educate/curriculum/express-course"),
+    img: "/shared/images/courses/logo_tall_express.jpg",
+    description: "Computer Science Fundamentals Express is a 30 hour course designed for 9-18 year old students. It can be taught once a week in an after school club, integrated as a unit in a longer technology class, or used as an intro unit in a computer science class. Students learn to create computer programs that will help them learn to collaborate with others, develop problem-solving skills, and persist through difficult tasks. They will study programming concepts, computational thinking, digital citizenship, and develop interactive games or stories they can share.",
+    prereqs: "No prerequisites needed."
   }
-
-=======
-- courses = []
-- courses << { name: "CS Fundamentals", starts: 0, ends: 5, subtitle: "20 hour courses for each grade can be taught once a week", link: CDO.code_org_url("/educate/curriculum/elementary-school"), img: "/shared/images/courses/logo_tall_course1.jpg", description: "Code.org’s CS Fundamentals courses blend online, self-guided, and self-paced tutorials with “unplugged” activities that require no computer at all. Students will create computer programs that will help them learn to collaborate with others, develop problem-solving skills, and persist through difficult tasks. They will study programming concepts, computational thinking, digital citizenship, and develop interactive games or stories they can share.", prereqs: "Students at every grade level (including pre-readers) can begin CS Fundamentals with no prior programming experience." }
-- courses << { name: "CS Fundamentals: Express", starts: 6, ends: 12, subtitle: "Condensed version of curriculum in one 30 hour course for older students", link: CDO.code_org_url("/educate/curriculum/express-course"), img: "/shared/images/courses/logo_tall_express.jpg", description: "Computer Science Fundamentals Express is a 30 hour course designed for 9-18 year old students. It can be taught once a week in an after school club, integrated as a unit in a longer technology class, or used as an intro unit in a computer science class. Students learn to create computer programs that will help them learn to collaborate with others, develop problem-solving skills, and persist through difficult tasks. They will study programming concepts, computational thinking, digital citizenship, and develop interactive games or stories they can share.", prereqs: "No prerequisites needed." }
-- courses << { name: "CS Discoveries", starts: 7, ends: 9, subtitle: "Semester or full year course", link: CDO.code_org_url("/educate/csd"), img: "/shared/images/fit-500/courses/logo_csd.jpg", description: "CS Discoveries is an introductory Computer Science course that empowers students to create authentic artifacts and engage with CS as a medium for creativity, communication, problem solving, and fun. The course will be piloted in Spring 2017, with full rollout Summer 2017.", prereqs: "No prerequisites needed. This course works for beginners or students with experience in CS Fundamentals." }
-- courses << { name: "CS Principles", starts: 9, ends: 12, subtitle: "Full year course", link: CDO.code_org_url("/educate/csp"), img: "/shared/images/teacher-announcement/csp-widgets.png", description: "In fall 2016, the College Board launched its newest AP® course, AP Computer Science Principles. The course introduces students to the foundational concepts of computer science and challenges them to explore how computing and technology can impact the world. The AP Program designed AP Computer Science Principles with the goal of creating leaders in computer science fields and attracting and engaging those who are traditionally underrepresented with essential computing tools and multidisciplinary opportunities. The curriculum is flexible to be taught as a normal course or as an AP course.", prereqs: "No prerequisites needed. This course works for beginners or students with experience in CS Fundamentals or CS Discoveries."}
->>>>>>> 7887aee2
 
 .courseexplorer.courses{style: "margin-left: 0px; margin-top: 30px;"}
   .group{style: "overflow: hidden"}
