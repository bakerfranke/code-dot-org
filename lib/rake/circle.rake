--- conflicted
+++ resolved
@@ -24,13 +24,9 @@
     end
     RakeUtils.system_stream_output 'until $(curl --output /dev/null --silent --head --fail http://localhost.studio.code.org:3000); do sleep 5; done'
     Dir.chdir('dashboard/test/ui') do
-<<<<<<< HEAD
       eyes_features = `grep -lr '@eyes' features`.split("\n")
-      RakeUtils.system_stream_output "bundle exec ./runner.rb --eyes -f #{eyes_features.join(',')} -c ChromeLatestWin7,iPhone -p localhost.code.org:3000 -d localhost.studio.code.org:3000 --circle --parallel 35 --retry_count 3 --html"
-      RakeUtils.system_stream_output 'bundle exec ./runner.rb -c ChromeLatestWin7 -p localhost.code.org:3000 -d localhost.studio.code.org:3000 --circle --parallel 35 --retry_count 2 --html'
-=======
+      RakeUtils.system_stream_output "bundle exec ./runner.rb --eyes -f #{eyes_features.join(',')} -c ChromeLatestWin7,iPhone -p localhost.code.org:3000 -d localhost.studio.code.org:3000 --circle --parallel 26 --retry_count 3 --html"
       RakeUtils.system_stream_output 'bundle exec ./runner.rb -c ChromeLatestWin7,Firefox45Win7,IE11Win10,SafariYosemite -p localhost.code.org:3000 -d localhost.studio.code.org:3000 --circle --parallel 30 --retry_count 3 --html'
->>>>>>> e41700cf
     end
   end
 end