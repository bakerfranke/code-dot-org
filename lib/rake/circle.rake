require_relative '../../deployment'
require 'cdo/chat_client'
require 'cdo/rake_utils'
require 'cdo/circle_utils'
require 'cdo/git_utils'
require 'open-uri'
require 'json'

# CircleCI Build Tags
# We provide some limited control over CircleCI's build behavior by adding these
# tags to the latest commit message.  A tag is a set of words in [] square
# brackets - those words can be in any order and are case-insensitive.
#
# Supported Tags:

# Don't run Circle at all (built-in to CircleCI)
# 'ci skip'

# Run all unit/integration tests, not just a subset based on changed files.
RUN_ALL_TESTS_TAG = 'test all'.freeze

# Only run apps tests on container 0
RUN_APPS_TESTS_TAG = 'test apps'.freeze

# Don't run any UI or Eyes tests.
SKIP_UI_TESTS_TAG = 'skip ui'.freeze

# Don't run any unit tests.
SKIP_UNIT_TESTS_TAG = 'skip unit'.freeze

# Run UI tests against ChromeLatestWin7
SKIP_CHROME_TAG = 'skip chrome'.freeze

# Run UI tests against Firefox45Win7
TEST_FIREFOX_TAG = 'test firefox'.freeze

# Run UI tests against IE11Win10
TEST_IE_TAG = 'test ie'.freeze
TEST_IE_VERBOSE_TAG = 'test internet explorer'.freeze

# Run UI tests against SafariYosemite
TEST_SAFARI_TAG = 'test safari'.freeze

# Run UI tests against iPad, iPhone or both
TEST_IPAD_TAG = 'test ipad'.freeze
TEST_IPHONE_TAG = 'test iphone'.freeze
TEST_IOS_TAG = 'test ios'.freeze

# Overrides for whether to run Applitools eyes tests
TEST_EYES = 'test eyes'.freeze
SKIP_EYES = 'skip eyes'.freeze

namespace :circle do
  desc 'Runs tests for changed sub-folders, or all tests if the tag specified is present in the most recent commit message.'
  task :run_tests do
    if CircleUtils.tagged?(RUN_ALL_TESTS_TAG)
      ChatClient.log "Commit message: '#{CircleUtils.circle_commit_message}' contains [#{RUN_ALL_TESTS_TAG}], force-running all tests."
      RakeUtils.rake_stream_output 'test:all'
    elsif CircleUtils.tagged?(RUN_APPS_TESTS_TAG)
      ChatClient.log "Commit message: '#{CircleUtils.circle_commit_message}' contains [#{RUN_APPS_TESTS_TAG}], force-running apps tests."
      RakeUtils.rake_stream_output 'test:apps'
      RakeUtils.rake_stream_output 'test:changed:all_but_apps'
    elsif CircleUtils.tagged?(SKIP_UNIT_TESTS_TAG)
      ChatClient.log "Commit message: '#{CircleUtils.circle_commit_message}' contains [#{SKIP_UNIT_TESTS_TAG}], skipping unit tests."
    else
      RakeUtils.rake_stream_output 'test:changed'
    end
  end

  desc 'Runs UI tests only if the tag specified is present in the most recent commit message.'
<<<<<<< HEAD
  task run_ui_tests: [:recompile_assets, :seed_ui_test] do
=======
  task run_ui_tests: [:recompile_assets] do
>>>>>>> a4df5b8b
    if CircleUtils.tagged?(SKIP_UI_TESTS_TAG)
      ChatClient.log "Commit message: '#{CircleUtils.circle_commit_message}' contains [#{SKIP_UI_TESTS_TAG}], skipping UI tests for this run."
      next
    end

    # Make sure the destination for our JUnit XML test reports exists
    RakeUtils.system_stream_output 'mkdir -p $CIRCLE_TEST_REPORTS/cucumber'

    Dir.chdir('dashboard') do
      RakeUtils.exec_in_background "RAILS_ENV=test bundle exec unicorn -c config/unicorn.rb -E test -l #{CDO.dashboard_port}"
    end
    ui_test_browsers = browsers_to_run
    use_saucelabs = !ui_test_browsers.empty?
    if use_saucelabs || test_eyes?
      start_sauce_connect
      RakeUtils.system_stream_output 'until $(curl --output /dev/null --silent --head --fail http://localhost:4445); do sleep 5; done'
    end
    RakeUtils.system_stream_output 'until $(curl --output /dev/null --silent --head --fail http://localhost-studio.code.org:3000); do sleep 5; done'
    Dir.chdir('dashboard/test/ui') do
      container_features = `find ./features -name '*.feature' | sort`.split("\n").map {|f| f[2..-1]}
      eyes_features = `grep -lr '@eyes' features`.split("\n")
      container_eyes_features = container_features & eyes_features
      RakeUtils.system_stream_output "bundle exec ./runner.rb" \
          " --feature #{container_features.join(',')}" \
          " --pegasus localhost.code.org:3000" \
          " --dashboard localhost-studio.code.org:3000" \
          " --circle" \
          " --#{use_saucelabs ? "config #{ui_test_browsers.join(',')}" : 'local'}" \
          " --parallel #{use_saucelabs ? 16 : 8}" \
          " --abort_when_failures_exceed 10" \
          " --retry_count 2" \
          " --output-synopsis" \
          " --html"
      if test_eyes?
        RakeUtils.system_stream_output "bundle exec ./runner.rb" \
            " --eyes" \
            " --feature #{container_eyes_features.join(',')}" \
            " --config ChromeLatestWin7,iPhone" \
            " --pegasus localhost.code.org:3000" \
            " --dashboard localhost-studio.code.org:3000" \
            " --circle" \
            " --parallel 10" \
            " --retry_count 1" \
            " --html"
      end
    end
    close_sauce_connect if use_saucelabs || test_eyes?
    RakeUtils.system_stream_output 'sleep 10'
  end

  desc 'Checks for unexpected changes (for example, after a build step) and raises an exception if an unexpected change is found'
  task :check_for_unexpected_apps_changes do
    # Changes to yarn.lock is a particularly common case; catch it early and
    # provide a helpful error message.
    if RakeUtils.git_staged_changes? apps_dir 'yarn.lock'
      Dir.chdir(apps_dir) do
        RakeUtils.system_stream_output('git diff yarn.lock | cat')
      end
      raise 'Unexpected change to apps/yarn.lock; if you changed package.json you should also have committed an updated yarn.lock file.'
    end

    # More generally, we shouldn't have _any_ staged changes in the apps directory.
    if RakeUtils.git_staged_changes? apps_dir
      RakeUtils.system_stream_output("git status --porcelain #{apps_dir}")
      raise "Unexpected staged changes in apps directory."
    end
  end

  task :seed_ui_test do
    if CircleUtils.tagged?(SKIP_UI_TESTS_TAG)
      ChatClient.log "Commit message: '#{CircleUtils.circle_commit_message}' contains [#{SKIP_UI_TESTS_TAG}], skipping UI tests for this run."
      next
    end

    Dir.chdir('dashboard') do
      RakeUtils.rake_stream_output 'seed:cached_ui_test'
    end
  end

  desc 'Rebuild dashboard assets with updated locals.yml settings before running UI tests'
  task :recompile_assets do
    if CircleUtils.tagged?(SKIP_UI_TESTS_TAG)
      ChatClient.log "Commit message: '#{CircleUtils.circle_commit_message}' contains [#{SKIP_UI_TESTS_TAG}], skipping UI tests for this run."
      next
    end

    system 'rm', '-rf', dashboard_dir('tmp', 'cache', 'assets')
    Dir.chdir(dashboard_dir) do
      RakeUtils.rake 'assets:precompile'
    end
  end
end

# @return [Array<String>] names of browser configurations for this test run
def browsers_to_run
  browsers = []
  browsers << 'ChromeLatestWin7' unless CircleUtils.tagged?(SKIP_CHROME_TAG)
  browsers << 'Firefox45Win7' if CircleUtils.tagged?(TEST_FIREFOX_TAG)
  browsers << 'IE11Win10' if CircleUtils.tagged?(TEST_IE_TAG) || CircleUtils.tagged?(TEST_IE_VERBOSE_TAG)
  browsers << 'SafariYosemite' if CircleUtils.tagged?(TEST_SAFARI_TAG)
  browsers << 'iPad' if CircleUtils.tagged?(TEST_IPAD_TAG) || CircleUtils.tagged?(TEST_IOS_TAG)
  browsers << 'iPhone' if CircleUtils.tagged?(TEST_IPHONE_TAG) || CircleUtils.tagged?(TEST_IOS_TAG)
  browsers
end

def test_eyes?
  !CircleUtils.tagged?(SKIP_EYES)
end

def start_sauce_connect
  RakeUtils.system_stream_output 'wget https://s3.amazonaws.com/cdo-circle-utils/sc-build-3265-linux.tar.gz'
  RakeUtils.system_stream_output 'tar -xzf sc-build-3265-linux.tar.gz'
  Dir.chdir(Dir.glob('sc-build-3265')[0]) do
    # Run sauce connect a second time on failure, known periodic "Error bringing up tunnel VM." disconnection-after-connect issue, e.g. https://circleci.com/gh/code-dot-org/code-dot-org/20930
    RakeUtils.exec_in_background "for i in 1 2; do ./bin/sc -vv -l $CIRCLE_ARTIFACTS/sc.log -u $SAUCE_USERNAME -k $SAUCE_ACCESS_KEY -i #{CDO.circle_run_identifier} --tunnel-domains localhost-studio.code.org,localhost.code.org --wait-tunnel-shutdown && break; done"
  end
end

def close_sauce_connect
  RakeUtils.system_stream_output 'killall sc'
end<|MERGE_RESOLUTION|>--- conflicted
+++ resolved
@@ -68,11 +68,7 @@
   end
 
   desc 'Runs UI tests only if the tag specified is present in the most recent commit message.'
-<<<<<<< HEAD
-  task run_ui_tests: [:recompile_assets, :seed_ui_test] do
-=======
   task run_ui_tests: [:recompile_assets] do
->>>>>>> a4df5b8b
     if CircleUtils.tagged?(SKIP_UI_TESTS_TAG)
       ChatClient.log "Commit message: '#{CircleUtils.circle_commit_message}' contains [#{SKIP_UI_TESTS_TAG}], skipping UI tests for this run."
       next
