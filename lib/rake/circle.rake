require_relative '../../deployment'
require 'cdo/chat_client'
require 'cdo/rake_utils'
require 'cdo/circle_utils'
require 'cdo/git_utils'
require 'open-uri'
require 'json'

# CircleCI Build Tags
# We provide some limited control over CircleCI's build behavior by adding these
# tags to the latest commit message.  A tag is a set of words in [] square
# brackets - those words can be in any order and are case-insensitive.
#
# Supported Tags:

# Don't run Circle at all (built-in to CircleCI)
# 'ci skip'

# Run all unit/integration tests, not just a subset based on changed files.
RUN_ALL_TESTS_TAG = 'test all'.freeze

# Only run apps tests on container 0
RUN_APPS_TESTS_TAG = 'test apps'.freeze

# Don't run any UI or Eyes tests.
SKIP_UI_TESTS_TAG = 'skip ui'.freeze

# Run UI tests against ChromeLatestWin7
SKIP_CHROME_TAG = 'skip chrome'.freeze

# Run UI tests against Firefox45Win7
TEST_FIREFOX_TAG = 'test firefox'.freeze

# Run UI tests against IE11Win10
TEST_IE_TAG = 'test ie'.freeze
TEST_IE_VERBOSE_TAG = 'test internet explorer'.freeze

# Run UI tests against SafariYosemite
TEST_SAFARI_TAG = 'test safari'.freeze

# Run UI tests against iPad, iPhone or both
TEST_IPAD_TAG = 'test ipad'.freeze
TEST_IPHONE_TAG = 'test iphone'.freeze
TEST_IOS_TAG = 'test ios'.freeze

# Overrides for whether to run Applitools eyes tests
TEST_EYES = 'test eyes'.freeze
SKIP_EYES = 'skip eyes'.freeze

namespace :circle do
  desc 'Runs tests for changed sub-folders, or all tests if the tag specified is present in the most recent commit message.'
  task :run_tests do
    if CircleUtils.tagged?(RUN_ALL_TESTS_TAG)
      ChatClient.log "Commit message: '#{CircleUtils.circle_commit_message}' contains [#{RUN_ALL_TESTS_TAG}], force-running all tests."
      RakeUtils.rake_stream_output 'test:all'
    elsif CircleUtils.tagged?(RUN_APPS_TESTS_TAG)
      ChatClient.log "Commit message: '#{CircleUtils.circle_commit_message}' contains [#{RUN_APPS_TESTS_TAG}], force-running apps tests."
      RakeUtils.rake_stream_output 'test:apps'
      RakeUtils.rake_stream_output 'test:changed:all_but_apps'
    else
      RakeUtils.rake_stream_output 'test:changed'
    end
  end

  desc 'Runs UI tests only if the tag specified is present in the most recent commit message.'
  task run_ui_tests: [:recompile_assets, :seed_ui_test] do
    if CircleUtils.tagged?(SKIP_UI_TESTS_TAG)
      ChatClient.log "Commit message: '#{CircleUtils.circle_commit_message}' contains [#{SKIP_UI_TESTS_TAG}], skipping UI tests for this run."
      next
    end

    # Make sure the destination for our JUnit XML test reports exists
    RakeUtils.system_stream_output 'mkdir -p $CIRCLE_TEST_REPORTS/cucumber'

    Dir.chdir('dashboard') do
      RakeUtils.exec_in_background "RAILS_ENV=test bundle exec unicorn -c config/unicorn.rb -E test -l #{CDO.dashboard_port}"
    end
    ui_test_browsers = browsers_to_run
    use_saucelabs = !ui_test_browsers.empty?
    if use_saucelabs || test_eyes?
      start_sauce_connect
      RakeUtils.system_stream_output 'until $(curl --output /dev/null --silent --head --fail http://localhost:4445); do sleep 5; done'
    end
    RakeUtils.system_stream_output 'until $(curl --output /dev/null --silent --head --fail http://localhost-studio.code.org:3000); do sleep 5; done'
    Dir.chdir('dashboard/test/ui') do
      container_features = `find ./features -name '*.feature' | sort`.split("\n").map {|f| f[2..-1]}
      eyes_features = `grep -lr '@eyes' features`.split("\n")
      container_eyes_features = container_features & eyes_features
      RakeUtils.system_stream_output "bundle exec ./runner.rb" \
          " --feature #{container_features.join(',')}" \
          " --pegasus localhost.code.org:3000" \
          " --dashboard localhost-studio.code.org:3000" \
          " --circle" \
          " --#{use_saucelabs ? "config #{ui_test_browsers.join(',')}" : 'local'}" \
          " --parallel #{use_saucelabs ? 16 : 8}" \
          " --abort_when_failures_exceed 10" \
          " --retry_count 2" \
          " --output-synopsis" \
          " --html"
      if test_eyes?
        RakeUtils.system_stream_output "bundle exec ./runner.rb" \
            " --eyes" \
            " --feature #{container_eyes_features.join(',')}" \
            " --config ChromeLatestWin7,iPhone" \
            " --pegasus localhost.code.org:3000" \
            " --dashboard localhost-studio.code.org:3000" \
            " --circle" \
            " --parallel 10" \
            " --retry_count 1" \
            " --html"
      end
    end
    close_sauce_connect if use_saucelabs || test_eyes?
    RakeUtils.system_stream_output 'sleep 10'
  end

  desc 'Checks for unexpected changes (for example, after a build step) and raises an exception if an unexpected change is found'
  task :check_for_unexpected_apps_changes do
    # Changes to yarn.lock is a particularly common case; catch it early and
    # provide a helpful error message.
    if RakeUtils.git_staged_changes? apps_dir 'yarn.lock'
      Dir.chdir(apps_dir) do
        RakeUtils.system_stream_output('git diff yarn.lock | cat')
      end
      raise 'Unexpected change to apps/yarn.lock; if you changed package.json you should also have committed an updated yarn.lock file.'
    end

    # More generally, we shouldn't have _any_ staged changes in the apps directory.
    raise "Unexpected staged changes in apps directory." if RakeUtils.git_staged_changes? apps_dir
  end

  task :seed_ui_test do
    if CircleUtils.tagged?(SKIP_UI_TESTS_TAG)
      ChatClient.log "Commit message: '#{CircleUtils.circle_commit_message}' contains [#{SKIP_UI_TESTS_TAG}], skipping UI tests for this run."
      next
    end

    Dir.chdir('dashboard') do
      RakeUtils.rake_stream_output 'seed:ui_test'
    end
  end

  desc 'Rebuild dashboard assets with updated locals.yml settings before running UI tests'
  task :recompile_assets do
    if CircleUtils.tagged?(SKIP_UI_TESTS_TAG)
      ChatClient.log "Commit message: '#{CircleUtils.circle_commit_message}' contains [#{SKIP_UI_TESTS_TAG}], skipping UI tests for this run."
      next
    end

<<<<<<< HEAD
=======
    # TODO: (Brad) Remove when we're satisfied that pegasus host is set correctly.
    puts "override_pegasus: #{CDO.override_pegasus}"

    system 'rm', '-rf', dashboard_dir('tmp', 'cache', 'assets')
>>>>>>> 37a52f51
    Dir.chdir(dashboard_dir) do
      RakeUtils.rake 'assets:precompile'
    end
  end
end

# @return [Array<String>] names of browser configurations for this test run
def browsers_to_run
  browsers = []
  browsers << 'ChromeLatestWin7' unless CircleUtils.tagged?(SKIP_CHROME_TAG)
  browsers << 'Firefox45Win7' if CircleUtils.tagged?(TEST_FIREFOX_TAG)
  browsers << 'IE11Win10' if CircleUtils.tagged?(TEST_IE_TAG) || CircleUtils.tagged?(TEST_IE_VERBOSE_TAG)
  browsers << 'SafariYosemite' if CircleUtils.tagged?(TEST_SAFARI_TAG)
  browsers << 'iPad' if CircleUtils.tagged?(TEST_IPAD_TAG) || CircleUtils.tagged?(TEST_IOS_TAG)
  browsers << 'iPhone' if CircleUtils.tagged?(TEST_IPHONE_TAG) || CircleUtils.tagged?(TEST_IOS_TAG)
  browsers
end

def test_eyes?
  !CircleUtils.tagged?(SKIP_EYES)
end

def start_sauce_connect
  RakeUtils.system_stream_output 'wget https://s3.amazonaws.com/cdo-circle-utils/sc-build-3265-linux.tar.gz'
  RakeUtils.system_stream_output 'tar -xzf sc-build-3265-linux.tar.gz'
  Dir.chdir(Dir.glob('sc-build-3265')[0]) do
    # Run sauce connect a second time on failure, known periodic "Error bringing up tunnel VM." disconnection-after-connect issue, e.g. https://circleci.com/gh/code-dot-org/code-dot-org/20930
    RakeUtils.exec_in_background "for i in 1 2; do ./bin/sc -vv -l $CIRCLE_ARTIFACTS/sc.log -u $SAUCE_USERNAME -k $SAUCE_ACCESS_KEY -i #{CDO.circle_run_identifier} --tunnel-domains localhost-studio.code.org,localhost.code.org --wait-tunnel-shutdown && break; done"
  end
end

def close_sauce_connect
  RakeUtils.system_stream_output 'killall sc'
end<|MERGE_RESOLUTION|>--- conflicted
+++ resolved
@@ -147,13 +147,7 @@
       next
     end
 
-<<<<<<< HEAD
-=======
-    # TODO: (Brad) Remove when we're satisfied that pegasus host is set correctly.
-    puts "override_pegasus: #{CDO.override_pegasus}"
-
     system 'rm', '-rf', dashboard_dir('tmp', 'cache', 'assets')
->>>>>>> 37a52f51
     Dir.chdir(dashboard_dir) do
       RakeUtils.rake 'assets:precompile'
     end
