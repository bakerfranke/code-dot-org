--- conflicted
+++ resolved
@@ -11,19 +11,11 @@
     TestRunUtils.run_apps_tests
   end
 
-<<<<<<< HEAD
-=======
   desc 'Run a single eyes test locally using chromedriver.'
   task :ui do
     TestRunUtils.run_local_ui_test
   end
 
-  desc 'Runs code studio tests.'
-  task :code_studio do
-    TestRunUtils.run_code_studio_tests
-  end
-
->>>>>>> 512c78c1
   desc 'Runs blockly-core tests.'
   task :blockly_core do
     TestRunUtils.run_blockly_core_tests
