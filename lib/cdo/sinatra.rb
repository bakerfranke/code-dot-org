--- conflicted
+++ resolved
@@ -1,7 +1,6 @@
 require 'sinatra/base'
 
 class Sinatra::Base
-<<<<<<< HEAD
   # Patch Sinatra 2.x to allow anchors in regexp patterns,
   # to match 1.x behavior.
   # Ref: https://github.com/sinatra/sinatra/issues/1178
@@ -10,10 +9,7 @@
     Mustermann.new(path, opts)
   end
 
-  def self.get_or_post(url,&block)
-=======
   def self.get_or_post(url, &block)
->>>>>>> ea5ed896
     get(url, &block)
     post(url, &block)
   end
