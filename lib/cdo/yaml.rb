--- conflicted
+++ resolved
@@ -7,10 +7,7 @@
     def parse_yaml_header(content, locals={})
       match = content.match(/\A\s*^(?<yaml>---\s*\n.*?\n?)^(---\s*$\n?)/m)
       return [{}, content] unless match
-<<<<<<< HEAD
-=======
 
->>>>>>> cb19e2f6
       yaml = match[:yaml]
       yaml = ERB.new(yaml).result_with_hash(locals)
       [YAML.safe_load(yaml), match.post_match]
