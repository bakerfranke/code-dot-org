module Pd
  module Teacher1920ApplicationConstants
    include Pd::TeacherCommonApplicationConstants

    # Remove newlines and leading whitespace from multiline strings
    def self.clean_multiline(string)
      string.gsub(/\n\s*/, ' ')
    end

    SECTION_HEADERS = {
      section_1_about_you: 'About You',
      section_2_teaching_background: 'Teaching Background',
      section_3_choose_your_program: 'Choose Your Program',
      section_4_professional_learning_program_requirements: 'Professional Learning Program Requirements',
      section_5_additional_demographic_information: 'Additional Demographic Information and submission',
      school_stats_and_principal_approval_section: 'Principal Approval and School Information'
    }

    PAGE_LABELS = {
<<<<<<< HEAD
      section_1_about_you: {
        country: 'Country',
        first_name: 'First name',
        last_name: 'Last name',
        account_email: 'Account email',
        alternate_email: 'If you use another email (especially during summer months), enter it here:',
        phone: 'Home or cell phone',
        gender_identity: 'Gender Identity',
        race: 'Race',
        zip_code: 'Home zip code',
        school: 'School',
        school_name: 'School name',
        school_district_name: 'School district',
        school_address: 'School address',
        school_city: 'City',
        school_state: 'State',
        school_zip_code: 'Zip code',
        school_type: 'My school is a',
        principal_title: "Principal's title",
        principal_first_name: "Principal's first name",
        principal_last_name: "Principal's last name",
        principal_email: "Principal's email address",
        principal_confirm_email: "Confirm principal's email address",
        principal_phone_number: "Principal's phone number",
        current_role: 'What is your current role at your school?',
        completing_on_behalf_of_someone_else: 'Are you completing this application on behalf of someone else?',
        completing_on_behalf_of_name: 'If yes, please include the full name and role of the teacher and why you are applying on behalf of this teacher.',
        how_heard: 'How did you hear about this program?'
      },
      section_2_choose_your_program: {
=======
      section_1_about_you: BASE_PAGE_LABELS[:section_1_about_you].slice(
        :country,
        :first_name,
        :last_name,
        :account_email,
        :alternate_email
      ).merge(
        {
          phone: 'Home or cell phone',
          gender_identity: 'Gender Identity',
          race: 'Race',
          zip_code: 'Home zip code',
          school: 'School',
          school_name: 'School name',
          school_district_name: 'School district',
          school_address: 'School address',
          school_city: 'City',
          school_state: 'State',
          school_zip_code: 'Zip code',
          school_type: 'My school is a',
          principal_title: "Principal's title",
          principal_first_name: "Principal's first name",
          principal_last_name: "Principal's last name",
          principal_email: "Principal's email address",
          principal_confirm_email: "Confirm principal's email address",
          principal_phone_number: "Principal's phone number",
          current_role: 'What is your current role at your school?',
          completing_on_behalf_of_someone_else: 'Are you completing this application on behalf of someone else?',
          completing_on_behalf_of_name: 'If yes, please include the full name and role of the teacher and why you are applying on behalf of this teacher.',
          how_heard: 'How did you hear about this program?'
        }
      ),
      section_2_teaching_background:
        {subjects_teaching: BASE_PAGE_LABELS[:section_2_your_school][:subjects_teaching].gsub('17-18', '18-19')}.merge(
          BASE_PAGE_LABELS[:section_2_your_school].slice(
            :taught_in_past,
            :cs_opportunities_at_school,
            :previous_yearlong_cdo_pd
          )
        ),
      section_3_choose_your_program: {
>>>>>>> 660a1c28
        program: clean_multiline(
          'Which professional learning program would you like to join for the 2019-20
          school year? Note: this application is only for Computer Science Discoveries and
          Computer Science Principles. If you are interested in teaching Advanced
          Placement CS A (in Java), visit this
          [AP CS A overview](https://code.org/educate/curriculum/apcsa). Review this
          [guidance document](https://docs.google.com/document/d/1nFp033SuO_BMR-Bkinrlp0Ti_s-XYQDsOc-UjqNdrGw/edit#heading=h.6s62vrpws18)
          to make sure your course implementation plans meet program requirements.'
        ),
        csd_which_grades: clean_multiline(
          'To which grades does your school plan to offer CS Discoveries in the 2019-20 school year?
           Please note that the CS Discoveries Professional Learning Program
           is not available for grades K-5. (select all that apply)'
        ),
        csp_which_grades: clean_multiline(
          'To which grades does your school plan to offer CS Principles in the 2019-20
          school year? Please note that the CS Principles Professional Learning Program
          is not available for grades K-8. (select all that apply)'
        ),
        csp_how_offer: 'How will you offer CS Principles?',
        cs_how_many_minutes: clean_multiline(
          'How many minutes per day is one CS program class section? (Include the
          number of minutes from start to finish that you see your students per class
          period. If it varies from day to day, estimate the average number of minutes
          you meet per class period.)'
        ),
        cs_how_many_days_per_week: 'How many days per week will your CS program class be offered to one section of students?',
        cs_how_many_weeks_per_year: 'How many weeks during the year will this course be taught to one section of students?',
        cs_total_course_hours: 'Computed total course hours',
        cs_terms: 'How will you be offering this CS program course to students?',
        plan_to_teach: 'Do you plan to personally teach this course in the 2019-20 school year?',
        replace_existing: 'Will this course replace an existing computer science course in the master schedule? If yes, please list the course(s) that will be replaced.',
        replace_which_course: 'If yes, please describe the course it will be replacing and why:'
      },
<<<<<<< HEAD
      section_3_teaching_background: {
        subjects_teaching: 'What subjects are you teaching this year (2019-20)? (select all that apply)',
        taught_in_past: clean_multiline(
          'Have you taught computer science courses or activities in the past?
           If so, what have you taught? (select all that apply).
           Note: no computer science experience is necessary or expected
           to participate in the Professional Learning Program.'
        ),
        cs_opportunities_at_school:
          'What computer science opportunities currently exist at your school? (select all that apply)',
        previous_yearlong_cdo_pd: clean_multiline(
          "Have you participated in previous yearlong Code.org Professional Learning Programs?
           If so, mark the programs you've participated in."
        )
      },
      section_4_professional_learning_program_requirements: {
        committed: 'Are you committed to participating in the entire Professional Learning Program?',
        able_to_attend_multiple: 'Your Regional Partner is hosting local summer workshop(s) at the following dates and locations. Please indicate which workshops you are able to attend. Select all that apply.',
        travel_to_another_workshop: 'If you are unable to make any of the above workshop dates, would you be open to traveling to another region for your local summer workshop?',
        willing_to_travel: clean_multiline(
          'The four one-day school year workshops are typically held on Saturdays, with an approximate
           schedule of 9am - 4pm. How far would you be willing to travel to each workshop?'
=======
      section_4_professional_learning_program_requirements:
        {
          committed: BASE_PAGE_LABELS[:section_4_summer_workshop][:committed],
          able_to_attend_multiple: 'Your Regional Partner is hosting local summer workshop(s) at the following dates and locations. Please indicate which workshops you are able to attend. Select all that apply.',
          travel_to_another_workshop: 'If you are unable to make any of the above workshop dates, would you be open to traveling to another region for your local summer workshop?',
          willing_to_travel: BASE_PAGE_LABELS[:section_4_summer_workshop][:willing_to_travel],
          interested_in_online_program: 'Do you want to be considered for the virtual academic year workshop track?',
          pay_fee: BASE_PAGE_LABELS[:section_4_summer_workshop][:pay_fee],
          scholarship_reasons: "Please provide any additional information you'd like to share about why your application should be considered for a scholarship."
        },
      section_5_additional_demographic_information:
        BASE_PAGE_LABELS[:section_5_submission].slice(:gender_identity, :race).merge(
          {
            how_heard: 'How did you hear about this program?',
            agree: 'By submitting this application, I agree to share this application, my contact information, and overall class information with my local Code.org Regional Partner.'
          }
>>>>>>> 660a1c28
        ),
        interested_in_online_program: 'Do you want to be considered for the virtual academic year workshop track?',
        pay_fee: 'Will your school be able to pay the fee?',
        scholarship_reasons: "Please provide any additional information you'd like to share about why your application should be considered for a scholarship."
      },
      section_5_additional_demographic_information: {
        gender_identity: 'Gender identity',
        race: 'Race',
        how_heard: 'How did you hear about this program?',
        agree: 'By submitting this application, I agree to share this application, my contact information, and overall class information with my local Code.org Regional Partner.'
      },
      school_stats_and_principal_approval_section: {
        title_i_status: 'Title I status',
        school_type: 'School Type',
        total_student_enrollment: 'Total Student Enrollment',
        free_lunch_percent: 'Percent of students that receive free/reduced lunch',
        underrepresented_minority_percent: 'Percent of students that are underrepresented minorities',
        american_indian_or_native_alaskan_percent: 'Percentage of student enrollment by race: American Indian or Native Alaskan',
        asian_percent: 'Percentage of student enrollment by race: Asian',
        black_or_african_american_percent: 'Percentage of student enrollment by race: Black or African American',
        hispanic_or_latino_percent: 'Percentage of student enrollment by race: Hispanic or Latino',
        native_hawaiian_or_pacific_islander_percent: 'Percentage of student enrollment by race: Native Hawaiian or Pacific Islander',
        white_percent: 'Percentage of student enrollment by race: White',
        other_races_percent: 'Percentage of student enrollment by race: Other',
        principal_approval: "Do you approve of <Teacher Name> participating in Code.org's 2019-20 Professional Learning Program?",
        principal_plan_to_teach: 'Is <Teacher Name> planning to teach this course in the 2019-20 school year?',
        principal_schedule_confirmed: 'Are you committed to including Computer Science <Program> on the master schedule in 2019-20 if <Teacher Name> is accepted into the program?',
        principal_implementation: "To participate in Code.org's Computer Science <Program> Professional Learning Program, we require that this course be offered in one of the following ways. Please select which option will be implemented at your school.",
        principal_diversity_recruitment: 'Do you commit to recruiting and enrolling a diverse group of students in this course, representative of the overall demographics of your school?',
        contact_invoicing: "Contact name for invoicing",
        contact_invoicing_detail: "Contact email or phone number for invoicing",
      }
    }.freeze

    CSV_LABELS = {
      teacher: {
        date_applied: "Date Applied",
        date_accepted: "Date Accepted",
        status: "Status",
        meets_criteria: "Meets minimum requirements?",
        meets_scholarship_criteria: "Meets scholarship requirements?",
        friendly_scholarship_status: "Scholarship teacher?",
        regional_partner_name: "Regional Partner",
        application_url: "Link to Application",
        assigned_workshop: "Assigned Workshop",
        friendly_registered_workshop: "Registered for workshop?",
        total_score: "Bonus Points",
        notes: "General Notes",
        notes_2: "Notes 2",
        notes_3: "Notes 3",
        notes_4: "Notes 4",
        notes_5: "Notes 5",
        alternate_email: "Alternate email",
        school_type: "School type",
        district_name: PAGE_LABELS[:section_1_about_you][:school_district_name],
        school_city: "School city",
        school_state: "School state",
        school_zip_code: "School zip code",
        current_role: "Current role",
        program: LABEL_OVERRIDES[:program],
        csd_which_grades: "To which grades does your school plan to offer CS Discoveries in the 2019-20 school year?",
        csp_which_grades: "To which grades does your school plan to offer CS Principles in the 2019-20 school year?",
        cs_how_many_minutes: "How many minutes will your CS Program class last?",
        cs_total_course_hours: "Total course hours",
        replace_existing: "Will this course replace an existing computer science course in the master schedule? (Teacher's response)",
        subjects_teaching: "What subjects are you teaching this year (2018-19)?",
        taught_in_past: "Have you taught computer science courses or activities in the past?",
        previous_yearlong_cdo_pd: "Have you participated in previous yearlong Code.org Professional Learning Programs?",
        able_to_attend_multiple: "Please indicate which workshops you are able to attend.",
        willing_to_travel: "How far would you be willing to travel to academic year workshops?",
        how_heard: PAGE_LABELS[:section_5_additional_demographic_information][:how_heard] + " (Teacher's response)",
        gender_identity: "Teacher's gender identity",
        race: "Teacher's race",
        principal_approval_url: "Principal Approval Form URL"
      },
      principal: {
        title: PAGE_LABELS[:section_1_about_you][:principal_title] + " (provided by principal)",
        first_name: PAGE_LABELS[:section_1_about_you][:principal_first_name] + " (provided by principal)",
        last_name: PAGE_LABELS[:section_1_about_you][:principal_last_name] + " (provided by principal)",
        email: PAGE_LABELS[:section_1_about_you][:principal_email] + " (provided by principal)",
        school_name: PAGE_LABELS[:section_1_about_you][:school_name] + " (provided by principal)",
        district_name: PAGE_LABELS[:section_1_about_you][:school_district_name] + " (provided by principal)",
        do_you_approve: "Do you approve of this teacher participating in Code.org's 2019-20 Professional Learning Program?",
        plan_to_teach: "Is this teacher planning to teach this course in the 2019-20 school year?",
        total_student_enrollment: "Total student enrollment",
        free_lunch_percent: "Percentage of students who are eligible to receive free or reduced lunch (Principal's response)",
        underrepresented_minority_percent: "Percentage of underrepresented minority students (Principal's response)",
        white: "Percentage of student enrollment by race - White",
        black: "Percentage of student enrollment by race - Black or African American",
        hispanic: "Percentage of student enrollment by race - Hispanic or Latino",
        asian: "Percentage of student enrollment by race - Asian",
        pacific_islander: "Percentage of student enrollment by race - Native Hawaiian or other Pacific Islander",
        american_indian: "Percentage of student enrollment by race - American Indian or Native Alaskan",
        other: "Percentage of student enrollment by race - Other",
        committed_to_master_schedule: "Are you committed to including this course on the master schedule in 2019-20 if this teacher is accepted into the program?",
        replace_course: "Will this course replace an existing computer science course in the master schedule? (Principal's response)",
        replace_which_course_csp: "Which existing course or curriculum will CS Principles replace?",
        replace_which_course_csd: "Which existing course or curriculum will CS Discoveries replace?",
        csp_implementation: "How will you implement CS Principles at your school?",
        csd_implementation: "How will you implement CS Discoveries at your school?",
        committed_to_diversity: "Do you commit to recruiting and enrolling a diverse group of students in this course, representative of the overall demographics of your school?",
        pay_fee: "If there is a fee for the program, will your teacher or your school be able to pay for the fee?",
        how_heard: "How did you hear about this program? (Principal's response)",
        share_ap_scores: "Principal authorizes college board to send AP Scores",
      },
      nces: {
        title_i_status: "Title I status code (NCES data)",
        students_total: "Total student enrollment (NCES data)",
        frl_eligible_total: "Percentage of students who are eligible to receive free or reduced lunch (NCES data)",
        urm_percent: "Percentage of underrepresented minority students (NCES data)",
        student_wh_count: "Percentage of student enrollment by race - White (NCES data)",
        student_bl_count: "Percentage of student enrollment by race - Black or African American (NCES data)",
        student_hi_count: "Percentage of student enrollment by race - Hispanic or Latino (NCES data)",
        student_as_count: "Percentage of student enrollment by race - Asian (NCES data)",
        student_hp_count: "Percentage of student enrollment by race - Native Hawaiian or other Pacific Islander (NCES data)",
        student_am_count: "Percentage of student enrollment by race - American Indian or Native Alaskan (NCES data)",
        student_tr_count: "Percentage of student enrollment by race - Two or more races (NCES data)",
      }
    }

    LABEL_OVERRIDES = {
      program: 'Which professional learning program would you like to join for the 2019-20 school year?',
      cs_how_many_minutes: 'How many minutes will your class last?'
    }.freeze

    MULTI_ANSWER_QUESTION_FIELDS = {
      school_name: {principal: :principal_school_name},
      district_name: {principal: :principal_school_district},
      principal_first_name: {teacher: :principal_first_name, principal: :principal_response_first_name},
      principal_last_name: {teacher: :principal_last_name, principal: :principal_response_last_name},
      principal_email: {teacher: :principal_email, principal: :principal_response_email},

      plan_to_teach: {teacher: :plan_to_teach, principal: :principal_plan_to_teach},
      replace_existing: {teacher: :replace_existing, principal: :principal_wont_replace_existing_course},

      pay_fee: {teacher: :pay_fee, principal: :principal_pay_fee},

      how_heard: {teacher: :how_heard, principal: :principal_how_heard},

      contact_invoicing: {principal: :principal_contact_invoicing},
      contact_invoicing_detail: {principal: :principal_contact_invoicing_detail},

      title_i_status: {stats: :title_i_status},
      school_type: {teacher: :school_type, stats: :school_type},
      total_student_enrollment: {principal: :principal_total_enrollment, stats: :students_total},
      free_lunch_percent: {principal: :principal_free_lunch_percent, stats: :frl_eligible_percent},
      underrepresented_minority_percent: {principal: :principal_underrepresented_minority_percent, stats: :urm_percent},
      american_indian_or_native_alaskan_percent: {principal: :principal_american_indian_or_native_alaskan_percent, stats: :american_indian_alaskan_native_percent},
      asian_percent: {principal: :principal_asian_percent, stats: :asian_percent},
      black_or_african_american_percent: {principal: :principal_black_or_african_american_percent, stats: :black_or_african_american_percent},
      hispanic_or_latino_percent: {principal: :principal_hispanic_or_latino_percent, stats: :hispanic_or_latino_percent},
      native_hawaiian_or_pacific_islander_percent: {principal: :principal_native_hawaiian_or_pacific_islander_percent, stats: :native_hawaiian_or_pacific_islander_percent},
      white_percent: {principal: :principal_white_percent, stats: :white_percent},
      other_races_percent: {principal: :principal_other_percent, stats: :two_or_more_races_percent}
    }

    ALL_LABELS = PAGE_LABELS.values.reduce(:merge).freeze
    ALL_LABELS_WITH_OVERRIDES = ALL_LABELS.map {|k, v| [k, LABEL_OVERRIDES[k] || v]}.to_h.freeze
    ADDITIONAL_KEYS_IN_ANSWERS = MULTI_ANSWER_QUESTION_FIELDS.values.flat_map(&:values).uniq.freeze

    VALID_SCORES = {
      # Minimum requirements
      regional_partner_name: YES_NO,
      csd_which_grades: YES_NO,
      csp_which_grades: YES_NO,
      cs_total_course_hours: YES_NO,
      plan_to_teach: YES_NO,
      committed: YES_NO,
      replace_existing: YES_NO,
      principal_approval: YES_NO,
      principal_schedule_confirmed: YES_NO,
      principal_diversity_recruitment: YES_NO,
      principal_implementation: {meets_minimum_criteria_scores: YES_NO, bonus_points_scores: [2, 0]},
      # Scholarship requirements
      previous_yearlong_cdo_pd: YES_NO,
      # Bonus Points
      csp_how_offer: [2, 0],
      taught_in_past: [2, 0],
      free_lunch_percent: [5, 0],
      underrepresented_minority_percent: [5, 0],
      race: [2, 0]
    }

    # Need to explicitly list these for the shared constant generation to work.
    SCOREABLE_QUESTIONS = {
      bonus_points: [
        :csp_how_offer,
        :taught_in_past,
        :free_lunch_percent,
        :underrepresented_minority_percent,
        :race,
        :principal_implementation
      ],
      scholarship_questions: [
        :plan_to_teach,
        :previous_yearlong_cdo_pd,
        :principal_approval,
        :principal_schedule_confirmed,
        :principal_diversity_recruitment
      ],
      criteria_score_questions_csd: [
        :regional_partner_name,
        :csd_which_grades,
        :cs_total_course_hours,
        :plan_to_teach,
        :committed,
        :replace_existing,
        :principal_implementation
      ],
      criteria_score_questions_csp: [
        :regional_partner_name,
        :csp_which_grades,
        :cs_total_course_hours,
        :plan_to_teach,
        :committed,
        :replace_existing,
        :principal_implementation
      ]
    }

    SCHOLARSHIP_QUESTIONS = [
      :previous_yearlong_cdo_pd,
      :principal_approval,
      :principal_plan_to_teach,
      :principal_schedule_confirmed,
      :principal_diversity_recruitment
    ]

    CRITERIA_SCORE_QUESTIONS_CSP = (
      VALID_SCORES.select {|_, v| v == YES_NO}.keys -
        [:csd_which_grades] - SCHOLARSHIP_QUESTIONS
    ).freeze
    CRITERIA_SCORE_QUESTIONS_CSD = (
      VALID_SCORES.select {|_, v| v == YES_NO}.keys -
        [:csp_how_offer, :csp_which_grades] - SCHOLARSHIP_QUESTIONS
    ).freeze

    CSV_COLUMNS = {
      teacher: [
        :date_applied,
        :date_accepted,
        :status,
        :meets_criteria,
        :meets_scholarship_criteria,
        :friendly_scholarship_status,
        :total_score,
        :notes,
        :notes_2,
        :notes_3,
        :notes_4,
        :notes_5,
        :first_name,
        :last_name,
        :account_email,
        :alternate_email,
        :school_type,
        :school_name,
        :district_name,
        :school_address,
        :school_city,
        :school_state,
        :school_zip_code,
        :assigned_workshop,
        :friendly_registered_workshop,
        :regional_partner_name,
        :application_url,
        :phone,
        :zip_code,
        :country,
        :principal_first_name,
        :principal_last_name,
        :principal_email,
        :principal_confirm_email,
        :principal_phone_number,
        :current_role,
        :completing_on_behalf_of_someone_else,
        :completing_on_behalf_of_name,
        :program,
        :csd_which_grades,
        :csp_which_grades,
        :csp_how_offer,
        :cs_how_many_minutes,
        :cs_how_many_days_per_week,
        :cs_how_many_weeks_per_year,
        :cs_total_course_hours,
        :cs_terms,
        :plan_to_teach,
        :replace_existing,
        :replace_which_course,
        :subjects_teaching,
        :taught_in_past,
        :previous_yearlong_cdo_pd,
        :committed,
        :able_to_attend_multiple,
        :travel_to_another_workshop,
        :willing_to_travel,
        :interested_in_online_program,
        :pay_fee,
        :scholarship_reasons,
        :gender_identity,
        :race,
        :how_heard,
        :principal_approval_url
      ],
      principal: [
        :title,
        :first_name,
        :last_name,
        :email,
        :school_name,
        :district_name,
        :do_you_approve,
        :plan_to_teach,
        :total_student_enrollment,
        :free_lunch_percent,
        :underrepresented_minority_percent,
        :white,
        :black,
        :hispanic,
        :asian,
        :pacific_islander,
        :american_indian,
        :other,
        :committed_to_master_schedule,
        :replace_course,
        :replace_which_course_csp,
        :replace_which_course_csd,
        :csp_implementation,
        :csd_implementation,
        :committed_to_diversity,
        :pay_fee,
        :how_heard,
        :share_ap_scores,
        :contact_invoicing,
        :contact_invoicing_detail
      ],
      nces: [
        :title_i_status,
        :students_total,
        :frl_eligible_total,
        :urm_percent,
        :student_wh_count,
        :student_bl_count,
        :student_hi_count,
        :student_as_count,
        :student_hp_count,
        :student_am_count,
        :student_tr_count
      ]
    }
  end
end<|MERGE_RESOLUTION|>--- conflicted
+++ resolved
@@ -17,7 +17,6 @@
     }
 
     PAGE_LABELS = {
-<<<<<<< HEAD
       section_1_about_you: {
         country: 'Country',
         first_name: 'First name',
@@ -48,49 +47,6 @@
         how_heard: 'How did you hear about this program?'
       },
       section_2_choose_your_program: {
-=======
-      section_1_about_you: BASE_PAGE_LABELS[:section_1_about_you].slice(
-        :country,
-        :first_name,
-        :last_name,
-        :account_email,
-        :alternate_email
-      ).merge(
-        {
-          phone: 'Home or cell phone',
-          gender_identity: 'Gender Identity',
-          race: 'Race',
-          zip_code: 'Home zip code',
-          school: 'School',
-          school_name: 'School name',
-          school_district_name: 'School district',
-          school_address: 'School address',
-          school_city: 'City',
-          school_state: 'State',
-          school_zip_code: 'Zip code',
-          school_type: 'My school is a',
-          principal_title: "Principal's title",
-          principal_first_name: "Principal's first name",
-          principal_last_name: "Principal's last name",
-          principal_email: "Principal's email address",
-          principal_confirm_email: "Confirm principal's email address",
-          principal_phone_number: "Principal's phone number",
-          current_role: 'What is your current role at your school?',
-          completing_on_behalf_of_someone_else: 'Are you completing this application on behalf of someone else?',
-          completing_on_behalf_of_name: 'If yes, please include the full name and role of the teacher and why you are applying on behalf of this teacher.',
-          how_heard: 'How did you hear about this program?'
-        }
-      ),
-      section_2_teaching_background:
-        {subjects_teaching: BASE_PAGE_LABELS[:section_2_your_school][:subjects_teaching].gsub('17-18', '18-19')}.merge(
-          BASE_PAGE_LABELS[:section_2_your_school].slice(
-            :taught_in_past,
-            :cs_opportunities_at_school,
-            :previous_yearlong_cdo_pd
-          )
-        ),
-      section_3_choose_your_program: {
->>>>>>> 660a1c28
         program: clean_multiline(
           'Which professional learning program would you like to join for the 2019-20
           school year? Note: this application is only for Computer Science Discoveries and
@@ -125,7 +81,6 @@
         replace_existing: 'Will this course replace an existing computer science course in the master schedule? If yes, please list the course(s) that will be replaced.',
         replace_which_course: 'If yes, please describe the course it will be replacing and why:'
       },
-<<<<<<< HEAD
       section_3_teaching_background: {
         subjects_teaching: 'What subjects are you teaching this year (2019-20)? (select all that apply)',
         taught_in_past: clean_multiline(
@@ -148,24 +103,6 @@
         willing_to_travel: clean_multiline(
           'The four one-day school year workshops are typically held on Saturdays, with an approximate
            schedule of 9am - 4pm. How far would you be willing to travel to each workshop?'
-=======
-      section_4_professional_learning_program_requirements:
-        {
-          committed: BASE_PAGE_LABELS[:section_4_summer_workshop][:committed],
-          able_to_attend_multiple: 'Your Regional Partner is hosting local summer workshop(s) at the following dates and locations. Please indicate which workshops you are able to attend. Select all that apply.',
-          travel_to_another_workshop: 'If you are unable to make any of the above workshop dates, would you be open to traveling to another region for your local summer workshop?',
-          willing_to_travel: BASE_PAGE_LABELS[:section_4_summer_workshop][:willing_to_travel],
-          interested_in_online_program: 'Do you want to be considered for the virtual academic year workshop track?',
-          pay_fee: BASE_PAGE_LABELS[:section_4_summer_workshop][:pay_fee],
-          scholarship_reasons: "Please provide any additional information you'd like to share about why your application should be considered for a scholarship."
-        },
-      section_5_additional_demographic_information:
-        BASE_PAGE_LABELS[:section_5_submission].slice(:gender_identity, :race).merge(
-          {
-            how_heard: 'How did you hear about this program?',
-            agree: 'By submitting this application, I agree to share this application, my contact information, and overall class information with my local Code.org Regional Partner.'
-          }
->>>>>>> 660a1c28
         ),
         interested_in_online_program: 'Do you want to be considered for the virtual academic year workshop track?',
         pay_fee: 'Will your school be able to pay the fee?',
