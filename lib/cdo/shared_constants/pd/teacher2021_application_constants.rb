module Pd
  module Teacher2021ApplicationConstants
    include Pd::TeacherCommonApplicationConstants

    # Remove newlines and leading whitespace from multiline strings
    def self.clean_multiline(string)
      string.gsub(/\n\s*/, ' ')
    end

    SECTION_HEADERS = {
      about_you: 'About You',
      teaching_background: 'Teaching Background',
      choose_your_program: 'Choose Your Program',
      professional_learning_program_requirements: 'Professional Learning Program Requirements',
      additional_demographic_information: 'Additional Demographic Information and Submission',
      school_stats_and_principal_approval_section: 'Principal Approval and School Information'
    }

    PAGE_LABELS = {
      about_you: BASE_PAGE_LABELS[:section_1_about_you].slice(
        :country,
        :first_name,
        :last_name,
        :account_email,
        :alternate_email
      ).merge(
        {
          phone: 'Home or cell phone',
          gender_identity: 'Gender identity',
          race: 'Race or ethnicity',
          zip_code: 'Home zip code',
          school: 'School',
          school_name: 'School name',
          school_district_name: 'School district',
          school_address: 'School address',
          school_city: 'City',
          school_state: 'State',
          school_zip_code: 'Zip code',
          school_type: 'My school is a',
          principal_title: "Principal's title",
          principal_first_name: "Principal's first name",
          principal_last_name: "Principal's last name",
          principal_email: "Principal's email address",
          principal_confirm_email: "Confirm principal's email address",
          principal_phone_number: "Principal's phone number",
          current_role: 'What is your current role at your school?',
          completing_on_behalf_of_someone_else: 'Are you completing this application on behalf of someone else?',
          completing_on_behalf_of_name: 'If yes, please include the full name and role of the teacher and why you are applying on behalf of this teacher.',
          how_heard: 'How did you hear about this program?'
        }
      ),
      teaching_background:
        BASE_PAGE_LABELS[:section_2_your_school].slice(
          :previous_yearlong_cdo_pd
        ),
      choose_your_program: {
        program: clean_multiline(
          'Which professional learning program would you like to join for the 2020-21
          school year? Note: this application is only for Computer Science Discoveries and
          Computer Science Principles. If you are interested in teaching Advanced
          Placement CS A (in Java), visit this
          [AP CS A overview](https://code.org/educate/curriculum/apcsa). Review our
          [guidance documents](https://docs.google.com/document/d/1DhvzoNElJcfGYLrp5sVnnqp0ShvsePUpp3JK7ihjFGM/edit)
          to see whether your course implementation plans meet our program guidelines.'
        ),
        csd_which_grades: clean_multiline(
          'To which grades does your school plan to offer CS Discoveries in the 2020-21 school year?
           Please note that the CS Discoveries Professional Learning Program
           is not available for grades K-5. (select all that apply)'
        ),
        csp_which_grades: clean_multiline(
          'To which grades does your school plan to offer CS Principles in the 2020-21
          school year? Please note that the CS Principles Professional Learning Program
          is not available for grades K-8. (select all that apply)'
        ),
        csp_how_offer: BASE_PAGE_LABELS[:section_3_choose_your_program][:csp_how_offer],
        cs_how_many_minutes: clean_multiline(
          'How many minutes per day is one CS program class section? (Include the
          number of minutes from start to finish that you see your students per class
          period. If it varies from day to day, estimate the average number of minutes
          you meet per class period.)'
        ),
        cs_how_many_days_per_week: 'How many days per week will your CS program class be offered to one section of students?',
        cs_how_many_weeks_per_year: 'How many weeks during the year will this course be taught to one section of students?',
        cs_total_course_hours: 'Computed total course hours',
        csd_which_units: 'Which CS Discoveries units do you intend to teach in the 2020-21 school year?',
        csp_which_units: 'Which CS Principles units do you intend to teach in the 2020-21 school year?',
        plan_to_teach: "Do you plan to personally teach this course in the 2020-21 school year?",
        replace_existing: 'Will this course replace an existing computer science course in the master schedule? If yes, please list the course(s) that will be replaced.',
        replace_which_course: 'Which existing course or curriculum will it replace? Mark all that apply.'
      },
      professional_learning_program_requirements:
        {
          committed: BASE_PAGE_LABELS[:section_4_summer_workshop][:committed],
          able_to_attend_multiple: 'Your Regional Partner is hosting local summer workshop(s) at the following dates and locations. Please indicate which workshops you are able to attend. Select all that apply.',
          travel_to_another_workshop: 'If you are unable to make any of the above workshop dates, would you be open to traveling to another region for your local summer workshop?',
          willing_to_travel: BASE_PAGE_LABELS[:section_4_summer_workshop][:willing_to_travel],
          interested_in_online_program: 'Do you want to be considered for the virtual academic year workshop track?',
          pay_fee: BASE_PAGE_LABELS[:section_4_summer_workshop][:pay_fee],
          understand_fee: "By checking this box, you indicate that you understand there may be a fee for the professional learning program you attend.",
          scholarship_reasons: "Please provide any additional information you'd like to share about why your application should be considered for a scholarship."
        },
      additional_demographic_information:
        {
          gender_identity: 'Gender identity:',
          race: 'Race or ethnicity:',
          how_heard: 'How did you hear about this program?',
          agree: 'By submitting this application, I agree to share this application, my contact information, and overall class information with my local Code.org Regional Partner.'
        },
      school_stats_and_principal_approval_section: {
        title_i_status: 'Title I status',
        rural_status: 'Rural Status',
        school_type: 'School Type',
        total_student_enrollment: 'Total Student Enrollment',
        free_lunch_percent: 'Percent of students eligible to receive free/reduced lunch',
        underrepresented_minority_percent: 'Percent of students that are underrepresented minorities',
        american_indian_or_native_alaskan_percent: 'Percentage of student enrollment by race: American Indian or Native Alaskan',
        asian_percent: 'Percentage of student enrollment by race: Asian',
        black_or_african_american_percent: 'Percentage of student enrollment by race: Black or African American',
        hispanic_or_latino_percent: 'Percentage of student enrollment by race: Hispanic or Latino',
        native_hawaiian_or_pacific_islander_percent: 'Percentage of student enrollment by race: Native Hawaiian or Pacific Islander',
        white_percent: 'Percentage of student enrollment by race: White',
        other_races_percent: 'Percentage of student enrollment by race: Other',
        principal_approval: "Do you approve of <Teacher Name> participating in Code.org's 2020-21 Professional Learning Program?",
        principal_schedule_confirmed: 'Are you committed to including Computer Science <Program> on the master schedule in 2020-21 if <Teacher Name> is accepted into the program?',
        principal_diversity_recruitment: 'Do you commit to recruiting and enrolling a diverse group of students in this course, representative of the overall demographics of your school?',
        contact_invoicing: "Contact name for invoicing",
        contact_invoicing_detail: "Contact email or phone number for invoicing",
      }
    }.freeze

    CSV_LABELS = {
      teacher: {
        date_applied: "Date Applied",
        date_accepted: "Date Accepted",
        status: "Status",
        meets_criteria: "Meets minimum requirements?",
        meets_scholarship_criteria: "Meets scholarship requirements?",
        friendly_scholarship_status: "Scholarship teacher?",
        regional_partner_name: "Regional Partner",
        application_url: "Link to Application",
        assigned_workshop: "Assigned Workshop",
        friendly_registered_workshop: "Registered for workshop?",
        total_score: "Bonus Points",
        notes: "General Notes",
        notes_2: "Notes 2",
        notes_3: "Notes 3",
        notes_4: "Notes 4",
        notes_5: "Notes 5",
        alternate_email: "Alternate email",
        school_type: "School type",
        district_name: PAGE_LABELS[:about_you][:school_district_name],
        school_city: "School city",
        school_state: "School state",
        school_zip_code: "School zip code",
        current_role: "Current role",
        program: LABEL_OVERRIDES[:program],
        csd_which_grades: "To which grades does your school plan to offer CS Discoveries in the 2020-21 school year?",
        csp_which_grades: "To which grades does your school plan to offer CS Principles in the 2020-21 school year?",
        cs_how_many_minutes: "How many minutes will your CS Program class last?",
        cs_total_course_hours: "Total course hours",
        replace_existing: "Will this course replace an existing computer science course in the master schedule? (Teacher's response)",
        previous_yearlong_cdo_pd: "Have you participated in previous yearlong Code.org Professional Learning Programs?",
        able_to_attend_multiple: "Please indicate which workshops you are able to attend.",
        willing_to_travel: "How far would you be willing to travel to academic year workshops?",
        how_heard: PAGE_LABELS[:additional_demographic_information][:how_heard] + " (Teacher's response)",
        gender_identity: "Teacher's gender identity",
        race: "Teacher's race",
        principal_approval_url: "Principal Approval Form URL"
      },
      principal: {
        title: PAGE_LABELS[:about_you][:principal_title] + " (provided by principal)",
        first_name: PAGE_LABELS[:about_you][:principal_first_name] + " (provided by principal)",
        last_name: PAGE_LABELS[:about_you][:principal_last_name] + " (provided by principal)",
        email: PAGE_LABELS[:about_you][:principal_email] + " (provided by principal)",
        school_name: PAGE_LABELS[:about_you][:school_name] + " (provided by principal)",
        district_name: PAGE_LABELS[:about_you][:school_district_name] + " (provided by principal)",
        do_you_approve: "Do you approve of this teacher participating in Code.org's 2020-21 Professional Learning Program?",
        total_student_enrollment: "Total student enrollment",
        free_lunch_percent: "Percentage of students who are eligible to receive free or reduced lunch (Principal's response)",
        underrepresented_minority_percent: "Percentage of underrepresented minority students (Principal's response)",
        white: "Percentage of student enrollment by race - White",
        black: "Percentage of student enrollment by race - Black or African American",
        hispanic: "Percentage of student enrollment by race - Hispanic or Latino",
        asian: "Percentage of student enrollment by race - Asian",
        pacific_islander: "Percentage of student enrollment by race - Native Hawaiian or other Pacific Islander",
        american_indian: "Percentage of student enrollment by race - American Indian or Native Alaskan",
        other: "Percentage of student enrollment by race - Other",
        committed_to_master_schedule: "Are you committed to including this course on the master schedule in 2020-21 if this teacher is accepted into the program?",
        replace_course: "Will this course replace an existing computer science course in the master schedule? (Principal's response)",
        replace_which_course_csp: "Which existing course or curriculum will CS Principles replace?",
        replace_which_course_csd: "Which existing course or curriculum will CS Discoveries replace?",
        csp_implementation: "How will you implement CS Principles at your school?",
        csd_implementation: "How will you implement CS Discoveries at your school?",
        committed_to_diversity: "Do you commit to recruiting and enrolling a diverse group of students in this course, representative of the overall demographics of your school?",
        pay_fee: "If there is a fee for the program, will your teacher or your school be able to pay for the fee?",
        share_ap_scores: "Principal authorizes college board to send AP Scores",
      },
      nces: {
        title_i_status: "Title I status code (NCES data)",
        rural_status: 'Rural Status',
        students_total: "Total student enrollment (NCES data)",
        frl_eligible_total: "Percentage of students who are eligible to receive free or reduced lunch (NCES data)",
        urm_percent: "Percentage of underrepresented minority students (NCES data)",
        student_wh_count: "Percentage of student enrollment by race - White (NCES data)",
        student_bl_count: "Percentage of student enrollment by race - Black or African American (NCES data)",
        student_hi_count: "Percentage of student enrollment by race - Hispanic or Latino (NCES data)",
        student_as_count: "Percentage of student enrollment by race - Asian (NCES data)",
        student_hp_count: "Percentage of student enrollment by race - Native Hawaiian or other Pacific Islander (NCES data)",
        student_am_count: "Percentage of student enrollment by race - American Indian or Native Alaskan (NCES data)",
        student_tr_count: "Percentage of student enrollment by race - Two or more races (NCES data)",
      }
    }

    LABEL_OVERRIDES = {
      program: 'Which professional learning program would you like to join for the 2020-21 school year?',
      cs_how_many_minutes: 'How many minutes will your class last?'
    }.freeze

    MULTI_ANSWER_QUESTION_FIELDS = {
      school_name: {principal: :principal_school_name},
      district_name: {principal: :principal_school_district},
      principal_first_name: {teacher: :principal_first_name, principal: :principal_response_first_name},
      principal_last_name: {teacher: :principal_last_name, principal: :principal_response_last_name},
      principal_email: {teacher: :principal_email, principal: :principal_response_email},

      replace_existing: {teacher: :replace_existing, principal: :principal_wont_replace_existing_course},

      pay_fee: {teacher: :pay_fee, principal: :principal_pay_fee},

      contact_invoicing: {principal: :principal_contact_invoicing},
      contact_invoicing_detail: {principal: :principal_contact_invoicing_detail},

      title_i_status: {stats: :title_i_status},
      rural_status: {stats: :rural_status},
      school_type: {teacher: :school_type, stats: :school_type},
      total_student_enrollment: {principal: :principal_total_enrollment, stats: :students_total},
      free_lunch_percent: {principal: :principal_free_lunch_percent, stats: :frl_eligible_percent},
      underrepresented_minority_percent: {principal: :principal_underrepresented_minority_percent, stats: :urm_percent},
      american_indian_or_native_alaskan_percent: {principal: :principal_american_indian_or_native_alaskan_percent, stats: :american_indian_alaskan_native_percent},
      asian_percent: {principal: :principal_asian_percent, stats: :asian_percent},
      black_or_african_american_percent: {principal: :principal_black_or_african_american_percent, stats: :black_or_african_american_percent},
      hispanic_or_latino_percent: {principal: :principal_hispanic_or_latino_percent, stats: :hispanic_or_latino_percent},
      native_hawaiian_or_pacific_islander_percent: {principal: :principal_native_hawaiian_or_pacific_islander_percent, stats: :native_hawaiian_or_pacific_islander_percent},
      white_percent: {principal: :principal_white_percent, stats: :white_percent},
      other_races_percent: {principal: :principal_other_percent, stats: :two_or_more_races_percent}
    }

    ALL_LABELS = PAGE_LABELS.values.reduce(:merge).freeze
    ALL_LABELS_WITH_OVERRIDES = ALL_LABELS.map {|k, v| [k, LABEL_OVERRIDES[k] || v]}.to_h.freeze
    ADDITIONAL_KEYS_IN_ANSWERS = MULTI_ANSWER_QUESTION_FIELDS.values.flat_map(&:values).uniq.freeze

    VALID_SCORES = {
      # Minimum requirements
      csd_which_grades: YES_NO,
      csp_which_grades: YES_NO,
      committed: YES_NO,
      plan_to_teach: YES_NO,
      previous_yearlong_cdo_pd: YES_NO,
      replace_existing: YES_NO,
      principal_approval: YES_NO,
      principal_schedule_confirmed: YES_NO,
      # Scholarship requirements
      free_lunch_percent: YES_NO,
      underrepresented_minority_percent: YES_NO,
      # Bonus Points
      csp_how_offer: [2, 0],
      race: [2, 0]
    }

    # Need to explicitly list these for the shared constant generation to work.
    SCOREABLE_QUESTIONS = {
      bonus_points: [
        :csp_how_offer,
        :free_lunch_percent,
        :underrepresented_minority_percent,
        :race,
      ],
      scholarship_questions: [
<<<<<<< HEAD
        :previous_yearlong_cdo_pd,
        :principal_schedule_confirmed,
=======
>>>>>>> 0a58fd03
        :underrepresented_minority_percent,
        :free_lunch_percent,
      ],
      criteria_score_questions_csd: [
        :csd_which_grades,
<<<<<<< HEAD
        :plan_to_teach,
=======
>>>>>>> 0a58fd03
        :committed,
        :plan_to_teach,
        :previous_yearlong_cdo_pd,
        :replace_existing,
<<<<<<< HEAD
        :principal_implementation,
        :principal_approval,
      ],
      criteria_score_questions_csp: [
        :csp_which_grades,
        :plan_to_teach,
=======
        :principal_approval,
        :principal_schedule_confirmed,
      ],
      criteria_score_questions_csp: [
        :csp_which_grades,
>>>>>>> 0a58fd03
        :committed,
        :plan_to_teach,
        :previous_yearlong_cdo_pd,
        :replace_existing,
<<<<<<< HEAD
        :principal_implementation,
        :principal_approval,
=======
        :principal_approval,
        :principal_schedule_confirmed,
>>>>>>> 0a58fd03
      ]
    }

    CSV_COLUMNS = {
      teacher: [
        :date_applied,
        :date_accepted,
        :status,
        :meets_criteria,
        :meets_scholarship_criteria,
        :friendly_scholarship_status,
        :total_score,
        :notes,
        :notes_2,
        :notes_3,
        :notes_4,
        :notes_5,
        :first_name,
        :last_name,
        :account_email,
        :alternate_email,
        :school_type,
        :school_name,
        :district_name,
        :school_address,
        :school_city,
        :school_state,
        :school_zip_code,
        :assigned_workshop,
        :friendly_registered_workshop,
        :regional_partner_name,
        :application_url,
        :phone,
        :zip_code,
        :country,
        :principal_first_name,
        :principal_last_name,
        :principal_email,
        :principal_confirm_email,
        :principal_phone_number,
        :current_role,
        :completing_on_behalf_of_someone_else,
        :completing_on_behalf_of_name,
        :program,
        :csd_which_grades,
        :csp_which_grades,
        :csp_how_offer,
        :cs_how_many_minutes,
        :cs_how_many_days_per_week,
        :cs_how_many_weeks_per_year,
        :cs_total_course_hours,
        :plan_to_teach,
        :replace_existing,
        :replace_which_course,
        :previous_yearlong_cdo_pd,
        :committed,
        :able_to_attend_multiple,
        :travel_to_another_workshop,
        :willing_to_travel,
        :interested_in_online_program,
        :pay_fee,
        :scholarship_reasons,
        :gender_identity,
        :race,
        :how_heard,
        :principal_approval_url
      ],
      principal: [
        :title,
        :first_name,
        :last_name,
        :email,
        :school_name,
        :district_name,
        :do_you_approve,
        :total_student_enrollment,
        :free_lunch_percent,
        :underrepresented_minority_percent,
        :white,
        :black,
        :hispanic,
        :asian,
        :pacific_islander,
        :american_indian,
        :other,
        :committed_to_master_schedule,
        :replace_course,
        :replace_which_course_csp,
        :replace_which_course_csd,
        :csp_implementation,
        :csd_implementation,
        :committed_to_diversity,
        :pay_fee,
        :share_ap_scores,
        :contact_invoicing,
        :contact_invoicing_detail
      ],
      nces: [
        :title_i_status,
        :rural_status,
        :students_total,
        :frl_eligible_total,
        :urm_percent,
        :student_wh_count,
        :student_bl_count,
        :student_hi_count,
        :student_as_count,
        :student_hp_count,
        :student_am_count,
        :student_tr_count
      ]
    }
  end
end<|MERGE_RESOLUTION|>--- conflicted
+++ resolved
@@ -277,49 +277,26 @@
         :race,
       ],
       scholarship_questions: [
-<<<<<<< HEAD
-        :previous_yearlong_cdo_pd,
-        :principal_schedule_confirmed,
-=======
->>>>>>> 0a58fd03
         :underrepresented_minority_percent,
         :free_lunch_percent,
       ],
       criteria_score_questions_csd: [
         :csd_which_grades,
-<<<<<<< HEAD
-        :plan_to_teach,
-=======
->>>>>>> 0a58fd03
         :committed,
         :plan_to_teach,
         :previous_yearlong_cdo_pd,
         :replace_existing,
-<<<<<<< HEAD
-        :principal_implementation,
-        :principal_approval,
-      ],
-      criteria_score_questions_csp: [
-        :csp_which_grades,
-        :plan_to_teach,
-=======
         :principal_approval,
         :principal_schedule_confirmed,
       ],
       criteria_score_questions_csp: [
         :csp_which_grades,
->>>>>>> 0a58fd03
         :committed,
         :plan_to_teach,
         :previous_yearlong_cdo_pd,
         :replace_existing,
-<<<<<<< HEAD
-        :principal_implementation,
-        :principal_approval,
-=======
         :principal_approval,
         :principal_schedule_confirmed,
->>>>>>> 0a58fd03
       ]
     }
 
