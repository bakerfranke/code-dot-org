--- conflicted
+++ resolved
@@ -149,79 +149,6 @@
       unable_to_attend_please_explain: "I'm not able to attend any of the above workshop dates. (Please explain):".freeze
     }.freeze
 
-<<<<<<< HEAD
-    INTERVIEW_QUESTIONS = {
-      question_1: clean_multiline(
-        'Question 1: Code.org’s programs are designed for teachers of all backgrounds, especially teachers with
-        little-to-no experience with computer science. What are two strategies you would use to engage and support
-        these teachers in your workshops?'
-      ),
-
-      question_2: clean_multiline(
-        'Question 2: Code.org believes all students should have access to computer science education, but it can
-        be challenging to help all teachers believe every student can learn computer science. What are two strategies
-        you would use to support teachers who are doubtful that this material is accessible to all of their students?'
-      ),
-
-      question_3: clean_multiline(
-        'Question 3: Imagine that you are co-leading a workshop with another facilitator. You are leading a
-        discussion and from your perspective, the participants seem engaged. During the next break, you mention
-        to your co-facilitator that you think things are going well, but she seems concerned and says that she
-        thinks you should have led the session differently. How would you respond in the moment? What are the
-        next steps you would take? How do you prefer to receive feedback from a colleague?'
-      ),
-
-      question_4: clean_multiline(
-        'Question 4: Imagine that you are preparing to co-lead an upcoming workshop. You suggest to your
-        co-facilitator, whom you have not worked with, that you meet the week before to talk through the
-        agenda for the day, decide which portions you’ll each lead, and discuss any questions or concerns
-        you each have regarding the material. Your co-facilitator declines to meet and instead sends you an
-        email with the agenda items they will lead. How would you respond in the moment? What are the next
-        steps you would take? How do you prefer to give feedback to a colleague?'
-      ),
-
-      question_5: clean_multiline(
-        'Question 5: Imagine you are three hours into leading a workshop. Despite your careful planning and
-        following the agenda, you notice that certain voices in the room are overpowering others. Often, these
-        voices do not align with the philosophy of the curriculum or the Professional Learning Program. What
-        strategies would you implement to balance and redirect the conversation so more voices could be heard?
-        How would you know when you were successful?'
-      ),
-
-      question_6: clean_multiline(
-        'Question 6: This program requires a significant time commitment throughout the year. (Review the time
-        commitments associated with the specific program). What concerns do you have about meeting this commitment?
-        What support will you need from us (the Regional Partner) to fulfill this commitment? What support will
-        you need from Code.org? Do you anticipate being a facilitator for multiple years?'
-      ),
-
-      question_7: clean_multiline(
-        'Question 7: (Optional) If applicable, ask the applicant questions that will address regional needs.
-        Does your availability match our needs in terms of frequency and timing? (ex: are you available to
-        facilitate on weekdays?) Are you able and willing to assist with teacher recruitment? Are you able and
-        willing to hold office hours? Other requirements?'
-      )
-    }.freeze
-
-    FACILITATOR_VALID_SCORES = {
-      question_1: [5, 3, 0],
-      question_2: [5, 3, 0],
-      question_3: [5, 3, 0],
-      question_4: [5, 3, 0],
-      question_5: [5, 3, 0]
-    }.freeze
-
-    FACILITATOR_SCOREABLE_QUESTIONS = {
-      interview_questions: [
-        :question_1,
-        :question_2,
-        :question_3,
-        :question_4,
-        :question_5
-      ]
-    }.freeze
-=======
     PARTNERS_WITHOUT_CSF = [2, 3, 4, 44, 55, 80]
->>>>>>> 9ca35251
   end
 end