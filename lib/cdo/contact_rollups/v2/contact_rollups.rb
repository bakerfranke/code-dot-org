class ContactRollupsV2
  def self.build_contact_rollups(log_collector)
    log_collector.time!('Truncate tables') do
      ContactRollupsRaw.truncate_table
      ContactRollupsProcessed.truncate_table
    end

    log_collector.time!('Extracts data from dashboard email_preferences') do
      ContactRollupsRaw.extract_email_preferences
    end

    log_collector.time!('Processes all extracted data') do
      ContactRollupsProcessed.import_from_raw_table
    end

<<<<<<< HEAD
    log_collector.time!('ContactRollupsPardotMemory.add_and_update_pardot_ids') {ContactRollupsPardotMemory.add_and_update_pardot_ids}
    log_collector.time!('ContactRollupsComparison.sync_new_contacts_to_pardot') {ContactRollupsPardotMemory.create_new_pardot_prospects}

    log_collector.time!("ContactRollupsFinal.overwrite_from_processed_table") {ContactRollupsFinal.overwrite_from_processed_table}
=======
    log_collector.time!('Compares new and previously processed data') do
      ContactRollupsComparison.delete_all
      ContactRollupsComparison.compile_processed_data
    end

    log_collector.time!('Downloads new email-Pardot ID mappings') do
      ContactRollupsPardotMemory.add_and_update_pardot_ids
    end
    log_collector.time!('Creates new Pardot prospects') do
      ContactRollupsPardotMemory.create_new_pardot_prospects
    end
    log_collector.time!('Updates existing Pardot prospects') do
      ContactRollupsPardotMemory.update_pardot_prospects
    end

    log_collector.time!("Overwrites contact_rollups_final table") do
      ContactRollupsFinal.overwrite_from_processed_table
    end
>>>>>>> 97c71c09
  end
end<|MERGE_RESOLUTION|>--- conflicted
+++ resolved
@@ -13,12 +13,6 @@
       ContactRollupsProcessed.import_from_raw_table
     end
 
-<<<<<<< HEAD
-    log_collector.time!('ContactRollupsPardotMemory.add_and_update_pardot_ids') {ContactRollupsPardotMemory.add_and_update_pardot_ids}
-    log_collector.time!('ContactRollupsComparison.sync_new_contacts_to_pardot') {ContactRollupsPardotMemory.create_new_pardot_prospects}
-
-    log_collector.time!("ContactRollupsFinal.overwrite_from_processed_table") {ContactRollupsFinal.overwrite_from_processed_table}
-=======
     log_collector.time!('Compares new and previously processed data') do
       ContactRollupsComparison.delete_all
       ContactRollupsComparison.compile_processed_data
@@ -37,6 +31,5 @@
     log_collector.time!("Overwrites contact_rollups_final table") do
       ContactRollupsFinal.overwrite_from_processed_table
     end
->>>>>>> 97c71c09
   end
 end