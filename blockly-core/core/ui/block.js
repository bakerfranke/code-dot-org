--- conflicted
+++ resolved
@@ -894,8 +894,6 @@
       }
     };
     options.push(movableOption);
-<<<<<<< HEAD
-=======
 
     // next connection disabled
     var nextConnectionDisabledOption = {
@@ -908,7 +906,6 @@
       }
     };
     options.push(nextConnectionDisabledOption);
->>>>>>> 3b13e189
   }
 
   // Allow the block to add or modify options.
