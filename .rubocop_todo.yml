# This configuration was generated by
# `rubocop --auto-gen-config --exclude-limit 0`
# on 2017-01-11 12:09:57 -0800 using RuboCop version 0.46.0.
# The point is for the user to remove these configuration records
# one by one as the offenses are removed from the code base.
# Note that changes in the inspected code, or installation of new
# versions of RuboCop, may require this file to be generated again.

# Offense count: 270
Lint/AmbiguousRegexpLiteral:
  Enabled: false

# Offense count: 2
# Cop supports --auto-correct.
# Configuration parameters: EnforcedStyle, SupportedStyles.
# SupportedStyles: runtime_error, standard_error
Lint/InheritException:
  Enabled: false

# Offense count: 20
Lint/ParenthesesAsGroupedExpression:
  Enabled: false

# Offense count: 32
Lint/RescueException:
  Enabled: false

<<<<<<< HEAD
# Offense count: 2
# Cop supports --auto-correct.
Lint/UnneededSplatExpansion:
=======
# Offense count: 4
# Cop supports --auto-correct.
Lint/UnifiedInteger:
>>>>>>> 5c1ea1a1
  Enabled: false

# Offense count: 48
# Cop supports --auto-correct.
# Configuration parameters: AllowUnusedKeywordArguments, IgnoreEmptyMethods.
Lint/UnusedMethodArgument:
  Enabled: false

# Offense count: 143
# Configuration parameters: CountComments.
Metrics/BlockLength:
  Max: 605

# Offense count: 22
# Cop supports --auto-correct.
Performance/Casecmp:
  Enabled: false

# Offense count: 1
# Cop supports --auto-correct.
Performance/CompareWithBlock:
  Enabled: false

# Offense count: 3
# Cop supports --auto-correct.
Performance/TimesMap:
  Enabled: false

# Offense count: 43
# Cop supports --auto-correct.
# Configuration parameters: AutoCorrect.
Security/JSONLoad:
  Enabled: false

# Offense count: 146
# Cop supports --auto-correct.
# Configuration parameters: EnforcedHashRocketStyle, EnforcedColonStyle, EnforcedLastArgumentHashStyle, SupportedLastArgumentHashStyles.
# SupportedLastArgumentHashStyles: always_inspect, always_ignore, ignore_implicit, ignore_explicit
Style/AlignHash:
  Enabled: false

# Offense count: 2
# Cop supports --auto-correct.
# Configuration parameters: EnforcedStyle, SupportedStyles, IndentationWidth.
# SupportedStyles: with_first_parameter, with_fixed_indentation
Style/AlignParameters:
  Enabled: false

# Offense count: 47
# Cop supports --auto-correct.
# Configuration parameters: EnforcedStyle, SupportedStyles, ProceduralMethods, FunctionalMethods, IgnoredMethods.
# SupportedStyles: line_count_based, semantic, braces_for_chaining
# ProceduralMethods: benchmark, bm, bmbm, create, each_with_object, measure, new, realtime, tap, with_object
# FunctionalMethods: let, let!, subject, watch
# IgnoredMethods: lambda, proc, it
Style/BlockDelimiters:
  Enabled: false

# Offense count: 417
# Cop supports --auto-correct.
# Configuration parameters: EnforcedStyle, SupportedStyles.
# SupportedStyles: braces, no_braces, context_dependent
Style/BracesAroundHashParameters:
  Enabled: false

# Offense count: 8
Style/CaseEquality:
  Enabled: false

# Offense count: 50
# Cop supports --auto-correct.
# Configuration parameters: IndentWhenRelativeTo, SupportedStyles, IndentOneStep, IndentationWidth.
# SupportedStyles: case, end
Style/CaseIndentation:
  Enabled: false

# Offense count: 114
# Configuration parameters: EnforcedStyle, SupportedStyles.
# SupportedStyles: nested, compact
Style/ClassAndModuleChildren:
  Enabled: false

# Offense count: 96
Style/ClassVars:
  Enabled: false

# Offense count: 78
# Cop supports --auto-correct.
# Configuration parameters: PreferredMethods.
Style/CollectionMethods:
  Enabled: false

# Offense count: 28
# Cop supports --auto-correct.
Style/CommentIndentation:
  Enabled: false

# Offense count: 31
# Cop supports --auto-correct.
# Configuration parameters: EnforcedStyle, SupportedStyles, SingleLineConditionsOnly.
# SupportedStyles: assign_to_condition, assign_inside_condition
Style/ConditionalAssignment:
  Enabled: false

# Offense count: 280
# Configuration parameters: AllowedVariables.
Style/GlobalVars:
  Enabled: false

# Offense count: 499
# Cop supports --auto-correct.
# Configuration parameters: EnforcedStyle, SupportedStyles, UseHashRocketsWithSymbolValues, PreferHashRocketsForNonAlnumEndingSymbols.
# SupportedStyles: ruby19, hash_rockets, no_mixed_keys, ruby19_no_mixed_keys
Style/HashSyntax:
  Enabled: false

# Offense count: 83
# Cop supports --auto-correct.
# Configuration parameters: EnforcedStyle, SupportedStyles, IndentationWidth.
# SupportedStyles: special_inside_parentheses, consistent, align_brackets
Style/IndentArray:
  Enabled: false

# Offense count: 287
# Cop supports --auto-correct.
# Configuration parameters: EnforcedStyle, SupportedStyles, IndentationWidth.
# SupportedStyles: special_inside_parentheses, consistent, align_braces
Style/IndentHash:
  Enabled: false

# Offense count: 6
# Cop supports --auto-correct.
# Configuration parameters: EnforcedStyle, SupportedStyles.
# SupportedStyles: line_count_dependent, lambda, literal
Style/Lambda:
  Enabled: false

# Offense count: 103
# Cop supports --auto-correct.
Style/LeadingCommentSpace:
  Enabled: false

# Offense count: 3
Style/MethodMissing:
  Enabled: false

# Offense count: 24
# Cop supports --auto-correct.
# Configuration parameters: EnforcedStyle, SupportedStyles.
# SupportedStyles: symmetrical, new_line, same_line
Style/MultilineArrayBraceLayout:
  Enabled: false

# Offense count: 16
# Cop supports --auto-correct.
# Configuration parameters: EnforcedStyle, SupportedStyles.
# SupportedStyles: symmetrical, new_line, same_line
Style/MultilineHashBraceLayout:
  Enabled: false

# Offense count: 18
# Cop supports --auto-correct.
Style/MultilineIfModifier:
  Enabled: false

# Offense count: 109
# Cop supports --auto-correct.
# Configuration parameters: EnforcedStyle, SupportedStyles.
# SupportedStyles: symmetrical, new_line, same_line
Style/MultilineMethodCallBraceLayout:
  Enabled: false

# Offense count: 231
# Cop supports --auto-correct.
# Configuration parameters: EnforcedStyle, SupportedStyles, IndentationWidth.
# SupportedStyles: aligned, indented, indented_relative_to_receiver
Style/MultilineMethodCallIndentation:
  Enabled: false

# Offense count: 87
# Cop supports --auto-correct.
# Configuration parameters: EnforcedStyle, SupportedStyles, IndentationWidth.
# SupportedStyles: aligned, indented
Style/MultilineOperationIndentation:
  Enabled: false

# Offense count: 23
Style/MultilineTernaryOperator:
  Enabled: false

# Offense count: 451
# Cop supports --auto-correct.
Style/MutableConstant:
  Enabled: false

# Offense count: 26
# Cop supports --auto-correct.
# Configuration parameters: EnforcedStyle, MinBodyLength, SupportedStyles.
# SupportedStyles: skip_modifier_ifs, always
Style/Next:
  Enabled: false

# Offense count: 8
# Cop supports --auto-correct.
Style/Proc:
  Enabled: false

# Offense count: 51
# Cop supports --auto-correct.
Style/RedundantParentheses:
  Enabled: false

# TODO: (Asher) fix these
# Offense count: 6
# Cop supports --auto-correct.
Style/RedundantSelf:
  Enabled: false

# Offense count: 70
# Cop supports --auto-correct.
# Configuration parameters: EnforcedStyle, SupportedStyles, AllowInnerSlashes.
# SupportedStyles: slashes, percent_r, mixed
Style/RegexpLiteral:
  Enabled: false

# Offense count: 30
# Cop supports --auto-correct.
Style/RescueModifier:
  Enabled: false

# Offense count: 215
# Cop supports --auto-correct.
# Configuration parameters: EnforcedStyle, SupportedStyles.
# SupportedStyles: space, no_space
Style/SpaceAroundEqualsInParameterDefault:
  Enabled: false

# Offense count: 301
# Cop supports --auto-correct.
# Configuration parameters: EnforcedStyle, SupportedStyles.
# SupportedStyles: space, no_space
Style/SpaceBeforeBlockBraces:
  Enabled: false

# Offense count: 11
# Cop supports --auto-correct.
Style/SpaceBeforeComment:
  Enabled: false

# Offense count: 4
# Cop supports --auto-correct.
# Configuration parameters: EnforcedStyle, SupportedStyles.
# SupportedStyles: require_no_space, require_space
Style/SpaceInLambdaLiteral:
  Enabled: false

# Offense count: 982
# Cop supports --auto-correct.
# Configuration parameters: EnforcedStyle, SupportedStyles, EnforcedStyleForEmptyBraces, SpaceBeforeBlockParameters.
# SupportedStyles: space, no_space
Style/SpaceInsideBlockBraces:
  Enabled: false

# Offense count: 2996
# Cop supports --auto-correct.
# Configuration parameters: EnforcedStyle, EnforcedStyleForEmptyBraces, SupportedStyles.
# SupportedStyles: space, no_space, compact
Style/SpaceInsideHashLiteralBraces:
  Enabled: false

# Offense count: 20
# Cop supports --auto-correct.
# Configuration parameters: EnforcedStyle, SupportedStyles, AllowSafeAssignment.
# SupportedStyles: require_parentheses, require_no_parentheses, require_parentheses_when_complex
Style/TernaryParentheses:
  Enabled: false

# Offense count: 50
# Cop supports --auto-correct.
# Configuration parameters: AllowNamedUnderscoreVariables.
Style/TrailingUnderscoreVariable:
  Enabled: false

# Offense count: 41
# Cop supports --auto-correct.
Style/UnneededPercentQ:
  Enabled: false

# Offense count: 93
# Configuration parameters: EnforcedStyle, SupportedStyles.
# SupportedStyles: snake_case, normalcase, non_integer
Style/VariableNumber:
  Enabled: false<|MERGE_RESOLUTION|>--- conflicted
+++ resolved
@@ -25,17 +25,6 @@
 Lint/RescueException:
   Enabled: false
 
-<<<<<<< HEAD
-# Offense count: 2
-# Cop supports --auto-correct.
-Lint/UnneededSplatExpansion:
-=======
-# Offense count: 4
-# Cop supports --auto-correct.
-Lint/UnifiedInteger:
->>>>>>> 5c1ea1a1
-  Enabled: false
-
 # Offense count: 48
 # Cop supports --auto-correct.
 # Configuration parameters: AllowUnusedKeywordArguments, IgnoreEmptyMethods.
