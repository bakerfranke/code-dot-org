--- conflicted
+++ resolved
@@ -9,27 +9,7 @@
 OneHour = 60 * 60 * 1000
 OneDay = 24 * OneHour
 
-<<<<<<< HEAD
-ExcludedLevels = [1, 103, 337, 612, 830, 1254, 1255, 1264, 1265, 1370, 1376, 1383, 1393, 1415]
-=======
-ExcludedBrowsers = [
-  'bingbot',
-  'Epiphany',
-  'Googlebot',
-  'IE 6.0',
-  'IE 7.0',
-  'IE 8.0',
-  'IE Mobile',
-  'Other',
-  'Slurp',
-  'TwitterBot',
-  'Yandex Browser',
-  'YandexBot',
-  'Mo%20PTT/50 CFNetwork/672.1.15 Darwin/14.0.0'
-]
-
 ExcludedLevels = [1, 337, 612, 830, 1370, 1376, 1383, 1393, 1415]
->>>>>>> 12dcd4e7
 
 HardLevelAttemptsPerHour = {
   50 => 10,
