--- conflicted
+++ resolved
@@ -49,13 +49,8 @@
     Dir.glob("i18n/locales/original/**/*.*").each do |original_path|
       translated_path = original_path.sub("original", locale)
 
-<<<<<<< HEAD
-      plugin = 'nonPedanticEmphasis'
+      plugin = nil
       if original_path == 'i18n/locales/original/dashboard/blocks.yml'
-=======
-      plugin = nil
-      if redacted_path == 'i18n/locales/redacted/dashboard/blocks.yml'
->>>>>>> 4b81ec52
         plugin = 'blockfield'
       end
       restore(original_path, translated_path, translated_path, plugin)
