--- conflicted
+++ resolved
@@ -81,14 +81,7 @@
     short_instructions
     long_instructions
   ).each do |content_type|
-<<<<<<< HEAD
-    redact_translated_data("dashboard/#{content_type}.yml", 'nonPedanticEmphasis')
-=======
-    puts "\t#{content_type}"
-    source = "i18n/locales/source/dashboard/#{content_type}.yml"
-    dest = "i18n/locales/redacted/dashboard/#{content_type}.yml"
-    redact(source, dest)
->>>>>>> 4b81ec52
+    redact_translated_data("dashboard/#{content_type}.yml")
   end
 end
 
