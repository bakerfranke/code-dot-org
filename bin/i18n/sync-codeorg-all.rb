#!/usr/bin/env ruby

# If run with the "interactive" flag, runs all steps necessary for a full i18n
# update:
#
# First, to process newly-added strings, we:
#   Sync In to collect various translations into a single source directory
#   Sync Up to upload that source directory to crowdin
#   Create a PR with the changes
#
# Then, to retrieve new translations for existing strings, we:
#   Sync Down to download new translations from crowdin
#   Sync Out to distribute those translations throughout our system
#   Create a PR with the changes
#
# Note that this script will reset the repo in which it is run to staging
# latest, and should therefore only be run with a clean working directory.
#
# Otherwise, if run with one of the "command" flags, will run a single step of
# the full sync

require_relative '../../lib/cdo/only_one'
require_relative '../../lib/cdo/github'

require_relative 'i18n_script_utils'

require_relative 'sync-codeorg-in'
require_relative 'sync-codeorg-up'
require_relative 'sync-codeorg-down'
require_relative 'sync-codeorg-out'
require_relative 'upload_i18n_translation_percentages_to_gdrive'

require 'optparse'

IN_UP_BRANCH = "i18n-sync-in-up-#{Date.today.strftime('%m-%d')}".freeze
DOWN_OUT_BRANCH = "i18n-sync-down-out-#{Date.today.strftime('%m-%d')}".freeze

def parse_options
  options = {}
  opt_parser = OptionParser.new do |opts|
    opts.banner = <<-USAGE
  Usage: sync-codeorg-all [options]

  Commands:
    in:    Pull all updated source strings into i18n/locales/sources
    up:    Upload i18n/locales/sources to crowdin
    down:  Download translations from crowdin into i18n/locales
    out:   Distribute translations from i18n/locales out into codebase

  Options:
    USAGE

    opts.on("-i", "--interactive", "Run through complete sync interactively") do
      options[:interactive] = true
    end

    opts.on("-c", "--command COMMAND", %w(in up down out), "Run a single sync command") do |cmd|
      options[:command] = cmd
    end

    opts.on("-p", "--with-pull-request", "Automatically generate pull requests") do
      options[:with_pull_request] = true
    end
  end
  opt_parser.parse!(ARGV)

  unless options[:interactive] || options[:command]
    puts "  ERROR: Must specify either interactive or command mode\n\n"
    puts opt_parser.help
    exit(1)
  end

  options
end

def create_in_up_pr
  return unless should_i "create the in & up PR"
  `git checkout -B #{IN_UP_BRANCH}`

  git_add_and_commit(
    [
      "dashboard/config/locales/*.en.yml",
      "i18n/locales/source/dashboard"
    ],
    "dashboard i18n sync"
  )

  git_add_and_commit(
    [
      "i18n/locales/source/pegasus",
    ],
    "pegasus i18n sync"
  )

  git_add_and_commit(
    [
      "i18n/locales/source/blockly-mooc",
    ],
    "apps i18n sync"
  )

  `git push origin #{IN_UP_BRANCH}`
  in_up_pr = GitHub.create_pull_request(
    base: 'staging',
    head: IN_UP_BRANCH,
    title: "I18n sync In & Up #{Date.today.strftime('%m/%d')}"
  )
  GitHub.label_pull_request(in_up_pr, ["i18n"])
  puts "Created In & Up PR: #{GitHub.url(in_up_pr)}"
end

def create_down_out_pr
  return unless should_i "create the down & out PR"
  `git checkout -B #{DOWN_OUT_BRANCH}`

  git_add_and_commit(
    [
      "pegasus/cache",
      "i18n/locales/*/pegasus",
    ],
    "pegasus i18n updates"
  )

  git_add_and_commit(
    [
      "pegasus/sites.v3/code.org/i18n",
    ],
    "pegasus i18n markdown updates"
  )

  # Break up the dashboard changes, since they frequently end up being large
  # enough to have trouble viewing in github
  Languages.get_crowdin_name_and_locale.each do |prop|
    locale = prop[:locale_s]
    next if locale == 'en-US'
    git_add_and_commit(
      [
        "dashboard/config/locales/*#{locale}.yml",
        "i18n/locales/#{locale}/dashboard",
      ],
      "dashboard i18n updates - #{prop[:crowdin_name_s]}"
    )
  end

  git_add_and_commit(
    [
      "apps/i18n/*/*.json",
      "i18n/locales/*/blockly-mooc",
    ],
    "apps i18n updates"
  )

  git_add_and_commit(
    [
      "apps/lib/blockly/*.js",
      "i18n/locales/*/blockly-core",
    ],
    "blockly i18n updates"
  )

  `git push origin #{DOWN_OUT_BRANCH}`
  down_out_pr = GitHub.create_pull_request(
    base: 'staging',
    head: DOWN_OUT_BRANCH,
    title: "I18n sync Down & Out #{Date.today.strftime('%m/%d')}"
  )
  GitHub.label_pull_request(down_out_pr, ["i18n"])

  puts "Created Down & Out PR: #{GitHub.url(down_out_pr)}"

  # TODO: automate blockly update, too
  puts "\r\rremember to update blockly\r\r"
end

def checkout_staging
<<<<<<< HEAD
  `git checkout staging`
=======
  return if GitUtils.current_branch == "staging"
  `git checkout staging` if should_i "switch to staging branch"
>>>>>>> 3e7f8e99
end

def main
  options = parse_options

  if options[:interactive]
    checkout_staging
    sync_in if should_i "sync in"
    sync_up if should_i "sync up"
    create_in_up_pr if options[:with_pull_request]
    sync_down if should_i "sync down"
    sync_out if should_i "sync out"
    create_down_out_pr if options[:with_pull_request]
    upload_i18n_stats if should_i "upload translation stats"
<<<<<<< HEAD
    checkout_staging if should_i "return to the staging branch"
=======
    checkout_staging
>>>>>>> 3e7f8e99
  elsif options[:command]
    case options[:command]
    when 'in'
      puts "Pulling all updated source strings into i18n/locales/sources"
      sync_in
      if options[:with_pull_request]
        create_in_up_pr
      end
    when 'up'
      puts "Uploading i18n/locales/sources to crowdin"
      sync_up
    when 'down'
      puts "Downloading translations from crowdin into i18n/locales"
      sync_down
    when 'out'
      puts "Distributing translations from i18n/locales out into codebase"
      sync_out
      if options[:with_pull_request]
        create_down_out_pr
      end
    end
  end
end

main if __FILE__ == $0 && only_one_running?(__FILE__)<|MERGE_RESOLUTION|>--- conflicted
+++ resolved
@@ -173,12 +173,8 @@
 end
 
 def checkout_staging
-<<<<<<< HEAD
-  `git checkout staging`
-=======
   return if GitUtils.current_branch == "staging"
   `git checkout staging` if should_i "switch to staging branch"
->>>>>>> 3e7f8e99
 end
 
 def main
@@ -193,11 +189,7 @@
     sync_out if should_i "sync out"
     create_down_out_pr if options[:with_pull_request]
     upload_i18n_stats if should_i "upload translation stats"
-<<<<<<< HEAD
-    checkout_staging if should_i "return to the staging branch"
-=======
     checkout_staging
->>>>>>> 3e7f8e99
   elsif options[:command]
     case options[:command]
     when 'in'
