--- conflicted
+++ resolved
@@ -105,12 +105,8 @@
 
   def canonical_hostname(domain)
     return "localhost.#{domain}" if rack_env?(:development)
-<<<<<<< HEAD
     return "#{self.name}.#{domain}" if ['console', 'hoc-levels'].include?(self.name)
-=======
-    return "#{self.name}.#{domain}" if ['console', 'hoc-levels', 'ops'].include?(self.name)
     return "translate.#{domain}" if self.name == 'crowdin'
->>>>>>> 1fa8c53f
     return domain if rack_env?(:production)
     "#{rack_env}.#{domain}"
   end
