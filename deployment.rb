$:.unshift File.expand_path('../lib', __FILE__)
require 'csv'
require 'yaml'
require 'cdo/erb'
require 'cdo/slog'

def load_yaml_file(path)
  return nil unless File.file?(path)
  YAML.load(IO.read(path))
end

def load_languages(path)
  [].tap do |results|
    CSV.foreach(path, headers:true) do |row|
      results << row['code_s!']
    end
  end
end

def load_configuration()
  root_dir = File.expand_path('..', __FILE__)
  root_dir = '/home/ubuntu/website-ci' if root_dir == '/home/ubuntu/Dropbox (Code.org)'

  hostname = `hostname`.strip
  username = `whoami`.strip

  global_config = load_yaml_file File.join(root_dir, 'aws', 'secrets', 'config.yml')
  global_config = {'environments'=>{}, 'hosts'=>{}} unless global_config

  default_config = global_config['environments']['all'] || {}

  host_config = global_config['hosts'][hostname] || {}

  local_config = load_yaml_file(File.join(root_dir, 'locals.yml')) || {}

  env = local_config['env'] || host_config['env'] || ENV['RACK_ENV'] || ENV['RAILS_ENV'] || 'development'
  env_config = global_config['environments'][env] || {}

  rack_env = env.to_sym

  {
    'app_instances'               => [],
    'build_blockly'               => false,
    'build_blockly_core'          => false,
    'build_dashboard'             => true,
    'build_pegasus'               => true,
    'dashboard_db_name'           => "dashboard_#{rack_env}",
    'dashboard_devise_pepper'     => 'not a pepper!',
    'dashboard_facebook_key'      => 'not a real secret',
    'dashboard_port'              => 8080,
    'dashboard_twitter_key'       => '000000000000000000000',
    'dashboard_twitter_secret'    => '0000000000000000000000000000000000000000000',
    'dashboard_unicorn_name'      => 'dashboard',
    'dashboard_unicorn_pid'       => File.join(root_dir, 'aws', 'dashboard_unicorn.rb.pid'),
    'dashboard_user'              => username,
    'dashboard_workers'           => 8,
    'db_reader'                   => 'mysql://root@localhost/',
    'db_writer'                   => 'mysql://root@localhost/',
    'dns'                         => hostname,
    'freegeoip_host'              => nil,
    'hip_chat_log_room'           => rack_env.to_s,
    'hip_chat_logging'            => false,
    'home_dir'                    => File.expand_path('~'),
    'honeybadger_api_key'         =>'00000000',
    'hostname'                    => hostname,
    'languages'                   => load_languages(File.join(root_dir, 'pegasus', 'data', 'cdo-languages.csv')),
    'level_builder_port'          => 8082,
    'localize_blockly'            => true,
    'name'                        => hostname,
    'newrelic_secret'             => 'not a real secret',
    'pegasus_db_name'             => "pegasus_#{rack_env}",
    'pegasus_honeybadger_api_key' =>'00000000',
    'pegasus_port'                => 8081,
    'pegasus_unicorn_name'        => 'pegasus',
    'pegasus_unicorn_pid'         => File.join(root_dir, 'aws', 'pegasus_unicorn.rb.pid'),
    'pegasus_user'                => username,
    'pegasus_workers'             => 4,
    'poste_host'                  => 'localhost.code.org:9393',
    'poste_secret'                => 'not a real secret',
    'rack_env'                    => rack_env,
    'rack_envs'                   => [:development, :production, :staging, :test, :levelbuilder],
    'read_only'                   => false,
    'root_dir'                    => root_dir,
    'sendy_db_reader'             => 'mysql://root@localhost/',
    'sendy_db_writer'             => 'mysql://root@localhost/',
    'slog_token'                  => '00000000-0000-0000-0000-000000000000',
    'use_postfix'                 => true,
    'username'                    => username,
    'varnish_backends'            => {'localhost'=>'127.0.0.1'},
    'varnish_instances'           => [],
    'varnish_secret'              => '00000000-0000-0000-0000-000000000000',
    'varnish_storage'             => 'malloc,.5G',
  }.tap do |config|
    raise "'#{rack_env}' is not known environment." unless config['rack_envs'].include?(rack_env)
    ENV['RACK_ENV'] = rack_env.to_s unless ENV['RACK_ENV']
    raise "RACK_ENV ('#{ENV['RACK_ENV']}') does not match configuration ('#{rack_env}')" unless ENV['RACK_ENV'] == rack_env.to_s

    config.merge! default_config
    config.merge! env_config
    config.merge! host_config
    config.merge! local_config

    config['daemon']              ||= [:development, :staging, :test].include?(rack_env) || config['name'] == 'daemon'
    config['dashboard_db_reader'] ||= config['db_reader'] + config['dashboard_db_name']
    config['dashboard_db_writer'] ||= config['db_writer'] + config['dashboard_db_name']
    config['pegasus_db_reader']   ||= config['db_reader'] + config['pegasus_db_name']
    config['pegasus_db_writer']   ||= config['db_writer'] + config['pegasus_db_name']
  end
end


####################################################################################################
##
## CDO - A singleton that contains our settings and integration helpers.
##
##########

class CDOImpl < OpenStruct

  @slog = nil

  def initialize()
    super load_configuration
  end

  def canonical_hostname(domain)
    return "localhost.#{domain}" if rack_env?(:development)
<<<<<<< HEAD
    return "hoc-levels.#{domain}" if CDO.name == 'hoc-levels'
=======
    return "#{self.name}.#{domain}" if ['daemon', 'console', 'hoc-levels'].include?(self.name)
    return domain if rack_env?(:production)
>>>>>>> 4432e299
    "#{rack_env}.#{domain}"
  end

  def dir(*dirs)
    File.join(root_dir, *dirs)
  end

  def hosts_by_env(env)
    hosts = []
    GlobalConfig['hosts'].each_pair do |key, i|
      hosts << i if i['env'] == env.to_s
    end
    hosts
  end

  def hostnames_by_env(env)
    hosts_by_env(env).map{|i| i['name']}
  end

  def rack_env?(env)
    rack_env == env
  end

  def slog(params)
    @slog ||= Slog::Writer.new(secret:slog_token)
    @slog.write params
  end

end

CDO ||= CDOImpl.new


####################################################################################################
##
## Helpers
##
##########

def rack_env()
  CDO.rack_env
end

def rack_env?(env)
  rack_env == env
end

def deploy_dir(*dirs)
  CDO.dir(*dirs)
end

def aws_dir(*dirs)
  deploy_dir('aws', *dirs)
end

def blockly_dir(*dirs)
  deploy_dir('blockly', *dirs)
end

def blockly_core_dir(*dirs)
  deploy_dir('blockly-core', *dirs)
end

def dashboard_dir(*dirs)
  deploy_dir('dashboard', *dirs)
end

def home_dir(*paths)
  File.join(CDO.home_dir, *paths)
end

def pegasus_dir(*paths)
  deploy_dir('pegasus', *paths)
end

def postfix_dir(*paths)
  aws_dir('postfix', *paths)
end

def secrets_dir(*dirs)
  aws_dir('secrets', *dirs)
end<|MERGE_RESOLUTION|>--- conflicted
+++ resolved
@@ -125,12 +125,7 @@
 
   def canonical_hostname(domain)
     return "localhost.#{domain}" if rack_env?(:development)
-<<<<<<< HEAD
     return "hoc-levels.#{domain}" if CDO.name == 'hoc-levels'
-=======
-    return "#{self.name}.#{domain}" if ['daemon', 'console', 'hoc-levels'].include?(self.name)
-    return domain if rack_env?(:production)
->>>>>>> 4432e299
     "#{rack_env}.#{domain}"
   end
 
