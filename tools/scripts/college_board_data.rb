--- conflicted
+++ resolved
@@ -77,8 +77,6 @@
 SPECS = [
   {
     years: [2007, 2008, 2009],
-<<<<<<< HEAD
-=======
     tests: {
       csa: {
         all: %w(J18 J32 J39 J53 J60 J74),
@@ -92,27 +90,13 @@
   },
   {
     years: [2010, 2011],
->>>>>>> f9ffe4ff
     tests: {
       csa: {
         all: %w(J18 J32 J39 J53 J60 J74),
         females: %w(J74)
-      },
-      csab: {
-        all: %w(K18 K32 K39 K53 K60 K74),
-        females: %w(K74)
       }
     }
   },
-  {
-    years: [2010, 2011],
-    tests: {
-      csa: {
-        all: %w(J18 J32 J39 J53 J60 J74),
-        females: %w(J74)
-      }
-    }
-  }, 
   {
     years: [2012],
     tests: {
