--- conflicted
+++ resolved
@@ -6079,9 +6079,6 @@
           title: Craft17 Development Script
           description_audience: '[șir gol]'
           description_short: '[șir gol]'
-<<<<<<< HEAD
-          description: '[șir gol]'
-=======
           description: '[șir gol]'
         applab-intro:
           stages:
@@ -6092,5 +6089,4 @@
           title: Intro to App Lab
           description_audience: '[șir gol]'
           description_short: '[șir gol]'
-          description: These lessons introduce you to App Lab through a series of creative projects.
->>>>>>> a4df5b8b
+          description: These lessons introduce you to App Lab through a series of creative projects.