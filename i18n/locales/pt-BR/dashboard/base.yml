--- conflicted
+++ resolved
@@ -465,11 +465,8 @@
     auth_option_saved: "Você vinculou sua conta %{provider} ao email %{email}."
     auth_option_saved_no_email: "Você vinculou com êxito sua conta %{provider}."
     update_email: "Atualizar"
-<<<<<<< HEAD
-=======
     parent_guardian_email_label: "E-mail dos responsáveis"
     none: "Nenhum"
->>>>>>> 97c71c09
     encrypted: "criptografado"
   user_level:
     completed: 'Concluído'
