pt-BR:
  data:
    short_instructions:
      2-3 Artist 1 new: Oi, eu sou um artista. Você pode escrever códigos para me fazer desenhar quase qualquer coisa. Use alguns blocos para me fazer desenhar sobre as linhas cinzas na imagem. (Cada linha tem o comprimento de 100 pixels)
      2-3 Artist 11: "Faça uma borda na placa de pare criando um octógono\ncom os lados medindo 100 pixels. \\r\n\\r\n"
      2-3 Artist 12: |-
        Crie um círculo para terminar o globo ocular!\r
        \r
        Se
        o artista virar 1 grau com cada laço, quantas vezes você precisará repetir
        o código para desenhar um círculo? 180? 360? 500?
      2-3 Artist 2 new: "Esta casa tem uma parede inacabada. Cada lado tem\n100 pixels de comprimento, mas a parede inacabada tem apenas 50. Complete a parede. "
      2-3 Artist 2: "Esta casa tem uma parede inacabada. Cada lado tem\n100 pixels de comprimento, mas a parede inacabada tem apenas 50. Complete a parede. "
      2-3 Artist 3.4: "O bloco \"pule\" move o artista sem desenhar.\nDesenhe a linha tracejada usando os blocos \"pule para a frente\" e \"avance\".\nCada linha tem 50 pixels de comprimento."
      2-3 Artist 3: Esse chapéu tem 100 pixels de altura. Desenhe um chapéu que tenha 70 pixels a menos.
      2-3 Artist 3new: "O chapéu vermelho tem 100 pixels de altura. Termine o desenho\nde um chapéu preto que seja 70 pixels menor. \\r\n(Observação: a largura de cada chapéu é\nde 50 pixels)."
      2-3 Artist 4: Ajude-me a completar a casa para o gato.
      2-3 Artist 5: "Substitua esse código por um bloco \"repita vezes\"\npara desenhar a mesma casa usando apenas 3 blocos."
      2-3 Artist 6: 'Essa casa precisa de um telhado! Desenhe o triângulo. Dica: todos os 3 lados têm o mesmo comprimento.'
      2-3 Artist 7: "Termine de desenhar o último conjunto de janelas da escola\npara que todos na sala de aula possam ver a parte de fora. Os lados de cada janela quadrada\nmedem 25 pixels de comprimento. "
      2-3 Artist 8: "Complete os quartos para cada animal dividindo\no retângulo em 2 quadrados de mesmo tamanho. O retângulo tem 200 pixels de largura\ne 100 pixels de altura. Há várias maneiras diferentes de resolver este desafio, então,\ndivirta-se!"
      2-3 Artist 9 NEW: Termine esta pipa
      2-3 Artist 9 REPLACEMENT: Conclua o desenho destas escadas!
      2-3 Artist 9: Termine esta pipa
      2-3 Artist Assessment 1: "Avaliação: termine de desenhar o último dente.\nEle tem 25 pixels de largura e 25 pixels de altura."
      2-3 Artist Debugging 1: "Este chapéu precisa ter apenas 50 pixels de largura. Você\nconsegue arrumá-lo?"
      2-3 Artist Debugging 10: "O controlador de direção do controle do meu jogo\né muito estreito. \\r\n\\r\nVocê consegur aumentar a largura dele em 10 pixels?\\r\n\\r\nExecute\no código primeiro para ver o que está errado."
      2-3 Artist Debugging 11: |-
        Meu floco de neve está se desfazendo!\r
        \r
        Você
        consegue descobrir o que há de errado?
      2-3 Artist Debugging 12: Eu devo adicionar uma onda do mar nessa cena. Você pode me ajudar?
      2-3 Artist Debugging 2: "O código dos bigodes do gato está errado.\n\\r\n\\r\nCorrija o código para desenhar os bigodes, todos com o mesmo tamanho."
      2-3 Artist Debugging 3: "Meu barco tem um buraco! \\r\n\\r\nO que você\nprecisa corrigir para unir as extremidades?"
      2-3 Artist Debugging 4: "Qual é a imagem que estamos tentando\ndesenhar? Termine de conectar os pontos usando as linhas e ângulos apropriados."
      2-3 Artist Debugging 5: "O código para a perna e\npara o pé está errado. \\r\n\\r\nVocê consegue corrigi-lo?"
      2-3 Artist Debugging 6: |-
        Parece que estou sentado em uma cadeira
        sem uma perna!\r
        \r
        Edite o código para desenhar a última perna.
      2-3 Artist Debugging 7: |-
        Parece que o C no código está desenhado ao contrário!\r
        \r
        Você
        consegue fazê-lo parecer com um C de novo?
      2-3 Artist Debugging 8: |-
        Meu professor diz que eu devo terminar o que
        comecei!\r
        \r
        Ajude-me a terminar meu cata-vento. Você consegue descobrir o que há de errado?
      2-3 Artist Debugging 9: |-
        Algo está estranho!\r
        \r
        O código deste
        caule está errado. Você consegue descobrir como fazer o artista traçar o
        caule da maneira certa?
      2-3 Artist Debugging Assessment 1: "Avaliação: Por que este quadrado\nacaba ficando com 75 pixels a menos em cada lado?\\r\n\\r\nOnde está o erro\ndo código?"
      2-3 Artist Free Play: Atividade livre! Desenhe o que você quiser.
      2-3 Artist Functions 1 a: "\"Mim artista zumbi. Mim ama desenhar!\" \\r\n\\r\nAjude\no zumbi a desenhar os óculos quadrados. \\r\n\\r\nA haste entre as lentes é\n25 pixels menor que a largura dos quadrados, que é igual a 100 pixels."
      2-3 Artist Functions 1: "\"Mim artista zumbi. Mim ama desenhar!\" \\r\n\\r\nAjude\no zumbi a desenhar os óculos quadrados. \\r\n\\r\nA haste entre as lentes é\n25 pixels menor que a largura dos quadrados, que é igual a 100 pixels."
      2-3 Artist Functions 10: "Atividade livre: Aqui temos duas funções, uma\npara desenhar uma engrenagem grande e outra para desenhar uma engrenagem pequena. Use-as para desenhar o interior\nde uma máquina!"
      2-3 Artist Functions 11 a: "Renomeamos a função \"desenhe um quadrado\"\ncomo \"desenhe um hexágono\", mas ela ainda desenha apenas quadrados! Você consegue mudar a\nfunção \"desenhe um hexágono\" para desenhar um hexágono com lados de 50 pixels? \\r\n\\r\nDesenhe\na imagem usando a nova função!"
      2-3 Artist Functions 11.5 a: "Aqui está a mesma função\n\"Desenhe um hexágono\". \\r\n\\r\nO que acontece se você repetir o programa principal 6 vezes, virando\n60 graus a cada repetição?"
      2-3 Artist Functions 11.5: "Aqui está a mesma função\n\"Desenhe um hexágono\". \\r\n\\r\nO que acontece se você repetir o programa principal 6 vezes, virando\n60 graus a cada repetição?"
      2-3 Artist Functions 11: "Renomeamos a função \"desenhe um quadrado\"\ncomo \"desenhe um hexágono\", mas ela ainda desenha apenas quadrados! Você consegue mudar a\nfunção \"desenhe um hexágono\" para desenhar um hexágono com lados de 50 pixels? \\r\n\\r\nDesenhe\na imagem usando a nova função!"
      2-3 Artist Functions 12 Mike: "Funções são ótimas para desenhar\ncoisas complexas várias vezes. \\r\n\\r\nVocê consegue usar a função \"desenhe uma flor\"\npara preencher o resto do canteiro de plantas?\\r\nAs plantas estão todas separadas por uma distância de 100 pixels."
      2-3 Artist Functions 12 a: "Funções são ótimas para desenhar\ncoisas complexas várias vezes. \\r\n\\r\nVocê consegue usar a função \"desenhe uma flor\"\npara preencher o resto do canteiro de plantas?\\r\nAs plantas estão todas separadas por uma distância de 100 pixels."
      2-3 Artist Functions 12: "Funções são ótimas para desenhar\ncoisas complexas várias vezes. \\r\n\\r\nVocê consegue usar a função \"desenhe uma flor\"\npara preencher o resto do canteiro de plantas?\\r\nAs plantas estão todas separadas por uma distância de 100 pixels."
      2-3 Artist Functions 13: "Fornecemos quatro funções para você.\nUse-as da forma que quiser dentro de um ou mais laços para criar imagens que\nvocê pode compartilhar com seus amigos. Pressione \"Executar\" para ver um exemplo."
      2-3 Artist Functions 2 a: 'Use o pequeno bloco verde `desenhar um quadrado` para chamar esta nova função e criar os óculos. '
      2-3 Artist Functions 2: "As funções permitem que você defina novos blocos! \\r\n\\r\nMovemos\nos blocos necessários para desenhar um quadrado para dentro de uma função chamada \"desenhe\num quadrado\". Desta vez, use a função \"desenhe um quadrado\" para criar os óculos.\n\\r\n\\r\nOs quadrados estão separados por uma distância de 75 pixels."
      2-3 Artist Functions 3 a: "Edite a função \"desenhar um quadrado\" para desenhar quadros que são 115px em cada lado. \n\nOs quadrados estão a 45 pixels de distância."
      2-3 Artist Functions 3: "Edite a função para desenhar um quadrado com\nlados de 115 pixels, para desenhar os óculos maiores. \\r\n\\r\nAgora, os quadrados\nestão separados por 45 pixels."
      2-3 Artist Functions 4 a: Agora coloque a função dentro de um laço e adicione um turno extra para desenhar esses três quadrados.
      2-3 Artist Functions 4: "Agora coloque a função dentro de um laço\npara desenhar esses três quadrados."
      2-3 Artist Functions 7: "Use a função \"desenhe uma casa\" para desenhar\nduas casas usando dois parâmetros diferentes. (Dica: a primeira casa tem 100 pixels)."
      2-3 Artist Functions 9: "Atividade livre: Esta é uma função para flocos de neve.\nExperimente usá-la para criar uma cena de inverno! Essa é uma atividade livre, então\nnão há desafios para resolver. Divirta-se!"
      2-3 Artist Loops 1: "Você consegue fazer um hexágono com lados de\n100 pixels de comprimento para terminar a célula? Lembre-se, isso significa que você só vai\nprecisar virar 60 graus!"
      2-3 Artist Loops 10: "O que acontece com o design quando fazemos nossa\netapa final com metade do comprimento?"
      2-3 Artist Loops 11: "Agora, vamos colocar *outro* laço em torno de toda\na criação! Não se esqueça de adicionar um ângulo ao final do laço externo."
      2-3 Artist Loops 2: "Agora, use um bloco \"repita\" para transformar a célula em uma\nconcha."
      2-3 Artist Loops 4: "Quer ver o que acontece quando repetimos essa\nforma várias vezes usando um laço?"
      2-3 Artist Loops 5: "Agora, vamos fazer uma pequena alteração no laço\ne ver como nossas imagens ficam diferentes."
      2-3 Artist Loops 6: "Adicione mais um movimento e outra ação de virar dentro\ndo laço e veja como seu design muda."
      2-3 Artist Loops 7: "Podemos usar laços para criar todos os tipos de polígonos. Você \nconsegue criar um losango dentro desse hexágono?"
      2-3 Artist Loops 8: Vamos colocar ambos os elementos dentro de um laço.
      2-3 Artist Loops 9: |-
        Vamos repetir os mesmos elementos, mas 
        agora vamos adicionar alguma distância entre eles.\r
        Use o mesmo código usado 
        anteriormente, mas adicione um passo à frente no final do laço externo.
      2-3 Artist Loops New 1: "Vamos desenhar a cabeça do robô! Você pode\nfazer um quadrado com lados de 100 pixels?"
      2-3 Artist Loops New 10: "Agora vamos conectar um monte de \"V\"\nem um laço."
      2-3 Artist Loops New 11: "Reconstrua o código do último desafio,\nmas, dessa vez, adicione uma ação de virar à esquerda em 30 graus dentro do laço. Agora repita\na ação 24 vezes, em vez de 8."
      2-3 Artist Loops New 12: "Desenhe um diamante com lados de 100 pixels.\n"
      2-3 Artist Loops New 13: "Você vai conhecer alguns códigos\n(em cinza) para fazer um diamante. \\r\n\\r\nRepita o código cinza para criar um padrão\ndivertido!"
      2-3 Artist Loops New 14: "Brinque um pouco com o código do diamante\ne veja que outros padrões você consegue fazer. Tente mudar quantos graus você\nvira e o número de repetições."
      2-3 Artist Loops New 15: Agora desenhe o que você quiser!
      2-3 Artist Loops New 2: |-
        Aqui temos o mesmo desafio que acabamos de resolver,
        mas só podemos usar os blocos "avance" e "vire"
        desta vez.\r
        \r
        Você pode usar um bloco "repita" para resolver este desafio?
      2-3 Artist Loops New 9: "Desenhe um V simples (com ambos os lados com\n50 pixels) para completar a seta."
      2-3 Artist Match Hex Pic: 'Correspondência: ajude a terminar o hexágono.'
      2-3 Artist Match Rho Pic: 'Correspondência: termine o código que falta.'
      2-3 Artist Match Sq Pic: 'Correspondência: complete o código que falta'
      2-3 Artist Match Tri pic: 'Correspondência: preencha o código que falta.'
      2-3 Artist Nested Loops 1: "Coloque um bloco \"repita\" ao redor de toda\nesta pilha de código para desenhar o padrão."
      2-3 Artist Nested Loops 10: "Repita este código 12 vezes para completar\no padrão."
      2-3 Artist Nested Loops 11: "Repita este código 4 vezes para completar\no padrão, vire 90 graus após cada círculo."
      2-3 Artist Nested Loops 12: "Repita este código 12 vezes para completar\nas espirais."
      2-3 Artist Nested Loops 2: "Agora, repita o triângulo 6 vezes. \\r\n\\r\nDepois\nde cada triângulo, você precisa virar 60 graus antes de desenhar o próximo."
      2-3 Artist Nested Loops 3: "Você vai precisar repetir o triângulo 12\nvezes para desenhar este padrão. \\r\n\\r\nDivida o número de graus em um círculo\n(360) pelo número de formas que você está desenhando (12) para descobrir quanto virar\ndepois de cada forma."
      2-3 Artist Nested Loops 4: "Repita este diamante 12 vezes para desenhar\numa flor!\\r\n\\r\nObservação: vamos usar o mesmo ângulo para repetir 12 diamantes,\ncomo fizemos com os 12 triângulos.  \\r\nQuanto você precisa virar depois de cada forma?"
      2-3 Artist Nested Loops 5: "Preencha as janelas deste edifício com\num laço aninhado. \\r\n\\r\nAs janelas têm 20 pixels de comprimento e são separadas por 20 pixels."
      2-3 Artist Nested Loops 6: |-
        Esse dinossauro tem 8 espinhos ao longo
        de sua cauda.\r
        Cada espinho tem 30 pixels de comprimento. Repita o triângulo 8 vezes, mas
        lembre-se de saltar para a frente depois de cada um!
      2-3 Artist Nested Loops 7: "Repita esse triângulo 10 vezes para desenhar\no Sol. \\r\n\\r\nVocê vai precisar mover e virar depois de cada triângulo. \\r\n\\r\nVocê\npode descobrir quanto virar dividindo o número de graus em um círculo\npelo número de triângulos que o compõem."
      2-3 Artist Nested Loops 8: "Agora vamos adicionar um pouco de grama à imagem.\n\\r\n\\r\nCada tufo de grama é separado por 50 pixels."
      2-3 Artist Nested Loops 9: "Vamos terminar essa imagem adicionando\numa flor. \\r\n\\r\nRepita o diamante 12 vezes para desenhar a flor."
      2-3 Artist Nested Loops Free Play: "Atividade livre. Desenhe algo legal\ncom laços aninhados."
      2-3 Bee Conditionals 1: "Olá! Eu sou uma abelha. Ajude-me a coletar o néctar\nda flor."
      2-3 Bee Conditionals 10: "As flores roxas podem ter 1 ou 0 néctar.\nTenha cuidado para não coletar néctar de uma flor roxa se ela não\ntiver néctar.\\r\n"
      2-3 Bee Conditionals 11: "O que será que tem por aí!\\r\n\\r\nAjude-me\na voar pelo jardim e coletar o néctar apenas das flores que têm\nnéctar para oferecer. "
      2-3 Bee Conditionals 12: "Ajude-me a encontrar todo o néctar usando\no menor número possível de blocos!"
      2-3 Bee Conditionals 13: |-
        Há muita coisa acontecendo por aqui!\r
        \r
        Use
        o que você aprendeu para coletar todo o néctar e, então, produza o mel.
      2-3 Bee Conditionals 14: |-
        Vamos unir todas as informações!\r
        \r
        Use
        o que você aprendeu para me ajudar a coletar néctar apenas das flores que têm
        néctar para oferecer, usando o menor número possível de blocos. Não se esqueça de produzir o mel para terminar.
      2-3 Bee Conditionals 15: "Este padrão de degrau deve ser familiar.  \\r\n\\r\nVocê\nconsegue coletar néctar apenas das flores que têm néctar para oferecer, usando o menor número de\nblocos possível?"
      2-3 Bee Conditionals 2: "Sou uma abelha faminta! \\r\nAjude-me a coletar\ntodo o néctar das flores usando o menor número possível de blocos."
      2-3 Bee Conditionals 3: "Olhe só todo esse néctar!\\r\n\\r\nAjude-me\na coletar todo o néctar e produzir mel usando o menor número possível de blocos.  "
      2-3 Bee Conditionals 4: "Ajude-me a coletar todo o néctar das\nflores e a produzir todo o mel."
      2-3 Bee Conditionals 5: "Tenha cuidado para não coletar néctar das\nflores roxas que não o têm. \\r\nPrimeiro, veja se o néctar\né igual a 1 usando o bloco \"se néctar\"."
      2-3 Bee Conditionals 6: "Verifique essa flor com um bloco \"se\"\npara ver se há algum néctar disponível."
      2-3 Bee Conditionals 7: "Colete o néctar de cada flor, apenas se\nela tiver néctar disponível."
      2-3 Bee Conditionals 8: "Este campo tem flores vermelhas e roxas.\nAs flores vermelhas têm uma quantidade de néctar conhecida, mas o néctar das flores roxas é desconhecido.\nColete todo o néctar."
      2-3 Bee Conditionals 9: Colete todo o néctar de cada flor.
      2-3 Bee Conditionals Assessment 1: "Avaliação: Colete todo o\nnéctar. Tenha cuidado para não coletar néctar das flores roxas que\nnão o tiverem."
      2-3 Bee Debugging 1: "Esses blocos estão me incomodando. Corrija o(s)\nerro(s) para coletar todo o néctar."
      2-3 Bee Debugging 10: "Este desafio está me deixando lelé! \\r\nCorrija\no(s) erro(s) para coletar todo o néctar e produzir todo o mel."
      2-3 Bee Debugging 2: |-
        Você consegue encontrar o problema aqui?\r
        Corrija o(s)
        erro(s) para coletar todo o néctar.
      2-3 Bee Debugging 3: |-
        Nossa, que ferroada!\r
        \r
        Corrija o(s) erro(s)
        para coletar todo o néctar.
      2-3 Bee Debugging 4: "Esses blocos estão me incomodando. Corrija o(s)\nerro(s) para coletar todo o néctar e produzir todo o mel."
      2-3 Bee Debugging 5: "Essa flor parece deliciosa! \\r\n\\r\nCorrija o(s)\nerro(s) para coletar todo o néctar. Agora você pode usar os botões \"Executar\" e \"Passo\"."
      2-3 Bee Debugging 6: |-
        Que doce desafio!\r
        \r
        Corrija o(s) erro(s)
        para coletar todo o néctar.
      2-3 Bee Debugging 7: "Corrija o(s) erro(s) para coletar todo o néctar\ne produzir todo o mel."
      2-3 Bee Debugging 8: |-
        Quantas flores lindas!\r
        \r
        Corrija o(s)
        erro(s) para coletar todo o néctar.
      2-3 Bee Debugging 9: |-
        Uau, que ferroada!\r
        \r
        Você
        terá que corrigir algumas coisas neste programa para coletar todo o
        néctar e produzir todo o mel.
      2-3 Bee Debugging Assessment 1: |-
        Avaliação:  Agora é hora de
        mostrar o que você sabe!\r
        \r
        Corrija o(s) erro(s) para coletar todo o néctar e
        produzir todo o mel.
      2-3 Bee Functions 1: "Funções são blocos de código que realizam\numa tarefa. Use a função \"obtenha 2 néctares\" para coletar o néctar de cada\nflor."
      2-3 Bee Functions 10: "As flores roxas variam entre 1 ou\n0 néctar a cada vez que você executa o desafio.   \\r\n\\r\nCrie uma função que coleta\nnéctar apenas das flores que o têm."
      2-3 Bee Functions 2: "As funções são blocos de código que realizam\numa tarefa. \\r\n\\r\nUse a função \"obtenha 5\" para obter 5 néctares por vez."
      2-3 Bee Functions 3: Colete todo o néctar de cada flor.
      2-3 Bee Functions 4: "A função \"mova e obtenha néctar\" vira\na abelha, coleta néctar, e então retorna a abelha para onde ela começou. \\r\n\\r\nUse\na função para coletar todo o néctar."
      2-3 Bee Functions 5: "Agora há mais néctar nas flores.\nEdite a função dada para que ela colete 4 néctares e use-a para coletar\ntodo o néctar das flores."
      2-3 Bee Functions 6: "Agora, use a mesma função para coletar néctar\ndas três flores."
      2-3 Bee Functions 7: "Agora as flores estão mais longe. Edite a\nfunção dada e use-a para coletar todo o néctar das flores."
      2-3 Bee Functions 8: "Crie sua própria função que coleta 7 néctares,\navança e produz 7 unidades de mel. Use a função para coletar néctar em todas as\nflores e produzir mel em todas as colmeias."
      2-3 Bee Functions 9: "Crie sua própria função que vai por um\ncaminho, obtém néctar, produz mel, e então retorna a abelha para o início do\ncaminho."
      2-3 Bee Functions Assessment 1: "Avaliação: Use a função dada\npara coletar o néctar de cada flor."
      2-3 Bee Functions Assessment 2: "Avaliação: Crie uma função\npara virar, avançar e produzir 3 unidades de mel, então retorne a abelha para o local onde ela começou\ne vire-a de volta."
      2-3 Bee Loops 1: |-
        Essas flores parecem deliciosas!\r
        \r
        Colete o néctar
        de cada uma das flores usando o menor número possível de blocos.
      2-3 Bee Loops 10: "Você pode usar um laço enquanto dentro de outros dois\nlaços para coletar todo o néctar?"
      2-3 Bee Loops 11: "Use laços enquanto para coletar todo o néctar\ndas flores desse campo."
      2-3 Bee Loops 12: "Use laços enquanto para coletar todo o néctar\ndas flores desse campo."
      2-3 Bee Loops 13: "Avaliação: Colete todo o néctar usando\no menor número possível de blocos."
      2-3 Bee Loops 1A: "Olá, eu sou uma abelha. Você pode me ajudar a coletar\no néctar dessas flores? "
      2-3 Bee Loops 2: "Colete todo o néctar e produza todo o mel\nusando o menor número possível de blocos."
      2-3 Bee Loops 2A: Desta vez, use um laço para juntar todo o néctar.
      2-3 Bee Loops 3: "Colete o néctar de cada flor e produza mel\nem cada colmeia usando o menor número possível de blocos."
      2-3 Bee Loops 3A: Use um laço "repita" para coletar todo o néctar.
      2-3 Bee Loops 3B: "Agora, use o bloco \"repita\" para coletar todo o\nnéctar e produzir todo o mel."
      2-3 Bee Loops 4: |-
        Que abelha trabalhadora!\r
        \r
        Ajude a abelha a coletar todo o
        néctar e produzir todo o mel com o menor número de blocos possível.
      2-3 Bee Loops 4A: "Quantas vezes os laços ajudaram você neste desafio?  \\r\n\\r\nOs laços\nsão seus amigos! Use alguns deles para completar este desafio com o menor número\nde blocos possível."
      2-3 Bee Loops 5: "O formato deste caminho é diferente dos\ndemais. \\r\n\\r\nVocê consegue coletar todo o néctar usando o menor número possível de blocos?"
      2-3 Bee Loops 6: "Você consegue encontrar a maneira mais rápida para a abelha\ncoletar todo o néctar e produzir todo o mel?"
      2-3 Bee Loops 7: "Que lindo campo florido!  Ajude a\nabelha a visitar cada flor. Você consegue achar uma maneira de fazer isso com menos de 7 blocos?"
      2-3 Bee Loops 8: "Essas flores roxas têm uma quantidade diferente de\nnéctar a cada vez que você executa o desafio. \\r\n\\r\nUse o laço \"enquanto houver néctar\" para\ncoletar todo o néctar. \\r\n\\r\nEsse laço será executado enquanto a condição\nfor verdadeira, neste caso, enquanto \"néctar > 0\"."
      2-3 Bee Loops 9: "O laço enquanto pode realizar a mesma ação que\num comando se em um laço. Adicione um laço enquanto a esse código para realizar a mesma\ntarefa."
      2-3 Bee Loops Assessment 1: "Avaliação: Use um laço \"enquanto\" para\ncoletar todo o néctar dessas flores."
      2-3 Maze 1: "Você pode me ajudar a pegar o porco malvado? Junte alguns\nblocos \"avance\" abaixo do bloco \"quando executar\" e clique em \"Executar\". "
      2-3 Maze 10: Leve-me até a maldade verde! (Cuidado com a dinamite)
      2-3 Maze 11: "Estou com fome, leve-me até a flor! Quantas vezes\nvocê precisa repetir um bloco?"
      2-3 Maze 12 (copy 1): "Você pode substituir a resposta anterior por apenas dois\nblocos? (Dica: crie um laço usando um bloco \"repita vezes\")"
      2-3 Maze 12 (copy 2): "Você pode substituir a resposta anterior por apenas dois\nblocos? (Dica: crie um laço usando um bloco \"repita vezes\")"
      2-3 Maze 12 (old): "Leve-me até o porco, agora com o bloco repita\nvezes!"
      2-3 Maze 12 - One Move Block: "Pegue o porco! Mas, desta vez, você\nsó pode usar um bloco \"avance\". Você está vendo mais algum bloco que poderia\najudar?"
      2-3 Maze 12: "Você consegue pegar o porco criando um laço que usa\napenas um bloco \"avance\" dentro de um bloco \"repita\"?"
      2-3 Maze 13 (old): "Leve-me até o porco, agora com o bloco repita\naté!"
      2-3 Maze 13: "Leve-me até o porco! Você só pode usar um bloco\n\"avance\" desta vez"
      2-3 Maze 14 (old): Leve-me até o porco com o bloco repita até!
      2-3 Maze 14: "Leve-me até o girassol! (Onde está o bloco \"repita\nvezes\" quando eu preciso dele?)"
      2-3 Maze 15 (old): Leve-me até o porco com o bloco repita até!
      2-3 Maze 15: "Neste desafio, dois laços \"repita\" ajudarão você\na pegar o porco com o menor número possível de blocos!"
      2-3 Maze 16 (old): Leve-me até o porco com o bloco repita até!
      2-3 Maze 16 before: "Você consegue descobrir a maneira mais rápida de me\nlevar até o porco?"
      2-3 Maze 16: "Os laços funcionam inclusive com mais de um bloco dentro! Você\nconsegue repetir essa sequência para levar o zumbi até o girassol?"
      2-3 Maze 2: Esse porco está me irritando. Ajude-me a chegar até ele!
      2-3 Maze 3: "Trace o caminho e leve-me até o porco bobalhão. Desvie\ndo TNT, ou penas vão voar!"
      2-3 Maze 4: Leve-me até a maldade verde! (Cuidado com a dinamite)
      2-3 Maze 5: Leve-me até a maldade verde! (Cuidado com a dinamite)
      2-3 Maze 6: "Fique calmo e ajude-me a chegar até o porco malvado. Senão\neu vou ficar braco!"
      2-3 Maze 7: Leve-me até a maldade verde! (Cuidado com a dinamite)
      2-3 Maze 8: Leve-me até o porco!
      2-3 Maze 9: Leve-me até a maldade verde! (Cuidado com a dinamite)
      2-3 Maze Loops 1: Você pode me levar até o porco usando 5 blocos?
      2-3 Maze Loops 17: Use o que você aprendeu para me levar até o girassol!
      2-3 Maze Loops 18: "Leve-me até o girassol usando o menor número de blocos\npossível! \\r\n\\r\nUse um laço \"repita\" dentro de outro para diminuir\na quantidade de códigos que você precisa."
      2-3 Maze Loops 19: "Vamos subir o nível! \\r\nUse\nlaços para me levar até o girassol com o menor número de laços possível."
      2-3 Maze Loops 20: "Você pode resolver esse desafio usando o menor número\npossível de blocos?"
      2-3 Maze Loops 21: "Leve-me até o girassol usando o menor número possível\nde blocos!"
      2-3 Maze Loops Assessment 1: "Avaliação: Leve-me até o girassol\nusando apenas 5 blocos! "
      2-3 Maze sq1: Esse porco está me irritando. Ajude-me a encontrá-lo!
      2-3 Maze sq10: Leve-me até o porco! Que blocos foram repetidos?
      2-3 Maze sq10v2: Leve-me até o porco! Que blocos foram repetidos?
      2-3 Maze sq2: "Trace o caminho e leve-me até o porco bobalhão. Desvie\ndo TNT, ou penas vão voar!"
      2-3 Maze sq3: Leve-me até a maldade verde! (Cuidado com a dinamite)
      2-3 Maze sq4: "Fique calmo e ajude-me a chegar até o porco malvado. Senão\neu vou ficar braco!"
      2-3 Maze sq5: "Leve-me até o porco! Quantas vezes você precisa\nrepetir um bloco?"
      2-3 Maze sq6: "Você pode substituir a resposta anterior por apenas dois\nblocos? (Dica: crie um laço usando um bloco \"repita vezes\")"
      2-3 Maze sq7: Leve-me até o intruso verde usando apenas três blocos.
      2-3 Maze sq8: "Leve-me até o porco! (Onde está o bloco \"repita vezes\"\nquando eu preciso dele?)"
      2-3 Maze sq9: Crie laços para chegar até o porco usando menos blocos.
      2-3 maze sq11: Leve-me até o porco! Que blocos foram repetidos?
      2-3 maze sq12: "Você pode substituir a resposta anterior por um laço\nusando um bloco \"repita vezes\"?"
      2-3 maze sq13: "Querida pessoa. Mim zumbi. Deve... chegar... girassol.\nCrie um laço com o bloco \"repita até\"."
      2-3 maze sq14: Você consegue chegar até o girassol usando apenas quatro blocos?
      2-3 maze sq15: Você pode chegar até o girassol usando apenas blocos?
      2-3 maze sq16: "Ok, isso é parecido, mas um pouco diferente. Você pode\nfazer isso em apenas cinco blocos?"
      2-3: As flores roxas podem ter 1 ou 0 néctar. Tenha cuidado para não coletar néctar de uma flor roxa se ela não tiver néctar.
      2-3level1: Ajude o pássaro a pegar o porco safado movendo-o para frente
      20hr_farmer_stage9_1: Olá, eu sou uma fazendeira! Preciso de sua ajuda para aplanar o terreno da minha fazenda, para prepará-lo para o plantio. Leve-me até o monte de terra e use o bloco "remova" para removê-lo.
      20hr_farmer_stage9_10: Estou trabalhando até tarde, então está escuro, e eu não sei o tamanho desses montes de terra. Agora, eu não tenho todas as opções que eu costumava ter com o bloco "enquanto". Mova-me ao longo do campo e, se houver um monte de terra, remova-o
      20hr_farmer_stage9_11: 'Ainda está escuro lá fora. Mova-me ao longo do terreno. Se houver um monte de terra, remova-o, e se houver um buraco, preencha-o. Dica: use o menu de opções no bloco "se".'
      20hr_farmer_stage9_2: Em seguida, leve-me para perto do buraco e preencha-o com DUAS pás cheias de terra, usando o bloco "preencha".
      20hr_farmer_stage9_3: Leve-me até o monte de terra e me diga quantas pás devo remover, usando o menor número de blocos possível.
      20hr_farmer_stage9_4: 'Você pode me ajudar a remover todos os quatro montes de terra? Dica: se puder, use um bloco de repetição.'
      20hr_farmer_stage9_5: 'Ajude-me a encher todos esses buracos com 5 pás de terra. Dica: você pode usar um bloco "repita" dentro de um bloco "enquanto".'
      20hr_farmer_stage9_6: Remova todas as pilhas de terra usando o menor número de blocos possível. As novas opções de menu no bloco "enquanto" mostram se eu estou em uma pilha de terra ou em um buraco.
      20hr_farmer_stage9_7: Uau, eu encontrei um buraco muito fundo! Não sei quantas pás de terra vamos precisar. Você pode escrever um programa para preenchê-lo completamente?
      20hr_farmer_stage9_8: Ajude-me a preencher o buraco no final do terreno, usando o menor número de blocos possível.
      20hr_farmer_stage9_9: 'Faça com que eu remova todos esses montes de terra. Tente usar o menor número de blocos possível. Dica: tente usar um bloco "enquanto".'
      20hr_maze_stage2_1: Você pode me ajudar a pegar o porco malvado? Junte alguns blocos "avance" e clique em "Executar" para me ajudar a chegar lá.
      20hr_maze_stage2_10: Ok, use o novo bloco "repita até" - ele vai se repetir até que eu chegue naquele porco irritante.
      20hr_maze_stage2_11: Ok, pratique mais uma vez - você pode resolver isso usando apenas 4 blocos?
      20hr_maze_stage2_12: Pessoa querida. Mim zumbi. Mim com fome. Devo... chegar... no girassol... Você pode me ajudar a chegar lá com apenas 5 blocos?
      20hr_maze_stage2_13: Ok, é parecido, mas um pouco diferente. Você pode usar apenas 5 blocos?
      20hr_maze_stage2_14: 'Use o novo bloco "se" para me deixar decidir quando virar. Dica: você só precisa de mais um bloco, mas veja como o configuramos, então você mesmo poderá fazê-lo na próxima vez.'
      20hr_maze_stage2_15: Ok, esse desafio é como o último, mas você precisa se lembrar de como você usou o bloco "se" e o bloco "repita" juntos.
      20hr_maze_stage2_16: Mim querer girassol! Use um bloco "se" para que eu chegue lá com o menor número de blocos possível.
      20hr_maze_stage2_17: Ok, vamos praticar mais uma vez. Essa parte não é muito diferente, mas fique de olho nos comilões!
      20hr_maze_stage2_18: O bloco "se-senão" verifica uma condição e, em seguida, faz uma coisa OU outra. Para me levar ao girassol, tente usar esse novo bloco.
      20hr_maze_stage2_19: "Vamos praticar o uso do bloco \"se-senão\" mais uma vez. Você consegue\nacertar na primeira tentativa?"
      20hr_maze_stage2_2: Esse porco está me deixando nervoso. Me ajude a encontrá-lo!
      20hr_maze_stage2_20: Você consegue usar apenas 3 blocos para me ajudar a percorrer um labirinto mais complexo? Se fizer isso direito, eu posso percorrer qualquer caminho cheio de curvas, não importa o comprimento.
      20hr_maze_stage2_3: Desenhe o caminho e leve-me até aquele porco bobalhão. Não passe pelas dinamites, senão penas vão voar!
      20hr_maze_stage2_4: Leve-me até a maldade verde! (Cuidado com a dinamite)
      20hr_maze_stage2_5: Fique calmo e ajude-me a encontrar o porco mau. Senão eu vou ficar zangado!
      20hr_maze_stage2_6: Há uma maneira de chegar ao porco bobalhão usando apenas 2 blocos. Você consegue descobrir como?
      20hr_maze_stage2_7: Tente me levar até o intruso verde usando apenas três blocos.
      20hr_maze_stage2_8: Ajude-me a banir esse porquinho mau usando o menor número de blocos possível. Tente usar mais de um bloco "repita".
      20hr_maze_stage2_9: 'Quando um bloco estiver cinza, significa que você não pode excluí-lo. Resolva esse desafio usando o bloco "repita" que faz 3 repetições. Tente colocar esses 3 blocos dentro do bloco "repita" em cinza: avance, avance, vire.'
      4-5 Artist 1: "Ajude-me a terminar de desenhar minha caixa. (Cada linha\ntem 300 pixels de comprimento) "
      4-5 Artist 10: "Pressione \"Executar\" para testar o código. Em seguida, repita o código\no número suficiente de vezes para completar o desenho. As cores serão diferentes toda vez."
      4-5 Artist 11: "Complete as retas verdes. As retas têm 300 pixels\nde comprimento e são separadas por 15 pixels."
      4-5 Artist 2: "Repita esse código usando o bloco \"repita\" para completar\no quadrado."
      4-5 Artist 3.5: "Tente descobrir o que acontece se você executar esse\ncódigo (ou pressione \"Executar\" para testar o código). Em seguida, repita o código o número suficiente de vezes\npara completar o desenho!"
      4-5 Artist 3: "Esse canteiro de flores retangular tem um perímetro de 600.\nO lado comprido tem 200 de comprimento. Desenhe o retângulo usando o menor número possível\nde blocos."
      4-5 Artist 4: "Quantos graus há em um círculo? Repita os blocos\npara criar um círculo de cores."
      4-5 Artist 5: "O que podemos usar para substituir \"???\" para garantir que\no zumbi complete este desenho usando o laço dado?"
      4-5 Artist 6: "Esse triângulo equilátero tem ângulos de 60, 60\ne 60 graus. Cada lado tem 200 pixels. Complete o desenho."
      4-5 Artist 7: "Este triângulo retângulo tem ângulos de 30, 60 e 90\ngraus. O comprimento do lado inclinado (comprimento da hipotenusa) é de 200 pixels.\nComplete o desenho."
      4-5 Artist 8: "A linha do meio-campo em um campo de futebol é perpendicular\nàs linhas laterais.  \\r\nEste retângulo tem um perímetro de 800 pixels no total,\ne 240 pixels de comprimento. Qual é sua altura?  \\r\n\\r\nDesenhe as bordas e a\nlinha do meio-campo."
      4-5 Artist 9: "Desenhe a metade da direita desta imagem de forma que o desenho\nseja simétrico. Os triângulos são equiláteros e têm lados de 50 pixels\nde comprimento."
      4-5 Artist Assessment 1: "Avaliação: Use um laço para desenhar o triângulo\nequilátero. Cada lado tem 300 pixels."
      4-5 Artist For Loops 1: "Coloque os números de 1 a 10 nos\nblocos de largura e execute o código."
      4-5 Artist For Loops 11: "Complete o bloco \"para\" para que ele\nconte 0, 20, 40, 60, 80... 200."
      4-5 Artist For Loops 12: "O que acontece se você inverter os números que estão em \"de\"\ne \"até\"? Complete o bloco \"para\" de forma que ele conte 200, 180,\n160, 140, 120...0. "
      4-5 Artist For Loops 13: "Esse design foi iniciado sem um laço \"para\"\ne está usando muitos blocos! Use um bloco \"para\" e complete a espiral. Dica:\na última linha tem 250 pixels."
      4-5 Artist For Loops 14: "Alguém começou o código, mas então percebeu que\ndeve haver uma forma mais rápida! Use um bloco \"para\" para substituir os blocos e\ncomplete a espiral triangular. (Dica: a última linha tem 300 pixels)."
      4-5 Artist For Loops 15: "Alguém começou o código, mas então percebeu que\ndeve haver uma forma mais rápida! Use um bloco \"para\" para substituir os blocos e\ncomplete a espiral hexagonal. (Dica: a última linha tem 200 pixels)."
      4-5 Artist For Loops 2: "Este é um bloco \"para\". Em vez de digitar\n1, 2, 3... 10, o bloco \"para\" pode repetir os blocos dentro dele e contar os\nnúmeros para você. Coloque o número 10 na seção \"até\" do bloco\n\"para\"."
      4-5 Artist For Loops 3: "Como podemos contar de 1 até 50? Edite o\nbloco \"para\"."
      4-5 Artist For Loops 4: "Complete o bloco \"para\" para que ele\nconte de 1 até 10, de 1 em 1."
      4-5 Artist For Loops 6: "Desenhe quadrados com lados de 50, 60, 70,\n80 e 90 pixels. Você vai precisar usar a função \"desenhe um quadrado\" cinco\nvezes."
      4-5 Artist For Loops 7: "Desenhe os mesmos quadrados, mas use um bloco \"conte\ncom\" para alterar os tamanhos. Coloque o bloco \"contador\" na função \"desenhe\num quadrado\". Dica: ele está na categoria Variáveis."
      4-5 Artist For Loops 8: "Você pode completar o programa colocando\nos blocos dentro de um bloco \"para\" que conta de 10 até 200, de 10 em 10? Você pode\nencontrar o bloco \"para\" na categoria Laços."
      4-5 Artist For Loops 9: "Esses círculos são de tamanhos 5, 10, 15, 20,\n25, 30 e 35. Desenhe os círculos usando um bloco \"para\"."
      4-5 Artist Free Draw 1: "Desenho livre! Desenhe o que você estiver inspirado\na criar."
      4-5 Artist Functions 1: Use um laço repita para desenhar esse triângulo.
      4-5 Artist Functions 10a: "Coloque esse código na função \"desenhe um floco de neve\"\ne substitua o 50 pelo parâmetro \"tamanho\". A função já é\nchamada para criar um floco de neve que tem 100 pixels."
      4-5 Artist Functions 10b: "Use a função \"desenhe um floco de neve\"\npara criar flocos de tamanhos diferentes. Dica: o primeiro floco de neve tem 25 de comprimento\ne cada floco de neve tem duas vezes o tamanho do floco anterior."
      4-5 Artist Functions 11: "Essa função \"desenhe um hexágono\" usa\na função \"desenhe um triângulo\". Complete a função do hexágono. (Dica: um\nhexágono tem 6 lados, cada um com 100 pixels de comprimento)"
      4-5 Artist Functions 12: "Complete a função \"desenhe ondas\". Cada\nonda é feita de uma onda superior e uma onda inferior. Dica: desenhe 5 ondas\nazuis."
      4-5 Artist Functions 13 Free play: "Temos aqui algumas funções para\ndesenhar planetas, estrelas, foguetes e robôs. Use-as da forma que quiser para criar\nimagens que você pode compartilhar com seus amigos."
      4-5 Artist Functions 14 Free play: "Aqui, fornecemos\nvárias funções para você. Use-as da forma que quiser dentro de um ou mais laços\npara criar imagens que você pode compartilhar com seus amigos. Clique em \"Executar\" para ver\num exemplo."
      4-5 Artist Functions 15 Assessment: "Avaliação: use a função \"desenhe\num quadrado\" para criar os quadrados. Os quadrados têm 50, 100 e 150\npixels."
      4-5 Artist Functions 2a: "Agora coloque esses blocos em uma nova função\nchamada \"desenhe um triângulo pequeno\" e chame-a."
      4-5 Artist Functions 2b: "Agora crie uma função chamada \"desenhe um\ntriângulo pequeno\" usando os blocos fornecidos."
      4-5 Artist Functions 3: "Agora crie as funções \"desenhe um triângulo\nmédio\" e \"desenhe um triângulo grande\". A função \"desenhe um triângulo pequeno\"\nestá pronta para você. Os triângulos têm comprimentos de 50 (pequeno), 100 (médio)\ne 150 (grande). "
      4-5 Artist Functions 4: "Essa nova função \"desenhe um triângulo\"\ntem um parâmetro e pode fazer o trabalho das três funções de antes. Desenhe os\nmesmos triângulos usando essa nova função."
      4-5 Artist Functions 5: "Você pode transformar a função \"desenhe um triângulo\"\nem uma função \"desenhe um quadrado\" para alterar o desenho?"
      4-5 Artist Functions 6: "Use as funções \"desenhe um quadrado\" e \"desenhe um\ntriângulo\" para desenhar uma casa. (Dica: os lados do quadrado têm 200 pixels)"
      4-5 Artist Functions 6b: "Use as funções desenhe um quadrado e desenhe um triângulo\njunto com outros blocos para criar uma casa, adicionando-as à função \"desenhe uma casa\"\ne chamando-a."
      4-5 Artist Functions 7: "Use a função \"desenhe uma casa\" para desenhar\ncasas de 100 pixels e 50 pixels. As duas casas são separadas por\n50 pixels."
      4-5 Artist Functions 8: "A função \"desenhe uma flor\" tem um parâmetro\nque permite que você defina a altura do caule. Defina a altura como 200 e veja o que acontece."
      4-5 Artist Functions 9: "Desenhe essas 3 flores. A altura da primeira\né 100 e a próxima flor sempre tem 50 pixels de altura a mais que\na anterior. As flores também são separadas por 100 pixels."
      4-5 Artist Patterns 1: |-
        Desenhe esse quadrado usando um laço.\r
        \r
        Cada
        lado tem 20 pixels de comprimento.
      4-5 Artist Patterns 10: "Este código desenha duas fileiras de hexágonos -\nrepita todo o código 4 vezes para desenhar a colmeia inteira. \\r\n\\r\nVocê vai\nprecisar recuar 120 pixels no laço mais externo para garantir que o artista\nnão desenhe fora da tela.\\r\n"
      4-5 Artist Patterns 11: "Quantas vezes você precisa repetir isso\npara desenhar um semicírculo? "
      4-5 Artist Patterns 12: "Se você criar outro laço como este,\nmas virar para a esquerda ao invés da direita, o que acontece? \\r\n\\r\nVocê pode repetir tudo\nisso para desenhar essa onda?"
      4-5 Artist Patterns 13: "Agora vamos repetir tudo quatro\nvezes para criar a moldura dessa imagem. Preste atenção nos cantos - você não pode\nsimplesmente virar 90 graus! \\r\n\\r\nSe repetir uma ação de virar 3 graus 60 vezes faz um\nsemicírculo, qual desses blocos de código vai fazer um outro quarto\nde círculo para os cantos?"
      4-5 Artist Patterns 2: "Se você colocar seu laço do quadrado dentro de outro\nlaço, o chamamos de laço aninhado. O que você precisa adicionar como um laço externo\npara garantir que todos os 15 quadrados fiquem alinhados?"
      4-5 Artist Patterns 3: "Agora, vamos nos aprofundar mais um nível!\nAninhamos todo o bloco de código dentro de outro laço, mas você precisa posicionar o\nartista no lugar para desenhar a próxima reta. Qual desses blocos de código você\npode colocar no final do laço mais externo para desenhar toda a grade?"
      4-5 Artist Patterns 4: "Esse diamante tem lados de 50 pixels e ângulos\nde 120 e 60 graus. Use um laço para desenhá-lo."
      4-5 Artist Patterns 5.5: "Quantas vezes você precisa repetir esse\nbloco para desenhar toda a grade de diamantes?"
      4-5 Artist Patterns 5: "Repita este código para fazer uma fileira de 6 diamantes.\n\\r\n\\r\nPerceba que alteramos nosso código do diamante para repetir 3 vezes ao invés\nde 2 - por que você acha que fizemos isso?\\r\n"
      4-5 Artist Patterns 6: "Quantas vezes você precisa repetir esse\nbloco para desenhar toda a grade de diamantes?"
      4-5 Artist Patterns 7: "Vamos modificar o código do último desafio\npara fazer esse padrão mais complexo. Perceba como os diamantes se sobrepõem agora. Tente\nalterar o primeiro \"pule para trás\" de 100 para 50 (metade da distância) - agora, quão\nlonge o artista deve ir no segundo \"pule para trás\"?"
      4-5 Artist Patterns 8: "Use um laço para desenhar esse hexágono com\nlados de 40 pixels e ângulos de 60 graus."
      4-5 Artist Patterns 9.5: "Vamos repetir esse código para desenhar duas fileiras\nde hexágonos. Perceba como nossa segunda fileira está deslocada para a direita."
      4-5 Artist Patterns 9: "Agora, repita o código 3 vezes e desenhe a\na fileira inteira. \\r\n\\r\nCada hexágono tem 80 pixels de largura da extrema esquerda\nà extrema direita."
      4-5 Artist Patterns Free Play: "Atividade livre - experimente criar\nseu próprio padrão!"
      4-5 Bee Conditionals - FC Test: "Agora, a abelha só quer néctar.\nNem todos os objetos são flores, então olhe embaixo de TODAS AS NUVENS para ver se\nela está escondendo uma flor. Se estiver, então você pode coletar o néctar."
      4-5 Bee Conditionals 1 (copy 1): "A abelha não sabe se isso é\numa flor ou uma colmeia. Colete néctar apenas das flores, mas primeiro verifique\nse o objeto é uma flor ou uma colmeia."
      4-5 Bee Conditionals 1: "Esta nuvem está tapando minha visão! Veja\nse há uma flor atrás da nuvem, e só colete néctar se houver\numa flor. Cuidado, isso pode mudar!"
      4-5 Bee Conditionals 2 (copy 1): "Agora a abelha só quer néctar. Lembre-se, nem\ntodos os objetos são flores, então faça a verificação para coletar néctar apenas das flores."
      4-5 Bee Conditionals 2: "Mais nuvens! \\r\n\\r\nProcure atrás\nde todas as nuvens para ver se elas escondem alguma flor antes de coletar o néctar.  \\r\n\\r\nLembre-se:\nNem todas as nuvens escondem alguma coisa!"
      4-5 Bee Conditionals 3: "Agora só quero produzir mel. Algumas\ndessas nuvens podem ter colmeias atrás delas. Não se esqueça de procurar em todas as nuvens!"
      4-5 Bee Conditionals 4 (copy 1): "O objeto desconhecido pode ser\numa flor ou uma colmeia. Use o bloco se/senão para coletar néctar se ele for\numa flor, senão para produzir mel (porque ele é, então, uma colmeia)."
      4-5 Bee Conditionals 4: "Às vezes esta nuvem esconde uma flor\ne outras vezes uma colmeia! Use o bloco \"se/senão\" para coletar néctar\nse for uma flor, senão para produzir mel (porque é uma colmeia)."
      4-5 Bee Conditionals 5: |-
        Deve haver uma flor ou uma colmeia
        atrás de cada uma dessas nuvens!\r
        \r
        Use o bloco "se/senão" para coletar néctar
        se houver uma flor.\r
        Caso contrário, produza mel (porque há uma colmeia).
      4-5 Bee Conditionals 6 (copy 1): "Essa flor roxa pode ter\n1, 2 ou 3 néctares. Aqui um bloco se-senão está combinado com outro bloco\nse-senão para criar um bloco se, senão-se, senão. Complete a solução para coletar\na quantidade desconhecida de néctar."
      4-5 Bee Conditionals 6: "Não tenho certeza de quanto néctar esta flor\ntem, mas sei que ela tem 1, 2 ou 3 unidades de néctar. \\r\n\\r\nCombine os blocos\ncondicionais (\"se\" e/ou \"se/senão\") para coletar apenas a quantidade de néctar que a flor tiver.\n\\r\n\\r\nLembre-se de que a quantidade de néctar pode mudar a cada vez que você executar o desafio!"
      4-5 Bee Conditionals 7: "Essas flores podem ter 3, 2 ou 1 néctar.\n\\r\n\\r\nComplete a função \"verifique a flor roxa\" e use-a para coletar\ntodo o néctar das flores."
      4-5 Bee Conditionals 8: "Escreva a função \"verifique flor e\nproduza mel\". \\r\n\\r\nSua função deve verificar se a flor roxa tem 3, 2\nou 1 néctar e coletar todo o néctar. \\r\nEntão, avance e produza mel."
      4-5 Bee Conditionals Assessment 1: "**Avaliação:** esta nuvem\nesconde uma flor com um néctar ou uma colmeia que precisa de um mel.  \\r\n\\r\nComplete\na função \"colete néctar ou produza mel\" e então, chame-a para coletar o néctar\nou o mel.  \\r\n"
      4-5 Bee Debugging 1: "Esses blocos estão me incomodando. \\r\n\\r\nVocê\npode consertá-los?"
      4-5 Bee Debugging 10: Encontre os erros e corrija-os.
      4-5 Bee Debugging 11: Isso conta corretamente?
      4-5 Bee Debugging 2: Ajude a abelha a coletar o néctar e fabricar o mel.
      4-5 Bee Debugging 3: Encontre os erros e corrija-os.
      4-5 Bee Debugging 4: Esses blocos não funcionam. Qual é o padrão?
      4-5 Bee Debugging 5: Algo não está certo aqui...
      4-5 Bee Debugging 6: "A flor roxa tem uma quantidade diferente\nde néctar a cada vez que você executa o desafio. \\r\n\\r\nCorrija os blocos para coletar todo\no néctar da flor em todas as vezes."
      4-5 Bee Debugging 7: Está faltando alguma coisa na função...
      4-5 Bee Debugging 8: "Essa função está certa, mas não é usada\ncorretamente."
      4-5 Bee Debugging 9: Por que a abelha não está produzindo mel suficiente?
      4-5 Bee Debugging Assessment 1: 'Avaliação: conserte o código.'
      4-5 Bee Nested Loops 1: Use um laço para coletar todo o néctar.
      4-5 Bee Nested Loops 2: "Colete todo o néctar de cada flor.\nUse um laço aninhado. "
      4-5 Bee Nested Loops 3: "Colete todo o néctar colocando o\ncódigo inicial dentro de outro laço."
      4-5 Bee Nested Loops 4: "Colete todo o néctar de cada flor\ne produza mel na colmeia. \\r\n\\r\nUse um laço aninhado. "
      4-5 Bee Nested Loops 5: "Colete todo o néctar criando\num laço aninhado."
      4-5 Bee Nested Loops 6: Colete todo o néctar.
      4-5 Bee Nested Loops 7: "Coloque esse laço dentro de outro laço para criar\num laço aninhado e coletar todo o néctar das flores."
      4-5 Bee Nested Loops 8: "Colete todo o néctar dessas flores\naninhando um laço enquanto. Substitua o bloco interno repita vezes por um bloco\nenquanto. "
      4-5 Bee Nested Loops 9: "Colete todo o néctar dessas flores\naninhando um laço enquanto dentro de um bloco repita."
      4-5 Bee Nested Loops Assessment 1: "**Avaliação:** colete todo o\nnéctar e produza todo o mel usando laços."
      4-5 Bee Nested Loops Rows: "Colete o néctar das fileiras de flores!\nUse um laço aninhado."
      4-5 Maze 1 (copy 1): "Querida pessoa. Mim zumbi. Precisa... chegar...\ngirassol."
      4-5 Maze 1: "Querida pessoa. Mim zumbi. Precisa... chegar...\ngirassol."
      4-5 Maze 10: Você consegue chegar até o girassol usando apenas quatro blocos?
      4-5 Maze 11: Você pode chegar até o girassol usando apenas seis blocos?
      4-5 Maze 12: "Ok, isso é um pouco diferente. Você pode fazer isso em\napenas seis blocos?"
      4-5 Maze 13: Leve-me até o porco!
      4-5 Maze 14: Leve-me até o porco! Use o bloco repita até.
      4-5 Maze 2 (copy 1): "Leve o zumbi até o girassol, mas desvie\nda carnívora!"
      4-5 Maze 2: "Leve o zumbi até o girassol, mas desvie\nda carnívora!"
      4-5 Maze 3 (copy 1): Precisa... chegar... girassol.
      4-5 Maze 3: Precisa... chegar... girassol.
      4-5 Maze 4 (copy 1): Experimente o bloco "repita" para usar menos blocos...
      4-5 Maze 4: Experimente o bloco "repita" para usar menos blocos...
      4-5 Maze 5 (copy 1): "Você pode resolver esse desafio usando o menor número\npossível de blocos?"
      4-5 Maze 5: "Você pode resolver esse desafio usando o menor número\npossível de blocos?"
      4-5 Maze 6 (copy 1): "Você pode resolver esse desafio usando o menor número\npossível de blocos?"
      4-5 Maze 6: "Você pode resolver esse desafio usando o menor número\npossível de blocos?"
      4-5 Maze 7: "Leve o zumbi até o girassol sem demora! Você consegue\nresolver o desafio com menos de 11 blocos?"
      4-5 Maze 8: "Leve o zumbi até o girassol usando o menor número possível\nde blocos.  \\r\n(Desvie das carnívoras!)"
      4-5 Maze 9: "Agora temos um novo bloco chamado \"repita até\". \\r\nIsso\nnos permitirá repetir comandos até o zumbi chegar no girassol. \\r\n\\r\nUse\no novo bloco \"repita até\" para resolver este desafio com o menor número possível de comandos."
      4-5 Maze Assessment 1: "Avaliação: chegue até o girassol usando\no menor número possível de blocos."
      4-5 Maze Conditionals 1: "Use o bloco \"repita até\" para levar o\nzumbi até o girassol."
      4-5 Maze Conditionals 10: "Você pode adicionar apenas 3 blocos para ajudar\no zumbi a resolver um labirinto mais complexo? \\r\n\\r\nSe fizer isso certo, ele poderá andar\nem qualquer caminho com curvas, não importa o tamanho!"
      4-5 Maze Conditionals 2: "Use o bloco \"repita até\" para levar o\nzumbi até o girassol."
      4-5 Maze Conditionals 3: "Use o bloco \"se\" para me ajudar a decidir\nquando virar. \\r\n"
      4-5 Maze Conditionals 4: "Ok, resolva este desafio como resolveu\no último, mas você precisa se lembrar de como usou os blocos \"se\" e \"repita até\"\njuntos."
      4-5 Maze Conditionals 5: "\"Mim querer girassol!\"  \\r\n\\r\nUse um\nbloco \"se\" para levar o zumbi até o girassol com o menor número de blocos\npossível."
      4-5 Maze Conditionals 6: |-
        "Mim comer girassol!"\r
        \r
        Use um bloco
        "se" para levar o zumbi até o girassol com o menor número de blocos possível.
      4-5 Maze Conditionals 7: "A solução deste desafio não é muito\ndiferente, mas fique de olho nas carnívoras!"
      4-5 Maze Conditionals 8: "O bloco \"se/senão\" verifica uma condição\ne, em seguida, faz uma coisa OU outra. \\r\n\\r\nUse este novo bloco para me levar até\no girassol."
      4-5 Maze Conditionals 9: |-
        Mais um desafio com o bloco
        "se/senão"\r
        \r
        Faça o caminho com seu dedo para ver se consegue descobrir a solução
        na sua primeira tentativa.
      4-5 Maze Conditionals Assessment 1: "**Avaliação:** use um bloco\n\"repita até\" e um bloco \"se/senão\" para me levar até o girassol com o menor número de blocos\npossível."
      4-5 Nested Loops 1: "Complete o código para desenhar esses triângulos. O\nprimeiro está pronto para você. Dica: 3 triângulos em uma rotação de 360 graus."
      4-5 Nested Loops 10: "Desenhe a última linha de estrelas nessa bandeira\nrepetindo os blocos fornecidos. As estrelas estão separadas por 50 pixels, mas lembre-se\nque elas têm 30 pixels de largura."
      4-5 Nested Loops 11: "Você pode desenhar esses 10 quadrados dessa\ncalçada usando um laço aninhado? Cada quadrado tem 30 pixels."
      4-5 Nested Loops 12: "Você pode desenhar esses 36 triângulos usando\num laço aninhado?"
      4-5 Nested Loops 2: "Agora, aninhe esse laço dentro de outro laço para\ndesenhar 10 triângulos. Isso se chama laço \"aninhado\".  "
      4-5 Nested Loops 3: |-
        Crie um sol aninhando o código inicial em
        outro laço.\r
        \r
        Para conseguir este desenho legal com um centro vazio, você terá que
        dar um pulo para a frente do tamanho do triângulo antes de virar.
      4-5 Nested Loops 5: Repita o código dado para criar um moinho de vento.
      4-5 Nested Loops 6: "Você pode desenhar um hexágono repetindo o\ncódigo do triângulo?"
      4-5 Nested Loops 7: "Repita esse desenho 10 vezes. \\r\n\\r\nQuanto\nvocê precisa virar a cada repetição?"
      4-5 Nested Loops 8: "Repita essa forma 6 vezes. \\r\n\\r\nQuanto\nvocê precisa virar a cada repetição? "
      4-5 Nested Loops 9: Desenhe o dente na boca do crocodilo!
      4-5 Nested Loops Assessment 1: "Avaliação: use um laço aninhado para\ncompletar o desenho."
      4-5 While Loops 1: "Mova-me para o buraco e preencha-o com duas pás cheias\nde terra, usando o bloco \"preencha\"."
      4-5 While Loops 2: "Mova-me para o monte de terra e remova-o com\n5 pás, usando o bloco \"remova 1\"."
      4-5 While Loops 3: "Use o menor número possível de blocos para completar\neste desafio!  \\r\n\\r\nMova-me para o monte e remova toda a terra, então mova-me para\no buraco e preencha-o completamente."
      4-5 While Loops 4: "Uau, que demais! \\r\n\\r\nEu não sei de quantas\npás cheias de terra esse buraco precisa.  \\r\nVocê pode escrever um programa que\nfique usando o bloco \"preencha\" até que o solo fique nivelado?  "
      4-5 While Loops 5: "Uau, agora há dois buracos profundos! Você\npode escrever um programa que os preencha até o que o solo fique nivelado?"
      4-5 While Loops 6: "Uau, agora há um grande monte de terra!\nVocê pode escrever um programa que remova a terra até que o solo fique nivelado?"
      4-5 While Loops 7: "Uau, agora há três grandes montes de terra!\nVocê pode escrever um programa que remova cada um deles até que o solo fique nivelado?"
      4-5 While Loops 8: " Há um buraco realmente fundo e um monte de terra\nrealmente grande. Quantas pás cheias de terra são necessárias para\ntornar o solo plano?"
      4-5 While Loops Assessment 1: "Há um monte de buracos e\nmontes. Ajude-me a preenchê-los e removê-los para tornar o solo plano."
      AlgPD DR Free Play: Crie uma função baseada em um problema do seu próprio mundo.
      Alien Defender: 'Ideia de Projeto: Construa um jogo de defesa no Laboratório!'
      Alien Defender_2018: 'Ideia de Projeto: Construa um jogo de defesa no Laboratório!'
      AllTheThings Applab - Turtle move with button: "Arraste um botão para fora da tela e\ndefina seu texto como \"Vá em frente!\". Adicione um manipulador de eventos para o botão que\nfaz a tartaruga se mover para a frente. Execute o programa para ver se ele funciona. "
      App Lab test: teste
      Applab AllTheThings ResourcesTab AllResources: "Desenhe um quadrado usando apenas avance\ne vireEsquerda.  O quadrado deve ser desenhado acima e à esquerda da posição\ninicial da tartaruga."
      Applab AllTheThings ResourcesTab MapReference: "Desenhe um quadrado usando apenas avance\ne vireEsquerda.  O quadrado deve ser desenhado acima e à esquerda da posição\ninicial da tartaruga."
      Applab AllTheThings ResourcesTab ReferenceLinks: "Desenhe um quadrado usando apenas avance\ne vireEsquerda.  O quadrado deve ser desenhado acima e à esquerda da posição\ninicial da tartaruga."
      Artist - Nested Loops 1: "Complete o código para desenhar esses triângulos. O\nprimeiro está pronto para você. Dica: 3 triângulos em uma rotação de 360 graus."
      Artist - Nested Loops 10: "Desenhe a última linha de estrelas nessa bandeira\nrepetindo os blocos fornecidos. As estrelas estão separadas por 50 pixels, mas lembre-se\nque elas têm 30 pixels de largura."
      Artist - Nested Loops 11: "Você pode desenhar esses 10 quadrados dessa\ncalçada usando um laço aninhado? Cada quadrado tem 30 pixels."
      Artist - Nested Loops 12: "Você pode desenhar esses 36 triângulos usando\num laço aninhado?"
      Artist - Nested Loops 2: "Agora aninhe esse laço dentro de outro laço\npara desenhar 10 triângulos. Isso se chama laço aninhado. Dica: todos os 10 triângulos\ncompletam uma rotação de 360 graus.  "
      Artist - Nested Loops 3: "Crie um sol aninhando o código inicial\ndentro de outro laço. Chamamos isso de laço aninhado.\\r\n"
      Artist - Nested Loops 5: Repita o código dado para criar um moinho de vento.
      Artist - Nested Loops 6: "Você pode desenhar um hexágono repetindo o\ncódigo do triângulo?"
      Artist - Nested Loops 7: "Repita esse design 10 vezes. Quanto\nvocê precisa virar a cada repetição? (Dica: quanto é 360 dividido por 10?)"
      Artist - Nested Loops 8: "Repita esse design 6 vezes. Quanto\nvocê precisa virar a cada repetição? (Dica: quanto é 360 dividido por 6?)"
      Artist - Nested Loops 9: Desenhe o dente na boca do crocodilo!
      Artist - Nested Loops Assessment 1: "Use um laço aninhado para completar\no design."
      Artist Autorun Test: "Agora coloque a função dentro de um laço\npara desenhar esses três quadrados."
      Artist Inspiration: "Atividade livre - Inspiração: agora você\naprendeu tudo o que precisa saber para criar um padrão como esse! Se essa\nimagem inspira você, tente fazer algo similar. Caso contrário, crie algo\nvocê mesmo.\\r\n \\r\nQuer saber como nosso padrão de inspiração foi feito? "
      Auto Open Function Editor: "Você pode chamar funções de dentro\nde outras funções! Usando sua função \"forma\" como base, crie 3 formas\nde casa, cada uma 20 pixels maior que a anterior, começando com um comprimento de 50 pixels. Usar\num laço com contador pode ser útil. "
      Bee Recommended Blocks test: "As flores roxas podem ter 1 ou 0 néctar,\nmas você não sabe quanto ela tem! Tome cuidado para não coletar néctar de uma flor roxa\nque não tenha néctar algum. Verifique se o néctar é igual a 1 usando\no bloco se."
      Bergeron Robot Maze1: "Você pode me ajudar a pegar o porco malvado? Junte alguns\nblocos \"avance\" abaixo do bloco \"quando executar\" e clique em \"Executar\". "
      Big Game Animation 1: "Agora que você aprendeu a escrever funções lineares\nsimples, vamos usá-las para adicionar um pouco de movimento ao nosso jogo.\nClique em \"Executar\" para ver o que seu jogo pode fazer (não muito!), atualizar as variáveis que\nvocê quiser e depois clique em Concluir para seguir em frente."
      Big Game Animation 2: "A função \"atualize-alvo\" recebe o\nvalor atual de x do alvo e retorna um valor atualizado. Complete a função \"atualize-alvo\"\npara que ela some ao valor de x toda vez que for chamada. Quanto mais você\nadicionar a x, mais rápido será o alvo."
      Big Game Animation 3: "A função \"atualize-inimigo\" deve funcionar\ncomo a função \"atualize-alvo\", exceto pelo fato de o inimigo deve se mover do lado direito\npara o lado esquerdo. Complete a função \"atualize-inimigo\" para fazer\no inimigo voar pela tela."
      Big Game Animation 4: "Nesse ponto do seu jogo, seu inimigo deve\npercorrer a tela da direita para a esquerda e seu alvo deve percorrer a tela\nda esquerda para a direita. Eles nunca voltam para a tela uma vez que tenham saído,\nmas cuidaremos disso depois. Analise seu jogo para ver se ele está\nfuncionando como você gostaria e então clique em \"Concluir\" para seguir em frente."
      Big Game Booleans 1: "Da última vez que você trabalhou em seu jogo fizemos\nnossos alvo e inimigo voarem pela tela, mas eles nunca\nvoltaram. Clique em \"Executar\" para ver como seu jogo está funcionando agora e depois clique\nem concluir. Vamos fazer os gráficos reaparecerem na tela depois que eles tiverem\nsaído."
      Big Game Booleans 2: "Vá até a seção \"Funções\" da caixa de ferramentas e complete a função esquerda-segura? para que ela retorne\nverdadeiro se a coordenada de x do inimigo for mais que -50. Se você for bem-sucedido,\nvocê deve ver o inimigo sair pelo lado esquerdo e retornar pelo lado direito."
      Big Game Booleans 3: "Agora que você completou esquerda-segura?, vamos preencher\na direita-segura? - ela deve receber a coordenada de x do alvo e retornar verdadeiro\nse essa coordenada for menor que 450. Uma vez que você tenha completado a direita-segura?,\nvocê deve ver o alvo sair pelo lado direito da tela e retornar pela\nesquerda."
      Big Game Booleans 4: "Complete a função na-tela? para que ela verifique se esquerda-segura? e direita-segura?\nsão verdadeiras."
      Big Game Booleans 5: "Nesse ponto do seu jogo, seu inimigo deve percorrer\na tela da direita para a esquerda, seu alvo deve percorrer a tela da esquerda para\na direita e eles devem retornar para o lado oposto, repetidamente. Veja\nse seu jogo está funcionando como você gostaria e então clique em\nConcluir para seguir em frente."
      Big Game Collision 1 (copy 1): "Da última vez que você trabalhou em seu jogo\nfizemos nossos alvo e inimigo voarem pela tela, mas eles nunca\nvoltaram. Clique em Executar para ver como seu jogo está funcionando agora e depois clique\nem concluir. Vamos fazer os gráficos reaparecerem na tela depois que eles tiverem\nsaído."
      Big Game Collision 1: "Até agora você programou um jogo\ncom um alvo e um inimigo que se movem, sendo que ambos retornam à tela quando\nsaem, e um jogador que responde à entrada do teclado. Clique em Executar para\nver como seu jogo está funcionando e então vamos para o que\nestá faltando - a detecção de colisão!"
      Big Game Collision 2: "Para mover o jogador para cima e para baixo, vamos precisar\nusar um bloco condicional para descobrir qual tecla está pressionada e responder\nde acordo. Os computadores leem teclas pressionadas como códigos numéricos - a seta para\ncima é 38 e a seta para baixo é 40. Você pode consultar outros códigos de teclas em seu material.\nEdite a função \"atualizar-jogador\" para que ela mova o jogador para cima quando \na seta para cima está pressionada, ou para baixo quando a seta para baixo está pressionada."
      Big Game Collision 3: "Use a fórmula da distância para que a função\nde distância retorne a distância entre as coordenadas centrais do jogador (px,\npy) e as coordenadas centrais de outro objeto (cx, cy)."
      Big Game Collision 4: "Complete a função colisão? para que ela retorne\nverdadeiro se a distância entre dois pontos for menor que 100 pixels."
      Big Game Complete: "Uma demonstração do projeto Grande Jogo da Álgebra em CC\ncompleto"
      Big Game Final: "Você conseguiu! Agora seu jogo deve estar\nfuncionando completamente. Aproveite seu novo jogo e faça alguns ajustes\nfinais. Quando você estiver feliz com o produto final, clique em Concluir e\nvocê terá a oportunidade de compartilhar um link para o seu jogo. Bom trabalho!"
      Big Game Player 1: "Estamos quase terminando o jogo!\nDa última vez que você trabalhou no seu jogo, você usou booleanos para fazer seu alvo e\nseu inimigo retornarem à tela quando saírem. Clique em Executar para ver como seu\njogo está agora e então vamos fazer seu jogador se mover para cima e para\nbaixo."
      Big Game Player 2: "Para mover o jogador para cima e para baixo, vamos precisar\nusar um bloco condicional para descobrir qual tecla está pressionada e responder de acordo.\nOs computadores leem teclas pressionadas como códigos numéricos - a seta para cima é 38\ne a seta para baixo é 40. Você pode consultar outros códigos de teclas em seu material. Edite\na função \"atualize-jogador\" para que ela mova o jogador para cima quando  a seta para\ncima estiver pressionada e para baixo quando a seta para baixo estiver pressionada."
      Big Game Testing: "Uma demonstração do projeto Grande Jogo da Álgebra em CC\ncompleto"
      Big Game Vars 1 (copy 1): "Vamos começar o seu Grande Jogo! Aqui você vai\nver um monte de trechos de código para reservar espaço que você eventualmente vai substituir\npelo seu próprio código, mas por enquanto vamos nos preocupar somente em definir as variáveis.\nClique em \"Executar\" para ver como é o jogo com os valores-padrão."
      Big Game Vars 1: "Vamos começar o seu Grande Jogo! Aqui você vai\nver um monte de trechos de código para reservar espaço que você eventualmente vai substituir\npelo seu próprio código, mas por enquanto vamos nos preocupar somente em definir as variáveis.\nClique em \"Executar\" para ver como é o jogo com os valores-padrão."
      Big Game Vars 2 (copy 1): "A primeira etapa para você colocar a sua marca\nnesse jogo é dar a ele um bom título. Clique em editar nas variáveis \"título\"\ne \"subtítulo\" e altere-as para algo novo."
      Big Game Vars 2: "A primeira etapa para você colocar a sua marca\nnesse jogo é dar a ele um bom título. Clique em editar nas variáveis \"título\" e \"subtítulo\" e\naltere-as para algo novo."
      Big Game Vars 3 (copy 1): "Agora, vamos definir o pano de fundo para seu\nnovo jogo. Edite a variável \"bg\" e selecione uma nova imagem de pano de fundo no\nmenu."
      Big Game Vars 3: "Agora, vamos definir o pano de fundo para seu novo jogo.\nEdite a variável \"bg\" e selecione uma nova imagem de pano de fundo no menu."
      Big Game Vars 4 (copy 1): "Incrível, agora você pode atualizar as variáveis\npara seu jogador, alvo e inimigo. Fique à vontade para brincar com as variáveis\npara deixar o seu jogo do jeito que você quiser. Clique em \"Concluir\"\nquando estiver pronto."
      Big Game Vars 4: "Incrível! Agora você pode atualizar as variáveis para\no jogador, o alvo e o inimigo. Fique à vontade para brincar com todas as variáveis\ne assim deixar seu jogo do jeito que você quer. Clique em \"Concluir\"\nquando você terminar."
      Brad Spooky House Copy: "Atividade livre: aqui estão as funções\nque você escreveu e mais algumas para você usar. Desenhe algo incrível!\nBrinque com a largura da caneta para ver como seus desenhos ficam diferentes!"
      Brad Spooky House: "Atividade livre: aqui estão as funções\nque você escreveu e mais algumas para você usar. Desenhe algo incrível!\nBrinque com a largura da caneta para ver como seus desenhos ficam diferentes!"
      Building a Foundation Assessment: "Construa uma pirâmide de três níveis.\nNão há outras instruções, então simplesmente brinque com as peças até\nconseguir!"
      Busy Bee 2: "Essa abelha tem muito trabalho a fazer! Você notou algum\npadrão que possa usar para simplificar seu código?"
      Busy Bee: "Essa abelha tem muito trabalho a fazer! Você notou algum\npadrão que possa usar para simplificar seu código?"
      C3-Farmer While Loops 1: "Mova-me para o buraco e preencha-o com\nduas pás de terra, usando o bloco \"preencha\"."
      C3-Farmer While Loops 2: "Mova-me para o monte de terra e remova-o\ncom 5 pás de terra, usando o bloco \"remova\"."
      C3-Farmer While Loops 3: "Mova-me para o monte e remova toda a\nterra, então mova-me para o buraco e preencha-o completamente. Dica: use o menor número de\nblocos possível."
      C3-Farmer While Loops 4: "Uau, eu encontrei um buraco realmente fundo! Eu não\nsei quantas pás de terra são necessárias. Você pode escrever um programa que preencha-o\naté que o solo fique nivelado. Dica: dessa vez, tente usar o laço enquanto."
      C3-Farmer While Loops 5: "Uau, agora há dois buracos profundos! Você\npode escrever um programa que os preencha até o que o solo fique nivelado?"
      C3-Farmer While Loops 6: "Uau, agora há um grande monte de terra!\nVocê pode escrever um programa que remova a terra até que o solo fique nivelado?"
      C3-Farmer While Loops 7: "Uau, agora há três grandes montes de terra!\nVocê pode escrever um programa que remova cada um deles até que o solo fique nivelado?"
      C3-Farmer While Loops 8: " Há um buraco realmente fundo e um monte de terra\nrealmente grande. Quantas pás de terra são necessárias para\ntornar o solo plano? Dica: use o laço enquanto para ambos."
      C3-Farmer While Loops Assessment 1: "Há um monte de buracos e\nmontes. Ajude-me a preenchê-los e removê-los para tornar o solo plano."
      CDEF_debugging_flappy2: Por que este jogo não funciona?
      CSD Hackathon Pt 1: "(Clique para ver todas as instruções)"
      CSD Hackathon Pt 2: "(Clique para ver todas as instruções)"
      CSD Hackathon Week 1: "(Clique para ver todas as instruções)"
      CSD Hackathon Week 2: "(Clique para ver todas as instruções)"
      CSD U3 Mouse Input Bee 2: Faça isso
      CSD U3 Mouse Input Bee 2_2018: Faça isso
      CSD U3 Variables Intro: 'Crie sua própria variável '
      CSD U3 Variables Reassign pt2: Crie e atribua uma nova variável em uma única linha.
      CSD U5 black white images pixelation 2: Desenhar uma cara de sorriso (clique aqui para ver a imagem)
      CSD U5 black white images pixelation 2_2018: Desenhar uma cara de sorriso (clique aqui para ver a imagem)
      CSD U5 black white images pixelation 5: Desenho algo que você gosta
      CSD U5 black white images pixelation 5_2018: Desenho algo que você gosta
      CSDU4 - AppLab - 1: "Desta vez vamos aprender\num pouco sobre como alterar a caneta da tartaruga. Leia a documentação para encontrar\nlarguraCaneta() e corCaneta(), e então desenhe o quadrado roxo como foi mostrado."
      CSDU4 - Design Mode - 1: "Arraste um botão para fora da tela e\ndefina seu texto como \"Vá em frente!\". Adicione um manipulador de eventos para o botão que\nfaz a tartaruga se mover para a frente. Execute o programa para ver se ele funciona. "
      CSDU4 - Design Mode - 10: "Introdução do comando setPosition!\nSubstitua o moveTo no manipulador de eventos de clique do botão para usar setPosition\npara mover o botão para uma posição aleatória quando ele for clicado."
      CSDU4 - Design Mode - 12: "Introdução de textLabels.  Primeiro, tente substituir\nseu botão por um textLabel.  O texto vai responder a eventos da mesma forma que o\nbotão?  Tente conectá-lo a um manipulador de eventos. Fornecemos um código\ninicial similar ao resultado do último nível, então você pode copiar o código do\núltimo nível aqui se você preferir. "
      CSDU4 - Design Mode - 24: "Introdução de textInput, getText\ne write.  Primeiro, execute o código inicial várias vezes. Tente alterar o que\né escrito na tela quando o botão for clicado. Então, use getText para escrever\nna tela o que o usuário digitou na caixa de texto."
      CSDU4 - Design Mode - 4: "Esse programa tem um problema! Você pode descobrir\nqual? Execute o programa e veja se você pode descobrir a partir das mensagens de erro\nno console qual é o problema. Não há muito código para ver, então você deve ser capaz\nde descobrir o problema simplesmente lendo o código com atenção. Faça uma alteração\nque permita que o programa funcione como esperado."
      CSDU4 nameAgeTemplate: "Introdução de textInput, getText\ne write.  Primeiro, execute o código inicial várias vezes. Tente alterar o que\né escrito na tela quando o botão for clicado. Então, use getText para escrever\nna tela o que o usuário digitou na caixa de texto."
      CSP student contact info: Por favor, insira seu endereço de email.
      CSPU5_AddImageToChaserGame: "Introdução do comando setPosition!\nSubstitua o moveTo no manipulador de eventos de clique do botão para usar setPosition\npara mover o botão para uma posição aleatória quando ele for clicado."
      CSPU5_AddImage_andMakeChaserGame: "Introdução do comando setPosition!\nSubstitua o moveTo no manipulador de eventos de clique do botão para usar setPosition\npara mover o botão para uma posição aleatória quando ele for clicado."
      CSPU5_AddLabelToChaserGame: "Introdução do comando setPosition!\nSubstitua o moveTo no manipulador de eventos de clique do botão para usar setPosition\npara mover o botão para uma posição aleatória quando ele for clicado."
      CSPU5_AddLabelToChaserGame_2018: "Introdução do comando setPosition!\nSubstitua o moveTo no manipulador de eventos de clique do botão para usar setPosition\npara mover o botão para uma posição aleatória quando ele for clicado."
      CSPU5_Debugging predict unexpected behavior - two onEvents to one ID: "Sua vez de tentar! Fornecemos a você um\ncódigo inicial com dois botões e dois manipuladores de evento na tela, mas deixamos\nos Ids padrões de \"id\". Você precisa alterar esses ids para conectar\no manipulador de eventos ao botão correto. (Curiosamente, o programa\nincorreto funciona, mas ele tem um comportamento bizarro. Vamos discutir mais\nsobre isso na próxima lição. Por enquanto, faça os botões funcionarem corretamente)."
      CSPU5_Debugging predict unexpected behavior - two onEvents to one_2018: "Sua vez de tentar! Fornecemos a você um\ncódigo inicial com dois botões e dois manipuladores de evento na tela, mas deixamos\nos Ids padrões de \"id\". Você precisa alterar esses ids para conectar\no manipulador de eventos ao botão correto. (Curiosamente, o programa\nincorreto funciona, mas ele tem um comportamento bizarro. Vamos discutir mais\nsobre isso na próxima lição. Por enquanto, faça os botões funcionarem corretamente)."
      CSPU5_FinalizeChaserGame: "Introdução do comando setPosition!\nSubstitua o moveTo no manipulador de eventos de clique do botão para usar setPosition\npara mover o botão para uma posição aleatória quando ele for clicado."
      CSPU5_U3 - High Low - Else if: Adicione uma condição senão-se com o objetivo de dizer ao usuário se seus chutes são altos ou baixos em vez de apenas dizer que estão errados. (Clique para ver todas as instruções)
      CSPU5_U3 - High Low - Else if_2018: Adicione uma condição senão-se com o objetivo de dizer ao usuário se seus chutes são altos ou baixos em vez de apenas dizer que estão errados. (Clique para ver todas as instruções)
      CSPU5_U313 Two Buttons with Ids: "Sua vez de tentar! Fornecemos a você um\ncódigo inicial com dois botões e dois manipuladores de evento na tela, mas deixamos\nos Ids padrões de \"id\". Você precisa alterar esses ids para conectar\no manipulador de eventos ao botão correto. (Curiosamente, o programa\nincorreto funciona, mas ele tem um comportamento bizarro. Vamos discutir mais\nsobre isso na próxima lição. Por enquanto, faça os botões funcionarem corretamente)."
      CSPU5_U3L13 - Debug Id Problem: "Esse programa tem um problema! Você pode descobrir\nqual? Execute o programa e veja se você pode descobrir a partir das mensagens de erro\nno console qual é o problema. Não há muito código para ver, então você deve ser capaz\nde descobrir o problema simplesmente lendo o código com atenção. Faça uma alteração\nque permita que o programa funcione como esperado."
      CSPU5_U3L13 - Turtle Driver Project: "Desafio: crie uma \"tartaruga motorista\"\ncom pelo menos três botões na tela para mover a tartaruga para a frente e\nvirá-la para a direita e para a esquerda. Se quiser, você pode copiar/colar de um nível anterior,\nmas você vai exercitar seus músculos de programação se criar\nesse pequeno programa desde o início. Se tiver tempo, adicione botões extras! Você\ntambém pode se divertir alterando os parâmetros nas funções da tartaruga, usando cores,\netc."
      CSPU5_U3L13 - Turtle move with button: "Arraste um botão para fora da tela e\ndefina seu texto como \"Vá em frente!\". Adicione um manipulador de eventos para o botão que\nfaz a tartaruga se mover para a frente. Execute o programa para ver se ele funciona. "
      CSPU5_U3L16 - setPosition to fixed location: "Introdução do comando setPosition!\nSubstitua o moveTo no manipulador de eventos de clique do botão para usar setPosition\npara mover o botão para uma posição aleatória quando ele for clicado."
      CSPU5_U3L16 - setPosition to move button: "Introdução do comando setPosition!\nSubstitua o moveTo no manipulador de eventos de clique do botão para usar setPosition\npara mover o botão para uma posição aleatória quando ele for clicado."
      CSPU5_U3L16 - setPosition to move button_2018: "Introdução do comando setPosition!\nSubstitua o moveTo no manipulador de eventos de clique do botão para usar setPosition\npara mover o botão para uma posição aleatória quando ele for clicado."
      CSPU5_U3L16 - text labels: "Introdução de textLabels.  Primeiro, tente substituir\nseu botão por um textLabel.  O texto vai responder a eventos da mesma forma que o\nbotão?  Tente conectá-lo a um manipulador de eventos. Fornecemos um código\ninicial similar ao resultado do último nível, então você pode copiar o código do\núltimo nível aqui se você preferir. "
      CSPU5_U3L16 - textInput getText write: "Introdução de textInput, getText\ne write.  Primeiro, execute o código inicial várias vezes. Tente alterar o que\né escrito na tela quando o botão for clicado. Então, use getText para escrever\nna tela o que o usuário digitou na caixa de texto."
      CSPU5_U3L16 - textInput getText write_2018: "Introdução de textInput, getText\ne write.  Primeiro, execute o código inicial várias vezes. Tente alterar o que\né escrito na tela quando o botão for clicado. Então, use getText para escrever\nna tela o que o usuário digitou na caixa de texto."
      CSPU5_U3L19 - fix the var name syntax error v2: "Demos a você um trecho de código\ncom um erro. Ele não reconhece a variável. Você consegue descobrir o motivo? Conserte\no erro e execute o programa. Observe também a mensagem de erro, já que ela\npode aparecer em algum momento da sua vida.\\r\n\\r\n"
      CSPU5_U3L19 - fix the var name syntax error v2_2018: "Demos a você um trecho de código\ncom um erro. Ele não reconhece a variável. Você consegue descobrir o motivo? Conserte\no erro e execute o programa. Observe também a mensagem de erro, já que ela\npode aparecer em algum momento da sua vida.\\r\n\\r\n"
      CSPU5_U3L19 - three basic ops of variables: "Faça o seguinte:\\r\nDemos a você\ntrês linhas de código mostradas na página anterior. Adicione três linhas de\ncódigo abaixo das mostradas aqui para criar sua própria variável, atribuir um\nvalor a ela e escrevê-la na tela.  OBSERVAÇÃO: altere o nome da variável de\nx para alguma outra coisa.\\r\n"
      CSPU5_U3L19 - three basic ops of variables_2018: "Faça o seguinte:\\r\nDemos a você\ntrês linhas de código mostradas na página anterior. Adicione três linhas de\ncódigo abaixo das mostradas aqui para criar sua própria variável, atribuir um\nvalor a ela e escrevê-la na tela.  OBSERVAÇÃO: altere o nome da variável de\nx para alguma outra coisa.\\r\n"
      CSPU5_addDescriptiveIDsToTurtleDriver: "Esse programa tem um problema! Você pode descobrir\nqual? Execute o programa e veja se você pode descobrir a partir das mensagens de erro\nno console qual é o problema. Não há muito código para ver, então você deve ser capaz\nde descobrir o problema simplesmente lendo o código com atenção. Faça uma alteração\nque permita que o programa funcione como esperado."
      CSPU5_addDescriptiveIDsToTurtleDriver_2018: "Esse programa tem um problema! Você pode descobrir\nqual? Execute o programa e veja se você pode descobrir a partir das mensagens de erro\nno console qual é o problema. Não há muito código para ver, então você deve ser capaz\nde descobrir o problema simplesmente lendo o código com atenção. Faça uma alteração\nque permita que o programa funcione como esperado."
      CSPU5_setPosition to fixed location: "Introdução do comando setPosition!\nSubstitua o moveTo no manipulador de eventos de clique do botão para usar setPosition\npara mover o botão para uma posição aleatória quando ele for clicado."
      CSPU5_setPosition to fixed location_2018: "Introdução do comando setPosition!\nSubstitua o moveTo no manipulador de eventos de clique do botão para usar setPosition\npara mover o botão para uma posição aleatória quando ele for clicado."
      Calc Circles of Eval .1: "Você vai escrever um tipo de código chamado\nBloco de cálculo, porque cada bloco de código retorna um único valor.\nAltere o ??? nesse código para que o bloco retorne 5."
      Calc Circles of Eval .2: "Esse bloco de cálculo é uma função\nde multiplicação que recebe dois números e retorna o produto desses números.\nEdite esse bloco para que ele multiplique 2 * 5"
      Calc Circles of Eval .3: "Esta é uma função de Adição que\nusa dois números e retorna sua soma. Use este bloco Adição para somar 3\n+ 6."
      Calc Circles of Eval .4: "Temos aqui um bloco de adição aninhado\ndentro de um bloco de multiplicação. Complete esse código para que ele multiplique 3 por (4\n+ 1)"
      Calc Circles of Eval 1 (copy 1): "Converta essa instrução para <alguma_forma>\nde cálculo."
      Calc Circles of Eval 1: "Todo operador matemático (+, -, *,\n/, e assim por diante) pode ser representado por um bloco de cálculo. Altere o\nbloco de cálculo para associá-lo à expressão."
      Calc Circles of Eval 2 (copy 1): "Converta essa instrução para <alguma_forma>\nde cálculo."
      Calc Circles of Eval 2: "Use um bloco de multiplicação para completar\nesse código."
      Calc Circles of Eval 3: "Complete os blocos de cálculo para corresponder\na essa instrução."
      Calc Circles of Eval 4: "Nesse código estão faltando alguns blocos de\ncálculo - lembre-se de colocar tudo na ordem correta."
      Calc Circles of Eval 5: "Complete os blocos de cálculo para corresponder\na essa instrução."
      Calc Circles of Eval 6: "Complete os blocos de cálculo para corresponder\na essa expressão."
      Calc Circles of Eval 7: "Complete os blocos de cálculo para corresponder\na essa instrução."
      Calc Circles of Eval 8: "Complete os blocos de cálculo para corresponder\na essa instrução."
      Calc Circles of Eval 9: "Complete os blocos de cálculo para corresponder\na essa instrução."
      Calc Circles of Eval Free Play: "Atividade livre: tente usar um bloco de cálculo\npara escrever algumas equações você mesmo. Como aninhar os blocos de\nformas diferentes interfere no cálculo?"
      Calc Define Funcs 1 (copy 1): "Agora, vamos ver mais algumas funções\nalgébricas. Temos aqui uma função traduzida a partir de uma função algébrica simples\nf(x) = x + 1. O que você poderia esperar como saída dessa função se fosse fornecida uma\nentrada de 15?"
      Calc Define Funcs 1: "Agora, vamos olhar para algumas funções algébricas\nmais tradicionais. Temos aqui uma função traduzida da função algébrica simples\nf(x) = x + 1. O que você esperaria como saída dessa função se fosse fornecida uma\nentrada de 15?"
      Calc Define Funcs 2: "Escreva uma função \"f\" que recebe um parâmetro\n\"x\" e retorna x - 10. Teste sua função usando f(15)."
      Calc Define Funcs 3: "Não precisamos chamar nossa função \"f\"\ntoda vez. Crie uma função chamada \"vezes-dez\" que deve receber um parâmetro\n\"x\" e retornar x * 10. Quando você criar a função, execute vezes-dez(50)."
      Calc Define Funcs 4: "Escreva uma função chamada \"metade\" que recebe\num número \"x\" e retorna metade desse número. Quando você escrever a função,\nuse-a para calcular metade(21)"
      Calc Design Recipe 1: "Vamos usar a receita de design para criar uma\nfunção chamada \"cubo\" - essa função deve ter um domínio de número, uma imagem\nde número e retornar o número dado elevado à terceira potência. Lembre-se de escrever\ndois casos de exemplo! Quando você terminar, use sua nova função para calcular 7\nelevado ao cubo."
      Calc Design Recipe 2: |-
        Sua escola está promovendo uma venda de cookies e
        você precisa controlar o custo de produção de cada cookie, o dinheiro pago e o
        lucro total. Os cookies custam R$0,25 cada para produzir, e são vendidos por R$1,50/cookie.\r
        Escreva
        a função `custo`, que recebe o número de cookies que você pretende vender
        e retorna o custo de produção desses cookies.
      Calc Design Recipe 3: |-
        Escreva a função `vendas` que recebe o
        número de cookies vendidos e retorna a quantidade de dinheiro que os clientes gastaram
        para comprar esses cookies (cada cookie é vendido por R$1,50).
      Calc Design Recipe 4: |-
        Usando as duas funções que acabamos de escrever, escreva
        a função `lucro`, que recebe o número de cookies que você vendeu e
        retorna o lucro total que você obteve com a venda dos cookies, levando em conta
        o custo para produzi-los.
      Calc Free Play: "Atividade livre: escreva funções e algoritmos com seu\npróprio design!"
      Calc Rocket 1 (copy 1): "No último desafio você escreveu um contrato\npara a função \"altura-foguete\" que diz que ela tem uma imagem numérica, um domínio\nnumérico, e deve retornar a altura do foguete viajando a 15 m/s\napós um dado número de segundos. Agora vamos escrever um caso de exemplo para a\naltura do foguete em 3 segundos.\\r\n\\r\n\\r\n\\r\n  \\r\n\\r\n"
      Calc Rocket 1: "No último desafio você escreveu um contrato para a\nfunção \"altura-foguete\" que tem um domínio numérico, uma imagem\nnumérica, e deve retornar a altura do foguete que viaja a 15 m/s após\num dado número de segundos. Agora, vamos escrever um caso de exemplo para a altura\ndo foguete em 3 segundos.\\r\n\\r\n\\r\n\\r\n\\r\n  \\r\n\\r\n"
      Calc Rocket 2: "Excelente, vamos fazer mais um exemplo antes de escrever\na função - qual deve ser a altura do foguete após 30 segundos?"
      Calc Vars 1.1: "Aqui, definimos a variável \"idade\" como 17 anos.\nVocê consegue escrever uma expressão que calcula \"idade\" em dias?"
      Calc Vars 1: "As variáveis nos permitem dar nome a valores para que possamos\nfacilmente nos referir a eles repetidamente ao longo dos nossos programas. Temos aqui uma\nvariável chamada \"idade\". Defina seu valor como sua idade e clique em Executar."
      Calc Vars 2 (copy 1): "Aqui, definimos a variável \"idade\" como\n17 - você pode escrever uma expressão que calcula \"idade\" em meses?"
      Calc Vars 2.1: "Aqui temos uma variável chamada \"idade-em-meses\"\n- use a variável \"idade\" para definir \"idade-em-meses\""
      Calc Vars 2: "Você pode escrever uma expressão que calcula \"idade\"\nem meses?"
      Calc Vars 3 (copy 1): "Você pode fazer uma adição a esse código para que ele calcule\nquantas horas há em \"idade\" anos?"
      Calc Vars 3: "Você pode fazer uma adição a esse código para que ele use a variável \"idade\"\npara calcular a idade em horas?"
      Calc Vars 4: "Também podemos definir variáveis usando outras variáveis.\nVamos supor que você tenha um irmão que é dois anos mais novo que você - você pode\ndefinir uma nova variável \"idade-irmão\" usando sua variável \"idade\"?"
      Code Studio Puzzle Challenge 1 - Artist: "Desenhe a reta. Ela tem 200\npixels de comprimento. "
      Code Studio Puzzle Challenge 1 Artist1: "Desenhe a reta. Ela tem 200\npixels de comprimento. "
      Code Studio Puzzle Challenge 10 - Bee (copy 1): "Mova a abelha até a flor\ne colete todo o néctar."
      Code Studio Puzzle Challenge 10 - Bee: "Mova a abelha até a flor\ne colete todo o néctar."
      Code Studio Puzzle Challenge 10b - Bee: "Mova a abelha até as flores\ne colete todo o néctar de cada uma."
      Code Studio Puzzle Challenge 11 - Artist: "Desenhe essa reta usando\na variável \"comprimento\". Cada segmento de reta tem 75 pixels de comprimento."
      Code Studio Puzzle Challenge 11b - Artist: "Desenhe um quadrado\nusando a variável comprimento fornecida."
      Code Studio Puzzle Challenge 12 - Artist: "O código fornecido desenha\num triângulo. Faça uma adição para que ele desenhe triângulos em um padrão de hexágono."
      Code Studio Puzzle Challenge 12a - Artist: "O código fornecido desenha\num triângulo. Faça uma adição para que ele desenhe triângulos em um padrão de hexágono."
      Code Studio Puzzle Challenge 13 - Artist: "Isso é como um\nlaço \"para\". Complete o código para desenhar seis retas que crescem de 50, 60, 70,\n80, 90, até 100 pixels de comprimento. "
      Code Studio Puzzle Challenge 14 - Artist: "Isso é como um\nlaço \"para\". Complete o laço para desenhar 4 quadrados que crescem de 80, 100,\n120, até 140 pixels. "
      Code Studio Puzzle Challenge 2 - Artist: "Agora, adicione uma ação de virar e outra\nreta. As retas têm 200 pixels de comprimento."
      Code Studio Puzzle Challenge 3 - Artist: "Desenhe o quadrado. Cada\nlado tem 100 pixels de comprimento."
      Code Studio Puzzle Challenge 4 - Artist: "Desenhe o octógono. Cada\nlado tem 100 pixels de comprimento."
      Code Studio Puzzle Challenge 5 - Bee (copy 1): "Mova a abelha até a flor\ne colete o néctar."
      Code Studio Puzzle Challenge 5 - Bee: "As flores contêm uma quantidade\nespecífica de néctar. Mova a abelha até a flor e colete o néctar com o bloco\nobtenha néctar."
      Code Studio Puzzle Challenge 6 - Bee: "As colmeias podem guardar uma quantidade\nespecífica de mel. Colete o néctar da flor e produza um pouco de mel."
      Code Studio Puzzle Challenge 7 - Bee: "Mova a abelha até a flor\ne colete o néctar."
      Code Studio Puzzle Challenge 8 - Bee: "A nuvem pode estar escondendo\numa flor ou uma colmeia. Apenas colete néctar das flores. Apenas faça mel nas colmeias."
      Code Studio Puzzle Challenge 9 - Bee: "A nuvem pode estar escondendo\numa flor ou uma colmeia. Apenas colete néctar das flores. Apenas faça mel nas colmeias."
      Code Studio Puzzle Challenge Artist Screencast (copy 1): "Desenhe\na reta. Cada segmento tem 100 pixels de comprimento. "
      Code Studio Puzzle Challenge Artist Screencast 2: "Complete o\ncódigo para desenhar a reta. Cada segmento tem 100 pixels de comprimento. "
      Code Studio Puzzle Challenge Artist Screencast: "Desenhe\na reta. Cada segmento tem 100 pixels de comprimento. "
      Code Studio Puzzle Challenge Bee Screencast: "Mova a abelha até as\nflores e pegue todo o néctar."
      Code Studio Puzzle Challenge Square - Artist: "Desenhe um quadrado\nusando a variável comprimento fornecida."
      Code Studio Puzzle Challenge Var - Artist: "Desenhe uma reta usando\numa variável \"comprimento\" definida como 180."
      Course 2 Bee Loops 1: "Olá, eu sou uma abelha. Você pode me ajudar a coletar\no néctar dessas flores? "
      Course 2 Bee Loops 13: "Avaliação: use o bloco repita para coletar\ntodo o néctar."
      Course 2 Bee Loops 2: "Você consegue realizar a mesma tarefa mais facilmente\ncom um laço?"
      Course 2 Bee Loops 3: "Agora, use o novo bloco repita para coletar\ntodo o néctar e produzir todo o mel."
      Course 2 Bee Loops 3_: "Você consegue usar um laço para coletar todo\no néctar?"
      Course 2 Bee Loops 4: "O que acontece se você repetir esta sequência 3\nvezes? Não se esqueça de fazer o mel no final!"
      Course 2 Maze Loops 1: Você pode me levar até o porco usando 5 blocos?
      Course 4 2: "Agora a abelha só quer néctar. Lembre-se, nem\ntodos os objetos são flores, então faça a verificação para coletar néctar apenas das flores."
      Course 4 Artist 1: "Ajude-me a desenhar uma caixa. (Cada linha tem\n200 pixels de comprimento) "
      Course 4 Artist 10: |-
        Clique aqui para ver as instruções completas novamente!\r
        \r
        Apresentamos
        aqui um código para uma forma interessante. O que acontece quando você o repete várias
        vezes, virando a cada repetição? Observe que as viradas nessa forma
        somam 420 graus, o que significa que quando seu artista terminar de desenhar,
        ele estará de frente para uma direção diferente do que quando você começou. Essa nova direção
        é exatamente 60 graus à direita de onde você iniciou.
      Course 4 Artist 11: "Agora um desafio! Fique à vontade para usar tentativa\ne erro. Não esperamos que você seja perfeito na primeira vez. Quer\nver mais dicas? Clique aqui!"
      Course 4 Artist 12: |-
        Quer ver o design de inspiração ou as
        dicas? Clique aqui!\r
        \r
        Caso contrário, crie um design você mesmo!
      Course 4 Artist 13: "Ainda jogando?  Temos aqui uma tela em branco\nna qual você pode projetar o que quiser!"
      Course 4 Artist 2: "Você consegue usar um laço para desenhar o quadrado em cinza? (Cada\nlado mede 300 pixels de comprimento)"
      Course 4 Artist 20: "Ainda jogando?  Temos aqui uma tela em branco na qual\nvocê pode criar o que quiser!"
      Course 4 Artist 3: "Tente descobrir o que acontece se você executar\nesse código (ou clique em \"Executar\" para ver). Em seguida, execute-o várias vezes para completar\no desenho."
      Course 4 Artist 4: "How many degrees are in a circle?  Fill in\nthe repeat block with that number to create a circle of colors."
      Course 4 Artist 5: "Desenhe a outra metade desse design para que ele\nfique simétrico. Os triângulos são equiláteros e têm 50 pixels de comprimento. Dica:\ntalvez você precise executar o código várias vezes para descobrir quais blocos\nprecisam ser adicionados."
      Course 4 Artist 6: "Complete o código para desenhar esses três triângulos\nequiláteros."
      Course 4 Artist 7: "Agora, aninhe esse laço dentro de outro laço para desenhar\n10 triângulos. Isso se chama laço aninhado. Dica: todos os 10 triângulos completam\numa rotação de 360 graus.  "
      Course 4 Artist 8: "Desenhe esse sol repetindo todo este bloco de código\nvárias vezes."
      Course 4 Artist 8a: "Lembra-se dessa forma? Agora vamos deixar\nvocê construí-la sem dar nenhum bloco inicial!"
      Course 4 Artist 9: "Repita esse desenho 10 vezes e certifique-se de\nvirar a cada forma desenhada. \\r\n"
      Course 4 Artist Binary 1: "Temos aqui uma função que recebe uma string\nbinária de 1's e 0's e instrui o artista a mover-se da esquerda para\na direita, de cima para baixo. O artista vai preencher os quadrados nos quais vir um 1 e ignorar\nos que tiverem um 0.\\r\n\\r\nExecute este código para ver como\no artista usa números binários para desenhar este padrão."
      Course 4 Artist Binary 1a: "Temos aqui uma função que recebe uma string\nbinária de 1's e 0's e instrui o artista a mover-se da esquerda para\na direita, de cima para baixo. O artista vai preencher os quadrados nos quais vir um 1 e ignorar\nos que tiverem um 0.\\r\n\\r\nExecute este código para ver como\no artista usa números binários para desenhar este padrão."
      Course 4 Artist Binary 2: "Qual dessas strings binárias você poderia\nrepetir 8 vezes para desenhar esta imagem?"
      Course 4 Artist Binary 3: "Você consegue desenhar este padrão repetindo\napenas três dígitos binários? (0 e 1)?"
      Course 4 Artist Binary 4: "Cada string binária representa uma linha dessa\nimagem. Você consegue reorganizá-las de forma que elas desenhem um rostinho feliz\nao invés de um rostinho triste?"
      Course 4 Artist Binary 5: "Que string binária de 6 dígitos, repetida\n11 vezes, vai desenhar essa imagem?"
      Course 4 Artist Binary 6: "Qual é a menor string binária que você\npode repetir para desenhar esta imagem?"
      Course 4 Artist Binary 7: Termine o desenho.
      Course 4 Artist Binary Free Play 2: "Atividade livre: aqui temos uma tela em branco\npara você desenhar. Divirta-se!"
      Course 4 Artist Binary Free Play 2a: |-
        Temos aqui uma tela de maior
        resolução para desenhar - 16 pixels por 16 pixels!\r
        \r
        Você viu o que acontece quando
        começamos ser criativos com os bits?
      Course 4 Artist Binary Free Play 2b: Clique aqui para ver algumas dicas.
      Course 4 Artist Binary Free Play: "Atividade livre: desenhe o que quiser\ncom números binários!"
      Course 4 Artist Binary pre1: "Binário é uma forma de representar informações\nusando apenas duas opções. Aqui, vamos usar as opções \"desligado\" (representada\npelo número 0) e \"ligado\" (representada pelo número 1).  \\r\n\\r\nFoi fornecida\numa grade de \"pixels\" pela qual você pode andar e criar\ndesigns virando em certos quadrados. Você consegue fazer o artista desenhar\n\"01010101\" em binário na primeira fileira?"
      Course 4 Artist Binary ryan: "Binário é uma forma de representar informações\nusando apenas duas opções. Aqui, vamos usar as opções \"desligado\" (representada\npelo número 0) e \"ligado\" (representada pelo número 1).  \\r\n\\r\nFoi fornecida\numa grade de \"pixels\" pela qual você pode andar e criar\ndesigns virando em certos quadrados. Você consegue fazer o artista desenhar\n\"01010101\" em binário na primeira fileira?"
      Course 4 Artist For  Functions 10: "Vamos acelerar um pouco,\nvocê consegue desenhar uma forma de estrela usando a função \"desenhe uma linha de quadrados\"?\nBoa sorte!"
      Course 4 Artist For  Functions 11: "Vamos acelerar um pouco,\nvocê consegue desenhar uma forma de estrela usando a função \"desenhe uma linha de quadrados\"?\nBoa sorte!"
      Course 4 Artist For Loops 1: "Use um bloco \"repita\" para desenhar este triângulo\nque tem 50 pixels de largura."
      Course 4 Artist For Loops 10: "Atividade livre! Divirta-se desenhando\no que quiser com os blocos que você aprendeu a usar"
      Course 4 Artist For Loops 11: "Você se lembra de quando usamos\numa variável para controlar o número de lados de uma forma em uma fase anterior? Faremos\na mesma coisa com a variável \"contador\" agora. Esse padrão começa\ncom um triângulo e adiciona um lado de cada vez até que seja desenhado um decágono (10 lados).\nCada lado deve ter 100 pixels de comprimento. "
      Course 4 Artist For Loops 11a: |-
        Vamos juntar tudo!  Usando
        seu conhecimento sobre laços "para" e sobre variável "contador", crie este desenho
        no qual cada forma tem dois lados a mais que a anterior. Garanta que cada lado
        seja 10 vezes maior que o número de lados do polígono.\r
        \r
        Apenas uma pequena parte
        do código foi fornecida para você.
      Course 4 Artist For Loops 12: "Isso foi muito legal, mas agora\neu gostaria de desenhar uma forma do lado da outra. Desta vez, cada lado tem\n20 pixels. Use um bloco pule para avançar 40 pixels após cada forma. "
      Course 4 Artist For Loops 13: "Hmm, essas formas estão ficando cada vez\nmaiores! Já não tínhamos resolvido esse problema com variáveis? Como\npodemos usar a variável contador para deixar os lados menores conforme a forma tem\nmais lados? Ao invés de avançar por uma quantidade definida, avance (100 /\ncontador) pixels."
      Course 4 Artist For Loops 14: "Se você virar um pouco mais ou\num pouco menos do que normalmente faria para uma forma, você conseguirá um efeito legal. Tente\nusar algum código do último nível, mas virando 89 graus para criar\nesta espiral quadrada retorcida."
      Course 4 Artist For Loops 15: "Atividade livre: tente fazer alguns desenhos\nusando laços para. Adicionamos algumas variáveis genéricas para você\nusar também."
      Course 4 Artist For Loops 2: "Eu coloquei o código para desenhar\num triângulo dentro de um laço para que conta de 50 até 100, de 10 em 10. NOTA: Não deixe de ver\no código antes de clicar em \"Executar\"."
      Course 4 Artist For Loops 3: "Use o desafio anterior como referência\npara fazer este desafio. O menor triângulo tem lados de 20 pixels,\no maior tem lados de 200 pixels, e cada triângulo é 20 pixels maior que o anterior.\n"
      Course 4 Artist For Loops 4: "Use um laço \"para\" para desenhar esses quadrados.\nEles começam com 15 pixels de comprimento, o maior tem 300 pixels de comprimento, e cada quadrado\né 15 pixels maior que o anterior. Foi fornecida a maior parte do código\nde que você vai precisar - está faltando um bloco, qual?"
      Course 4 Artist For Loops 5: "Você fez um bom trabalho no último desafio!\nVamos usar o bloco da variável \"contador\" mais uma vez para desenhar esta imagem. "
      Course 4 Artist For Loops 6: "Atividade livre: tente usar um laço \"para\"\npara desenhar um padrão crescente de formas com seu próprio design."
      Course 4 Artist For Loops 6a: "Faça três pequenas alterações no\ncódigo do último nível para conseguir isso!"
      Course 4 Artist For Loops 7: "O que acontece se você remover \"Repita 3\"\ndesse algoritmo, mantendo os blocos \"mova\" e \"vire\" no laço\npara? Neste triângulo espiralado, cada lado é 20 pixels mais comprido que o anterior."
      Course 4 Artist For Loops 8: |-
        Apenas uma pequena alteração no código
        da última imagem pode criar este desenho. Você consegue descobrir qual é
        essa alteração?\r
        \r
        Dica: algo precisa ser removido!
      Course 4 Artist For Loops 8a: "Apenas uma pequena alteração no código\nda última imagem pode criar esta imagem. Você consegue descobrir qual é essa\nalteração?"
      Course 4 Artist For Loops 9: "Você consegue fazer uma espiral? Avance\nde 1 a 75 pixels, aumentando 1 pixel de cada vez."
      Course 4 Artist For Loops Challenge: "Você consegue descobrir como\nusar todas as coisas que você aprendeu para criar esta imagem?\\r\n\\r\nPrecisa de uma\ndica? Clique aqui."
      Course 4 Artist For Loops Challenge_a: |-
        Você consegue descobrir como
        usar todas as coisas que você aprendeu para criar esta imagem?\r
        \r
        Precisa de uma
        dica? Clique aqui.
      Course 4 Artist For Loops inspire: |-
        Atividade livre - Inspiração: agora você
        aprendeu tudo o que precisa saber para criar um padrão como esse! Se essa
        imagem inspira você, tente fazer algo similar. Caso contrário, crie algo
        você mesmo.\r
        \r
        Precisa de uma dica? Clique aqui.
      Course 4 Artist Functions 1: "Você consegue desenhar um quadrado com 100\npixels de comprimento usando um laço?"
      Course 4 Artist Functions 10: "Qual bloco você precisa adicionar para\nque o triângulo fique em cima do quadrado?"
      Course 4 Artist Functions 11: "Veja esse código para desenhar um\ncubo - você consegue movê-lo para dentro de uma função chamada \"desenhe um cubo\"?"
      Course 4 Artist Functions 12.1: "Vamos criar uma função chamada\n\"desenhe um octógono 20\" que desenha um octógono no qual cada lado tem 20 pixels\nde comprimento."
      Course 4 Artist Functions 12: Repita a função quadrado para desenhar uma reta
      Course 4 Artist Functions 13.1: |-
        Agora, vamos criar uma função chamada
        "pule para a parte superior direita" que move o artista para a parte superior direito do octógono
        que você acabou de desenhar para terminarmos esse padrão.\r
        \r
        Dica: para ir para o
        canto superior direito, tente usar um padrão que faz apenas 3/8 do
        octógono.
      Course 4 Artist Functions 13: "Confira nossa nova função\n\"desenhe uma linha de quadrados\". Fique à vontade para olhar dentro do bloco da função\ne ver como a construímos. Clique em \"Executar\" quando estiver pronto para o\npróximo desafio."
      Course 4 Artist Functions 14.1: "Agora, vamos criar uma função chamada\n\"pule para a parte superior direita\" que move o artista para a parte superior direita do octógono\nque você acabou de desenhar, assim podemos terminar esse padrão."
      Course 4 Artist Functions 14: "Excelente! Vamos usar\nsua nova função \"desenhe uma linha de quadrados\" para desenhar uma forma de quadrado. Lembre-se,\ncada quadrado tem 40 pixels de comprimento."
      Course 4 Artist Functions 15: 'Vamos acelerar um pouco, você consegue desenhar uma forma de estrela usando a função "desenhe uma linha de quadrados"? Boa sorte! Dica: você terá de virar 144 graus'
      Course 4 Artist Functions 2: "Você consegue desenhar 3 quadrados com 20 pixels de distância\nentre cada um? Dica: cada quadrado tem 100 pixels de tamanho"
      Course 4 Artist Functions 3: "Usando o bloco de função \"desenhe um quadrado\",\nvocê consegue desenhar esta imagem? Dica: os quadrados estão a 120 pixels de distância um do outro.\\r\n"
      Course 4 Artist Functions 4: "Você está pronto para criar seu próprio\n\"bloco de função\"? Clique no bloco \"Funções\" na caixa de ferramentas, nomeie-o\ncomo \"desenhe um triângulo\", e então crie um triângulo como você fez anteriormente\ncom os blocos de ação e de laços. Então, clique em salvar e fechar no canto\nsuperior direito. Dica: crie um triângulo que tenha 100 pixels de comprimento.\nBoa sorte!"
      Course 4 Artist Functions 5 OLD: "Vamos tentar usar nossas duas funções\npara desenhar uma casa - o que precisa ser corrigido neste código para desenhar a casa corretamente?"
      Course 4 Artist Functions 5: "Usando o bloco de função \"desenhe um quadrado\",\nvocê consegue desenhar esta imagem? Dica: os quadrados estão a 120 pixels de distância um do outro.\\r\n"
      Course 4 Artist Functions 6: "Qual bloco você precisa adicionar para\nque o triângulo fique em cima do quadrado?"
      Course 4 Artist Functions 7: "Você consegue desenhar uma linha de quadrados usando\numa função Quadrado? Cada quadrado tem 40 pixels de comprimento."
      Course 4 Artist Functions 8: "Você está pegando o jeito de como\nusar os blocos de função? Vamos modificar esse quadrado para que ele tenha 200 pixels\nde tamanho. Dica: clique em \"editar\" para alterar o tamanho de \"desenhe um quadrado\"\nno editor da função. Lembre-se de clicar em \"Salvar e Fechar\" para sair do\neditor da função. "
      Course 4 Artist Functions 9: "A maior parte do código para\ncriar uma função foi dada a você. Contudo, parece que algo está faltando. Você consegue\ncompletar este bloco de função?"
      Course 4 Artist Functions Inspiration: "Clique aqui para ver as dicas\nnovamente."
      Course 4 Artist Functions challenge: "Clique aqui para ver as dicas\nnovamente."
      Course 4 Artist Functions inspire: "Clique aqui para ver a figura\nde inspiração novamente."
      Course 4 Artist Inspire: |-
        Quer ver o design de inspiração ou as
        dicas? Clique aqui!\r
        \r
        Caso contrário, crie um design você mesmo!
      Course 4 Artist Params 1: "Vamos editar uma função que desenha um\nquadrado com lados de 50 pixels"
      Course 4 Artist Params 10: "Você pode chamar funções de dentro\nde outras funções! Usando sua função \"forma\" como base, crie 3 formas\nde casa, cada uma 20 pixels maior que a anterior, começando com um comprimento de 50 pixels. Usar\num laço com contador pode ser útil. "
      Course 4 Artist Params 11: "Que tal uma função chamada \"cata-vento\"\nque recebe três parâmetros - \"lados,\" \"comprimento\" e \"repita\"? Você pode\ncalcular o quanto virar depois de cada forma usando os mesmos cálculos que você usou\npara descobrir as ações de virar para uma forma de \"lados\". Você consegue recriar esta imagem?\nDica: cada forma tem 100 pixels de comprimento."
      Course 4 Artist Params 12: "Use sua função \"cata-vento\" para desenhar\ncada uma dessas formas. O comprimento do lado de cada imagem é 50."
      Course 4 Artist Params 13: "Atividade livre: aqui estão as funções que você escreveu\ne mais algumas com as quais você pode brincar. Desenhe alguma coisa incrível!"
      Course 4 Artist Params 2: "Essa função triângulo seria muito mais útil\nse pudesse desenhar triângulos de tamanhos diferentes. Foi adicionado\num parâmetro para o comprimento da reta, mas ele ainda não faz coisa alguma. Você pode atualizar\na função para que ela use o parâmetro \"comprimento\" para desenhar cada lado?\nOs tamanhos dos triângulos são 150 pixels, 75 pixels e 25 pixels."
      Course 4 Artist Params 3: "Incrível! Você consegue desenhar cada um desses triângulos\ncom essa nova função? O primeiro tem 25 pixels de comprimento, o segundo\ntem 50 e o terceiro tem 75. "
      Course 4 Artist Params 4: "Você consegue adicionar uma nova função chamada quadrado?\nEla também deve receber um parâmetro comprimento, como a função triângulo. Dessa vez,\ndesenhe 3 quadrados, de 25, 50, e 75 pixels de comprimento, separados por 100 pixels."
      Course 4 Artist Params 5: "Use suas duas novas funções para desenhar\nesta imagem. Para facilitar, você pode usar um laço com um parâmetro \"contador\".\n"
      Course 4 Artist Params 6: "Vamos editar essa função \"desenhe uma forma\".\nEla já tem um parâmetro \"comprimento\". Agora, vamos editar a função para adicionar também\num parâmetro \"lados\". Lembre-se de que o ângulo para virar para uma determinada forma é\n360 dividido pelos lados que ela tem. Dica: o triângulo tem 100 pixels de comprimento, o hexágono tem 25 pixels e o quadrado tem 50 pixels. "
      Course 4 Artist Params 7: "Você consegue desenhar essas formas, preenchendo\no \"???\"? O quadrado e o triângulo têm 100 pixels, enquanto o hexágono\ntem 75 pixels. "
      Course 4 Artist Params 8: "Você consegue descobrir como desenhar esta\nforma? Dica: crie uma nova função com 6 lados chamada hexágono.\n"
      Course 4 Artist Params 9: "Você se lembra de quando usamos o laço contador,\nmas removemos um laço de dentro? Vamos nos divertir um pouco e usar a função \"desenhe uma\nforma\" com os parâmetros \"lados\" e \"comprimento\". Você pode recriar\nessas formas? O contador do quadrado deve ser 5/100/5, o do triângulo deve ser\n10/100/10 e o do hexágono deve ser 2/100/2."
      Course 4 Artist Var 9: "Aqui está o algoritmo para desenhar um triângulo.\nModifique-o para que ele use a variável \"lados\". Substitua o número 3\npela variável \"lados\". Dica: lembre-se de usar o bloco \"defina os lados para\"."
      Course 4 Artist Vars 1: "Vamos desenhar um triângulo equilátero. \\r\n\\r\nEle\ndeve ter exatamente 100 pixels de comprimento em cada lado."
      Course 4 Artist Vars 10: "Aqui temos um algoritmo que desenha um triângulo\na partir de triângulos menores. Você pode modificá-lo para que ele use a variável \"lados\"\npara desenhar cada triângulo? Olhe para o código e, toda vez que você\nvir o número 3, substitua-o pela variável \"lados\". Lembre-se de usar\no bloco \"defina os lados\"."
      Course 4 Artist Vars 11: "Este é um código mais complicando com os mesmos conceitos que usamos\nno último desafio - qual deve ser o valor atribuído à variável \"lados\"\npara desenhar essa imagem de quadrados?"
      Course 4 Artist Vars 12: "Vamos definir a variável \"lados\" como\n5. Quanto mais lados adicionarmos a esse algoritmo, maior será o\npadrão! Observe que existe uma nova variável chamada \"comprimento\". Agora podemos usá-la onde há\num bloco \"avance\". Para essa forma, defina a variável \"comprimento\" como 75."
      Course 4 Artist Vars 13: "Quando uma forma tem muitos lados, cada\nlado deve ser menor se você quiser que todo o padrão caiba na tela.\n\\r\nVamos recriar o algoritmo para este padrão incrível, mas, em vez de\ndefinir manualmente a variável \"comprimento\", vamos usar um bloco de matemática com\na variável \"lados\" dentro para nos certificar de que cada forma se encaixe corretamente. O\nperímetro de cada polígono é de 300 pixels.\\r\nPrecisa de dicas? Clique aqui."
      Course 4 Artist Vars 14: |-
        Atividade livre: Veja só! Agora seu algoritmo
        está aninhado dentro de mais um laço. Experimente alterar os valores das
        suas duas variáveis para desenhar padrões legais.\r
        \r
        Para conseguir mais efeito, experimente brincar com
        as cores! Use cores aleatórias dentro dos laços para ver como isso muda seu design.
      Course 4 Artist Vars 2: "Ao invés de usar \"avance por 150,\"\no bloco \"mova\" está referenciando agora uma variável chamada \"comprimento.\" Você consegue\ndefinir \"comprimento\" como150 para desenhar esse novo triângulo?"
      Course 4 Artist Vars 3: "Temos aqui um laço que desenha um quadrado, mas\nalgo está faltando. Você pode consertá-lo para que ele use a variável \"comprimento\"\npara descobrir qual deve ser o tamanho de cada lado? "
      Course 4 Artist Vars 4: "Agora eu quero fazer um retângulo que tenha\na altura duas vezes maior que a largura. Temos uma variável chamada \"largura\" que\ndeve ser definida como 100. Você pode usar os blocos matemáticos para completar o código?"
      Course 4 Artist Vars 5: "Use a variável \"lados\" para controlar\nquantas vezes esse laço é executado."
      Course 4 Artist Vars 6: |-
        Temos aqui um código que pode desenhar qualquer polígono
        regular. Há uma nova variável chamada lados que está definida como 4. Você consegue usar
        a variável lados (junto com o bloco matemático) para virar a quantidade certa independentemente
        de quantos lados o polígono tem?\r
        \r
        Clique aqui para voltar para
        a dica!
      Course 4 Artist Vars 7: |-
        Use o que você aprendeu no último desafio
        para criar esse hexágono usando a variável "lados".\r
        \r
        Percebe como você pode
        alterar apenas um valor para desenhar um triângulo, um quadrado, um pentágono ou um octógono?
      Course 4 Artist Vars 8: "Atividade livre: Brinque com o número\nde lados desta forma. Você consegue alterar o algoritmo para que o tamanho geral\nda forma permaneça o mesmo, independentemente do número de lados? Dica: Se\nvocê dividir seu comprimento inicial pelo número de lados, o comprimento de cada\nlado ficará menor à medida que o número de lados crescer."
      Course 4 Artist Vars 9: "Modifique esse algoritmo para que ele use a variável\n\"lados\" ao invés de um número fixo para desenhar um triângulo. Não deixe de usar\no bloco \"defina os lados para\"."
      Course 4 Bee 1: "A abelha não sabe o que há atrás da nuvem! \\r\n\\r\nUse o bloco \"se\" para verificar se há uma flor atrás da nuvem. \\r\n\\r\nColete\nnéctar uma vez, APENAS se for uma flor."
      Course 4 Bee 2: "Use o bloco \"se/senão\" para verificar cada objeto\ne ver se ele é uma flor ou uma colmeia. Se for uma flor, colete um néctar... caso contrário,\nproduza um mel!"
      Course 4 Bee 3: "O objeto desconhecido pode ser uma flor ou uma colmeia.\nDesta vez, use o bloco \"se/senão\" para coletar um néctar se for uma flor,\nsenão, produza mel (porque então ele seria uma colmeia)."
      Course 4 Bee 4: "Essa flor roxa pode ter 1, 2 ou 3\nnéctares. Aqui um bloco se/senão é combinado com outro bloco se/senão para criar\num bloco \"se/senão-se/senão\". Complete a solução para coletar a quantidade desconhecida\nde néctar."
      Course 4 Bee 5: "Essa flor roxa pode ter 1, 2 ou 3\nnéctares. Adicione um bloco se-senão para criar um bloco se, senão-se, senão. Complete\na solução para coletar a quantidade desconhecida de néctar."
      Course 4 Bee 6: "Essa flor roxa pode ter 1, 2 ou 3\nnéctares. Crie um bloco se, senão-se, senão para coletar a quantidade desconhecida de\nnéctar."
      Course 4 Bee 7: "Use tudo o que você aprendeu até agora para coletar\ntodo o néctar. A flor roxa pode ter 1, 2 ou 3 néctares."
      Course 4 Bee For Loops 1: "Use um laço para coletar o néctar de\ntodas as flores."
      Course 4 Bee For Loops 10: "Se seu laço está fazendo contagem regressiva, o\nincremento é subtraído da sua variável contador a cada repetição. Qual deve ser\nseu incremento para coletar 9, então 6, e então 3 néctares?"
      Course 4 Bee For Loops 11: "O que está errado nesse laço? Veja se\nvocê consegue arrumá-lo e fazer a abelha coletar todo o néctar."
      Course 4 Bee For Loops 2: "Temos aqui um novo tipo de laço, chamado de\nlaço \"para\". Esse laço para em particular vai contar de 1 até 5, de 1 em 1, e executar\no conteúdo do laço a cada contagem. Ajude a abelha a chegar até o néctar."
      Course 4 Bee For Loops 3: "Você pode resolver esse desafio usando um\nlaço \"para\" para contar de 1 até 3, de 1 em 1. Agora vamos coletar um pouco de néctar!"
      Course 4 Bee For Loops 4: "Colete todo o néctar dessas\nflores. Eu gostaria de saber se existe uma forma mais fácil de fazer isso..."
      Course 4 Bee For Loops 5: "Ah, o laço para deixa isso muito mais fácil!\nEstamos usando a variável \"contador\" do laço \"para\" para repetir o bloco \"obtenha néctar\"\no mesmo número de vezes que o laço se repete. Ufa! São muitas repetições.\nTodo o código que você precisa está aqui, dê uma olhada nele e então\nclique em Executar para ver como ele funciona. "
      Course 4 Bee For Loops 6: "Você também pode usar um laço \"para\" para fazer contagem\nregressiva. Tente coletar esse néctar fazendo uma contagem regressiva de 5 até 1, de 1 em 1."
      Course 4 Bee For Loops 7: "Use a variável \"contador\" do seu laço \"para\"\npara controlar a distância do movimento horizontal."
      Course 4 Bee For Loops 8: "Você pode usar a variável do laço para\ncontrolar o movimento e a coleta de néctar?"
      Course 4 Bee For Loops 9: "O último número em seu laço para é\nchamado de \"incremento\" e, a cada execução do laço, a variável contador\né alterada de acordo com o incremento. Tente coletar essas flores usando um incremento\nde 2."
      Course 4 Bee Loops 5 NEW: "Temos aqui três flores. Você consegue encontrar\no padrão das instruções que você precisa repetir 3 vezes para coletar o\nnéctar com o menor número de blocos?"
      Course 4 Bee Loops 5a NEW: "Agora, use laços para ajudar a abelha a coletar\ntodo o néctar em seu caminho até a colmeia com o menor número de blocos possível. Quando\nchegar lá, não se esqueça de produzir mel!"
      Course 4 Bee Params 1: "Escreva uma sequência para coletar todo o\nnéctar usando a função \"obtenha 3 néctares\", que vira, move-se para coletar o néctar e\nentão retorna à posição original."
      Course 4 Bee Params 2: "Modifique a função \"obtenha 2 néctares\" para\nque ela me faça virar para a direita ao invés da esquerda para chegar às flores."
      Course 4 Bee Params 3 (copy 1): "Agora há flores em ambos os\nlados! Talvez você possa usar um parâmetro para que a mesma função funcione para flores\ndos dois lados. Eu adicionei um parâmetro chamado \"direção\" à função.\nSe o parâmetro \"direção\" for igual a 0 eu devo virar à esquerda, se ele for 1 eu devo\nvirar à direita."
      Course 4 Bee Params 3: "Agora, há flores em ambos os lados! Adicionamos\nvariáveis chamadas \"esquerda\" e \"direita\" para você usar, e adicionamos um\nparâmetro chamado \"direção\" para \"obtenha 3 néctares\". Edite \"obtenha 3 néctares\"\npara que a abelha vire na direção correta quando as variáveis \"esquerda\" ou\n\"direita\" forem passadas para a função.  "
      Course 4 Bee Params 4 (copy 1): "Tente usar sua nova função para\ncoletar todas as flores. Lembre-se, 0 = esquerda e 1 = direita."
      Course 4 Bee Params 4 - Two WhenRun: "Tente usar sua nova função\npara coletar todas as flores. Lembre-se de usar as variáveis esquerda e direita."
      Course 4 Bee Params 4 backup: "Não seria legal se pudéssemos\ncoletar todo o néctar com uma única função? Tente adicionar um novo\nparâmetro à função chamado \"néctares\" para controlar a quantidade de néctar\na coletar. Você provavelmente vai querer renomear a função também!"
      Course 4 Bee Params 4: "Tente usar sua nova função para coletar\nnéctar de todas as flores. Lembre-se de usar as variáveis esquerda e direita."
      Course 4 Bee Params 5: "Vamos começar do princípio - você pode criar\numa nova função chamada \"obtenha 5 néctares\" com um parâmetro de direção?"
      Course 4 Bee Params 6 (copy 1): "Tente usar sua nova função para coletar\ntodo o néctar."
      Course 4 Bee Params 6: "Não seria legal se pudéssemos coletar\ntodo o néctar com uma única função? Tente adicionar um novo parâmetro\nà função chamado \"unidades de néctar\" para controlar a quantidade de néctar a coletar.\nVocê provavelmente vai querer renomear a função também!"
      Course 4 Bee Params 7 (copy 1): "Tente usar sua nova função para coletar\ntodo o néctar."
      Course 4 Bee Params 7: "Tente usar sua nova função para coletar\ntodo o néctar."
      Course 4 Bee Params 8 Clone 2: "Ah, agora também é preciso lidar com o\nmel! Como você poderia atualizar sua função para coletar néctar ou produzir mel?"
      Course 4 Bee Params 8 Clone: "Ah, agora também é preciso lidar com o\nmel! Como você poderia atualizar sua função para coletar néctar ou produzir mel?"
      Course 4 Bee Params 8 clone 3: "Ah, agora também é preciso lidar com o\nmel! Como você poderia atualizar sua função para coletar néctar ou produzir mel?"
      Course 4 Bee Params 8 new: "Ah, agora também é preciso lidar com o\nmel! Como você poderia atualizar sua função para coletar néctar ou produzir mel?"
      Course 4 Bee Params 8: "Desafio: Agora você também precisa lidar com\nmel! Reescreva sua função para receber tanto o número de unidades de mel quanto o\nnúmero de unidades de néctar. Como você usaria esses números para decidir o que\nfazer?"
      Course 4 Bee Params Ex: "Tente usar sua nova função para coletar\ntodo o néctar."
      Course 4 Binary 1: "Temos aqui uma função que recebe uma string binária\nde 1's e 0's e instrui a fazendeira a se mover da esquerda para a direita,\nde cima para baixo, passando pelos quadrados nos quais o número tem um zero. Execute o\ncódigo fornecido para ver como a fazendeira usa números binários para desenhar uma imagem."
      Course 4 Binary 2: "Qual string binária você poderia repetir 8 vezes para\ndesenhar essa imagem? Dica o número \"1\" preenche um buraco."
      Course 4 Binary 3: "Você pode desenhar esse padrão repetindo uma única\nstring binária?"
      Course 4 Binary 5 (copy 1): "Qual string binária, repetida 10 vezes, vai\ndesenhar essa imagem?"
      Course 4 Binary 5: "Qual string binária, repetida 10 vezes, vai\ndesenhar essa imagem?"
      Course 4 Binary 6 (copy 1): "Qual string binária, repetida 10 vezes, vai\ndesenhar essa imagem?"
      Course 4 Binary 6: "Qual string binária, repetida 10 vezes, vai\ndesenhar essa imagem?"
      Course 4 Binary 7: "Qual string binária, repetida 10 vezes, vai\ndesenhar essa imagem?"
      Course 4 Binary 8: "Você pode completar a maior parte dessa imagem\nrepetindo um número binário de 5 bits - então você vai precisar de mais um número de 4 bits\npara completar o canto inferior direito."
      Course 4 EC 1a: Sem regras. Sem pistas. Só o desafio!
      Course 4 EC 1b: Sem regras. Sem pistas. Só o desafio!
      Course 4 EC 2a: Sem regras. Sem pistas. Só o desafio!
      Course 4 EC 2b: Sem regras. Sem pistas. Só o desafio!
      Course 4 EC 2c: Sem regras. Sem pistas. Só o desafio!
      Course 4 EC 2d: Sem regras. Sem pistas. Só o desafio!
      Course 4 EC 3: "Use o que você aprendeu no nível anterior\npara desenhar uma imagem como esta. Nota: O código se torna mais simples se você incorporar\nparâmetros. "
      Course 4 EC 3a: 'Desafio Extremo: Sem regras. Sem pistas. Só o desafio!'
      Course 4 Maze 1: Leve o Angry Bird até o porco!
      Course 4 Maze 2: Desvie do TNT!
      Course 4 Maze 3: 'Programe o Angry Bird para chegar até o porco. '
      Course 4 Maze 4: "Experimente o bloco \"repita\" para usar menos blocos\nna resolução deste desafio..."
      Course 4 Maze 5: "Você pode resolver esse desafio usando o menor número\npossível de blocos?"
      Course 4 Maze 6: "Você pode resolver esse desafio usando o menor número\npossível de blocos?"
      Course 4 Play Lab For Loops 2: "Dessa vez, vamos tentar contar\nos números ímpares de 1 até 100."
      Course 4 Play Lab Params 1: "Aqui temos uma função chamada \"pule\"\nque faz seu personagem principal pular 100 pixels. Execute o programa e use\na função \"pule\" para coletar todas as bandeiras movendo o cachorro com as setas\ndo teclado."
      Course 4 Play Lab Params 10: "Adicionamos uma última função para\nvocê.\\r\n\\r\nUse uma instrução \"se\" para que seu jogo chame a função \"suba de nível\"\nsomente quando \"pontos_jogador\" for maior que um determinado número.\\r\n\\r\nPor\nexemplo: \"pontos_jogador\" > 6\\r\n\\r\nJogue e chegue até o nível 3\npara ir para o próximo desafio. "
      Course 4 Play Lab Params 2: "Agora temos bandeiras que estão altas\ndemais para nosso pulo atual! Vamos usar as setas \"para cima\" e \"para baixo\"\npara termos diversas alturas de pulos. \\r\n\\r\nPrecisamos adicionar um parâmetro\nà função \"pule\" chamado \"altura\". A seta para cima deve fazer o cão\npular 200 pixels, e a seta para baixo deve fazê-lo pular somente 100 pixels.\n"
      Course 4 Play Lab Params 3: "Adicionamos outro parâmetro à\nfunção pule para que possamos usá-la com outros personagens. Cada personagem é representado\npor um número, começando em um. Edite a função \"pule\" para que\nuse o parâmetro \"personagem\" para fazer o personagem certo pular. "
      Course 4 Play Lab Params 4: "Aqui temos uma função chamada \"patrulhe\".\n\\r\n\\r\nEdite-a para mover o gato 400 pixels para cima, e então 400 pixels para baixo."
      Course 4 Play Lab Params 5: "Edite a função chamada \"patrulhe\" para\nadicionar um parâmetro \"personagem\", assim podemos chamá-la para todos os personagens\nda tela. Lembre-se, os personagens correspondem aos números 1, 2 e 3."
      Course 4 Play Lab Params 6: "Adicione outro parâmetro chamado \"velocidade\"\nà função \"patrulhe\". Tente usar um bloco \"defina velocidade\" com o novo parâmetro \"velocidade\"\npara ajudar o Pinguim a pegar as duas bandeiras antes que os outros personagens peguem\numa."
      Course 4 Play Lab Params 7: "Vamos nos divertir! Analise o\ncódigo fornecido para ver se você consegue descobrir o que cada bloco faz.  \\r\nQuando\nterminar, use as setas do teclado para controlar o cão e coletar todas as bandeiras.\\r\nOBSERVAÇÃO:\nVocê não precisa fazer nenhuma alteração no programa"
      Course 4 Play Lab Params 8: "Use o bloco \"quando o personagem tocar\"\npara enviar o cão de volta para a parte superior esquerda SOMENTE se ele tocar em qualquer outro personagem."
      Course 4 Play Lab Params 9: "Temos aqui nosso jogo de uma fase anterior,\nmas a maior parte do código está oculta. Há uma nova função chamada \"marcar_pontos\".\\r\n\\r\nEdite\na função para que um novo parâmetro \"pontos\" seja adicionado à variável \"pontos_jogador\".\n\\r\n\\r\nA variável \"pontos_jogador\" deve aumentar toda vez que o cão atingir o gato\ncom uma torta e diminuir toda vez que o gato atingir o cão com um sanduíche.\\r\n\\r\nObservação:\nQuando terminar, clique em \"Executar\" para jogar. Quando o cão marcar 6 pontos, você\nvai para o próximo desafio. "
      Course 4 Play Lab Vars 1: "Desta vez você não precisa escrever código algum, apenas\nclique em \"Executar\" para jogar! Nesse jogo, você é o cão que está tentando\ncoletar mais bandeiras do que o gato. Use a seta para baixo para controlar o cão.\nPressione \"Terminar\" quando você terminar de jogar."
      Course 4 Play Lab Vars 2: "A corrida do último desafio não foi\nmuito justa! Altere a variável \"velocidade_cão\" para garantir que você possa coletar mais\nbandeiras do que o gato. O primeiro a coletar 10 bandeiras vence!"
      Course 4 Play Lab Vars 3: "Use as setas para a esquerda e para a direita para se mover,\ne a seta para cima para pular. Veja se você consegue coletar todas as bandeiras."
      Course 4 Play Lab Vars 4: "Agora estamos usando uma variável chamada \"altura\"\npara controlar a altura que o cão pode pular. Atualize a variável \"altura\" para que\no cão possa pular alto o suficiente para alcançar todas as bandeiras."
      Course 4 Play Lab Vars 5: "Vamos criar um jogo! Primeiro precisamos de\numa pontuação. Reconstrua o código que você viu no último nível para definir a pontuação\ncom valor 10. "
      Course 4 Play Lab Vars 6 (copy 1): "Legal, agora temos nossa variável\npontuação, mas como vamos torná-la útil? Que tal somar à variável\npontuação toda vez que você acertar o inimigo com uma bola de fogo? Use o evento\n\"quando o personagem 2 tocar em alguma coisa\" para disparar uma atualização para a pontuação\nquando sua bola de fogo atingir o gato. Você pode incrementar a pontuação fazendo pontuação\n= pontuação + 1. Faça sua pontuação chegar até 10 (um ponto por vez!) para passar de nível."
      Course 4 Play Lab Vars 6: |-
        Use a seta para a direita para atirar tortas.\r
        \r
        Em
        nosso jogo, como podemos marcar pontos? Adicione 1 à variável "pontos" toda
        vez que o cão atingir o gato com um pedaço de torta. Use o evento "quando o personagem 2 tocar em alguma coisa"
        para acionar uma atualização em sua pontuação. Você pode incrementar sua variável
        definindo "pontos = pontos + 1". Aumente sua pontuação até 10 (um ponto
        de cada vez!) para passar de nível.
      Course 4 Play Lab Vars 7: "Legal, agora vamos garantir que esse jogo\nnão seja muito fácil. Sempre que o cão (personagem 1) for atingido por um sanduíche\ndo gato (personagem 2), você deve perder um ponto. Comece com 10 pontos para que\no jogo não seja muito difícil. Faça sua pontuação cair de 10 para 0 para passar de nível."
      Course 4 Play Lab Vars 8 (copy 1): "Certo, uma última coisa para\nesse jogo - vamos configurá-lo para que o jogador possa ganhar (ou perder). Use um laço infinito\npara verificar o valor da pontuação - se a pontuação for maior que 20, faça\no inimigo desaparecer. Se a pontuação for menor que 0, faça o jogador desaparecer.\nClique em \"Terminar\" quando o jogo funcionar do jeito que você gostaria."
      Course 4 Play Lab Vars 8: "Vamos configurar o jogo para que o cão possa\nganhar (ou perder). Use um laço infinito para para verificar o valor da pontuação - se a pontuação\nfor maior que 20, faça o inimigo (o gato) desaparecer. Se a pontuação for\nmenor que 0, faça o jogador (o cão) desaparecer. Clique em \"Terminar\" quando o jogo\nfuncionar do jeito que você gostaria."
      Course 4 Play Lab Vars 9: "Hora da atividade livre! Temos aqui todas as\nvariáveis que usamos até agora essa etapa, bem como algumas a mais caso\nvocê queira usá-las. \\r\n\\r\nObserve que agora há muitos blocos em nossa\ncaixa de ferramentas e eles precisam ser organizados! Aqui, colocamos cada peça em\numa categoria apropriada. Reserve um tempo para explorar tudo o que está disponível.\nQuando terminar de explorar, crie um jogo ou uma história usando repetições, variáveis\ne eventos.  \\r\n\\r\nDica: deslize a tela para baixo para ver todos os comandos na área de trabalho."
      Course 4 Play Lab Vars: "Certo, uma última coisa para esse jogo\n- vamos configurá-lo para que o jogador possa ganhar (ou perder). Use um laço infinito para\nverificar o valor da pontuação - se a pontuação for maior que 20, faça o inimigo\ndesaparecer. Se a pontuação for menor que 0, faça o jogador desaparecer."
      Course 4 Play Labs For Loops 1: "Vamos fazer o cão falar todos\nos números de 1 a 100. Use um laço \"para\" e o bloco \"contador\" para que ele fale o\na variável \"contador\" toda vez que o laço for executado."
      Course 4 Play Labs For Loops 2: "Dessa vez, ajude Olívia, a gata,\na contar apenas os números ímpares de 1 até 101."
      Course 4 Play Labs For Loops 3: "Se contarmos números maiores,\npoderemos contar até números ainda maiores no mesmo intervalo de tempo. Tente fazer o pirata Perna de Pau\ncontar de 10 até 1.000, contando de 10 em 10."
      Course 4 Play Labs For Loops 4: "Alterar o incremento pode ser\nútil, mas ainda estamos contando linearmente (cada número está separado pela mesma\ndistância do anterior). E se eu quisesse contar exponencialmente? Sem alterar\nas configurações desse laço para, você pode contar 1, 4, 9 , 16, 25... (contador\nao quadrado)?"
      Course 4 Play Labs For Loops 4a: "Agora, vamos combinar as variáveis\nda Fase 7 com sua variável \"contador\" para fazer algo mágico acontecer.   \\r\n\\r\nNesse\ndesafio, o cão vai contar de 0 até 1000 usando \"incremento\".  Defina a variável \"incremento\"\ncomo 10 no começo do seu código para ver o que acontece."
      Course 4 Play Labs For Loops 5: "Na última etapa contamos o\nquadrado de cada número. Tente alterar \"contador ^ 2\" para \"contador ^ 3\" para\ncontar o cubo de cada número (1, 8, 27, 64, 125, 216, 343…)"
      Course 4 Play Labs For Loops 5a: |-
        Nesse desafio, o cão vai ser seu
        guardião do tempo.\r
        \r
        O cão vai contar de 0 até 30 usando "incremento".  A variável "incremento"
        vai começar com um valor de 1.\r
        \r
        Você consegue fazer com que a cada
        vez que você clicar no cão, o incremento aumente em 2?  Clique na seta para a frente
        para executar o laço para.\r
        \r
        Execute o laço algumas vezes, clicando no cão antes
        de cada vez.
      Course 4 Play Labs For Loops 6: "Você deve se lembrar de que um número primo\né qualquer número inteiro que é divisível apenas por ele mesmo e por 1. Use a função \"é_primo\"\npara falar apenas os números primos de 1 a 100."
      Course 4 Play Labs For Loops 6a: |-
        O cão vai continuar contando
        com nosso "laço para" usando "incremento", mas dessa vez vamos adicionar o mago
        à mistura. Você consegue alterar o código para que "incremento" aumente em duas unidades
        toda vez que o mago for clicado?\r
        \r
        Atenção! O mago se move rápido!
      Course 4 Play Labs For Loops 7: "Você poderia usar um laço \"para\" para me\najudar a falar a sequência 1, 4, 7, 10, 13, 16, 19, 22, 25?"
      Course 4 Play Labs For Loops 7a: "Agora estamos chegando em algum lugar! E\nse começarmos a contar quantas vezes conseguimos clicar no mago antes do cão chegar\naté 30?  \\r\n\\r\nTermine adicionando blocos ao mago para que toda vez que ele for\nclicado a variável \"clicado\" aumente por um. Você pode ignorar \"incremento\"\npor enquanto.\\r\n\\r\nO cão vai começar a contar quando você clicar em \"Executar\"."
      Course 4 Play Labs For Loops 8: "Agora, ajude os personagens a se moverem enquanto\ncontam  \\r\n\\r\nO cão deve se mover e contar adicionando 2 (contador + 2) a cada vez. O gato\nvai se mover e contar multiplicando por 2 (contador * 2)  a cada vez. O pinguim\nvai se mover e contar fazendo a potência de 2 (contador ^ 2) a cada vez.  Quem vai chegar\nprimeiro à bandeira?"
      Course 4 Play Labs For Loops 8a: |-
        Para terminar nosso jogo, precisamos
        trazer de volta a variável "incremento"!    Vamos relacioná-la ao nível do
        jogo.\r
        \r
        1) Guarde o número de vezes que o mago é clicado.\r
        2)
        Se o mago for clicado pelo menos 10 vezes antes do cão contar até 30, aumente
        "incremento" em 1 unidade e comece de novo.\r
        3) Se o mago não for clicado
        pelo menos 10 vezes, o jogo acaba.
      Course 4 Playlab For Loop Freeplay: "Atividade livre: use tudo que você\naprendeu até agora para fazer um jogo que inclua um laço \"para\"!"
      Course 4 Playlab For Loops 4b: "Agora, esses dois personagens vão\ncorrer! \\r \n\\r\nCada um deles dará um passo de \"contador\" de cada vez, mas seus\ncontadores terão valores diferentes por causa dos laços \"para\".  \\r\n\\r\nVocê\npode mudar o incremento em um dos laços para que a corrida termine empatada?"
      Course 4 Playlab For Loops 5b: "Ajuste o intervalo nestes laços \"para\"\npara que os dois personagens terminem exatamente no mesmo lugar."
      Course 4 Playlab For Loops 6b: "Edite este laço \"para\" para criar\num jogo que seja divertido!\\r\n\\r\nPressione \"Executar\" e clique na Madame\nUnicórnio 4 vezes para vencer. "
      Course 4 SCF 1: "Use as funções sugeridas para desenhar quatro\nlinhas de hexágonos. Você percebeu como nossas linhas numeradas são deslocadas para a direita?"
      Course 4 SCF 1a: "Você consegue descobrir como coletar todos esse\nnéctar com o menor número possível de blocos?"
      Course 4 SCF 1b: "Você consegue descobrir como coletar todos esse\nnéctar com o menor número possível de blocos?"
      Course 4 SCF 2: "Use o que você aprendeu no nível anterior\npara desenhar uma imagem como esta. Nota: O código se torna mais simples se você incorporar\nparâmetros. "
      Course 4 SCF 3 Fail 1: Você consegue descobrir como...
      Course 4 SCF 3 Fail 2: Você consegue descobrir como...
      Course 4 SCF 3: "Use o que você aprendeu no nível anterior\npara desenhar uma imagem como esta. Nota: O código se torna mais simples se você incorporar\nparâmetros. "
      Course 4 SCFL 1: "Resolva este desafio usando o menor número\npossível de blocos."
      Course 4 SCFL 1a: "Você consegue levar Skrat até a sua bolota usando\no mínimo possível de blocos?"
      Course 4 SCFL 1b: "Você consegue levar Skrat até a sua bolota usando\no mínimo possível de blocos?"
      Course 4 SCFL 2: "Resolva este desafio usando o menor número\npossível de blocos."
      Course 4 SCFL 3: Você consegue descobrir como recriar este desenho?
      Course 4 SCFL 4: Você consegue descobrir como recriar este desenho?
      Course 4 SCFL 5: Você consegue descobrir como recriar este desenho?
      Course 4 SCFL 6: "Você consegue descobrir como recriar esse desenho\ncom um único laço?"
      Course 4 SCFL 7: "O artista quer pegar umas ondas! Você consegue\ndescobrir como recriar este desenho?"
      Course 4 SCFP 1: "Crie uma função com parâmetros que permitem\nao artista saltar para trás e para frente por x pixels, e também para cima e para baixo\npor y pixels (usando números positivos e negativos)."
      Course 4 SCV 1: Clique aqui para ver as instruções novamente.
      Course 4 SCV 2: Clique aqui para ver as instruções novamente.
      Course 4 SCV 3: |-
        Agora um jogo de pega-pega! Pegue o gato para ganhar 2 pontos.
        Pegue o pinguim para ganhar 3 pontos. Conquiste 10 pontos para ganhar!\r
        Mas atenção,
        quando o gato e o pinguim se encontram, eles tiram seus pontos.\r
        \r
        Adicione os
        blocos necessários para fazer esse jogo funcionar como foi explicado. Como
        você vai fazer o cão se mover em todas as direções usando as setas do teclado? Como
        você vai adicionar pontos quando o cão pegar o gato ou o pinguim? Como você vai subtrair pontos
        quando o gato e o pinguim se tocarem?
      Course 4 SCV 4: "Resolva este desafio com o menor número de blocos\npossível."
      Course 4 SCV 5: "Resolva este desafio com o menor número de blocos\npossível."
      Course 4 SCV 6: Clique aqui para ver as instruções novamente.
      Course 4 SCVP 1: "Crie uma função com parâmetros que permitem\nao artista saltar para trás e para frente por x pixels, e também para cima e para baixo\npor y pixels (usando números positivos e negativos)."
      Course 4 Variables Assessment: "Você consegue criar essa imagem usando\numa variável para os lados? Cada linha deve ter 50 pixels de comprimento."
      Course1BeePuzzle12: Obtenha três néctares e então fabrique duas unidades de mel
      Course1MazeAssessment1: |-
        Isso é um teste!\r
        Mova-me por um caminho e então
        por outro para me levar até o porco
      Course1MazeAssessment2: |-
        Isso é um teste!\r
        Mova-me por um caminho e então
        por outro para me levar até o porco.
      CourseF_PlayLab_vars1: 'Para jogar este jogo, você não precisa escrever nenhum código, apenas clicar "Executar"! '
      CourseF_PlayLab_vars10: "Hora da atividade livre! Temos aqui todas as\nvariáveis que usamos até agora essa etapa, bem como algumas a mais caso\nvocê queira usá-las. \\r\n\\r\nObserve que agora há muitos blocos em nossa\ncaixa de ferramentas e eles precisam ser organizados! Aqui, colocamos cada peça em\numa categoria apropriada. Reserve um tempo para explorar tudo o que está disponível.\nQuando terminar de explorar, crie um jogo ou uma história usando repetições, variáveis\ne eventos.  \\r\n\\r\nDica: deslize a tela para baixo para ver todos os comandos na área de trabalho."
      CourseF_PlayLab_vars2: "A corrida do último desafio não foi\nmuito justa! Altere a variável \"velocidade_cão\" para garantir que você possa coletar mais\nbandeiras do que o gato. O primeiro a coletar 10 bandeiras vence!"
      CourseF_PlayLab_vars3: "Use as setas para a esquerda e para a direita para se mover,\ne a seta para cima para pular. Veja se você consegue coletar todas as bandeiras."
      CourseF_PlayLab_vars4: "Agora estamos usando uma variável chamada \"altura\"\npara controlar a altura que o cão pode pular. Atualize a variável \"altura\" para que\no cão possa pular alto o suficiente para alcançar todas as bandeiras."
      CourseF_PlayLab_vars5: "Vamos criar um jogo! Primeiro precisamos de\numa pontuação. Reconstrua o código que você viu no último nível para definir a pontuação\ncom valor 10. "
      CourseF_PlayLab_vars6: |-
        Use a seta para a direita para atirar tortas.\r
        \r
        Em
        nosso jogo, como podemos marcar pontos? Adicione 1 à variável "pontos" toda
        vez que o cão atingir o gato com um pedaço de torta. Use o evento "quando o personagem 2 tocar em alguma coisa"
        para acionar uma atualização em sua pontuação. Você pode incrementar sua variável
        definindo "pontos = pontos + 1". Aumente sua pontuação até 10 (um ponto
        de cada vez!) para passar de nível.
      CourseF_PlayLab_vars7: |-
        Use a seta para a direita para atirar tortas.\r
        \r
        Em
        nosso jogo, como podemos marcar pontos? Adicione 1 à variável "pontos" toda
        vez que o cão atingir o gato com um pedaço de torta. Use o evento "quando o personagem 2 tocar em alguma coisa"
        para acionar uma atualização em sua pontuação. Você pode incrementar sua variável
        definindo "pontos = pontos + 1". Aumente sua pontuação até 10 (um ponto
        de cada vez!) para passar de nível.
      CourseF_PlayLab_vars8: |-
        Use a seta para a direita para atirar tortas.\r
        \r
        Em
        nosso jogo, como podemos marcar pontos? Adicione 1 à variável "pontos" toda
        vez que o cão atingir o gato com um pedaço de torta. Use o evento "quando o personagem 2 tocar em alguma coisa"
        para acionar uma atualização em sua pontuação. Você pode incrementar sua variável
        definindo "pontos = pontos + 1". Aumente sua pontuação até 10 (um ponto
        de cada vez!) para passar de nível.
      CourseF_PlayLab_vars9: "Legal, agora vamos garantir que esse jogo\nnão seja muito fácil. Sempre que o cão (personagem 1) for atingido por um sanduíche\ndo gato (personagem 2), você deve perder um ponto. Comece com 10 pontos para que\no jogo não seja muito difícil. Faça sua pontuação cair de 10 para 0 para passar de nível."
      Crack Random Substitution: Instruções
      Crack Random Substitution_2018: Instruções
      Crack a Caesar Cipher: Instruções
      Crack a Caesar Cipher_2018: Instruções
      Dance Party 1-validated: 'O que acha que vai acontecer quando você clicar no alienígena?  '
      Dance Party 1-validated_simple: 'O que acha que vai acontecer quando você clicar no alienígena?  '
      Dance Party 6 - Validated: Use o bloco 'para tudo' para fazer cada alienígena parar de se mover quando ele for clicado.
      Dance Party 6: Use o bloco 'para tudo' para fazer cada alienígena parar de se mover quando ele for clicado.
      Dance Party 6_simple: Use o bloco 'para tudo' para fazer cada alienígena parar de se mover quando ele for clicado.
      Dance Party Freeplay: Agora crie o seu próprio disco alienígena!
      Dance Party Freeplay_simple: Agora crie o seu próprio disco alienígena!
      Dance Party Predict: 'O que acha que vai acontecer quando você clicar no alienígena?  '
      Dance Party Predict_simple: 'O que acha que vai acontecer quando você clicar no alienígena?  '
      Eval Booleans 1: "Operadores booleanos (como >, <, =) nos permitem\ncomparar valores diferentes, retornando \"verdadeiro\" ou \"falso\". Clique em \"Executar\"\npara ver o que essa expressão retorna."
      Eval Booleans 2: "Você pode definir os valores para que essa expressão\nseja \"verdadeira\"?"
      Eval Booleans 3: "A função \"comprimento-string\" retorna o número\nde caracteres em uma string (incluindo espaços!) - faça esse código retornar\n\"verdadeiro\"."
      Eval Booleans 4: "Aqui temos um bloco de avaliação chamado E - ele retorna\nverdadeiro se ambos os parâmetros forem verdadeiros, caso contrário ele retorna falso. Edite\na variável x para que essa expressão retorne verdadeiro."
      Eval Booleans 5: "Esse bloco OU retorna verdadeiro se algum dos seus parâmetros\nfor verdadeiro. Caso contrário, se ambos os parâmetros forem falsos, ele vai retornar falso. Defina\na variável y com um valor que vai fazer com que a expressão retorne falso."
      Eval Booleans 6: "Aqui temos mais um bloco booleano chamado NÃO. Esse\nbloco transforma verdadeiro em falso, ou falso em verdadeiro. Se você envolver esse bloco\nde código em um bloco NÃO, ele deve retornar verdadeiro (porque estamos perguntando se as\nduas expressões NÃO produzem valores iguais)."
      Eval Booleans Free Play: "Atividade livre: experimente criar algo\nvocê mesmo usando booleanos."
      Eval Booleans: "Booleanos nos permitem comparar valores diferentes,\nretornando \"verdadeiro\" se eles forem iguais, ou \"falso\" se eles não forem. O que\nvocê acha que esse código vai retornar?"
      Eval Cond 1: "O bloco cond verifica as expressões booleanas na\ncoluna esquerda, e assim que ele encontra uma que retorna \"verdadeiro\", ele executa\no código correspondente na direita. Se nenhuma das expressões retornarem\n\"verdadeiro\", ele executa o bloco da parte inferior. Atualize a variável \"temperatura\" para\nque esse bloco retorne \"Está certo\"."
      Eval Cond 2 (copy 1): "Essa condição retorna uma forma diferente com base no\nvalor da variável \"lados\" - altere o valor de \"lados\" para que\na condição retorne um triângulo."
      Eval Cond 2: "Essa condição retorna uma forma diferente com base no\nvalor da variável \"lados\" - altere o valor de \"lados\" para que\na condição retorne um triângulo."
      Eval Cond 3 (copy 1): "Você pode escrever uma condição que verifica a variável\n\"idade\" e retorna \"idade suficiente para votar e dirigir\" se idade > 17, \"idade suficiente\npara votar\" se idade > 15 e \"idade insuficiente para dirigir ou votar\" se nenhuma das condições\nfor verdadeira? Dica: a primeira condição a retornar \"verdadeiro\" ganha - lembre-se de\ncolocar as condições na ordem certa."
      Eval Cond 3: "Você pode escrever uma condição que verifica a variável\n\"idade\" e retorna \"idade suficiente para votar e dirigir\" se idade > 17, \"idade suficiente\npara votar\" se idade > 15 e \"idade insuficiente para dirigir ou votar\" se nenhuma das condições\nfor verdadeira? Dica: a primeira condição a retornar \"verdadeiro\" ganha - lembre-se de\ncolocar as condições na ordem certa."
      Eval Cond 4: "Podemos usar a função \"string=?\" para criar condições\nque respondam à entrada de texto. Aqui temos uma função chamada \"forma verde\" que\nrecebe um parâmetro string para a forma. Complete as condições para que a\nforma correta seja desenhada quando a função for executada com \"círculo\", \"triângulo\",\n\"quadrado\" ou \"retângulo\"."
      Eval Cond 5: "Aqui temos uma função \"forma vermelha\" semelhante com um\nparâmetro adicional para o tamanho. Complete as condições para que a imagem correta\nseja desenhada para \"círculo\", triângulo\" e \"estrela\"."
      Eval Cond 6: |-
        Escreva uma função chamada crítica-culinária, que recebe
        o nome de um prato e produz uma string que diz o que você acha desse
        prato. Por exemplo, (crítica-culinária "pizza") deve retornar "deliciosa", mas
        (crítica-culinária "ovos estragados") deve retornar "horrível!". Escolha pelo menos dois
        pratos para avaliar, mas você pode escrever mais se quiser! Não se esqueça de
        adicionar uma cláusula "senão"!\r
        Um exemplo - e parte da definição - já foram
        feitos para você!
      Eval Cond 7: |
        Atividade livre: escreva uma função chamada forma-verde, que
        recebe o nome de uma forma e produz uma forma verde sólida. Sua função
        deve funcionar pelo menos com "círculo", "estrela" e "retângulo", mas você pode adicionar
        outras formas se quiser. Você pode escolher o tamanho de cada forma. Não se esqueça
        de adicionar uma cláusula “senão”!\r
        Um exemplo - e parte da definição - já
        estão prontos para você!\r
        
      Eval Cond 8: "Atividade livre: suponha que você queira ter um carro aos 21 anos, ou\nter seu próprio negócio aos 30 anos. Escreva uma função chamada objetivos-vida, que recebe\numa idade e produz uma string que descreve seus objetivos de vida nessa idade. Não\nse esqueça de adicionar uma cláusula \"senão\"!\\r\n"
      Eval Contracts 1: "Use a função \"estrela\" para produzir uma estrela vermelha\ncom um raio de 60 pixels"
      Eval Contracts 10A: "Certo, vamos completar esse desafio com um\nquadrado verde que tem 175 pixels de tamanho."
      Eval Contracts 11A: "Você consegue completar esse desafio e fazer aparecer \"Olá,\nmundo\" no cartaz?"
      Eval Contracts 2: "Confira a função \"rotacione\" - você pode\nusá-la para rotacionar esse quadrado verde de 90 pixels em 45 graus?"
      Eval Contracts 3: "Tente usar a função \"texto\" para escrever esse\ntexto azul com tamanho 40."
      Eval Contracts 4 A: "A função \"escala\" retorna uma imagem redimensionada\npara um tamanho menor ou maior que a imagem de entrada. Tente redimensionar\nesse círculo por um fator de 10 - como a imagem resultante é diferente do que seria se você\nsimplesmente fizesse um círculo desse tamanho em primeiro lugar?"
      Eval Contracts 4: "A função \"escala\" retorna uma imagem que\né maior ou menor que a imagem de entrada. Tente escalar esse círculo\npor um fator de 10. Como a imagem retornada é diferente da que você teria se você\ntivesse feito um círculo desse tamanho a princípio?"
      Eval Contracts 8A: "Você pode completar esse desafio? O triângulo grande\ntem 200 pixels de tamanho e é roxo?"
      Eval Contracts A: "Use a função \"estrela\" para produzir uma estrela\nvermelha sólida com raio de 60 pixels"
      Eval Contracts C: "Confira a função \"rotacione\" - você pode\nusá-la para rotacionar esse quadrado verde de 90 pixels em 45 graus?"
      Eval Contracts E: "Experimente usar a função \"texto\" para escrever\n\"Olá, mundo!\" na cor azul e com tamanho 40."
      Eval Contracts shrink: "Você pode completar essa imagem usando o bloco\nde função \"encolha\"? O raio é 20. "
      Eval Define Funcs 1: "Aqui temos uma nova função chamada \"triângulo-verde\"\nque recebe um único número para o tamanho e produz um triângulo verde. Use a\nnova função para criar um triângulo verde de 125 pixels"
      Eval Define Funcs 2: "Vamos olhar dentro da função \"triângulo-verde\"\npara ver como ela funciona. Você pode modificá-la para que a função \"triângulo-verde\"\nsempre desenhe triângulos verdes delineados?"
      Eval Define Funcs 3: "Temos aqui o começo de outra nova função\nchamada \"círculo-roxo\" com um domínio de um número (o raio) e um intervalo\nde imagem. Contudo, o corpo da função está errado, e ela sempre desenha um círculo\nde 50 pixels de raio ao invés de usar o parâmetro raio. Substitua o número atual\npelo bloco \"raio\" do domínio. "
      Eval Define Funcs 4: "Crie uma nova função chamada \"estrela-aqua\"\nque tem um domínio de um único número para o raio e retorna uma estrela aqua do\nraio dado. Execute sua nova função com um raio de 75."
      Eval Define Funcs 5: "Vamos usar a função \"estrela-aqua\" para\ncriar uma fileira com estrelas de tamanhos diferentes. Da esquerda para a direita, as estrelas\ndevem ter raios de 25, 50 e 75."
      Eval Define Funcs Test: "Temos aqui o começo de outra nova função\nchamada \"círculo-roxo\" com um domínio de um número (o raio) e um intervalo\nde imagem. Contudo, o corpo da função está errado, e ela sempre desenha um círculo\nde 50 pixels de raio ao invés de usar o parâmetro raio. Substitua o número atual\npelo bloco \"raio\" do domínio. "
      Eval Defining Vars Free Play 1: "Atividade livre: fornecemos uma função\nque preenche sua tela com minha-imagem. Altere minha-imagem para ver que padrão\nvocê pode fazer."
      Eval Design Recipe .1: "Temos aqui uma receita de design para uma função\nchamada \"quadrado-círculo\" com domínio de número e string e intervalo de imagem. Clique\nem Editar para escrever a definição da função (você vai ver dois exemplos fornecidos)."
      Eval Design Recipe 1 (copy 1): "Vamos escrever uma função\nque desenha um retângulo sólido de qualquer cor e que tenha a largura duas vezes maior que\nsua altura. Comece com um exemplo - desenhe um retângulo verde sólido que tem uma altura de\n100 pixels."
      Eval Design Recipe 1: "Certo, agora, dado o contrato ret-largo:\nstring de números -> imagem, escreva um exemplo - desenhe um retângulo verde sólido que\ntenha altura de 100 pixels."
      Eval Design Recipe 2 (copy 1): "Vamos fazer mais um exemplo antes de escrever\na definição da função - dessa vez, desenhe um retângulo vermelho sólido com uma altura\nde 75 pixels."
      Eval Design Recipe 2: "Vamos fazer mais um exemplo antes de escrever\na definição da função - dessa vez, desenhe um retângulo vermelho sólido com uma altura\nde 75 pixels."
      Eval Design Recipe 3: "A receita de design para \"ret-largo\" já\ntem um contrato e um exemplo. Você consegue escrever um segundo exemplo e então completar\na definição? A função \"ret-largo\" deve produzir um retângulo de uma determinada\ncor e que tenha a largura duas vezes maior que a altura."
      Eval Design Recipe 4: "Use a receita de design para criar uma função\n\"starburst\" que tem dois domínios. 1) um número de pontos e 2) um raio.\n\"starburst\" retorna uma estrela radial amarela com os pontos dados e um raio\ninterno que tem metade do tamanho do raio externo."
      Eval Design Recipe 5: "Usando a receita de design, escreva uma função\n\"bandeira-listrada\" que recebe duas cores e produz uma bandeira de 250 pixels\nde largura, 150 pixels de altura e com três listras horizontais de cores determinadas, na ordem cor2, cor1 e cor2."
      Eval Design Recipe 6: "Usando a receita de design, escreva uma função\n\"polígono-grande\" que deve retornar um polígono de lados e cor determinados que\ncobre a maior parte da janela, independentemente do número de lados. Para garantir\nque o polígono não fique muito grande conforme você aumenta o número de lados, o\ncomprimento do lado deve ser inversamente proporcional ao número de lados, com um\ncomprimento de (800/lados)."
      Eval Design Recipe Free Play: "Atividade livre: use a receita de design\npara criar algumas funções com seu próprio design"
      Eval Free Play: 'Atividade livre: faça arte com código!'
      Eval Strings Images .1: "Até agora, lidamos com um único\ntipo de dado, os números. Outro tipo de dados é a string, que é uma combinação\nde letras, números, ou outros caracteres envolvidos entre aspas. Execute a\nstring \"Olá, mundo!\" e veja o que acontece."
      Eval Strings Images .2: "A função \"acrescentar-string\" recebe duas\nstrings e retorna uma única string combinada. Adicione uma string \"universo\"\nao segundo argumento de \"acrescentar-string\"."
      Eval Strings Images 2: "Atividade livre: todos os blocos de cálculo estão identificados por cores\npara que você saiba que tipo de dados eles retornam e que tipo de dados eles precisam para seus\nparâmetros. O último parâmetro da função triângulo recebe uma string que\ncontrola sua cor - experimente algumas cores diferentes para ver o que acontece."
      Eval Strings Images 3: "Algumas funções podem receber somente um conjunto específico\nde strings, tais como o segundo argumento dessa função círculo, que\ncontrola seu estilo. Desenhe esse círculo laranja contornado usando o bloco de string\nespecial com um menu suspenso para garantir que você use apenas estilos válidos."
      Eval Strings Images 4: "Tente usar o bloco \"retângulo\" para desenhar\nesse retângulo vermelho sólido - ele tem 175 pixels de largura e 100 pixels de altura."
      Eval Strings Images 5: "Tente usar esse novo bloco de cálculo chamado\n\"sobreposição\" para desenhar um triângulo branco de 100 pixels em cima de um círculo\nvermelho de 200 pixels."
      Eval Strings Images 6: "Use a função sobreposição para colocar uma estrela\namarela com raio de 75 pixels em cima de um quadrado azul com 150 pixels de comprimento."
      Eval Strings Images 7: "O bloco \"deslocamento\" permite que você mova uma imagem\ncom relação a onde ela normalmente seria colocada. Use esse bloco para deslocar o\nquadrado por 100 pixels no eixo y."
      Eval Strings Images 8: "Temos aqui um tipo diferente de bloco de estrela\n- ele é chamado \"estrela-radial\" e permite que você desenhe estrelas com qualquer número\nde pontos! Use-o para criar uma estrela laranja sólida com um raio interno de 75\npixels e um raio externo de 175 pixels."
      Eval Strings Images Free Play: "Atividade livre: explore os blocos disponíveis\npara criar algo interessante. Lembre-se de compartilhar suas criações favoritas."
      Farmer for Authored Hint testing: "Uau, eu encontrei um buraco realmente fundo! Eu não\nsei quantas pás de terra são necessárias. Você pode escrever um programa que preencha-o\naté que o solo fique nivelado. Dica: dessa vez, tente usar o laço enquanto."
      Farmer for TTS testing: "Uau, eu encontrei um buraco realmente fundo! Eu não\nsei quantas pás de terra são necessárias. Você pode escrever um programa que preencha-o\naté que o solo fique nivelado. Dica: dessa vez, tente usar o laço enquanto."
      Finalize Your Chaser Game v.1: "Introdução do comando setPosition!\nSubstitua o moveTo no manipulador de eventos de clique do botão para usar setPosition\npara mover o botão para uma posição aleatória quando ele for clicado."
      Finalize Your Chaser Game v.1_2018: "Introdução do comando setPosition!\nSubstitua o moveTo no manipulador de eventos de clique do botão para usar setPosition\npara mover o botão para uma posição aleatória quando ele for clicado."
      Fish Tank 3-validated Ram: Mude o comportamento do peixe de modo que ele consiga nadar ao redor do tanque.
      Fish Tank 3-validated: Mude o comportamento do peixe de modo que ele consiga nadar ao redor do tanque.
      Fish Tank 3-validated_simple: Mude o comportamento do peixe de modo que ele consiga nadar ao redor do tanque.
      Fish Tank 4-validated: Use o bloco `definir cor de fundo` para definir o plano de fundo azul.
      Fish Tank 4-validated_simple: Use o bloco `definir cor de fundo` para definir o plano de fundo azul.
      Fish Tank 5-validated_simple: O peixe quer um amigo.   Adicione um novo sprite.
      Fish Tank 6-validated: Adicione um comportamento o novo amigo do peixe.
      Fish Tank 6-validated_simple: Adicione um comportamento o novo amigo do peixe.
      Food Fight!: "Adicionamos uma última função para\nvocê.\\r\n\\r\nUse uma instrução \"se\" para que seu jogo chame a função \"suba de nível\"\nsomente quando \"pontos_jogador\" for maior que um determinado número.\\r\n\\r\nPor\nexemplo: \"pontos_jogador\" > 6\\r\n\\r\nJogue e chegue até o nível 3\npara ir para o próximo desafio. "
      Function intro Ryan: Use a função 'construir ponte' duas vezes para criar um caminho até a tocha.
      GLJr_Behavior_2: Agora você tem alguns blocos novos! Tente usá-los e veja como eles funcionam. Em suas anotações, escreva quais você tentou e o que eles fazem.
      GLJr_Behavior_6: Vamos tentar mais alguns comportamentos - faça o cachorro correr para cima e o gato correr para a direita.
      GLJr_Forever_2: Agora você tem alguns blocos novos! Tente usá-los e veja como eles funcionam. Em suas anotações, escreva quais você tentou e o que eles fazem.
      HOC 2018 Level_10: Vá para a entrada do Monumento do Oceano.
      HOC 2018 Level_6: Navegue através do gelo para chegar ao templo.
      HoCAB_labyrinth1: Use os blocos de seta para resolver este labirinto!
      Infinity_catch: "Você pode fazer Elsa (\"personagem 2\") alcançar\nAnna usando as setas do teclado?"
      Infinity_finale: Crie o que quiser e compartilhe!
      Infinity_move_collide: "Hiro é o \"personagem 1\". Mova-o em direção a\nBaymax e reproduza um som quando eles se tocarem."
      Infinity_move_directions: "Baymax é o \"personagem 2\". Adicione blocos \"mova\"\ne então mova Baymax usando as setas. Faça com que ele toque os outros dois personagens."
      Infinity_move_right: "Hiro é o \"personagem 1\". Use o bloco \"mova\"\npara mover Hiro para que ele toque Baymax."
      Infinity_repeat: "Use um bloco \"repita infinitamente\" para fazer Anna se mover\n400 pixels para cima e para baixo."
      Infinity_say: Faça Anna dizer "Oi." usando o bloco "diga".
      Infinity_shoot: "Baymax é o \"personagem 2\". Faça Baymax lançar um foguete\nem Hiro."
      Infinity_shoot_directions: "Hiro é o \"personagem 3\". Faça Hiro lançar\num projétil em cada um dos quatro personagens. Espere um segundo entre cada\nlançamento."
      Infinity_touch_faster: Toque ainda mais flocos de neve!
      Infinity_touch_four: "Mova Anna para cima, para a esquerda e para a direita para tocar\ncada um dos quatro flocos de neve."
      Infinity_touch_score: "Faça Anna marcar um ponto quando ela tocar\nem um floco de neve. Depois clique em \"Executar\" e faça ela tocar uma vez em cada floco de neve."
      Inspirational Artwork: "Atividade livre - Inspiração: agora você\naprendeu tudo o que precisa saber para criar um padrão como esse! Se essa\nimagem inspira você, tente fazer algo similar. Caso contrário, crie algo\nvocê mesmo.\\r\n \\r\nQuer saber como nosso padrão de inspiração foi feito? "
      InspirationalArtwork: Se esta imagem te inspira, tente fazer algo parecido. Senão, crie algo você mesmo.
      InspirationalArtwork_2018: Se esta imagem te inspira, tente fazer algo parecido. Senão, crie algo você mesmo.
      'Internet Simulator: Sending Binary Messages 1': "Envie uma mensagem configurando o estado do\nfio como A ou B."
      'Internet Simulator: Sending Binary Messages': "Envie uma mensagem configurando o estado do\nfio como A ou B."
      'Internet Simulator: Sending Binary Messages_2018': "Envie uma mensagem configurando o estado do\nfio como A ou B."
      K-1 Artist 1 Assessment 1: "Desenhe uma pequena reta para cima e uma\ngrande para a direita!"
      K-1 Artist Loops 1: Desenhe esta reta usando o movimento para o leste 4 vezes.
      K-1 Artist Loops 2: Agora, desenhe a mesma reta usando um laço.
      K-1 Artist Loops 3: Você pode repetir esses blocos para desenhar 6 retas?
      K-1 Artist Loops 4: "Um laço poderia nos ajudar a desenhar o topo desse\ncastelo?"
      K-1 Artist Loops 5: O que você pode repetir 4 vezes para desenhar essas escadas?
      K-1 Artist Loops 6: "São necessários dois laços: um para subir as\nescadas e outro para descer."
      K-1 Artist Loops 7: Laços podem ajudar você a terminar este padrão.
      K-1 Artist Loops 8: Esta escada tem degraus mais longos.
      K-1 Artist Loops 9: Qual é a maneira mais fácil de desenhar as escadas?
      K-1 Artist Loops Free Play: Atividade livre, desenhe algo divertido!
      K-1 Artist1 1: Desenhe o pé do homem com uma reta
      K-1 Artist1 10: "Desenhe e pule para fazer o caminho tracejado até o tesouro\nX"
      K-1 Artist1 2: Desenhe o bigode no gato com duas retas!
      K-1 Artist1 3: "Desenhe duas retas para o leste e duas retas para o norte para terminar\na casa!"
      K-1 Artist1 4: Desenhe retas para cima, sobre e para baixo para completar o castelo!
      K-1 Artist1 5.5: "Complete a terceira torre do castelo usando\nretas curtas"
      K-1 Artist1 5: Desenhe o caule desta flor com duas retas!
      K-1 Artist1 6: Termine a imagem usando um bloco pule!
      K-1 Artist1 7: "Use o bloco pule para se mover sem desenhar. Pule\ne desenhe uma reta."
      K-1 Artist1 8: Desenhe linhas tracejadas usando os blocos pule e desenhe
      K-1 Artist1 9: Desenhe e pule para fazer a reta tracejada
      K-1 Artist1 Assessment 1: Desenhe as retas pequenas e grandes!
      K-1 Artist1 Assessment 2: Desenhe as retas pequenas tracejadas!
      K-1 Artist2 1: Desenhe um quadrado abaixo do triângulo.
      K-1 Artist2 2: Pule e desenhe um quadrado próximo à casa.
      K-1 Artist2 3: Desenhe um quadrado sobre o outro quadrado
      K-1 Artist2 4: Desenhe um retângulo para completar a ponte.
      K-1 Artist2 5: Desenhe um retângulo para completar os suportes da ponte
      K-1 Artist2 6: Desenhe dois quadrados para criar um retângulo!
      K-1 Artist2 Assessment1: "Avaliação: desenhe um quadrado ao lado do\noutro quadrado."
      K-1 Artist2 Free Draw: Desenhe qualquer coisa!
      K-1 Artist2_7: Desenhe um retângulo para dar uma gaveta à cômoda!
      K-1 Bee 1: "Mova-me até a flor, colete o néctar e então mova-me\naté a colmeia e produza mel"
      K-1 Bee 10: Colete quatro néctares e então fabrique duas unidades de mel!
      K-1 Bee 11.5: Colete quatro néctares para fabricar quatro unidades de mel!
      K-1 Bee 11: Colete três néctares e então fabrique uma unidade de mel
      K-1 Bee 12: Colete três néctares e então fabrique duas unidades de mel!
      K-1 Bee 13: Colete três néctares e então fabrique uma unidade de mel!
      K-1 Bee 14: "Leve-me até o néctar e colete-o, leve-me até o mel\ne produza mel!"
      K-1 Bee 15: Colete dois néctares para fabricar duas unidades de mel!
      K-1 Bee 2: "Mova-me até a flor, colete o néctar e então mova-me\naté a colmeia e produza mel"
      K-1 Bee 3: "Mova-me até a flor, colete o néctar e então mova-me\naté a colmeia e produza mel"
      K-1 Bee 4: Colete dois néctares e então fabrique duas unidades de mel!
      K-1 Bee 5: Colete três néctares e então fabrique três unidades de mel!
      K-1 Bee 6: Colete dois néctares e então fabrique duas unidades de mel!
      K-1 Bee 7: Colete três néctares e então fabrique duas unidades de mel!
      K-1 Bee 8: Colete dois néctares e então fabrique duas unidades de mel!
      K-1 Bee 9: Colete dois néctares e então fabrique duas unidades de mel!
      K-1 Bee Assessment 1: Colete néctar para fabricar mel!
      K-1 Bee Assessment 2: Colete néctar para fabricar mel!
      K-1 Bee Loops 1: Colete o néctar para fabricar mel!
      K-1 Bee Loops 10: "Colete todo o néctar e faça todo o\nmel."
      K-1 Bee Loops 11: Colete todo o néctar e o mel!
      K-1 Bee Loops 12: Colete todo o néctar e todo o mel.
      K-1 Bee Loops 2: "Use um laço \"repita\" para mover e então coletar o néctar e\nproduzir mel!"
      K-1 Bee Loops 3: "Use três laços \"repita\" para coletar o néctar\ne\nfabricar o mel!"
      K-1 Bee Loops 4: "Use laços \"repita\" para obter néctar, produzir\nmel e\npara mover!"
      K-1 Bee Loops 5: Use laços "repita" para obter néctar e mel!
      K-1 Bee Loops 6: Use um laço "repita" para coletar néctar, fabricar mel, e para mover!
      K-1 Bee Loops 7: Colete o néctar e produza mel!
      K-1 Bee Loops 8: Colete o néctar e produza mel!
      K-1 Bee Loops 9: Colete todo o néctar e produza todo o mel.
      K-1 Bee Loops Assessment 1: "Obtenha néctar para produzir mel e use laços\npara mover!"
      K-1 Bee Loops Assessment 2: Colete néctar para fabricar mel usando laços!
      K-1 Bee Puzzle 12: Obtenha três néctares e então fabrique duas unidades de mel
      K-1 Building a Foundation Assessment: "Construa uma pirâmide de três níveis.\nNão há outras instruções, então simplesmente brinque com as peças até\nconseguir!"
      K-1 Maze 10: 'Desvie do TNT para me levar até o porco! '
      K-1 Maze 11: "Trace o caminho e leve-me até o porco bobalhão. Desvie\ndo TNT, ou penas vão voar! Dica: ele está ao sul de onde estou."
      K-1 Maze 2: Mova-me para o leste para chegar até o porco!
      K-1 Maze 3: Mova-me para o sul para chegar até o porco!
      K-1 Maze 4: Mova-me para o norte para chegar até o porco!
      K-1 Maze 5: Mova-me para o leste para chegar até o porco!
      K-1 Maze 6: Mova-me por um caminho, e então por outro para me levar até o porco!
      K-1 Maze 7: Mova-me por um caminho, e então por outro para me levar até o porco!
      K-1 Maze 8: Mova-me por um caminho, e então por outro para me levar até o porco!
      K-1 Maze 9: Mova-me por um caminho, e então por outro para me levar até o porco!
      K-1 Maze Assessment 1: 'Avaliação: leve-me até o porco!'
      K-1 Maze Assessment 12: Avaliação de nível
      K-1 Maze Assessment 13: Avaliação de nível
      K-1 Maze Assessment 2: 'Avaliação: leve-me até o porco!'
      K-1 Maze Loops 1: Leve-me até o porco!
      K-1 Maze Loops 10: "Leve-me até o porco! O laço \"repita\"\nvai tornar tudo muito mais fácil."
      K-1 Maze Loops 11: "Leve-me até o porco!\\r\nO laço \"repita\" vai\nfacilitar as coisas."
      K-1 Maze Loops 12: "Leve-me até o porco! O laço \"repita\" vai\nfacilitar as coisas."
      K-1 Maze Loops 2: Use o bloco "repita" para me levar até o porco!
      K-1 Maze Loops 3: Leve-me até o porco! Use laços "repita".
      K-1 Maze Loops 4: Leve-me até o porco!
      K-1 Maze Loops 5: Leve-me até o porco! Use laços "repita".
      K-1 Maze Loops 6: Leve-me até o porco! Use laços "repita".
      K-1 Maze Loops 7: Leve-me até o porco! Use laços "repita".
      K-1 Maze Loops 8: Use o laço "repita" para me levar até o porco.
      K-1 Maze Loops 9: Leve-me até o porco!
      K-1 Maze Loops Assessment 1: "Veja só o que nós aprendemos! Use um\nlaço \"repita\" para me levar até o porco!"
      K-1 Maze Loops Assessment 2: Use um laço "repita" para me levar até o porco!
      K-1 Maze Multi 14: Avaliação de nível
      K-1 Maze Multi 15: Avaliação de nível
      K-1 Maze Sequence Assessment 1: |-
        Vejamos o que você aprendeu!\r
        Mova-me
        por um caminho e então por outro para me levar até o porco.
      K-1 Maze Sequence Assessment 2: "Mova-me por um caminho e então\npor outro para me levar até o porco."
      K-1 Maze debug Assessment 1: "Avaliação -- depure esse nível\nreorganizando e adicionando blocos para me levar até o porco!"
      K-1 artist 1 level 10: Desenhe linhas tracejadas usando os blocos pule e desenhe
      K-1 artist 1 level 9: Faça o desenho usando três retas
      K-1 maze debug 1: Altere o código para me levar até o porco!
      K-1 maze debug 10: "Depure esse nível reorganizando e trocando blocos\npara me levar até o porco!"
      K-1 maze debug 11: |-
        Isso é um teste!\r
        Depure esse nível reorganizando
        e trocando blocos para me levar até o porco
      K-1 maze debug 2: "Descubra o que está faltando e então adicione blocos\npara me levar até o porco!"
      K-1 maze debug 3: "Descubra o que está faltando e então REMOVA\nblocos\npara me levar até o porco!"
      K-1 maze debug 4: "Passe por esses blocos e conserte-os! Eu acho\nque estou indo na direção errada."
      K-1 maze debug 5: "Depure esse nível reorganizando e trocando blocos\npara me levar até o porco!"
      K-1 maze debug 6: "Depure esse nível reorganizando e trocando blocos\npara me levar até o porco!"
      K-1 maze debug 7: "Depure esse nível reorganizando e trocando blocos\npara me levar até o porco!"
      K-1 maze debug 8: "Depure esse nível reorganizando e adicionando\nblocos\npara me levar até o porco!"
      K-1 maze debug 9: "Depure esse nível reorganizando e trocando blocos\npara me levar até o porco!"
      K2.0 sequence 1: Altere o código para me levar até o porco!
      K2.0 sequence 2: Altere o código para me levar até o porco!
      K2.0 sequence 5: Mova-me por um caminho, e então por outro para me levar até o porco!
      K2.0 sequence 6: "Descubra o que está faltando e então adicione blocos\npara me levar até o porco!"
      K2.0 sequence 9: 'Desvie do TNT para me levar até o porco! '
      KIKI GLJ Test Response: 'Olhe cuidadosamente para o código abaixo. O que você acha que acontecerá com o avião quando você clicar "Executar"?  '
      KTest2: Desenhe o caminho e leve-me até aquele porco bobalhão. Não passe pelas dinamites, senão penas vão voar!
      Kiki_StarWars_Test_3: Texto
      Kiki_StarWars_Test_4: Texto
      Kiki_StarWars_Test_5: Texto
      Kiki_StarWars_Test_5_Example: Texto
      Luigi's Pizza 1: "Bem-vindo à pizzaria do Luigi! Para pedir uma pizza,\ndigite o nome de um sabor na função \"custo\" e vamos retornar o\npreço da pizza. Tente pedir uma pizza de pepperoni para começar."
      Luigi's Pizza 2: "Agora há apenas quatro opções disponíveis\nna pizzaria do Luigi - vamos arrumar isso! Adicione alguns novos sabores ao bloco condicional\nna função \"custo\". Quando adicionar seus sabores, teste\na função para ver se ela funciona."
      Luigi's Pizza 3 (copy 1): "Assim está melhor, todos adoram uma maior\nvariedade nos sabores de pizza! Mas você ainda não consegue agradar a todos, e\nalgumas pessoas estão vindo pedir sabores que Luigi não tem. Ao invés de\ndizer não a essas pessoas, você poderia atualizar a cláusula \"senão\" para que possamos\ncobrar a mais deles por sabores que normalmente não oferecemos?"
      Luigi's Pizza 3: "Assim está melhor, todos adoram uma maior variedade nos\nsabores de pizza! Mas você ainda não consegue agradar a todos, e algumas pessoas estão\nvindo pedir sabores que Luigi não tem. Ao invés de dizer não\na essas pessoas, você poderia atualizar a cláusula \"senão\" para que possamos cobrar a\nmais deles por sabores que normalmente não oferecemos? Vamos cobrar R$10.000\npor um sabor que não está disponível."
      Luigi's Pizza 4: "Atividade livre: o que você pode fazer para deixar a função de custo do Luigi\nainda melhor? Tente usar uma (ou mais) das seguintes opções:\\r\n- Mostrar uma\nimagem da pizza escolhida\\r\n- Permitir a combinação de vários sabores\\r\n-\nPermitir o pedido de várias pizzas\\r\n- Adicionar um cupom com código para um desconto de 50%"
      MC Agent Freeplay: "**Jogo Livre:**  É hora de explorar sozinho!"
      MC HOC 2016 Level 10: "É hora de criar seu próprio Minecraft! Invoque\ncriaturas e programe para que elas façam o que você quiser. Divirta-se!"
      MC HOC 2016 Level 2-2: "A galinha está congelada. Coloque blocos de \"mover\" e\n\"virar\" no espaço \"ao invocar\" para movê-la."
      MC HOC 2016 Level 3: "Ótimo, a galinha se moveu! Mas depois ela parou.\nNos jogos, elas ficam caminhando. Use um loop de \"fazer eterno\" para manter essas galinhas\nem movimento.\\r\n"
      MC HOC 2016 Level 4: "Agora as galinhas estão esquisitas, andando todas\niguais. Jogos usam movimentos aleatórios para fazer as coisas parecerem reais. Faça as galinhas \"virarem\naleatoriamente\"."
      MC HOC 2016 Level 5: "Essas vacas estão perdidas! Leve-as até a grama\ncom um bloco \"mover um passo adiante\" em um loop de \"fazer eterno\"."
      MC HOC 2016 Level 6: "Agora você faz os zumbis. Use o bloco \"invocar\"\npara fazer 3 zumbis ao cair da noite. Faça-os andar até você. Sobreviva\naté o amanhecer."
      MC HOC 2016 Level 8: "O caminho até sua ovelha está bloqueado por uma parede de\npedra. Por sorte, tem um Creeper aqui. Os Creepers explodem quando você encosta neles.\nFaça o Creeper explodir a parede para você alcançar suas ovelhas!"
      MC HOC 2016 New Drop: "No Minecraft, ovelhas derrubam lã. Coloque o\nbloco \"derrubar\" em \"ao usar\", depois caminhe até a ovelha e use-a para derrubar um item."
      MC HOC 2016 New Spawn: "Agora você pode colocar tudo o que quiser no\nmundo! Coloque um bloco \"invocar\" abaixo de \"ao executar\" para invocar algo quando o jogo iniciar."
      MC HOC 2016 New Walk: "Vamos explorar nosso mundo! Mova-se com as\nsetas, e pressione a barra de espaço ou toque no painel do jogo para usar os itens. Use a\nporta para entrar na casa."
      MC HOC 2016 SCORE LEVEL: "Alguns jogos têm placar. Brinque de pega-pega\ncom esses Golems de Ferro e use o bloco \"adicionar 1 ao placar\" para receber um ponto\nao tocá-los. Faça 5 pontos para vencer!"
      MC HOC 2016 Village Test: "Ah não! Os zumbis trancaram você do lado de dentro!\nPrograme o Golem de Ferro para acabar com eles!"
      MC_HOC_2017_01_Cole: Você precisa coletar todas as ferramentas nesta jornada. Movimente-se usando as **teclas de seta** e chegue até o baú no caminho para vencer
      MC_HOC_2017_01_RETRY: 'Leve o Agent para a placa de pressão, em seguida pressione "Executar" e use as teclas de seta para mover o jogador para fora da casa para coletar o baú. '
      MC_HOC_2017_02: Leve o Agent para a placa de pressão.
      MC_HOC_2017_02_Cole: 'Mova o Agent para a placa de pressão para que o jogador {currentPlayerName} consiga pegar o mapa. '
      MC_HOC_2017_02_Kiki: Leve o Agent até a placa de pressão e, em seguida, leve o jogador para o quadrado laranja.
      MC_HOC_2017_02_Will: Leve o Agent para a placa de pressão.
      MC_HOC_2017_03_Cole: 'Use o código do Agent para abrir o portão. '
      MC_HOC_2017_03_Kiki: Leve o Agent para a placa de pressão.
      MC_HOC_2017_04: Altere o ciclo do último enigma para ajudar o Agent a trilhar um caminho sobre a parte mais larga deste rio.
      MC_HOC_2017_04POINT5_Cole: Leve o Agent para a placa de pressão.
      MC_HOC_2017_04POINT5_RYAN: Leve o Agent para a placa de pressão.
      MC_HOC_2017_04_Cole: Leve o Agent para a placa de pressão.
      MC_HOC_2017_04_Kiki: Leve o Agent para a placa de pressão.
      MC_HOC_2017_05: Use uma função para ajudar o Agent a chegar até a placa de pressão.
      MC_HOC_2017_05_Cole: Leve o jogador até a pá.
      MC_HOC_2017_05_Josh: Leve o jogador até a pá.
      MC_HOC_2017_05_Kiki: Leve o jogador até o quadrado laranja.
      MC_HOC_2017_06_Cole: Corrija esse código para que o Agent consiga construir uma ponte para cruzar esse rio.
      MC_HOC_2017_06_Josh: Corrija esse código para ajudar o Agent a construir uma ponte para cruzar esse rio.
      MC_HOC_2017_06_Kiki: Corrija esse código para ajudar o Agent a construir uma ponte para cruzar esse rio.
      MC_HOC_2017_07_Cole: Destrua o gelo e leve o jogador {currentPlayerName} para o Carrinho de Minas.
      MC_HOC_2017_07_Kiki: Use uma função para abrir o caminho até o quadrado laranja.
      MC_HOC_2017_07a_Kiki: Abra o caminho até o quadrado laranja.
      MC_HOC_2017_08_Cole: Altere a função fornecida para funcionar com este bioma.
      MC_HOC_2017_08_Kiki: Altere a função para funcionar com este enigma.
      MC_HOC_2017_08_RY: Use as funções para encontrar um caminho pela lava.
      MC_HOC_2017_08_Will: Use as funções para encontrar um caminho pela lava.
      MC_HOC_2017_09_Cole: Programe o Agent para abrir o caminho para o jogador.
      MC_HOC_2017_09_Kiki: Programe o Agent para abrir o caminho para o jogador e levá-lo até a placa de pressão.
      MC_HOC_2017_10_Cole: Crie uma função para ajudá-lo a terminar este carrinho de minas.
      MC_HOC_2017_10_Cole_old: Crie uma função para ajudá-lo a terminar este carrinho de minas.
      MC_HOC_2017_10_Kiki: Crie uma função para ajudá-lo a terminar este carrinho de minas.
      MC_HOC_2017_10_RETRY: Crie uma função para ajudá-lo a terminar este carrinho de minas.
      MC_HOC_2017_10_RYAN: Crie uma função para ajudá-lo a terminar este carrinho de minas.
      MC_HOC_2017_10_RYAN2: Crie uma função para ajudá-lo a terminar este carrinho de minas.
      MC_HOC_2017_13_Cole: "**Jogo Livre:**  É hora de explorar sozinho!"
      MC_HOC_2017_4.5v2: Leve o Agent para a placa de pressão.
      MC_HOC_2017_Ali: Use as funções para encontrar um caminho pela lava.
      MC_HOC_2017_FP10x10: "**Jogo Livre:** Você consegue se superar e coletar todos os diamantes deste nível? "
      MC_HOC_2017_FP10x10_RE: "**Jogo Livre:** Você consegue se superar e coletar todos os diamantes deste nível? "
      MC_HOC_2017_FP20x20: "**Jogo Livre:**  É hora de explorar sozinho!"
      MC_HOC_2017_Ryan_03: Agora use os ciclos para ajudar o Agent a construir uma ponte sobre o rio colocando os blocos na água.
      MC_HOC_2017_Ryan_05: Destrua esses cactos para que o jogador consiga chegar à meta.
      MC_HOC_Kiki_02: Leve o Agent para a placa de pressão.
      MSM Big Game Empty: "Todas as variáveis e funções atualmente são\ncampos vazios. A progressão de cada desafio será concentrada na definição e em vários\ndeles e, portanto, na adição de funcionalidade."
      MSM Big Game Vars 1 (copy 1): "Na caixa de ferramentas de variáveis você vai ver diversas\nvariáveis que definem a aparência dos personagens do seu jogo e como eles se movem e\ninteragem"
      MSM Big Game Vars 1: "Na caixa de ferramentas de variáveis você vai ver diversas\nvariáveis que definem a aparência dos personagens do seu jogo e como eles se movem e\ninteragem"
      MSM Big Game Vars Backup: "Na caixa de ferramentas de variáveis você vai ver diversas\nvariáveis que definem a aparência dos personagens do seu jogo e como eles se movem e\ninteragem"
      MSM Defining Vars 1 (copy 1): "Escreva um programa que produz um triângulo\nverde sólido de 50 pixels."
      MSM Defining Vars 1: "Escreva um programa que produz um triângulo\nverde sólido de 50 pixels."
      MSM Defining Vars 2: "Se quiséssemos fazer 50 triângulos verdes,\nseria horrível repetir esse bloco de código 50 vezes. Vamos criar uma\nvariável chamada \"minha-forma\" e colocar o código para um triângulo verde sólido de 50 pixels\ndentro dela."
      MSM Defining Vars 3: "Pegue sua variável \"minha-forma\" e use-a\ncom esse código fornecido para desenhar dois triângulos verdes idênticos que têm\n50 pixels."
      MSM Defining Vars 4: "Edite sua variável \"minha-forma\" para que ela\ndesenhe estrelas vermelhas sólidas de 75 pixels."
      MSM Play Lab Butterfly 1: "Ajude Sam a ficar na tela para que\nvocê sempre possa ver pelo menos uma pequena parte dele. Usando as setas do teclado, veja\nquão longe Sam pode ir para a esquerda enquanto permanece na tela. Você vai descobrir que\nSam fica na tela enquanto sua coordenada x for maior que -50. Então, complete\no código para fazer Sam permanecer na tela."
      MSM Play Lab Butterfly 2: "Agora, faça Sam ficar no lado direito\nda tela. Você precisa fazer experimentos para ver o quão longe ele pode ir e ainda\nficar parcialmente visível na tela."
      MSM Play Lab Butterfly 3: "Agora, combine seu trabalho para fazer Sam permanecer\nem ambos os lados da tela."
      MSM Play Lab Game 2: "Variáveis também podem ser usadas para controlar\na velocidade de jogadores em um jogo. Defina a velocidade do jogador e do inimigo e veja\ncomo os movimentos mudam. A velocidade pode ficar entre 2 e 12."
      Middle School Hackathon Pt 1: "(Clique para ver todas as instruções)"
      Middle School Hackathon Pt 2: "(Clique para ver todas as instruções)"
<<<<<<< HEAD
=======
      Mike Pair Programming: Veja aqui as instruções
>>>>>>> 139131a2
      Mike Test Bee Conditionals 1: "Esta nuvem está tapando minha visão! Veja\nse há uma flor atrás da nuvem, e só colete néctar se houver\numa flor. Cuidado, isso pode mudar!"
      NEW Course 4 Artist Functions 1: "Você consegue desenhar um quadrado com\n100 pixels de comprimento usando um laço?"
      NEW Course 4 Artist Functions 10.1: "Use as funções dos desafios\nanteriores para desenhar esse padrão."
      NEW Course 4 Artist Functions 10: "Clique em \"editar\" para preencher\nos blocos na definição da função para fazer um quadrado de 40 pixels."
      NEW Course 4 Artist Functions 11: "Agora, queremos criar uma nova\nfunção chamada \"desenhe uma fileira de quadrados\", que desenha seis quadrados em sequência. Você\nconsegue criar essa função usando a função \"desenhe um quadrado 20\" que já criamos\npara você?"
      NEW Course 4 Artist Functions 12: "Use a função \"desenhe uma fileira de quadrados\"\ndo último desafio para desenhar esse padrão."
      NEW Course 4 Artist Functions 13: "Você consegue desenhar uma forma de estrela usando\na função \"desenhe uma fileira de quadrados\"?  "
      NEW Course 4 Artist Functions 14: 'Atividade livre! '
      NEW Course 4 Artist Functions 2: "Você consegue desenhar 3 quadrados com 20 pixels de distância\nentre cada um? Dica: cada quadrado tem 100 pixels de tamanho"
      NEW Course 4 Artist Functions 3: "Temos aqui um novo tipo de bloco.\nEle é chamado de \"função\". Clique em \"editar\" e então preencha-o com o código\npara desenhar um quadrado com lados de 100 pixels. \\r\n\\r\nQuando terminar de editar\na função, clique em \"Fechar\" para retornar ao seu programa."
      NEW Course 4 Artist Functions 4: "Use a função \"desenhe um quadrado\"\npara desenhar esse padrão."
      NEW Course 4 Artist Functions 5: "Como o bloco \"desenhe um quadrado\"\nsabia que comandos executar? Clique em \"editar\" no bloco de função \"desenhe um quadrado\".\nOs blocos no editor da função são a definição que\ncompõe \"desenhe um quadrado\". Quando você terminar de analisar, clique em \"Salvar\ne Fechar\" e então em \"Executar\"."
      NEW Course 4 Artist Functions 6: "Usando o bloco de função \"desenhe um quadrado\",\nvocê pode desenhar esta imagem? Dica: cada quadrado está separado por 20 pixels.\\r\n"
      NEW Course 4 Artist Functions 7: "Você está pegando o jeito de como\nusar os blocos de função? Vamos modificar esse quadrado para que ele tenha 200 pixels\nde tamanho. Clique em \"editar\" para acessar o editor da função \"desenhe um quadrado\". Lembre-se\nde clicar em \"Fechar\" para sair do editor da função. "
      NEW Course 4 Artist Functions 8: "Criamos uma nova função\npara você chamada \"desenhe um triângulo\". Você consegue editar a definição da função\npara desenhar um triângulo com lados de 100 pixels?"
      NEW Course 4 Artist Functions 9: "Você consegue resolver isso adicionando\napenas um bloco?"
      NEW Course 4 Artist Functions inspire: "Clique aqui para ver a figura\nde inspiração novamente."
      NEW Course 4 Artist Params 1: "Vamos definir essa função para desenhar\num quadrado com lados de 50 pixels. Clique em \"editar\" para começar."
      NEW Course 4 Artist Params 10: "Crie um bloco de função \"desenhe\num hexágono\" com um parâmetro \"comprimento\". Esse hexágono tem lados de 100 pixels\nde comprimento. "
      NEW Course 4 Artist Params 11: "Você consegue descobrir como desenhar\nessa forma? Edite a função para usar o parâmetro \"lados\"."
      NEW Course 4 Artist Params 12: "Você consegue completar esse desenho?\nOs lados de todas as formas têm 100 pixels de comprimento."
      NEW Course 4 Artist Params 12a: "Esta imagem é semelhante à anterior.\nVocê consegue usar um laço \"para\" com sua função para criar deste desenho?"
      NEW Course 4 Artist Params 13: "Vamos editar a função \"desenhe um\npolígono\". Ela já tem um parâmetro \"lados\". Agora, vamos adicionar um parâmetro\n\"comprimento\". \\r \nO perímetro de cada forma tem 200 pixels de comprimento. Você se lembra\nda equação para fazer as formas ficarem do mesmo tamanho quando elas têm um número diferente\nde lados?"
      NEW Course 4 Artist Params 14: "Edite \"desenhe uma borda espiral\" para\nusar os parâmetros \"comprimento\" e \"lados\" e então recrie essas formas."
      NEW Course 4 Artist Params 15: "Atividade livre: aqui estão as funções\nque você escreveu e mais algumas para você usar. Desenhe algo incrível!\nBrinque com a largura da caneta para ver como seus desenhos ficam diferentes!"
      NEW Course 4 Artist Params 2: Crie uma função `desenhar um triângulo` desde o início, para fazer um triângulo com lados de 50 pixels.
      NEW Course 4 Artist Params 3: "Vamos usar a função para desenhar\n5 triângulos em sequência. Cada triângulo está separado por 30 pixels.\\r\n"
      NEW Course 4 Artist Params 4: "Você percebe algo diferente\nsobre esses blocos de função? Clique em \"Executar\" para ver o que acontece."
      NEW Course 4 Artist Params 5: "Preencha \"???\" no bloco\ndo parâmetro \"comprimento\". O pentágono tem lados de 100 pixels. "
      NEW Course 4 Artist Params 6: "Preencha o parâmetro \"comprimento\"\npara desenhar essa formas substituindo o \"???\" pelos números corretos. O\nquadrado e o triângulo têm lados de 100 pixels, enquanto o hexágono tem lados de\n75 pixels."
      NEW Course 4 Artist Params 7: "Você consegue completar este desenho? Os\nlados de cada triângulo têm 25 pixels a mais que o anterior. O primeiro triângulo\ntem lados de 25 pixels de comprimento."
      NEW Course 4 Artist Params 8: "O código da função deste triângulo\nestá corrompido. Você consegue editar a função para corrigi-lo e criar triângulos\nde 25, 50 e 75 pixels de comprimento?"
      NEW Course 4 Artist Params 9: "Clique em \"editar\" para preencher a definição\nda função \"desenhe um quadrado\" e adicionar um parâmetro. Ela deve receber um parâmetro\ncomprimento, como no triângulo. Dessa vez, desenhe 3 quadrados: 25, 50 e 75\npixels de comprimento e separados por 100 pixels cada."
      NEW Course 4 Artist Params inspire: "Atividade livre - Inspiração: agora você\naprendeu tudo o que precisa saber para criar um padrão como esse! Se essa\nimagem inspira você, tente fazer algo similar. Caso contrário, crie algo\nvocê mesmo.\\r\n \\r\nQuer saber como nosso padrão de inspiração foi feito? "
      NEW Course 4 Artist Vars 1.5: "Dê uma olhada no código. Você consegue\nver como o bloco \"defina o comprimento\" e o bloco \"comprimento\" funcionam juntos? Clique\nem \"Executar\" para vê-los em ação. "
      NEW Course 4 Artist Vars 12: "Agora, recrie o algoritmo do último\nnível para criar um pentágono de lados 150."
      NEW Course 4 Artist Vars 2.5: "Dê uma olhada no código. Você consegue\nver como o bloco \"defina o comprimento\" e o bloco \"comprimento\" funcionam juntos? Clique\nem \"Executar\" para vê-los em ação. "
      NEW Course 4 Artist Vars 2: "Arraste um bloco numérico para os blocos \"defina\no comprimento\" e \"repita_vezes\" para desenhar um conjunto de triângulos de 50 pixels.\n"
      NEW Course 4 Artist Vars 4 5: "Belo trabalho no último desafio,\nvamos tentar novamente. Desta vez, vamos fazer esse design bacana com hexágonos\nde 60 pixels."
      NEW Course 4 Artist Vars 4: "Vamos tentar de novo! \\r\n\\r\nVocê consegue\ndefinir a variável \"comprimento\" em 60 para fazer este design bacana com hexágonos?"
      NEW Course 4 Artist Vars 6: "Desenhe esse padrão de pentágonos com\nlados de 100 pixels definindo o valor correto para \"comprimento\" e colocando a variável\n\"comprimento\" em todos os lugares corretos. \\r\n\\r\nVocê percebeu que só precisa\ndefinir o valor de \"comprimento\" uma vez, e o código usa o valor correto em todos os lugares?"
      NEW Course 4 Bee For Loops 1: "Use um laço para coletar o néctar de\ntodas as flores."
      NEW Course 4 Bee For Loops 10: "Use a variável \"contador\" do seu laço \"para\"\npara controlar a distância do movimento horizontal."
      NEW Course 4 Bee For Loops 10a: "Pronto para um desafio? Use o que\nvocê aprendeu sobre laços e tente resolver esse problema. Lembre-se: você pode\nter que executar sua solução várias vezes antes de descobrir todas as\netapas."
      NEW Course 4 Bee For Loops 11: "Você pode usar a variável do laço para\ncontrolar o movimento e a coleta de néctar?"
      NEW Course 4 Bee For Loops 2: "Adicione o código necessário para garantir que\na abelha colete todo o néctar. Olhe quanto código você precisa para esse desafio!\n(Vamos aprender uma maneira mais simples no próximo desafio)."
      NEW Course 4 Bee For Loops 3: "Ah, o \"laço para\" torna isso muito mais\nfácil! Todo o código que você precisa está lá, dê uma olhada em como ele é feito\ne então clique em \"Executar\" para ver como ele funciona. "
      NEW Course 4 Bee For Loops 4 4: "Agora, precisamos mover para a frente \"contador\"\nvezes, e então obter o néctar \"contador\" vezes. Você consegue usar dois laços \"repita\"\npara resolver esse desafio?"
      NEW Course 4 Bee For Loops 4: "Substitua o ??? no \"laço para\"\npela maior quantidade de néctar que a abelha tem que coletar. "
      NEW Course 4 Bee For Loops 5 5: "Você está pegando o jeito de como usar\no \"laço para\"? Vamos ajudar a abelha a obter o resto do néctar."
      NEW Course 4 Bee For Loops 5: "Você também pode usar um laço \"para\" para fazer contagem\nregressiva. Tente coletar esse néctar fazendo uma contagem regressiva de 5 até 1, de 1 em 1."
      NEW Course 4 Bee For Loops 6: "O último número em seu laço para é\nchamado de \"incremento\". A cada execução do laço, a variável contador\né alterada de acordo com o incremento. Tente coletar essas flores usando\num incremento de 2."
      NEW Course 4 Bee For Loops 7: |-
        Agora, vamos combinar a variável "contador"
        com um bloco matemático! Como você pode usar a variável "contador" para navegar
        por esse jardim com o menor número de blocos possível? O que você precisa fazer para
        coletar 3, 6, 9, 12 ou 15 néctares dessa vez? O segredo está na variável
        "contador"!\r
        \r
        Lembre-se: se seu laço estiver contando de forma crescente, o incremento é adicionado
        à variável "contador" a cada repetição.
      NEW Course 4 Bee For Loops 8: "Você conseguiu! Qual deve ser seu\nincremento para coletar 3, 6, 9, 12, 15 néctares?"
      NEW Course 4 Bee For Loops 9: "Se seu laço está fazendo contagem regressiva, o\nincremento é subtraído da sua variável contador a cada repetição. Qual deve ser\nseu incremento para coletar 9, então 6, e então 3 néctares?"
      NEW Course 4 Bee For Loops 95: "Dê uma olhada em cada parte do\n\"laço para\" que você acabou de criar. Você consegue descobrir quais números\nvocê precisa dobrar para resolver esse desafio? Por que isso funciona?"
      NEW Course 4 Play Lab Params 11: "É hora da atividade livre! Divirta-se\ncom todos os blocos da sua caixa de ferramentas. "
      NEW Course 4 Play Lab Params 5 5: "Vamos tentar novamente, mas agora com\nmenos ajuda. O que você precisa editar desta vez para fazer com que os personagens patrulhem?"
      NEW Course 4 Play Lab Vars 4 5: "\"O que você acha que esse código vai\nfazer? Pressione \"Executar\" para ver o que acontece\"."
      NEW Course 4 Play Labs For Loops 7a: "Usando o que você aprendeu até\nagora, você consegue fazer o dinossauro dar um passo à frente toda vez que o pinguim contar?"
      NEW Course 4 Play Labs For Loops 8 Free Play: "É hora da atividade livre,\ndivirta-se com todos os blocos da sua caixa de ferramentas. "
      NEW Course 4 Play Labs For Loops 8a: "Desafio: como você\nusaria o \"laço para\" para fazer cada ator andar e dizer seu número de ator,\ne então sumir da tela? "
      NetSim Standalone Manual DNS: "Nessa versão do simulador você não pode\nver o endereço de outros alunos. Ao invés disso, um de vocês deve agir como um\nserviço de nome, para ajudar a compartilhar os endereços entre si."
      NetSim_AddressingMessages: "Nessa versão do simulador, você vai\nse conectar a um roteador ao invés de se conectar diretamente a outro aluno. Insira um\nendereço no campo \"para\" para enviar uma mensagem a outro aluno."
      NetSim_AutomaticDNS: "Nessa versão do simulador um serviço DNS\né fornecido para você. Envie uma mensagem no formulário GET [hostname] para o serviço\nDNS no endereço 15 para obter o endereço de um aluno."
      NetSim_ManualDNS: "Nessa versão do simulador você não pode\nver o endereço de outros alunos. Ao invés disso, um de vocês deve agir como um\nserviço de nome, para ajudar a compartilhar os endereços entre si."
      NetSim_SendAB: "Conecte-se a outro aluno. Cada um pode definir\no valor do fio entre si mesmo e \"A\" ou \"B\".  Veja se você consegue enviar\numa mensagem completa!"
      NetSim_SendAscii: "Nessa versão do simulador, vocês podem enviar\nnúmeros ou caracteres ASCII uns para os outros, um bit por vez."
      NetSim_SendBits: "Conecte-se a outro aluno. Agora você pode definir\nseu fio como \"0\" ou \"1\".  Envie uma mensagem ao seu parceiro!"
      NetSim_SendingABTest: "Esse é o teste de Sarah para fazer um nível\nnetsim"
      NetSim_Superuser: Você carregou o NetSim no modo superusuário.
      NetSim_Variant1: "NetSim: Variante 1 permite que os alunos elaborem\nmanualmente o tempo de envio de bits para trás e para a frente."
      NetSim_Variant2: "NetSim: Variante 2: Os alunos se conectam diretamente\nuns aos outros e enviam pacotes inteiros para trás e para a frente, explorando sistemas de\ncodificação de dados."
      NetSim_Variant3: "NetSim: Variante 3: Conecta grupos de 2 a 6 alunos\ncom um roteador e explora questões sobre roteamento e DNS"
      New Artist Project: "Desenhe algo incrível! Seu código é salvo\ncomo um projeto e você pode retornar a ele a qualquer momento."
      New Basketball Project: Crie seu próprio jogo de basquete. Você pode mudar todas as regras. Quando terminar, clique em Concluir para permitir que seus amigos possam testar seu jogo em seus smartphones.
      New Bounce Project: Crie seu próprio jogo de Pingue-pongue. Você pode mudar o visual e todas as regras. Quando terminar, clique em Concluir para que seus amigos possam jogar seu jogo em seus celulares.
      New Course 4 Artist Functions Level 4: "Use a função \"desenhe um quadrado\"\npara desenhar esse padrão."
      New Gumball Project: Crie o que quiser e compartilhe!
      New Ice Age Project: Crie o que quiser e compartilhe!
      New Infinity Project: Crie o que quiser e compartilhe!
      New Minecraft Hero Project: "**Jogo Livre:**  É hora de explorar sozinho!"
      New Sports Project: 'Crie seu próprio jogo! Aqui, você está no comando: você pode mudar todas as regras, misturar e combinar esportes, e criar o que quiser! Quando terminar, clique em Concluir para deixar seus amigos experimentarem seu jogo em seus smartphones.'
      Ninjacat Demo B (copy 1): "\\r\nVamos começar explorando um video game\nsimples e então descobrir como ele funciona. Você pode usar as setas do teclado\npara mover o ninja para a esquerda, para a direita e para pular - tente pegar o unicórnio e\ndesvie do dragão!\\r\n\\r\n\\r\n\\r\n  \\r\n\\r\n"
      Ninjacat Demo B: "Vamos começar explorando um jogo simples\ne então vamos descobrir como ele funciona. Você pode usar as setas do teclado para mover o\nninja para cima e para baixo - tente capturar o unicórnio e desviar do dragão! Quando você\nachar que já descobriu como o jogo funciona, clique em \"Concluir\""
      Ninjacat Demo No Animate: "Vamos começar explorando um jogo simples\ne então vamos descobrir como ele funciona. Você pode usar as setas do teclado para mover o\nninja para cima e para baixo - tente capturar o unicórnio e desviar do dragão! Quando você\nachar que já descobriu como o jogo funciona, clique em \"Concluir\""
      October15 ghost 1: Dê olhos ao fantasma, usando a função "desenhar um círculo".
      Overworld Avoid Monsters: Não é uma boa ideia topar com um Creeper. Passe com cuidado pelos Creepers e chegue na sua casa em segurança.
      Overworld Avoid Monsters_2018: Não é uma boa ideia topar com um Creeper. Passe com cuidado pelos Creepers e chegue na sua casa em segurança.
      Overworld Chop Tree - allthethings: Madeira é um recurso muito importante. Muitas coisas são feitas com ela. Ande até a árvore e use o comando "destruir bloco" para derrubá-la.
      Overworld Chop Tree: Madeira é um recurso muito importante. Muitas coisas são feitas com ela. Ande até a árvore e use o comando "destruir bloco" para derrubá-la.
      Overworld Chop Tree_2018: Madeira é um recurso muito importante. Muitas coisas são feitas com ela. Ande até a árvore e use o comando "destruir bloco" para derrubá-la.
      Overworld Chop Trees: Precisamos construir uma casa antes que o sol se ponha. Casas utilizam muita madeira. Corte todas as 3 árvores.
      Overworld Chop Trees_2018: Precisamos construir uma casa antes que o sol se ponha. Casas utilizam muita madeira. Corte todas as 3 árvores.
      Overworld Free Play 20x20: Parabéns! Você concluiu todas as nossas tarefas! Agora, minere, construa e crie algo único, usando tudo que você já aprendeu.
      Overworld Free Play 20x20_2018: Parabéns! Você concluiu todas as nossas tarefas! Agora, minere, construa e crie algo único, usando tudo que você já aprendeu.
      Overworld House Frame Chosen: "Construa o resto da sua casa com\nqualquer material que quiser. O comando \"repita\" vai ser bem útil."
      Overworld House Frame Chosen_2018: "Construa o resto da sua casa com\nqualquer material que quiser. O comando \"repita\" vai ser bem útil."
      Overworld Move to Sheep: Adicione um segundo comando "andar à frente" para chegar à ovelha.
      Overworld Move to Sheep_2018: Adicione um segundo comando "andar à frente" para chegar à ovelha.
      Overworld Place Wall: Toda casa começa com uma parede. Construa a primeira parte da sua casa colocando os comandos "colocar" e "andar à frente" dentro do loop de repetição.
      Overworld Place Wall_2018: Toda casa começa com uma parede. Construa a primeira parte da sua casa colocando os comandos "colocar" e "andar à frente" dentro do loop de repetição.
      Overworld Plant Crops: É sempre bom pensar no futuro. Plante colheitas nos dois lados da água para você não passar fome depois.
      Overworld Plant Crops_2018: É sempre bom pensar no futuro. Plante colheitas nos dois lados da água para você não passar fome depois.
      Overworld Powered Minecart: Ótimo trabalho! Você coletou vários recursos e construiu uma casinha modesta. Agora, construa o trilho desde a borda do mapa até a porta da sua casa.
      Overworld Powered Minecart_2018: Ótimo trabalho! Você coletou vários recursos e construiu uma casinha modesta. Agora, construa o trilho desde a borda do mapa até a porta da sua casa.
      Overworld Shear Sheep: Hora de tosquiar ovelhas! Use o comando "tosquiar" para obter lã das duas ovelhas.
      Overworld Shear Sheep_2018: Hora de tosquiar ovelhas! Use o comando "tosquiar" para obter lã das duas ovelhas.
      PDK5 Conditionals 1: "As flores roxas podem ter 1 ou 0 néctar,\nmas você não sabe quanto ela tem! Tome cuidado para não coletar néctar de uma flor roxa\nque não tenha néctar algum. Verifique se o néctar é igual a 1 usando\no bloco se."
      PDK5 Conditionals 2: "Experimente esse desafio que usa condicionais e\nlaços em conjunto. Use o bloco \"se\" para decidir quando virar. Dica: você só\nprecisa de mais um bloco para completar este desafio. "
      PDK5 Events 1: "Até agora, todos os programas que escrevemos são executados\nem ordem, de cima para baixo. Nesse desafio, vamos usar \"Eventos\" para responder\na uma ação em demanda. Faça o polvo dizer \"Olá\" somente quando você\nclicar nele. "
      PDK5 Functions 1: "Olá. Mim artista zumbi. Mim amar desenhar! Ajude-me\na desenhar os óculos quadrados. Dica: a haste entre os óculos é 25 pixels\nmenor que o comprimento do quadrado."
      PDK5 Functions 2: "As funções permitem que você defina novos blocos! Movemos\nos blocos para desenhar um quadrado dentro de uma função chamada \"desenhe um quadrado\".\nVocê consegue usar a função \"desenhe um quadrado\" para criar os óculos? Os quadrados são separados\npor 75 pixels."
      PDK5 Loops 1: "Ao invés de usar 5 blocos \"avance\", use\no bloco \"repita\" com um bloco \"avance\" dentro dele. Em ciência da\ncomputação, isso é chamado de \"laço\". "
      PDK5 Loops 3: "Temos aqui outro desafio para praticar o uso de laços. O que acontece\nse você usar o bloco repita para executar o código fornecido na área de trabalho\n4 vezes?"
      PS Log test - Define and use turnAround: "Escreva a função virar() e\nuse-a para fazer a tartaruga se mover como descrito."
      PS copy 2-3 Bee Conditionals 5: "Tenha cuidado para não coletar néctar das\nflores roxas que não o têm. \\r\nPrimeiro, veja se o néctar\né igual a 1 usando o bloco \"se néctar\"."
      PS predictive Applab level test: 'Veja aqui algumas instruções. '
      Pixelation - Lesson 14 - Make your own B and W Image: Agora, crie sua própria imagem! Começamos com uma tela de 10x10, mas você pode deixá-la do tamanho que você quiser. Feliz pixelização!
      Pixelation - Lesson 14 - Make your own B&W Image: Agora, crie sua própria imagem! Começamos com uma tela de 10x10, mas você pode deixá-la do tamanho que você quiser. Feliz pixelização!
      Play Lab Rocket 1: "Um foguete é lançado, viajando a 15 metros\npor segundo... clique em \"Executar\" para ver como é esse problema em forma de animação."
      Play Lab Rocket 2: "Começamos a receita de design para a altura do foguete\nusando o contrato e os exemplos que você escreveu. Complete a definição da função\npara a altura do foguete e execute sua animação."
      Play Lab Rocket 2B: "Um foguete decola, viajando a 15 metros\npor segundo. Usando a receita de design, escreva uma função chamada altura-foguete\nque recebe o número de segundos passados desde a decolagem do foguete\ne retorna a altura do foguete passado esse tempo."
      Play Lab Rocket 3: "Excelente! Agora, você consegue atualizar essa função para\nque nosso foguete se mova mais rapidamente? Lembre-se de atualizar a instrução de finalidade,\nos exemplos e a definição da função para lançar um foguete a 40 metros por segundo."
      Play Lab Rocket 4: "Foguetes de verdade começam devagar e ganham velocidade\ncom o passar do tempo - então vamos adicionar uma aceleração simples ao nosso! Você pode\nescrever uma função que descreve um foguete que está a 10 metros em 1 segundo, 40 metros\nem 2 segundos, 90 metros em 3 segundos, 160 em 4 segundos e assim por diante?"
      Play Lab Rocket 5: "Muito melhor, mas vamos escrever mais uma função\ncom aceleração simples. Dessa vez o foguete deve estar a 15 metros em 1 segundo,\n45 metros em 2 segundos, 95 metros em 3 segundos e 165 metros em 4 segundos."
      Play Lab Rocket Free Play: "Atividade livre: faça uma experiência com sua função altura-foguete\npara fazer o foguete voar de formas diferentes. Clique em \"Concluir\" quando você\nterminar."
      Poorva copy U3L2 Using Simple Commands: "Desenhe um quadrado usando apenas avance\ne vireEsquerda.  O quadrado deve ser desenhado acima e à esquerda da posição\ninicial da tartaruga."
      Quantum Bee: "As flores roxas podem ter 1 ou 0 néctar,\nmas você não sabe quanto ela tem! Tome cuidado para não coletar néctar de uma flor roxa\nque não tenha néctar algum. Verifique se o néctar é igual a 1 usando\no bloco se."
      Ram Spritelab Validation Test: Pressione a seta para cima
      Ryan - 4-5 Bee Conditionals 2: "Agora, a abelha só quer néctar.\nNem todos os objetos são flores, então olhe embaixo de TODAS AS NUVENS para ver se\nela está escondendo uma flor. Se estiver, então você pode coletar o néctar."
      Ryan - Bee Conditionals: "Agora, a abelha só quer néctar.\nNem todos os objetos são flores, então olhe embaixo de TODAS AS NUVENS para ver se\nela está escondendo uma flor. Se estiver, então você pode coletar o néctar."
      Ryan Doily Step 2: Agora, você precisa ativar e repeti-lo 20 vezes! Quantos graus se obter 360 depois de 20 iterações?
      Ryan Doily Step 3: Agora, você precisa ativar e repeti-lo 20 vezes! Quantos graus se obter 360 depois de 20 iterações?
      Ryan Test Locked Blocks: "Aqui temos uma função chamada \"patrulhe\".\nEdite-a para mover o gato 400 pixels para cima, e então 400 pixels para baixo."
      SG Add Subgoals practice: "Desenhe uma grade 3x3 acima e à direita da\ntartaruga. Tente fazer isso com o menor número de comandos possível. OBSERVAÇÃO:\nEsse problema é bastante desafiador. Você deve precisar passar um tempo resolvendo-o\ne ajustando-o.  Você também deve considerar usar lápis e papel para esboçar\nsuas ideias."
      SG U3L03 Define and use turnAround: "Escreva a função virar() e\nuse-a para fazer a tartaruga se mover como descrito."
      SG U3L03 Draw a T using turnAround: "Agora a função \"virar\" é \nfornecida no código. Use a função virar() para desenhar um T conforme\ndescrito."
      SG U3L03 Three Steps: "Desenhe 3 \"passos\", movendo para cima e para a direita. Observe\no padrão do movimento. Você deve definir uma função chamada desenharPasso()\nque desenha um dos passos e então chamá-la 3 vezes para obter o efeito desejado."
      SG U3L03 draw diamond: "Use qualquer função que você escreveu\nantes para fazer uma forma de \"diamante\" conforme mostrado na imagem.\\r\n\\r\nOBSERVAÇÃO:\nessa é mais uma pegadinha.  Os 4 lados do diamante são feitos desenhando\ntrês etapas com outro movimento feito entre as chamadas.  Dica: você deve criar\noutra função que desenha um lado do diamante. "
      SG U3L06 Challenge 2 purple square: "Desta vez vamos aprender\num pouco sobre como alterar a caneta da tartaruga. Leia a documentação para encontrar\nlarguraCaneta() e corCaneta(), e então desenhe o quadrado roxo como foi mostrado."
      SG U3L06 Challenge 3 fill pink: "Agora, vamos tentar preencher todo o fundo\nda tela. Para deixar as coisas um pouco mais fáceis para você, podemos lhe dizer\nque a cor que escolhemos é uma das 140 cores nomeadas. Se você não souber os\nnomes das cores, dê uma olhada na documentação de corCaneta()\nnovamente. Dica: você precisa usar ponto()."
      SG U3L06 Challenge 4 bullseye: "Vamos tentar mais uma vez.\nDesta vez as cores NÃO são chamadas pelo nome - você precisa usar o número hexadecimal\ncor para defini-la. Assim, para que você não fique tentando adivinhar aleatoriamente, vamos\nlhe dar uma dica -- cada uma das cores mostradas na imagem-alvo é uma das\ncinco listadas a seguir:  #00ABDC, #CC4400, #1188CC, #006699,\n#11CC00  Você deve acertar o palpite se aplicar o que sabe sobre\ncores RGB."
      SG U3L06 Challenge 5 overlapping circles: "Esta imagem é criada apenas\nusando ponto() e corCaneta(), mas como vamos fazer esses círculos ficarem\ntransparentes? Se você ainda não recebeu a dica: leia a documentação!"
      SG U3L06 Challenge 6 squiggles: "Em seguida, vamos adicionar algumas\ncurvas ao nosso desenho. Leia a documentação para os comandos de \"arco\" e\nentão desenhe os rabiscos como mostrado. Para facilitar as coisas, temos aqui uma dica: todos\nos parâmetros são múltiplos de 10 e as cores são da seguinte lista de\nnomes de cores: azulCeleste, azulClaro, azulTurquesa, Roxo e Magenta."
      SG U3L06 Challenge 7 smiley face: "Para fazer essa carinha feliz você vai\nprecisar olhar a documentação do comando mova() e então usá-lo com os\noutros que você aprendeu. Você pode fazer suposições razoáveis sobre as cores."
      SG U3L06 Challenge 8 make your own: "Use as ferramentas que você aprendeu\nhoje para criar um desenho próprio. Se você tiver tempo, desafie seus\namigos para ver se eles conseguem duplicar sua imagem. Vamos mostrar para você os\ndesenhos que nós mesmos fizemos. Você pode tentar duplicá-los, se quiser.\nCaso não queira, divirta-se criando o seu próprio desenho!"
      SG U3L07 - Free Play Loops and Random: "Atividade livre! Use o que você aprendeu\nsobre laços e aleatoriedade para criar sua própria pequena cena. Divirta-se."
      SG U3L07 - randomSquare: Desenhe a figura usando um laço. (Clique para ver todas as instruções)
      SG U3L07 More Subgoals: "Desta vez vamos aprender\num pouco sobre como alterar a caneta da tartaruga. Leia a documentação para encontrar\nlarguraCaneta() e corCaneta(), e então desenhe o quadrado roxo como foi mostrado."
      SG U3L2 Using Simple Commands part 1: "Desenhe um quadrado usando apenas avance\ne vireEsquerda.  O quadrado deve ser desenhado acima e à esquerda da posição\ninicial da tartaruga."
      SG U3L2 Using Simple Commands: "Desenhe um quadrado usando apenas avance\ne vireEsquerda.  O quadrado deve ser desenhado acima e à esquerda da posição\ninicial da tartaruga."
      SG U3L2_Add-subgoals: "Desenhe uma grade 3x3 acima e à direita da\ntartaruga. Tente fazer isso com o menor número de comandos possível. OBSERVAÇÃO:\nEsse problema é bastante desafiador. Você deve precisar passar um tempo resolvendo-o\ne ajustando-o.  Você também deve considerar usar lápis e papel para esboçar\nsuas ideias."
      SG U3L2_Turtle3by3Grid: "Desenhe uma grade 3x3 acima e à direita da\ntartaruga. Tente fazer isso com o menor número de comandos possível. OBSERVAÇÃO:\nEsse problema é bastante desafiador. Você deve precisar passar um tempo resolvendo-o\ne ajustando-o.  Você também deve considerar usar lápis e papel para esboçar\nsuas ideias."
      SG U3L2_TurtleSquare_right: "Desenhe um quadrado usando apenas avance\ne vireEsquerda, mas, desta vez, faça o quadrado aparecer ACIMA e À DIREITA\nda posição inicial."
      Sam the Butterfly 1 (copy 1): "Essa borboleta se chama Sam e\na área do jogo é o quintal de Sam. O quintal de Sam tem 400 pixels de largura por 400 de\naltura! Como você pode ver, Sam é livre para andar pelo quintal, e as coordenadas na parte\nsuperior da tela são atualizadas para que você saiba sua localização. Use as setas do teclado\npara mover Sam pelo quintal. Ajude Sam a coletar todas as bandeiras para seguir em frente."
      Sam the Butterfly 1: "Esse morcego se chama Sam e a área do jogo é o quintal\nde Sam. O quintal de Sam tem 400 pixels de largura por 400 de altura! Como você pode\nver, Sam é livre para andar pelo quintal e as coordenadas na parte superior da tela são\natualizadas para que você saiba sua localização. Use as setas do teclado para mover Sam\npelo quintal, anotando as coordenadas de Sam em diferentes localizações.\nClique em \"Concluir\" quando você estiver pronto para seguir em frente."
      Sam the Butterfly 2: "A mãe de Sam quer garantir que ela sempre possa\nver pelo menos uma parte dele, então vamos escrever algumas funções que ajudem a garantir\nque ele não vá muito longe no quintal. Aqui temos uma função chamada \"esquerda-segura?\"\n- ela deve receber um número para seu domínio que representa as coordenadas de x de Sam\ne retornar verdadeiro se ele estiver dentro do limite esquerdo do quintal (x > -25). Se\nsua função funcionar, Sam não deve poder sair do quintal pelo lado\nesquerdo."
      Sam the Butterfly 3: "No último desafio, impedimos Sam de sair\npela esquerda, agora vamos fazer o mesmo com a direta. Preencha a função \"direita-segura?\"\npara que Sam não passe de x = 425."
      Sam the Butterfly 4: "Hmm, podemos impedir que Sam saia pela\nesquerda, ou podemos impedi-lo de sair pela direita, mas como podemos impedi-lo\nde sair por ambas as direções? Tente usar o bloco \"E\" para programar a função\n\"na-tela?\" para verificar se Sam tem a esquerda-segura? E a direita-segura?"
      Sam the Butterfly 5: "Atividade livre: Incrível, agora Sam não pode sair do quintal\nnem pela esquerda, nem pela direita, mas e quanto às partes de cima e de baixo? Adicionamos\num parâmetro adicional \"y\" para a função \"na-tela?\". Você consegue atualizar\nseu programa para que Sam não possa sair nem por cima (y = 425) nem por baixo (y= -25)?\nTeste seu programa movendo Sam o mais longe que ele puder ir em todas as quatro direções.\nClique em Concluir quando Sam estiver completamente protegido."
      Sam the Butterfly 6: "Adicionamos um novo parâmetro \"y\" à\nfunção \"na-tela?\". Atualize a função para que ela verifique se \"esquerda-segura?\"\nE \"direita-segura?\" E \"superior-segura?\" são todas verdadeiras. Quando você consertar a\nfunção, tente sair do quintal pela direita, pela esquerda e por cima."
      Sam the Butterfly 7: "Agora temos apenas uma única direção com a qual nos preocupar!\nCrie uma função \"inferior-segura?\" e atualize a função \"na-tela?\" para\nque ela verifique as partes de cima, de baixo, esquerda e direita."
      Sam the Butterfly Complete: "Agora temos apenas uma única direção com a qual nos preocupar!\nCrie uma função \"inferior-segura?\" e atualize a função \"na-tela?\" para\nque ela verifique as partes de cima, de baixo, esquerda e direita."
      SpecialFrozenLevel: "Você se tornou oficialmente um artista mestre!\nCrie um país das maravilhas de gelo."
      Standalone_Artist_1: "Bem-vindo ao Artista! Primeiro, vamos tentar\nfazer um quadrado simples usando os blocos \"vire à direita\" e \"avance\".\nCada lado deve medir 100 pixels."
      Standalone_Artist_2: "Desenhe esse diamante com ângulos de 120 e 60\ngraus e lados de 150 pixels de comprimento."
      Standalone_Artist_3: "Você consegue desenhar este hexágono com lados de\n100 pixels e ângulos de 60 graus?"
      Standalone_Artist_4: "Agora você tem um novo bloco para brincar,\no laço. Ele vai repetir um conjunto de comandos. O que acontece se você repetir esses\ncomandos 6 vezes?"
      Standalone_Artist_5.5: "Observe como simplificamos o código do diamante,\ntransformando-o em um laço. Você pode repetir toda a sequência 12 vezes para desenhar\na flor. Dica: você terá que virar 30 graus depois do laço do seu diamante\npara não continuar desenhando o mesmo diamante todas as vezes."
      Standalone_Artist_5: "Quantas vezes você precisa repetir esse diamante\npara desenhar a flor?"
      Standalone_Artist_6: "Repita esse código do hexágono 6 vezes para criar\no design. Quantos graus você precisa virar a cada vez? Dica: divida\no número de graus em um círculo pelo número de vezes que você está repetindo."
      Standalone_Artist_7: "Uma função é mais uma ferramenta de programação para que\nvocê não tenha que repetir as mesmas ações. Essa função desenha uma flor, então\nvocê pode usá-la sempre que quiser desenhar uma flor. Use-a juntamente com o novo bloco\n\"pule\" para desenhar essas flores. Dica: as flores são separadas por 150 pixels"
      Standalone_Artist_8: "Temos aqui uma função chamada \"Desenhe uma forma\",\nque programamos para desenhar hexágonos. Execute o código para ver o que ele faz e,\nem seguida, tente usá-lo com a função para ver o que acontece. Você consegue fazer\ncom que ela desenhe um padrão de quadrados, triângulos ou octógonos?"
      Standalone_Artist_9: "Agora vá em frente e faça a imagem que\nquiser! Você tem até uma função vazia para usar para fazer o que\nquiser!"
      Standalone_Artist_v2: "Bem-vindo ao Artista! Primeiro, vamos tentar\nfazer um quadrado simples usando os blocos \"vire à direita\" e \"avance\".\nCada lado deve medir 100 pixels."
      Test embedded K1 Blockly in instructions: Use três blocos 'mover para oeste' e um bloco 'pegar o milho' para resolver este enigma.
      Testing Quantum Farmer: "Uau, que demais! \\r\n\\r\nEu não sei de quantas\npás cheias de terra esse buraco precisa.  \\r\nVocê pode escrever um programa que\nfique usando o bloco \"preencha\" até que o solo fique nivelado?  "
      The Vigenere Cipher Widget: Instruções
      The Vigenere Cipher Widget_2018: Instruções
      The Vigenere Cipher: Instruções
      Total Artist Clone Me: "Atividade livre: aqui estão as funções\nque você escreveu e mais algumas para você usar. Desenhe algo incrível!\nBrinque com a largura da caneta para ver como seus desenhos ficam diferentes!"
      U1L4 NetSim SendAB: "Envie uma mensagem configurando o estado do\nfio como A ou B."
      U2 frequency caesar: Instruções
      U2 frequency random sub: Instruções
      U2 vigenere cipher: Instruções
      U2L10 NetSim Manual DNS: "Nessa versão do simulador você não pode\nver o endereço de outros alunos. Ao invés disso, um de vocês deve agir como um\nserviço de nome, para ajudar a compartilhar os endereços entre si."
      U3 - High Low - Else if: Adicione uma condição senão-se com o objetivo de dizer ao usuário se seus chutes são altos ou baixos em vez de apenas dizer que estão errados. (Clique para ver todas as instruções)
      U3 - Simple Drawing - Comments: Faça isso
      U3 - Simple Drawing - Ellipse and No Fill: Faça isso
      U3 - Simple Drawing - No Fill: Faça isso
      U3 - Simple Drawing - Order of Blocks: Faça isso
      U3 - Simple Drawing - Stroke and Stroke Weight: Faça isso
      U3 - Simple Drawing - regular polygon: Faça isso
      U3 - Sprites and Mod - Mouse Width and Height: Faça isso
      U3 - Sprites and Mod - Mouse X and Y: Faça isso
      U3 - Sprites and Mod - Rand Around Mouse: Faça isso
      U3 - images - bee free play: Faça isso
      U313 Two Buttons with Ids: "Sua vez de tentar! Fornecemos a você um\ncódigo inicial com dois botões e dois manipuladores de evento na tela, mas deixamos\nos Ids padrões de \"id\". Você precisa alterar esses ids para conectar\no manipulador de eventos ao botão correto. (Curiosamente, o programa\nincorreto funciona, mas ele tem um comportamento bizarro. Vamos discutir mais\nsobre isso na próxima lição. Por enquanto, faça os botões funcionarem corretamente)."
      U3L03 Creating Procedures 1: "Escreva a função virar() e\nuse-a para fazer a tartaruga se mover como descrito. Veja: U3L03-turnAndDown.gif"
      U3L03 Define and use turnAround: "Escreva a função virar() e\nuse-a para fazer a tartaruga se mover como descrito."
      U3L03 Define and use turnAround_2018: "Escreva a função virar() e\nuse-a para fazer a tartaruga se mover como descrito."
      U3L03 Draw a T using turnAround: "Agora a função \"virar\" é \nfornecida no código. Use a função virar() para desenhar um T conforme\ndescrito."
      U3L03 Draw a T using turnAround_2018: "Agora a função \"virar\" é \nfornecida no código. Use a função virar() para desenhar um T conforme\ndescrito."
      U3L03 Three Steps: "Desenhe 3 \"passos\", movendo para cima e para a direita. Observe\no padrão do movimento. Você deve definir uma função chamada desenharPasso()\nque desenha um dos passos e então chamá-la 3 vezes para obter o efeito desejado."
      U3L03 Three Steps_2018: "Desenhe 3 \"passos\", movendo para cima e para a direita. Observe\no padrão do movimento. Você deve definir uma função chamada desenharPasso()\nque desenha um dos passos e então chamá-la 3 vezes para obter o efeito desejado."
      U3L03 choose your own drawing: "Agora escolha o seu!  Escolha um dos\ntrês desenhos mostrados aqui e tente criá-lo você mesmo, tomando decisões\ninteligentes sobre como dividir o problema em funções reutilizáveis.  Você vai revisar seu\ntrabalho com um colega usando os \"procedimentos para a rubrica de revisão em pares\".\nVerifique os procedimentos para ver os requisitos.  GIF: U3L3-ProceduresChooseOne.png"
      U3L03 draw diamond: "Use qualquer função que você escreveu\nantes para fazer uma forma de \"diamante\" conforme mostrado na imagem.\\r\n\\r\nOBSERVAÇÃO:\nessa é mais uma pegadinha.  Os 4 lados do diamante são feitos desenhando\ntrês etapas com outro movimento feito entre as chamadas.  Dica: você deve criar\noutra função que desenha um lado do diamante. "
      U3L03 draw diamond_2018: "Use qualquer função que você escreveu\nantes para fazer uma forma de \"diamante\" conforme mostrado na imagem.\\r\n\\r\nOBSERVAÇÃO:\nessa é mais uma pegadinha.  Os 4 lados do diamante são feitos desenhando\ntrês etapas com outro movimento feito entre as chamadas.  Dica: você deve criar\noutra função que desenha um lado do diamante. "
      U3L04 choose your own drawing: "Agora escolha o seu!  Escolha um dos\ntrês desenhos mostrados aqui e tente criá-lo você mesmo, tomando decisões\ninteligentes sobre como dividir o problema em funções reutilizáveis.  Você vai revisar seu\ntrabalho com um colega usando os \"procedimentos para a rubrica de revisão em pares\".\nVerifique os procedimentos para ver os requisitos."
      U3L04 diamond solution: "Estude essa solução para o problema da função desenharDiamante\nObserve que todo programa começa chamando desenharDiamante() no\ncomeço.  Então, o programa segue uma cadeia de chamadas. Você pode acompanhar\no que está acontecendo no código para ver as funções reutilizadas.  Também é fácil\nde ler porque os nomes das funções descrevem o comportamento esperado."
      U3L05_3x3GridEfficiencyChallenge: "Vamos revisitar o problema da grade 3x3\nque você resolveu algumas lições atrás.  Desta vez o desafio é programar\na solução da forma \"mais eficiente possível\".  Agora que você sabe como escrever\nfunções, deve ser mais fácil dividir o problema e seu código deve ser\nmais fácil de ler e depurar. Veja a rubrica para mais detalhes sobre os requisitos\ne as expectativas."
      U3L05_draw3x3GridEfficiently: "Desenhe uma grade 3x3 acima e para a\ndireita da tartaruga. Tente fazer isso com o menor número de comandos possível.\nOBSERVAÇÃO: esse problema é bastante desafiador. Você deve precisar passar um tempo\nresolvendo-o e ajustando-o. Você também deve considerar usar lápis e papel para esboçar\nsuas ideias."
      U3L06 Challenge 2 purple square: "Desta vez vamos aprender\num pouco sobre como alterar a caneta da tartaruga. Leia a documentação para encontrar\nlarguraCaneta() e corCaneta(), e então desenhe o quadrado roxo como foi mostrado."
      U3L06 Challenge 2 purple square_2018: "Desta vez vamos aprender\num pouco sobre como alterar a caneta da tartaruga. Leia a documentação para encontrar\nlarguraCaneta() e corCaneta(), e então desenhe o quadrado roxo como foi mostrado."
      U3L06 Challenge 3 fill pink: "Agora, vamos tentar preencher todo o fundo\nda tela. Para deixar as coisas um pouco mais fáceis para você, podemos lhe dizer\nque a cor que escolhemos é uma das 140 cores nomeadas. Se você não souber os\nnomes das cores, dê uma olhada na documentação de corCaneta()\nnovamente. Dica: você precisa usar ponto()."
      U3L06 Challenge 3 fill pink_2018: "Agora, vamos tentar preencher todo o fundo\nda tela. Para deixar as coisas um pouco mais fáceis para você, podemos lhe dizer\nque a cor que escolhemos é uma das 140 cores nomeadas. Se você não souber os\nnomes das cores, dê uma olhada na documentação de corCaneta()\nnovamente. Dica: você precisa usar ponto()."
      U3L06 Challenge 4 bullseye: "Vamos tentar mais uma vez.\nDesta vez as cores NÃO são chamadas pelo nome - você precisa usar o número hexadecimal\ncor para defini-la. Assim, para que você não fique tentando adivinhar aleatoriamente, vamos\nlhe dar uma dica -- cada uma das cores mostradas na imagem-alvo é uma das\ncinco listadas a seguir:  #00ABDC, #CC4400, #1188CC, #006699,\n#11CC00  Você deve acertar o palpite se aplicar o que sabe sobre\ncores RGB."
      U3L06 Challenge 4 bullseye_2018: "Vamos tentar mais uma vez.\nDesta vez as cores NÃO são chamadas pelo nome - você precisa usar o número hexadecimal\ncor para defini-la. Assim, para que você não fique tentando adivinhar aleatoriamente, vamos\nlhe dar uma dica -- cada uma das cores mostradas na imagem-alvo é uma das\ncinco listadas a seguir:  #00ABDC, #CC4400, #1188CC, #006699,\n#11CC00  Você deve acertar o palpite se aplicar o que sabe sobre\ncores RGB."
      U3L06 Challenge 5 overlapping circles: "Esta imagem é criada apenas\nusando ponto() e corCaneta(), mas como vamos fazer esses círculos ficarem\ntransparentes? Se você ainda não recebeu a dica: leia a documentação!"
      U3L06 Challenge 5 overlapping circles_2018: "Esta imagem é criada apenas\nusando ponto() e corCaneta(), mas como vamos fazer esses círculos ficarem\ntransparentes? Se você ainda não recebeu a dica: leia a documentação!"
      U3L06 Challenge 6 squiggles: "Em seguida, vamos adicionar algumas\ncurvas ao nosso desenho. Leia a documentação para os comandos de \"arco\" e\nentão desenhe os rabiscos como mostrado. Para facilitar as coisas, temos aqui uma dica: todos\nos parâmetros são múltiplos de 10 e as cores são da seguinte lista de\nnomes de cores: azulCeleste, azulClaro, azulTurquesa, Roxo e Magenta."
      U3L06 Challenge 6 squiggles_2018: "Em seguida, vamos adicionar algumas\ncurvas ao nosso desenho. Leia a documentação para os comandos de \"arco\" e\nentão desenhe os rabiscos como mostrado. Para facilitar as coisas, temos aqui uma dica: todos\nos parâmetros são múltiplos de 10 e as cores são da seguinte lista de\nnomes de cores: azulCeleste, azulClaro, azulTurquesa, Roxo e Magenta."
      U3L06 Challenge 7 smiley face: "Para fazer essa carinha feliz você vai\nprecisar olhar a documentação do comando mova() e então usá-lo com os\noutros que você aprendeu. Você pode fazer suposições razoáveis sobre as cores."
      U3L06 Challenge 7 smiley face_2018: "Para fazer essa carinha feliz você vai\nprecisar olhar a documentação do comando mova() e então usá-lo com os\noutros que você aprendeu. Você pode fazer suposições razoáveis sobre as cores."
      U3L06 Challenge 8 make your own: "Use as ferramentas que você aprendeu\nhoje para criar um desenho próprio. Se você tiver tempo, desafie seus\namigos para ver se eles conseguem duplicar sua imagem. Vamos mostrar para você os\ndesenhos que nós mesmos fizemos. Você pode tentar duplicá-los, se quiser.\nCaso não queira, divirta-se criando o seu próprio desenho!"
      U3L06 Challenge 8 make your own_2018: "Use as ferramentas que você aprendeu\nhoje para criar um desenho próprio. Se você tiver tempo, desafie seus\namigos para ver se eles conseguem duplicar sua imagem. Vamos mostrar para você os\ndesenhos que nós mesmos fizemos. Você pode tentar duplicá-los, se quiser.\nCaso não queira, divirta-se criando o seu próprio desenho!"
      U3L07 - Free Play Loops and Random: "Atividade livre! Use o que você aprendeu\nsobre laços e aleatoriedade para criar sua própria pequena cena. Divirta-se."
      U3L07 - Free Play Loops and Random_2018: "Atividade livre! Use o que você aprendeu\nsobre laços e aleatoriedade para criar sua própria pequena cena. Divirta-se."
      U3L07 - Starry Night Starter Code: "Você vai usar laços e números\naleatórios para gerar uma imagem do céu em uma noite estrelada parecida com uma\nmostrada aqui. Fornecemos um código inicial para gerar o chão e o céu\n(apenas dois pontos gigantes) e você vai adicionar código a esse projeto para fazer as\nestrelas, a grama e a lua.  Todos os efeitos são aplicações inteligentes dos pontos,\nlinhas e cores da tartaruga.  Para começar, siga a série de etapas sugerida na\nplanilha de acompanhamento. "
      U3L07 - randomSquare: Desenhe a figura usando um laço. (Clique para ver todas as instruções)
      U3L07 - randomSquare_2018: Desenhe a figura usando um laço. (Clique para ver todas as instruções)
      U3L13 - Button with ID: "Arraste um botão para fora da tela e\ndefina seu texto como \"Vá em frente!\".  Execute o programa para ver se você consegue enxergar\no botão."
      U3L13 - Debug Id Problem: "Esse programa tem um problema! Você pode descobrir\nqual? Execute o programa e veja se você pode descobrir a partir das mensagens de erro\nno console qual é o problema. Não há muito código para ver, então você deve ser capaz\nde descobrir o problema simplesmente lendo o código com atenção. Faça uma alteração\nque permita que o programa funcione como esperado."
      U3L13 - Debug Id plus logic problem: |-
        O último problema foi um exemplo
        de erro de sintaxe. O laboratório de aplicativo não entendeu qual objeto ele deveria ouvir 
        para um evento "clique", então ele mostrou uma mensagem de erro no console para
        informá-lo. Outro tipo de erro é um erro lógico - o programa é válido,
        mas não faz o que você quer que ele faça.\r
        \r
        Esse programa tem dois erros.
        Um erro de sintaxe (complicado) e um erro lógico.  Encontre-os, conserte-os e faça
        o programa funcionar como esperado.
      U3L13 - Turtle Driver Project: "Desafio: crie uma \"tartaruga motorista\"\ncom pelo menos três botões na tela para mover a tartaruga para a frente e\nvirá-la para a direita e para a esquerda. Se quiser, você pode copiar/colar de um nível anterior,\nmas você vai exercitar seus músculos de programação se criar\nesse pequeno programa desde o início. Se tiver tempo, adicione botões extras! Você\ntambém pode se divertir alterando os parâmetros nas funções da tartaruga, usando cores,\netc."
      U3L13 - Turtle move with button: "Arraste um botão para fora da tela e\ndefina seu texto como \"Vá em frente!\". Adicione um manipulador de eventos para o botão que\nfaz a tartaruga se mover para a frente. Execute o programa para ver se ele funciona. "
      U3L14 - Unfortunate Events Free Play: "Siga a planilha de \"Eventos\ninfelizes\" e insira seu código aqui para testá-lo. Carregamos previamente\no código que você precisa para começar."
      U3L16 - hideAndShow: "Introdução de textInput, getText e write.  Primeiro,\nexecute o código inicial várias vezes. Tente alterar o que é escrito na\ntela quando o botão for clicado. Então, use getText para escrever na tela\no que o usuário digitou na caixa de texto. GIF: U3L16 - useGetText.gif"
      U3L16 - image and text labels: "Introdução do comando setPosition!  Substitua\no moveTo no manipulador de eventos de clique do botão para usar setPosition para mover o\nbotão para uma posição aleatória quando ele for clicado."
      U3L16 - images and text labels: "Introdução de objetos diferentes de\nbotões! - textLabels e imagens.  Primeiro, tente substituir seu botão por um\ntextLabel.  O texto vai responder a eventos da mesma forma que o botão?  Tente conectá-lo\na um manipulador de eventos. Fornecemos um código inicial similar ao resultado do\núltimo nível, então você pode copiar o código do último nível aqui se\npreferir. "
      U3L16 - images: "Introdução de imagens. Tente substituir o textLabel\npor uma imagem. A imagem vai responder aos eventos como o botão respondia? Tente \nconectá-la a um manipulador de eventos. Fornecemos um código inicial similar\nao resultado do último nível, então você pode copiar o código do último nível\naqui se você preferir. "
      U3L16 - nameAgeTemplate: "Introdução de textInput, getText\ne write.  Primeiro, execute o código inicial várias vezes. Tente alterar o que\né escrito na tela quando o botão for clicado. Então, use getText para escrever\nna tela o que o usuário digitou na caixa de texto."
      U3L16 - nameAgeTemplate_2018: "Introdução de textInput, getText\ne write.  Primeiro, execute o código inicial várias vezes. Tente alterar o que\né escrito na tela quando o botão for clicado. Então, use getText para escrever\nna tela o que o usuário digitou na caixa de texto."
      U3L16 - setPosition to move button: "Introdução do comando setPosition!\nSubstitua o moveTo no manipulador de eventos de clique do botão para usar setPosition\npara mover o botão para uma posição aleatória quando ele for clicado."
      U3L16 - setPositionMoveButton: Use setPosition para moveButton
      U3L16 - setupMoveToRandom: "Vamos nos basear em alguns códigos\niniciais simples para esta lição. Sua primeira tarefa: use moveTo e randomNumber\npara fazer a tartaruga se mover para uma posição aleatória a cada clique do botão. Fornecemos\na você o código inicial para nossa configuração comum: um botão que move a tartaruga\nquando é clicado. Você deve modificar esse código.  "
      U3L16 - text labels: "Introdução de textLabels.  Primeiro, tente substituir\nseu botão por um textLabel.  O texto vai responder a eventos da mesma forma que o\nbotão?  Tente conectá-lo a um manipulador de eventos. Fornecemos um código\ninicial similar ao resultado do último nível, então você pode copiar o código do\núltimo nível aqui se você preferir. "
      U3L16 - textInput getText write: "Introdução de textInput, getText\ne write.  Primeiro, execute o código inicial várias vezes. Tente alterar o que\né escrito na tela quando o botão for clicado. Então, use getText para escrever\nna tela o que o usuário digitou na caixa de texto."
      U3L19 - Clicker Game Freeplay Area: "Use esta área de laboratório do aplicativo para melhorar\nseu jogo no estilo clicker.  Você deve começar copiando/colando o código do seu jogo antigo\naqui. Estamos mostrando um conjunto mais completo de blocos na caixa de ferramentas -\nvocê pode não ter usado algumas coisas ainda. Fique à vontade para explorar e\ntestar o que você quiser. Tudo o que você precisa deve ser mostrado.\nDivirta-se!"
      U3L19 - do concatenate string with var: "Demos a você um trecho\nde código da tela anterior. Tente alterar o valor atribuído a foo\npara ver a string ser alterada. \\r\nFaça o seguinte: \\r\n1. Tente alterar o valor atribuído\na foo para ver a string ser alterada. \\r\n2. Modificando apenas as linhas de código\nque lhe foram dadas, tente fazer a saída ser: “O valor de foo é:\n9.  Quem achar diferente que prove.” \\r\n"
      U3L19 - fix the var name syntax error v2: "Demos a você um trecho de código\ncom um erro. Ele não reconhece a variável. Você consegue descobrir o motivo? Conserte\no erro e execute o programa. Observe também a mensagem de erro, já que ela\npode aparecer em algum momento da sua vida.\\r\n\\r\n"
      U3L19 - fix the var name syntax error: "Demos a você um trecho de código\ncom um erro. Ele não reconhece a variável. Você consegue descobrir o motivo? Conserte\no erro e execute o programa. Observe também a mensagem de erro, já que ela\npode aparecer em algum momento da sua vida.\\r\n\\r\n"
      U3L19 - three basic ops of variables: "Faça o seguinte:\\r\nDemos a você\ntrês linhas de código mostradas na página anterior. Adicione três linhas de\ncódigo abaixo das mostradas aqui para criar sua própria variável, atribuir um\nvalor a ela e escrevê-la na tela.  OBSERVAÇÃO: altere o nome da variável de\nx para alguma outra coisa.\\r\n"
      U3L19 - variable scoping problem debugging: "Here is the code from\nprevious page that has a subtle problem with it.  FIRST: run the app and try\nit to see the problem. NOTE: NaN stands for \"Not a Number\".   DO THIS: figure\nout what's happening, where, and fix the problem.  We'll explain the issue\non the next page. "
      U3L19 - write var and string with same name: "Agora, veja este\nexemplo. Adicionamos outra declaração de escrita. Antes de executar o código, veja\nse você consegue prever qual será a saída. É sério, anote sua previsão. DEPOIS,\nexecute o código, mexa nele, se quiser, e vá para a próxima página para\nver uma explicação."
      U3L2 Using Simple Commands (no tooltips): "Desenhe um quadrado usando apenas avance\ne vireEsquerda.  O quadrado deve ser desenhado acima e à esquerda da posição\ninicial da tartaruga."
      U3L2 Using Simple Commands: "Desenhe um quadrado usando apenas avance\ne vireEsquerda.  O quadrado deve ser desenhado acima e à esquerda da posição\ninicial da tartaruga."
      U3L2 Using Simple Commands_2018: "Desenhe um quadrado usando apenas avance\ne vireEsquerda.  O quadrado deve ser desenhado acima e à esquerda da posição\ninicial da tartaruga."
      U3L2_Turtle3by3Grid: "Desenhe uma grade 3x3 acima e à direita da\ntartaruga. Tente fazer isso com o menor número de comandos possível. OBSERVAÇÃO:\nEsse problema é bastante desafiador. Você deve precisar passar um tempo resolvendo-o\ne ajustando-o.  Você também deve considerar usar lápis e papel para esboçar\nsuas ideias."
      U3L2_Turtle3by3Grid_2018: "Desenhe uma grade 3x3 acima e à direita da\ntartaruga. Tente fazer isso com o menor número de comandos possível. OBSERVAÇÃO:\nEsse problema é bastante desafiador. Você deve precisar passar um tempo resolvendo-o\ne ajustando-o.  Você também deve considerar usar lápis e papel para esboçar\nsuas ideias."
      U3L2_TurtleSquare_right: "Desenhe um quadrado usando apenas avance\ne vireEsquerda, mas, desta vez, faça o quadrado aparecer ACIMA e À DIREITA\nda posição inicial."
      U3L2_TurtleSquare_right_2018: "Desenhe um quadrado usando apenas avance\ne vireEsquerda, mas, desta vez, faça o quadrado aparecer ACIMA e À DIREITA\nda posição inicial."
      U4 vigenere cipher 2: Instruções
      U4L02 - Objects - Template1: Modelo
      U4L02 - Objects - Template1_2018: Modelo
      U5 if-else-if movie example: Adicione uma condição senão-se com o objetivo de dizer ao usuário se seus chutes são altos ou baixos em vez de apenas dizer que estão errados. (Clique para ver todas as instruções)
      U5 if-else-if movie example_2018: Adicione uma condição senão-se com o objetivo de dizer ao usuário se seus chutes são altos ou baixos em vez de apenas dizer que estão errados. (Clique para ver todas as instruções)
      Underground Avoiding Lava: Há lava escondida sob alguns destes blocos, que você precisará cobrir antes de avançar. Um comando "se" será útil aqui. Adicione um comando "andar à frente" no local correto para minerar estes blocos.
      Underground Avoiding Lava_2018: Há lava escondida sob alguns destes blocos, que você precisará cobrir antes de avançar. Um comando "se" será útil aqui. Adicione um comando "andar à frente" no local correto para minerar estes blocos.
      Underground If Statements: Agora, a situação complicou um pouco. Minere 3 redstone, mas não caia na lava. Use um comando "se" para colocar paralelepípedos sobre qualquer lava que você descobrir.
      Underground If Statements_2018: Agora, a situação complicou um pouco. Minere 3 redstone, mas não caia na lava. Use um comando "se" para colocar paralelepípedos sobre qualquer lava que você descobrir.
      Underground Iron: Não é uma boa ideia tentar andar sobre lava incandescente. Coloque os paralelepípedos para criar uma ponte, depois minere pelo menos dois dos blocos de ferro.
      Underground Iron_2018: Não é uma boa ideia tentar andar sobre lava incandescente. Coloque os paralelepípedos para criar uma ponte, depois minere pelo menos dois dos blocos de ferro.
      Underground Mining Coal: Você encontrará os recursos mais valiosos no subterrâneo, mas pode ficar escuro lá dentro. Coloque pelo menos 2 tochas e minere pelo menos 2 carvões.
      Underground Mining Coal_2018: Você encontrará os recursos mais valiosos no subterrâneo, mas pode ficar escuro lá dentro. Coloque pelo menos 2 tochas e minere pelo menos 2 carvões.
      Valentine_artist_01: Ajuda a artista completa o coração de lhama dele.
      Valentine_playlab_01: 'Programa Kiki (Ator 1) para mover ao esquerda e direto quando as botoes esquerda e direto sao pressionado. Quado Kiki esta clicado, ela precisa lancar coracoes na direcao das amigas dela. '
      Virtual Pet 1 Predict: 'O que acha que vai acontecer quando você clicar no alienígena?  '
      Virtual Pet 1 Predict_simple: 'O que acha que vai acontecer quando você clicar no alienígena?  '
      Virtual Pet 4: Adicione um comportamento ao seu sabonete para torná-lo arrastável e, em seguida, arraste-o para limpar a girafa!
      Virtual Pet 4_simple: Adicione um comportamento ao seu sabonete para torná-lo arrastável e, em seguida, arraste-o para limpar a girafa!
      'Widget: Black and White Pixelation': Agora, crie sua própria imagem! Começamos com uma tela de 10x10, mas você pode deixá-la do tamanho que você quiser. Feliz pixelização!
      'Widget: Black and White Pixelation_2018': Agora, crie sua própria imagem! Começamos com uma tela de 10x10, mas você pode deixá-la do tamanho que você quiser. Feliz pixelização!
      XML Scratchpad: Use este nível de teste para pegar xml para testes de unidade
      aE7: "Se você criar outro laço como este,\nmas virar para a esquerda ao invés da direita, o que acontece? \\r\n\\r\nVocê pode repetir tudo\nisso para desenhar essa onda?"
      aE8: "Agora vamos repetir tudo quatro\nvezes para criar a moldura dessa imagem. Preste atenção nos cantos - você não pode\nsimplesmente virar 90 graus! \\r\n\\r\nSe repetir uma ação de virar 3 graus 60 vezes faz um\nsemicírculo, qual desses blocos de código vai fazer um outro quarto\nde círculo para os cantos?"
      artistFunctionsVideo1: Siga as instruções para fazer sua própria função.
      artistLoopsK1: Este é um novo tipo de quebra-cabeça chamado "Artista". Brinque com o nível e desenhe algo divertido.
      beeDebugVideo1: Use um laço "repita" para coletar todo o néctar.
      behavior bash mary: Clone este nível e faça seus próprios blocos!
      behaviors clone me 2: Clone este nível e faça seus próprios blocos!
      behaviors clone me Ram: Clone este nível e faça seus próprios blocos!
      behaviors clone me joshl: Clone este nível e faça seus próprios blocos!
      behaviors clone me nk: Clone este nível e faça seus próprios blocos!
      behaviors clone me tanya: Clone este nível e faça seus próprios blocos!
      behaviors clone me: Clone este nível e faça seus próprios blocos!
      behaviors_caley: Clone este nível e faça seus próprios blocos!
      ben's first level: Clone este nível e faça seus próprios blocos!
      birdsDebugVideo1: "Trace o caminho e leve-me até o porco bobalhão. Desvie\ndo TNT, ou penas vão voar!"
      bounce_1: Conecte um bloco ao bloco "quando clicar na seta para a esquerda" e clique em "Executar". Mova a raquete usando a seta para a esquerda para alcançar o objetivo final.
      bounce_10: Agora há um alvo na parte de cima. Conecte os blocos "marque um ponto" e "marque um ponto para o oponente" aos blocos "quando a bola atingir o alvo" e "quando a bola não acertar a raquete" para fazer um jogo. Veja quantos pontos você consegue marcar antes que seu oponente marque duas vezes.
      bounce_10_2018: Agora há um alvo na parte de cima. Conecte os blocos "marque um ponto" e "marque um ponto para o oponente" aos blocos "quando a bola atingir o alvo" e "quando a bola não acertar a raquete" para fazer um jogo. Veja quantos pontos você consegue marcar antes que seu oponente marque duas vezes.
      bounce_10_basketball: Agora há um alvo na parte de cima! Conecte os blocos "marque um ponto" e "marque um ponto para o oponente" aos blocos "quando a bola chega ao alvo" e "quando a bola não acerta a mão" para fazer um jogo. Veja quantos pontos você consegue marcar antes que seu oponente marque duas vezes.
      bounce_10_sports: Agora há um alvo na parte de cima! Conecte os blocos "marque um ponto" e "marque um ponto para o oponente" aos blocos "quando a bola chega ao alvo" e "quando a bola não acerta a mão" para fazer um jogo. Veja quantos pontos você consegue marcar antes que seu oponente marque duas vezes!
      bounce_11: Agora você pode conectar blocos ao bloco "quando o jogo começa". Você tem que anexar o novo bloco "jogue uma nova bola" em mais de um lugar. Além disso, tente mudar o cenário ou a velocidade da raquete e da bola e veja quantos pontos você pode marcar antes de seu oponente marcar duas vezes.
      bounce_11_2018: Agora você pode conectar blocos ao bloco "quando o jogo começa". Você tem que anexar o novo bloco "jogue uma nova bola" em mais de um lugar. Além disso, tente mudar o cenário ou a velocidade da raquete e da bola e veja quantos pontos você pode marcar antes de seu oponente marcar duas vezes.
      bounce_11_basketball: Agora você pode conectar blocos ao bloco "quando o jogo começa". Você tem que conectar o novo bloco "jogue uma nova bola" em mais de um lugar. Além disso, tente mudar o cenário ou a velocidade da mão e da bola e veja quantos pontos você consegue marcar antes de seu oponente marcar duas vezes!
      bounce_11_sports: Agora você pode conectar blocos ao bloco "quando o jogo começa". Você tem que conectar o novo bloco "jogue uma nova bola" em mais de um lugar. Além disso, tente mudar o cenário ou a velocidade da mão e da bola e veja quantos pontos você consegue marcar antes de seu oponente marcar duas vezes!
      bounce_12: Crie seu próprio jogo de Pingue-pongue. Você pode mudar o visual e todas as regras. Quando terminar, clique em Concluir para que seus amigos possam jogar seu jogo em seus celulares.
      bounce_12_2018: Crie seu próprio jogo de Pingue-pongue. Você pode mudar o visual e todas as regras. Quando terminar, clique em Concluir para que seus amigos possam jogar seu jogo em seus celulares.
      bounce_12_basketball: Crie seu próprio jogo de basquete. Você pode mudar todas as regras. Quando terminar, clique em Concluir para permitir que seus amigos possam testar seu jogo em seus smartphones.
      bounce_12_sports: 'Crie seu próprio jogo! Aqui, você está no comando: você pode mudar todas as regras, misturar e combinar esportes, e criar o que quiser! Quando terminar, clique em Concluir para deixar seus amigos experimentarem seu jogo em seus smartphones.'
      bounce_1_2018: Conecte um bloco ao bloco "quando clicar na seta para a esquerda" e clique em "Executar". Mova a raquete usando a seta para a esquerda para alcançar o objetivo final.
      bounce_1_basketball: Conecte um bloco ao bloco "quando clicar na seta para a esquerda" e clique em "Executar". Mova a mão usando a seta para a esquerda para alcançar o objetivo final.
      bounce_1_sports: Vá até a bandeira! Anexe um bloco ao bloco "quando seta para esquerda" e clique em "Executar" para mover o jogador até a bandeira.
      bounce_2: Conecte um bloco aos blocos "quando clicar na seta para a direita" e "quando clicar na seta para a esquerda". Mova a raquete para alcançar ambos os objetivos finais.
      bounce_2_2018: Conecte um bloco aos blocos "quando clicar na seta para a direita" e "quando clicar na seta para a esquerda". Mova a raquete para alcançar ambos os objetivos finais.
      bounce_2_basketball: Conecte um bloco aos blocos "quando clicar na seta para a direita" e "quando clicar na seta para a esquerda". Mova a mão para alcançar ambos os objetivos finais.
      bounce_2_sports: Agora há duas bandeiras! Anexe um bloco aos blocos "quando seta para esquerda" e "quando seta para direita" para fazer com que seu jogador se mova nas duas direções.
      bounce_3: Agora, tente algo semelhante com o bloco "quando clicar na seta para cima". Mova a raquete o objetivo final no topo.
      bounce_3_2018: Agora, tente algo semelhante com o bloco "quando clicar na seta para cima". Mova a raquete o objetivo final no topo.
      bounce_4: Desta vez, você precisa adicionar quatro blocos. Mova a raquete para todos os quatro alvos finais para completar este desafio.
      bounce_4_2018: Desta vez, você precisa adicionar quatro blocos. Mova a raquete para todos os quatro alvos finais para completar este desafio.
      bounce_5: Vamos lançar uma bola em direção à raquete. Conecte um bloco ao bloco "quando a bola bater na raquete" para garantir que a bola atinja o alvo.
      bounce_5_2018: Vamos lançar uma bola em direção à raquete. Conecte um bloco ao bloco "quando a bola bater na raquete" para garantir que a bola atinja o alvo.
      bounce_5_basketball: Vamos lançar uma bola em direção à mão. Conecte um bloco ao bloco "quando a bola bater na mão" para garantir que a bola atinja a bandeira.
      bounce_5_sports: O disco de hóquei vai deslizar até o jogador! Anexe um bloco ao bloco "quando a bola atinge o jogador" para acertar a bandeira.
      bounce_6: Agora o alvo está no topo. Você precisa conectar blocos em ambos os blocos "quando a bola bater" para resolver este desafio.
      bounce_6_2018: Agora o alvo está no topo. Você precisa conectar blocos em ambos os blocos "quando a bola bater" para resolver este desafio.
      bounce_6_basketball: Agora a bandeira está no topo. Você precisa conectar blocos a ambos os blocos "quando a bola bater" para resolver este desafio.
      bounce_6_sports: Agora a bandeira está no topo. Você precisa conectar blocos a ambos os blocos "quando a bola bater" para resolver este desafio.
      bounce_7: Conecte os blocos a cada um dos blocos "quando". Faça a bola quicar até que ela atinja o alvo.
      bounce_7_2018: Conecte os blocos a cada um dos blocos "quando". Faça a bola quicar até que ela atinja o alvo.
      bounce_7_basketball: Conecte os blocos a cada um dos blocos "quando". Faça a bola quicar até que ela atinja a bandeira.
      bounce_7_sports: Conecte os blocos a cada um dos blocos "quando". Faça a bola quicar até que ela atinja a bandeira.
      brendan behaviors clone: Clone este nível e faça seus próprios blocos!
      clone me mary: Clone este nível e faça seus próprios blocos!
      collector example: Ponha estes blocos em ordem para coletar todo o ouro e resolver o desafio.
      collectorDebugVideo2: Ponha estes blocos em ordem para coletar todo o ouro e resolver o desafio.
      collectorSkinVideo1: Colete todas as quatro pilhas para passar esse nível.
      collectorSkinVideo2: Colete uma pilha de ouro para passar deste nível.
      conditionals_forvideo_playlab: Marque quantos pontos você conseguir!
      course1_artist_loops_challenge3: '"Você pode me ajudar a fazer duas casas de pássaros?"'
      course1_artist_loops_challenge4: '"É hora de jogar os dados! Você consegue me ajudar a desenhar estes?"'
      course1_collector_loops_challenge1: '"Você pode me ajudar encontrar alguns bugs? Eu sei aonde eu quero ir, mas eu não sei quantos passos devo dar."'
      course1_collector_loops_challenge2: 'Desta vez você só pode usar um bloco de cada seta. Pegue todo o tesouro! '
      course1_collector_loops_challenge3: 'Desta vez você só pode usar um bloco de cada seta. Pegue todo o tesouro! '
      course1_collector_loops_challenge4: Vamos pegar o tesouro! Ajuda-me em cada linha, em seguida, voltar para iniciar a próxima linha. Você consegue achar um padrão?
      course1_maze_debugging_challenge2: Analise este nível. Estes são os blocos corretos, mas eles estão colocados na ordem errada!
      course2_artist_nestedLoops_challenge1: Você consegue descobrir como fazer uma imagem como esta?
      course2_artist_nestedLoops_challenge2: Você consegue descobrir como fazer uma imagem como esta?
      course2_bee_conditionals_challenge1: Colete todo o néctar ou faça todo o mel.
      course2_bee_conditionals_challenge2: Colete todo o néctar ou faça todo o mel.
      course2_collector_loops_challenge2: Pegar todos os tesouros!
      course2_collector_prog_challenge1: Preste atenção! Você consegue coletar todas as *10* peças do tesouro?
      course2_collector_prog_challenge2: Há 20 peças de tesouro para serem encontradas. Colete pelo menos metade para finalizar este desafio!
      course2_maze_seq_challenge1: Desenhe o caminho e leve-me até aquele porco bobalhão. Não passe pelas dinamites, senão penas vão voar!
      course2_playlab_stage17_1: "Você pode fazer Jorge, o cachorro (personagem 1),\ndizer \"Olá\"?"
      course2_playlab_stage17_10: |-
        Adicione blocos ao evento "quando correr"
        para mudar o plano de fundo e a velocidade de Valfredo.\r
        \r
        Jogue e
        mova Valfredo com as setas até marcar pontos.
      course2_playlab_stage17_11: "Crie sua própria história. Quando terminar,\nclique em \"Concluir\" para que seus amigos testem sua história em seus celulares."
      course2_playlab_stage17_2: "Você pode fazer Jorge (personagem 1) dizer alguma coisa e,\ndepois, fazer a gata Olívia (personagem 2) dizer alguma coisa?"
      course2_playlab_stage17_3: "Você consegue escrever um programa para fazer Jorge\n(personagem 1) se mover em direção à gata Olívia?"
      course2_playlab_stage17_4: "Você consegue escrever um programa que faça \nJorge (personagem 1) se mover até Olívia, a gata, e fazer Olívia dizer \"Olá\" quando Jorge\na alcançar?"
      course2_playlab_stage17_5: "Você pode escrever um programa para fazer Otávia\ndizer \"Olá\" quando clicarem nela?"
      course2_playlab_stage17_6: "Agora escreva um programa que faça Valfredo\nse mover usando as teclas com as setas para cima / para baixo / à esquerda / à direita, para atingir todos os alvos!"
      course2_playlab_stage17_8: "Você pode fazer Valfredo (personagem 1) dizer\n\"Ai!\" e reproduzir um som de \"batida\" se ele encontrar Chomp? \\r\n\\r\nQuando\nterminar, jogue para que isso aconteça."
      course2_playlab_stage17_9: "Você pode adicionar um bloco para marcar um ponto\nquando Valfredo se encontrar com Otávia (personagem 3)? \\r\nJogue e mova Valfredo\ncom as setas do teclado até marcar ponto!"
      course3_collector_debugging_challenge2: Você é um especialista em laços aninhados? Use o que você aprendeu até agora para coletar todo o tesouro!
      course3_farmer_condLoops_challenge2: Colete tudo para completar o nível.
      course3_playlab_stage16_1: Você consegue fazer esse cachorro dizer "Olá, mundo"?
      course3_playlab_stage16_2: "Você pode fazer o cachorro dizer alguma coisa e,\ndepois, fazer a gata dizer alguma coisa?"
      course3_playlab_stage16_3: "Você consegue escrever um programa para fazer este\ncachorro se mover até o gato?"
      course3_playlab_stage16_4: "Você consegue escrever um programa que faça\no cachorro se mover até o gato e que faça o gato dizer \"Olá\" quando o cachorro o\nalcançar?"
      course3_playlab_stage16_5: "Você pode adicionar um bloco para deixar o polvo\nfeliz?"
      course3_playlab_stage16_6: "Crie sua própria história. Quando terminar,\nclique em \"Concluir\" para que seus amigos testem sua história em seus celulares."
      course3_playlab_stage17_1: "Você pode escrever um programa para fazer\no polvo dizer \"Olá\" quando clicarem nele?"
      course3_playlab_stage17_2: "Você pode escrever um programa que faça Valfredo\nse mover usando as as setas para cima / para baixo / à esquerda / à direita do teclado, para atingir todos os alvos?"
      course3_playlab_stage17_3: "O bloco \"repita infinitamente\" permite\nque você execute o código de maneira contínua. Você consegue conectar blocos para mover este dinossauro\npara cima e para baixo repetidamente?"
      course3_playlab_stage17_4: "Você pode fazer Valfredo dizer \"Ai!\"\ne reproduzir um som de \"batida\" se ele encontrar o dinossauro, e então movê-lo com\nas setas to teclado para fazer isso acontecer?"
      course3_playlab_stage17_5: "Você pode adicionar um bloco para marcar um ponto\nquando Valfredo se encontrar com o polvo, e então movê-lo com as setas do teclado até\nmarcar pontos?"
      course3_playlab_stage17_6: "Você pode adicionar blocos para mudar o plano de fundo\ne a velocidade de Valfredo, e então movê-lo com as setas do teclado até marcar pontos?"
      course3_playlab_stage17_7: "Crie sua própria história. Quando terminar,\nclique em \"Concluir\" para que seus amigos testem sua história em seus celulares."
      course4_artist_fwp_challenge1: Execute este programa e faça alterações para ver o que acontece. Você pode descobrir como ele funciona? (Ou exclua-o e substitua-o por algo totalmente diferente)
      courseA_artist_loops1: Este é um novo tipo de quebra-cabeça chamado "Artista". Brinque com o nível e desenhe algo divertido.
      courseA_artist_loops10: Me ajude a colocar pedras para que eu não caia!
      courseA_artist_loops10_2018: Me ajude a colocar pedras para que eu não caia!
      courseA_artist_loops1_2018: Este é um novo tipo de quebra-cabeça chamado "Artista". Brinque com o nível e desenhe algo divertido.
      courseA_artist_loops2: Ajude o artista a desenhar esta linha duas vezes mais rápido.
      courseA_artist_loops2_2018: Ajude o artista a desenhar esta linha duas vezes mais rápido.
      courseA_artist_loops3: Desenhe uma linha para frente cinco vezes.
      courseA_artist_loops3_2018: Desenhe uma linha para frente cinco vezes.
      courseA_artist_loops9: 'Desafio: Conserte as escadas.'
      courseA_artist_loops9_2018: 'Desafio: Conserte as escadas.'
      courseA_artist_loops_challenge1: Você pode desenhar uma casa? Faça com que ela seja do jeito que você gosta!
      courseA_artist_loops_challenge1_2018: Você pode desenhar uma casa? Faça com que ela seja do jeito que você gosta!
      courseA_artist_loops_challenge2: '"Você pode me ajudar a fazer duas casas de pássaros?"'
      courseA_artist_loops_challenge2a: '*"Me ajude a montar estas três tendas!"*'
      courseA_artist_loops_challenge2a_2018: '*"Me ajude a montar estas três tendas!"*'
      courseA_bee_seq1: Brinque com estes blocos para ajudar a abelha a pegar *um* néctar.
      courseA_bee_seq10: Tente sozinho! Pegue todo o néctar.
      courseA_bee_seq11: Pegue todo o néctar.
      courseA_bee_seq12: Brinque com estes blocos para ajudar a abelha a pegar *um* néctar.
      courseA_bee_seq13: Use três blocos 'mover para oeste' e um bloco 'pegar néctar'.
      courseA_bee_seq14: Use três blocos 'mover para norte' e um bloco 'pegar néctar'.
      courseA_bee_seq2: Ajude a abelha a pegar o néctar!
      courseA_bee_seq3: Encontrar o erro e o corrija!
      courseA_bee_seq4: Tente você mesmo!
      courseA_bee_seq5: Tente você mesmo!
      courseA_bee_seq6: Agora a abelha precisa pegar néctar de duas flores!
      courseA_bee_seq7: Adicione dois blocos para terminar este enigma!
      courseA_bee_seq8: Certifique-se de pegar néctar de cada flor!
      courseA_bee_seq9: Certifique-se de pegar néctar de cada flor!
      courseA_collector_loops1: Mova Laurel ao redor e pegue quanto tesouro puder!
      courseA_collector_loops10: Ajude Laurel a pegar todo o tesouro ao longo deste caminho.
      courseA_collector_loops10_2018: Ajude Laurel a pegar todo o tesouro ao longo deste caminho.
      courseA_collector_loops11: Ajude Laurel a pegar todos os tesouros dessa caverna.
      courseA_collector_loops11_2018: Ajude Laurel a pegar todos os tesouros dessa caverna.
      courseA_collector_loops12: '*Eureka! Pegue quanto tesouro você puder!*'
      courseA_collector_loops12_2018: '*Eureka! Pegue quanto tesouro você puder!*'
      courseA_collector_loops1_2018: Mova Laurel ao redor e pegue quanto tesouro puder!
      courseA_collector_loops2: Pegue todas as três pilhas para passar esse nível.
      courseA_collector_loops2_2018: Pegue todas as três pilhas para passar esse nível.
      courseA_collector_loops4: Corrija o caminho de Laurel para pegar todos estes tesouros.
      courseA_collector_loops4_2018: Corrija o caminho de Laurel para pegar todos estes tesouros.
      courseA_collector_loops5: Use o que você aprendeu para pegar todo o tesouro.
      courseA_collector_loops5_2018: Use o que você aprendeu para pegar todo o tesouro.
      courseA_collector_loops6: Adicione blocos a este código para pegar todo o tesouro.
      courseA_collector_loops6_2018: Adicione blocos a este código para pegar todo o tesouro.
      courseA_collector_loops7: O que você deve adicionar a este código para pegar todo o tesouro?
      courseA_collector_loops7_2018: O que você deve adicionar a este código para pegar todo o tesouro?
      courseA_collector_loops8: Escreva o código para pegar todo este tesouro.
      courseA_collector_loops8_2018: Escreva o código para pegar todo este tesouro.
      courseA_collector_loops9: "**Desafio:** O tesouro vai até o topo das escadas!  Escreva o código para ajudar a Laurel a pegar tudo."
      courseA_collector_loops9_2018: "**Desafio:** O tesouro vai até o topo das escadas!  Escreva o código para ajudar a Laurel a pegar tudo."
      courseA_collector_loops_challenge1: '*"Você pode me ajudar a identificar alguns bugs?"*'
      courseA_collector_loops_challenge1_2018: '*"Você pode me ajudar a identificar alguns bugs?"*'
      courseA_collector_loops_challenge2: 'Pegar todos os tesouros! '
      courseA_collector_loops_challenge2kp: Colete pelo menos **3** peças do tesouro para passar este nível.
      courseA_collector_loops_challenge2kp_2018: Colete pelo menos **3** peças do tesouro para passar este nível.
      courseA_collector_preLoops1: "Esta é Laurel, a Aventureira!\n\nPressione \"Run\" para vê-la andar até o tesouro e pegá-lo"
      courseA_collector_preLoops2: "Ótimo! Agora você pode adicionar o código você mesmo! \n\nEncaixe um bloco `pegar tesouro` na parte inferior do programa e clique em \"Executar \"."
      courseA_collector_preLoops3: Encaixe dois blocos `E -->` e um bloco `pegar tesouro` na parte inferior do programa, depois clique em "Executar".
      courseA_collector_preLoops4: Você consegue descobrir como resolver esse problema?
      courseA_collector_preLoops5: Pegar 1 desses 2 gemas para resolver este enigma.
      courseA_collector_preLoops6: Pegue ambas as peças do tesouro para resolver este enigma.
      courseA_collector_preLoops7: Pegue todas as três pilhas para passar esse nível.
      courseA_harvester_forVideo: Você consegue pegar todo o milho usando apenas ** um ** bloco de movimento?
      courseA_harvester_loops1: Ajude a colheitadeira a pegar todo o milho!
      courseA_harvester_loops10: Ajude a colheitadeira a pegar todas as cinco espigas de milho!
      courseA_harvester_loops11: 'Tente mais um por sua conta! '
      courseA_harvester_loops2: Certifique-se de pegar todo o milho!
      courseA_harvester_loops3: Você consegue pegar todo o milho usando apenas ** um ** bloco de movimento?
      courseA_harvester_loops4: Você pode ajudar a colheitadeira a encontrar o bug no seu código?
      courseA_harvester_loops5: Tente você mesmo! Você consegue pegar o milho que está no final também?
      courseA_harvester_loops5a: Olha todo este milho! Você consegue pegar tudo sozinho?
      courseA_harvester_loops5b: Você consegue modificar seu código para fazer a colheitadeira pegar todo o milho?
      courseA_harvester_loops6: Você precisará de **um** bloco `Mover para o Sul` e **um** bloco `Mover para o Oeste`.
      courseA_harvester_loops7: 'Tente você mesmo! '
      courseA_harvester_loops8: Este é o mesmo enigma, mas agora você tem que repetir **três** vezes!
      courseA_harvester_loops9: Você consegue descobrir como pegar todo o milho?
      courseA_harvester_seq1: Brinque com estes blocos para ajudar a colheitadeira a pegar parte do milho.
      courseA_harvester_seq10: Certifique-se de pegar todo o milho!
      courseA_harvester_seq11: Tente você mesmo! Pegue todo o milho.
      courseA_harvester_seq12: Pegue todo o milho.
      courseA_harvester_seq13: Brinque com estes blocos para ajudar a colheitadeira a pegar o milho.
      courseA_harvester_seq2: Use três blocos 'mover para oeste' e um bloco 'pegar o milho' para resolver este enigma.
      courseA_harvester_seq3: Use três blocos 'Mover Para o Norte' e um bloco 'Pegar o Milho'.
      courseA_harvester_seq4: Adicione um bloco para ajudar a colheitadeira a pegar todo o milho.
      courseA_harvester_seq5: Encontrar o erro e o corrija!
      courseA_harvester_seq6: Tente você mesmo!
      courseA_harvester_seq7: Tente você mesmo!
      courseA_harvester_seq8: Agora a colheitadeira precisa pegar o milho duas vezes!
      courseA_harvester_seq9: Adicione dois blocos para terminar este enigma!
      courseA_maze_ramp2_2018: Encaixe todos os blocos juntos para finalizar seu código, em seguida clique em "Executar".
      courseA_maze_ramp2a_2018: Encaixe todos os blocos juntos para finalizar seu código, em seguida clique em "Executar".
      courseA_maze_ramp3a_2018: Adicione um bloco `Norte` ao final dos outros blocos para terminar este código, depois clique em "▶ Executar".
      courseA_maze_ramp3b_2018: Adicione um bloco `Norte` ao final dos outros blocos para terminar este código, depois clique em "Executar".
      courseA_maze_ramp4_2018: Evite a(s) TNT(s) ou penas irão voar!
      courseA_maze_ramp4a_2018: Você consegue descobrir qual bloco você precisa adicionar aos outros blocos para terminar este código?
      courseA_maze_ramp5_2018: Desvie da TNT.
      courseA_maze_ramp5a_2018: Leve o pássaro até o porco!
      courseA_maze_seq1: Leve o pássaro até o porco mau!
      courseA_maze_seq10: 'Desafio: Dê a volta na TNT para levar o pássaro até o porco! '
      courseA_maze_seq10_2018: 'Desafio: Evite a TNT para levar o pássaro até o porco! '
      courseA_maze_seq11: Mova-me por um caminho, e então por outro para levar o pássaro até o porco.
      courseA_maze_seq11_2018: Mova-me por um caminho, e então por outro para levar o pássaro até o porco.
      courseA_maze_seq12: 'Pegue aquele porco! '
      courseA_maze_seq12_2018: 'Pegue aquele porco! '
      courseA_maze_seq13: Pegue aquele porco da maneira que você conseguir!
      courseA_maze_seq13_2018: Pegue aquele porco da maneira que você conseguir!
      courseA_maze_seq1_2018: Leve o pássaro até o porco mau!
      courseA_maze_seq2: Altere o código para me levar até o porco!
      courseA_maze_seq2_2018: Altere o código para me levar até o porco!
      courseA_maze_seq3: Corrija o código para levar o pássaro até o porco!
      courseA_maze_seq3_2018: Corrija o código para levar o pássaro até o porco!
      courseA_maze_seq4: REMOVA um bloco para levar o pássaro até o porco!
      courseA_maze_seq4_2018: REMOVA um bloco para levar o pássaro até o porco!
      courseA_maze_seq4a: Leve o pássaro até o porco usando o menor número de blocos possíveis.
      courseA_maze_seq5_2018: Dê uma chance a este.
      courseA_maze_seq5a_2018: O que você pode adicionar ao final deste código para levar o pássaro até o porco?
      courseA_maze_seq6: Mova-me por um caminho, e então por outro para levar o pássaro até o porco!
      courseA_maze_seq6_2018: Mova-me por um caminho, e então por outro para levar o pássaro até o porco!
      courseA_maze_seq7: Descubra o que está faltando e então adicione blocos para levar o pássaro até o porco!
      courseA_maze_seq7_2018: Descubra o que está faltando e então adicione blocos para levar o pássaro até o porco!
      courseA_maze_seq8: Resolva este nível e leve o pássaro até o porco!
      courseA_maze_seq8_2018: Resolva este nível e leve o pássaro até o porco!
      courseA_maze_seq9: Analise este nível adicionando blocos para levar o pássaro até o porco!
      courseA_maze_seq9_2018: Analise este nível adicionando blocos para levar o pássaro até o porco!
      courseA_maze_seq_challenge1: Alguma coisa está errada aqui. Ajude a corrigir o código para levar o pássaro até o porco!
      courseA_maze_seq_challenge1_2018: Alguma coisa está errada aqui. Ajude a corrigir o código para levar o pássaro até o porco!
      courseA_maze_seq_challenge2: Trace o caminho para levar o pássaro até o porco. Evite a TNT, ou penas vão voar!
      courseA_maze_seq_challenge2_2018: Trace o caminho para levar o pássaro até o porco. Evite a TNT, ou penas vão voar!
      courseA_playLab_events3: Conecte o bloco `mover para a esquerda` ao bloco de evento`quando esquerda` que já está na área de trabalho.
      courseA_playLab_events3_2018: Conecte o bloco `mover para a esquerda` ao bloco de evento`quando esquerda` que já está na área de trabalho.
      courseA_playLab_events4: Adicione blocos para mover para a direita quando o botão `direito` é clicado.
      courseA_playLab_events4_2018: Adicione outro bloco de evento para fazer Jorge mover para a direita quando o botão `direito` é clicado.
      courseA_playLab_events7_2018: "*Jogo Livre*: Adicione o que você quiser neste jogo."
      courseA_playlab_events_challenge1: Você consegue escrever o código para mostrar o resto dos meus amigos? As dicas vão te ajudar a fazer isto passo a passo.
      courseA_playlab_events_challenge1_2018: Você consegue escrever o código para mostrar o resto dos meus amigos? As dicas vão te ajudar a fazer isto passo a passo.
      courseA_playlab_events_challenge2: Dê a todo mundo algo para fazer quando você clicar neles.
      courseA_playlab_events_challenge2_2018: Dê a todo mundo algo para fazer quando você clicar neles.
      courseA_playlab_events_challengeClone: Onde meus amigos estão se escondendo? Você consegue escrever um código para mostrá-los?
      courseA_toMakeLoopsVideo_Collector: Loops te deixam executar o que está dentro deles diversas vezes!
      courseB_Scrat_ramp1_2018: Para este enigma, junte os blocos e pressione "▶ Executar"!
      courseB_Scrat_ramp2_2018: Encaixe todos os blocos juntos para finalizar seu código, em seguida clique em "▶ Executar".
      courseB_Scrat_ramp3a_2018: Adicione um bloco `Norte` ao final dos outros blocos para terminar este código, depois clique em "▶ Executar".
      courseB_Scrat_ramp3b_2018: "Arraste o bloco extra de volta para a caixa de ferramentas para removê-lo.\n\n"
      courseB_Scrat_ramp4a_2018: Você consegue descobrir qual bloco você precisa adicionar aos outros blocos para terminar este código?
      courseB_Scrat_ramp5a_2018: Leve o pássaro até o porco!
      courseB_artist_loops1: Este é um novo tipo de quebra-cabeça chamado "Artista". Brinque com o nível e desenhe algo divertido.
      courseB_artist_loops1_2018: Este é um novo tipo de quebra-cabeça chamado "Artista". Brinque com o nível e desenhe algo divertido.
      courseB_artist_loops2: O Artista está tentando desenhar uma linha **6** vezes, mas não conseguiu fazer direito. Você pode ajudá-lo?
      courseB_artist_loops2_2018: O Artista está tentando desenhar uma linha **6** vezes, mas não conseguiu fazer direito. Você pode ajudá-lo?
      courseB_artist_loops5: Hora de consertar as escadas! Repita este padrão **5** vezes para o artista conseguir atingir o topo dos arbustos.
      courseB_artist_loops5_2018: Hora de consertar as escadas! Repita este padrão **5** vezes para o artista conseguir atingir o topo dos arbustos.
      courseB_artist_loops6: Escale a videira e veja onde ela vai?
      courseB_artist_loops6_2018: Escale a videira e veja onde ela vai?
      courseB_artist_loops8: Hora de voltar para casa. Você pode consertar esta escada usando apenas um bloco para ajudar a artista a descer?
      courseB_artist_loops8_2018: Hora de voltar para casa. Você pode consertar esta escada usando apenas um bloco para ajudar a artista a descer?
      courseB_artist_loops_challenge1: '"É hora de jogar os dados! Você consegue me ajudar a desenhar estes?"'
      courseB_artist_loops_challenge1_2018: '"É hora de jogar os dados! Você consegue me ajudar a desenhar estes?"'
      courseB_collector_loops1: Esta é a Laurel a aventureira!  Você consegue movê-la por aí e pegar o tesouro?
      courseB_collector_loops10: Ajude Laurel a pegar todos os tesouros dessa caverna.
      courseB_collector_loops10_2018: Ajude Laurel a pegar todos os tesouros dessa caverna.
      courseB_collector_loops11: Eureka! Pegue quanto tesouro você puder!
      courseB_collector_loops11_2018: Eureka! Pegue quanto tesouro você puder!
      courseB_collector_loops1_2018: Pegue pelo menos uma peça do tesouro sem cometer erros para passar!
      courseB_collector_loops2: Pegue todas as quatro pilhas para passar esse nível.
      courseB_collector_loops2_2018: Pegue todas as quatro pilhas para passar esse nível.
      courseB_collector_loops3: Como Laurel pode pegar todas as cinco pilhas de tesouro usando apenas um bloco `E -->`?
      courseB_collector_loops3_2018: Como Laurel pode pegar todas as cinco pilhas de tesouro usando apenas um bloco `E -->`?
      courseB_collector_loops4: Corrija o caminho de Laurel para pegar todos estes tesouros!
      courseB_collector_loops4_2018: Corrija o caminho de Laurel para pegar todos estes tesouros!
      courseB_collector_loops5: 'Incremente o código do último desafio para pegar todo o tesouro. '
      courseB_collector_loops5_2018: 'Incremente o código do último desafio para pegar todo o tesouro. '
      courseB_collector_loops6: Descubra uma maneira de codificar para ajudar Laurel a pegar todo o tesouro!
      courseB_collector_loops6_2018: Descubra uma maneira de codificar para ajudar Laurel a pegar todo o tesouro!
      courseB_collector_loops7: Escreva o código para pegar todo este tesouro.
      courseB_collector_loops7_2018: Escreva o código para pegar todo este tesouro.
      courseB_collector_loops8: "**Desafio:** O tesouro vai até o final das escadas!  Escreva o código para ajudar a Laurel a pegar tudo."
      courseB_collector_loops8_2018: "**Desafio:** O tesouro vai até o final das escadas!  Escreva o código para ajudar a Laurel a pegar tudo."
      courseB_collector_loops9: '*"Me ajude a pegar o tesouro deste vale profundo."*'
      courseB_collector_loops9_2018: '*"Me ajude a pegar o tesouro deste vale profundo."*'
      courseB_collector_loops_challenge1: 'Desta vez você tem blocos limitados. Pegue todos os tesouros! '
      courseB_collector_loops_challenge1_2018: 'Desta vez você tem blocos limitados. Pegue todos os tesouros! '
      courseB_collector_loops_challenge2: Vamos pegar o tesouro! Ajuda-me em cada linha, em seguida, voltar para iniciar a próxima linha. Você consegue achar um padrão?
      courseB_collector_loops_challenge2_2018: Vamos pegar o tesouro! Ajuda-me em cada linha, em seguida, voltar para iniciar a próxima linha. Você consegue achar um padrão?
      courseB_collector_loops_challenge2a: Ajude Laurel a pegar pelo menos **5** peças do tesouro para finalizar este enigma.
      courseB_collector_loops_challenge2a_2018: Ajude Laurel a pegar pelo menos **5** peças do tesouro para finalizar este enigma.
      courseB_collector_loops_challenge`: 'Desta vez você só pode usar um bloco de cada seta. Pegue todo o tesouro! '
      courseB_iceage_loops1: Ajude Scrat a atravessar o gelo e chegar na noz!
      courseB_iceage_loops10: Ajude Scrat a chegar até a noz!
      courseB_iceage_loops12: Pegue a noz da maneira que você conseguir!
      courseB_iceage_loops2: Uso dois blocos de movimento diferentes para chegar até a noz!
      courseB_iceage_loops3: Você consegue pegar a noz com apenas um bloco `W`?
      courseB_iceage_loops4: Adicione mais um bloco para levar Scrat até a noz!
      courseB_iceage_loops5: Você consegue adicionar mais um laço para chegar até a noz?
      courseB_iceage_loops6: Você consegue adicionar um laço para chegar até a noz?
      courseB_iceage_loops7: 'Scrat realmente quer aquela noz! '
      courseB_iceage_loops8: 'Você consegue corrigir este código? '
      courseB_iceage_loops9: A noz está tão longe! Você pode usar laços para ajudar o Scrat a chegar lá?
      courseB_maze_seq1: "Brinque com estes blocos para ver o que eles fazem o pássaro fazer! \n\nLeve o pássaro até o porco para completar este nível."
      courseB_maze_seq10_2018: Corrija os erros para levar Scrat até a noz.
      courseB_maze_seq11_2018: É com você!  Leve o Scrat até a noz.
      courseB_maze_seq12: Agora, pegue o porco da maneira que você conseguir!
      courseB_maze_seq12_2018: Agora, pegue a noz da maneira que você conseguir!
      courseB_maze_seq1_2018: "Brinque com estes blocos para ver o que eles fazem Scrat fazer! \n\nLeve Scrat até a noz para completar este nível."
      courseB_maze_seq2: '*Um erro! "Conserte o código para me levar até o porco!"*'
      courseB_maze_seq2_2018: Um erro! Conserte o código para levar Scrat até a noz!
      courseB_maze_seq3: '"Conserte o código para me levar até o porco!"'
      courseB_maze_seq4_2018: Use **2** blocos de movimento para levar Scrat até a noz.
      courseB_maze_seq5_2018: Este enigma é um pouco complicado!
      courseB_maze_seq6: Mova-me por um caminho, e então por outro para levar o pássaro até o porco!
      courseB_maze_seq6_2018: Mova-me por um caminho, e então por outro para levar Scrat até a noz!
      courseB_maze_seq7: Descubra o que está faltando e então adicione blocos para levar o pássaro até o porco!
      courseB_maze_seq7_2018: Descubra o que está faltando e então adicione blocos para levar Scrat até a noz!
      courseB_maze_seq8_2018: Sua vez! O que você precisa fazer para levar Scrat até a noz?
      courseB_maze_seq9: 'Desafio: Dê a volta na TNT para levar o pássaro até o porco.'
      courseB_maze_seq9_2018: 'Desafio: Mova-se ao redor do gelo quebrado para levar Scrat até a noz.'
      courseB_maze_seqCold: 'Desafio: Analise este nível adicionando blocos para levar o pássaro até o porco!'
      courseB_maze_seqOld: 'Dê a volta na TNT para levar o pássaro até o porco! '
      courseB_maze_seq_challenge1: Você consegue achar um caminho antes de ficar sem blocos?
      courseB_maze_seq_challenge1_2018: Você consegue achar um caminho antes de ficar sem blocos?
      courseB_maze_seq_challenge2: Analise este nível. Estes são os blocos corretos, mas eles estão colocados na ordem errada!
      courseB_maze_seq_challenge2_2018: Analise este nível. Estes são os blocos corretos, mas eles estão colocados na ordem errada!
      courseB_playLab_events1: Veja se você pode descobrir o que cada bloco faz.
      courseB_playLab_events1_2018: Veja se você pode descobrir o que cada bloco faz.
      courseB_playlab_events2: Ajude Daisy o Dragão a dizer alguma coisa quando você clicar em "Executar".
      courseB_playlab_events2_2018: Ajude Daisy o Dragão a dizer alguma coisa quando você clicar em "Executar".
      courseB_playlab_events3: Use um evento para fazer Daisy o Dragão mudar para um humor aleatório quando você clicar nela.
      courseB_playlab_events3_2018: Use um evento para fazer Daisy o Dragão mudar para um humor aleatório quando você clicar nela.
      courseB_playlab_events4: Hora do Cavaleiro! Adicione um evento para que o cavaleiro se mova em direção ao dragão quando a seta esquerda for clicada.
      courseB_playlab_events4_2018: Pegue o dragão para finalizar este nível!
      courseB_playlab_events5: Agora adicione um evento para que o cavaleiro fuja do dragão quando você pressionar a seta para a direita.
      courseB_playlab_events5_2018: Adicione um evento para que o cavaleiro fuja do dragão quando você pressionar a seta para a direita.
      courseB_playlab_events6: |-
        Ajude o seu cavaleiro a pegar todas as bandeiras!
        
        Para fazer isso, você precisará adicionar eventos que ajudem o cavaleiro a mover-se para cima, para baixo, para esquerda e para a direita.
      courseB_playlab_events6_2018: |-
        Ajude o seu cavaleiro a pegar todas as bandeiras!
        
        Para fazer isso, você precisará adicionar eventos que ajudem o cavaleiro a mover-se para cima, para baixo, para esquerda e para a direita.
      courseB_playlab_events7: Torne deste jogo mais divertido, fazendo com que o cavaleiro desapareça quando ele correr até o dragão para pegar as bandeiras! Execute um som quando eles colidirem para parecer mais real.
      courseB_playlab_events7_2018: "1) Faça com que o cavaleiro desapareça quando ele corre até o dragão.\n2) Execute um som quando eles colidirem para que pareça mais real.  "
      courseB_playlab_eventsFP_2018: "**Jogo Livre:** Use sua imaginação. O que você pode fazer para deixar este jogo mais divertido?"
      courseB_playlab_eventsToolbox: Termine executando um som e fazendo com que o cavaleiro desapareça quando ele correr para o dragão!
      courseB_playlab_events_challenge1: 'Faça os animais se moverem para baixo quando você pressionar ▼. '
      courseB_playlab_events_challenge1_2018: 'Faça os animais se moverem para baixo quando você pressionar ▼. '
      courseB_playlab_events_challenge2: Faça todos os animais desaparecerem quando você clicar neles.
      courseB_playlab_events_challenge2_2018: Faça todos os animais desaparecerem quando você clicar neles.
      courseB_playlab_events_challenge2_embed: Aqui está seu jogo finalizado!
      courseB_playlab_events_challenge2_template: Vamos fazer os animais desaparecerem quando você clicar neles! Você também pode adicionar sons e marcar pontos para criar um divertido jogo de marcação de animais!
      courseB_playlab_events_challenge2_template_2018: Vamos fazer os animais desaparecerem quando você clicar neles! Você também pode adicionar sons e marcar pontos para criar um divertido jogo de marcação de animais!
      courseB_scrat_forVideo: Pegue a noz!
      courseB_starWars_prog1: '"Pegue o pedaço de metal, BB-8!"'
      courseB_starWars_prog10: Ajude BB-8 a recolher os pedaços de metais brilhantes
      courseB_starWars_prog10_2018: Ajude BB-8 a recolher os pedaços de metais brilhantes
      courseB_starWars_prog11: Ajude BB-8 a recolher os pedaços de metais brilhantes
      courseB_starWars_prog11_2018: Ajude BB-8 a recolher os pedaços de metais brilhantes
      courseB_starWars_prog1_2018: '"Pegue o pedaço de metal, BB-8!"'
      courseB_starWars_prog2: Pegue todo o metal.
      courseB_starWars_prog2_2018: Pegue todo o metal.
      courseB_starWars_prog3: Pegue todos os pedaços de metal
      courseB_starWars_prog3_2018: Pegue todos os pedaços de metal
      courseB_starWars_prog4: Pegue todos os pedaços de metal
      courseB_starWars_prog4_2018: Pegue todos os pedaços de metal
      courseB_starWars_prog5: Pegue o pedaço de metal
      courseB_starWars_prog5_2018: Pegue o pedaço de metal
      courseB_starWars_prog6: Pegue todos os pedaços de metal
      courseB_starWars_prog6_2018: Pegue todos os pedaços de metal
      courseB_starWars_prog7: Vai pegar!
      courseB_starWars_prog7_2018: Vai pegar!
      courseB_starWars_prog8: "**Desafio:** Ajude BB-8 a recolher os pedaços de metais brilhantes"
      courseB_starWars_prog8_2018: "**Desafio:** Ajude BB-8 a recolher os pedaços de metais brilhantes"
      courseB_starWars_prog9: Ajude BB-8 a recolher os pedaços de metais brilhantes
      courseB_starWars_prog9_2018: Ajude BB-8 a recolher os pedaços de metais brilhantes
      courseC_PlayLab_events1: Faça Jorge o Cachorro (ator 1) dizer "Olá."
      courseC_PlayLab_events1_2018: Faça Jorge o Cachorro (ator 1) dizer "Olá."
      courseC_PlayLab_events2: "Você pode fazer o cachorro Jorge (personagem 1) dizer alguma coisa, e\ndepois, fazer a gata Olívia (personagem 2) dizer alguma coisa?"
      courseC_PlayLab_events2_2018: "Você pode fazer o cachorro Jorge (personagem 1) dizer alguma coisa, e\ndepois, fazer a gata Olívia (personagem 2) dizer alguma coisa?"
      courseC_PlayLab_events3: "Você consegue escrever um programa para fazer Jorge\n(personagem 1) se mover em direção à gata Olívia?"
      courseC_PlayLab_events3_2018: "Você consegue escrever um programa para fazer Jorge\n(personagem 1) se mover em direção à gata Olívia?"
      courseC_PlayLab_events4: "Você consegue escrever um programa que faça \nJorge (personagem 1) se mover até Olívia, a gata, e fazer Olívia dizer \"Olá\" quando Jorge\na alcançar?"
      courseC_PlayLab_events4_2018: "Você consegue escrever um programa que faça \nJorge (personagem 1) se mover até Olívia, a gata, e fazer Olívia dizer \"Olá\" quando Jorge\na alcançar?"
      courseC_PlayLab_events5: Você pode escrever um programa para fazer Octavia o polvo, dizer "olá" quando clicarem nela?
      courseC_PlayLab_events5_2018: Você pode escrever um programa para fazer Octavia o polvo, dizer "olá" quando clicarem nela?
      courseC_PlayLab_events6: Agora escreva um programa que faça Valfredo o Penguin se mover usando as teclas com as setas para cima / para baixo / à esquerda / à direita, para atingir todos os alvos!
      courseC_PlayLab_events6_2018: Agora escreva um programa que faça Valfredo o Penguin se mover usando as teclas com as setas para cima / para baixo / à esquerda / à direita, para atingir todos os alvos!
      courseC_PlayLab_events7: O bloco `repetir para sempre` permite você executar um código várias vezes para sempre. Use este bloco para mover Chomp o dinossauro (personagem  2) 400 pixels para cima e para baixo, para sempre.
      courseC_PlayLab_events7_2018: O bloco `repetir para sempre` permite você executar um código várias vezes para sempre. Use este bloco para mover Chomp o dinossauro (personagem  2) 400 pixels para cima e para baixo, para sempre.
      courseC_PlayLab_eventsFP: Crie sua própria estória. Quando terminar, clique em "Concluir" para compartilhar com seus amigos. Veja ideias para estórias nas dicas.
      courseC_PlayLab_eventsFP_2018: Crie sua própria estória. Quando terminar, clique em "Concluir" para compartilhar com seus amigos. Veja ideias para estórias nas dicas.
      courseC_artist_loops3a: Agora adicione um morcego!
      courseC_artist_loops3a_2018: Agora adicione um morcego!
      courseC_artist_loops5a: Experimente novos adesivos!
      courseC_artist_loops5a_2018: Experimente novos adesivos!
      courseC_artist_loops5b: Tente adicionar linhas!
      courseC_artist_loops5b_2018: Tente adicionar linhas!
      courseC_artist_loops8a: Agora tente algo você mesmo!
      courseC_artist_loops8a_2018: Agora tente algo você mesmo!
      courseC_artist_prog1: Brinque com os blocos da caixa de ferramentas para saber o que eles fazem!
      courseC_artist_prog1_2018: Brinque com os blocos da caixa de ferramentas para saber o que eles fazem!
      courseC_artist_prog5: |-
        Essa casa precisa de um telhado! Desenhe o triângulo. Dica: todos os 3 lados têm o mesmo comprimento.
      courseC_artist_prog5_2018: |-
        Essa casa precisa de um telhado! Desenhe o triângulo. Dica: todos os 3 lados têm o mesmo comprimento.
      courseC_artist_prog6: Desenhe este diamante com lados de 200 pixels.
      courseC_artist_prog6_2018: Desenhe este diamante com lados de 200 pixels.
      courseC_artist_prog_challenge1: 'Desenhe quartos para cada um dos animais. '
      courseC_artist_prog_challenge1_2018: 'Desenhe quartos para cada um dos animais. '
      courseC_artist_prog_challenge2a: '*"Ajuda-me a pintar as linhas amarelas nesta estrada!"*'
      courseC_artist_prog_challenge2a_2018: '*"Ajuda-me a pintar as linhas amarelas nesta estrada!"*'
      courseC_collector_loops_challenge2: Pegue pelo menos **5** peças do tesouro!
      courseC_collector_loops_challenge2_2018: Pegue pelo menos **5** peças do tesouro!
      courseC_collector_prog2: Mova Laurel até o tesouro, então use `coletar` para pegar.
      courseC_collector_prog2_2018: Mova Laurel até o tesouro, então use `coletar` para pegar.
      courseC_collector_prog3: Ordene estes blocos para coletar o tesouro e resolver o desafio.
      courseC_collector_prog3_2018: Ordene estes blocos para coletar o tesouro e resolver o desafio.
      courseC_collector_prog4: Ponha estes blocos em ordem para coletar todo o tesouro e resolver o desafio.
      courseC_collector_prog4_2018: Ponha estes blocos em ordem para coletar todo o tesouro e resolver o desafio.
      courseC_collector_prog5: Estes blocos estão na ordem errada. Você pode consertá-los?
      courseC_collector_prog5_2018: Estes blocos estão na ordem errada. Você pode consertá-los?
      courseC_collector_prog6: Reordene os blocos para coletar todo o tesouro.
      courseC_collector_prog6_2018: Reordene os blocos para coletar todo o tesouro.
      courseC_collector_prog7: Use blocos da caixa de ferramenta para coletar todo o tesouro.
      courseC_collector_prog7_2018: Use blocos da caixa de ferramenta para coletar todo o tesouro.
      courseC_collector_prog9: '*"Vamos pegar todo o tesouro!"*'
      courseC_collector_prog9_2018: '*"Vamos pegar todo o tesouro!"*'
      courseC_collector_progA: Ajude Laurel a coletar todo o tesouro.
      courseC_collector_progB: Colete quantas moedas você conseguir para terminar esta fase!
      courseC_collector_prog_challenge1: Preste atenção! Você consegue coletar todas as **10** peças do tesouro?
      courseC_collector_prog_challenge1_2018: Preste atenção! Você consegue coletar todas as **10** peças do tesouro?
      courseC_collector_prog_challenge2: Colete pelo menos **10** peças do tesouro para finalizar este desafio!
      courseC_collector_prog_challenge2_2018: Colete pelo menos **10** peças do tesouro para finalizar este desafio!
      courseC_flappy_embed_events: Aquie está um exemplo de um jogo que você está prestes a criar! Jogue-o uma ou duas vezes para ter uma ideia do que você está prestes a fazer.
      courseC_flappy_events10: 'Crie seu próprio jogo Flappy Bird! '
      courseC_flappy_events10_2018: 'Crie seu próprio jogo Flappy Bird! '
      courseC_flappy_events6: Veja se você ainda pode marcar um ponto depois de fazer o passarinho bater as asas cada vez que você clica.
      courseC_flappy_events6_2018: Veja se você ainda pode marcar um ponto depois de fazer o passarinho bater as asas cada vez que você clica.
      courseC_harvester_loops1: Use laços para pegar todas as abóboras.
      courseC_harvester_loops10: Colete todo os milhos e as abóboras.
      courseC_harvester_loops10_2018: Colete todo os milhos e as abóboras.
      courseC_harvester_loops11: Colete todo os milhos e as abóboras.
      courseC_harvester_loops11_2018: Colete todo os milhos e as abóboras.
      courseC_harvester_loops1_2018: Use laços para pegar todas as abóboras.
      courseC_harvester_loops3: Colete todas as abóboras.
      courseC_harvester_loops3_2018: Colete todas as abóboras.
      courseC_harvester_loops4: Colete todo os milhos e as abóboras.
      courseC_harvester_loops4_2018: Colete todo os milhos e as abóboras.
      courseC_harvester_loops5: Colete todo os milhos e as abóboras.
      courseC_harvester_loops5_2018: Colete todo os milhos e as abóboras.
      courseC_harvester_loops6: Colete todo os milhos e as abóboras.
      courseC_harvester_loops6_2018: Colete todo os milhos e as abóboras.
      courseC_harvester_loops7: Colete todo os milhos e as abóboras.
      courseC_harvester_loops7_2018: Colete todo os milhos e as abóboras.
      courseC_harvester_loops8: "**Desafio:** coletar todo o milho e as abóboras."
      courseC_harvester_loops8_2018: "**Desafio:** coletar todo o milho e as abóboras."
      courseC_harvester_loops9: Colete todo os milhos e as abóboras.
      courseC_harvester_loops9_2018: Colete todo os milhos e as abóboras.
      courseC_harvester_loops_forVid: Recolha todo o milho, a alface e todos as abóboras.
      courseC_maze_debugging1: Corrija o código para levar Scrat até a noz.
      courseC_maze_debugging10: "Depure esse nível reorganizando e trocando blocos\npara me levar até o porco!"
      courseC_maze_debugging1_2018: Corrija o código para levar Scrat até a noz.
      courseC_maze_debugging3: Remova os blocos para levar Scrat até a noz!
      courseC_maze_debugging3_2018: Remova os blocos para levar Scrat até a noz!
      courseC_maze_debugging_challenge1: Ajude Scrat a decidir que lado ir para chegar até a noz.
      courseC_maze_debugging_challenge1_2018: Ajude Scrat a decidir que lado ir para chegar até a noz.
      courseC_maze_loops1: Você consegue levar o pássaro até o porco?
      courseC_maze_loops10: Você está indo bem! Continuem assim!
      courseC_maze_loops11: Você está quase lá! Desta vez, escolha o caminho que você preferir!
      courseC_maze_loops2: "Você consegue levar o pássaro até o porco criando um laço que usa\napenas um bloco \"mover para frente\" dentro de um bloco \"repita\"?"
      courseC_maze_loops3: Resolva esté desafio criando um laço!
      courseC_maze_loops7: Use o que você aprendeu em outros desafios!
      courseC_maze_loops8: 'Desafio: Combine ideias dos últimos desafios para completar este nível.'
      courseC_maze_loops9: Você está indo bem! Continuem assim!
      courseC_maze_programming4: Evite a(s) TNT(s) ou penas irão voar!
      courseC_maze_programming4_2018: Evite a(s) TNT(s) ou penas irão voar!
      courseC_maze_programming5: Desvie da TNT.
      courseC_maze_programming5_2018: Desvie da TNT.
      courseC_maze_programming7: "**Desafio:** Este código tem um monte de bugs. Você precisará remover alguns blocos e acrescentar outros."
      courseC_maze_programming7_2018: "**Desafio:** Este código tem um monte de bugs. Você precisará remover alguns blocos e acrescentar outros."
      courseC_maze_programming8: '*" Mantenha a calma e ajude-me a encontrar o porco mal."*'
      courseC_maze_programming8_2018: '*" Mantenha a calma e ajude-me a encontrar o porco mal."*'
      courseC_maze_programming8_predict1: '*" Mantenha a calma e ajude-me a encontrar o porco mal."*'
      courseC_maze_programming8_predict1_2018: '*" Mantenha a calma e ajude-me a encontrar o porco mal."*'
      courseC_maze_programming_challenge1: 'O porco está se escondendo, e o objetivo é encontrá-lo. '
      courseC_maze_programming_challenge1_2018: 'O porco está se escondendo, e o objetivo é encontrá-lo. '
      courseC_puppy_loops10: Você está indo bem! Continuem assim!
      courseC_puppy_loops11: Você está quase lá! Desta vez, escolha o caminho que você preferir!
      courseC_puppy_loops8: 'Desafio: Combine ideias dos últimos desafios para completar este nível.'
      courseC_puppy_loops8courseC_maze_loops8: 'Desafio: Combine ideias dos últimos desafios para completar este nível.'
      courseC_puppy_loops9: Você está indo bem! Continuem assim!
      courseC_starWars_loops10: Você está indo bem! Continuem assim!
      courseC_starWars_loops10_2018: Você está indo bem! Continuem assim!
      courseC_starWars_loops10_predict2: Você está indo bem! Continuem assim!
      courseC_starWars_loops10_predict2_2018: Você está indo bem! Continuem assim!
      courseC_starWars_loops11: Você está quase lá! Desta vez, escolha o caminho que você preferir!
      courseC_starWars_loops11_2018: Você está quase lá! Desta vez, escolha o caminho que você preferir!
      courseC_starWars_loops2: Para pegar todo os pedaços de metal, tente criar um laço que usa apenas um bloco dentro de um bloco `repita`.
      courseC_starWars_loops2_2018: Para pegar todo os pedaços de metal, tente criar um laço que usa apenas um bloco dentro de um bloco `repita`.
      courseC_starWars_loops5: Faça o BB-8 pegar todos os pedaços de metal o mais rápido possível!
      courseC_starWars_loops5_2018: Faça o BB-8 pegar todos os pedaços de metal o mais rápido possível!
      courseD_artist_binary1: "Binário é uma forma de representar informações\nusando apenas duas opções. Aqui, vamos usar as opções \"desligado\" (representada\npelo número 0) e \"ligado\" (representada pelo número 1).  \\r\n\\r\nFoi fornecida\numa grade de \"pixels\" pela qual você pode andar e criar\ndesigns virando em certos quadrados. Você consegue fazer o artista desenhar\n\"01010101\" em binário na primeira fileira?"
      courseD_artist_binary1_2018: "Binário é uma forma de representar informações\nusando apenas duas opções. Aqui, vamos usar as opções \"desligado\" (representada\npelo número 0) e \"ligado\" (representada pelo número 1).  \\r\n\\r\nFoi fornecida\numa grade de \"pixels\" pela qual você pode andar e criar\ndesigns virando em certos quadrados. Você consegue fazer o artista desenhar\n\"01010101\" em binário na primeira fileira?"
      courseD_artist_binary4: "Você consegue desenhar este padrão repetindo\napenas três dígitos binários? (0 e 1)?"
      courseD_artist_binary4_2018: "Você consegue desenhar este padrão repetindo\napenas três dígitos binários? (0 e 1)?"
      courseD_artist_binary6: "Que string binária de 6 dígitos, repetida\n11 vezes, vai desenhar essa imagem?"
      courseD_artist_binary6_2018: "Que string binária de 6 dígitos, repetida\n11 vezes, vai desenhar essa imagem?"
      courseD_artist_binary7: "Qual é a menor string binária que você\npode repetir para desenhar esta imagem?"
      courseD_artist_binary7_2018: "Qual é a menor string binária que você\npode repetir para desenhar esta imagem?"
      courseD_artist_binary8: Termine o código para criar este desenho.
      courseD_artist_binary8_2018: Termine o código para criar este desenho.
      courseD_artist_binary8_predict1: Termine o código para criar este desenho.
      courseD_artist_binary8_predict1_2018: Termine o código para criar este desenho.
      courseD_artist_binaryFP: |-
        Temos aqui uma tela de maior resolução para desenhar - 16 pixels por 16 pixels!
        
        Veja o que acontece quando começamos ser criativos com os bits!
      courseD_artist_binaryFP8: "**Atividade livre**: desenhe o que você quiser com números binários! "
      courseD_artist_binaryFP_2018: |-
        Temos aqui uma tela de maior resolução para desenhar - 16 pixels por 16 pixels!
        
        Veja o que acontece quando começamos ser criativos com os bits!
      courseD_artist_binary_challenge0: Tente usar laços aninhados para completar este desenho.
      courseD_artist_nestedLoopsPre1: Crie um triângulo para começar esta etapa.
      courseD_artist_nestedLoops_challenge1: Você consegue descobrir como fazer uma imagem como esta?
      courseD_artist_nestedLoops_challenge1_2018: Você consegue descobrir como fazer uma imagem como esta?
      courseD_artist_nestedLoops_challenge2: Conserte o código para fazer esta pintura!
      courseD_artist_nestedLoops_challenge2_2018: Conserte o código para fazer esta pintura!
      courseD_artist_ramp12: Use o que você aprendeu para desenhar este triângulo dentro de um quadrado.
      courseD_autorun_binary4_2019: "Você consegue desenhar este padrão repetindo\napenas três dígitos binários? (0 e 1)?"
      courseD_autorun_binary6_2019: "Que string binária de 6 dígitos, repetida\n11 vezes, vai desenhar essa imagem?"
      courseD_autorun_binary7_2019: "Qual é a menor string binária que você\npode repetir para desenhar esta imagem?"
      courseD_autorun_binary8_2019: Termine o código para criar este desenho.
      courseD_autorun_binary8_predict1_2019: Termine o código para criar este desenho.
      courseD_bee_conditionals10: Colete todo o néctar e faça todo o mel.
      courseD_bee_conditionals10_2018: Colete todo o néctar e faça todo o mel.
      courseD_bee_conditionals9: Colete todo o néctar ou faça todo o mel.
      courseD_bee_conditionals9_2018: Colete todo o néctar ou faça todo o mel.
      courseD_bee_conditionals_challenge1: Colete todo o néctar e faça todo o mel.
      courseD_bee_conditionals_challenge1_2018: Colete todo o néctar e faça todo o mel.
      courseD_bee_conditionals_challenge2: Colete todo o néctar e faça todo o mel.
      courseD_bee_conditionals_challenge2_2018: Colete todo o néctar e faça todo o mel.
      courseD_bee_conditionals_challenge3: Colete todo o néctar ou faça todo o mel.
      courseD_bee_debugging1: Corrija o(s) erro(s) para coletar todo o néctar.
      courseD_bee_debugging2: Corrija o(s) erro(s) para coletar todo o néctar.
      courseD_bee_debugging3: "Corrija o(s) erro(s) para coletar todo o néctar\ne produzir todo o mel."
      courseD_bee_debugging4: Corrija o(s) erro(s) para fazer todo o mel.
      courseD_bee_nestedLoops1: Ajude a abelha a coletar todo o nectar.
      courseD_bee_nestedLoops1_2018: Ajude a abelha a coletar todo o nectar.
      courseD_bee_nestedLoops1a: Ajude a abelha a coletar todo o nectar.
      courseD_bee_nestedLoops1a_2018: Ajude a abelha a coletar todo o nectar.
      courseD_bee_nestedLoops3: "Colete todo o néctar de cada flor.\nUse um laço aninhado. "
      courseD_bee_nestedLoops5: "Colete todo o néctar de cada flor\ne produza mel na colmeia. \\r\n\\r\nUse um laço aninhado. "
      courseD_bee_nestedLoops6_2018: "Vamos subir o nível! \\r\nUse\nlaços para me levar até o girassol com o menor número de laços possível."
      courseD_bee_nestedLoops7: 'Desafio: Descubra como pegar todo o nectar usando apenas os blocos disponíveis.'
      courseD_bee_nestedLoops7_2018: 'Desafio: Descubra como pegar todo o nectar usando apenas os blocos disponíveis.'
      courseD_bee_nestedLoops8: "Colete todo o néctar de cada flor\ne produza mel na colmeia. \\r\n\\r\nUse um laço aninhado. "
      courseD_bee_nestedLoops8_2018: "Colete todo o néctar de cada flor\ne produza mel na colmeia. \\r\n\\r\nUse um laço aninhado. "
      courseD_bounce_events10: Agora há um alvo na parte de cima. Conecte os blocos "marque um ponto" e "marque um ponto para o oponente" aos blocos "quando a bola atingir o alvo" e "quando a bola não acertar a raquete" para fazer um jogo. Veja quantos pontos você consegue marcar antes que seu oponente marque duas vezes.
      courseD_bounce_events11: Agora você pode conectar blocos ao bloco "quando o jogo começa". Você tem que anexar o novo bloco "jogue uma nova bola" em mais de um lugar. Além disso, tente mudar o cenário ou a velocidade da raquete e da bola e veja quantos pontos você pode marcar antes de seu oponente marcar duas vezes.
      courseD_bounce_events12: Crie seu próprio jogo de Pingue-pongue. Você pode mudar o visual e todas as regras. Quando terminar, clique em Concluir para que seus amigos possam jogar seu jogo em seus celulares.
      courseD_bounce_events2: Conecte um bloco aos blocos "quando clicar na seta para a direita" e "quando clicar na seta para a esquerda". Mova a raquete para alcançar ambos os objetivos finais.
      courseD_bounce_events3: Agora, tente algo semelhante com o bloco "quando clicar na seta para cima". Mova a raquete o objetivo final no topo.
      courseD_bounce_events3s: Agora, tente algo semelhante com o bloco "quando clicar na seta para cima". Mova a raquete o objetivo final no topo.
      courseD_bounce_events4: Desta vez, você precisa adicionar quatro blocos. Mova a raquete para todos os quatro alvos finais para completar este desafio.
      courseD_bounce_events4s: Desta vez, você precisa adicionar quatro blocos. Mova a raquete para todos os quatro alvos finais para completar este desafio.
      courseD_bounce_events5: Vamos lançar uma bola em direção à raquete. Conecte um bloco ao bloco "quando a bola bater na raquete" para garantir que a bola atinja o alvo.
      courseD_bounce_events6: Agora o alvo está no topo. Você precisa conectar blocos em ambos os blocos "quando a bola bater" para resolver este desafio.
      courseD_bounce_events7: Conecte os blocos a cada um dos blocos "quando". Faça a bola quicar até que ela atinja o alvo.
      courseD_collector_debugging1: Corrija o(s) erro(s) para coletar todo o tesouro.
      courseD_collector_debugging1_2018: Corrija o(s) erro(s) para coletar todo o tesouro.
      courseD_collector_debugging1a: Corrija o(s) erro(s) para coletar todo o tesouro.
      courseD_collector_debugging1a_2018: Corrija o(s) erro(s) para coletar todo o tesouro.
      courseD_collector_debugging2: Corrija o(s) erro(s) para coletar todo o tesouro.
      courseD_collector_debugging2_2018: Corrija o(s) erro(s) para coletar todo o tesouro.
      courseD_collector_debugging2a: Corrija o(s) erro(s) para coletar todo o tesouro.
      courseD_collector_debugging2a_2018: Corrija o(s) erro(s) para coletar todo o tesouro.
      courseD_collector_debugging3: Corrija o(s) erro(s) para coletar todo o tesouro.
      courseD_collector_debugging3_2018: Corrija o(s) erro(s) para coletar todo o tesouro.
      courseD_collector_debugging3a: Corrija o(s) erro(s) para coletar todo o tesouro.
      courseD_collector_debugging3a_2018: Corrija o(s) erro(s) para coletar todo o tesouro.
      courseD_collector_debugging4: Corrija o(s) erro(s) para coletar todo o tesouro.
      courseD_collector_debugging4_2018: Corrija o(s) erro(s) para coletar todo o tesouro.
      courseD_collector_debugging4a: Corrija o(s) erro(s) para coletar todo o tesouro.
      courseD_collector_debugging4a_2018: Corrija o(s) erro(s) para coletar todo o tesouro.
      courseD_collector_debugging_challenge2: Você é um especialista de laços aninhados? Use o que você aprendeu até agora para coletar todo o tesouro!
      courseD_collector_debugging_challenge2_2018: Você é um especialista de laços aninhados? Use o que você aprendeu até agora para coletar todo o tesouro!
      courseD_collector_nested_loops_challenge2a: Ajude Laurel a coletar pelo menos duas pilhas de tesouro.
      courseD_collector_ramp10: Ajude Laurel a coletar todo o tesouro.
      courseD_collector_ramp8: Ajude Laurel a coletar todo o tesouro.
      courseD_collector_ramp9: Ajude Laurel a coletar todo o tesouro.
      courseD_collector_until_challenge1: Você é um especialista em laços aninhados? Use o que você aprendeu até agora para coletar todo o tesouro!
      courseD_debugging_1: Corrija o(s) erro(s) para coletar todo o néctar.
      courseD_debugging_2: Corrija o(s) erro(s) para coletar todo o néctar.
      courseD_debugging_3: "Corrija o(s) erro(s) para coletar todo o néctar\ne produzir todo o mel."
      courseD_debugging_4: Corrija o(s) erro(s) para fazer todo o mel.
      courseD_farmer_condLoops2: Ajude a colheitadeira coletar o milho e o alface do campo.
      courseD_farmer_condLoops2_2018: Ajude a colheitadeira coletar o milho e o alface do campo.
      courseD_farmer_condLoops_challenge2: Colete tudo para completar o nível.
      courseD_farmer_condLoops_challenge2_2018: Colete tudo para completar o nível.
      courseD_farmer_condLoops_challenge2_clone: Colete tudo para completar o nível.
      courseD_iceage_loops1: Ajude Scrat a atravessar o gelo e chegar na noz!
      courseD_iceage_loops10: Ajude Scrat a chegar até a noz!
      courseD_iceage_loops12: Pegue a noz da maneira que você conseguir!
      courseD_iceage_loops4: Adicione mais um bloco para levar Scrat até a noz!
      courseD_iceage_loops6: Você consegue adicionar um laço para chegar até a noz?
      courseD_iceage_loops7: 'Scrat realmente quer aquela noz! '
      courseD_iceage_loops8: 'Você consegue corrigir este código? '
      courseD_iceage_loops9: A noz está tão longe! Você pode usar laços para ajudar o Scrat a chegar lá?
      courseD_maze_nestedLoops4: "Leve-me até o girassol usando o menor número de blocos\npossível! \\r\n\\r\nUse um laço \"repita\" dentro de outro para diminuir\na quantidade de códigos que você precisa."
      courseD_maze_nestedLoops4_2018: "Leve-me até o girassol usando o menor número de blocos\npossível! \\r\n\\r\nUse um laço \"repita\" dentro de outro para diminuir\na quantidade de códigos que você precisa."
      courseD_maze_nestedLoops5: "Leve o zumbi até o girassol usando o menor número\npossível de blocos!"
      courseD_maze_nestedLoops5_2018: "Leve o zumbi até o girassol usando o menor número\npossível de blocos!"
      courseD_maze_nestedLoops6: "Vamos subir o nível! \\r\nUse\nlaços para me levar até o girassol com o menor número de laços possível."
      courseD_maze_nestedLoops6_2018: "Vamos subir o nível! \\r\nUse\nlaços para me levar até o girassol com o menor número de laços possível."
      courseD_maze_ramp4: Evite a(s) TNT(s) ou penas irão voar!
      courseD_maze_ramp4_2018: Evite a(s) TNT(s) ou penas irão voar!
      courseD_maze_ramp5: Desvie da TNT.
      courseD_maze_ramp5_2018: Desvie da TNT.
      courseD_maze_ramp5d: Leve o pássaro até o porco.
      courseD_maze_ramp5d_2018: Leve o pássaro até o porco.
      courseD_maze_ramp7: Leve o pássaro até o porco!
      courseD_maze_until1: Leve o Angry Bird até o porco.
      courseD_maze_until10: Ajude o zumbi a chegar até o girassol.
      courseD_maze_until10_2018: Ajude o zumbi a chegar até o girassol.
      courseD_maze_until10_predict2: Ajude o zumbi a chegar até o girassol.
      courseD_maze_until10_predict2_2018: Ajude o zumbi a chegar até o girassol.
      courseD_maze_until1_2018: Leve o Angry Bird até o porco.
      courseD_maze_until3: Leve o pássaro até o porco.
      courseD_maze_until3_2018: Leve o pássaro até o porco.
      courseD_maze_until6: Ajude o zumbi a chegar até o girassol.
      courseD_maze_until6_2018: Ajude o zumbi a chegar até o girassol.
      courseD_maze_until7: Ajude o zumbi a chegar até o girassol.
      courseD_maze_until7_2018: Ajude o zumbi a chegar até o girassol.
      courseD_maze_until8: Ajude o zumbi a chegar até o girassol.
      courseD_maze_until8_2018: Ajude o zumbi a chegar até o girassol.
      courseD_playLab_cond6cloneForTest: Testando
      courseE_artist_concept1: 'Recrie esta imagem. '
      courseE_artist_concept1_2018: 'Recrie esta imagem. '
      courseE_artist_concept4: Recrie este desenho.
      courseE_artist_concept4_2018: Recrie este desenho.
      courseE_artist_functions1: "\"Olá! Eu sou um artista zumbi. Eu amo desenhar!\"  \\r\n\\r\nAjude\no zumbi a desenhar óculos usando quadrados com lados de 100 pixels de comprimento.  \\r\n\\r\nA\nhaste entre as lentes tem 75 pixels de comprimento."
      courseE_artist_functions1_2018: "\"Olá! Eu sou um artista zumbi. Eu amo desenhar!\"  \\r\n\\r\nAjude\no zumbi a desenhar óculos usando quadrados com lados de 100 pixels de comprimento.  \\r\n\\r\nA\nhaste entre as lentes tem 75 pixels de comprimento."
      courseE_artist_functions8a_2018: Crie uma função para um único quadrado.
      courseE_artist_ramp12: Use o que você aprendeu para desenhar este triângulo dentro de um quadrado.
      courseE_bee_concept1: "Colete todo o néctar de cada flor.\nUse um laço aninhado. "
      courseE_bee_concept1_2018: "Colete todo o néctar de cada flor.\nUse um laço aninhado. "
      courseE_bee_concept5: Ajude a abelha a coletar todo o nectar das flores.
      courseE_bee_concept5_2018: Ajude a abelha a coletar todo o nectar das flores.
      courseE_bee_functions1: Colete todo o néctar de cada flor.
      courseE_bee_functions1_2018: Colete todo o néctar de cada flor.
      courseE_bee_functions3: "As funções são blocos de código que realizam\numa tarefa. \\r\n\\r\nUse a função \"obtenha 5\" para obter 5 néctares por vez."
      courseE_bee_functions3_2018: "As funções são blocos de código que realizam\numa tarefa. \\r\n\\r\nUse a função \"obtenha 5\" para obter 5 néctares por vez."
      courseE_bee_functions4: "A função \"mova e obtenha néctar\" vira\na abelha, coleta néctar, e então retorna a abelha para onde ela começou. \\r\n\\r\nUse\na função para coletar todo o néctar."
      courseE_bee_functions4_2018: "A função \"mova e obtenha néctar\" vira\na abelha, coleta néctar, e então retorna a abelha para onde ela começou. \\r\n\\r\nUse\na função para coletar todo o néctar."
      courseE_collector_ramp10: Ajude Laurel a coletar todo o tesouro.
      courseE_collector_ramp8: Ajude Laurel a coletar todo o tesouro.
      courseE_collector_ramp9: Ajude Laurel a coletar todo o tesouro.
      courseE_farmer_concept2: Colete todas as abóboras.
      courseE_farmer_concept2_2018: Colete todas as abóboras.
      courseE_farmer_concept4: "Agora, vamos nos aprofundar mais um nível!\nAninhamos todo o bloco de código dentro de outro laço, mas você precisa posicionar o\nartista no lugar para desenhar a próxima reta. Qual desses blocos de código você\npode colocar no final do laço mais externo para desenhar toda a grade?"
      courseE_farmer_functions10b: Use sua nova função duas vezes para resolver este desafio.
      courseE_farmer_functions10b_2018: Use sua nova função duas vezes para resolver este desafio.
      courseE_farmer_functions13_2018: Solucione este desafio com 23 blocos ou menos.
      courseE_farmer_functions2b: Ajude a colheitadeira a pegar os milhos e as abóboras.
      courseE_farmer_functions2b_2018: Ajude a colheitadeira a pegar os milhos e as abóboras.
      courseE_farmer_ramp11a: Enquanto houver uma pilha, remova a areia.
      courseE_farmer_ramp11a_2018: Enquanto houver uma pilha, remova a areia.
      courseE_farmer_ramp11b: Enquanto houver uma pilha, remova a areia.
      courseE_farmer_ramp11b_2018: Enquanto houver uma pilha, remova a areia.
      courseE_maze_ramp4: Evite a(s) TNT(s) ou penas irão voar!
      courseE_maze_ramp4_2018: Evite a(s) TNT(s) ou penas irão voar!
      courseE_maze_ramp5: Desvie da TNT.
      courseE_maze_ramp5_2018: Desvie da TNT.
      courseE_multi_maze_ramp5: Desvie da TNT.
      courseF_artist_for7: "Faça três pequenas alterações no\ncódigo do último nível para conseguir isso!"
      courseF_artist_for7_2018: "Faça três pequenas alterações no\ncódigo do último nível para conseguir isso!"
      courseF_artist_for_challenge1: Você consegue descobrir como recriar este desenho?
      courseF_artist_for_challenge1_2018: Você consegue descobrir como recriar este desenho?
      courseF_artist_for_challenge2: "Você consegue descobrir como recriar esse desenho\ncom um único laço?"
      courseF_artist_for_challenge2_2018: "Você consegue descobrir como recriar esse desenho\ncom um único laço?"
      courseF_artist_fwp1: Edite a função 'desenhar um quadrado' para encontrar bugs.
      courseF_artist_fwp1_2018: Edite a função 'desenhar um quadrado' para encontrar bugs.
      courseF_artist_fwp_challenge1: Você consegue descobrir como este programa funciona?
      courseF_artist_fwp_challenge1_2018: Você consegue descobrir como este programa funciona?
      courseF_artist_variables1: Vamos desenhar um triângulo equilátero com exatamente 50 pixels de comprimento em cada lado.
      courseF_artist_variables7: 'Desenhar um triângulo com lados de 150 pixels. '
      courseF_artist_variables7_2018: 'Desenhar um triângulo com lados de 150 pixels. '
      courseF_bee_conditionals10: Colete todo o néctar e faça todo o mel.
      courseF_bee_conditionals10_2018: Colete todo o néctar e faça todo o mel.
      courseF_bee_conditionals3: 'Ajude a abelha a colegar todo o nectar. '
      courseF_bee_conditionals3_2018: 'Ajude a abelha a colegar todo o nectar. '
      courseF_bee_for1: Colete o nectar de cada flor usando o menor número de blocos possíveis.
      courseF_bee_for1_2018: Colete o nectar de cada flor usando o menor número de blocos possíveis.
      courseF_bee_for2: Escrever o código para ajudar a abelha a coletar todo o néctar.
      courseF_bee_for2_2018: Escrever o código para ajudar a abelha a coletar todo o néctar.
      courseF_bee_for4: Ajude a abelha a coletar todo o nectar.
      courseF_bee_for4_2018: Ajude a abelha a coletar todo o nectar.
      courseF_bee_for5: Usar a variável `contador` duas vezes para resolver este enigma.
      courseF_bee_for5_2018: Usar a variável `contador` duas vezes para resolver este enigma.
      courseF_bee_for8: "Você conseguiu! Qual deve ser seu\nincremento para coletar 3, 6, 9, 12, 15 néctares?"
      courseF_bee_for8_2018: "Você conseguiu! Qual deve ser seu\nincremento para coletar 3, 6, 9, 12, 15 néctares?"
      courseF_bee_for_challenge2: "Resolva este desafio usando o menor número\npossível de blocos."
      courseF_bee_for_challenge2_2018: "Resolva este desafio usando o menor número\npossível de blocos."
      courseF_bee_for_challenge3: "Resolva este desafio usando o menor número\npossível de blocos."
      courseF_bee_functions4: "A função \"mova e obtenha néctar\" vira\na abelha, coleta néctar, e então retorna a abelha para onde ela começou. \\r\n\\r\nUse\na função para coletar todo o néctar."
      courseF_bee_functions4_2018: "A função \"mova e obtenha néctar\" vira\na abelha, coleta néctar, e então retorna a abelha para onde ela começou. \\r\n\\r\nUse\na função para coletar todo o néctar."
      courseF_bee_fwp5: Use esta função para coletar todo o nectar.
      courseF_bee_fwp5_2018: Use esta função para coletar todo o nectar.
      courseF_bee_variables_4_2018: Altere o código para funcionar com este desafio.
      courseF_bee_variables_5_2018: Crie seu próprio código para resolver este enigma
      courseF_bee_variables_7_2018: Este enigma é um pouco diferente. O que você precisa para resolvê-lo?
      courseF_bee_variables_8_2018: Quantos néctares a abelha irá coletar desta flor?
      courseF_maze_ramp4: Evite a(s) TNT(s) ou penas irão voar!
      courseF_maze_ramp4_2018: Evite a(s) TNT(s) ou penas irão voar!
      courseF_maze_ramp5: Desvie da TNT.
      courseF_maze_ramp5_2018: Desvie da TNT.
      courseF_playlab_variables0: Esta é uma Perna de Pirata. Ele é muito difícil de entender nos dias de hoje!
      courseF_playlab_variables1: Esta é uma Perna de Pirata. Ele é muito difícil de entender nos dias de hoje!
      courseF_playlab_variables2: "Agora, decodifique a fala da Perna de Pirata mudando o valor das variáveis em apenas dois lugares! \\r\n"
      courseF_playlab_variables2a: "Agora, decodifique a fala da Perna de Pirata mudando o valor das variáveis em apenas dois lugares! \\r\n"
      courseF_playlab_variables8c: Use as variáveis para tornar o jogo mais pessoal.
      courseF_playlab_variables8c_2018: Use as variáveis para tornar o jogo mais pessoal.
      course_playlab_variables1: Esta é uma Perna de Pirata. Ele é muito difícil de entender nos dias de hoje!
      course_playlab_variables2: "Agora, decodifique a fala da Perna de Pirata mudando o valor das variáveis em apenas dois lugares! \\r\n"
      course_playlab_variables3: "Agora, decodifique a fala da Perna de Pirata mudando o valor das variáveis em apenas dois lugares! \\r\n"
      coursea_maze_ramp1_2018: Para este enigma, junte os blocos e clique em "▶ Executar"!
      flappy_1: Conecte um bloco no bloco "quando clicar" e, em seguida, clique em "Executar". Clique ou toque na tela para mover o passarinho em direção ao alvo.
      flappy_11: Crie seu próprio jogo Flappy Bird. Você pode mudar o visual e todas as regras, até mesmo a gravidade. Quando terminar, clique em Concluir para que seus amigos joguem seu jogo em seus celulares.
      flappy_11_2018: Crie seu próprio jogo Flappy Bird. Você pode mudar o visual e todas as regras, até mesmo a gravidade. Quando terminar, clique em Concluir para que seus amigos joguem seu jogo em seus celulares.
      flappy_1_2018: Conecte um bloco no bloco "quando clicar" e, em seguida, clique em "Executar". Clique ou toque na tela para mover o passarinho em direção ao alvo.
      flappy_2: Agora que já temos uma base. Conecte um bloco ao bloco "quando bater no chão". Seu código precisa 'TERMINAR O JOGO' quando o passarinho bater.
      flappy_2_2018: Agora que já temos uma base. Conecte um bloco ao bloco "quando bater no chão". Seu código precisa 'TERMINAR O JOGO' quando o passarinho bater.
      flappy_3: O bloco "quando o jogo começa" permite que você execute o código quando o jogo começa. Defina a velocidade do nível e voe em direção ao alvo.
      flappy_3_2018: O bloco "quando o jogo começa" permite que você execute o código quando o jogo começa. Defina a velocidade do nível e voe em direção ao alvo.
      flappy_4: O passarinho vai atravessar os obstáculos, a menos que você programe para fazê-lo bater. Conecte um bloco ao bloco "quando atingir um obstáculo". Seu programa precisa 'TERMINAR O JOGO' quando o passarinho bater nos obstáculos.
      flappy_4_2018: O passarinho vai atravessar os obstáculos, a menos que você programe para fazê-lo bater. Conecte um bloco ao bloco "quando atingir um obstáculo". Seu programa precisa 'TERMINAR O JOGO' quando o passarinho bater nos obstáculos.
      flappy_5: Vamos adicionar um painel de pontuação e aumentar os pontos quando o passarinho passar pelos obstáculos. Faça isso no bloco "quando passar um obstáculo", e então marque um ponto quando o passarinho passar pelo primeiro conjunto de obstáculos.
      flappy_5_2018: Vamos adicionar um painel de pontuação e aumentar os pontos quando o passarinho passar pelos obstáculos. Faça isso no bloco "quando passar um obstáculo", e então marque um ponto quando o passarinho passar pelo primeiro conjunto de obstáculos.
      flappy_6: Veja se você ainda pode marcar um ponto depois de fazer o passarinho bater as asas mais ou menos.
      flappy_6_2018: Veja se você ainda pode marcar um ponto depois de fazer o passarinho bater as asas mais ou menos.
      flappy_7: Em seguida, tente mudar a cena conectando outro bloco ao bloco "quando o jogo começa".
      flappy_7_2018: Em seguida, tente mudar a cena conectando outro bloco ao bloco "quando o jogo começa".
      flappy_8: Você pode definir o visual a qualquer momento, não apenas quando o jogo começa. Tente criar um cenário ALEATÓRIO quando outros eventos acontecerem, por exemplo, ao passar um obstáculo.
      flappy_8_2018: Você pode definir o visual a qualquer momento, não apenas quando o jogo começa. Tente criar um cenário ALEATÓRIO quando outros eventos acontecerem, por exemplo, ao passar um obstáculo.
      flappy_9: Para misturar as coisas, ao invés de terminar o jogo quando bater em um obstáculo, tente fazer a pontuação voltar a 0.
      flappy_9_2018: Para misturar as coisas, ao invés de terminar o jogo quando bater em um obstáculo, tente fazer a pontuação voltar a 0.
      frozen circle function in circle: "Agora vamos criar 20 círculos\nsobrepostos, virando 18 graus entre cada círculo."
      frozen circle function with parameter: "Temos aqui um bloco \"crie um círculo\"\nque pode fazer círculos de tamanhos diferentes. Você pode usar isso para criar\num pequeno círculo de tamanho 5 e um círculo maior de tamanho 10?"
      frozen circle function: "Use o novo bloco \"crie um círculo\" para\ncriar 10 círculos sobrepostos. Não se esqueça de avançar entre os círculos."
      frozen circle: "Um círculo é uma forma especial. Você pode descobrir\nque número usar para substituir os pontos de interrogação para desenhar um círculo?"
      frozen cross rotate dense: "Vamos repetir isso 90 vezes! Quantas\nvezes 90 cabe em 360? Dica: é um número realmente pequeno."
      frozen cross rotate dense_b: Vamos repetir a linha **90** vezes!
      frozen cross rotate dense_test: Vamos repetir a linha **90** vezes!
      frozen cross rotate: "Agora, tente repetir isso 10 vezes. Quantos graus\nvocê precisa virar entre cada reta?"
      frozen cross rotate_b: Agora, tente repetir isso **10** vezes. **Quantos graus** você precisa virar entre cada reta?
      frozen cross rotate_test: Agora, tente repetir isso **10** vezes. **Quantos graus** você precisa virar entre cada reta?
      frozen cross: "Envolva um bloco \"Repita\" em torno desses comandos para criar\num sinal de adição. Você notou que Elsa pode se mover para a frente e para trás?"
      frozen diamond mini snowflake: "Você sabia que cada floco de neve\ntem uma forma diferente? Vamos criar um novo floco de neve usando o bloco \"Repita\"\npara repetir um paralelogramo 4 vezes, virando 90 graus à direita entre\ncada paralelogramo."
      frozen diamond snowflake: "Agora, vamos criar um novo floco de neve\nusando o bloco repita para repetir um paralelogramo 10 vezes, virando 36 graus\nà direita entre cada um."
      frozen diamond: "Use um bloco \"Repita\" em torno desses blocos para criar um paralelogramo.\nÉ como um retângulo mas tem ângulos diferentes. Este tem ângulos de 60 graus\ne 120 graus em vez de todos os ângulos terem 90 graus."
      frozen freeplay: "Você se tornou oficialmente um artista mestre!\nCrie um país das maravilhas de gelo."
      frozen line: "Oi! Eu sou Elsa de Arendelle. Ajude-me a criar uma\nreta."
      frozen perpendicular: "Agora, vamos ver se podemos criar duas retas\nque formam um ângulo de 90 graus entre si. Você vai precisar usar o bloco \"vire\"\ne também o bloco \"mova\"."
      frozen snowflake branch: "Tente usar o bloco \"crie um floco de neve do tipo ramificado”\npara criar três ramificações, o que começa a parecer um floco de neve."
      frozen snowflake full: "Agora, vamos repetir isso 8 vezes para fazer um\nbelo floco de neve!"
      frozen snowflake full_b: Agora, vamos repetir isso **8** vezes para criar um lindo floco de neve!
      frozen snowflake full_test: Agora, vamos repetir isso **8** vezes para criar um lindo floco de neve!
      frozen snowflower: "Padrões de neve complexos podem ser criados com\nformas muito simples. Você pode criar um padrão repetindo 5 círculos de tamanho\n5 e 5 círculos de tamanho 10?"
      frozen square iterative: "Parece que estamos na metade do caminho para fazer\num quadrado. Vamos juntar 4 retas para criar um quadrado."
      frozen square loop 3x: "Vamos criar três quadrados, virando depois\nde cada quadrado. Lembre-se de virar 120 graus antes de cada novo quadrado."
      frozen square loop: "Oi, eu sou Anna de Arendelle! Vamos fazer um quadrado\ncom o bloco \"repita\", que usa menos blocos. Quantas vezes (???) o bloco\n\"repita\" deve repetir os blocos dentro dele para fazer um quadrado?"
      frozen square snowflake: "Você consegue criar um floco de neve usando o bloco\n\"repita\" para criar um quadrado 10 vezes e o bloco \"vire\" para virar 36\ngraus entre cada quadrado?"
      grade1_maze_sequence1: Altere o código para me levar até o porco!
      grade1_maze_sequence2: Altere o código para me levar até o porco!
      grade1_maze_sequence5: Mova-me por um caminho, e então por outro para me levar até o porco!
      grade1_maze_sequence6: "Descubra o que está faltando e então adicione blocos\npara me levar até o porco!"
      grade1_maze_sequence9: 'Desvie do TNT para me levar até o porco! '
      grade2_CaringForNewPet_10: Leve-me até o porco!
      grade2_CaringForNewPet_5: Leve-me até o porco!
      grade2_MakeDogTag_10: Agora desenhe o que você quiser!
      grade2_MakeDogTag_3: |-
        Ajude-me a completar a casa para o gato.
      grade2_MakeDogTag_4: |-
        Essa casa precisa de um telhado! Desenhe o triângulo. Dica: todos os 3 lados têm o mesmo comprimento.
      grade2_MakeDogTag_6: 'Atividade livre! Desenhe o que você quiser.'
      grade2_MakeDogTag_8: "Agora vamos conectar um monte de \"V\"\nem um laço."
      grade2_MakeDogTag_9: "Reconstrua o código do último desafio,\nmas, dessa vez, adicione uma ação de virar à esquerda em 30 graus dentro do laço. Agora repita\na ação 24 vezes, em vez de 8."
      grade2_PuppyLoops_1: Você pode me levar até o porco usando 5 blocos?
      grade2_PuppyLoops_10: |-
        Meu professor diz que eu devo terminar o que
        comecei!\r
        \r
        Ajude-me a terminar meu cata-vento. Você consegue descobrir o que há de errado?
      grade2_PuppyLoops_2: "Você consegue pegar o porco criando um laço que usa\napenas um bloco \"avance\" dentro de um bloco \"repita\"?"
      grade2_PuppyLoops_4: "Neste desafio, dois laços \"repita\" ajudarão você\na pegar o porco com o menor número possível de blocos!"
      grade2_PuppyLoops_5: "Você consegue descobrir a maneira mais rápida de me\nlevar até o porco?"
      grade2_PuppyLoops_7: Use o que você aprendeu para me levar até o girassol!
      grade2_PuppyLoops_8: "O código dos bigodes do gato está errado.\n\\r\n\\r\nCorrija o código para desenhar os bigodes, todos com o mesmo tamanho."
      grade2_PuppyLoops_9: |-
        Parece que o C no código está desenhado ao contrário!\r
        \r
        Você
        consegue fazê-lo parecer com um C de novo?
      grade2_collector_10: Você está quase acabando! Colete o máximo de peças do tesouro que você conseguir para terminar a fase!
      grade2_collector_10_2018: Você está quase acabando! Colete o máximo de peças do tesouro que você conseguir para terminar a fase!
      grade2_collector_2: Mova Laurel até o ouro, então use `coletar` para pegar.
      grade2_collector_3: Ponha estes blocos em ordem para coletar todo o ouro e resolver o desafio.
      grade2_collector_5: Estes blocos estão na ordem errada. Você pode consertá-los?
      grade2_collector_6: Reordene os blocos para coletar todo o tesouro.
      grade2_collector_9: '*"Vamos pegar todas as moedas!"*'
      grade2_collector_A: Ajude Laurel a coletar todo o tesouro.
      grade2_collector_A_2018: Ajude Laurel a coletar todo o tesouro.
      grade2_maze_intro10: Resolva este desafio.
      grade2_maze_intro9: Resolva este desafio.
      grade2_playlab_project_1: "Agora escreva um programa que faça Valfredo\nse mover usando as teclas com as setas para cima / para baixo / à esquerda / à direita, para atingir todos os alvos!"
      grade2_playlab_project_3: "Você pode fazer Valfredo (personagem 1) dizer\n\"Ai!\" e reproduzir um som de \"batida\" se ele encontrar Chomp? \\r\n\\r\nQuando\nterminar, jogue para que isso aconteça."
      grade2_playlab_project_4: "Você pode adicionar um bloco para marcar um ponto\nquando Valfredo se encontrar com Otávia (personagem 3)? \\r\nJogue e mova Valfredo\ncom as setas do teclado até marcar ponto!"
      grade2_playlab_project_5: |-
        Adicione blocos ao evento "quando correr"
        para mudar o plano de fundo e a velocidade de Valfredo.\r
        \r
        Jogue e
        mova Valfredo com as setas até marcar pontos.
      grade2_puppy_loops2: "Você consegue pegar o porco criando um laço que usa\napenas um bloco \"avance\" dentro de um bloco \"repita\"?"
      grade2_puppy_loops4: "Neste desafio, dois laços \"repita\" ajudarão você\na pegar o porco com o menor número possível de blocos!"
      grade3_ConditionalsElse_1: "Esta nuvem está tapando minha visão! Veja\nse há uma flor atrás da nuvem, e só colete néctar se houver\numa flor. Cuidado, isso pode mudar!"
      grade3_ConditionalsElse_2: "Mais nuvens! \\r\n\\r\nProcure atrás\nde todas as nuvens para ver se elas escondem alguma flor antes de coletar o néctar.  \\r\n\\r\nLembre-se:\nNem todas as nuvens escondem alguma coisa!"
      grade3_ConditionalsElse_3: "Agora só quero produzir mel. Algumas\ndessas nuvens podem ter colmeias atrás delas. Não se esqueça de procurar em todas as nuvens!"
      grade3_ConditionalsElse_4: "Às vezes esta nuvem esconde uma flor\ne outras vezes uma colmeia! Use o bloco \"se/senão\" para coletar néctar\nse for uma flor, senão para produzir mel (porque é uma colmeia)."
      grade3_ConditionalsElse_5: |-
        Deve haver uma flor ou uma colmeia
        atrás de cada uma dessas nuvens!\r
        \r
        Use o bloco "se/senão" para coletar néctar
        se houver uma flor.\r
        Caso contrário, produza mel (porque há uma colmeia).
      grade3_ConditionalsElse_6: "Não tenho certeza de quanto néctar esta flor\ntem, mas sei que ela tem 1, 2 ou 3 unidades de néctar. \\r\n\\r\nCombine os blocos\ncondicionais (\"se\" e/ou \"se/senão\") para coletar apenas a quantidade de néctar que a flor tiver.\n\\r\n\\r\nLembre-se de que a quantidade de néctar pode mudar a cada vez que você executar o desafio!"
      grade3_ConditionalsElse_7: "Essas flores podem ter 3, 2 ou 1 néctar.\n\\r\n\\r\nComplete a função \"verifique a flor roxa\" e use-a para coletar\ntodo o néctar das flores."
      grade3_ConditionalsElse_8: "Escreva a função \"verifique flor e\nproduza mel\". \\r\n\\r\nSua função deve verificar se a flor roxa tem 3, 2\nou 1 néctar e coletar todo o néctar. \\r\nEntão, avance e produza mel."
      grade3_ConditionalsElse_9: "**Avaliação:** esta nuvem\nesconde uma flor com um néctar ou uma colmeia que precisa de um mel.  \\r\n\\r\nComplete\na função \"colete néctar ou produza mel\" e então, chame-a para coletar o néctar\nou o mel.  \\r\n"
      grade3_ConditionalsElse_TeacherIDo: |-
        Deve haver uma flor ou uma colmeia
        atrás de cada uma dessas nuvens!\r
        \r
        Use o bloco "se/senão" para coletar néctar
        se houver uma flor.\r
        Caso contrário, produza mel (porque há uma colmeia).
      grade3_Conditionals_1 BAD: Use um laço para coletar todo o néctar.
      grade3_Conditionals_1: "Sou uma abelha faminta! \\r\nAjude-me a coletar\ntodo o néctar das flores usando o menor número possível de blocos."
      grade3_Conditionals_10 BAD: "Colete o néctar das fileiras de flores!\nUse um laço aninhado."
      grade3_Conditionals_10: |-
        Há muita coisa acontecendo por aqui!\r
        \r
        Use
        o que você aprendeu para coletar todo o néctar e, então, produza o mel.
      grade3_Conditionals_11 BAD: "Avaliação: Use um laço \"enquanto\" para\ncoletar todo o néctar dessas flores."
      grade3_Conditionals_11: |-
        Vamos unir todas as informações!\r
        \r
        Use
        o que você aprendeu para me ajudar a coletar néctar apenas das flores que têm
        néctar para oferecer, usando o menor número possível de blocos. Não se esqueça de produzir o mel para terminar.
      grade3_Conditionals_12: "Este padrão de degrau deve ser familiar.  \\r\n\\r\nVocê\nconsegue coletar néctar apenas das flores que têm néctar para oferecer, usando o menor número de\nblocos possível?"
      grade3_Conditionals_13: "Avaliação: Colete todo o\nnéctar. Tenha cuidado para não coletar néctar das flores roxas que\nnão o tiverem."
      grade3_Conditionals_2: "Olhe só todo esse néctar!\\r\n\\r\nAjude-me\na coletar todo o néctar e produzir mel usando o menor número possível de blocos.  "
      grade3_Conditionals_3: "Tenha cuidado para não coletar néctar das\nflores roxas que não o têm. \\r\nPrimeiro, veja se o néctar\né igual a 1 usando o bloco \"se néctar\"."
      grade3_Conditionals_4: "Verifique essa flor com um bloco \"se\"\npara ver se há algum néctar disponível."
      grade3_Conditionals_5: "Colete o néctar de cada flor, apenas se\nela tiver néctar disponível."
      grade3_Conditionals_6: "Este campo tem flores vermelhas e roxas.\nAs flores vermelhas têm uma quantidade de néctar conhecida, mas o néctar das flores roxas é desconhecido.\nColete todo o néctar."
      grade3_Conditionals_7: Colete todo o néctar de cada flor.
      grade3_Conditionals_8: "O que será que tem por aí!\\r\n\\r\nAjude-me\na voar pelo jardim e coletar o néctar apenas das flores que têm\nnéctar para oferecer. "
      grade3_Conditionals_9: "Ajude-me a encontrar todo o néctar usando\no menor número possível de blocos!"
      grade3_Conditionals_TeacherIDo: "Verifique essa flor com um bloco \"se\"\npara ver se há algum néctar disponível."
      grade3_Debugging_1: "Esses blocos estão me incomodando. Corrija o(s)\nerro(s) para coletar todo o néctar."
      grade3_Debugging_5: "Essa flor parece deliciosa! \\r\n\\r\nCorrija o(s)\nerro(s) para coletar todo o néctar. Agora você pode usar os botões \"Executar\" e \"Passo\"."
      grade3_Debugging_6: |-
        Que doce desafio!\r
        \r
        Corrija o(s) erro(s)
        para coletar todo o néctar.
      grade3_Debugging_7: "Corrija o(s) erro(s) para coletar todo o néctar\ne produzir todo o mel."
      grade3_Debugging_9: |-
        Uau, que ferroada!\r
        \r
        Você
        terá que corrigir algumas coisas neste programa para coletar todo o
        néctar e produzir todo o mel.
      grade3_Debugging_TeacherIDo: "Esses blocos estão me incomodando. Corrija o(s)\nerro(s) para coletar todo o néctar e produzir todo o mel."
      grade3_Loops_10: |-
        Que abelha trabalhadora!\r
        \r
        Ajude a abelha a coletar todo o
        néctar e produzir todo o mel com o menor número de blocos possível.
      grade3_Loops_11: "O formato deste caminho é diferente dos\ndemais. \\r\n\\r\nVocê consegue coletar todo o néctar usando o menor número possível de blocos?"
      grade3_Loops_12: "Você consegue encontrar a maneira mais rápida para a abelha\ncoletar todo o néctar e produzir todo o mel?"
      grade3_Loops_2: Desta vez, use um laço para juntar todo o néctar.
      grade3_Loops_3: Use um laço "repita" para coletar todo o néctar.
      grade3_Loops_4: "Agora, use o bloco \"repita\" para coletar todo o\nnéctar e produzir todo o mel."
      grade3_Loops_5: "Que lindo campo florido!  Ajude a\nabelha a visitar cada flor. Você consegue achar uma maneira de fazer isso com menos de 7 blocos?"
      grade3_Loops_6: "Quantas vezes os laços ajudaram você neste desafio?  \\r\n\\r\nOs laços\nsão seus amigos! Use alguns deles para completar este desafio com o menor número\nde blocos possível."
      grade3_Loops_7: |-
        Essas flores parecem deliciosas!\r
        \r
        Colete o néctar
        de cada uma das flores usando o menor número possível de blocos.
      grade3_Loops_8: "Colete todo o néctar e produza todo o mel\nusando o menor número possível de blocos."
      grade3_Loops_9: "Colete o néctar de cada flor e produza mel\nem cada colmeia usando o menor número possível de blocos."
      grade3_Loops_TeacherIDo: |-
        Essas flores parecem deliciosas!\r
        \r
        Colete o néctar
        de cada uma das flores usando o menor número possível de blocos.
      grade3_bee_conditionals_new3b: Colete todo o néctar e faça todo o mel.
      grade3_bee_conditionals_quantum2: "Mais nuvens! \\r\n\\r\nProcure atrás\nde todas as nuvens para ver se elas escondem alguma flor antes de coletar o néctar.  \\r\n\\r\nLembre-se:\nNem todas as nuvens escondem alguma coisa!"
      grade3_maze_Loop1: "Avaliação: Leve-me até o girassol\nusando apenas 5 blocos! "
      grade3_maze_loops2: "Leve-me até o girassol usando o menor número de blocos\npossível! \\r\n\\r\nUse um laço \"repita\" dentro de outro para diminuir\na quantidade de códigos que você precisa."
      grade3_maze_loops3: "Vamos subir o nível! \\r\nUse\nlaços para me levar até o girassol com o menor número de laços possível."
      grade3_maze_loops4: "Leve-me até o girassol usando o menor número\npossível de blocos!"
      grade3_maze_loops5: "Leve-me até o girassol usando o menor número possível\nde blocos!"
      grade3_maze_nestedLoops1: Você pode me levar até o porco usando 5 blocos?
      grade3_maze_nestedLoops2: "Você consegue pegar o porco criando um laço que usa\napenas um bloco \"avance\" dentro de um bloco \"repita\"?"
      grade3_maze_nestedLoops3: "Leve-me até o porco! Você só pode usar um bloco\n\"avance\" desta vez"
      grade3_maze_nestedLoops4: "Neste desafio, dois laços \"repita\" ajudarão você\na pegar o porco com o menor número possível de blocos!"
      grade3_robotFarmer_ConditionalsIntro_10: Estou trabalhando até tarde, então está escuro, e eu não sei o tamanho desses montes de terra. Agora, eu não tenho todas as opções que eu costumava ter com o bloco "enquanto". Mova-me ao longo do campo e, se houver um monte de terra, remova-o
      grade3_robotFarmer_ConditionalsIntro_11: 'Ainda está escuro lá fora. Mova-me ao longo do terreno. Se houver um monte de terra, remova-o, e se houver um buraco, preencha-o. Dica: use o menu de opções no bloco "se".'
      grade3_robotFarmer_ConditionalsIntro_6: Remova todas as pilhas de terra usando o menor número de blocos possível. As novas opções de menu no bloco "enquanto" mostram se eu estou em uma pilha de terra ou em um buraco.
      grade3_robotFarmer_ConditionalsIntro_TeacherIDo1: 'Ajude-me a encher todos esses buracos com 5 pás de terra. Dica: você pode usar um bloco "repita" dentro de um bloco "enquanto".'
      grade3_robotFarmer_ConditionalsIntro_TeacherIDo2: Estou trabalhando até tarde, então está escuro, e eu não sei o tamanho desses montes de terra. Agora, eu não tenho todas as opções que eu costumava ter com o bloco "enquanto". Mova-me ao longo do campo e, se houver um monte de terra, remova-o
      grade4_arist_nested_loop_circles1: "Avaliação: use um laço aninhado para\ncompletar o desenho."
      grade4_arist_nested_loop_flags1: Repita o código dado para criar um moinho de vento.
      grade4_arist_nested_loop_polygons1: "Repita esse desenho 10 vezes. \\r\n\\r\nQuanto\nvocê precisa virar a cada repetição?"
      grade4_arist_nested_loop_polygons2: "Repita essa forma 6 vezes. \\r\n\\r\nQuanto\nvocê precisa virar a cada repetição? "
      grade4_arist_nested_loop_squares1: "Você pode desenhar esses 10 quadrados dessa\ncalçada usando um laço aninhado? Cada quadrado tem 30 pixels."
      grade4_arist_nested_loop_triangles2: "Agora, aninhe esse laço dentro de outro laço para\ndesenhar 10 triângulos. Isso se chama laço \"aninhado\".  "
      grade4_arist_nested_loop_triangles3: "Você pode desenhar um hexágono repetindo o\ncódigo do triângulo?"
      grade4_arist_nested_loop_triangles4: Desenhe o dente na boca do crocodilo!
      grade4_arist_nested_loop_triangles5: |-
        Crie um sol aninhando o código inicial em
        outro laço.\r
        \r
        Para conseguir este desenho legal com um centro vazio, você terá que
        dar um pulo para a frente do tamanho do triângulo antes de virar.
      grade4_arist_nested_loop_triangles6: "Você pode desenhar esses 36 triângulos usando\num laço aninhado?"
      grade4_artist_functions1: "\"Olá! Eu sou um artista zumbi. Eu amo desenhar!\"  \\r\n\\r\nAjude\no zumbi a desenhar óculos usando quadrados com lados de 100 pixels de comprimento.  \\r\n\\r\nA\nhaste entre as lentes tem 75 pixels de comprimento."
      grade4_artist_functions2: "As funções permitem que você defina novos blocos! \\r\n\\r\nMovemos\nos blocos necessários para desenhar um quadrado para dentro de uma função chamada \"desenhe\num quadrado\". Desta vez, use a função \"desenhe um quadrado\" para criar os óculos.\n\\r\n\\r\nOs quadrados estão separados por uma distância de 75 pixels."
      grade4_artist_functions_challenge: "Use as funções sugeridas para desenhar quatro\nlinhas de hexágonos. Você percebeu como nossas linhas numeradas são deslocadas para a direita?"
      grade4_artist_functions_challenge2: "Use as funções sugeridas para desenhar quatro\nlinhas de hexágonos. Você percebeu como nossas linhas numeradas são deslocadas para a direita?"
      grade4_artist_nestedLoops_challenge: |-
        Clique aqui para ver as instruções completas novamente!\r
        \r
        Apresentamos
        aqui um código para uma forma interessante. O que acontece quando você o repete várias
        vezes, virando a cada repetição? Observe que as viradas nessa forma
        somam 420 graus, o que significa que quando seu artista terminar de desenhar,
        ele estará de frente para uma direção diferente do que quando você começou. Essa nova direção
        é exatamente 60 graus à direita de onde você iniciou.
      grade4_artist_nestedLoops_challenge2: "Agora um desafio! Fique à vontade para usar tentativa\ne erro. Não esperamos que você seja perfeito na primeira vez. Quer\nver mais dicas? Clique aqui!"
      grade4_artist_nested_loop_circles1: "Avaliação: use um laço aninhado para\ncompletar o desenho."
      grade4_artist_nested_loop_flags1: Repita o código dado para criar um moinho de vento.
      grade4_artist_nested_loop_polygons1: "Repita esse desenho 10 vezes. \\r\n\\r\nQuanto\nvocê precisa virar a cada repetição?"
      grade4_artist_nested_loop_squares1: "Você pode desenhar esses 10 quadrados dessa\ncalçada usando um laço aninhado? Cada quadrado tem 30 pixels."
      grade4_artist_nested_loop_triangles1: "Complete o código para desenhar esses triângulos. O\nprimeiro está pronto para você. Dica: 3 triângulos em uma rotação de 360 graus."
      grade4_artist_nested_loop_triangles5: |-
        Crie um sol aninhando o código inicial em
        outro laço.\r
        \r
        Para conseguir este desenho legal com um centro vazio, você terá que
        dar um pulo para a frente do tamanho do triângulo antes de virar.
      grade4_artist_nested_loop_triangles6: "Você pode desenhar esses 36 triângulos usando\num laço aninhado?"
      grade4_artist_parameters_squares1: "Clique em \"editar\" para preencher a definição\nda função \"desenhe um quadrado\" e adicionar um parâmetro. Ela deve receber um parâmetro\ncomprimento, como no triângulo. Dessa vez, desenhe 3 quadrados: 25, 50 e 75\npixels de comprimento e separados por 100 pixels cada."
      grade4_artist_parameters_triangles2: "Você percebe algo diferente\nsobre esses blocos de função? Clique em \"Executar\" para ver o que acontece."
      grade4_artist_parameters_triangles2b: "Você consegue completar este desenho? Os\nlados de cada triângulo têm 25 pixels a mais que o anterior. O primeiro triângulo\ntem lados de 25 pixels de comprimento."
      grade4_artist_parameters_triangles3: "Você consegue completar este desenho? Os\nlados de cada triângulo têm 25 pixels a mais que o anterior. O primeiro triângulo\ntem lados de 25 pixels de comprimento."
      grade4_artist_parameters_triangles4: "O código da função deste triângulo\nestá corrompido. Você consegue editar a função para corrigi-lo e criar triângulos\nde 25, 50 e 75 pixels de comprimento?"
      grade4_artist_parameters_trianglesx: "Você consegue completar este desenho? Os\nlados de cada triângulo têm 25 pixels a mais que o anterior. O primeiro triângulo\ntem lados de 25 pixels de comprimento."
      grade4_bee_conditionals_quantum1: "Esta nuvem está tapando minha visão! Veja\nse há uma flor atrás da nuvem, e só colete néctar se houver\numa flor. Cuidado, isso pode mudar!"
      grade4_bee_conditionals_quantum2: "Mais nuvens! \\r\n\\r\nProcure atrás\nde todas as nuvens para ver se elas escondem alguma flor antes de coletar o néctar.  \\r\n\\r\nLembre-se:\nNem todas as nuvens escondem alguma coisa!"
      grade4_bee_conditionals_quantum4: "Às vezes esta nuvem esconde uma flor\ne outras vezes uma colmeia! Use o bloco \"se/senão\" para coletar néctar\nse for uma flor, senão para produzir mel (porque é uma colmeia)."
      grade4_bee_conditionals_quantum5: |-
        Deve haver uma flor ou uma colmeia
        atrás de cada uma dessas nuvens!\r
        \r
        Use o bloco "se/senão" para coletar néctar
        se houver uma flor.\r
        Caso contrário, produza mel (porque há uma colmeia).
      grade4_bee_functions1: Colete todo o néctar de cada flor.
      grade4_bee_functions2: "Funções são blocos de código que realizam\numa tarefa. Use a função \"obtenha 2 néctares\" para coletar o néctar de cada\nflor."
      grade4_bee_functions3: "As funções são blocos de código que realizam\numa tarefa. \\r\n\\r\nUse a função \"obtenha 5\" para obter 5 néctares por vez."
      grade4_bee_functions4: "A função \"mova e obtenha néctar\" vira\na abelha, coleta néctar, e então retorna a abelha para onde ela começou. \\r\n\\r\nUse\na função para coletar todo o néctar."
      grade4_bee_nestedLoops0: Use um laço para coletar todo o néctar.
      grade4_bee_nestedLoops1: "Colete todo o néctar de cada flor.\nUse um laço aninhado. "
      grade4_bee_nestedLoops3: "Colete todo o néctar criando\num laço aninhado."
      grade4_bee_nestedLoops4: "Colete todo o néctar de cada flor\ne produza mel na colmeia. \\r\n\\r\nUse um laço aninhado. "
      grade4_frozen_freeplay: "Você se tornou oficialmente um artista mestre!\nCrie um país das maravilhas de gelo."
      grade4_frozen_functions0: Você consegue descobrir qual número precisa usar para substituir os pontos de interrogação e desenhar um círculo?
      grade4_frozen_functions1a: "Use o novo bloco \"crie um círculo\" para\ncriar 10 círculos sobrepostos. Não se esqueça de avançar entre os círculos."
      grade4_frozen_functions2: "Agora vamos criar 20 círculos\nsobrepostos, virando 18 graus entre cada círculo."
      grade4_frozen_functions3: "Temos aqui um bloco \"crie um círculo\"\nque pode fazer círculos de tamanhos diferentes. Você pode usar isso para criar\num pequeno círculo de tamanho 5 e um círculo maior de tamanho 10?"
      grade4_frozen_functions4: "Padrões de neve complexos podem ser criados com\nformas muito simples. Você pode criar um padrão repetindo 5 círculos de tamanho\n5 e 5 círculos de tamanho 10?"
      grade4_frozen_nested_loop_diamonds2: "Você sabia que cada floco de neve\ntem uma forma diferente? Vamos criar um novo floco de neve usando o bloco \"Repita\"\npara repetir um paralelogramo 4 vezes, virando 90 graus à direita entre\ncada paralelogramo."
      grade4_frozen_nested_loop_diamonds3: "Agora, vamos criar um novo floco de neve\nusando o bloco repita para repetir um paralelogramo 10 vezes, virando 36 graus\nà direita entre cada um."
      grade4_frozen_square: "Oi, eu sou Anna de Arendelle! Vamos fazer um quadrado\ncom o bloco \"repita\", que usa menos blocos. Quantas vezes (???) o bloco\n\"repita\" deve repetir os blocos dentro dele para fazer um quadrado?"
      grade4_frozen_square_loop1: "Oi, eu sou Anna de Arendelle! Vamos fazer um quadrado\ncom o bloco \"repita\", que usa menos blocos. Quantas vezes (???) o bloco\n\"repita\" deve repetir os blocos dentro dele para fazer um quadrado?"
      grade4_frozen_square_loop2: "Vamos criar três quadrados, virando depois\nde cada quadrado. Lembre-se de virar 120 graus antes de cada novo quadrado."
      grade4_frozen_square_loop3: "Você consegue criar um floco de neve usando o bloco\n\"repita\" para criar um quadrado 10 vezes e o bloco \"vire\" para virar 36\ngraus entre cada quadrado?"
      grade4_playlab_freeplay: "É hora da atividade livre! Divirta-se\ncom todos os blocos da sua caixa de ferramentas. "
      grade4_playlab_test: |-
        Use a seta para a direita para atirar tortas.\r
        \r
        Em
        nosso jogo, como podemos marcar pontos? Adicione 1 à variável "pontos" toda
        vez que o cão atingir o gato com um pedaço de torta. Use o evento "quando o personagem 2 tocar em alguma coisa"
        para acionar uma atualização em sua pontuação. Você pode incrementar sua variável
        definindo "pontos = pontos + 1". Aumente sua pontuação até 10 (um ponto
        de cada vez!) para passar de nível.
      grade4_playlab_test2: "Aqui temos uma função chamada \"pule\"\nque faz seu personagem principal pular 100 pixels. Execute o programa e use\na função \"pule\" para coletar todas as bandeiras movendo o cachorro com as setas\ndo teclado."
      grade4_review_artist1: Oi, eu sou um artista. Você pode escrever códigos para me fazer desenhar quase qualquer coisa. Use alguns blocos para me fazer desenhar sobre as linhas cinzas na imagem. (Cada linha tem o comprimento de 100 pixels)
      grade4_review_artist2: 'Essa casa precisa de um telhado! Desenhe o triângulo. Dica: todos os 3 lados têm o mesmo comprimento.'
      grade4_review_artist3: "O bloco \"pule\" move o artista sem desenhar.\nDesenhe a linha tracejada usando os blocos \"pule para a frente\" e \"avance\".\nCada linha tem 50 pixels de comprimento."
      grade4_review_bee1: "Agora, use o bloco \"repita\" para coletar todo o\nnéctar e produzir todo o mel."
      grade4_review_bee2: "Colete o néctar de cada flor e produza mel\nem cada colmeia usando o menor número possível de blocos."
      grade4_review_bee3: |-
        Que abelha trabalhadora!\r
        \r
        Ajude a abelha a coletar todo o
        néctar e produzir todo o mel com o menor número de blocos possível.
      grade5_artist_binary1: "Binário é uma forma de representar informações\nusando apenas duas opções. Aqui, vamos usar as opções \"desligado\" (representada\npelo número 0) e \"ligado\" (representada pelo número 1).  \\r\n\\r\nFoi fornecida\numa grade de \"pixels\" pela qual você pode andar e criar\ndesigns virando em certos quadrados. Você consegue fazer o artista desenhar\n\"01010101\" em binário na primeira fileira?"
      grade5_artist_binary10: Clique aqui para ver algumas dicas.
      grade5_artist_binary11: "Atividade livre: aqui temos uma tela em branco\npara você desenhar. Divirta-se!"
      grade5_artist_binary2: "Temos aqui uma função que recebe uma string\nbinária de 1's e 0's e instrui o artista a mover-se da esquerda para\na direita, de cima para baixo. O artista vai preencher os quadrados nos quais vir um 1 e ignorar\nos que tiverem um 0.\\r\n\\r\nExecute este código para ver como\no artista usa números binários para desenhar este padrão."
      grade5_artist_binary3: "Qual dessas strings binárias você poderia\nrepetir 8 vezes para desenhar esta imagem?"
      grade5_artist_binary4: "Você consegue desenhar este padrão repetindo\napenas três dígitos binários? (0 e 1)?"
      grade5_artist_binary5: "Cada string binária representa uma linha dessa\nimagem. Você consegue reorganizá-las de forma que elas desenhem um rostinho feliz\nao invés de um rostinho triste?"
      grade5_artist_binary6: "Que string binária de 6 dígitos, repetida\n11 vezes, vai desenhar essa imagem?"
      grade5_artist_binary7: "Qual é a menor string binária que você\npode repetir para desenhar esta imagem?"
      grade5_artist_binary8: Termine o desenho.
      grade5_artist_binary9: |-
        Temos aqui uma tela de maior
        resolução para desenhar - 16 pixels por 16 pixels!\r
        \r
        Você viu o que acontece quando
        começamos ser criativos com os bits?
      grade5_artist_for_loops1: "Use um bloco \"repita\" para desenhar este triângulo\nque tem 50 pixels de largura."
      grade5_artist_for_loops10: |-
        Você consegue descobrir como
        usar todas as coisas que você aprendeu para criar esta imagem?\r
        \r
        Precisa de uma
        dica? Clique aqui.
      grade5_artist_for_loops5: |-
        Apenas uma pequena alteração no código
        da última imagem pode criar este desenho. Você consegue descobrir qual é
        essa alteração?\r
        \r
        Dica: algo precisa ser removido!
      grade5_artist_for_loops6: "Se você virar um pouco mais ou\num pouco menos do que normalmente faria para uma forma, você conseguirá um efeito legal. Tente\nusar algum código do último nível, mas virando 89 graus para criar\nesta espiral quadrada retorcida."
      grade5_artist_for_loops7: "Faça três pequenas alterações no\ncódigo do último nível para conseguir isso!"
      grade5_artist_for_loops8: "Você se lembra de quando usamos\numa variável para controlar o número de lados de uma forma em uma fase anterior? Faremos\na mesma coisa com a variável \"contador\" agora. Esse padrão começa\ncom um triângulo e adiciona um lado de cada vez até que seja desenhado um decágono (10 lados).\nCada lado deve ter 100 pixels de comprimento. "
      grade5_artist_for_loops9: |-
        Vamos juntar tudo!  Usando
        seu conhecimento sobre laços "para" e sobre variável "contador", crie este desenho
        no qual cada forma tem dois lados a mais que a anterior. Garanta que cada lado
        seja 10 vezes maior que o número de lados do polígono.\r
        \r
        Apenas uma pequena parte
        do código foi fornecida para você.
      grade5_artist_for_loopsfreeplay11: |-
        Atividade livre - Inspiração: agora você
        aprendeu tudo o que precisa saber para criar um padrão como esse! Se essa
        imagem inspira você, tente fazer algo similar. Caso contrário, crie algo
        você mesmo.\r
        \r
        Precisa de uma dica? Clique aqui.
      grade5_artist_functionparameters10: "Atividade livre - Inspiração: agora você\naprendeu tudo o que precisa saber para criar um padrão como esse! Se essa\nimagem inspira você, tente fazer algo similar. Caso contrário, crie algo\nvocê mesmo.\\r\n \\r\nQuer saber como nosso padrão de inspiração foi feito? "
      grade5_artist_functionparameters11: "Atividade livre: aqui estão as funções\nque você escreveu e mais algumas para você usar. Desenhe algo incrível!\nBrinque com a largura da caneta para ver como seus desenhos ficam diferentes!"
      grade5_artist_functionparameters7: "Esta imagem é semelhante à anterior.\nVocê consegue usar um laço \"para\" com sua função para criar deste desenho?"
      grade5_artist_functionparameters8: "Vamos editar a função \"desenhe um\npolígono\". Ela já tem um parâmetro \"lados\". Agora, vamos adicionar um parâmetro\n\"comprimento\". \\r \nO perímetro de cada forma tem 200 pixels de comprimento. Você se lembra\nda equação para fazer as formas ficarem do mesmo tamanho quando elas têm um número diferente\nde lados?"
      grade5_artist_functionparameters_6: |-
        Você consegue completar esse desenho?
        Os lados de todas as formas têm 100 pixels de comprimento.
      grade5_artist_parameters_squares1: "Clique em \"editar\" para preencher a definição\nda função \"desenhe um quadrado\" e adicionar um parâmetro. Ela deve receber um parâmetro\ncomprimento, como no triângulo. Dessa vez, desenhe 3 quadrados: 25, 50 e 75\npixels de comprimento e separados por 100 pixels cada."
      grade5_artist_parameters_triangles2a: "Você percebe algo diferente\nsobre esses blocos de função? Clique em \"Executar\" para ver o que acontece."
      grade5_artist_parameters_triangles4: "O código da função deste triângulo\nestá corrompido. Você consegue editar a função para corrigi-lo e criar triângulos\nde 25, 50 e 75 pixels de comprimento?"
      grade5_artist_variables_freeplay10: "Atividade livre: Brinque com o número\nde lados desta forma. Você consegue alterar o algoritmo para que o tamanho geral\nda forma permaneça o mesmo, independentemente do número de lados? Dica: Se\nvocê dividir seu comprimento inicial pelo número de lados, o comprimento de cada\nlado ficará menor à medida que o número de lados crescer."
      grade5_artist_variables_freeplay14: |-
        Atividade livre: Veja só! Agora seu algoritmo
        está aninhado dentro de mais um laço. Experimente alterar os valores das
        suas duas variáveis para desenhar padrões legais.\r
        \r
        Para conseguir mais efeito, experimente brincar com
        as cores! Use cores aleatórias dentro dos laços para ver como isso muda seu design.
      grade5_artist_variables_freeplay15: |-
        Quer ver o design de inspiração ou as
        dicas? Clique aqui!\r
        \r
        Caso contrário, crie um design você mesmo!
      grade5_artist_variables_freeplay16: "Ainda jogando?  Temos aqui uma tela em branco na qual\nvocê pode criar o que quiser!"
      grade5_artist_variables_hexagons1: "Vamos tentar de novo! \\r\n\\r\nVocê consegue\ndefinir a variável \"comprimento\" em 60 para fazer este design bacana com hexágonos?"
      grade5_artist_variables_letterT11: "Este é um código mais complicando com os mesmos conceitos que usamos\nno último desafio - qual deve ser o valor atribuído à variável \"lados\"\npara desenhar essa imagem de quadrados?"
      grade5_artist_variables_octagons13: "Quando uma forma tem muitos lados, cada\nlado deve ser menor se você quiser que todo o padrão caiba na tela.\n\\r\nVamos recriar o algoritmo para este padrão incrível, mas, em vez de\ndefinir manualmente a variável \"comprimento\", vamos usar um bloco de matemática com\na variável \"lados\" dentro para nos certificar de que cada forma se encaixe corretamente. O\nperímetro de cada polígono é de 300 pixels.\\r\nPrecisa de dicas? Clique aqui."
      grade5_artist_variables_pentagon8: |-
        Use o que você aprendeu no último desafio
        para criar esse hexágono usando a variável "lados".\r
        \r
        Percebe como você pode
        alterar apenas um valor para desenhar um triângulo, um quadrado, um pentágono ou um octógono?
      grade5_artist_variables_pentagon9: "Agora, recrie o algoritmo do último\nnível para criar um pentágono de lados 150."
      grade5_artist_variables_pentagons1: "Desenhe esse padrão de pentágonos com\nlados de 100 pixels definindo o valor correto para \"comprimento\" e colocando a variável\n\"comprimento\" em todos os lugares corretos. \\r\n\\r\nVocê percebeu que só precisa\ndefinir o valor de \"comprimento\" uma vez, e o código usa o valor correto em todos os lugares?"
      grade5_artist_variables_pentagons12: "Vamos definir a variável \"lados\" como\n5. Quanto mais lados adicionarmos a esse algoritmo, maior será o\npadrão! Observe que existe uma nova variável chamada \"comprimento\". Agora podemos usá-la onde há\num bloco \"avance\". Para essa forma, defina a variável \"comprimento\" como 75."
      grade5_artist_variables_rectangle6: "Agora eu quero fazer um retângulo que tenha\na altura duas vezes maior que a largura. Temos uma variável chamada \"largura\" que\ndeve ser definida como 100. Você pode usar os blocos matemáticos para completar o código?"
      grade5_artist_variables_square7: |-
        Temos aqui um código que pode desenhar qualquer polígono
        regular. Há uma nova variável chamada lados que está definida como 4. Você consegue usar
        a variável lados (junto com o bloco matemático) para virar a quantidade certa independentemente
        de quantos lados o polígono tem?\r
        \r
        Clique aqui para voltar para
        a dica!
      grade5_artist_variables_triangles2: "Ao invés de usar \"avance por 150,\"\no bloco \"mova\" está referenciando agora uma variável chamada \"comprimento.\" Você consegue\ndefinir \"comprimento\" como150 para desenhar esse novo triângulo?"
      grade5_artist_variables_triangles3: "Arraste um bloco numérico para os blocos \"defina\no comprimento\" e \"repita_vezes\" para desenhar um conjunto de triângulos de 50 pixels.\n"
      grade5_bee_for_loops1: "Use um laço para coletar o néctar de\ntodas as flores."
      grade5_bee_for_loops2: "Adicione o código necessário para garantir que\na abelha colete todo o néctar. Olhe quanto código você precisa para esse desafio!\n(Vamos aprender uma maneira mais simples no próximo desafio)."
      grade5_bee_for_loops4: Ajude a abelha a coletar todo o nectar.
      grade5_bee_for_loops6: "Você também pode usar um laço \"para\" para fazer contagem\nregressiva. Tente coletar esse néctar fazendo uma contagem regressiva de 5 até 1, de 1 em 1."
      grade5_bee_for_loops8: "Você conseguiu! Qual deve ser seu\nincremento para coletar 3, 6, 9, 12, 15 néctares?"
      grade5_playlab_freeplay: "É hora da atividade livre! Divirta-se\ncom todos os blocos da sua caixa de ferramentas. "
      grade5_playlab_variables1: "Desta vez você não precisa escrever código algum, apenas\nclique em \"Executar\" para jogar! Nesse jogo, você é o cão que está tentando\ncoletar mais bandeiras do que o gato. Use a seta para baixo para controlar o cão.\nPressione \"Terminar\" quando você terminar de jogar."
      grade5_playlab_variables10: "Edite a função chamada \"patrulhe\" para\nadicionar um parâmetro \"personagem\", assim podemos chamá-la para todos os personagens\nda tela. Lembre-se, os personagens correspondem aos números 1, 2 e 3."
      grade5_playlab_variables11: "Adicione outro parâmetro chamado \"velocidade\"\nà função \"patrulhe\". Tente usar um bloco \"defina velocidade\" com o novo parâmetro \"velocidade\"\npara ajudar o Pinguim a pegar as duas bandeiras antes que os outros personagens peguem\numa."
      grade5_playlab_variables12: "Vamos nos divertir! Analise o\ncódigo fornecido para ver se você consegue descobrir o que cada bloco faz.  \\r\nQuando\nterminar, use as setas do teclado para controlar o cão e coletar todas as bandeiras.\\r\nOBSERVAÇÃO:\nVocê não precisa fazer nenhuma alteração no programa"
      grade5_playlab_variables13: "Use o bloco \"quando o personagem tocar\"\npara enviar o cão de volta para a parte superior esquerda SOMENTE se ele tocar em qualquer outro personagem."
      grade5_playlab_variables14: "É hora da atividade livre! Divirta-se\ncom todos os blocos da sua caixa de ferramentas. "
      grade5_playlab_variables2: "A corrida do último desafio não foi\nmuito justa! Altere a variável \"velocidade_cão\" para garantir que você possa coletar mais\nbandeiras do que o gato. O primeiro a coletar 10 bandeiras vence!"
      grade5_playlab_variables3: "Use as setas para a esquerda e para a direita para se mover,\ne a seta para cima para pular. Veja se você consegue coletar todas as bandeiras."
      grade5_playlab_variables4: "Agora estamos usando uma variável chamada \"altura\"\npara controlar a altura que o cão pode pular. Atualize a variável \"altura\" para que\no cão possa pular alto o suficiente para alcançar todas as bandeiras."
      grade5_playlab_variables6: |-
        Use a seta para a direita para atirar tortas.\r
        \r
        Em
        nosso jogo, como podemos marcar pontos? Adicione 1 à variável "pontos" toda
        vez que o cão atingir o gato com um pedaço de torta. Use o evento "quando o personagem 2 tocar em alguma coisa"
        para acionar uma atualização em sua pontuação. Você pode incrementar sua variável
        definindo "pontos = pontos + 1". Aumente sua pontuação até 10 (um ponto
        de cada vez!) para passar de nível.
      grade5_playlab_variables7: "Legal, agora vamos garantir que esse jogo\nnão seja muito fácil. Sempre que o cão (personagem 1) for atingido por um sanduíche\ndo gato (personagem 2), você deve perder um ponto. Comece com 10 pontos para que\no jogo não seja muito difícil. Faça sua pontuação cair de 10 para 0 para passar de nível."
      grade5_playlab_variables71: "Temos aqui nosso jogo de uma fase anterior,\nmas a maior parte do código está oculta. Há uma nova função chamada \"marcar_pontos\".\\r\n\\r\nEdite\na função para que um novo parâmetro \"pontos\" seja adicionado à variável \"pontos_jogador\".\n\\r\n\\r\nA variável \"pontos_jogador\" deve aumentar toda vez que o cão atingir o gato\ncom uma torta e diminuir toda vez que o gato atingir o cão com um sanduíche.\\r\n\\r\nObservação:\nQuando terminar, clique em \"Executar\" para jogar. Quando o cão marcar 6 pontos, você\nvai para o próximo desafio. "
      grade5_playlab_variables81: "Adicionamos uma última função para\nvocê.\\r\n\\r\nUse uma instrução \"se\" para que seu jogo chame a função \"suba de nível\"\nsomente quando \"pontos_jogador\" for maior que um determinado número.\\r\n\\r\nPor\nexemplo: \"pontos_jogador\" > 6\\r\n\\r\nJogue e chegue até o nível 3\npara ir para o próximo desafio. "
      grade5_playlab_variables9: "Aqui temos uma função chamada \"patrulhe\".\n\\r\n\\r\nEdite-a para mover o gato 400 pixels para cima, e então 400 pixels para baixo."
      grade5_playlab_variables_freeplay: "Hora da atividade livre! Temos aqui todas as\nvariáveis que usamos até agora essa etapa, bem como algumas a mais caso\nvocê queira usá-las. \\r\n\\r\nObserve que agora há muitos blocos em nossa\ncaixa de ferramentas e eles precisam ser organizados! Aqui, colocamos cada peça em\numa categoria apropriada. Reserve um tempo para explorar tudo o que está disponível.\nQuando terminar de explorar, crie um jogo ou uma história usando repetições, variáveis\ne eventos.  \\r\n\\r\nDica: deslize a tela para baixo para ver todos os comandos na área de trabalho."
      gradek_artist_loops1: Ajude o artista a desenhar esta linha duas vezes mais rápido.
      gradek_artist_loopsPre: Este é um novo tipo de quebra-cabeça chamado "Artista". Brinque com o nível e desenhe algo divertido.
      k-1 maze 1: Você pode me mover para o oeste para chegar até o porco?
      level 'grade3_Loops_10: |-
        Que abelha trabalhadora!\r
        \r
        Ajude a abelha a coletar todo o
        néctar e produzir todo o mel com o menor número de blocos possível.
      level 'grade3_Loops_11: "O formato deste caminho é diferente dos\ndemais. \\r\n\\r\nVocê consegue coletar todo o néctar usando o menor número possível de blocos?"
      level 'grade3_Loops_12: "Você consegue encontrar a maneira mais rápida para a abelha\ncoletar todo o néctar e produzir todo o mel?"
      level 'grade3_Loops_2: Desta vez, use um laço para juntar todo o néctar.
      level 'grade3_Loops_3: Use um laço "repita" para coletar todo o néctar.
      level 'grade3_Loops_4: "Agora, use o bloco \"repita\" para coletar todo o\nnéctar e produzir todo o mel."
      level 'grade3_Loops_5: "Que lindo campo florido!  Ajude a\nabelha a visitar cada flor. Você consegue achar uma maneira de fazer isso com menos de 7 blocos?"
      level 'grade3_Loops_6: "Quantas vezes os laços ajudaram você neste desafio?  \\r\n\\r\nOs laços\nsão seus amigos! Use alguns deles para completar este desafio com o menor número\nde blocos possível."
      level 'grade3_Loops_7: |-
        Essas flores parecem deliciosas!\r
        \r
        Colete o néctar
        de cada uma das flores usando o menor número possível de blocos.
      level 'grade3_Loops_8: "Colete todo o néctar e produza todo o mel\nusando o menor número possível de blocos."
      level 'grade3_Loops_9: "Colete o néctar de cada flor e produza mel\nem cada colmeia usando o menor número possível de blocos."
      level grade3_Loops_2: Desta vez, use um laço para juntar todo o néctar.
      marina_gameLab_play: Clone este nível e faça seus próprios blocos!
      ramp_artist_loops9: Resolva este enigma desenhando um quadrado.
      ramp_artist_loops9_2018: Resolva este enigma desenhando um quadrado.
      scrat 16 (copy 1): "Bolota! Bolota! Bolota! Use um bloco \"se\" para me levar até lá\ncom o menor número de blocos."
      scrat 16: "Bolota! Bolota! Bolota! Use um bloco \"se\" para me levar até lá\ncom o menor número de blocos."
      scrat 17: "Ok, vamos fazer novamente para pegar a prática - este não é\nmuito diferente, mas cuidado com a parede!"
      scrat 18 (copy 1): "Os blocos \"se-senão\" verificam uma condição e, em seguida,\nfazem uma coisa OU outra. Para que eu chegue até a bolota, tente usar este novo bloco."
      scrat 18: "Os blocos \"se-senão\" verificam uma condição e, em seguida,\nfazem uma coisa OU outra. Para que eu chegue até a bolota, tente usar este novo bloco."
      scrat 19 (copy 1): "Vamos praticar o uso do bloco \"se-senão\" mais uma vez. Você consegue\nacertar na primeira tentativa?"
      scrat 19: "Vamos praticar o uso do bloco \"se-senão\" mais uma vez. Você consegue\nacertar na primeira tentativa?"
      scrat 20: "Você consegue adicionar somente 3 blocos para me ajudar a resolver um labirinto mais\ncomplexo? Se você fizer isso corretamente, eu posso percorrer qualquer caminho cheio de curvas,\nnão importa o comprimento. Depressa! O gelo está derretendo!"
      skratDebugVideo1: Leve Scrat até a noz.
      subgoal U3L2 Using Simple Commands: "Desenhe um quadrado usando apenas avance\ne vireEsquerda.  O quadrado deve ser desenhado acima e à esquerda da posição\ninicial da tartaruga."
      subgoalU3L2_TurtleSquare_right: "Desenhe um quadrado usando apenas avance\ne vireEsquerda, mas, desta vez, faça o quadrado aparecer ACIMA e À DIREITA\nda posição inicial."
      valentine_artist_03: Agora tente algo você mesmo!<|MERGE_RESOLUTION|>--- conflicted
+++ resolved
@@ -1401,10 +1401,7 @@
       MSM Play Lab Game 2: "Variáveis também podem ser usadas para controlar\na velocidade de jogadores em um jogo. Defina a velocidade do jogador e do inimigo e veja\ncomo os movimentos mudam. A velocidade pode ficar entre 2 e 12."
       Middle School Hackathon Pt 1: "(Clique para ver todas as instruções)"
       Middle School Hackathon Pt 2: "(Clique para ver todas as instruções)"
-<<<<<<< HEAD
-=======
       Mike Pair Programming: Veja aqui as instruções
->>>>>>> 139131a2
       Mike Test Bee Conditionals 1: "Esta nuvem está tapando minha visão! Veja\nse há uma flor atrás da nuvem, e só colete néctar se houver\numa flor. Cuidado, isso pode mudar!"
       NEW Course 4 Artist Functions 1: "Você consegue desenhar um quadrado com\n100 pixels de comprimento usando um laço?"
       NEW Course 4 Artist Functions 10.1: "Use as funções dos desafios\nanteriores para desenhar esse padrão."
