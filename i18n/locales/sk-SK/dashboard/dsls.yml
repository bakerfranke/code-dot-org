--- conflicted
+++ resolved
@@ -1736,13 +1736,8 @@
     '6': '6'
     x: x
   post-assessment survey q34:
-<<<<<<< HEAD
-    Easy: Jednoduché
-    Hard: Ťažké
-=======
     Easy: Jednoduchý
     Hard: Ťažký
->>>>>>> 139131a2
   pre-assessment survey q24:
     'No': 'Nie'
     'Yes': 'Áno'
