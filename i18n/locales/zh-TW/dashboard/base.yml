#Files in the config/locales directory are used for internationalization
#and are automatically loaded by Rails. If you want to use locales other
#than English, add the necessary files in this directory.
#To use the locales, use `I18n.t`:
#I18n.t 'hello'
#In views, this is aliased to just `t`:
#<%= t('hello') %>
#To use a different locale, set it with `I18n.locale`:
#I18n.locale = :es
#This would use the information in config/locales/es.yml.
#To learn more, please read the Rails Internationalization guide
#available at http://guides.rubyonrails.org/i18n.html.
zh-TW:
  errors:
    messages:
      not_saved: '請修正下列錯誤：'
      too_young: '這內容有年齡限制，年輕學生不可以觀看。'
      teacher_must_accept_terms: '此內容有年齡限制，年輕學生不可觀看。請詢問你的老師是否能更新服務條款讓你能訪問此內容。你的老師能透過登入 Code Studio 並且點擊Code Studio 主頁上方附近的「檢視更新的條款」按鈕來接受條款。'
      pair_programmer: '目前和你進行小組編程活動的人從來沒有接觸過這些內容。若要存取這個內容，你必須停止結對編程並再試一次。'
  activerecord:
    errors:
      models:
        user:
          attributes:
            reset_password_token:
              invalid: "無效。注意每個重設密碼的連結只能使用一次，而且只有最近提供的連結才有用。"
      messages:
        blank: "必填"
        blank_plural: "必填"
        invalid: "不正確"
        invalid_plural: "無效"
    attributes:
      user:
        name: '顯示名稱'
        name_example: '顯示名稱 （例如 Cool Coder 或是 Jane S）'
        email: '電子信箱'
        parent_email: '家長/監護人電子信箱'
        personal_email: "個人電子信箱 <a href=\"%{url}\">（如果你沒有個人信箱請點擊這裡）</a>"
        personal_email_markdown: "個人電子信箱 [（如果你沒有個人信箱請點擊這裡）](%{url})"
        username: '用戶名稱'
        password: '密碼'
        password_confirmation: '密碼確認'
        current_password: '目前的密碼'
        locale: '語言'
        age: '年齡'
        gender: '性別'
        edit_header: '編輯帳戶資料'
        finish_sign_up_header: '已成功創建你的帳戶'
        finish_sign_up_subheader: '填妥下面的資料以完成 <strong>%{email}</strong> 的帳戶申請。'
        finish_sign_up_subheader_markdown: '填妥下面的資料以完成 **%{email}** 的帳戶申請。'
        finish_sign_up_subheader_provider: '填寫以下資料以使用 <strong>%{provider}</strong>為<strong>%{email}</strong>開設一個Code.org帳號。'
        finish_sign_up_subheader_provider_markdown: '填寫以下資料，以 **%{provider}**的名義為 **%{email}**完成設立一個Code.org帳戶。'
        reset_password_token: "你跟隨的重設密碼連結"
        error:
          future: 不能選擇將來的時間
  beta: "測試版"
  hello: "Hello world"
  welcome_back: "歡迎回來，%{name}"
  your_professional_learning_plan: "你的專業學習計畫"
  see_your_learning_plan: "觀看你的學習計劃"
  submit: 提交
  unsubmit: 取消提交
  previous_page: 上一頁
  next_page: 下一頁
  next_resource: 下一個資源
  done_with_module: 完成這個學習課程
  cancel: "取消"
  okay: "OK！"
  or: "或"
  heading_x_of_y: "%{heading} （%{x} / %{y} 頁）"
  join_section:
    code:
      title: '加入 Code.org 學習小組'
      placeholder: "學習小組代碼 (ABCDEF)"
      instructions: "請輸入教師提供的代碼以加入學習小組，共 6 個字元（例如 ABCDEF）。"
      instructions_short: "輸入學習小組代碼（6 字元）"
      submit: '加入'
  add_hint_form:
    placeholder: '請在此處輸入您的提示'
    submit: '添加提示'
  appname: "Code.org"
  stage: "階段"
  stage_number: "階段 %{number} "
  puzzle: "關卡"
  trophies: "獎盃"
  courses: '課程'
  courses_page:
    title_student: "在 Code Studio 上學習"
    title_teacher: "教授計算機科學"
  unplugged_activity: '不插電活動'
  of: "／"
  more: "更多"
  less: "較少"
  try_hoc: "點擊這裡體驗一小時玩程式 >> "
  try_k8intro: "試試我們為年級 K-8 所設計的計算機科學課程（15-25 小時）"
  k8intro: "K-8 資訊科學介紹課程 （15-25 小時）"
  already_started: "已經開始了嗎？從這裡繼續 >>"
  demos: "管理者：所有範例展示"
  continue: '繼續'
  prize: '獎品'
  more_info: '更多的資訊'
  auth:
    continue_with: '用 %{provider} 登入'
    sign_in_with: '用 %{provider} 登入'
    signed_in: '已成功登入！'
    signed_out_markdown: '###你已登出[Code.org](%{url}).'
    sign_out_of_markdown: '#### 你使用 %{provider} 登錄。[單擊此處](%{url}) 登出 %{provider}.'
    already_signedup: '已經註冊了？'
    notyet_signedup: "還沒加入？"
    google_oauth2: 'Google 帳戶'
    twitter: 'Twitter'
    facebook: 'Facebook 帳戶'
    windowslive: 'Microsoft 帳戶'
    microsoft_v2_auth: 'Microsoft 帳戶'
    clever: 'Clever 帳戶'
    powerschool: 'Powerschool 帳戶'
    forgot_password: '忘了密碼？'
    migration_success: '成功！你已更新為我們的新用戶體驗。'
    demigration_success: '你的帳戶目前停用新的用戶體驗功能。'
    need_confirmation: "沒有收到確認說明嗎？"
    need_unlock: "沒有收到解鎖說明嗎？"
    not_linked: "抱歉，你的 Code.org 帳戶未關聯到你的 %{provider}。請在下方輸入密碼後才能登入。"
    use_clever: "對不起，您的 Code.org 帳號無法連結到您的 %{provider}。請改從 Clever 平台登入。"
    unable_to_connect_provider: "無法將你的 Code.org 帳戶連接到 %{provider} ，麻煩再試一次。"
    already_in_use: "你的 %{provider} 已與 Code.org 的另一個帳戶綁定。"
    already_linked: "你的 %{provider} 已與 Code.org 的另一個帳戶綁定。"
    existing_account:
      account_exists: "好消息！你已有一個使用%{email}開設的Code.org帳戶"
      sign_in: "請登錄，我們將鏈接你的%{provider}個人資料。"
      sign_up: "不是你的個人信箱？想用其它信箱創建帳戶？如果要建立新的帳戶，我們還是會把 %{provider} 與你的個人資料連結。"
  signup_form:
    email_signup: '用你的電子信箱註冊'
    student_count: '%{count} 名學生已經註冊。'
    teacher_count: '%{count} 名教師已經註冊。'
    overview: '註冊一個帳號來追蹤你的進度或管理你的班級。<a href="/">你可以瀏覽不同的階段與關卡</a>而不用註冊，但需要註冊帳號來儲存你的專案與進度。'
    overview_markdown: '註冊一個帳號來追蹤你的進度或管理你的班級。[你不需註冊就可以瀏覽不同的階段與關卡](/)，但如果你要儲存專案與進度，就必須註冊。'
    hoc_already_signed_up_heading: '開始但不登入'
    hoc_already_signed_up_content: '您已註冊指導一小時玩程式活動！你與學生不用登入 Code Studio 就可以參與課程，一開始，可以在您的課堂上<a href="%{learn_url}">選擇一個課程</a>並和學生分享這個連結。<br/><br/>如果您覺得一小時玩程式的內容很棒，想要更進一步使用時，你可以在下方申請一個 Code Studio 帳戶，這樣你就可以替學生註冊參加<a href="%{educate_url}">較長期的課程</a>。'
    hoc_already_signed_up_content_post_hoc: '感謝你舉辦了「一小時玩程式」活動。您需要設定一組密碼來註冊 Code Studio。這樣你就能儲存進度和管理班級，並為學生分配課程並追蹤他們的進度。在沒有註冊帳戶之前，<a href="%{studio_url}">你還是可以繼續使用</a>。'
    hoc_already_signed_up_content_post_hoc_markdown: '感謝你舉辦了「一小時玩程式」活動。您需要設定一組密碼來註冊 Code Studio。這樣你就能儲存進度和管理班級，並為學生分配課程與追蹤他們的進度。在沒有註冊帳戶之前，[你還是可以繼續使用](%{studio_url})。'
    teacher_educator_guide: '參閱教師指引'
    title: "在 Code.org 上註冊"
    school_name: '學校名稱 （選填）'
    school_address: '學校地址 （選填）'
    address_placeholder: '地址、鄉鎮、 省市、 郵遞區號'
    gender: '性別（選填）'
    birthday: '生日 （選填）'
    age: '年齡'
    user_type: '你是學生還是教師？'
    submit: '註冊'
    go_to_account: '前往我的帳戶'
    teacher: '你是一名教師？'
    valid_username: "可以使用！"
    invalid_username: "用戶名稱至少需 5 字元"
    taken_username: "用戶名稱已被使用"
    valid_password: "密碼有效！"
    invalid_password: "密碼必須要 6 個字元以上"
    mismatch_password: "你輸入的兩次密碼不一致"
    student_consent: "我確定我的監護人已允許我使用 Code.org 提供的服務。 "
    agree_us_website: "我同意使用位於美國境內的網站。"
    my_data_to_us: "我在使用此網站時產生的數據資料可能會被系統傳送至並儲存在美國境內，或在美國境內進行處理。"
    student_terms_markdown: "電子信箱的儲存形式並不允許我們聯繫學生。除了密碼恢復請求的通知信，學生不會收到來自 Code.org 的信件。詳情請參閱我們的[隱私政策](http://code.org/privacy)。"
    additional_information: "我們還需要一些其他資訊來完成你的註冊。"
    user_type_button: "更新帳戶類型"
    user_type_label: "帳戶類型"
    user_type_teacher: "教師"
    user_type_student: "學生"
    field_is_required: "必填"
    accept_terms: "你必須同意才能建立帳戶。"
    error: "發生錯誤。"
    email_preference_question: "我們是否可以透過電子郵件向你發送有關我們的課程、當地志工或其它計算機科學資訊的訊息？（大概一個月一次）"
    email_preference_privacy: "（請參閱我們的隱私政策）"
    email_preference_yes: "是"
    email_preference_no: "否"
    email_preference_required: "你必須指定一個信箱地址。"
  school_info:
    title: '學校資訊（非必填）'
    school_country: '學校所屬國家'
    select_school_type: '選擇學校類型'
    charter: '實驗學校'
    private: '私立學校'
    public: '公立學校'
    homeschool: '在家教育'
    after_school: '課後學校'
    other: '其它'
    state: '州 / 省'
    district: '行政區'
    other_district_not_listed: '上面未列出的其它地區'
    district_name: '地區名稱'
    school: '學校'
    other_school_not_listed: '上面未列出的其它學校'
    school_name: '學校名稱'
    school_zip: '學校郵遞區號'
    school_address: '學校地址'
    school_organization_name: '學校 / 組織名稱'
    school_organization_zip: '學校 / 組織郵遞區號'
  signin_form:
    title: '已經有帳戶了？登入'
    login: '電子信箱'
    login_username: '用戶名稱或信箱'
    password: '密碼'
    remember: '記住我'
    submit: '登入'
  signin:
    try_heading: '還沒註冊嗎？你可以先試試'
    try_hoc: '先來試試一小時玩程式'
    try_20hours: '試試我們的 20 小時介紹計算機科學'
  signinsection:
    welcome: '歡迎來到%{section_name}'
    name: '選取你的名字'
    picture: '在這裡找到你的通關圖片'
    words: '在這裡輸入你的通關密語'
    login: '登入'
    invalid_login: '登入失敗，請再試一次。'
    pair_programming: '我在我的電腦上有夥伴'
    student_privacy_markdown: "若要進一步瞭解為何你無法看到你的全名，請[[點擊此處](%{student_privacy_blog})。"
  password:
    reset_form:
      title: '忘了密碼？'
      instructions: "請在下方輸入你的電子信箱，我們會發送重設密碼的指引給你。"
      email: '電子信箱'
      submit: '提交'
    reset_errors:
      captcha_required: '重置密碼前請輸入驗證碼。'
      invalid_email: '你註冊用的信箱似乎無效，請電郵 support@code.org 以取得密碼恢復的連結。'
    change_form:
      title: '更改您的密碼'
      new_password: '新密碼'
      confirm_password: '確認新密碼'
      submit: '更改我的密碼'
  welcome_email:
    subject: '加入我的班級'
    body: |
      點選下方的連結來報名參加在 Code.org 的資訊科學課程（我會是你的老師）：

      %{link}

      這是一個絕對會引起你注意的有趣課程。透過遊戲式的簡易引導，你將學會有關資訊科學的基本概念。快來跟比爾‧蓋茲(Bill Gates)，馬克‧佐克伯(Mark Zuckerberg)、憤怒鳥(Angry Birds)以及植物大戰殭屍(Plants vs. Zombies)一起學習程式設計吧！ :)

      %{name}
  parent_mailer:
    student_associated_subject: 'Code.org 的登入資訊'
    parent_email_added_subject: '歡迎來到 Code.org ！'
  teacher_mailer:
    new_teacher_subject: '歡迎來到 Code.org ！'
    delete_teacher_subject: 'Code.org 通知：你的帳戶已被刪除'
  section:
    your_section:
      one: '你的學習小組：'
      other: '你的學習小組：'
    code_with_teacher: '%{section_code} - %{teacher_name}'
    confirm:
      remove: '你確定要退出這個學習小組？'
    default_name: '未命名的學習小組'
    remove: '（移除學習小組）'
    type:
      picture: '通關圖片'
      word: '通關密語'
      email: '電子信箱'
      google_classroom: 'Google Classroom'
      clever: 'Clever'
  follower:
    invite_sent: '已發送邀請'
    added_teacher: '%{name} 已成為你的老師'
    registered: "你已經註冊了 %{section_name}。"
    error:
      signed_in: '操作前請先登出'
      username_not_found: '找不到用戶名稱 %{username}'
      username_in_use: '%{username} 已經被使用了，請重新挑選一個。'
      no_teacher: "找不到任何以 %{teacher_email_or_code} 註冊的使用者。請邀請他們到這註冊，然後再試著添加他們。"
      section_not_found: "找不到代碼是 %{section_code} 的學習小組。"
      blank_code: "請輸入學習小組代碼"
      cant_join_own_section: "抱歉, 你不能加入你自己的學習小組。"
      provider_managed_section: "這個學習小組是由另一位提供者管理的，你無法加入。請詢問你的老師是否能透過 %{provider} 將你加入，並重新同步他們的學習小組。"
    mail:
      student_disassociated:
        subject: "Code.org 通知： %{student_name} 已不再是你的學生。"
  reports:
    error:
      access_denied: "你不能存取此人的統計資料"
  crud:
    new_model: '新的 %{model}'
    show: '顯示 '
    edit: '编辑'
    edit_model: '編輯 %{model}'
    update: '更新'
    submit: '提交'
    destroy: '摧毀'
    back: '返回'
    confirm: '你真的確定嗎？'
    created: '%{model} 已建立。'
    updated: '%{model} 已更新。'
    destroyed: '%{model} 已刪除。'
    access_denied: '你沒有使用 %{model}的權限。'
  devise:
    registrations:
      user:
        user_type_change_email_mismatch: "你提供的電子信箱與這個帳戶的電子信箱不符"
        personal_login_created_email: '你已成功建立個人登入帳號。你現在可以用你的電子信箱和密碼登入'
        personal_login_created_username: '你已成功建立個人登入帳號。你現在可以使用你的使用者名稱 (%{username}) 和密碼登入你的帳號'
  nav:
    header:
      finished_hoc: "我完成了一小時玩程式活動"
      sign_in_to_save: '登入以儲存進度'
      my_dashboard: "我的控制台"
      course_catalog: "課程目錄"
      project_gallery: "所有專案"
      sections: "學習小組"
      help_support: "幫助與支援"
      report_bug: "回報問題"
      teacher_community: "教師社群"
      professional_learning: "專業學習"
      documentation: "說明文件"
      tutorials: "所有教程"
      app_lab_documentation: "App Lab 說明文件"
      app_lab_tutorials: "App Lab 教程"
      game_lab_documentation: "Game Lab 說明文件"
      game_lab_tutorials: "Game Lab 教程"
      sprite_lab_documentation: "Sprite Lab 說明文件"
      sprite_lab_tutorials: "Sprite Lab 教程"
      educate_overview: "教育工作者概覽"
      educate_elementary: "國小"
      educate_middle: "國中"
      educate_high: "高中"
      educate_hoc: "一小時玩程式"
      educate_partner: "與我們合作"
      educate_beyond: "超越 Code.org"
      educate_inspire: "激勵學生"
      educate_community: "線上社群"
      educate_tools: "工具和影片"
      about_us: "關於我們"
      about_leadership: "管理團隊"
      about_donors: "贊助者"
      about_partners: "合作夥伴"
      about_team: "全體成員"
      about_news: "新聞室"
      about_evaluation: "評估"
      about_jobs: "招聘"
      about_contact: "聯絡我們"
      about_faqs: "常見問答"
      learn: "學習"
      stats: "統計資料"
      help_us: "幫助我們"
      teach: "教育"
      about: "關於"
    user:
      classroom: '教師主頁'
      district_dashboard: '分區控制台'
      label: '嗨，%{username}'
      stats: 'Code Studio'
      my_projects: '我的專案'
      settings: '帳戶設定'
      logout: '登出'
      signin: '登入'
      signup: '建立一個帳戶'
      already_registered: '已經註冊過了？'
      pair_programming: '結對編程'
      team: '團隊'
      driver: '已登入'
      navigator: '夥伴'
      create: '創造'
      algebra_game: '代數'
      applab: 'App Lab'
      artist: '藝術家'
      artist_k1: '小藝術家（學齡前）'
      basketball: '籃球'
      bounce: '彈跳'
      calc: '計算'
      dance: '舞蹈派對'
      eval: 'Eval'
      flappy: '像素鳥'
      frozen: '冰雪奇緣'
      gamelab: 'Game Lab'
      gamelab_jr: 'Game Lab（測試版）'
      gumball: '阿甘妙世界'
      iceage: '冰原歷險記'
      infinity: '無限'
      makerlab: '自造者工具包'
      minecraft_adventurer: 'Minecraft 探險家'
      minecraft_aquatic: 'Minecraft 水世界'
      minecraft_codebuilder: 'Minecraft: 代碼連接'
      minecraft_designer: 'Minecraft'
      minecraft_hero: 'Minecraft 英雄們'
      playlab: 'Play Lab'
      playlab_k1: 'Play Lab （學齡前）'
      scratch: 'Scratch'
      sports: '運動'
      spritelab: 'Sprite Lab'
      starwars: '星際大戰'
      starwarsblocks: '星際大戰（程式積木）'
      starwarsblocks_hour: '星際大戰（程式積木）'
      weblab: 'Web Lab'
      view_all: '瀏覽所有專案…'
    popup:
      progress_for_user: "%{name} 的進度"
      progress: '你的學習進度'
      lines: '程式碼總計行數：%{lines}'
      close: '關閉'
      mastery: '觀念'
      puzzle_map: '所有階段'
      prizes: '收集全部的 %{total_trophies} 個獎盃，並贏取獎品 ！'
      prize_earned: '全部的 %{total_trophies} 個獎盃都收集到了，恭喜你贏得獎品！（僅限美國地區）'
      prize_us_only: '（僅限美國地區學生）'
      prizes_link: '更多的資訊'
  teacher:
    answer: 答案
    for_teachers_only: 僅限教師
    title:
      one: '你的老師：'
      other: '你的所有老師：'
    remove: '（移除教師）'
    confirm:
      remove: '你確認要刪除這個老師嗎？'
    students:
      dashboard: '前往教師控制台'
    user_not_found: '無法找到此教師。'
    student_teacher_disassociated: '你已移除 %{teacher_name} 當你的教師。'
    panel:
      answer_viewer: '教師面板'
      student: '學生'
      viewing_solution: '查看解決方案'
      try_it_yourself: '自己試試'
      section: '學習小組'
      example: '解答範例'
      example_with_number: '解答範例 %{solution_number}'
      submitted_on: '提交時間：'
      last_updated: '最近一次更新：'
      unsubmit: '取消提交'
      worked_with: '工作伙伴'
      update_lock_settings: '在此更新上鎖相關設定。'
      clear_response: '清空回應'
  user:
    email_confirm_needed: '電子信箱地址尚未被確認：'
    email_confirm_needed_required: '您的信箱 %{email} 尚未驗證：'
    email_confirm_wrong_email: '（錯誤的電子信箱？）'
    email_resend_confirm: '重新發送確認說明'
    new_email_hint: '（請確保這個信箱可以接收電子郵件）'
    new_password_hint: "（如果你不想變更它就保留空白）"
    current_password_hint: '（我們需要你現在的密碼以確認變更）'
    delete: '刪除帳戶'
    delete_text: "點擊下方按鈕將刪除你的帳號。"
    delete_text_teacher_managed_note: "這個帳戶是由您的老師管理，所以你無法刪除。若要刪除，必須先請你的老師解除這個帳戶的管理權。"
    delete_text_teacher_note: "請注意：刪除你的帳號並不會也刪除你的學生帳號。"
    delete_confirm: '確定要刪除你的帳戶？'
    deleted_user: '已刪除的用戶'
    no_password_because_oauth: '沒有密碼，因為你使用第三方帳戶登入。'
    no_password_because_sponsored: '告訴你的老師以管理你的密碼。'
    create_personal_login: '建立個人登入帳號'
    create_personal_login_under_13_info: '如果你想要在學年結束後繼續使用你的 Code.org 帳號，可以請你的父母或監護人協助你建立自己的個人登入帳號。'
    create_personal_login_under_13_username: "使用者名稱 (不要使用你的真實姓名！)"
    create_personal_login_under_13_parent_email: '家長/監護人的電子信箱'
    create_personal_login_info: '如果你想要在學年結束後繼續使用你的 Code.org 帳號，可以建立自己的登入帳號。'
    create_personal_login_link_account: '你也可以在「管理連接的帳戶」處連接到個人帳戶。'
    create_personal_login_terms: "通過創建個人帳戶，我同意接受 Code.org 的<a href='%{terms_of_service_url}', target='_blank'>服務條款</a>。我確認我的父母或監護人已經允許我在沒有老師指導情況下使用 Code.org 的服務。"
    create_personal_login_terms_markdown: "通過創建個人帳戶，我同意接受 Code.org 的[服務條款](%{terms_of_service_url})。我確認我的父母或監護人已經允許我在沒有老師指導情況下使用 Code.org 的服務。"
    create_personal_login_email_note: "注意：電子信箱的儲存形式並不允許我們聯繫學生。學生永遠不會收到來自 Code.org 的電子郵件，除了密碼恢復。詳情請參閱我們的<a href='%{privacy_policy_url}', target='_blank'> 隱私政策</a>。"
    create_personal_login_email_note_markdown: '注意： 電子信箱的儲存形式並不允許我們聯繫學生。學生永遠不會收到來自 Code.org 的電子郵件，除了密碼恢復。詳情請參閱我們的[隱私政策](%{privacy_policy_url})。'
    enter_new_login_info: '輸入你新的登入資訊'
    confirm_secret_words: '為了確認是你本人請輸入目前的通關密語'
    parent_email_label: "監護人信箱（非必填）"
    parent_email_hint: "（可用於恢復密碼）"
    enter_parent_email: "輸入你的家長或監護人的信箱（用於密碼恢復）"
    update: "更新帳戶"
    account_successfully_updated: "帳戶更新成功。"
    auth_option_saved: "你已成功連結至%{provider}的帳戶，電子郵件地址是 %{email}。"
    auth_option_saved_no_email: "你已成功連結至%{provider}的帳戶。"
    update_email: "更新"
<<<<<<< HEAD
=======
    parent_guardian_email_label: "家長/監護人電子信箱"
    none: "無"
>>>>>>> 97c71c09
    encrypted: "已加密"
  user_level:
    completed: '已完成'
    tried: '已體驗'
  home:
    title: "Code Studio"
    all_courses: "課程 1、2、3 概覽"
    lesson_plans: "教學計畫"
    signin_message: "已經註冊過了？%{link}"
    student_reg_link: '學生註冊'
    teacher_reg_link: '教師註冊'
    signin_directions: '查看每個帳戶進度。<br/>教師可以查看班級所有學生的進度。'
    teacher_dashboard: 查看進度表
    teacher_student_count_one: 您有 %{count} 個學生。
    teacher_student_count: 您有 %{count} 個學生。
    teacher_averages: 你的學生平均下來獲得了 %{trophy_average} / %{trophy_max} 的概念通（Concept Mastery）獎盃。
    teacher_print_certificates: '為完成此課程的所有學生列印證書'
    teacher_read_blog: 在 Educator Blog 上閱讀關於我們的新消息和教材更新訊息
    classroom: 你的教室
    student_progress: 你的學習進度
    student_stats: 你已經獲得了 %{trophy_count}/%{trophy_max} 的「概念通」獎盃了。
    student_left_off: '你上次離開的地方：'
    student_finished: 你已經完成 Code.org 上的所有教程，挑選另一個 %{online_link} 或到 %{local_school_link} 學習。
    local_school: 本地學校
    online: 在線上
    see_details: 查看詳細資訊
    view_course: 檢視課程
    prize_info: '參加獎（僅限美國公立學校教師）：班級獎金最高 $1,000 元美元。'
    tryfirst: '或者，你可以先體驗，以後再註冊：'
    trynow: '快來試試'
    add_hint_help: '請協助我們添加小提示到 Code.org 的教程'
    20hour_overview: '這個 20 小時課程將介紹核心的計算機科學和編程概念。本課程是設計給年級 K-8 的學生在課堂中使用，不過對於任何年紀的人也是有趣的學習。'
    test_videos_help: '在你的學校測試我們新的影片播放器'
    try_beta_courses: '新課程！試試我們為 K-5 學生設計的課程（測試版）。'
    use_as_teacher: '以教師身份使用此站'
    heading_elementary_markdown: "## 20 小時課程\n\n# 計算機科學基本原理（所有年齡）"
    your_gallery: 藝廊
    no_primary_course: "體驗 Code Studio 的課程"
    choose_next_course: "從下方的 Code Studio 課程中選一個體驗"
    print_certificate: "列印證書"
  move_students:
    new_section_dne: "抱歉，學習小組 %{new_section_code} 不存在。請輸入其他的學習小組代碼。"
    section_code_cant_be_current_section: "目前的學習小組不可以和新的學習小組相同。"
    current_section_dne: "抱歉， 學習小組 %{current_section_code} 不存在。請輸入其他的學習小組代碼。"
    student_ids_not_entered: "請提供 student_ids。"
    student_not_found: "無法找到其中的一個或多個學生。"
    all_students_must_be_in_current_section: "所有的學生都必須在你的學習小組中。"
    already_enrolled_in_new_section: "你無法移動這些學生，因為這個教師已經把他們放到另一個學習小組了。"
    third_party_login: "你不可將學生移動到與第三方工具同步的學習小組。"
  share:
    title: "在 Code Studio 上學習"
    description: "任何人都可以學習計算機科學，用程式來建立遊戲、應用程式及藝術作品。"
    try_hour_of_code: '試試「一小時玩程式」！'
  gender:
    male: '男性'
    female: '女性'
    non_binary: '非二元'
    not_listed: '不在清單裡'
    none: '不想回答'
  user_type:
    student: '學生'
    teacher: '教師'
  footer:
    thank_you: '我們感謝所有的<a href="https://code.org/about/donors">贊助者</a>、<a href="https://code.org/about/partners">合作夥伴</a>、我們的<a href="https://code.org/about/team">擴展團隊</a>、我們的影片演員陣容，還有我們的<a href="https://code.org/about/advisors">教育顧問</a>，因為他們的支援才有今天的 Code Studio。'
    help_from_html: '我們特別想認識來自 Amazon、Google、Microsoft 幫助我們完成這些材料的工程師。'
    help_from_html_old: '來自 Amazon、Google、Microsoft 的工程師的協助創造了這些材料。'
    art_from_html: '當個創世神 Minecraft &#8482; &copy; %{current_year} Microsoft 著作權所有，並保留一切權利。<br />星際大戰 Star Wars &#8482; &copy; %{current_year} 迪士尼和盧卡斯影業著作權所有，並保留一切權利。<br />冰雪奇緣 Frozen &#8482; &copy; %{current_year} 迪士尼著作權所有，並保留一切權利。<br />冰原歷險記 Ice Age &#8482; &copy; %{current_year} 二十世紀福斯影片公司著作權所有，並保留一切權利。<br />憤怒鳥 Angry Birds &#8482; &copy; 2009-%{current_year} Rovio 娛樂有限公司著作權所有，並保留一切權利。<br />植物大戰殭屍 Plants vs. Zombies &#8482; &copy; %{current_year} 美商藝電著作權所有，並保留一切權利。<br />阿甘妙世界 The Amazing World of Gumball &copy;%{current_year} 年卡通頻道著作權所有，並保留一切權利。'
    art_from_html_old: '當個創世神 Minecraft &#8482; &copy; %{current_year} Microsoft 著作權所有，並保留一切權利。星際大戰 Star Wars &#8482; &copy; %{current_year} 迪士尼和盧卡斯影業著作權所有，並保留一切權利。冰雪奇緣 Frozen &#8482; &copy; %{current_year} 迪士尼著作權所有，並保留一切權利。冰原歷險記 Ice Age &#8482; &copy; %{current_year} 二十世紀福斯影片公司著作權所有，並保留一切權利。憤怒鳥 Angry Birds &#8482; &copy; 2009-%{current_year} Rovio 娛樂有限公司著作權所有，並保留一切權利。植物大戰殭屍 Plants vs. Zombies &#8482; &copy; %{current_year} 美商藝電著作權所有，並保留一切權利。阿甘妙世界 The Amazing World of Gumball &copy; %{current_year} 卡通頻道著作權所有，並保留一切權利。'
    code_from_html: 'Code.org 使用 p5.play 遊戲資源庫，根據 <a href="http://www.gnu.org/licenses/old-licenses/lgpl-2.1-standalone.html">the GNU LGPL 2.1</a> 之許可。'
    powered_by_aws: 'Powered by Amazon Web Services'
    trademark: '&copy; Code.org, %{current_year}. Code.org&reg;, CODE 標誌以及 Hour of Code&reg; 都是 Code.org.的商標。'
    copyright: '版權所有'
    more: '更多'
    feedback: '提供回饋'
    translate: '協助我們翻譯'
    support: '支援'
    support_url: 'http://support.code.org'
    tos_short: '條款'
    tos: '服務條款'
    privacy: '隱私政策'
    secure: '安全版本'
    report_abuse: '檢舉濫用'
    built_on_code_studio: '創建自 Code Studio'
    make_my_own_app: '製作自己的 app'
    how_it_works: '它是如何運作的（檢視程式碼）'
    try_hour_of_code: '試試「一小時玩程式」！'
  reference_area:
    title: '需要幫忙？'
    subtitle: '看看這些影片和提示'
    teacher: '觀看解決方案'
    teacher_no_solution: '停止觀看解法'
    auth_error: '您無權查看該解決方案。'
    submit: '更新小藝術家的位置'
    direction: '開始方向（單位：度）'
  video:
    tab: '影片'
    notes: '看不到影片嗎？顯示文字說明。'
    notes_coming_soon: '影片說明即將推出。'
    autoplay_option: '自動播放影片'
    download: '下載影片'
    show_notes: '顯示文字說明'
    show_video: '顯示影片'
    label: '影片'
  compatibility:
    upgrade:
      unsupported_message: "你的瀏覽器不支援。請改用[支援的瀏覽器版本](%{supported_browsers_url})。你還是可以瀏覽此頁面，但有些功能會無法正常運作。"
      link: "進一步了解"
      applab_unsupported_tablet: "在桌上電腦使用 App Lab 是比較建議的方式，有滑鼠、鍵盤的平板上也可以。在你目前的裝置上使用，可能會遇到一些操作上的問題。"
      gamelab_unsupported_tablet: "在桌上電腦使用 Game Lab 是比較建議的方式，有滑鼠、鍵盤的平板上也可以。在你目前的裝置上使用，可能會遇到一些操作上的問題。"
      oceans_unsupported_browser: "本教程不支援此瀏覽器。請使用 Edge、Chrome、Firefox 或其他流行的瀏覽器查看此頁面。"
      weblab_unsupported_browser: "很抱歉，在這個瀏覽器上讀取 Web Lab 時發生了一些問題，請換個瀏覽器試試，造成不便請見諒。"
      weblab_unsupported_locale_storage: "很抱歉，在這個瀏覽器上使用隱藏模式，會導致載入 Web Lab 時發生問題，請將瀏覽器切換回正常模式，造成不便請見諒。"
  slow_loading: '請再等等，這次讀取的時間比較久一點.......'
  try_reloading: '請重新載入頁面'
  next_stage: '完成！繼續下個關卡'
  download_pdf: '觀看教學計畫'
  lesson_plan: '教學計畫'
  view_lesson_plan: '檢視教學計畫'
  pdf_download: '下載 PDF'
  download_coming_soon: '可下載的活動內容也即將完成。'
  video_coming_soon: '影片即將推出！'
  share_code:
    title: "按下\"執行\"來看看我的程式如何運作"
    bounce_og_title: "看看我的彈跳遊戲"
    flappy_og_title: "看看我的像素鳥遊戲"
    studio_og_title: "看看我的 Play Lab App"
    check_out_what_i_made: "看看我的作品"
    og_description: "我在 Code.org 自己寫了個程式"
    phone_number_not_allowed: "看起來裡面有一組電話號碼。請試著改變文字。"
    address_not_allowed: "看起來裡面有一組地址。請試著改變文字。"
    email_not_allowed: "看起來裡面有一組電子郵件地址。請試著改變文字。"
    profanity_not_allowed: "看起來裡面有一些不雅的文字。請試著改變文字。"
  builder:
    created: "您建立了一個新的腳本。"
    destroyed: "你刪除了一個腳本。"
    manage: "建立關卡"
    view: "檢視"
    back: "返回腳本"
    success: "你已經成功地編輯程式積木。"
    level:
      create: "建立新關卡"
      current: "目前的關卡"
      unused: "未使用的關卡"
  upsell:
    applab:
      title: 'App Lab'
      body: "App Lab 是個編程環境，你可以在裡頭做些簡單的應用程式。可以用積木或是 JavaScript 的方式設計，製作完後也能分享。"
      body_short: "設計一個 App（應用程式），用積木或 JavaScript 來編程使它運作，然後在幾秒鐘內分享您的應用程式。 a"
      audience: '年齡 13+'
      cta: '學習如何做'
    dance:
      title: '舞蹈派對'
    dance-2019:
      title: '舞蹈派對'
    hoc:
      title: '經典迷宮'
      body: '試試數百萬人已經體驗過的計算機科學基礎課程。'
    flappy:
      title: '像素鳥程式'
      body: '想要在 10 分鐘內寫個你自己的遊戲嗎？試試我們的像素鳥程式教程！'
    20-hour:
      title: '速成課程'
      body: '這個 20 小時課程將介紹核心的計算機科學和編程概念。本課程是設計給年級 K-8 的學生在課堂中使用，不過對於任何年紀的人也是有趣的學習。'
      body_short: '在速成課程的課程 2-4 中學習基本的計算機科學。'
    hoc2014:
      try_new_tutorial: '試試我們新的一小時玩程式教程（測試版）'
      try_frozen: '來自冰雪奇緣的安娜及艾莎。'
    gallery:
      title: "藝廊"
      body: "觀看由用戶建立的應用程式及藝術畫作"
    gamelab:
      title: "Game Lab"
      body: "Game Lab 這個編程環境可以讓你利用現成的一些物件、角色創作簡單能互動的動畫、遊戲，。"
      audience: "年齡 13+"
      cta: "學習如何做"
    hoc-encryption:
      title: "簡單加密"
      body: "學生將會學習建立和破解加密訊息的技術。"
    weblab:
      title: "Web Lab (beta)"
      body: "Web Lab 是個編程環境，透過它，你可以用 HTML 和 CSS 來建立簡單的網頁，然後快速地把你設計好的網站發佈出去。"
      audience: "年齡 13+"
      cta: "學習如何做"
    frozen:
      title: "冰雪奇緣"
    starwars:
      title: "星際大戰"
    infinity:
      title: "迪士尼無限 Play Lab"
      body: "用 Play Lab 創作一個由迪士尼角色主演的故事或遊戲。"
    minecraft:
      title: "Minecraft"
      body: "透過程式碼探索 Minecraft 世界。"
    minecraft2016:
      title: "Minecraft"
      body: "在 Minecraft 上為動物等其他生物編寫程式，打造屬於你自己的世界。"
    aquatic:
      title: "Minecraft"
    hero:
      title: "Minecraft"
      body: "全新的一小時玩 Minecraft 活動來了！用程式暢遊 Minecraft 世界吧。"
    sports:
      title: "運動"
      body: "製作一個籃球遊戲或是混合搭配多種不同的運動的遊戲。"
    text-compression:
      title: "文字壓縮"
      body: "在本節課，學生會利用文字壓縮小工具，將圖型替換成符號來壓縮文字。"
    unplugged:
      title: "不插電的教學活動"
      audience: "年齡 4+"
      body: "我們已經編寫一系列的不插電教學內容，讓你能夠在課堂上使用。現在你可以教授計算機科學基礎，不管你的班級裡頭有沒有電腦！試著使用這些教學內容，不管是當作一門獨立課程，還是當作任何計算機課程的補充教材。"
      body_short: "如果你沒有電腦，不妨試試這些不插電教學活動。"
    unplugged_conditionals:
      title: "條件判斷（Conditionals）"
      body: "在這個「不插電」活動中使用一副撲克牌學習演算法和條件判斷式"
    widgets:
      title: "視窗元件"
      body: "學生可以親身使用這些電子工具，探索計算機科學原理課程中會學到的概念。讓他們使用那些元件去學習，又或者為你的班級建立「單一概念」的課堂。"
      audience: "14 歲以上"
      cta: "學習如何做"
  gallery:
    students_drew_these_with_code: "學生是用程式畫出這些圖案的喔！"
    students_made_these_with_code: "學生是用程式做出這些玩意的喔！"
    picture_count: "在過去的 <b>%{days}</b> 天裡，學生們經由編寫電腦程式完成了<b>%{count}</b> 個圖畫。你可以點擊縮圖看看這些程式是如何運作的。"
    activity_count: "在過去的 <b>%{days}</b> 天裡，學生們經由編寫電腦程式完成了 <b>%{count}</b> 個 App 以及圖畫。你可以點擊縮圖看看這些程式是如何運作的。"
    want_to_make_your_own: "想要自己創作嗎？"
    how_to_save: "在這些教程的最後一關裡單擊「完成」和「儲存」，你創作的作品就會像它們一樣留在藝廊裡。"
    more: "更多 →"
    caption_by_name_age: "%{name}, %{age} 歲"
    caption_time_ago: "%{time_ago} 前"
    header: "藝廊"
    header_playlab: "故事與遊戲"
    header_artist: "代碼藝術"
    report_abuse: "檢舉濫用"
  landing:
    prerelease_tutorial: "這個教程仍在 **測試階段**，或會根據收到的意見、作出改善而有所修改。"
    report_bug: "臭蟲回報"
    support: "取得協助"
    support_url: "//support.code.org"
    help_resources: "幫助和資源"
    help_support: "幫助與支援"
    documentation: "說明文件"
    tutorials: "所有教程"
  free_response:
    placeholder: "在這裡輸入你的答案"
  multi:
    wrong_title: "不正確的答案"
    wrong_body: "答錯囉！別氣餒，再接再厲！"
    correct_title: "正確"
    correct_body: "答對囉，太棒啦。"
  multi-submittable:
    wrong_title: "謝謝"
    wrong_body: "感謝你提交這份答案。"
    correct_title: "謝謝"
    correct_body: "感謝你提交這份答案。"
  level_group:
    wrong_title: "謝謝"
    wrong_body: "感謝你提交這份答案。"
    correct_title: "謝謝"
    correct_body: "感謝你提交這份答案。"
    hide_survey_last_answer: "這個調查是匿名的。請造訪教師控制台以匯整調查結果。注意，只有在至少五個學生提交了調查後，報告結果才會可見。"
    survey_submission_thankyou: "感謝你提交這個問卷調查！調查已經完畢，你的回應會保持匿名。請注意，你的老師仍然能夠查看全班的回應，但紀錄一概不記名。"
  level_group-submittable:
    wrong_title: "謝謝"
    wrong_body: "感謝你提交這份答案。"
    correct_title: "謝謝"
    correct_body: "感謝你提交這份答案。"
    unsubmit-title: "取消提交你的評量"
    unsubmit-body: "取消提交你的評量會重置提交時間與日期，確定要這麼做嗎？"
    submit-incomplete-title: "提交你的評量"
    submit-incomplete-body: "有些問題未完成，提交評量後你就無法修改囉，確定要這麼做嗎？"
    submit-complete-title: "提交你的評量"
    submit-complete-body: "評量提交後就不能修改囉，確定要提交嗎？"
  match:
    wrong_title: "不正確的解法"
    wrong_body: "你的解法不大正確！別氣餒，再接再厲！"
    correct_title: "正確"
    correct_body: "答對囉，太棒啦。"
  contract_match:
    wrong_title: "不正確的答案"
    badname: "契約上的名稱有誤。"
    badname_case: "函式名稱是區分英文大小寫的，試著更改契約名稱的大小寫。"
    badrange: "契約上的範圍有誤。"
    baddomainsize: "您的契約裡的定義域沒有正確的項目數。"
    baddomainname: "有一個或多個您的定義域欄位的名稱錯誤。"
    baddomaintype: "有一個或多個您的定義域欄位的類型錯誤，或順序錯誤。"
  text_match:
    placeholder: "在這裡輸入你的答案"
    open_response_title: "謝謝"
    open_response_body: "感謝您的回應！"
    correct_title: "正確"
    correct_body: "答對囉，太棒啦。"
  dialog:
    ok: "確定"
    startover_title: "你確定要重新開始嗎？"
    startover_body: "此操作會重置這個關卡到初始狀態，並重設所有你已經添加或變更的資料。"
    startover_ok: "重新開始"
    startover_cancel: "取消"
  time:
    hour: '1 小時'
    day: '天'
    week: '週'
  age_interstitial:
    age: 你的年齡
    header: 帳戶資訊更新
    warning: "為了加強保護私隱，我們持續更新和改善體驗。為此，我們需要現有的用戶在此處輸入年齡。"
    disclaimer: "一如既往，code.org 永不向第三方出租、出售或分享這資訊。"
    sign_out_markdown: '如果你不想提供年齡，你可以選擇[登出](%{url})。'
  terms_interstitial:
    title: "更新後的服務條款和隱私政策"
    intro_desc: "我們已更新了服務條款和隱私政策，如下所示。這些改更自 2016 年 8 月 24 日起生效。最大的變化是：我們將<strong>不再把學生帳戶使用的電子信箱儲存在 Code Studio。</strong>這對我們來說是一大改變，我們希望它在教育技術中為學生隱私起個新的標準。我們已經通過電子郵件給你發送了其他的修改摘要。"
    intro_desc_markdown: "我們已更新了服務條款和隱私政策，如下所示。這些更改自 2016 年 8 月 24 日起生效。最大的變化是：我們將**不再把學生帳戶使用的電子信箱儲存在 Code Studio。**這對我們來說是一大改變，我們希望它在教育技術中為學生隱私起個新的標準。我們已經通過電子郵件給你發送了其他的修改摘要。"
    intro_instructions: "若你要小於 13 歲的學生能使用 Code Studio 上的完整功能，你必須接受這些新的條款。若要為 13 歲以下的學生註冊一個帳戶，則需要確認你的學校是否有其父母的同意學校收集並使用學生個人資訊，以利用在包括像 Code Studio 這樣的教育計劃。"
    tos: "服務條款"
    privacy: "隱私政策"
    privacy_notice: "隱私聲明"
    accept_label: '我同意 <a href="%{tos_url}"target="_blank"> 服務條款</a> 和 <a href="%{privacy_url}"target="_blank"> 隱私政策</a>'
    accept_label_markdown: 我同意 [服務條款](%{tos_url}) 和 [隱私政策](%{privacy_url})
    accept_tos: 在 Code.org 上註冊，表示你同意我們的 [服務條款](%{tos_url}) 和 [隱私政策](%{privacy_url})。
    accept: "接受"
    print: "列印"
    reminder_desc: '我們已經更新了<a href="%{tos_url}"target="_blank"> 服務條款</a>和<a href="%{privacy_url}"target="_blank">隱私政策</a>。同意前請仔細閱讀。注意，在你的學生接受更新的條款之前，可能無法使用我們教授 JavaScript 的工具。'
    reminder_desc_markdown: 我們更新了[服務條款](%{tos_url})和[隱私政策](%{privacy_url})。同意前請仔細閱讀。注意，在你的學生接受新條款之前，可能無法使用我們教授 JavaScript 的工具。
    review_terms: "查看更新後的條款"
  school_info_interstitial:
    title: "我們想要讓每個學生都能學習計算機科學 - 幫助我們紀錄學生進度！"
    message: "請在下方輸入你的學校資訊。"
    message_with_suggestion: "請檢查下方的資料是否正確，若必要時進行更新。"
    save: "儲存"
  race_interstitial:
    title: "非必填：幫助我們追蹤我們的進展以改善在計算機科學的多樣性"
    message: "請告訴我們你的種族（選擇）"
    races:
      white: "白人"
      black: "黑人/非裔美國人"
      hispanic: "西班牙裔或拉丁裔"
      asian: "亞裔"
      hawaiian: "夏威夷原住民或其他太平洋群島原住民"
      american_indian: "美國印地安人/阿拉斯加原住民"
      other: "其它"
      opt_out: "不想說"
    submit: "提交"
    decline: "關閉"
  zendesk_too_young_message: '抱歉，年紀較小的用戶不能登入到我們的站台，詳情請參見<a href="http://support.code.org">support.code.org</a>，你可以請你的家長或是老師幫忙。'
  zendesk_too_young_message_markdown: '抱歉，年紀較小的用戶不能登入到我們的站台，詳情請參見[support.code.org](http://support.code.org)，你可以請你的家長或是老師幫忙。'
  progress:
    not_started: 未開始
    in_progress: 正在進行
    completed_too_many_blocks: 已完成，但用了太多的積木
    completed_perfect: 完成，非常完美
    furthest_level_attempted: 最高級別嘗試
    assessment: 評量
    submitted: 已提交
  studio:
    courses_working_on: "您正在進行的課程"
    completed_courses: "已完成的課程"
    all_courses: "所有課程"
  project:
    projects: "所有專案"
    create: "創建專案"
    create_a_project: '創建一個新的專案：'
    new: "建立新專案"
    exit: "返回課程"
    project_gallery: "所有專案"
    publish: "發佈"
    unpublish: "取消發佈"
    share_title: 分享你的專案
    share_copy_link: "複製連結："
    share_embed_description: "你可以把嵌入代碼貼到一個 HTML 頁面，就可以在該網頁上顯示這個專案。"
    share_u13_warning: "在分享之前問問你的老師。只和你學校裡的其他人分享。"
    embed: "嵌入"
    advanced_share: "顯示進階選項"
    no_projects: "你目前沒有創建任何專案，點擊上方其中一個按鈕來開始一個專案。"
    name: "名稱"
    updated: "最後更新於"
    project_type: "專案類型"
    help_text: "點擊下方的<strong>做一個 App</strong>或<strong>畫一些東西</strong>來開始一個新的專案！<br/>你可以隨時回來繼續你的專案。"
    need_help: "試試這些課程來幫助你開始新專案"
    thumbnail_help: "你的專案縮圖不正確嗎？運行你的 app 以產生新的縮圖。注意，可能需要幾個小時後才能看到更新後的圖片。"
    saved: "已儲存"
    not_saved: "未儲存"
    view_all: '檢視我的專案'
    edit_project: '編輯專案'
    sharing_disabled: "抱歉，這個專案無法分享。如果這是你或者你的學生的專案，請<a href='https://studio.code.org/users/sign_in'>登入</a>到你的帳戶以查看該專案。"
    abuse:
      tos: "這個專案被檢舉違反了 Code.org 的<a href='http://code.org/tos'>服務條款</a>，因此不能跟其它人進行分享。"
      policy_violation: "這個專案包含了無法分享給其他人的資訊。請聯絡 app 的擁有者以修正它們的 app 內容。"
      contact_us: "如果你認為這確實是個錯誤，請<a href='Https://code.org/contact'>聯繫我們</a>。"
      go_to_code_studio: '前往 Code Studio'
      report_abuse_form:
        intro: '若你發覺 Code Studio 製作出來的應用程式中有像是威脅、網路霸淩、騷擾或侵犯版權的內容，請填寫下面的表格。我們非常重視你回報的內容，並會進行相關的調查及採取適當的行動。'
        validation:
          email: '請提供一個電子信箱'
          age: '請指定適用年齡'
          abuse_type: '請說明內容是如何違反服務條款。'
          abuse_detail: '請提供有關您所回報內容的詳細資訊'
        abusive_url: '要檢舉的網址'
        abuse_type:
          question: '這個內容違反了什麼%{link_start}服務條款%{link_end}？'
          harassment: '威脅，網路霸淩及騷擾'
          offensive: '冒犯性內容'
          infringement: '著作權侵權'
          other: '其它'
        detail: '依據您所回報的內容，請盡可能提供更詳盡的細節。'
        acknowledge: '通過提交此訊息，代表你已了解所有的處理及保管都將遵循%{link_start_privacy}隱私政策%{link_end}以及%{link_start_tos}服務條款%{link_end}。'
  peer_review:
    accepted:
      name: '已接受'
      description_markdown: '**核准**，提交的資料**符合**要求'
    rejected:
      name: '已拒絕'
      description_markdown: '**駁回**，提供的資料**不符合**要求'
    escalated:
      name: '升級'
      description: '我需要一個指導者來審查此提交'
    instructor_feedback: '教師回饋'
    peer_feedback: '同伴反饋'
    outdated: '這是先前版本的回饋內容'
  flex_category:
    required: '概覽'
    content: '內容'
    practice: '老師的做法'
    peer_review: '同儕審查'
    ramp_up: '提升'
    optional_stages: '可選階段'
    main_course: '主要課程'
    extra_course_content: '額外的課程內容'
    csf_e_1: '提升至課程 E（可選）'
    csf_e_2: '課程 E 內容'
    csf_f_1: '提升至課程 F（可選）'
    csf_f_2: '課程 F 內容'
    csf_digcit: '數位公民'
    csf_jigsaw: '拼圖'
    csf_sequencing: '序列'
    csf_loops: '迴圈'
    csf_events: '事件'
    csf_online_safety: '網上安全'
    csf_binary: '二進制（Binary）'
    csf_data: '數據'
    csf_conditionals: '條件判斷（Conditionals）'
    csf_sprites: '角色'
    csf_spritelab: 'Sprite Lab'
    csf_nested_loops: '巢狀迴圈'
    csf_functions: '函式'
    csf_variables: '變數'
    csf_for_loops: '計次迴圈（For Loops）'
    csf_internet: '網際網路 Internet'
    csf_warmup: '熱身'
    csd1_1: '第 1 章：解決問題的流程'
    csd1_2: '第 2 章：計算機與問題解決能力'
    csd2_1: '第 1 章：網站內容和 HTML'
    csd2_2: '第 2 章：樣式和 CSS'
    csd3_1: '第 1 章：圖像和動畫'
    csd3_2: '第 2 章：創建遊戲'
    csd4_1: '第 1 章：用戶為中心的設計'
    csd4_2: '第 2 章︰ 應用程式原型'
    csd5_1: '第 1 章：表達信息'
    csd5_2: '第 2 章：解決數據問題'
    csd6_1: '第 1 章：硬體輸出'
    csd6_2: '第 2 章：建立物理原型'
    csd_survey: '課後調查'
    csp1_1: '第 1 章：表示及傳輸資訊'
    csp1_2: '第 2 章：研發互聯網'
    csp2_1: '第 3 章：編碼及壓縮複雜資訊'
    csp2_2: '第 2 章：數據操作和可視化'
    csp3_1: '第 1 章：程式語言及演算法'
    csp4_1: '第 1 章：大數據及加密的世界'
    csp5_1: '第 1 章：事件驅動的程式設計'
    csp5_2: '第 2 章：資料結構程式設計'
    cspSurvey: '問卷'
    cspAssessment: '章節測驗'
    csp_ap_1: '第 1 章：AP 技術設置'
    csp_ap_2: '第 2 章：AP 探索效能任務'
    csp_ap_3: '第 3 章：AP 建立效能任務'
    csp_postap_1: '第 1 章：數據操作和可視化'
    csp_postap_2: '第 2 章：App 和數據庫'
    csp2_1_2018: '單元 2：數位資訊'
    csp3_1_2018: '單元 3：程式設計簡介'
    csp4_1_2018: '單元 4：大數據與私隱'
    csp_variables: '變數'
    csp_conditionals: '條件判斷（Conditionals）'
    csp_functions: '函式'
    csp_project: '專案'
    csp_lists: '清單'
    csp_loops: '迴圈'
    csp_traversals: '尋訪'
    csp_libraries: '程式庫'
    csp_parameters_return_values: '參數及函數回傳值'
    csp_unit1_2020: '（舊）單元 1：數位資訊'
    csp_unit2_2020: '（舊）單元 2：網際網路'
    csp_unit3_2020: '單元 3：應用程式設計簡介'
    csp_unit6_2020: '單元 6：演算法'
    csp_unit8_2020: '單元 8：建立表現任務 (PT) 準備'
    csp_unit10_2020: '單元 10：網路安全與全球影響'
    dlp: '反思提問'
    time4cs_c1: '系列 1：佛羅里達大沼澤地和生態系統'
    time4cs_c2: '系列 2：食物鏈（佛羅里達大沼澤地）'
    time4cs_c3: '系列 3：原生物種（佛羅里達大沼澤地）'
    time4cs_c4: '系列 4：入侵物種的影響（佛羅里達大沼澤地）'
    time4cs_c5: '系列 5：市民來採取行動'
    time4cs_c6: '條件判斷（複習）'
    k5_getting_started: '新手上路'
    k5_csf_intro: '了解計算機科學基礎課程'
    k5_coding_concepts: '編程概念和教學策略'
    k5_next_steps: '下一步'
    k5_basic_concepts: '基本編程概念和教學練習'
    k5_diving_deeper: '深造：課程 E 和 F'
  external_links:
    disclaimer: 免責聲明
    leaving_domain: 你正要離開這個網域，訪問一個不是由 Code.org 創建的網站。
    disclaimer_text: 這個站台可能包含與 Code.org 不同的隱私策略。我們選擇了這些第三方資源，因為我們認為他們對你有幫助。我們並不直接對該網站的內容負責，如果你發現了讓你反感的內容，或這個鏈接指向的站台已不再可用，請<a href='%{support_url}'>聯絡我們的支援中心</a>。
  hoc_download:
    title: '一小時玩程式相關下載'
    capsule_title: '你有網路嗎？'
    capsule_desc: '使用在線 Web 式的 [%{app_name}](%{url}).。'
    instructions_headline: '沒有網路？'
    instructions: '給教師的指南： 如果你的網路很慢，這些課程都可以下載並離線安裝。選擇你的語言和平台，然後下載和安裝在教室的所有電腦上。你可以使用 USB 隨身碟一次安裝所有電腦上。註：學生將不能登錄並在 Code Studio 上保存進度，也無法列印證書。你可以提前[在這裡列印證書](%{url})。'
    minecraft_name: '一小時玩 Minecraft'
    starwars_blocks_name: '星際大戰：用程式建立一個銀河系（程式積木）'
    starwars_javascript_name: '星際大戰：用程式建立一個銀河系（JavaScript）'
    download_message: '下載 %{app_name} 以離線使用（136MB）'
    download_in_Albanian: '下載 Albanian 版：'
    download_in_Arabic: '下載 Arabic 版：'
    download_in_Azerbaijani: '下載 Azerbaijani 版：'
    download_in_Basque: '下載 Basque 版：'
    download_in_Bosnian: '下載 Bosnian 版：'
    download_in_Bulgarian: '下載 Bulgarian 版：'
    download_in_Catalan: '下載 Catalan 版：'
    download_in_Chinese-Taiwan: '下載繁體中文版：'
    download_in_Chinese: '下載簡體中文版：'
    download_in_Croatian: '下載 Croatian 版：'
    download_in_Czech: '下載 Czech 版：'
    download_in_Danish: '下載 Danish 版：'
    download_in_Dutch: '下載 Dutch 版：'
    download_in_English: '下載 English 版：'
    download_in_Finnish: '下載 Finnish 版：'
    download_in_French: '下載 French 版：'
    download_in_German: '下載 German 版：'
    download_in_Greek: '下載 Greek 版：'
    download_in_Hebrew: '下載 Hebrew 版：'
    download_in_Hungarian: '下載 Hungarian 版：'
    download_in_Icelandic: '下載 Icelandic 版：'
    download_in_Indonesian: '下載 Indonesian 版：'
    download_in_Irish: '下載 Irish 版：'
    download_in_Italian: '下載 Italian 版：'
    download_in_Japanese: '下載 Japanese 版：'
    download_in_Korean: '下載 Korean 版：'
    download_in_Latvian: '下載 Latvian 版：'
    download_in_Lithuanian: '下載 Lithuanian 版：'
    download_in_Norwegian: '下載 Norwegian 版：'
    download_in_Norwegian-Nynorsk: '下載 Norwegian-Nynorsk 版：'
    download_in_Polish: '下載 Polish 版：'
    download_in_Portuguese-Brazil: '下載 Portuguese-Brazil 版：'
    download_in_Portuguese: '下載 Portuguese 版：'
    download_in_Romanian: '下載 Romanian 版：'
    download_in_Russian: '下載 Russian 版：'
    download_in_Serbian: '下載 Serbian 版：'
    download_in_Slovenian: '下載 Slovenian 版：'
    download_in_Spanish: '下載 Spanish 版：'
    download_in_Swedish: '下載 Swedish 版：'
    download_in_Turkish: '下載 Turkish 版：'
    download_in_Ukrainian: '下載 Ukrainian 版：'
    download_in_Vietnamese: '下載 Vietnamese 版：'
    windows: 'Windows（64 位元）'
    mac: 'Mac OS X'
  locked_stage: '此階段內容無法觀看，因為這個階段目前已上鎖。當老師設定的時間到了或是審閱了你的答案後，這個階段就會解鎖。'
  hidden_stage: "你的老師沒想到你會在這，問問你的老師你該上哪堂課。"
  hidden_script: "你的老師沒想到你會在這裏。問問老師應該上哪個單元。"
  no_course_access_student: "你沒有權限瀏覽這個課程。請向你的老師查詢指定的課程。"
  no_course_access_teacher: "你沒有權限瀏覽這個課程。如果你認為你應該要有權限，請電郵至 support@code.org 讓我們解決這個問題。"
  no_script_access_student: "你沒有權限瀏覽這個單元。請向你的老師查詢指定的單元。"
  no_script_access_teacher: "你沒有權限瀏覽這個單元。如果你認為你應該要有權限，請電郵至 support@code.org 讓我們解決這個問題。"
  return_unit_overview: '移至單元概覽'
  return_course_overview: '移至課程概覽'
  view_all_units: '檢視所有單元'
  view_teacher_guide: '檢視教學指引'
  pd:
    form_labels:
      first_name: '名字'
      first_name_preferred: '名字'
      last_name: '姓氏'
      email: '電子信箱'
      email_alternate: '備用信箱'
      gender: '性別'
      school_name: '學校名稱'
      school_city: '學校所在城市'
      school_country: '學校所屬國家'
      ages: '你今年教授的學生的年齡？'
      subjects: '你今年教授的科目？'
      resources: '你使用哪些資源來教授計算機科學？'
      robotics: '你使用的機器人設備是？'
      workshop_organizer: '工作室發起人'
      workshop_facilitator: '工作室主持人'
      workshop_course: '工作室課程'
      email_opt_in: '我們可以將 Code.org 的國際項目、課程更新、其它計算機科學新聞的訊息發送給你嗎？'
      legal_opt_in: '提交此表單即表示你同意 Code.org 與所屬地區合作夥伴能共享你在 Code.org 上的資料。我們將分享你的聯絡方式，你正在使用的程式，以及如何與這些合作夥伴聚合有關你的數據，包括你的班級的學生數、學生年齡分佈、學校與地區名稱。我們不會與合作夥伴分享學生個別資料，我們的合作夥伴與調解人在契約上明訂需對這一類的訊息保密。'
    form_entries:
      gender:
        male: '男性'
        female: '女性'
        non_binary: '非二元'
        not_listed: '不在清單裡'
        none: '不想回答'
      school_country:
        canada: 'Canada'
        chile: 'Chile'
        israel: 'Israel'
        malaysia: 'Malaysia'
        mexico: 'Mexico'
        thailand: 'Thailand'
      ages:
        ages_under_6: '6 歲以下'
        ages_7_8: '7 - 8 歲'
        ages_9_10: '9 - 10 歲'
        ages_11_12: '11 - 12 歲'
        ages_13_14: '13 - 14 歲'
        ages_15_16: '15 - 16 歲'
        ages_17_18: '17 - 18 歲'
        ages_19_over: '19 歲以上'
      subjects:
        cs: '計算機科學'
        ict: 'ICT'
        math: '運算'
        science: '科學'
        history: '歷史或社會研究'
        la: '語言藝術'
        efl: '英語作為外語'
        music: '音樂'
        art: '藝術'
        other: "其它："
      resources:
        bootstrap: 'Bootstrap'
        codecademy: 'CodeCademy'
        csfirst: 'Google CS First'
        khan: 'Khan Academy'
        kodable: 'Kodable'
        scratch: 'Scratch'
        tynker: 'Tynker'
        other: "其它："
      robotics:
        grok: 'Grok Learning'
        kodable: 'Kodable'
        lego: 'LEGO Education'
        microbit: 'Microbit'
        ozobot: 'Ozobot'
        sphero: 'Sphero'
        raspberry: 'Raspberry Pi'
        wonder: 'Wonder Workshop'
        other: "其它："
      workshop_course:
        csf_af: '計算機科學基本原理（課程 A-F）'
        csf_express: '計算機科學基礎（速學先修或速學）'
        csd: '計算機科學探索'
        csp: 'CS 原理'
      email_opt_in:
        opt_in_yes: '是'
        opt_in_no: '否'
    international_opt_in:
      title: '工作坊參與人'
      intro: "感謝你參與 Code.org 的訓練課程，有了你，我們就能更容易把計算機科學教育普及給世界上的所有孩子。"
      instructions: "請填寫下方表格表明 1) 你參加了 Code.org 某個國際伙伴的培訓工作坊，及 2) 你同意向位於你本地的國際伙伴分享你的資訊，在成為計算機科學老師的旅程上幫助和支援你。"
      thanks_markdown: "感謝你的提交！我們期待能夠幫助你熟悉 Code.org 的課程和工具。歡迎你電郵至 [support@code.org](%{support_email_url}) 或在[教師論壇](%{teacher_forum_url}) 分享你的疑問和意見。"
    logged_out:
      heading: '感謝你對專業學習計劃感興趣！'
      body: '在開始前，請先登入你在 Code.org 的帳戶，如果你希望在啟動前瞭解該應用程式的更多訊息，請檢視<a href="%{url}">專業學習計畫概述</a>。'
    not_teacher:
      body_markdown: '感謝你對 Code.org 專業學習計畫感興趣，你現在的登入身份是學生。請先建立教師帳戶或前往[用戶設定](%{user_settings})將帳戶升級至教師帳戶。'
      more_markdown: '如果你想在申請本計劃前了解更多詳情，請瀏覽[專業學習計劃概覽](%{pl_overview})。'
    no_teacher_email:
      body_markdown: '你的帳戶沒有電子郵件地址。請於填寫此表格前，[前往你的帳戶設定](%{user_registration}) 新增電子郵件地址。'
  courses_category: '完整課程'
  cookie_banner:
    message: '透過繼續瀏覽這個網站或點擊「我同意」按鈕，表示您同意在您的裝置上儲存 cookie。'
    more_information: "檢視 Code.org 的隱私政策。"
    accept: '我同意'
  gdpr_dialog:
    heading: '您是否同意使用位於美國境內的網站？'
    message: '您在使用此網站時產生的數據資料可能會被系統傳送至並儲存在美國境內，或在美國境內進行處理。'
    link_intro: '若要進一步瞭解，請參閱'
    privacy_policy: '隱私權政策'
    logout: '登出'
    yes: '是'
  page_not_found_title: "找不到頁面"
  page_not_found_header: ' 404：找不到頁面'
  page_not_found_description: "你要查找的頁面在該地址不存在。檢查網址並重新提交。或者，返回我們的主頁。"
  page_not_found_button: "返回主頁"
  copy: '複製'
  maker:
    google_oauth:
      login_with_google: '以 Google 登入 Maker App'
      enter_code: '在你的預設瀏覽器經 Google 登入時，請輸入提供的代碼。'
      copy_code: '請複製此代碼並貼到 Maker App 上，以登入 Code.org。'
      error_token_expired: '權杖已過期。請再次登入，取得新的權杖。'
      error_wrong_provider: '提供者錯誤。請確保你以 Google 登入。'
      error_invalid_user: '使用者 ID 無效。請嘗試再次登入。'
      error_no_code: '請輸入你的登入代碼。'<|MERGE_RESOLUTION|>--- conflicted
+++ resolved
@@ -465,11 +465,8 @@
     auth_option_saved: "你已成功連結至%{provider}的帳戶，電子郵件地址是 %{email}。"
     auth_option_saved_no_email: "你已成功連結至%{provider}的帳戶。"
     update_email: "更新"
-<<<<<<< HEAD
-=======
     parent_guardian_email_label: "家長/監護人電子信箱"
     none: "無"
->>>>>>> 97c71c09
     encrypted: "已加密"
   user_level:
     completed: '已完成'
