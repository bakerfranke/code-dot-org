--- conflicted
+++ resolved
@@ -169,11 +169,8 @@
         2-3_Bee_Debugging_2_a: عندما تجد القطعة الخاطئة وتصلحها, هل ترى النمط الذي يمكن أن يكون أبسط باستخدام `repeat`و loop ?
       Artist Autorun Test_authored_hint:
         2-3_Artist_Functions_4_a: الفنان يحتاج إلى الدوران 120 درجة بين كل مربع لإكمال التصميم.
-<<<<<<< HEAD
-=======
       MC Agent Freeplay_authored_hint:
         MC_HOC_2017_13_Cole_a: حاول جعل الكائن يبني بعض مسارات السكك لكي تتمكن من استكشاف العالم!
->>>>>>> 139131a2
       MC_HOC_2017_01_Cole_authored_hint:
         MC_HOC_2017_01_Cole_a: استخدم الاسهم للتحكم باللاعب لتوجيهه داخل الببت. انتهي على المربع البرتقالي للفوز.
       MC_HOC_2017_01_RETRY_authored_hint:
@@ -190,20 +187,14 @@
         MC_HOC_2017_02_Cole_d: تأكد من ان الكائن يتبع المسار المحدد على الخريطة!
       MC_HOC_2017_02_Will_authored_hint:
         MC_HOC_2017_02_Cole_a: حرك الكائن الى الأمام مرتين لكي يقف على الزر. هذا سيفتح الباب للاعبك.
-<<<<<<< HEAD
-=======
         MC_HOC_2017_02_Cole_b: |-
           اضغط على زر"تشغيل الكائن"!
           
           تستطيع ان تنفيذ اوامرك حتى اذا كانت غير صحيحة. اعد المحاولة مرة تلو الأخرى الى أن تعرف اين كان الخطأ.
->>>>>>> 139131a2
         MC_HOC_2017_02_Cole_c: بمجرد ان يفتح الكائن الباب، استخدم ازرار الأسهم لتحريك اللاعب الى المربع البرتقالي.
       MC_HOC_2017_03_Cole_authored_hint:
         MC_HOC_2017_03_Cole_a: حالما توصل الكائن الى الزر, ستستطيع استخدام الاسهم لتحريك اللاعب الى البوصله!
         MC_HOC_2017_03_Cole_b: هل تشعر ان الاوامر البرمجية تصبح طويلة بعض الشيء؟  حاول استخدام حلقة 'كرر' وانظر إذا كان يمكنك معرفة كيف تجعلها  أقصر!
-<<<<<<< HEAD
-      MC_HOC_2017_04_Cole_authored_hint:
-=======
       MC_HOC_2017_04POINT5_Cole_authored_hint:
         MC_HOC_2017_04POINT5_Cole_a: |-
           لفتح الطريق للاعب يجب الضغط على كلا الزرين.
@@ -214,13 +205,10 @@
         MC_HOC_2017_04POINT5_RYAN_a: يجب على الكائن ان يضغط على الزر الاول فقط ليسمح لستيف او اليكس بالوصول الى الفأس.
       MC_HOC_2017_04_Cole_authored_hint:
         MC_HOC_2017_04_Cole_a: الكائن يحتاج الى `تحرك الى الامام` 7 مرات. كيف يمكنك استخدام حلقة 'كرر' لتحقيق هذا؟
->>>>>>> 139131a2
         MC_HOC_2017_04_Cole_c: |-
           اضغط على زر"تشغيل"!
           
           تستطيع ان تنفيذ اوامرك حتى اذا كانت غير صحيحة. اعد المحاولة مرة تلو الأخرى الى أن تعرف اين كان الخطأ.
-<<<<<<< HEAD
-=======
         MC_HOC_2017_04_Cole_b: بمجرد وصول الكائن الى الزر, الكائن سيفتح الباب للاعب.
       MC_HOC_2017_05_Cole_authored_hint:
         MC_HOC_2017_05_Cole_a: هل تعلم أنه يمكنك وضع أكثر من قطعة برمجية داخل حلقة؟  جرب التحرك للأمام * * و * * وضع خشبة داخل 'تكرار' لإكمال هذا اللغز.
@@ -260,21 +248,17 @@
           لفتح الطريق للاعب يجب الضغط على كلا الزرين.
           
           ![](https://images.code.org/9760c20b83d191570858617f8522ddad-image-1507751553614.50.25.png)
->>>>>>> 139131a2
       MC_HOC_2017_Ali_authored_hint:
         MC_HOC_2017_08_RY_a: |-
           اضغط على زر"تشغيل"!
           
           تستطيع ان تنفيذ اوامرك حتى اذا كانت غير صحيحة. اعد المحاولة مرة تلو الأخرى الى أن تعرف اين كان الخطأ.
-<<<<<<< HEAD
-=======
         MC_HOC_2017_08_RY_b: هناك الكثير من الطرق لحل هذا اللغز. جرب بعضا منها!
         MC_HOC_2017_08_RY_c: حاول اتباع الخط المنقط لطريق بسيط خلال البركان.
       MC_HOC_2017_FP20x20_authored_hint:
         MC_HOC_2017_13_Cole_a: حاول جعل الكائن يبني بعض مسارات السكك لكي تتمكن من استكشاف العالم!
       New Minecraft Hero Project_authored_hint:
         MC_HOC_2017_13_Cole_a: جرب ان تجعل الكائن يبني بعض الأبراج بحيث يستطيع اليكس او ستيف المشي فارج حافة الخريطة.
->>>>>>> 139131a2
       courseA_maze_ramp2_2018_authored_hint:
         '1': |-
           Your code should look like this:
