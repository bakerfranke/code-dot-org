--- conflicted
+++ resolved
@@ -397,11 +397,8 @@
     update: "Adatok frissítése"
     account_successfully_updated: "Az adatok frissítése sikeres volt."
     update_email: "Frissítés"
-<<<<<<< HEAD
-=======
     parent_guardian_email_label: "Szülő/gondviselő e-mail"
     none: "Egyik sem"
->>>>>>> 97c71c09
     encrypted: "titkosítva"
   user_level:
     completed: 'Befejezve'
