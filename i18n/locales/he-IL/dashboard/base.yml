--- conflicted
+++ resolved
@@ -423,11 +423,8 @@
     update: "עדכן חשבון"
     account_successfully_updated: "חשבון עודכן בהצלחה."
     update_email: "עדכון"
-<<<<<<< HEAD
-=======
     parent_guardian_email_label: "דוא\"ל של הורה/אפוטרופוס"
     none: "כלום"
->>>>>>> 97c71c09
     encrypted: "מוצפן"
   user_level:
     completed: 'הושלם'
