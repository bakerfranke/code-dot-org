--- conflicted
+++ resolved
@@ -464,11 +464,8 @@
     auth_option_saved: "D'éirigh leat do chuntas %{provider} a nascadh leis an seoladh ríomhphoist %{email}."
     auth_option_saved_no_email: "D'éirigh leat do chuntas %{provider} a nascadh."
     update_email: "Nuashonraigh"
-<<<<<<< HEAD
-=======
     parent_guardian_email_label: "Seoladh ríomhphoist do thuismitheoir"
     none: "Dada"
->>>>>>> 97c71c09
     encrypted: "criptithe"
   user_level:
     completed: 'Críochnaithe'
