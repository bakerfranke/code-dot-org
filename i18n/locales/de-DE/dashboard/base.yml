--- conflicted
+++ resolved
@@ -463,11 +463,8 @@
     auth_option_saved: "Du hast erfolgreich deinen %{provider} Account mit deiner E-Mail %{email} verknüpft."
     auth_option_saved_no_email: "Du hast erfolgreich deinen %{provider} Account verbunden."
     update_email: "Aktualisieren"
-<<<<<<< HEAD
-=======
     parent_guardian_email_label: "Eltern / Erziehungsberechtigten E-Mail-Adresse"
     none: "Keiner"
->>>>>>> 97c71c09
     encrypted: "verschlüsselt"
   user_level:
     completed: 'Abgeschlossen'
