--- conflicted
+++ resolved
@@ -464,11 +464,8 @@
     auth_option_saved: "Vous avez réussi à lier votre %{provider} compte avec l'adresse électronique %{email}."
     auth_option_saved_no_email: "Vous avez réussi à lier votre %{provider} compte."
     update_email: "Mise à jour"
-<<<<<<< HEAD
-=======
     parent_guardian_email_label: "E-mail du parent/tuteur"
     none: "Aucun"
->>>>>>> 97c71c09
     encrypted: "chiffré"
   user_level:
     completed: 'Terminé'
