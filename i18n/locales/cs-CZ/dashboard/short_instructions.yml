cs:
  data:
    short_instructions:
      2-3 Artist 1 new: Ahoj, jsem Malíř. Můžeš napsat kod, kterým nakreslím cokoliv. Použij pár bloků, abych obkreslil šedé čáry. (Každá čára je dlouhá 100 pixelů)
      2-3 Artist 11: "Vytvoř pro značku stop okraj tak, že vytvoříš osmiúhelník s 8 stranami, každou 100 pixelů dlouhou. O kolik stupňů by ses měl otáčet? (Tip: Kolik je 360 děleno 8?) "
      2-3 Artist 12: |-
        Nastav blok "opakuj", tak, že vytvoří kruh k dokončení oka. Pokud se při každém pohybu otočíš doprava o jeden stupeň, kolikrát musíš pohyb opakovat abys dokončil kruh? 180? 360? 500?
      2-3 Artist 2 new: 'Tento dům má zeď, která je dokončená jen z poloviny. Každá strana má mít délku 100, ale tato zeď má pouze 50. Dokonči zeď. '
      2-3 Artist 2: 'Tento dům má zeď, která je dokončená jen z poloviny. Každá strana má mít délku 100, ale tato zeď má pouze 50. Dokonči zeď. '
      2-3 Artist 3.4: Blok "skoč" přesune umělce bez toho aby kreslil. Vytvoř přerušovanou čáru za použití bloků "skoč" a "posuň".
      2-3 Artist 3: Tento klobouk je vysoký 100 pixelů. Nakresli klobouk který je o 70 pixelů nižší.
      2-3 Artist 3new: "Červený klobouk je vysoký 100 pixelů. Dokonči černý klobouk, který je o 70 pixelů kratší. Délka černého klobouku je 50 pixelů."
      2-3 Artist 4: Pomoz mi dokončit domeček pro tuto kočičku.
      2-3 Artist 5: Nahraď kód v tomto bloku "opakuj" tak, abys vytvořil stejný domek s použitím jen 3 bloků.
      2-3 Artist 6: 'Tenhle domek potřebuje střechu! Nakresli trojúhelník. Tip: všechny tři strany jsou stejně dlouhé.'
      2-3 Artist 7: 'Dokonči pravou polovinu posledního okna. Každý čtvereček v okně je dlouhý 25 pixelů. '
      2-3 Artist 8: Dokončete místnosti pro každého zvířete rozdělením obdélníku na 2 stejně velké čtverce. Obdélník je 200 pixelů široký a 100 pixelů vysoký.
      2-3 Artist 9 NEW: Dokončete tohoto draka
      2-3 Artist 9 REPLACEMENT: Dokresli schody!
      2-3 Artist 9: Dokončete tohoto draka
      2-3 Artist Assessment 1: 'Hodnocení: Dokončete vykreslení posledního zubu, šířka 425 pixelů a výška 25 pixelů.'
      2-3 Artist Debugging 1: Můžeš udělat tento klobouk s nejvyšší délkou 100?
      2-3 Artist Debugging 10: "Směrové tlačítka na mém herním ovladači jsou příliš úzká.\n\nMůžeš je udělat širší od 10 pixelů?\n\nZkus nejprve kód spustit, abys viděl(a), co je špatně."
      2-3 Artist Debugging 11: |-
        Pomoz mi dokončit mé krásné sněhové vločky. Kolikrát musím "opakovat", abych to dokončil?
      2-3 Artist Debugging 12: Mám  přidat vlnu oceánu do této scény.  Můžeš mi pomoci?
      2-3 Artist Debugging 2: "Kód pro tři vousy, které vidíš, je špatný. Rada: každý vous je dlouhý 75 pixelů. Oprav kód k nakreslení vousů."
      2-3 Artist Debugging 3: "Moje loď má díru! Můžeš to opravit změnou úhlu čáry? Rada: poslední úhel je mimo o 15 stupňů."
      2-3 Artist Debugging 4: Co je to za obrázek, který chceš kreslit? Dokonči spojení bodů pomocí vhodné čáry a úhlů.
      2-3 Artist Debugging 5: "Kód pro nohy a chodidla, které vidíš, je špatný. Rada: Noha je příliš dlouhá, možná bude třeba odstranit nohu (slovní hříčka)"
      2-3 Artist Debugging 6: |-
        Vypadá to, že sedím na židli, které chybí noha. Upravte bloky k nakreslení nohy.
      2-3 Artist Debugging 7: |-
        Vypadá to, že C v kódu je nakresleno pozpátku. Můžeš to udělat, aby to vypadalo jako C?
      2-3 Artist Debugging 8: |-
        Můj Větrník není dokončen. Kolikrát je to třeba opakovat, aby se to dokončilo?
      2-3 Artist Debugging 9: |-
        Něco nefunguje!
        
        Kód pro tento stonek je chybný. Zvládneš vymyslet, jak umělce navést na správnou cestu?
      2-3 Artist Debugging Assessment 1: "Tento tvar je příliš malý. Můžeš jej udělat větší? Rada: mělo by to být delší na každé straně o 75 pixelů."
      2-3 Artist Free Play: Zahraj si zdarma! Nakresli si něco, co bys chtěl.
      2-3 Artist Functions 1 a: "Nazdar. Já jsem zombie umělec. Mám rád kreslení! Pomoz mi nakreslit hranaté brýle.  Rada: můstek mezi skly je kratší o 25 pixelů než strana čtverce."
      2-3 Artist Functions 1: "Nazdar. Já jsem zombie umělec. Mám rád kreslení! Pomoz mi nakreslit hranaté brýle.  Rada: můstek mezi skly je kratší o 25 pixelů než strana čtverce."
      2-3 Artist Functions 10: 'Jsou zde dvě funkce, jedna kreslí velké ozubené kolo a druhá malé ozubené kolo. Používej je k nakreslení dovnitř stroje!'
      2-3 Artist Functions 11 a: "Přejmenovali jsme funkci \"nakreslit čtverec\" na \"nakreslit šestiúhelník\", ale stále to kreslí jen čtverce! Umíš upravit funkci \"nakreslit šestiúhelníku\", aby se nakreslil šestiúhelník se stran 50 pixelů a nakresli obrázek pomocí této funkce?"
      2-3 Artist Functions 11.5 a: "Tady je to stejné, funkce \"Nakreslit šestiúhelníku\". Co se stane, když se otočí jen o 60 stupňů při každém opakování?"
      2-3 Artist Functions 11.5: "Tady je to stejné, funkce \"Nakreslit šestiúhelníku\". Co se stane, když se otočí jen o 60 stupňů při každém opakování?"
      2-3 Artist Functions 11: "Přejmenovali jsme funkci \"nakreslit čtverec\" na \"nakreslit šestiúhelník\", ale stále to kreslí jen čtverce! Umíš upravit funkci \"nakreslit šestiúhelníku\", aby se nakreslil šestiúhelník se stran 50 pixelů a nakresli obrázek pomocí této funkce?"
      2-3 Artist Functions 12 Mike: "Funkce jsou opravdu skvělé ke vícenásobnému kreslení složitých věci. Můžeš použít funkci \"nakreslit květinu\" vyplnit ve zbytku pole květináč? (Rada: rostliny jsou oddělené délkou 100 pixelů)  "
      2-3 Artist Functions 12 a: "Funkce jsou opravdu skvělé ke vícenásobnému kreslení složitých věci. Můžeš použít funkci \"nakreslit květinu\" vyplnit ve zbytku pole květináč? (Rada: rostliny jsou oddělené délkou 100 pixelů)  "
      2-3 Artist Functions 12: "Funkce jsou opravdu skvělé ke vícenásobnému kreslení složitých věci. Můžeš použít funkci \"nakreslit květinu\" vyplnit ve zbytku pole květináč? (Rada: rostliny jsou oddělené délkou 100 pixelů)  "
      2-3 Artist Functions 13: Poskytli jsme ti čtyři funkce. Používej je jakýmkoli způsobem uvnitř jednoho nebo více cyklů k tvorbě obrázků, které můžeš sdílet se svými přáteli. Stisknutím tlačítka run uvidíš příklad.
      2-3 Artist Functions 2 a: 'Použijte malý zelený blok "nakreslit čtverec" k zavolání této nové funkce a vytvořte brýle. '
      2-3 Artist Functions 2: "Funkce ti umožňují definovat nové bloky! Přemístili jsme bloky k nakreslení čtverce do funkce nazvané \"nakreslit čtverec\". Můžeš použít funkci \"nakreslit čtverec\" k vytvoření brýlí? Čtverce jsou od sebe 75 pixelů."
      2-3 Artist Functions 3 a: "Upravte funkci \"nakreslit čtverec\" tak, aby nakreslila brýle s rámy, které jsou velké 115px po obou stranách. \n\nČtverce jsou nyní od sebe vzdálené 45 pixelů."
      2-3 Artist Functions 3: "Uprav funkci nakreslit čtverec s délkou strany 115 a nakresli větší brýle. Čtverce jsou teď od sebe 45 pixelů."
      2-3 Artist Functions 4 a: Nyní vložte funkci dovnitř smyčky a přidejte tah navíc pro vykreslení těchto tří čtverců.
      2-3 Artist Functions 4: Použij blok "opakování" k nakreslení těchto 3 čtverců.
      2-3 Artist Functions 7: 'Použij funkci "nakreslit dům" k nakreslení dvou domů pomocí dvou různých parametrů. (Rada: první dům je 100 pixelů).'
      2-3 Artist Functions 9: 'Zde je funkce vločka. Experimentuj s ní k vytváření zimních scén! Je to zdarma si pohrát i, není to žádné neřešitelné puzzle. Pobav se!'
      2-3 Artist Loops 1: Můžeš udělat šestiúhelník se stranami 100 pixelů dlouhé dokončené v buňce? Pamatuj si, že to znamená, že budeš potřebovat jen otočit o 60 stupňů!
      2-3 Artist Loops 10: Co se stane v návrhu, když uděláme náš poslední krok vpřed polovinu dlouhou?
      2-3 Artist Loops 11: Nyní dáme *další* cyklus kolem naší celé tvorby!  Nezapomeň přidat úhel na konci vnějšího cyklu.
      2-3 Artist Loops 2: Nyní použij blok opakování v buňce shell.
      2-3 Artist Loops 4: Chceš vidět, co se stane, když jsme se opakuje tento tvar znova a znova pomocí cyklu?
      2-3 Artist Loops 5: Uděláme nyní malou změnu do cyklu a uvidíme, jak se stává náš obrázek jiný.
      2-3 Artist Loops 6: Přidej ještě jeden pohyb a další otočku uvnitř cyklu a uvidíš, jak se změní tvůj návrh.
      2-3 Artist Loops 7: Můžeme použít cykly na všechny druhy mnohoúhelníků.  Umíš vytvořit kosočtverec uvnitř tohoto šestiúhelníku?
      2-3 Artist Loops 8: Teď dáme oba prvky dovnitř cyklu.
      2-3 Artist Loops 9: |-
        Zopakujeme stejné prvky, ale musíme nyní přidat určité vzdálenosti mezi nimi. \r použij stejný kód jako dříve, ale přidej krok vpřed na konec vnějšího cyklu.
      2-3 Artist Loops New 1: Nakresleme hlavu tohoto robota! Dokážeš vytvořit čtverec o straně 100 pixelů?
      2-3 Artist Loops New 10: Teď spojme v cyklu dohromady několik V.
      2-3 Artist Loops New 11: Tentokrát to nakreslíme 24 krát. Do tohoto kódu přidej 30 stupňů doleva a dej všechno do bloku opakování.
      2-3 Artist Loops New 12: 'Nakresli diamant se stranou 100 pixelů. '
      2-3 Artist Loops New 13: "Připravili jsme pro tebe kód (šedý), který vytvoří jeden diamant.\n\nOpakuj tento šedý kód, abys vytvořil zábavný vzor!"
      2-3 Artist Loops New 14: Pohraj si s kódem pro diamant a podívej se jaké vzory můžeš udělat. Zkus změnit o kolik stupňů se otočíš a kolikrát opakuješ.
      2-3 Artist Loops New 15: Nakresli něco zábavného.
      2-3 Artist Loops New 2: |-
        Zde je část kódu použitého k nakreslení čtverce. Co se stane, když použiješ blok opakování pro 4 krát spuštění tohoto kódu?
      2-3 Artist Loops New 9: K dokončení šipky nakresli jednoduché V (kde obě strany jsou 50 pixelů).
      2-3 Artist Match Hex Pic: 'Porovnání: Pomoz dokončit šestiúhelník.'
      2-3 Artist Match Rho Pic: 'Porovnání: Dokonči chybějící kód.'
      2-3 Artist Match Sq Pic: 'Porovnání: Dokonči chybějící kód'
      2-3 Artist Match Tri pic: 'Odsouhlasení: Vyplň chybějící kód.'
      2-3 Artist Nested Loops 1: Už jsi použil cykly pro kreslení tvarů předtím, ale věděl jsi, že můžeš dát cyklus do jiného cyklu?\r Zopakuj tento celý blok kódu 3 krát, abys nakreslil vzor.
      2-3 Artist Nested Loops 10: Opakuj tento kód 12 krát k dokončení vzoru.
      2-3 Artist Nested Loops 11: Opakovat tento kód 4 krát k dokončení vzoru, otoč o 90 ° po každém průchodu.
      2-3 Artist Nested Loops 12: Opakovat tento kód 12 krát dokončit kudrlinek.
      2-3 Artist Nested Loops 2: "Nyní zopakuj trojúhelník 6 krát. Po nakreslení každého trojúhelníku je třeba se otočit o 60 stupňů před kreslením dalšího."
      2-3 Artist Nested Loops 3: "Potřebujeme opakovat 12 krát trojúhelník k nakreslení tohoto vzoru. Počet stupňů v kruhu (360) se vydělí počtem tvarů kreslení (12), zjistí se, o kolik se otočí po každém tvaru."
      2-3 Artist Nested Loops 4: "Opakovat tento kosodélník 12 krát k nakreslení květiny. Rada: 12 kosodélníků je stejně udělaná jako 12 trojúhelníků, co jsi udělal - kolik musíš otočit po každém tvaru?"
      2-3 Artist Nested Loops 5: "Vyplň okna budovy vnořeným cyklem. Okna jsou dlouhá 20 pixelů a od sebe 20 pixelů."
      2-3 Artist Nested Loops 6: |-
        Tento dinosaurus má 8 hrotů na ocasu. Každý hrot je dlouhý 30 pixelů. Zopakuj trojúhelník 8 krát a po nakreslení každého skoč vpřed.
      2-3 Artist Nested Loops 7: "Opakovat 10 krát tento trojúhelník k nakreslené slunce. Budeš se muset přesunout a otočit po každém trojúhelníku. Můžeš zjistit, kolik se musíš otočit vydělením počtu stupňů v kruhu počtem vytvořených obrazců."
      2-3 Artist Nested Loops 8: "Přidejme nyní trochu trávy na náš obrázek. Každý trs trávy je od sebe 50 pixelů."
      2-3 Artist Nested Loops 9: "Nyní dokončíme obrázek přidáním květiny. Květinu nakreslíš pomoci 12 diamantů."
      2-3 Artist Nested Loops Free Play: Zahraj si zdarma, nakresli něco cool s vnořenými cykly.
      2-3 Bee Conditionals 1: Ahoj! Já jsem včela. Pomoz mi dostat nektar z květu.
      2-3 Bee Conditionals 10: "Fialové květiny mohou mít 0 nebo 1 nektar. Buď opatrný abys nesbíral nektar z květin, které jej nemají. \\r\n"
      2-3 Bee Conditionals 11: "Sbírej nektar, kde květy mají nektar."
      2-3 Bee Conditionals 12: Použij cyklus ke kontrole a sběru nektaru ze všech těchto květin.
      2-3 Bee Conditionals 13: |-
        Sbírej nektar a udělej med. Rada: co se stane, když používáš "if nektar" na červený květ? Můžeš to dokončit s cyklem?
      2-3 Bee Conditionals 14: |-
        Sbírej nektar a udělej med. Buď opatrný, nesbírej nektar z fialového květu, když nemá.
      2-3 Bee Conditionals 15: "Sbírej nektar ze všech čtyř květů."
      2-3 Bee Conditionals 2: "Ahoj já jsem včela! Pomoz mi sesbírat všechen nektar z květů. Použij cyklus."
      2-3 Bee Conditionals 3: "Pomoz mi sesbírat všechen nektar z květů a udělat med. Použij cyklus."
      2-3 Bee Conditionals 4: Pomoz mi sesbírat nektar z květů a udělat všechen med.
      2-3 Bee Conditionals 5: "Buď opatrný a nesbírej nektar z fialové květiny, pokud žádný nemá.\nMusíš nejprve zkontrolovat, jestli je nektar roven 1, pomocí bloku `pokud nektar`."
      2-3 Bee Conditionals 6: Zkontroluj tento květ s "if" blokem ke zjištění, zda je k dispozici nektar.
      2-3 Bee Conditionals 7: Sbírej nektar z každého květu, ale jen když tam je.
      2-3 Bee Conditionals 8: Toto pole má červené a fialové květy. Červené květy znají množství nektaru, ale u fialových není známo. Sesbírejte všechen nektar.
      2-3 Bee Conditionals 9: Sesbírejte všechen nektar z každého květu.
      2-3 Bee Conditionals Assessment 1: 'Hodnocení: Sesbírej všechen nektar. Buď opatrný, abys nesbíral nektar z fialového květu, pokud ho nemá.'
      2-3 Bee Debugging 1: Tyto bloky mě opravdu štvou. Oprav chybu(y), aby se sesbíral všechen nektar a udělal všechen med.
      2-3 Bee Debugging 10: "Tyto bloky mě opravdu štvou. Oprav chybu(y), abys sesbíral všechen nektar a udělal všechen med."
      2-3 Bee Debugging 2: |-
        Tyto bloky mě opravdu štvou. Oprav chybu(y), aby se sesbíral všechen nektar a udělal všechen med.
      2-3 Bee Debugging 3: |-
        Tyto bloky mě opravdu štvou. Oprav chybu(y), aby se sesbíral všechen nektar a udělal všechen med.
      2-3 Bee Debugging 4: Tyto bloky mě opravdu štvou. Oprav chybu(y), aby se sesbíral všechen nektar a udělal všechen med.
      2-3 Bee Debugging 5: "Tyto bloky mě opravdu štvou. Oprav chybu(y), aby se sesbíral všechen nektar a udělal všechen med."
      2-3 Bee Debugging 6: |-
        Tyto bloky mě opravdu štvou. Oprav chybu(y), aby se sesbíral všechen nektar a udělal všechen med.
      2-3 Bee Debugging 7: Tyto bloky mě opravdu štvou. Oprav chybu(y), aby se sesbíral všechen nektar a udělal všechen med.
      2-3 Bee Debugging 8: |-
        Tyto bloky mě opravdu štvou. Oprav chybu(y), aby se sesbíral všechen nektar a udělal všechen med.
      2-3 Bee Debugging 9: |-
        Tyto bloky mě opravdu štvou. Oprav chybu(y), aby se sesbíral všechen nektar a udělal všechen med.
      2-3 Bee Debugging Assessment 1: |-
        Vyhodnocení: Tyto bloky mě opravdu štvou. Oprav chybu(y), aby se sesbíral všechen nektar a udělal všechen med.
      2-3 Bee Functions 1: Funkce jsou bloky kódu k provedení úkolu. Použij funkci "dostat 2 nektary" ke sběru nektaru z každého květu.
      2-3 Bee Functions 10: "Fialové květiny mohou mít buď 1 nebo 0 nektaru.  Vytvoř funkci ke sběru nektaru pouze z fialových květy mající nektar."
      2-3 Bee Functions 2: "Funkce jsou bloky kódu, provádějící úkol. Použij funkci \"dostat 5\" k získání 5 nektarů najednou. Přesvědč se, zda používáš taky cyklus k získání ideálního počtu bloků."
      2-3 Bee Functions 3: Sesbírejte všechen nektar z každého květu.
      2-3 Bee Functions 4: "Funkce \"posunout a dostat nektar\" otočí včelu, sbírá nektar a vrací včelu tam, kde to začalo. Použij funkci sesbírat všechen nektar."
      2-3 Bee Functions 5: Nyní existuje více nektaru na květinách. Upravte danou funkci tak, aby se sbíralo 4 nektary a použij ji sesbírat všechen nektar z květů.
      2-3 Bee Functions 6: Nyní používej stejnou funkci pro sběr nektaru ze tří květin.
      2-3 Bee Functions 7: Květy jsou teď dál. Uprav danou funkci a použij ji sesbírat všechen nektar z květů.
      2-3 Bee Functions 8: Vytvořte si vlastní funkci, která sesbírá 7 jednotek nektaru, posune vpřed a udělá 7 medů. Použij funkci k sesbírání nektaru z každého květu a udělání medu v každé plástvi.
      2-3 Bee Functions 9: Vytvoř si vlastní funkci, která jde cestou dolů, dostane nektar, udělá med a včelu vrátí na začátek cesty.
      2-3 Bee Functions Assessment 1: 'Hodnocení: Použij zadanou funkci ke sběru nektaru z každého květu.'
      2-3 Bee Functions Assessment 2: 'Hodnocení: Vytvoř funkci k udělání 3 medů najednou.'
      2-3 Bee Loops 1: |-
        Každý květ obsahuje jednu jednotku nektaru. Sbírej nektar z každého květu. 
      2-3 Bee Loops 10: Umíš použít while smyčku uvnitř dvou jiných cyklů sesbírat všechen nektar?
      2-3 Bee Loops 11: "Použij while cykly sesbírat všechen nektar\nz květin v tomto poli."
      2-3 Bee Loops 12: "Použij while cykly sesbírat všechen nektar\nz květin v tomto poli."
      2-3 Bee Loops 13: 'Vyhodnocení: Sesbírej všechen nektar s použitím co nejmenšího počtu bloků.'
      2-3 Bee Loops 1A: 'Ahoj, já jsem včela. Pomůžeš mi sesbírat nektar z těchto květin? '
      2-3 Bee Loops 2: Posbírej všechen nektar a udělej všechen med pomocí co nejmenšího počtu bloků.
      2-3 Bee Loops 2A: Můžeš udělat stejný úkol s pomocí cyklu?
      2-3 Bee Loops 3: Sesbírej nektar z každého květu a udělej med v každé plástvi.
      2-3 Bee Loops 3A: Použij cyklus `opakuj` k sesbírání všeho nektaru.
      2-3 Bee Loops 3B: Nyní použij blok `opakuj` k sesbírání všeho nektaru a vyrobení veškerého medu.
      2-3 Bee Loops 4: |-
        Jaká pilná včela!
        
        Pomoc včele sesbírat všechen nektar a vyrobit všechen med s co nejmenším možným počtem bloků.
      2-3 Bee Loops 4A: "Kolik smyček potřebuješ v této hádance?\n\nSmyčky jsou tví kamarádi! Použij je tak, abys dokončil tuto hádanku s co nejmenším počtem bloků."
      2-3 Bee Loops 5: "Tvar této cesty je jiný než těch ostatních.\n\nZvládneš sesbírat všechen nektar pomocí co nejmenšího možného počtu bloků?"
      2-3 Bee Loops 6: Najdeš pro včelu nejrychlejší cestu k sesbírání veškerého nektaru a vyrobení všeho medu?
      2-3 Bee Loops 7: Vlož tyto bloky do cyklu ke sběru nektaru z každého květu.
      2-3 Bee Loops 8: "Fialové květiny mají neznámé množství nektaru. Použij cyklus \"while nektar\" sesbírat všechen nektar. Tento cyklus bude fungovat tak dlouho, pokud je podmínka pravdivá, v tomto případě nektar > 0."
      2-3 Bee Loops 9: While smyčky může provádět stejné akce jako if příkaz v cyklu. Přidáním while smyčky cyklu k tomuto kódu lze provést stejný úkol.
      2-3 Bee Loops Assessment 1: 'Hodnocení - použij while cyklus sesbírat všechen nektar z této květiny.'
      2-3 Maze 1: 'Můžeš mi pomoci chytit zlobivé prase? Slož dohromady několik bloků "posunout vpřed" a stiskni tlačítko "Spustit". '
      2-3 Maze 10: Naveď mě k zelenému zlu! (Pozor na TNT)
      2-3 Maze 11: Dostaň mě ke květu, mám hlad! Kolikrát budeš muset opakovat blok?
      2-3 Maze 12 (copy 1): 'Můžeš nahradit předchozí odpověď jen dvěma bloky? (Rada: vytvoř cyklus pomocí bloku "opakuj několikrát".)'
      2-3 Maze 12 (copy 2): 'Můžeš nahradit předchozí odpověď jen dvěma bloky? (Rada: vytvoř cyklus pomocí bloku "opakuj několikrát".)'
      2-3 Maze 12 (old): Dostaň mne nyní k prasátku s blokem opakuj několikrát!
      2-3 Maze 12 - One Move Block: Dostaň se k praseti! Ale tentokrát můžeš použít pouze jednu příkaz "posun vpřed". Vidíš jiné příkazy, které by mohly pomoci?
      2-3 Maze 12: 'Můžeš nahradit těchto pět bloků jen dvěma bloky? (Rada: vytvoř cyklus pomocí bloku "opakuj několikrát".)'
      2-3 Maze 13 (old): Dostaň mne nyní k prasátku s blokem opakuj několikrát!
      2-3 Maze 13: Dostaň mne k prasátku s pomocí jen dvou bloků.
      2-3 Maze 14 (old): Dostaň mne k prasátku s blokem Opakuj až do!
      2-3 Maze 14: Dostaň mne ke slunečnici! (Kde je blok "opakuj několikrát", když to potřebuji?)
      2-3 Maze 15 (old): Dostaň mne k prasátku s blokem Opakuj až do!
      2-3 Maze 15: V této hádance ti dva cykly `opakuj` pomohou dostat se k prasátku pomocí co nejméně bloků!
      2-3 Maze 16 (old): Dostaň mne k prasátku s blokem Opakuj až do!
      2-3 Maze 16 before: Dostaň mne k prasátku.
      2-3 Maze 16: Uvnitř smyčky může být více bloků! Dokážeš vykonat tuto posloupnost bloků tak, aby se zombie dostal ke slunečnici?
      2-3 Maze 2: Toto prasátko mne štve. Pomoz mi se dostat k němu!
      2-3 Maze 3: Sleduj cestu a veď mne k tomu hloupému prasátku. Vyhni se TNT nebo bude peří létat!
      2-3 Maze 4: Naveď mě k zelenému zlu! (Pozor na TNT)
      2-3 Maze 5: Naveď mě k zelenému zlu! (Pozor na TNT)
      2-3 Maze 6: Zachovej klid a pomoz mi najít to zlé prasátko. Jinak bych se mohl rozzlobit!
      2-3 Maze 7: Naveď mě k zelenému zlu! (Pozor na TNT)
      2-3 Maze 8: Dostaň mne k prasátku!
      2-3 Maze 9: Naveď mě k zelenému zlu! (Pozor na TNT)
      2-3 Maze Loops 1: Můžeš mě dostat k prasátku pomocí 5 bloků?
      2-3 Maze Loops 17: Dostaň mě ke slunečnici!
      2-3 Maze Loops 18: "Dostaň mě ke slunečnici!"
      2-3 Maze Loops 19: "Dostaň mě ke slunečnici!"
      2-3 Maze Loops 20: "Dokážeš vyřešit tuto hádanku s využitím\nco nejmenšího počtu bloků?"
      2-3 Maze Loops 21: Dostaň mě ke slunečnici!
      2-3 Maze Loops Assessment 1: 'Hodnocení: Dostaň mě ke slunečnici s jen 5 bloky! '
      2-3 Maze sq10: Dostaň mě k prasátku! Jaké bloky mám opakovat?
      2-3 Maze sq10v2: Dostaň mě k prasátku! Jaké bloky mám opakovat?
      2-3 Maze sq2: Najdi cestu a veď mě k tomu pošetilému prasátku. Vyhni se TNT, nebo bude peří létat!
      2-3 Maze sq3: Naveď mě k zelenému zlu! (Pozor na TNT)
      2-3 Maze sq4: Zachovej klid a pomoz mi najít to zlé prasátko. Jinak bych se mohl rozzlobit!
      2-3 Maze sq5: Dostaň mě k prasátku! Kolikrát budeš muset opakovat blok?
      2-3 Maze sq6: 'Můžeš nahradit předchozí odpověď jen dvěma bloky? (Rada: vytvoř cyklus pomocí bloku "opakuj několikrát".)'
      2-3 Maze sq7: Dostaň mě k zelenému vetřelci pomocí jen tří bloků.
      2-3 Maze sq8: Dostaň mě k prasátku! (Kde je tenhle blok "opakuj několikrát", když to potřebuji?)
      2-3 Maze sq9: Vytvoř cykly se dostat k prasátku s méně bloky.
      2-3 maze sq11: Dostaň mě k prasátku! Jaké bloky mám opakovat?
      2-3 maze sq12: Umíš nahradit předcházející odpověď s cyklem používající blok "opakuj několikrát"?
      2-3 maze sq13: Milá osoba. Já zombie. Musím... dostat... ke slunečnici. Vytvoř cyklus s blokem "opakování až do".
      2-3 maze sq14: Dokážeš se dostat ke slunečnici s použitím pouze čtyř bloků?
      2-3 maze sq15: Dokážeš se dostat ke slunečnici s použitím pouze pěti bloků?
      2-3 maze sq16: Dobře, to je podobné, jen mírně odlišné. Zvládneš to vyřešit jen s 5-ti bloky?
      2-3level1: Pomoz ptáku chytit zlobivé prasátko pohybem vpřed
      20hr_farmer_stage9_1: Ahoj! Já jsem farmář. Pomůžeš mi zarovnat pole na mojí farmě, aby bylo vše připraveno pro sazeničky? Přesuň mne ke hromádce hlíny a použij blok "odstranit".
      20hr_farmer_stage9_11: 'Venku je pořád tma. Posouvej mě po poli. Pokud narazím na hromádku, odstraň ji a pokud na díru, vyplň ji. Tip: použij rozbalovací menu možností bloku "pokud".'
      20hr_farmer_stage9_2: Teď mě posuň do díry a vyplň ji DVĚMA lopatami za použití bloku "vyplnit".
      20hr_farmer_stage9_3: Posuň mě na hromádku hlíny a řekni mi, kolik lopat mám odstranit. Použij co nejméně bloků.
      20hr_farmer_stage9_4: 'Pomůžeš mi odstranit všechny čtyři hromádky hlíny? Tip: pokud to jde, použij blok opakovat.'
      20hr_farmer_stage9_5: 'Pomoz mi vyplnit všechny tyto díry pěti lopatami hlíny. Tip: můžeš vložit blok "opakovat" dovnitř bloku "dokud".'
      20hr_farmer_stage9_6: Odstraň všechny hromádky hlíny použitím co nejmenšího počtu bloků. Nová možnost v rozbalovacím menu bloku "dokud" mi řekne, stojím-li na hromádce nebo v díře.
      20hr_farmer_stage9_7: Páni, našla jsem opravdu hlubokou díru! Nevím, kolik lopat hlíny na ni bude potřeba. Můžeš napsat program, který ji bude plnit dokud nebude země rovná?
      20hr_farmer_stage9_8: Pomoz mi vyplnit díru na konci pole za použití co nejmenšího počtu bloků.
      20hr_farmer_stage9_9: 'Pošli mě odstranit všechny tyto hromádky hlíny. Snaž se použít co nejméně bloků. Tip: zkus použít blok "dokud".'
      20hr_maze_stage2_10: Dobře, zkus nový blok "opakovat do" - bude se opakovat, dokud nechytím to otravné prase.
      20hr_maze_stage2_11: Dobře, ještě jednou pro procvičení - dokážeš vyřešit tento úkol za použití pouze 4 bloků?
      20hr_maze_stage2_13: Dobře, toto je podobné, jen trošičku odlišné. Zvládneš to vyřešit jen s 5-ti bloky?
      20hr_maze_stage2_14: 'Použij nový typ bloku "pokud", abych se rozhodl, kdy se otočit. Tip: stačí ti pouze jeden další blok, ale nauč se, jak jsme to nachystali, aby jsi to příště dokázal sám.'
      20hr_maze_stage2_15: Dobře, tohle je stejné jako předchozí hádanka, ale musíš si pamatovat, jak jsi použil blok "pokud" a blok "opakovat" dohromady.
      20hr_maze_stage2_16: Já chtít slunečnici! Použij blok "pokud" a dostaň mě tam s co nejmenším počtem bloků.
      20hr_maze_stage2_17: Dobře, pojďme to udělat znovu pro procvičení - není to příliš jiné, ale dávej pozor na masožravky!
      20hr_maze_stage2_18: Blok "pokud-jinak" ověřuje podmínku a poté udělá jednu NEBO druhou věc. Zkus použít tento blok, aby jsi mě dostal ke slunečnici.
      20hr_maze_stage2_19: Další cvičení pro blok "pokud-jinak". Zvládneš to na první pokus?
      20hr_maze_stage2_2: To prase mi pije krev. Pomoz mi ho najít!
      20hr_maze_stage2_20: Dokážeš přidat jen 3 bloky a vyřešit složitější bludiště? Pokud to uděláš správně, mohu jít všemi křivolakými cestami bez ohledu na délku.
      20hr_maze_stage2_3: Najdi cestu a veď mě k tomu pošetilému praseti. Vyhni se TNT, nebo bude peří létat!
      20hr_maze_stage2_4: Naveď mě k zelenému zlu! (Pozor na TNT)
      20hr_maze_stage2_5: Zachovej klid a pomoz mi najít to zlé prasátko. Jinak bych se mohl rozzlobit!
      20hr_maze_stage2_6: Existuje způsob, jak se mohu dostat k zelenému prasátku za použití pouze 2 bloků. Přijdeš na něj?
      20hr_maze_stage2_7: Pokus se mě dostat k zelenému vetřelci za použití třech bloků.
      20hr_maze_stage2_8: Pomoz mi zbavit se toho zlobivého prasátka pomocí co nejmenšího počtu bloků. Zkus použít více než jeden blok "opakuj n-krát".
      20hr_maze_stage2_9: 'Když je blok šedý, tak to znamená, že ho nemůžeš smazat. Vyřeš tuto hádanku použitím šedého bloku "opakuj", který opakuje třikrát. Zkus do něj vložit další 3 bloky: posunout vpřed, posunout vpřed, otočit.'
      4-5 Artist 1: "Pomoz mi dokreslit mou krabičku. (Každá čára je 300\npixelů dlouhá) "
      4-5 Artist 10: Stiskni tlačítko "Run" ke zkoušce kódu. Pak opakuj tolikrát, až se dokončí kresba. Barvy budou být pokaždé jiné.
      4-5 Artist 11: "Dokonči zelené čáry. Čáry jsou 300 pixelů dlouhé\na 15 pixelů od sebe vzdálené."
      4-5 Artist 2: Dokážeš opakovat tento kód k dokončení čtverce?
      4-5 Artist 3.5: Ok, zkus přijít na to, co se stane, když spustíš tento kód (nebo to zkus stisknutím "Spustit"). Pak opakuj kód několikrát, aby se kresba dokončila!
      4-5 Artist 3: "Tento obdélníkový záhon má obvod 600.\nDlouhá strana má délku 200. Nakresli obdélník."
      4-5 Artist 4: Kolik stupňů je v kruhu? Opakuj bloky k vytvoření kruhu z barev.
      4-5 Artist 5: Jaký úhel použiješ?
      4-5 Artist 6: "Tento rovnostranný trojúhelník má úhly 60, 60,\na 60 stupňů. Každá strana má 200 pixelů. Dokonči kresbu."
      4-5 Artist 7: "Tento pravoúhlý trojúhelník má úhly velikosti 30, 60 a 90 \nstupňů. Velikost šikmé strany je dvojnásobek výšky 100 pixelů. Dokonči\nkresbu."
      4-5 Artist 8: "Středová čára na fotbalovém hřišti je kolmá na\npomezní čáry. Toto hřiště má obvod 800 pixelů a je 240 pixelů\ndlouhé. Jak je široké? Nakresli pomezní čáry, brankové čáry a středovou čáru."
      4-5 Artist 9: "Nakresli druhou polovinu tak, aby byl obrazec souměrný.\nTrojúhelníky jsou rovnostranné a jejich strany jsou 50 pixelů dlouhé."
      4-5 Artist Assessment 1: 'Hodnocení: Použij cykly k nakreslení rovnostranného trojúhelníku. Každá strana je 300 pixelů.'
      4-5 Artist For Loops 1: Vlož čísla 1 až 10 do šířky bloků a spusť kód.
      4-5 Artist For Loops 11: Dokonči blok "for" pro výpočet 0, 20, 40, 60, 80... 200.
      4-5 Artist For Loops 12: 'Co se stane, pokud převrátíš pořadí "z" a "do"? Dokonči blok "for", aby se počítalo 200, 180, 160, 140, 120... 0. '
      4-5 Artist For Loops 13: 'Tento návrh začal bez cyklu "pro" a bere až příliš mnoho bloků.  Použijte blok "for" k dokončení spirály.  Rada: Délka poslední linky je 250 pixelů.'
      4-5 Artist For Loops 14: 'Někdo začal kód, ale pak si uvědomil, že musí být rychlejší způsob! Použij blok "for" k nahrazení bloků a dokonči trojúhelníkovou spirálu. (Rada: Délka poslední linky je 300 pixelů.)'
      4-5 Artist For Loops 15: 'Někdo začal kód, ale pak si uvědomil, že musí být rychlejší způsob! Použij blok "for" k nahrazení bloků a dokonči šestihrannou spirálu. (Rada: Délka poslední linky je 200 pixelů.)'
      4-5 Artist For Loops 2: To je kostka "počítat s" (anglicky cyklus "for"). Místo zadávání 1,2,3... 10 může kostka "počítat s" opakovaně procházet kostky uvnitř a počítat čísla místo tebe. Zadej číslo 10 v části "do" u kostky "počítat s".
      4-5 Artist For Loops 3: Jak můžeš počítat od 1 do 50? Uprav blok "for".
      4-5 Artist For Loops 4: Dokonči blok "for" tak, aby počítal od 1 do 10 po 1.
      4-5 Artist For Loops 6: Nakresli čtverce o stranách 50, 60, 70, 80 a 90 pixelů. Budeš potřebovat pětkrát použít funkci "nakreslit čtverec".
      4-5 Artist For Loops 7: 'Nakresli stejné čtverce, ale použij blok "počítat s" ke změně rozměrů. Umístí blok "čítač" do funkce "nakreslit čtverec". Rada: Je to v kategorii Proměnné.'
      4-5 Artist For Loops 8: Umíš dokončit program umístěním bloků dovnitř bloku "for", které počítá od 10 do 200 po 10? Blok "for" lze najít v kategorii cyklů.
      4-5 Artist For Loops 9: Tyto kružnice jsou velikosti 5, 10, 15, 20, 25, 30 a 35. Nakresli kružnice pomocí bloku "for".
      4-5 Artist Free Draw 1: Volná kresba! Nakresli co tě napadne.
      4-5 Artist Functions 1: Použij opakovací cyklus k nakreslení tohoto trojúhelníku.
      4-5 Artist Functions 10a: Vložte tento kód do funkce "kreslit sněhovou vločku" a nahraď parametr 'velikost' 50. Funkce je již vyvolaná, aby udělala sněhovou vločku, která je 100 bodů.
      4-5 Artist Functions 10b: 'Použij funkci "nakreslit sněhovou vločku" k vytvoření různých velikostí vloček.  Rada: první vločka délky 25 a každá sněhová vločka je dvojnásobek předchozí.'
      4-5 Artist Functions 11: 'Tato funkce "nakreslit šestiúhelníku" použije funkci "nakreslit trojúhelník". Dokonči funkci šestiúhelník. (Rada: Šestiúhelníku má 6 stran, každá je dlouhá 100 pixelů)'
      4-5 Artist Functions 12: 'Dokonči funkci ''nakreslit vlny''.  Každá vlna je tvořen jednou horní vlnou a jednou dolní vlnou.   Rada: Nakresli 5 modrých vln.'
      4-5 Artist Functions 13 Free play: Zde jsou některé funkce ke kreslení planet, hvězd, raket a robotů. Používej je jakýmkoli způsobem k tvorbě obrázků, které můžeš sdílet se svými přáteli.
      4-5 Artist Functions 14 Free play: Zde jsme ti poskytli několik funkcí.  Používej je jakýkoliv způsob uvnitř jedné nebo více cyklů k tvorbě obrázků, které můžeš sdílet se svými přáteli. Klepni na tlačítko 'Run' k zobrazení příkladu.
      4-5 Artist Functions 15 Assessment: 'Hodnocení: Použij funkci "nakreslit čtverec" k vytvoření čtverce.  Čtverce jsou 50, 100 a 150 pixelů.'
      4-5 Artist Functions 2a: Nyní vlož tyto bloky do nové funkce nazvané "Nakreslit malý trojúhelník" a zavolej ji.
      4-5 Artist Functions 2b: Nyní vytvoř funkci nazvanou "nakreslit malý trojúhelník" pomocí zadaných bloků.
      4-5 Artist Functions 3: 'Nyní vytvoř funkce "nakreslit střední trojúhelník" a "nakreslit velký trojúhelník". Funkce "nakreslit malý trojúhelník" to provádí za tebe. Trojúhelníky mají strany 50 (malé), 100 (střední) a 150 (velké). '
      4-5 Artist Functions 4: Tato nová funkce "nakreslit trojúhelník" má parametr a může dělat práci všech tří předcházejících funkcí. Nakresli stejné trojúhelníky pomocí této nové funkce.
      4-5 Artist Functions 5: Umíš upravit funkci "nakreslit trojúhelník" na funkci "nakreslit čtverec" ke změně kreslení?
      4-5 Artist Functions 6: 'Použij "nakreslit čtverec" a "nakreslit trojúhelníkové funkce" k nakreslení domu. (Rada: Strany čtverce jsou 200 pixelů)'
      4-5 Artist Functions 6b: Použij funkce kreslení čtverců a trojúhelníků spolu s ostatními bloky k vytvoření domu přidáním je k funkci ' nakreslit dům' a vyvolej ji.
      4-5 Artist Functions 7: Použij funkci "nakreslit dům" ke kreslení domů, které jsou 100 pixelů a 50 pixelů. Dva domy jsou odděleny 50 pixely.
      4-5 Artist Functions 8: Funkce "Nakreslit květinu" má parametr umožňující nastavit výšku stonku.  Nastav jej na 200 a podívej se, co se stane.
      4-5 Artist Functions 9: Nakresli tyto 3 květy. První výška je 100 a další květ je vždy o 50 pixelů víc než výška předchozí. Květy jsou od sebe 100 pixelů.
      4-5 Artist Patterns 1: |-
        Umíš nakreslit tento čtverec pomocí cyklu? Každá strana je dlouhá 20 pixelů.
      4-5 Artist Patterns 10: "Tento kód kreslí dvě řádky šestiúhelníků - cykluj celou věc 4 krát k nakreslení celé plástve. Rada: Budeš muset skočit zpět o 120 pixelů ve vnějším cyklu, aby si se ujistil, že umělec se nedostal mimo obrazovku."
      4-5 Artist Patterns 11: 'Kolikrát je třeba opakovat k nakreslení poloviny kružnice? Rada: Je-li kružnice 360 stupňů a v každém cyklu se posouvá 3 stupně, kolikrát je třeba opakovat k nakreslení kružnice?'
      4-5 Artist Patterns 12: "Když zkopíruješ tento cyklus a otočíš vlevo místo vpravo, co se stane? Můžeš to zopakovat k kreslení této vlny?"
      4-5 Artist Patterns 13: "Teď musíme opakovat to celé čtyřikrát k vytvoření tento rámečku k obrázku. Pozor na rohy - nemůžeš je jen otočit o 90 stupňů! Pokud 60 krát se opakují 3 stupně udělá se půlkruh, který z těchto bloků kódu bude Čtvrtkruh pro rohy?"
      4-5 Artist Patterns 2: Pokud umístíš tvůj čtvercový cyklus dovnitř jiného cyklu, nazýváme to vnořené cykly. Co je třeba přidat do tvého vnějšího cyklu, ujisti se, že všech 15 čtverců se řadí vedle sebe?
      4-5 Artist Patterns 3: Teď pojďme hlouběji o jednu úroveň. Vnořili jsme celý blok kódu do jiného cyklu, ale umělec se musí dostat zpět na místo další řádky. Který z těchto bloků kódu můžeš umístit na konec vnějšího cyklu, aby nakreslil celou mřížku?
      4-5 Artist Patterns 4: Tento kosodélník má strany 50 pixelů a úhly 120 a 60 stupňů. Použij smyčku k nakreslení.
      4-5 Artist Patterns 5.5: Kolikrát je třeba opakovat tento blok k nakreslení mřížky z kosodélníků?
      4-5 Artist Patterns 5: "Zopakujme k vytvoření k řádku o 6 kosodélnících. Všimni si, že jsme změnili náš kosodélníkový kód k opakování 3 x místo 2 - Proč si myslíš, že je to?"
      4-5 Artist Patterns 6: Kolikrát je třeba opakovat tento blok k nakreslení mřížky z kosodélníků?
      4-5 Artist Patterns 7: Upravíme kód z poslední puzzlu, abychom udělali z toho složitěji vzorek. Všimni si, jak se teď překrývají kosodélníky, zkus změnit první "skok zpět" ze 100 na 50 (polovina dál) - teď jak daleko by měl umělec jít při druhém "skočit dozadu"?
      4-5 Artist Patterns 8: Použij cyklus k nakreslení tohoto šestiúhelníku se stranami 40 pixelů a úhlu 60 stupňů.
      4-5 Artist Patterns 9.5: Zopakujme tento kód k nakreslení dvou řádek šestiúhelníků. Všimni si, jak se naše druhá řada posouvá napravo.
      4-5 Artist Patterns 9: "Zopakuj nyní tento kód 3 krát k nakreslení celé řádky. Rada: Každý šestiúhelník je 80 pixelů široký od nejvzdálenějších bodů zleva doprava."
      4-5 Artist Patterns Free Play: Zdarma si pohraj - zkus si od ruky udělat vlastní vzor!
      4-5 Bee Conditionals - FC Test: Včela chce právě teď jen nektar. Ne všechny objekty jsou květiny, takže pod KAŽDÝM MRAKEM zjistětei, jestli se skrývá květ. Pokud ano, můžeš získat nektar.
      4-5 Bee Conditionals 1: Včele nelze říct, zda je to květina nebo plástev. Sbírej nektar z květů, ale nejprve zkontrolujte, zda je to květina nebo plástev.
      4-5 Bee Conditionals 2 (copy 1): Včela chce teď právě jen nektar. Pamatuj si, že ne všechny objekty jsou květiny, takže sbírat nektar lze jen na květinách.
      4-5 Bee Conditionals 2: "Včela chce právě teď jen nektar. Všechny objekty jsou květiny, takže pod KAŽDÝM MRAKEM zjisti, jestli se skrývá květ. Pokud ano, můžeš získat nektar."
      4-5 Bee Conditionals 3: Teď včela chce jen dělat med. Zkontroluj med pouze na plástvích.
      4-5 Bee Conditionals 4: Neznámý objekt je květina nebo plástev. Použij if/else bloku ke sbírání nektaru, pokud je to květina, jinak dělej med (protože je to plástev).
      4-5 Bee Conditionals 5: |-
        Může být květ nebo plástve pod těmito mraky. Použij if/else bloky ke sběru nektaru, pokud je to květina, jinak dělej med (protože je to plástev).
      4-5 Bee Conditionals 6: "Tento Fialový květ může mít buď 3, 2 nebo 1 nektar. Zde je blok if-else kombinovaný s jiným if-else blokem k vytvoření if, else-if, else bloku. Dokonči řešení pro sběr neznámé množství nektaru."
      4-5 Bee Conditionals 7: "Pamatujte si, že fialové květy mohou mít buď 3, 2 nebo 1 nektarů. Dokonči funkci \"kontrolovat fialový květ\" a použít ji sesbírat všechen nektar na květinách."
      4-5 Bee Conditionals 8: "Napiš uvnitř funkce \"kontrolovat květinu k tvorbě medu\". Tvoje funkce by měla zkontrolovat, zda fialový květ má 3, 2 nebo 1 nektaru a sesbírat všechen nektar. Potom se přesuň vpřed a udělej med."
      4-5 Bee Conditionals Assessment 1: "Hodnocení: Tento kód je chybný. Dokonči funkci \"získat nektar nebo med\" a potom ji vyvolej sesbírat všechen nektar a med. Pamatuj si, že fialové květy mohou mít, 3, 2 nebo 1 nektarů."
      4-5 Bee Debugging 1: "Tyto bloky mě opravdu štvou. Umíš je opravit?"
      4-5 Bee Debugging 10: Najdi chyby a oprav je.
      4-5 Bee Debugging 11: Počítá to správně?
      4-5 Bee Debugging 2: Pomoz včelce dostat nektar a udělat med.
      4-5 Bee Debugging 3: Najdi chyby a oprav je.
      4-5 Bee Debugging 4: Tyto bloky nefungují. jaký je to vzor?
      4-5 Bee Debugging 5: Něco tady není správné...
      4-5 Bee Debugging 6: "Fialový květ má neznámé množství nektaru. Oprav bloky sesbírat všechen nektar z květu."
      4-5 Bee Debugging 7: Funkci něco chybí...
      4-5 Bee Debugging 8: Tato funkce je v pořádku, ale není správně¨použitá.
      4-5 Bee Debugging 9: Proč včela nedělá dost medu?
      4-5 Bee Debugging Assessment 1: 'Hodnocení: Oprav kód.'
      4-5 Bee Nested Loops 1: Použij cyklus sesbírat všechen nektar.
      4-5 Bee Nested Loops 2: 'Sesbírat všechen nektar z každého květu. Použij vnořené cykly. '
      4-5 Bee Nested Loops 3: Sesbírej všechen nektar vložením počátečního kódu do vnořeného cyklu.
      4-5 Bee Nested Loops 4: "Sesbírej všechen nektar z každého květu a udělej med na každé plástvi. Použij vnořené cykly. "
      4-5 Bee Nested Loops 5: Sesbírat všechen nektar vytvořením vnořeného cyklu.
      4-5 Bee Nested Loops 6: Sesbírat všechen nektar.
      4-5 Bee Nested Loops 7: Vlož tento cyklus dovnitř jiného cyklu k vytvoření vnořeného cyklu a sesbírej všechen z nektaru z květů.
      4-5 Bee Nested Loops 8: 'Sesbírat všechen nektar z těchto květin pomocí vnoření while cyklu. Nahraď vnitřní blok opakuj několikrát while blokem. '
      4-5 Bee Nested Loops 9: Sesbírej všechen nektar z těchto květin pomocí vnořeného while cyklu uvnitř opakování.
      4-5 Bee Nested Loops Assessment 1: "Hodnocení - sesbírat všechen nektar a udělat všechen med pomocí cyklů."
      4-5 Bee Nested Loops Rows: Sesbírat nektar z řady květin! Použij vnořené cykly.
      4-5 Maze 1 (copy 1): Drahý člověk. Já zombie. Muset ... dostat ... ke slunečnice.
      4-5 Maze 1: Drahý člověk. Já zombie. Muset ... dostat ... ke slunečnice.
      4-5 Maze 10: Dokážeš se dostat ke slunečnici s použitím pouze čtyř bloků?
      4-5 Maze 11: Dokážeš se dostat ke slunečnici s použitím pouze šesti bloků?
      4-5 Maze 12: "Ok, tohle je trochu jiné. Dokážeš to \nv pouhých šesti blocích?"
      4-5 Maze 13: Dostaň mne k prasátku!
      4-5 Maze 14: Dostaň mě k prasátku! Použij bloku opakování až do.
      4-5 Maze 2 (copy 1): Dostaň zombie ke slunečnici, ale vyhni se masožravce!
      4-5 Maze 2: Dostaň zombie ke slunečnici, ale vyhni se masožravce!
      4-5 Maze 3 (copy 1): Muset ... dostat ... ke slunečnice.
      4-5 Maze 3: Muset ... dostat ... ke slunečnice.
      4-5 Maze 4 (copy 1): Zkus blok "opakovat", abys použil méně bloků...
      4-5 Maze 4: Zkus blok "opakovat", abys použil méně bloků...
      4-5 Maze 5 (copy 1): "Dokážeš vyřešit tuto hádanku s využitím\nco nejmenšího počtu bloků?"
      4-5 Maze 5: "Dokážeš vyřešit tuto hádanku s využitím\nco nejmenšího počtu bloků?"
      4-5 Maze 6 (copy 1): "Dokážeš vyřešit tuto hádanku s využitím\nco nejmenšího počtu bloků?"
      4-5 Maze 6: "Dokážeš vyřešit tuto hádanku s využitím\nco nejmenšího počtu bloků?"
      4-5 Maze 7: Drahý člověk. Já zombie. Muset ... dostat ... ke slunečnice.
      4-5 Maze 8: "Použij blok \"opakuj\", abys dostal zombie ke\nslunečnici. (Vyhni se masožrovkám!)"
      4-5 Maze 9: "Vytvoř smyčku s blokem \"opakovat do\"."
      4-5 Maze Assessment 1: 'Zhodnocení: Dostaň se ke slunečnici.'
      4-5 Maze Conditionals 1: Použij bloku opakování až do dostat zombie ke slunečnici.
      4-5 Maze Conditionals 10: "Dokážete přidat jen 3 bloky abyste pomohli zombiemu vyřešit více bludišť? \\r \\r pokud to uděláte správně, může chodit všechmi křivolakými cestami bez ohledu na délku!"
      4-5 Maze Conditionals 2: Použij bloku opakování až do dostat zombie ke slunečnici.
      4-5 Maze Conditionals 3: "Použij blok \"if\" abych se rozhodoval, kdy se otočit. Rada: stačí ti pouze jeden další blok, ale naučit se, jak jsme ti to nachystali, aby si to příště dokázal sám."
      4-5 Maze Conditionals 4: Dobře, tohle je stejné jako předchozí puzzle, ale musíš si pamatovat, jak jsi použil dohromady bloky "if" a "opakovat".
      4-5 Maze Conditionals 5: "Já chci slunečnici! Použij blok \"if\" a dostaň mě tam s co nejmenším počtem bloků."
      4-5 Maze Conditionals 6: |-
        Já chci slunečnici! Použij blok "if" a dostaň mě tam s co nejmenším počtem bloků.
      4-5 Maze Conditionals 7: Dobře, pojďme to znova procvičit - není to příliš jiné, ale dávej pozor na masožravky!
      4-5 Maze Conditionals 8: "Blok \"if/else\" ověřuje podmínku a poté udělá jednu NEBO druhou věc. Zkus použít tento blok, abys mě dostal ke slunečnici."
      4-5 Maze Conditionals 9: |-
        Další cvičení pro blok "if-else". Zvládneš to na první pokus?
      4-5 Maze Conditionals Assessment 1: "Použij bloky \"opakovat až do\" a \"if-else\" dostat mne ke slunečnici pokud možná několika bloky."
      4-5 Nested Loops 1: 'Dokonči kód k nakreslení těchto trojúhelníků.  První z nich jsme udělali za tebe.  Rada: 3 trojúhelníky v otáčení 360 stupňů.'
      4-5 Nested Loops 10: Nakresli poslední řadu hvězd na této vlajce opakováním zadaných bloků. Hvězdy jsou od sebe 50 pixelů, ale nezapomeň, že samotné hvězdy jsou široké 30 pixelů.
      4-5 Nested Loops 11: Umíš nakreslit těchto 10 čtverců na tomto chodníku pomocí vnořených cyklů? Každý čtverec je 30 pixelů.
      4-5 Nested Loops 12: Umíš nakreslit těchto 36 trojúhelníků pomocí vnořených cyklů?
      4-5 Nested Loops 2: 'Nyní vnoř tento cyklus dovnitř dalšího cyklu k nakreslení 10 trojúhelníků.  Tomu se říká vnořené cykly.  Rada: Všech 10 trojúhelníků vytváří 360 stupňů otáčení.  '
      4-5 Nested Loops 3: |-
        Vytvoř slunce vnořením počátečního kódu do jiného cyklu. Tomu se říká vnořené cykly. \r
        
      4-5 Nested Loops 5: Zacykluj daný kód k vytvoření větrného mlýnu.
      4-5 Nested Loops 6: Umíš nakreslit šestiúhelník opakováním kódu trojúhelníku?
      4-5 Nested Loops 7: "Zacykluj 10 krát tento návrh. Kolikrát se musíš otočit při každém opakování? (Rada: Co je 360 děleno 10?)"
      4-5 Nested Loops 8: "Zacykluj 10 krát tento návrh. Kolikrát se musíš otočit při každém opakování? (Rada: Co dává 360 děleno 10?)"
      4-5 Nested Loops 9: Nakresli zuby v tlamě aligátora!
      4-5 Nested Loops Assessment 1: 'Použij vnořené cykly k dokončení návrhu.'
      4-5 While Loops 1: Přesuň mě do díry a naplň ji s dvěma lopatami špíny pomocí bloku "výplň".
      4-5 While Loops 2: Přesuň mě na hromadu kompostu a odstraň ji 5 lopatami na kopečky pomocí bloku 'odstranit'.
      4-5 While Loops 3: "Přesuň mě na hromadu a odstraň všechno přesunutím do díry a vyplň ji zcela.  Rada: Použij pokud možno  pár bloků."
      4-5 While Loops 4: "Wow,  našel jsem opravdu hluboké díry! Nevím kolik se potřebuje spousty  lopat špíny.  Umíš napsat program, který ji vyplní, dokud je ještě?  Rada: Zkus tentokrát  použít while cyklus."
      4-5 While Loops 5: Wow, teď tam jsou dvě hluboké díry! Umíš napsat program, který obě vyplní úplně?
      4-5 While Loops 6: Wow teď tam je velká hromada špíny! Umíš napsat program, který odstraní všechno?
      4-5 While Loops 7: Wow, nyní jsou tři hromady špíny! Umíš napsat program, který odstraní každou z nich?
      4-5 While Loops 8: " Jsou opravdu hluboké díry a opravdu velká hromada kompostu.  Kolik lopat špíny je třeba přemístit, aby byla půda rovná?  Rada: Použij cyklus while pro obě strany."
      4-5 While Loops Assessment 1: Existuje mnoho děr a hromad.  Pomoz mi vyplnit a odstranit je aby země plochá.
      AB_Debug_PlayLab2: |-
        Proč tato hra nic nedělá?
        
        Najdete nějaké "skryté" chyby?  Některé se dají najít snadně než ostatní.
      Alien Defender: 'Nápad na projekt: Vytvořte obranou hru v Play Lab!'
      Alien Defender_2018: 'Nápad na projekt: Vytvořte obranou hru v Play Lab!'
      App Lab test: otestuj
      Artist - Nested Loops 1: 'Dokonči kód k nakreslení těchto trojúhelníků.  První z nich jsme udělali za tebe.  Rada: 3 trojúhelníky v otáčení 360 stupňů.'
      Artist - Nested Loops 10: Nakresli poslední řadu hvězd na této vlajce opakováním zadaných bloků. Hvězdy jsou od sebe 50 pixelů, ale nezapomeň, že samotné hvězdy jsou široké 30 pixelů.
      Artist - Nested Loops 11: Umíš nakreslit těchto 10 čtverců na tomto chodníku pomocí vnořených cyklů? Každý čtverec je 30 pixelů.
      Artist - Nested Loops 12: Umíš nakreslit těchto 36 trojúhelníků pomocí vnořených cyklů?
      Artist - Nested Loops 5: Zacykluj daný kód k vytvoření větrného mlýnu.
      Artist - Nested Loops 6: Umíš nakreslit šestiúhelník opakováním kódu trojúhelníku?
      Artist - Nested Loops 9: Nakresli zuby v tlamě aligátora!
      Artist - Nested Loops Assessment 1: Použij vnořené cykly k dokončení návrhu.
      Artist Autorun Test: Použij blok "opakování" k nakreslení těchto 3 čtverců.
      Artist Inspiration: "Volná hra inspirace: Nyní už víš vše, co potřebuješ vědět, abys udělal tento vzor! Pokud tento obrázek tě inspiruje, pokus se provést něco podobného. Jinak, vytvoř něco, co všechny vlastníš. \\r \\r Chtěj vědět, jak náš vzor byl udělán pro inspiraci? "
      Auto Open Function Editor: 'Můžeš volat funkci uvnitř jiné funkce! Pomocí funkce "tvar" jako základ, vytvoř 3 tvary domu každý o 20 pixelů větší než poslední, začíná se na délce 50 pixelů. Použití čítače cyklu mohlo by být užitečné. '
      Bee Recommended Blocks test: Fialové květiny mohou mít buď 1 nebo 0 nektaru, ale neznáš kolik! Buď opatrný, nesbírej nektar z fialového květu, pokud tam žádný není. Zkontroluj, zda nektar je roven 1 pomocí if bloku.
      Bergeron Robot Maze1: 'Můžeš mi pomoci chytit zlobivé prase? Slož dohromady několik bloků "posunout vpřed" a stiskni tlačítko "Spustit". '
      Brad Spooky House Copy: 'Volná hra: Zde jsou funkce, které jste napsali a ještě víc pro vás k zahrání. Nakresli něco super! Zaraj si se šířkou pera, abys viděl, jak odlišně vypadají tvoje kresby!'
      Brad Spooky House: 'Volná hra: Zde jsou funkce, které jste napsali a ještě víc pro vás k zahrání. Nakresli něco super! Zaraj si se šířkou pera, abys viděl, jak odlišně vypadají tvoje kresby!'
      Building a Foundation Assessment: Vytvoř tříúrovňovou pyramidu, neexistují žádné pokyny, takže si hraj s kousky, které si dostal až dosud!
      Busy Bee 2: Tato včela má spoustu práce! Všiml si některých vzorů, které lze použít pro zjednodušení kódu?
      Busy Bee: Tato včela má spoustu práce! Všiml si některých vzorů, které lze použít pro zjednodušení kódu?
      C3-Farmer While Loops 5: Wow, teď tam jsou dvě hluboké díry! Umíš napsat program, který obě vyplní úplně?
      C3-Farmer While Loops 6: Wow teď tam je velká hromada špíny! Umíš napsat program, který odstraní všechno?
      C3-Farmer While Loops 7: Wow, nyní jsou tři hromady špíny! Umíš napsat program, který odstraní každou z nich?
      C3-Farmer While Loops Assessment 1: Existuje mnoho děr a hromad.  Pomoz mi vyplnit a odstranit je aby země plochá.
      CDEF_debugging_flappy2: Proč tato hra nefunguje?
      CSD U5 black white images pixelation 2: Namaluj usměváka (klikni sem pro zobrazení obrázku)
      CSD U5 black white images pixelation 2_2018: Namaluj usměváka (klikni sem pro zobrazení obrázku)
      CSD U5 black white images pixelation 3: Změň slidery pro šířku a výšku abys našel obrázek (klikni sem pro více informací)
      CSD U5 black white images pixelation 3_2018: Změň slidery pro šířku a výšku abys našel obrázek (klikni sem pro více informací)
      CSD U5 black white images pixelation 4: Doplň usměvákovi obočí (klikni sem pro zobrazení obrázku)
      CSD U5 black white images pixelation 4_2018: Doplň usměvákovi obočí (klikni sem pro zobrazení obrázku)
      CSD U5 black white images pixelation 5: Namaluj cokoliv budeš chtít
      CSD U5 black white images pixelation 5_2018: Namaluj cokoliv budeš chtít
      CSD U5 black white images pixelation: Dokonči tvar X vepsáním nul a jedniček
      CSD U5 black white images pixelation_2018: Dokonči tvar X vepsáním nul a jedniček
      CSD U6 params modify clouds: |-
        # Mraky
        
        Tento program rozpohybuje mraky, když zafoukáte do mikrofonu. Není však dokončen.
        
        # Udělejte následující:
        * Vytvořit novou funkci "moveCloud(name)", která pohne libovolným mrakem.
        * (Tip: použijete téměř stejný kód jako ve funkci "moveCloud0")
        * Zavolejte vaši novou funkci "moveCloud(name)" uvnitř bloku události jednou pro každý název mraku.
        * (Tip: je to podobné tomu, jak je 'loopCloud(name)' funkce volána mnohokrát.
      CSD U6 params modify clouds_2018: |-
        # Mraky
        
        Tento program rozpohybuje mraky, když zafoukáte do mikrofonu. Není však dokončen.
        
        # Udělejte následující:
        * Vytvořit novou funkci "moveCloud(name)", která pohne libovolným mrakem.
        * (Tip: použijete téměř stejný kód jako ve funkci "moveCloud0")
        * Zavolejte vaši novou funkci "moveCloud(name)" uvnitř bloku události jednou pro každý název mraku.
        * (Tip: je to podobné tomu, jak je 'loopCloud(name)' funkce volána mnohokrát.
      CSD U6 params modify planes: |-
        # Ovladání letadel
        
        Tento program pohybuje třemi letadly pomocí kontrolky zrychlení a zaškrtávacích tlačítek na obrazovce. Zatím funguje pouze červené letadlo.
        
        # Udělejte následující:
        * Vytvořte novou funkci "movePlane(name)", která bude pohybovat libovolným letadlem.
        * Zavolejte funkci "movePlane(name)" zevnitř bloku události tak, aby se letadlo pohybovalo jen tehdy, když je zaškrtnuto zaškrtávací tlačítko.
        
        _Výzva: letadla se momentálně pohybují příliš rychle. Podaří se vám změnit kód tak, aby se pohybala pomaleji? _
      CSD U6 params modify planes_2018: |-
        # Ovladání letadel
        
        Tento program pohybuje třemi letadly pomocí kontrolky zrychlení a zaškrtávacích tlačítek na obrazovce. Zatím funguje pouze červené letadlo.
        
        # Udělejte následující:
        * Vytvořte novou funkci "movePlane(name)", která bude pohybovat libovolným letadlem.
        * Zavolejte funkci "movePlane(name)" zevnitř bloku události tak, aby se letadlo pohybovalo jen tehdy, když je zaškrtnuto zaškrtávací tlačítko.
        
        _Výzva: letadla se momentálně pohybují příliš rychle. Podaří se vám změnit kód tak, aby se pohybala pomaleji? _
      CSP student contact info: Zadejte svou e-mailovou adresu.
      CSPU5_U3 - Loops - 4: Použijte Debug příkazy k vytvoření seznamu všech hodnot, které jsou vráceny před 6. (Kliknutím zobrazíte plné pokyny)
      CSPU5_U3 - Loops - 4_2018: Použijte Debug příkazy k vytvoření seznamu všech hodnot, které jsou vráceny před 6. (Kliknutím zobrazíte plné pokyny)
      Calc Circles of Eval 2: K provedení tohoto kódu použijte blok násobení.
      Calc Circles of Eval 3: Spojte "výpočetní bloky" tak aby odpovídaly tomuto výrazu.
      Calc Circles of Eval 4: V tomto kódu chybí několik "výpočetních bloků" - ujistěte se, že vše umístíte ve správném pořadí.
      Calc Circles of Eval 5: Spojte "výpočetní bloky" tak aby odpovídaly tomuto výrazu.
      Calc Circles of Eval 6: Spojte "výpočetní bloky" tak aby odpovídaly tomuto výrazu.
      Calc Circles of Eval 7: Spojte "výpočetní bloky" tak aby odpovídaly tomuto výrazu.
      Calc Circles of Eval 8: Spojte "výpočetní bloky" tak aby odpovídaly tomuto výrazu.
      Calc Circles of Eval 9: Spojte "výpočetní bloky" tak aby odpovídaly tomuto výrazu.
      Course 2 Bee Loops 1: 'Ahoj, já jsem včela. Pomůžeš mi sesbírat nektar z těchto květin? '
<<<<<<< HEAD
=======
      Course 2 Bee Loops 3: Nyní použij nový blok opakuj k sesbírání všeho nektaru a vyrobení všeho med.
>>>>>>> 139131a2
      Course 2 Maze Loops 1: Můžeš mě dostat k prasátku pomocí 5 bloků?
      Course 4 2: Včela chce teď právě jen nektar. Pamatuj si, že ne všechny objekty jsou květiny, takže sbírat nektar lze jen na květinách.
      Course 4 Artist 1: "Pomoz mi dokreslit mou krabičku. (Každá čára je dlouhá 300\npixelů) "
      Course 4 Artist 10: |-
        Chceš-li vidět znova  pokyny! \r \r zde je kód pro zajímavé tvary.  Co se stane, když je opakuješ?   Všimni si, že se střídavě v tomto tvaru přidává až 420 stupňů, což znamená, že když tvůj umělec dodělá kreslení, bude čelem jiným směrem, než když jste začali.  Tento nový směr je přesně o 60 stupňů vpravo od toho,  kde jste začali.
      Course 4 Artist 11: Nyní výzva!  Tady je návrh, který využívá pouze bloky, které se již ukázaly.  Umíš zjistit, jak je znovu vytvořit?  Bez obav zkoušej metodou pokus a omyl. Neočekává se, že to bude perfektní napoprvé.  Chceš vidět další pokyny?  Klepni zde!
      Course 4 Artist 12: |-
        Chceš druhý impulz k inspiraci návrhu nebo tipy?  Klepni sem! \r \r, jinak udělej návrh zcela sám!
      Course 4 Artist 13: Stále si hraješ?  Zde je prázdné plátno, kde si můžeš navrhnout cokoliv chceš!
      Course 4 Artist 2: Dovedeš opakovat tento kód k nakreslení vyšedlého čtverce?
      Course 4 Artist 20: Stále si hraješ?  Zde je prázdné plátno, kde si můžeš navrhnout cokoliv chceš!
      Course 4 Artist 3: Zkus přijít na to, co se stane, když spustíš tento kód (nebo stiskneš tlačítko "Run" k otestování). Pak to opakuj tolikrát k dokončení kresby.
      Course 4 Artist 4: Kolik stupňů jev kruhu?  Vyplň blok opakování s tímto číslem k vytvoření kruhu barev.
      Course 4 Artist 5: 'Nakresli druhou polovinu této konstrukce, která je symetrická. Trojúhelníky jsou rovnostranné a dlouhé 50 pixelů. Rada: Budeš muset spustit kód několikrát, aby si zjistil všechny bloky, které je třeba přidat.'
      Course 4 Artist 6: 'Dokonči kód k nakreslení těchto trojúhelníků. Rada: Jsou to 3 trojúhelníky v rozsahu otáčení o 360 stupňů... kolikrát se 3 vejde do 360?'
      Course 4 Artist 7: 'Nyní vnoř tento cyklus dovnitř dalšího cyklu k nakreslení 10 trojúhelníků. Tomu se říká vnořený cyklus. Rada: Všech 10 trojúhelníků vytváří 360 stupňů otáčení.  '
      Course 4 Artist 8: Nakresli slunce opakováním tohoto celého bloku kódu.
      Course 4 Artist 8a: 'Nezapomeň na tento tvar?  Nyní umožníme  postavit bez udání bloky začít! \r Rada: existují 3 trojúhelníky v otáčení o 360 stupňů... kolikrát se 3 vejde do 360?'
      Course 4 Artist 9: "Opakuj tento návrh 10 krát a ujisti se, že je otočení mezi každým nakresleným tvarem. Zde je rada kolik budeš se muset obrátit: je to 360 děleno 10?"
      Course 4 Artist Binary 1: "Zde je funkce přejímající binární řetězec 1 a 0 a pověřuje umělce, aby je sledoval  zleva doprava, od shora dolů.  Umělec vyplní čtverce, když vidí 1 a ignoruje čtverec s  0. \\r \\r Spusť tento kód, aby si viděl, jak umělec používá binárity ke kreslení tohoto  vzoru."
      Course 4 Artist Binary 1a: "Zde je funkce přejímající binární řetězec 1 a 0 a pověřuje umělce, aby je sledoval  zleva doprava, od shora dolů.  Umělec vyplní čtverce, když vidí 1 a ignoruje čtverec s  0. \\r \\r Spusť tento kód, aby si viděl, jak umělec používá binárity ke kreslení tohoto  vzoru."
      Course 4 Artist Binary 2: Který z těchto binárních řetězců mohl bys opakovat 8 krát k nakreslení tohoto obrázku?
      Course 4 Artist Binary 3: Mohl bys nakreslit tento vzor opakováním tří číslicovým binárním řetězcem?
      Course 4 Artist Binary 4: Každý binární řetězec představuje jeden řádek tohoto obrázku. Lze je přeuspořádat, aby nakreslil smajlíka místo zamračeného obličeje?
      Course 4 Artist Binary 5: Který 6 číslicový binární řetězec 11 krát opakovaný nakreslí tento obrázek?
      Course 4 Artist Binary 6: Jaký je nejkratší binární řetězec, který lze opakovat k nakreslení tohoto obrázku?
      Course 4 Artist Binary 7: Dokonči tuto kresbu.
      Course 4 Artist Binary Free Play 2: 'Pohraj si: Zde je prázdné plátno pro tebe, na které můžeš  čerpat.  Pobav se!'
      Course 4 Artist Binary Free Play 2a: |-
        Zde je vyšší rozlišení plátna na - 16 x 16 pixelů! \r \r je vidět, co se stane, když začneme být kreativní s bity?
      Course 4 Artist Binary Free Play 2b: Klepnutím sem se zobrazí pokyny.
      Course 4 Artist Binary Free Play: 'Volná hra: Nakresli, co chceš s binárními!'
      Course 4 Artist Binary pre1: Binární soubor je způsob, jak zobrazit informace pomocí jen dvou možností.  Jedna z možností  "vypnuto" (představované číslem 0) a "zapnuto" (představované číslem 1).  \r \r Poskytli jsme mřížku "pixelů", které můžete procházet a udělat návrhy zapnutím pouze některých políček.  Můžete mít umělce, který nakreslí "01010101"  binárně v prvním řádku?
      Course 4 Artist Binary ryan: "Binární soubor je způsob, jak zobrazit informace pomocí jen dvou možností.  Jedna z možností  \"vypnuto\" (představované číslem 0) a \"zapnuto\" (představované číslem 1).  \\r \\r Poskytli jsme mřížku \"pixelů\", které můžete procházet a udělat návrhy zapnutím pouze některých políček.  Můžete mít umělce, který nakreslí \"01010101\"  binárně v prvním řádku?"
      Course 4 Artist For  Functions 10: Pojďme to trochu zrychlit, můžeš nakreslit tvar hvězdy pomocí funkce "Kreslit čtvercovou linku"? Hodně zdaru!
      Course 4 Artist For  Functions 11: Pojďme to trochu zrychlit, můžeš nakreslit tvar hvězdy pomocí funkce "Kreslit čtvercovou linku"? Hodně zdaru!
      Course 4 Artist For Loops 1: 'Nakresli tento trojúhelník, který je široký 50 pixelů. Rada: použij blok opakování.'
      Course 4 Artist For Loops 10: Čas volné hry! Pobav se kreslením s bloky, které jsi se naučil používat
      Course 4 Artist For Loops 11: 'Připomeňme si fázi 6, když jsme použili proměnnou k řízení počtu stran v obrazci? Udělejme totéž s proměnnou "čítač". Tento vzor začíná s trojúhelníkem a přidává jednu stranu najednou, dokud se nenakreslí deseti-úhelník (10 stran). Každá strana bude dlouhá 100 pixelů. Rada: 360 děleno počtem stran, tvar má počet stupňů, podle kterého se otočí.'
      Course 4 Artist For Loops 11a: |-
        Dejme to všechno dohromady!  Pomocí znalostí o "for cyklech" a "čítači", vytvořte tuto kresbu, kde každý obrazec má o dvě strany více než ta poslední.  Ujistěte se, že každá strana je 10 krát dlouhá jako počet stran mnohoúhelníku. \r \r Velmi málo kódu jsme udělali za vás.
      Course 4 Artist For Loops 12: 'Vypadalo to docela v pohodě, ale teď bych rád nakreslil každý tvar vedle posledního. Tentokrát je každá strana 20 pixelů. Použij blok skok vpřed 40 pixelů po každém tvaru. '
      Course 4 Artist For Loops 13: Hmmm tyto obrazce jsou čím dál pokaždé větší! Neměli jsme již vyřešit ten problém s proměnnými? Jak můžeme použít proměnné čítače, aby strany byly menší než jako jsou? Namísto přesunutí vpřed o stanovené množství, zkus přesunout vpřed (100 / počítadlo) pixelů.
      Course 4 Artist For Loops 14: Pokud otočíte ještě trochu více či méně, než byste normálně pro tvar, vytváří se pěkný efekt. Zkus použít kód z poslední úrovně, ale obracení o 89 stupňů vytváří zkroucenou čtvercovou spirálu.
      Course 4 Artist For Loops 15: 'Volná hra: Zkus některé vlastní  kresby pomocí For cyklů. Přidali jsme pár obecných proměnných za tebe k použití. \r \r Všimni si, že nyní je mnoho bloků ve tvém panelu nástrojů, které  musíme znova uspořádat do kategorií.  Klepněte na tlačítko kolem k objevení všech bloky, které můžeš  použít na této úrovni.'
      Course 4 Artist For Loops 2: 'Dal jsem kód pro kreslení uvnitř trojúhelníku for cyklus, která se počítá od 50 do 100 po 10.  Poznámka: Ujisti se, že se díváš na kód, než stiskneš "Run".'
      Course 4 Artist For Loops 3: "Použij poslední puzzle jako odkaz k dokončení tohoto.  Nejmenší trojúhelník má stranu 20 pixelů, největší má stranu 200 pixelu a každý trojúhelník je větší 20 pixelů než ten poslední.\n"
      Course 4 Artist For Loops 4: 'Jak bys změnil, co jsi se naučil o kreslení těchto čtverců? Začíná se na délce 15 pixelů, největší má délku 300 pixelů, a každý čtverec je větší o 15 pixelů než ten poslední. '
      Course 4 Artist For Loops 5: 'Dobrá práce na posledním puzzlu! Využijeme znova této proměnná bloku "čítače" k nakreslení tohoto cool obrázku. '
      Course 4 Artist For Loops 6: Volná hra! Zkus použít for cyklus k nakreslení rostoucího tvaru vzorku vlastního návrhu.
      Course 4 Artist For Loops 6a: Udělej tři malé změny do kódu z poslední úrovni, abys to dosáhl!
      Course 4 Artist For Loops 7: Co se stane, pokud odebereš "Opakovat 3" z tohoto algoritmu, ponech bloky "posun" a "otočku" ve for cyklu? V tomto spirálovitém trojúhelníku každá strana je delší o 20 pixelů než poslední.
      Course 4 Artist For Loops 8: |-
        Jen jedna malá změna kódu z posledního obrázku může vytvořit tuto kresbu. Můžeš zjistit, jaká je to změna? \r \r Rada: musíš něco odstranit!
      Course 4 Artist For Loops 8a: Jen jedna malá změna kódu z posledního obrázku může vytvořit tento obraz. Můžeš zjistit, jaká je to změna?
      Course 4 Artist For Loops 9: Umíš vytvořit spirálu? Přesuň se vpřed od 1 do 75 pixelů s krokem pokaždé 1 pixel.
      Course 4 Artist For Loops Challenge: "Nevíš, jak využít všechny věci, co jsi se naučil k vytvoření tohoto obrázku? \\r \\r Potřebuješ radu? Klepni sem."
      Course 4 Artist For Loops Challenge_a: |-
        Příjdeš na to, jak použít věci, co ses naučil, abys nakreslil takovýto obrázek?\r
        \r
        Potřebuješ radu? Klikni sem.
      Course 4 Artist For Loops inspire: |-
        Volná hra inspirace: Nyní už víš vše, co potřebuješ znát, abys udělal vzor jako je tento! Pokud tento obrázek tě inspiruje, pokus se provést něco podobného. Jinak, vytvoř něco podobného, ale vlastního. \r \r Potřebuješ radu? Klepni sem.
      Course 4 Artist Functions 1: Umíš nakreslit čtverec délky 100 pixelů pomocí cyklu?
      Course 4 Artist Functions 10: Který blok je třeba přidat, abys dostal trojúhelník na vrchu čtverce?
      Course 4 Artist Functions 11: Zkontroluj tento kód, který kreslí krychli - umíš ji přesunout do funkce nazvanou "Kreslit krychli"
      Course 4 Artist Functions 12.1: Vytvořme funkci nazvanou "nakreslit osmiúhelník 20", který nakreslí osmiúhelník se stranou dlouhou 20 pixelů.
      Course 4 Artist Functions 12: Cyklicá čtvercová funkce k nakreslení čáry
      Course 4 Artist Functions 13.1: |-
        Nyní uděláme funkci zvanou "Přejít na pravém horním rohu", která přesunuje umělce na pravý horní osmiúhelník, který jsi nakreslil, takže můžeme dokončit tento vzor. \r \r Rada: dostat se do pravého horního rohu, zkus skákání ve vzorku, který dělá jen 3/8 osmiúhelníka.
      Course 4 Artist Functions 13: Zkontroluj, zda máme novou funkci nazvanou "nakreslit čáru čtverců". Neváhej se podívat dovnitř bloku funkce, abys viděl, jak jsme ji vytvořili. Klepni na "Run", když jsi připraven na další puzzle.
      Course 4 Artist Functions 14.1: Nyní uděláme funkci nazvanou "Přejít nahoru vpravo", která přesune umělce na horním okraji nakresleného osmiúhelníku, takže můžeš dokončit tento vzor.
      Course 4 Artist Functions 14: Děláš to skvěle! Využijme tvou novou funkci "Nakreslit čáru čtverců" k nakreslení čtvercového tvaru. Pamatuj si, že každý čtverec má délku 40 pixelů.
      Course 4 Artist Functions 15: 'Pojďme to trochu zrychlit, umíš nakreslit tvar hvězdy pomocí funkce "nakreslit čáru čtverců"? Hodně zdaru! Rada: budeš muset otáčet o 144 stupňů'
      Course 4 Artist Functions 2: 'Umíš nakreslit 3 čtverce 20 pixelů od sebe? Rada: každý čtverec má velikost 100 pixelů'
      Course 4 Artist Functions 3: "Použij funkční blok \"nakreslit čtverec\", umíš nakreslit obrázek? Rada: každý čtverec je od sebe 120 pixelů. \\r\n"
      Course 4 Artist Functions 4: 'Jsi připraven vytvořit si vlastní "funkční blok"? Klepni na blok "Funkce" v poli nástrojů, pojmenuj to "kreslit trojúhelník", pak vytvoř trojúhelník, jak jsi to dělal před tím bloky akce a cyklů. Klepni na tlačítko Uložit a Zavřít v pravém horním rohu. Rada: Vytvoř trojúhelník, který má délku 100 pixelů. Hodně zdaru!'
      Course 4 Artist Functions 5 OLD: Zkusme použít naše dvě funkce k nakreslení domu - co je třeba opravit v tomto kódu ke správnému nakreslení domu?
      Course 4 Artist Functions 5: "Použij funkční blok \"nakreslit čtverec\", umíš nakreslit obrázek? Rada: každý čtverec je od sebe 120 pixelů. \\r\n"
      Course 4 Artist Functions 6: Který blok je třeba přidat, abys dostal trojúhelník na vrchu čtverce?
      Course 4 Artist Functions 7: Umíš nakreslit čáru čtverců pomocí funkce čtverec? Každý čtverec má délku 40 pixelů.
      Course 4 Artist Functions 8: 'Dostáváš se na kloub, jak používat funkční bloky? Umíš upravit tento čtverec s rozměrem 200 pixelů. Rada: klepni na "upravit" ke změně velikosti editoru funkcí "nakreslit čtverec". Nezapomeň klepnout na "uložit a zavřít" v editoru funkcí. '
      Course 4 Artist Functions 9: Dali jsme ti většinu kódu k vytvoření funkce. Nicméně se zdá, že něco chybí. Umíš dokončit tento funkční blok?
      Course 4 Artist Functions Inspiration: Klepnutím sem se zobrazí znova pokyny.
      Course 4 Artist Functions challenge: Klepnutím sem se zobrazí znova pokyny.
      Course 4 Artist Functions inspire: Klepni sem znova k zobrazení obrázku k inspiraci.
      Course 4 Artist Inspire: |-
        Chceš druhý impulz k inspiraci návrhu nebo tipy?  Klepni sem! \r \r, jinak udělej návrh zcela sám!
      Course 4 Artist Params 1: Musíme upravit funkci, která nakreslí čtverec se stranou 50 pixelů
      Course 4 Artist Params 10: 'Můžeš volat funkci uvnitř jiné funkce! Pomocí funkce "tvar" jako základ, vytvoř 3 tvary domu každý o 20 pixelů větší než poslední, začíná se na délce 50 pixelů. Použití čítače cyklu mohlo by být užitečné. '
      Course 4 Artist Params 12: Použij funkce "Větrník"k nakreslení těchto tvarů. Boční délka každého tvaru je 50.
      Course 4 Artist Params 13: 'Volná hra: Zde jsou funkce, které jsi již napsal a ještě víc pro tebe, aby sis pohrál. Nakresli něco super!'
      Course 4 Artist Params 3: 'Super, nakresli každý z těchto trojúhelníků s tuto novou funkci? První z nich je dlouhý 25 pixelů, druhý 50 a třetí 75. '
      Course 4 Artist Params 4: Umíš přidat novou funkci nazvanou čtverec? Má také parametr délky, stejně jako trojúhelník. Tentokrát nakresli 3 čtverce délky 25, 50 a 75 pixelů a od sebe 100 pixelů.
      Course 4 Artist Params 5: "Použij obě nové funkce k nakreslení tohoto obrázku. Aby to bylo jednodušší, použij cyklus s parametrem \"čítač\".\n"
      Course 4 Artist Params 6: 'Upravme tuto funkci "nakreslit tvar". Ta už má parametr "Délka". A teď upravme funkci přidáním parametru "strany". Pamatuj, že úhel pro daný tvar je 360 děleno stranami. Rada: Délky pro každý tvar jsou trojúhelník, 100 pixelů, Šestiúhelník je 25 pixelů a čtverec 50 pixelů. '
      Course 4 Artist Params 7: 'Umíš nakreslit tyto tvary vyplněním "???" Čtverec a trojúhelník mají rozměr 100 pixelů, zatímco šestiúhelník 75 pixelů. '
      Course 4 Artist Params 8: "Umíš zjistit, jak nakreslit tento tvar? Zde je rada, vytvoř zcela novou funkci se 6 stranami nazvanou šestiúhelník.\n"
      Course 4 Artist Params 9: Pamatuješ, když jsme používat čítače smyčky, ale odstranily smyčky uvnitř? Pojďme se trochu pobavit a použij funkci "nakreslit tvar" s parametry "strany" a "Délka". Umíš vytvořit znova tyto obrazce? Čítač čtverce by měl být 5/100/5, počitadlo trojúhelníku by mělo být 10/100/10 a šestiúhelníku 2/100/2.
      Course 4 Artist Var 9: 'Zde je algoritmus k nakreslení trojúhelníku, uprav to tak, že se používá proměnná "strany". Nahraď číslo 3 proměnnou "strany". Rada: nezapomeň použít blok "nastavit stranu na".'
      Course 4 Artist Vars 1: "Můžeš mi pomoci nakreslit rovnostranný trojúhelník? Musí být přesně 100 pixelů na každé straně."
      Course 4 Artist Vars 10: Zde je algoritmus, který kreslí trojúhelník z menších trojúhelníků. Umíš upravit jej tak, aby používal proměnnou "strany" ke kreslení trojúhelníka? Prohlédni si kód a pokaždé, když bude číslo 3, nahraď jej tvou proměnnou "strany". Nezapomeň použít blok "nastav strany".
      Course 4 Artist Vars 11: Zde je složitější kód používající stejné pojmy z posledního puzzlu - jak by se měla nastavit proměnná "strany" k nakreslení tohoto obrázků ze čtverců?
      Course 4 Artist Vars 12: Nastavíme proměnnou "strany" na 5. Čím více stran přidáme do tohoto algoritmu, tím větší dostaneme celý tento vzor! Všimni si, že existuje další proměnná "Délka". Můžeme teď toho využít všude tam, kde máme "posun vpřed." Nastav proměnnou "Délka" na 75 u tohoto obrazce.
      Course 4 Artist Vars 13: "Když tvar má spoustu stran, každá strana musí být kratší, když chcete celý vzor dostat na obrazovku. \\r Pojďme znovu vytvořit algoritmus pro tento úžasný vzor, ale namísto ručního nastavení proměnné \"length\", použijeme matematický blok s proměnnou \"sides\" uvnitř. Ujisti se, že každý tvar se nastaví správně. Obvod každého mnohoúhelník je 300 pixelů. \\r Potřebuješ poradit?  Klepni sem."
      Course 4 Artist Vars 14: |-
        Volná hra: Zkontroluj si to! Nyní tvůj algoritmus je vnořen do jednoho  dalšího cyklu. Experimentuj s hodnotami tvých dvou proměnných k nakreslení cool vzorů. \r \r Pro ještě větší efekt zkus si pohrát s barvou!  Použij náhodné barvy uvnitř cyklů, abys viděl, jak změní barvy tvůj návrh.
      Course 4 Artist Vars 2: Místo "posunout vpřed 150" blok "posunutí" se nyní odkazuje na proměnnou "Délka". Umíš nastavit "Délka" na 150 k nakreslení nového trojúhelníka?
      Course 4 Artist Vars 3: 'Zde je cyklus kreslící čtverec, ale něco chybí. Umíš to opravit tak, že použiješ proměnnou "Délka" na vyřešení, jak by měla být dlouhá každá strana? '
      Course 4 Artist Vars 4: Nyní chci, aby obdélník, který je dvakrát tak vysoký jako je široký. Máme proměnnou "šířka", která má být nastavena na hodnotu 100. Umíš použít matematických bloků k dokončení kódu?
      Course 4 Artist Vars 5: Použij proměnnou "strany" k řízení kolikrát tento cyklus proběhne.
      Course 4 Artist Vars 6: |-
        Zde je kód, který umí nakreslit jakýkoliv pravidelný mnohoúhelník. Je tu nová proměnná pojmenovaná strany nastavená na 4. Umíš použít proměnnou strany (spolu s matematickým blokem) k vracení správné velikosti bez ohledu na to, kolik stran je v polygonu? \r \r klepnutím sem přejdi zpět k pokynu!
      Course 4 Artist Vars 7: |-
        Použij to, co si se naučil v posledním puzzlu
        k vytvoření tohoto šestiúhelníku pomocí proměnné "proměnné".\r
        \r
        Podívej se, co by změnilo změnou právě jedné hodnoty ke kreslení 
        trojúhelníku, čtverce, pětiúhelníku nebo osmiúhelníku?
      Course 4 Artist Vars 8: 'Volná hra: Experiment s počtem stran, které má tento tvar. Umíš změnit algoritmus tak, aby celková velikost tvaru zůstala stejná, bez ohledu na to kolik stran má? Rada: Budeš muset použít matematické bloky (360 děleno "strany") tentokrát na dvou místech.'
      Course 4 Artist Vars 9: Uprav tento algoritmus, takže používá proměnnou "strany" místo pevného čísla k nakreslení trojúhelníku. Nezapomeň použít blok "nastavení stran na".
      Course 4 Bee 1: "Včela neumí říct, co je pod mrakem! Nejprve pomocí bloku \"if\" se zkontroluje, zda je to květina nebo plástev. Pak sesbírá nektar jen z květiny. "
      Course 4 Bee 2: Použij "if/else" blok zkontrolovat každý objekt, zda je květina nebo plástev. Je-li květina, sesbírej nektar... jinak udělej med!
      Course 4 Bee 3: Neznámý objekt je květina nebo plástev. Tentokrát použij if/else blok ke sběru nektaru, když je květina, jinak se dělá med (protože then je plástev).
      Course 4 Bee 4: Tento Fialový květ může mít buď 3, 2 nebo 1 nektar. Zde if/else blok je v kombinaci s jiným if/else blokem k vytvoření příkazu "if/else-if/else". Dokonči řešení pro sběr neznámé množství nektaru.
      Course 4 Bee 5: Tento Fialový květ může mít buď 3, 2 nebo 1 nektar. Přidej blok if-else k vytvoření bloku if, else-if, else. Dokonči řešení pro sběr neznámé množství nektaru.
      Course 4 Bee 6: Tento Fialový květ může mít buď 3, 2 nebo 1 nektar. Vytvoř blok if, else-if, else ke sběru neznámého množství nektaru.
      Course 4 Bee 7: Použij vše, co jsi se až dosud naučil sesbírat všechen nektar. Fialový květ může mít 3, 2 nebo 1 nektary.
      Course 4 Bee For Loops 1: Použij cyklus ke sběru nektaru z každého květu.
      Course 4 Bee For Loops 10: Když tvůj cyklus se odpočítává dolů, krok se odečte od proměnné čítače při každém průchodu. Jaký by měl být tvůj krok pro sběr nektaru 9, pak 6 a pak 3?
      Course 4 Bee For Loops 11: Co je špatného na tomto cyklu? Podívej se, jestli to umíš opravit a udělej, aby včela sesbírala všechen nektar.
      Course 4 Bee For Loops 2: Tady je nový druh cyklu zvané "for" cyklus. Tento konkrétní for cyklus bude počítat od 1 do 5 po 1 a spustí obsah cyklu pokaždé, když to počítá. Pomoz včele dostat nektar.
      Course 4 Bee For Loops 3: Umíš vyřešit tuto hádanku s použitím for cyklu počítající od 1 do 3 po 1. Teď pojďme dostat nějaké nektar!
      Course 4 Bee For Loops 4: Sesbírat všechen nektar z těchto květin. Zajímalo by mě, jestli existuje jednodušší způsob, jak to udělat...
      Course 4 Bee For Loops 5: 'Aha, for cyklus to udělá mnohem snadněji! Použij proměnnou "čítač" z for cyklu do cyklu bloku "dostat nektar" se stejným počtem jako cyklus. Jej! To je hodně cyklů. Veškerý kód, co potřebuješ, je tam, podívej se na, jak to dát dohromady a pak klepni na Run a uvidíš, jak to pracuje. '
      Course 4 Bee For Loops 6: Umíš také použít for cyklus k odpočítání dolů. Zkuste sesbírat tento nektar odpočítáváním od 5 do 1 po 1.
      Course 4 Bee For Loops 7: Použij tvou proměnnou "počítadlo" for cyklu zkontrolovat, jak daleko vodorovně se posuneme.
      Course 4 Bee For Loops 8: Umíš použít proměnnou cyklu k řízení pohybu a sběru nektaru?
      Course 4 Bee For Loops 9: Poslední číslo ve tvém for cyklu se nazývá "krok" a po každém průchodu proměnná čítač se změní o krok. Zkus sběr těchto květin pomocí kroku 2.
      Course 4 Bee Loops 5 NEW: Zde jsou tři květiny. Umíš najít vzorek instrukcí, které je třeba 3x opakovat sesbírat nektar s co nejmenším počtem bloků?
      Course 4 Bee Loops 5a NEW: Nyní použij cykly, abys pomohl včele sesbírat všechen nektar na cestě k plástvi s co nejméně počtem bloků.  Až tam budeš, nezapomeň udělat med!
      Course 4 Bee Params 1: Použijte funkci "dostat 3 nektary", která obrací, přesune se ke sběru nektaru a pak se vrací do původního umístění. Zapiš posloupnost sesbírat všechen nektar pomocí "dostat 3 nektary."
      Course 4 Bee Params 2: Uprav funkci "dostat 3 nektary" tak, že mě obrací doprava místo doleva ke květině.
      Course 4 Bee Params 3 (copy 1): Teď jsou květy po obou stranách! Možná umíš použít parametr tak, aby stejná funkce pracovala na květině po obou stranách. Přidal jsem parametr nazvaný "směr" funkce. Když parametr "směr" se rovná 0, otočí se doleva, je-li 1 tak doprava.
      Course 4 Bee Params 3: 'Nyní jsou květy na obou stranách! Přidali Jsme pro tebe k použití proměnnou s názvem "vlevo" a "vpravo" a přidán je parametr s názvem "směr" ke "dostat 3 nektary". Úprav "dostat 3 nektary" tak, aby se včela obrátila do správného směru, když jsou předány do funkce proměnné "vlevo" nebo "vpravo".  '
      Course 4 Bee Params 4 (copy 1): Zkus použít novou funkci sběr ze všech květin. Pamatujte, 0 = vlevo a 1 = vpravo.
      Course 4 Bee Params 4 - Two WhenRun: Zkus použít novou funkci ke sběru všech květin. Nezapomeň použít proměnné vlevo a vpravo.
      Course 4 Bee Params 4 backup: Nebylo by hezké, kdybychom uměli sesbírat všechen nektar s jedinou funkci? Zkus přidat nový parametr funkce s názvem "nektary" k řízení množství sbíraného nektaru. Budeš pravděpodobně chtít také přejmenovat funkci!
      Course 4 Bee Params 4: Zkus použít novou funkci sesbírat nektar ze všech květin. Nezapomeň použít proměnnou vlevo a vpravo.
      Course 4 Bee Params 5: Začněme od začátku - umíš vytvořit novou funkci nazvanou "dostat 5 nektarů" se směrovým parametrem?
      Course 4 Bee Params 6 (copy 1): Zkus použít novou funkci sesbírat všechen tento nektar.
      Course 4 Bee Params 6: Nebylo by hezké, kdybychom uměli sesbírat všechen nektar s jedinou funkci? Zkus přidat nový parametr funkce s názvem "nektarové jednotky" k řízení množství sbíraného nektaru. Budeš pravděpodobně chtít také přejmenovat funkci!
      Course 4 Bee Params 7 (copy 1): Zkus použít novou funkci sesbírat všechen tento nektar.
      Course 4 Bee Params 7: Zkus použít novou funkci sesbírat všechen tento nektar.
      Course 4 Bee Params 8 Clone 2: Ou, nyní se též budeme zabývat medem! Jak bys mohl aktualizovat svou funkci k získání nektaru nebo výrobě medu.
      Course 4 Bee Params 8 Clone: Ou, nyní se též budeme zabývat medem! Jak bys mohl aktualizovat svou funkci k získání nektaru nebo výrobě medu.
      Course 4 Bee Params 8 clone 3: Ou, nyní se též budeme zabývat medem! Jak bys mohl aktualizovat svou funkci k získání nektaru nebo výrobě medu.
      Course 4 Bee Params 8 new: Ou, nyní se též budeme zabývat medem! Jak bys mohl aktualizovat svou funkci k získání nektaru nebo výrobě medu.
      Course 4 Bee Params 8: 'Výzva: Nyní se budeme též  zabývat medem! Přepiš funkci k používání k počtu  jednotek medu a  jednotek nektaru.  Jak bys použil  tato čísla k rozhodnutí, co bys měl dělat?'
      Course 4 Bee Params Ex: Zkus použít novou funkci sesbírat všechen tento nektar.
      Course 4 Binary 1: Zde je funkce přejímající binární řetězec 1 a 0 a instruuje farmáře zatočit na cestě zleva doprava, shora dolů, obracet se na čtvercích s číslem nula. Spusť kód, který poskytuje, jak zemědělci používají binární řetězec k nakreslení obrázku.
      Course 4 Binary 2: 'Jaký binární řetězec by se mohl opakovat 8 krát k nakreslení tohoto obrázku? Rada: číslo "1" zaplňuje díru.'
      Course 4 Binary 3: Umíš nakreslit tento vzor opakování jednoduchého binárního řetězce?
      Course 4 Binary 5 (copy 1): Který binární řetězec zopakovaný 10 krát nakreslí tento obrázek?
      Course 4 Binary 5: Který binární řetězec zopakovaný 10 krát nakreslí tento obrázek?
      Course 4 Binary 6 (copy 1): Který binární řetězec zopakovaný 10 krát nakreslí tento obrázek?
      Course 4 Binary 6: Který binární řetězec zopakovaný 10 krát nakreslí tento obrázek?
      Course 4 Binary 7: Který binární řetězec zopakovaný 10 krát nakreslí tento obrázek?
      Course 4 Binary 8: Můžeš dokončit většinu z tohoto obrázku opakováním 5 bitového binární čísla - pak budete potřebovat jedno 4 bitové číslo dostat do pravého dolního rohu.
      Course 4 EC 1a: '** Extrémní  výzva: ** žádná pravidla. Žádné záhady. Jen výzva!'
      Course 4 EC 1b: '** Extrémní  výzva: ** žádná pravidla. Žádné záhady. Jen výzva!'
      Course 4 EC 2a: '** Extrémní  výzva: ** žádná pravidla. Žádné záhady. Jen výzva!'
      Course 4 EC 2b: '** Extrémní  výzva: ** žádná pravidla. Žádné záhady. Jen výzva!'
      Course 4 EC 2c: '** Extrémní  výzva: ** žádná pravidla. Žádné záhady. Jen výzva!'
      Course 4 EC 2d: '** Extrémní  výzva: ** žádná pravidla. Žádné záhady. Jen výzva!'
      Course 4 EC 3: 'Používej to, co jsi se naučil v předchozí úrovni k nakreslení obrázku, jako je tento. Poznámka: Kód se stává jednodušší, pokud zahrneš parametry. '
      Course 4 EC 3a: 'Extrémní výzva: ** žádná pravidla. Žádné záhady. Jen výzva!'
      Course 4 Maze 1: Dostaň rozhněvaného ptáka k prasátku!
      Course 4 Maze 2: Vyhni se TNT!
      Course 4 Maze 3: 'Naprogramuj, aby se rozhněvaný pták dostal k prasátku. '
      Course 4 Maze 4: Zkus blok "opakovat", abys použil méně bloků...
      Course 4 Maze 5: "Dokážeš vyřešit tuto hádanku s využitím\nco nejmenšího počtu bloků?"
      Course 4 Maze 6: "Dokážeš vyřešit tuto hádanku s využitím\nco nejmenšího počtu bloků?"
      Course 4 Play Lab For Loops 2: "Tentokrát, zkusme počítat\nlichá čísla od 1 do 100."
      Course 4 Play Lab Params 1: Zde je funkce nazvaná "skok", která způsobí, že tvoje hlavní postava poskočí o 100 pixelů. Použij skokovou funkci ke sběru všech vlajek.
      Course 4 Play Lab Params 10: "Přidali jsme pro tebe jednu poslední funkci. \\r \\r použij \"If\" příkaz k naprogramování tvé hry, která volat funkci \"úroveň_výš\" jen tehdy, když \"hráče_skóre\" se stane větší než jisté číslo. \\r \\r, Např.: \"hráče_skóre\" > 6\\r \\r si zahraje hru a udělá ji přes úroveň 4 k posunu na další puzzle. "
      Course 4 Play Lab Params 2: "Nyní máme vlajky, které jsou příliš vysoké pro náš současný skok! Využijeme obojí šipky \"nahoru\" a \"dolů\" tak, že můžeme mít více výškových skoků.  \\r \\r musíme přidat parametr do naší skokovou funkci nazvanou \"výška\".  Šipku nahoru by měla způsobit, že psa skočí 200 pixelů a šipka dolů udělá skok pouze 100 pixelů. \\r \\r Rada: budeš muset klepnou na \"upravit\" na funkci skoku a aktualizovat tak, aby používala parametr \"výška\"."
      Course 4 Play Lab Params 3: 'Přidali jsme další parametr pro funkci skoku, můžeme ji použít s dalšími aktéry. Každý aktér je reprezentován číslem počínaje jedničkou. Uprav funkci "skok", tak, že používá parametr "aktér" pro správný skok postavy. '
      Course 4 Play Lab Params 4: "Zde je funkce nazvaná \"hlídka.\" Uprav ji k přesunutí Kočky 400 pixelů a pak dolů 400 pixelů."
      Course 4 Play Lab Params 5: Upravit funkci "hlídku" přidáním parametru "aktér", tak, že můžeme nazvat každého aktéra na obrazovce. Pamatuj si, že herci mají odpovídající čísla 1, 2 a 3.
      Course 4 Play Lab Params 6: Přidej další parametr s názvem "speed" na funkci "patrol". Zkus použít blok "set speed" s novým parametrem "speed", abys pomohl tučňákovi dostat obě vlajky než ostatní skřítci by dostali i jednu.
      Course 4 Play Lab Params 7: "Pobavme se! Podívej se na kód, jestli umíš zjistit, co každý blok děláš.  \\r \\r Když to uděláš, použij šipky k ovládání psa a shromaždi všechny vlajky."
      Course 4 Play Lab Params 8: Použij blok "když aktér se dotkne" pošle psa zpět do levého horního pouze když pes se dotkne některého z ostatních aktérů.
      Course 4 Play Lab Params 9: "Zde je naše hra z dřívějška, ale většina kódu je skrytá. Zde je nová funkce \"score_points.\" \\r \\r Uprav funkci tak, že parametr \"points\" je přidán do proměnné \"player_score\". \\r \\r Proměnná \"player_score\" by se měla pokaždé zvýšit, když Dog se dotkne Cat se srdíčky a snížit pokaždé, když Cat se dotkne Dog se srdíčky. \\r \\r Poznámka: když budeš hotov, klepni na tlačítko \"Run\" k zahrání.  Když Dog zaskóruje 6 bodů, jde se dál na další hádanku. "
      Course 4 Play Lab Vars 1: Tentokrát se není nutné psát jakýkoli kód, stačí klepnout na "Run" přehrát si hru! V této hře jsi pes, který se snaží shromáždit více vlajek než kočka. Používej šipku dolů pro ovládání psa. Stiskni tlačítko "Končit", když si dohrál.
      Course 4 Play Lab Vars 2: Závod v tom posledním puzzle nebyl velmi fér! Změň proměnnou "pes_rychlost", a ujisti se, že můžeš sesbírat více vlajek než kočka. Kdo první sesbírá 10 vyhrává!
      Course 4 Play Lab Vars 3: Tady je nový druh hry! Použij levé a pravé šipky k pohybu a šipky nahoru ke skoku. Podívej se, jestli umíš sesbírat všechny vlajky.
      Course 4 Play Lab Vars 4: Nyní jsme pomocí proměnné "výška" řídili, jak vysoko pes skáče. Aktualizuj proměnnou "výška" tak, aby pes mohl skočit dost vysoko, aby dosáhl na na všechny vlajky.
      Course 4 Play Lab Vars 5: 'Vytvořme hru! Nejprve budeme potřebovat skóre. Znovu si vytvořit kód, který jsi viděl v poslední úrovni pro nastavení skóre na 10. '
      Course 4 Play Lab Vars 6 (copy 1): Prima. teď máme naší proměnnou pro skóre, ale jak to bude užitečné? Jak přidat do proměnné skóre pokaždé, když zasáhneš nepřítele ohnivou koulí? Použij událost "kdy herec 2 dotkne čehokoli", spustí se aktualizace skóre, když ohnivé koule zasáhly kočku. Můžeš zvýšit skóre nastavením skóre = skóre + 1. Získej skóre na 10 (jde tp jeden po druhém!) projdeš na další úroveň.
      Course 4 Play Lab Vars 6: |-
        Použij pravou šipku ke střílení srdcí. \r \r V naší hře, jak jsme skóre body? Přidáš 1 k proměnné "body" pokaždé, když pes trefí kočku s velkým srdcem. Použij událost "kdy aktér 2 dotkne se čehokoli" ke spuštění aktualizace tvého skóre. Proměnné lze zvýšit nastavením "body = body + 1." Dostat skóre na 10 (jde jeden po druhém!) projdeš na další úroveň.
      Course 4 Play Lab Vars 7: Prima, nyní se ujistíme, že není příliš snadné vyhrát tuto hru. Kdykoli pes (aktér 1) dostane zásah se žlutými srdci od Kočky (aktér 2), ztrácí se bod. Začíná se s 10 body, takže to není příliš těžké. Skórujte dolů od 10 do 0 k průchodu úrovní.
      Course 4 Play Lab Vars 8 (copy 1): Dobře, ještě poslední věc pro tuto hru - Nastavme tak, že hráč může vyhrát (nebo prohrát). Použij trvalý cyklus ke kontrole hodnoty skóre - je-li skóre větší než 20, dej nepřítele zmizet. Je-li skóre je menší než 0, hráč zmizí. Klepni na "Končit" když hra pracuje, jako bys to chtěl.
      Course 4 Play Lab Vars 8: Připravme si tuto hru tak, že pes vítězí (nebo prohrává). Používej nekonečný cyklu ke kontrole hodnoty skóre - je-li skóre stále větší než 20, nepřítel (kočka) zmizí. Pokud skóre je menší než 0, tak hráč (pes) zmizí. Klepni na "Dokončit" když hra funguje, jak bys sis přál.
      Course 4 Play Lab Vars 9: "Čas k volnému hraní! Zde jsou všechny proměnné, se kterými jsme hráli až dosud v této fázi, stejně jako pár dalších v případě, že je chcete. \\r \\r Všimni si, že zde nyní máme tolik bloků v našem panelu nástrojů, které potřebují být zorganizované!  Zde si dáme každý kus do příslušné kategorie.  Věnuj nějaký čas k prozkoumání všeho, co je k dispozici. Až budeš hotov s průzkumem, udělej hru nebo příběh  s pomocí opakování, proměnných a událostí.  \\r \\r Rada: Přejdi dolů, abys viděl všechny příkazy v pracovním prostoru."
      Course 4 Play Lab Vars: Dobře, ještě poslední věc pro tuto hru - nastavme to tak, že hráč může vyhrát (nebo prohrát). Použij nekonečný cyklus ke kontrole hodnoty skóre - je-li skóre ještě větší než 20 nepřítel zmizí. Je-li skóre je menší než 0, hráč zmizí.
      Course 4 Play Labs For Loops 1: Udělejme, aby pes řekl každé číslo od 1 do 100. Použij for cyklus a čítač, aby řekl proměnnou čítače pokaždé, když běží cyklus.
      Course 4 Play Labs For Loops 2: Tentokrát pomoz kočce Olivě vypočítat lichá čísla od 1 do 101.
      Course 4 Play Labs For Loops 3: Když počítáme větší čísla, počítáme dokonce větší za stejnou dobu. Zkus udělat psa počítající najednou od 10 do 1000 po 10.
      Course 4 Play Labs For Loops 4: Změna kroku může být užitečná, ale stále jsme počítali lineárně (každé číslo je ve stejné vzdálenosti od souseda), Co když bych chtěl počítat exponenciálně? Beze změny nastavení v tomto for cyklu, dokážeš 1, 4, 9, 16, 25... (druhá mocnina čítače)?
      Course 4 Play Labs For Loops 4a: "Nyní slučme proměnné z fáze 7 spolu s tvou proměnnou \"čítač\", aby se stalo nějaké kouzlo.   \\r \\r V tomto puzzlu, pes bude počítat od 0 do 1000 s \"krokem\".  Nastavte proměnnou \"krok\" na 10 na začátku kódu, abys viděl, co se stane."
      Course 4 Play Labs For Loops 5: V poslední fázi jsme počítali čtverec pro každé číslo. Zkus změnit "čítač ^ 2" na "čítač ^ 3" počítá se třetí mocnina pro každé číslo (1, 8, 27, 64, 125, 216, 343...)
      Course 4 Play Labs For Loops 6: Možná si vzpomínáš, že prvočíslo je jakékoli celé číslo dělitelné samo sebou a 1. Použijte funkci "is_prvocislo" vypovídá prvočísla od 1 do 100.
      Course 4 Play Labs For Loops 6a: |-
        Psa necháme stále počítat s naším  "for cyklus" s "krok", ale tentokrát přidáme průvodce do mixu.  Umíš změnit kód tak, aby "krok" se zvýšil pokaždé o dva, když se klepne na průvodce? \r \r Pozor!  Průvodce se pohybuje rychle!
      Course 4 Play Labs For Loops 7: Dovedeš použít for cyklus, abys mi pomohl říci posloupnost 1, 4, 7, 10, 13, 16, 19, 22, 25?
      Course 4 Play Labs For Loops 7a: "Nyní jsme se někam dostali!  Co když začneme počítat, kolikrát jsme klepli na průvodce než pes  dostane 30?  \\r \\r Dokonči přidáním bloků do průvodce tak, aby pokaždé, když je klepnuto  proměnná \"klepnutí\" se zvýšila  o jedničku. Prozatím  ignoruj  \"přírůstek\". \\r \\r Pes začne po klepnutí na \"Run\"."
      Course 4 Play Labs For Loops 8: "Nyní pomoz aktérům, aby počítali.  \\r \\r Pes by se měl pohybovat a počítat pokaždé přičtením 2 (počítadlo + 2).  Kočka bude se pohybovat a počítat pokaždé násobením 2 (čítač * 2), Tučňák se pohybuje a počítá pokaždé mocninou 2 (čítač ^ 2). Kdo první dosáhne svou první vlajku?"
      Course 4 Play Labs For Loops 8a: |-
        K dokončení naši hry musíme zpět zavést proměnnou "krok"!    Napojíme ji na úroveň hry. \r \r 1) Udržet si přehled o počtu klepnutí průvodce. \r 2) Když průvodce je klepnut nejméně 10 krát předtím, než pes napočítá na 30, zvýší se "krok" o jedničku a začne se znova. \r 3) Když klepnutí na průvodce nedosáhlo nejméně 10 krát, hra skončí.
      Course 4 Playlab For Loop Freeplay: 'Freeplay: Používejte vše, co jste se naučili tak daleko aby hra, která zahrnuje smyčku "for"!'
      Course 4 Playlab For Loops 4b: Nyní budou tyto 2 znaky závodit!  \r \r, každý z nich se bude pohybovat, 'proti' kroky na chvíli, ale jejich čítače budou mít různé hodnoty z "pro" smyčky.  \r \r lze změnit přírůstek v jedné ze smyček, tak, aby závod kravatu?
      Course 4 Playlab For Loops 5b: Upravte rozsahy cyklů "počítat s" tak, aby obě postavy skončily přesně ve stejném místě.
      Course 4 Playlab For Loops 6b: "Uprav cyklus \"počítat s\" tak, abys vytvořil hru, která tě bude bavit! \\r \\r Stiskni tlačítko \"Spustit\" a klikni čtyřikrát na jednorožce. "
      Course 4 SCF 1: Používej navrhované funkce k nakreslení čtyř řád šestiúhelníků. Všimni si, jak naše i číslované řádky jsou posunuté doprava?
      Course 4 SCF 1a: Umíš zjistit, jak shromažďovat všechen tento nektar s nejmenším možný počtem bloků?
      Course 4 SCF 1b: Umíš zjistit, jak shromažďovat všechen tento nektar s nejmenším možný počtem bloků?
      Course 4 SCF 2: 'Používej to, co jsi se naučil v předchozí úrovni k nakreslení obrázku, jako je tento. Poznámka: Kód se stává jednodušší, pokud zahrneš parametry. '
      Course 4 SCF 3 Fail 1: Můžete zjistit, jak...
      Course 4 SCF 3 Fail 2: Můžete zjistit, jak...
      Course 4 SCF 3: 'Používej to, co jsi se naučil v předchozí úrovni k nakreslení obrázku, jako je tento. Poznámka: Kód se stává jednodušší, pokud zahrneš parametry. '
      Course 4 SCFL 1: Vyřeš tento puzzle s co nejmenším možným počtem bloků.
      Course 4 SCFL 1a: Umíš dostat Skrata k jeho žalud pomocí bloků pokud možná několika?
      Course 4 SCFL 1b: Umíš dostat Skrata k jeho žalud pomocí bloků pokud možná několika?
      Course 4 SCFL 2: Vyřeš tento puzzle s co nejmenším možným počtem bloků.
      Course 4 SCFL 3: Umíš zjistit, jak znovu se vytvoří tato kresba?
      Course 4 SCFL 4: Umíš zjistit, jak znovu se vytvoří tato kresba?
      Course 4 SCFL 5: Umíš zjistit, jak znovu se vytvoří tato kresba?
      Course 4 SCFL 6: Umíš zjistit, jak znovu vytvořit tuto kresbu pomocí jediného cyklu?
      Course 4 SCFL 7: Umělec se chce zachytit nějakých vln! Můžeš zjistit, jak znovu lze vytvořit tuto kresbu?
      Course 4 SCFP 1: Vytvoř funkci s parametry, které umožní umělci skákat dozadu a dopředu o x pixelů a také nahoru a dolů y pixelů (pomocí kladných a záporných čísel).
      Course 4 SCV 1: Klepnutím sem se znova zobrazí pokyny.
      Course 4 SCV 2: Klepnutím sem se znova zobrazí pokyny.
      Course 4 SCV 3: |-
        Nyní na hru značek!  Značka Kočka dostane 2 body. Značka Tučňák dostane 3 body.  Získejte 10 bodů k vítězství! \r, ale buďte opatrní, když značky Kočka a Tučňák jsou navzájem, body jdou pryč.\r \r Přidej potřebné bloky, aby hra fungovala, způsobem,, jak je vysvětleno.  Jak se Pes má pohybovat ve všech směrech pomocí kurzorových kláves, se šipkami?  Jak přidat body značkám Pes, Kočka nebo Tučňák?  Jak odečíst body, když se dotknou Kočka a Tučňák?
      Course 4 SCV 4: Vyřeš tento puzzle s co nejmenším možným počtem bloků.
      Course 4 SCV 5: Vyřeš tento puzzle s co nejmenším možným počtem bloků.
      Course 4 SCV 6: Klepnutím sem se znova zobrazí pokyny.
      Course 4 SCVP 1: Vytvoř funkci s parametry, které umožní umělci skákat dozadu a dopředu o x pixelů a také nahoru a dolů y pixelů (pomocí kladných a záporných čísel).
      Course 4 Variables Assessment: Dovedeš vytvořit tento obraz pomocí proměnné pro strany? Každý řádek by měl být dlouhý 50 pixelů.
      Course1BeePuzzle12: Získej tři nektary a pak udělej dva medy
      CourseF_PlayLab_vars1: 'Chcete-li hrát tuto hru, není nutné napsat žádný kód, stačí kliknout na "Spustit"! '
      CourseF_PlayLab_vars10: "Čas k volnému hraní! Zde jsou všechny proměnné, se kterými jsme hráli až dosud v této fázi, stejně jako pár dalších v případě, že je chcete. \\r \\r Všimni si, že zde nyní máme tolik bloků v našem panelu nástrojů, které potřebují být zorganizované!  Zde si dáme každý kus do příslušné kategorie.  Věnuj nějaký čas k prozkoumání všeho, co je k dispozici. Až budeš hotov s průzkumem, udělej hru nebo příběh  s pomocí opakování, proměnných a událostí.  \\r \\r Rada: Přejdi dolů, abys viděl všechny příkazy v pracovním prostoru."
      CourseF_PlayLab_vars2: Závod v tom posledním puzzle nebyl velmi fér! Změň proměnnou "pes_rychlost", a ujisti se, že můžeš sesbírat více vlajek než kočka. Kdo první sesbírá 10 vyhrává!
      CourseF_PlayLab_vars3: Tady je nový druh hry! Použij levé a pravé šipky k pohybu a šipky nahoru ke skoku. Podívej se, jestli umíš sesbírat všechny vlajky.
      CourseF_PlayLab_vars4: Nyní jsme pomocí proměnné "výška" řídili, jak vysoko pes skáče. Aktualizuj proměnnou "výška" tak, aby pes mohl skočit dost vysoko, aby dosáhl na na všechny vlajky.
      CourseF_PlayLab_vars5: 'Vytvořme hru! Nejprve budeme potřebovat skóre. Znovu si vytvořit kód, který jsi viděl v poslední úrovni pro nastavení skóre na 10. '
      CourseF_PlayLab_vars6: |-
        Použij pravou šipku ke střílení srdcí. \r \r V naší hře, jak jsme skóre body? Přidáš 1 k proměnné "body" pokaždé, když pes trefí kočku s velkým srdcem. Použij událost "kdy aktér 2 dotkne se čehokoli" ke spuštění aktualizace tvého skóre. Proměnné lze zvýšit nastavením "body = body + 1." Dostat skóre na 10 (jde jeden po druhém!) projdeš na další úroveň.
      CourseF_PlayLab_vars7: |-
        Použij pravou šipku ke střílení srdcí. \r \r V naší hře, jak jsme skóre body? Přidáš 1 k proměnné "body" pokaždé, když pes trefí kočku s velkým srdcem. Použij událost "kdy aktér 2 dotkne se čehokoli" ke spuštění aktualizace tvého skóre. Proměnné lze zvýšit nastavením "body = body + 1." Dostat skóre na 10 (jde jeden po druhém!) projdeš na další úroveň.
      CourseF_PlayLab_vars8: |-
        Použij pravou šipku ke střílení srdcí. \r \r V naší hře, jak jsme skóre body? Přidáš 1 k proměnné "body" pokaždé, když pes trefí kočku s velkým srdcem. Použij událost "kdy aktér 2 dotkne se čehokoli" ke spuštění aktualizace tvého skóre. Proměnné lze zvýšit nastavením "body = body + 1." Dostat skóre na 10 (jde jeden po druhém!) projdeš na další úroveň.
      CourseF_PlayLab_vars9: Prima, nyní se ujistíme, že není příliš snadné vyhrát tuto hru. Kdykoli pes (aktér 1) dostane zásah se žlutými srdci od Kočky (aktér 2), ztrácí se bod. Začíná se s 10 body, takže to není příliš těžké. Skórujte dolů od 10 do 0 k průchodu úrovní.
      Crack Random Substitution: Pokyny
      Crack Random Substitution_2018: Pokyny
      Crack a Caesar Cipher: Pokyny
      Crack a Caesar Cipher_2018: Pokyny
      Dance Party 1-validated: 'Co si myslíte, že se stane, když kliknete na mimozemšťana?  '
      Dance Party 1-validated_simple: 'Co si myslíte, že se stane, když kliknete na mimozemšťana?  '
      Dance Party 2: Změňte chování uvnitř bloku "___ begins ___" tak, aby se mimozemšťan roztočil.
      Dance Party 2_simple: Změňte chování uvnitř bloku "___ begins ___" tak, aby se mimozemšťan roztočil.
      Dance Party 3 - Validated: 'Vytvořit nový sprite pojmenovaný "alien2", který bude po kliknutí dělat různé taneční pohyby.  '
      Dance Party 3: 'Vytvořit nový sprite pojmenovaný "alien2", který bude po kliknutí dělat různé taneční pohyby.  '
      Dance Party 3_simple: 'Vytvořit nový sprite pojmenovaný "alien2", který bude po kliknutí dělat různé taneční pohyby.  '
      Dance Party Predict: 'Co si myslíte, že se stane, když kliknete na mimozemšťana?  '
      Dance Party Predict_simple: 'Co si myslíte, že se stane, když kliknete na mimozemšťana?  '
      Eval Define Funcs 2: Pojďme se podívat dovnitř funkce "zelený trojúhelník" abychom viděli, jak funguje. Můžete ji upravit tak, aby funkce "zelený trojúhelník" vždy nakreslila obrys zeleného trojúhelníku?
      Eval Strings Images 3: Některé funkce pracují pouze s omezenou sadou řetězců, jako třeba druhý argument funkce kruh, který určuje jeho styl. Nakreslete oranžový obrys kruhu pomocí bloku pro řetězec s rozevírací nabídkou která zajistí že používáte pouze platné styly.
      Find the Wizard: Vytvořte, co chcete. Toto je příklad hry kde hádáte čísla!
      Find the Wizard_2018: Vytvořte, co chcete. Toto je příklad hry kde hádáte čísla!
      Food Fight!: "Přidali jsme pro tebe jednu poslední funkci. \\r \\r použij \"If\" příkaz k naprogramování tvé hry, která volat funkci \"úroveň_výš\" jen tehdy, když \"hráče_skóre\" se stane větší než jisté číslo. \\r \\r, Např.: \"hráče_skóre\" > 6\\r \\r si zahraje hru a udělá ji přes úroveň 4 k posunu na další puzzle. "
      FoodFight: Toto je příklad hry jakou můžete vytvořit v play lab.
      FoodFight_2018: Toto je příklad hry jakou můžete vytvořit v play lab.
      Function intro Ryan: Použijte dvakrát funkci „postavit most“ a udělejte cestu k pochodni.
      Get To The Goal: Vytvořte, co chcete. Toto je příklad hry kde hádáte čísla!
      Guess The Number 2: Vytvořte, co chcete. Toto je příklad hry kde hádáte čísla!
      Guess The Number: Vytvořte, co chcete. Toto je příklad hry kde hádáte čísla!
      Guess The Number_2018: Vytvořte, co chcete. Toto je příklad hry kde hádáte čísla!
      Infinity_catch: "Dokážeš s Elzou (\"herec 2\")  chytit Annu\npomocí šipek na klávesnici?"
      Infinity_finale: Vytvoř cokoli chceš a sdílej to!
      Infinity_move_collide: "Hiro je \"herec 1\".  Přesuň ho přímo na \nBaymaxe a zahraj zvuk, když se dotknou."
      Infinity_move_directions: "Baymax je \"herec 2\". Přidej bloky \"pohnout\" a pak\npohybuj Baymaxem pomocí šípek. Dotkni se s ním zbývajících dvou osob."
      Infinity_move_right: "Hiro je \"herec 1\".  Použij blok \"pohnout\"\npro přesunutí Hira vpravo, aby se dotýkal Baymaxe."
      Infinity_repeat: "Pomocí bloku \"opakujte navždy\" pohybuj Annou\nnahoru a dolu o 400 pixelů."
      Infinity_say: Nech Annu říct "Hi there." použitím bloku "řekni".
      Infinity_shoot: Baymax je "herec 2". Zařiď, ať Baxmax hodí na Hira raketu.
      Infinity_shoot_directions: "Hiro je \"herec 3\". Nech Hira hodit cokoli\nna každou ze čtyř zbývajících osob. Počkej jednu sekundu před dalším\nhodem."
      Infinity_touch_faster: Dotkni se ještě více sněhových vloček!
      Infinity_touch_four: "Pohybuj Annou nahoru, dolů, vlevo a vpravo, aby se\ndotkla každé ze čtyř vloček."
      Infinity_touch_score: "Zařiď, aby Anna získala bod, když se dotkne\nsněhové vločky. Pak klikni na \"Spustit\" a ovládej jí tak, aby se dotkla každé vločky."
      Inspirational Artwork: "Volná hra inspirace: Nyní už víš vše, co potřebuješ vědět, abys udělal tento vzor! Pokud tento obrázek tě inspiruje, pokus se provést něco podobného. Jinak, vytvoř něco, co všechny vlastníš. \\r \\r Chtěj vědět, jak náš vzor byl udělán pro inspiraci? "
      K-1 Artist 1 Assessment 1: Nakresli krátkou čáru nahoru a jednu dlouhou doprava!
      K-1 Artist Loops 1: Nakresli tento řádek pohybem 4 krát na východ.
      K-1 Artist Loops 2: Umíš nakreslit stejnou čáru pomocí cyklu?
      K-1 Artist Loops 3: Umíš opakovat tyto bloky k nakreslení 6 čar?
      K-1 Artist Loops 4: Dovedeš nám pomoci cyklu nakreslit horní části tohoto hradu?
      K-1 Artist Loops 5: Jak umíš opakovat 4x k nakreslení těchto schodů?
      K-1 Artist Loops 6: 'To potřebuje dva cykly: jeden směrem nahoru po schodech a druhý dolů.'
      K-1 Artist Loops 7: Umíš dokončit tento vzor se dvěma cykly?
      K-1 Artist Loops 8: Schodiště má delší schody.
      K-1 Artist Loops 9: 'Hodnocení: Piužij cyklu k nakreslení schodiště'
      K-1 Artist Loops Free Play: Volná hry, nakresli něco zábavného!
      K-1 Artist1 1: Nakresli nohu člověka jednou čarou
      K-1 Artist1 10: Kreslením a skoky vytvoř čárkovanou cestu k pokladu X
      K-1 Artist1 2: Nakresli fousek na kočce dvěma čárami!
      K-1 Artist1 3: Nakreslete dvě čáry na východě a dvě čáry na sever k dokončení domu!
      K-1 Artist1 4: NaKresli čáry nahoru, přes a dolů k dokončení hradu!
      K-1 Artist1 5.5: Dokonči třetí věž hradu pomocí krátkých čar
      K-1 Artist1 5: Nakresli kmen květiny dvěma čarami!
      K-1 Artist1 6: Dokonči obrázek pomocí skokového bloku!
      K-1 Artist1 7: Použij blok skoku bez kresby. Přeskoč a nakresli čáru.
      K-1 Artist1 8: Nakreslit přerušovanou čáru pomocí skoku a kreslících bloků
      K-1 Artist1 9: Kreslením a skokem vytvoř přerušovanou čáru
      K-1 Artist1 Assessment 1: Nakresli čáry krátké a dlouhé!
      K-1 Artist1 Assessment 2: Nakresli krátké přerušované čáry!
      K-1 Artist2 1: Nakresli čtverec pod trojúhelníkem.
      K-1 Artist2 2: Skok a nakresli čtverec vedle domu.
      K-1 Artist2 3: Nakresli čtverec nad jiným čtvercem
      K-1 Artist2 4: Nakresli obdélník k dokončení mostu.
      K-1 Artist2 5: Nakresli obdélník k dokončení podpěry mostu
      K-1 Artist2 6: Nakresli dva čtverce, aby udělaly obdélník!
      K-1 Artist2 Assessment1: 'Hodnocení: Nakresli čtverec vedle jiné čtverce.'
      K-1 Artist2 Free Draw: Nakresli cokoli!
      K-1 Artist2_7: Nakresli obdélník, aby dal horní zásuvku prádelníku!
      K-1 Bee 1: Přesuň si mě ke květu, abych dostal nektar, pak k plástevi udělat med
      K-1 Bee 10: Získej čtyři nektary a udělej dva medy!
      K-1 Bee 11.5: Získej čtyři nektary, abys udělal čtyři medy!
      K-1 Bee 11: Získej tři nektary a pak udělej jeden med
      K-1 Bee 12: Získej tři nektary a pak udělej dva medy!
      K-1 Bee 13: Získej tři nektary a pak udělej jeden med!
      K-1 Bee 14: Dostaň mě k nektaru, zvedni mě, dostaň mne k medu a udělej med
      K-1 Bee 15: Získej dva nektary, abys udělal dva medy!
      K-1 Bee 2: Přesuň si mě ke květu, abych dostal nektar, pak k plástevi udělat med
      K-1 Bee 3: Přesuň si mě ke květu, abych dostal nektar, pak k plástevi udělat med
      K-1 Bee 4: Získej tři nektary a pak udělej dva medy!
      K-1 Bee 5: Získej tři nektary a pak udělej tři medy!
      K-1 Bee 6: Získej tři nektary a pak udělej dva medy!
      K-1 Bee 7: Získej tři nektary a pak udělej dva medy!
      K-1 Bee 8: Získej tři nektary a pak udělej dva medy!
      K-1 Bee 9: Získej tři nektary a pak udělej dva medy!
      K-1 Bee Assessment 1: Dostaň nektar, abys udělal med!
      K-1 Bee Assessment 2: Dostaň nektar, abys udělal med!
      K-1 Bee Loops 1: Dostaň tento nektar, abys udělal med!
      K-1 Bee Loops 10: Získej všechen nektar a vyrob z něj med.
      K-1 Bee Loops 11: Získej všechen nektar a vyrob z něj med!
      K-1 Bee Loops 12: Získej všechen nektar a vyrob z něj med.
      K-1 Bee Loops 2: Používej cyklus k pohybu a pak dostaneš nektar a vyrobíš med!
      K-1 Bee Loops 3: Používej cykly, abys dostal nektar a udělal med!
      K-1 Bee Loops 4: Použij cykly, abys dostal nektar, udělal med a pohyboval!
      K-1 Bee Loops 5: Použij cykly, aby dostal nektar a med!
      K-1 Bee Loops 6: Použij cykly, abys dostal nektar, zlato a k pohybu!
      K-1 Bee Loops 7: Používej cykly, abys dostal nektar a udělal med!
      K-1 Bee Loops 8: Používej cykly, abys dostal nektar a udělal med!
      K-1 Bee Loops 9: Použij cykly, abys dostal nektar, zlato a k pohybu!
      K-1 Bee Loops Assessment 1: Dostaň nektar, abys udělal med a použij cykly!
      K-1 Bee Loops Assessment 2: Dostaň nektar, abys udělal med pomocí cyklů!
      K-1 Bee Puzzle 12: Získej tři nektary a pak udělej dva medy
      K-1 Building a Foundation Assessment: Vytvoř tříúrovňovou pyramidu, neexistují žádné pokyny, takže si hraj s kousky, které si dostal až dosud!
      K-1 Maze 10: 'Jdi kolem TNT, abys mne dostal k prasátku! '
      K-1 Maze 11: 'Sleduj cestu a zaveď mne k hloupému prasátku. Vyhni se TNT nebo peří bude létat! Rada: Ono je jižně ode mne.'
      K-1 Maze 2: Posun mne na východ, abys mne dostal k prasátku!
      K-1 Maze 3: Posuň mne na jih, aby mne dostal k prasátku!
      K-1 Maze 4: Přesuň mne na jih, abys mne dostal k prasátku!
      K-1 Maze 5: Posun mne na východ, abys mne dostal k prasátku!
      K-1 Maze 6: Přesuň mne jedním způsobem, poté druhým, abys mne dostal k prasátku!
      K-1 Maze 7: Přesuň mne jedním způsobem, poté druhým, abys mne dostal k prasátku!
      K-1 Maze 8: Přesuň mne jedním způsobem, poté druhým, abys mne dostal k prasátku!
      K-1 Maze 9: Přesuň mne jedním způsobem, poté druhým, abys mne dostal k prasátku!
      K-1 Maze Assessment 1: Hodnocení – Dostaňte mne k prasátku!
      K-1 Maze Assessment 12: Hodnocení úrovně
      K-1 Maze Assessment 13: Hodnocení úrovně
      K-1 Maze Assessment 2: Hodnocení – Dostaňte mne k prasátku!
      K-1 Maze Loops 1: Dostaň mne k prasátku!
      K-1 Maze Loops 10: Dostaň mne k prasátku! Použij opakovací cykly.
      K-1 Maze Loops 11: "Dostaň mne k prasátku! Použij opakovací cykly."
      K-1 Maze Loops 12: Dostaň mne k prasátku! Použij opakovací cykly.
      K-1 Maze Loops 2: Použij Opakovací blok, abys mne dostal k prasátku!
      K-1 Maze Loops 3: Dostaň mne k prasátku! Použij opakovací cykly.
      K-1 Maze Loops 4: Dostaň mne k prasátku!
      K-1 Maze Loops 5: Dostaň mne k prasátku! Použij opakovací cykly.
      K-1 Maze Loops 6: Dostaň mne k prasátku! Použij opakovací cykly.
      K-1 Maze Loops 7: Dostaň mne k prasátku! Použij opakovací cykly.
      K-1 Maze Loops 8: Dostaň mne k prasátku! Použij opakovací cykly.
      K-1 Maze Loops 9: Dostaň mne k prasátku!
      K-1 Maze Loops Assessment 1: Hodnocení – použij cykly, abys mne dostal k prasátku!
      K-1 Maze Loops Assessment 2: Hodnocení – použij cykly, abys mne dostal k prasátku!
      K-1 Maze Multi 14: Hodnocení úrovně
      K-1 Maze Multi 15: Hodnocení úrovně
      K-1 Maze Sequence Assessment 1: |-
        Toto je test! \r Táhni jedním způsobem, abys mne dostal k prasátku
      K-1 Maze Sequence Assessment 2: Toto je test! \r Táhni jedním způsobem, abys mne dostal k prasátku.
      K-1 Maze debug Assessment 1: Hodnocení – odlaď tuto úroveň uspořádáním a přidáním blokú, abys mne dostal k prasátku!
      K-1 artist 1 level 10: Nakreslit přerušovanou čáru pomocí skoku a kreslících bloků
      K-1 artist 1 level 9: Kreslit toto pomocí tří čar
      K-1 maze debug 1: Změň kód, abys mne dostal k prasátku!
      K-1 maze debug 10: Odlaď tuto úroveň uspořádáním a přidáním bloků, abys mne dostal mne k prasátku!
      K-1 maze debug 11: |-
        Toto je test! \r Odlaď tuto úroveň uspořádáním a přidáním bloků, abys mne dostal k prasátku
      K-1 maze debug 2: Přijdi na to, co chybí a pak přidej bloky, aby mne dostal k prasátku!
      K-1 maze debug 3: Příjdi na to, co chybí a pak ODSTRAŃ bloky, abys mne dostal k prasátku!
      K-1 maze debug 4: Spusť tyto bloky a oprav je. Myslím, že jsem mohl jít špatným směrem.
      K-1 maze debug 5: Odlaď tuto úroveň uspořádáním a přidáním bloků, abys mne dostal mne k prasátku!
      K-1 maze debug 6: Odlaď tuto úroveň uspořádáním a přidáním bloků, abys mne dostal mne k prasátku!
      K-1 maze debug 7: Odlaď tuto úroveň uspořádáním a přidáním bloků, abys mne dostal mne k prasátku!
      K-1 maze debug 8: Odlaď tuto úroveň uspořádáním a přidáním bloků, abys mne dostal mne k prasátku!
      K-1 maze debug 9: Odlaď tuto úroveň uspořádáním a přidáním bloků, abys mne dostal mne k prasátku!
      K2.0 sequence 1: Změň kód, abys mne dostal k prasátku!
      K2.0 sequence 2: Změň kód, abys mne dostal k prasátku!
      K2.0 sequence 5: Přesuň mne jedním způsobem, poté druhým, abys mne dostal k prasátku!
      K2.0 sequence 6: Přijdi na to, co chybí a pak přidej bloky, aby mne dostal k prasátku!
      K2.0 sequence 9: 'Jdi kolem TNT, abys mne dostal k prasátku! '
      KTest2: Najdi cestu a veď mě k tomu pošetilému praseti. Vyhni se TNT, nebo bude peří létat!
      Kiki_StarWars_Test_3: text
      Kiki_StarWars_Test_4: text
      Kiki_StarWars_Test_5: text
      Kiki_StarWars_Test_5_Example: text
      MC Agent Freeplay: "**Volná hra:** A teď můžete objevovat na vlastní pěst!"
      MC HOC 2016 Level 10: Je čas vytvořit si vlastní verzi Minecraftu! Vytvářej postavy a ovládej je pomocí kódu. Bav se!
      MC HOC 2016 Level 2-2: Slepice je zmrazená. Přetáhni bloky "posun" a "otoč" do bloku "Při vytvoření" a rozhýbej ji.
      MC HOC 2016 Level 3: "Výborně, slepice se začala hýbat! Ale pak se zastavila. V hrách se slepice hýbou bez přestání. Použij smyčku \"navždy opakovat\", aby slepice stále pokyn opakovala. \\r\n"
      MC HOC 2016 Level 4: Teď to nevypadá dobře, jak se slepice hýbou jen jedním směrem. Hry používají náhodné pohyby, aby postavy vypadaly opravdově. Použij blok "otoč náhodně".
      MC HOC 2016 Level 5: Tyto krávy jsou ztracené! Doveď je na trávu pomocí smyčky "navždy opakovat" a bloku "posun směrem k".
      MC HOC 2016 Level 6: Teď vytváříš zombíky. Použij blok "vytvoř" pro 3 zombíky s podmínkou po západu slunce. Nauč je, aby se hýbali směrem k tobě. Tvým úkolem je přežít do rána.
      MC HOC 2016 Level 8: Cesta k tvé ovečce je zablokovaná kamennou stěnou. Naštěstí je tu Creeper. Creepeři explodují hned po tom, co se jich dotkneš. Nechej Creepera explodovat tak, aby zničil stěnu a ty se dostaneš ke svojí ovečce!
      MC HOC 2016 New Drop: I v Minecraftu z ovcí získáváme vlnu. Umísti blok "upustit" do bloku "při použití" a potom je obejdi a posbírej vlnu.
      MC HOC 2016 New Spawn: Teď už můžes vyplnit svět tak, jak chceš! Použij blok "vytvořit pod "při spuštění", aby jsi vytvořil věci na začátku hry.
      MC HOC 2016 New Walk: Pojď prozkoumat náš svět! Pohybuj se pomocí šipek a mezerníku na tvé klávesnici anebo dotykem prstu po tvé dotykové obrazovce. Najdi dveře a vstup do domu.
      MC HOC 2016 SCORE LEVEL: Některé hry počítají skóre. Zahraj si na to a použij blok "přidej 1bod" kdykoli se jich dotneš. Vyhraješ až získáš 5 bodů!
      MC HOC 2016 Village Test: Ale né! Zombíci tě oblíčili! Pošli železného golema, aby je následoval a útočil na ně!
      MC_HOC_2017_01_Cole: Na této cestě musíte posbírat všechny nástroje. Pohybujte se pomocí **kláves se šipkami** a vítězství získáte, když se dostanete k truhle.
      MC_HOC_2017_01_RETRY: 'Přesuňte agenta na nášlapnou desku, stiskněte tlačítko „Spustit“ a pomocí kláves se šipkami přemístěte hráče z domu, aby sebral truhlu.'
      MC_HOC_2017_02: Přesuňte agenta na nášlapnou desku.
      MC_HOC_2017_02_Cole: 'Přesuňte agenta na nášlapnou desku, aby se hráč {currentPlayerName} mohl dostat k mapě.'
      MC_HOC_2017_02_Kiki: Přesuňte agenta na nášlapnou desku a poté přesuňte hráče na oranžové políčko.
      MC_HOC_2017_02_Will: Přesuňte agenta na nášlapnou desku.
      MC_HOC_2017_03_Cole: 'Napište kód, aby agent otevřel bránu.'
      MC_HOC_2017_03_Kiki: Přesuňte agenta na nášlapnou desku.
      MC_HOC_2017_04: Upravte cyklus z poslední hádanky tak, abyste pomohli agentovi udělat cestu přes širší část této řeky.
      MC_HOC_2017_04POINT5_Cole: Přesuňte agenta na nášlapnou desku.
      MC_HOC_2017_04POINT5_RYAN: Přesuňte agenta na nášlapnou desku.
      MC_HOC_2017_04_Cole: Přesuňte agenta na nášlapnou desku.
      MC_HOC_2017_04_Kiki: Přesuňte agenta na nášlapnou desku.
      MC_HOC_2017_05: Pomozte pomocí funkce agentovi přesunout se na nášlapnou desku.
      MC_HOC_2017_05_Cole: Přesuňte hráče k lopatě.
      MC_HOC_2017_05_Josh: Přesuňte hráče k lopatě.
      MC_HOC_2017_05_Kiki: Přesuňte hráče na oranžové políčko.
      MC_HOC_2017_06_Cole: Opravte tento kód, aby agent postavil most přes tuto řeku.
      MC_HOC_2017_06_Josh: Opravte tento kód, abyste pomohli agentovi postavit most přes tuto řeku.
      MC_HOC_2017_06_Kiki: Opravte tento kód, abyste pomohli agentovi postavit most přes tuto řeku.
      MC_HOC_2017_07_Cole: Zničte led a dostaňte hráče {currentPlayerName} k vozíku.
      MC_HOC_2017_07_Kiki: Uvolněte pomocí funkce cestu k oranžovému políčku.
      MC_HOC_2017_07a_Kiki: Uvolněte cestu k oranžovému políčku.
      MC_HOC_2017_08_Cole: Upravte uvedenou funkci tak, aby fungovala v tomto biomu.
      MC_HOC_2017_08_Kiki: Upravte funkci tak, aby vyřešila tuto hádanku.
      MC_HOC_2017_08_RY: Najděte pomocí funkcí cestu přes lávu.
      MC_HOC_2017_08_Will: Najděte pomocí funkcí cestu přes lávu.
      MC_HOC_2017_09_Cole: Naprogramujte agenta, aby hráči uvolnil cestu.
      MC_HOC_2017_09_Kiki: Naprogramujte agenta, aby hráči uvolnil cestu a dostal se na nášlapnou desku.
      MC_HOC_2017_10_Cole: Vytvořte funkci pro dokončení tohoto vozíku.
      MC_HOC_2017_10_Cole_old: Vytvořte funkci pro dokončení tohoto vozíku.
      MC_HOC_2017_10_Kiki: Vytvořte funkci pro dokončení tohoto vozíku.
      MC_HOC_2017_10_RETRY: Použijte funkce pro dokončení kolejí pro vozík.
      MC_HOC_2017_10_RYAN: Vytvořte funkci pro dokončení tohoto vozíku.
      MC_HOC_2017_10_RYAN2: Vytvořte funkci pro dokončení tohoto vozíku.
      MC_HOC_2017_13_Cole: "**Volná hra:** A teď můžete objevovat na vlastní pěst!"
      MC_HOC_2017_4.5v2: Přesuňte agenta na nášlapnou desku.
      MC_HOC_2017_Ali: Najděte pomocí funkcí cestu přes lávu.
      MC_HOC_2017_FP10x10: "**Volná hra:** Dokážete sebrat všechny diamanty v této úrovni?"
      MC_HOC_2017_FP10x10_RE: "**Volná hra:** Dokážete sebrat všechny diamanty v této úrovni?"
      MC_HOC_2017_FP20x20: "**Volná hra:** A teď můžete objevovat na vlastní pěst!"
      MC_HOC_2017_Ryan_03: Nyní pomozte pomocí cyklů agentovi postavit most přes řeku tím, že umístíte bloky do vody.
      MC_HOC_2017_Ryan_05: Zničte tyto kaktusy, aby se mohl hráč dostat do cíle.
      MC_HOC_Kiki_02: Přesuňte agenta na nášlapnou desku.
      Mike Test Bee Conditionals 1: Včele nelze říct, zda je to květina nebo plástev. Sbírej nektar z květů, ale nejprve zkontrolujte, zda je to květina nebo plástev.
      NEW Course 4 Artist Functions 1: Umíš nakreslit čtverec na délku 100 pixelů s pomocí opakovacího cyklu?
      NEW Course 4 Artist Functions 10.1: Použij funkci z předchozích puzzlů k nakreslení tohoto vzoru.
      NEW Course 4 Artist Functions 10: Klepni na tlačítko "upravit" k vyplnění bloků v definici funkce tak, aby udělala čtverec 40 pixelů.
      NEW Course 4 Artist Functions 11: "Nyní chceme vytvořit novou funkci nazvanou \"nakreslit čáru čtverců\", která kreslí šest čtverců v řadě.  Umíš vytvořit pomocí funkce \"nakreslit čtverec 20\" funkce, kterou jsme již vytvořili? Poznámka: Podívej se, že jsme změnili pero na mnohem užší. Klepni \"Upravit\"  na funkci \"nakreslit čtverec 20\", abys to viděl, jak to pracuje! \\r\n"
      NEW Course 4 Artist Functions 12: Použij funkci "nakreslit čáru čtverců" z posledního puzzlu, abys nakreslil tento vzor."
      NEW Course 4 Artist Functions 13: 'Umíš nakreslit tvar hvězdu pomocí funkce "nakreslit čáru čtverců"? Rada: Každým průchodem po volání "nakreslit čáru čtverců" vícekrát, budeš muset posunout vpřed o určitý počet pixelů a otočit o 144 stupňů.'
      NEW Course 4 Artist Functions 14: 'Volný čas na hraní! '
      NEW Course 4 Artist Functions 2: 'Umíš nakreslit 3 čtverce 20 pixelů od sebe? Rada: každý čtverec má velikost 100 pixelů'
      NEW Course 4 Artist Functions 3: "Zde je nový typ bloku. Nazývá \"Funkce\" blok. Klepni na tlačítko \"Upravit\" a pak vyplň jej kódem pro kreslení čtverce o stranách 100 pixelů. Po dokončení úprav funkci, klepni na tlačítko \"Zavřít\" přejdi zpět do programu."
      NEW Course 4 Artist Functions 4: 'Použij funkci "nakreslit čtverec" k nakreslení tohoto vzoru. Rada: Budeš muset použít blok "otočte se doprava o 120 stupňů" po každém čtverci.'
      NEW Course 4 Artist Functions 5: Jak si poznal, které povely běží v bloku "nakreslit čtverec"? Klepni na "Upravit" v bloku funkce "nakreslit čtverec". Bloky v editoru funkce jsou definice, která vytváří "nakreslit čtverec." Když máš hotovo, prohlédni si to a klepni na tlačítko "Uložit a zavřít" a pak "Spusť."
      NEW Course 4 Artist Functions 6: "Umíš nakreslit obrázek s pomocí bloku funkce \"nakreslit čtverec\"? Rada: každý čtverec je od sebe 120 pixelů. \\r\n"
      NEW Course 4 Artist Functions 7: 'Dostáváš se na kloub, jak používat funkční bloky? Umíš upravit tento čtverec s rozměrem 200 pixelů. Rada: klepni na "upravit" ke změně velikosti v editoru funkcí "nakreslit čtverec". Nezapomeň klepnout na "uložit a zavřít" v editoru funkcí. '
      NEW Course 4 Artist Functions 8: Vytvořili jsme novou funkci pro tebe, kterou si nazval "nakreslit trojúhelník".  Můžeš upravit definici funkci, abys nakreslil trojúhelník o stranách 100 pixelů?
      NEW Course 4 Artist Functions 9: Umíš to vyřešit přidáním pouze jednoho bloku?
      NEW Course 4 Artist Functions inspire: Klepni sem znova k zobrazení obrázku k inspiraci.
      NEW Course 4 Artist Params 1: Definujeme tuto funkci k nakreslení čtverce se stranami 50 pixelů. Klepni na tlačítko "editovat", aby začal.
      NEW Course 4 Artist Params 10: 'Vytvoř funkční blok "nakreslit šestiúhelníku" s parametrem délka. Tento šestihran má strany délky 100 pixelů. '
      NEW Course 4 Artist Params 11: Umíš zjistit, jak nakreslit tento tvar? Uprav funkci pomocí parametru "strany".
      NEW Course 4 Artist Params 12: Umíš dokončit tuto kresbu? Strany všech tvarů jsou dlouhé 100 pixelů.
      NEW Course 4 Artist Params 12a: Tento obraz je podobný tomu poslednímu. Umíš použít "for cyklus" s tvojí funkcí, abys udělal tento návrh?
      NEW Course 4 Artist Params 13: "Upravme funkci \"nakreslit mnohoúhelník\". Ta už má parametr \"délka\". Teď musíme přidat parametr \"strany\". Pamatuj, že úhel pro daný tvar je 360 děleno počtem stran. Rada: Obvod každého tvaru je dlouhý 200 pixelů. Pamatuj na to, že rovnice k vytváření tvarů stejné velikosti, mají rozdílný počet stran?"
      NEW Course 4 Artist Params 14: Uprav "nakreslete okraj spirály" s použitím parametrů "délka" a "strany", potom znovu vytvoř tyto obrazce.
      NEW Course 4 Artist Params 15: 'Volná hra: Zde jsou funkce, které jste napsali a ještě víc pro vás k zahrání. Nakresli něco super! Zaraj si se šířkou pera, abys viděl, jak odlišně vypadají tvoje kresby!'
      NEW Course 4 Artist Params 3: "Použijme funkci k nakreslení 5 trojúhelníkůů v řadě. Rada: každý trojúhelník je od sebe 30 pixelů. \\r\n"
      NEW Course 4 Artist Params 4: Všiml jsi si něčeho neobvyklého na těchto funkčních blocích? Klepni na "Run", abys vidělco se stane.
      NEW Course 4 Artist Params 5: 'Vyplň ??? v délkovém parametrů vstupního bloku. rada: Pětiúhelník má strany 100 pixelů. '
      NEW Course 4 Artist Params 6: Vyplň parametr "délka" v "???" s správným číslem, abys nakreslil tyto tvary. Čtverec a trojúhelník mají strany100 pixelů, zatímco každá strana šestiúhelník je dlouhá 75 pixelů.
      NEW Course 4 Artist Params 7: 'Umíš dokončit tuto kresbu? Rada: Strany každého trojúhelníku jsou větší než ten předcházející o 25 pixelů.  První trojúhelník má stranu 25 pixelů.'
      NEW Course 4 Artist Params 8: Kód pro tuto funkci trojúhelníka je porouchaný. Umíš upravit funkci, abys to opravil a poté udělal trojúhelníky délky 25, 50 a 75?
      NEW Course 4 Artist Params 9: 'Klepni na tlačítko "upravit" definice funkce "nakreslit čtverec" a přidej parametr. Mělo by to být délkový parametr, právě jako trojúhelník. Tentokrát akresli 3 čtverce délky: 25, 50 a 75 pixelů, každý od sebe 100 pixelů.'
      NEW Course 4 Artist Params inspire: "Volná hra inspirace: Nyní už víš vše, co potřebuješ vědět, abys udělal tento vzor! Pokud tento obrázek tě inspiruje, pokus se provést něco podobného. Jinak, vytvoř něco, co všechny vlastníš. \\r \\r Chtěj vědět, jak náš vzor byl udělán pro inspiraci? "
      NEW Course 4 Artist Vars 1.5: 'Podívej se na kód, můžeš vidět, jak bloky "nastavit délku" a "délka" pracuje dohromady? Kleplni na "Run", abys to viděl v akci. '
      NEW Course 4 Artist Vars 12: Nyní znovu vytvoř algoritmus z poslední úrovně a vytvoř pětiúhelník se stranami 150.
      NEW Course 4 Artist Vars 2.5: 'Podívej se na kód, můžeš vidět, jak bloky "nastavit délku" a "délka" pracuje dohromady? Kleplni na "Run", abys to viděl v akci. '
      NEW Course 4 Artist Vars 2: 'Přetáhni číslo bloku do bloku "nastavit délku" k nakreslení sady 50 pixelových trojúhelníků. '
      NEW Course 4 Artist Vars 4 5: Super práce na posledním puzzlu, zkus to tentokrát znovu tak, abys udělal tento cool návrh 60 pixelového šestihranu.
      NEW Course 4 Artist Vars 4: "Zkusme to znova. Lze nastavit proměnnou délka, abys udělal tento cool návrh šestiúhelníků? Rada: Je to násobkem 10."
      NEW Course 4 Artist Vars 6: "Nakresli tento vzor do správných míst zavěšením proměnné délky, pak nastavením správné hodnoty pro délku. (Rada: Je to násobek 10).  \\r \\r Uvidíš, jak jen  nastavíš hodnotu pro délku, a kód používá všude správnou hodnotu? \\r \\r \\r\n"
      NEW Course 4 Bee For Loops 1: Použij cyklus ke sběru nektaru z každého květu.
      NEW Course 4 Bee For Loops 10: Použij tvou proměnnou "počítadlo" for cyklu zkontrolovat, jak daleko vodorovně se posuneme.
      NEW Course 4 Bee For Loops 10a: 'Připraven na výzvu?  Použij, co jsi se dozvěděl o cyklech a pokus se vyřešit tento problém. Pamatuj si: Budeš muset vícekrát spustit řešení než zjistíš všechny kroky.'
      NEW Course 4 Bee For Loops 11: Umíš použít proměnnou cyklu k řízení pohybu a sběru nektaru?
      NEW Course 4 Bee For Loops 2: Přidej kód, který je nezbytné zajistit, aby že včela sesbírala všechen nektar. Podívej se kolik kódu potřebuješ pro tento puzzle! (Naučíme se jednodušší způsob v příštím puzzlu.)
      NEW Course 4 Bee For Loops 3: 'Ou "for cycle" to dělá mnohem snadněji! Celý potřebný kód je tady, podívej se jak to dá dohromady, poté klepni na "Run", abys viděl, jak to pracuje. '
      NEW Course 4 Bee For Loops 4 4: Nyní se potřebujeme  posunout vpřed tolikrát pomocí "čítač", pak si sesbírej tolikrát nektar pomocí "čítač".  Můžeš použít dva cykly "opakovat" k vyřešení tohoto problému?
      NEW Course 4 Bee For Loops 4: 'Nahraď ??? ve "for cyklu" s největším množstvím nektaru, které včela sesbírala. '
      NEW Course 4 Bee For Loops 5 5: Jak se dostat na to pomocí "for cyklus"? Pomoz včele dostat zbytek nektaru.
      NEW Course 4 Bee For Loops 5: Umíš také použít "for cyklus" k odpočítání dolů. Zkus sesbírat tento nektar odpočítáváním od 5 do 1 po 1.
      NEW Course 4 Bee For Loops 6: Poslední číslo ve tvém cyklu se nazývá "krok". Pokaždé, když cyklus je spuštěn, změní se proměnná čítače o hodnotu kroku. Zkus sesbírat tyto květiny pomocí kroku 2.
      NEW Course 4 Bee For Loops 7: |-
        Nyní zkomibujme proměnnou "čítač" s matematickým blokem! Jak lze použít proměnnou "čítač" k procházení touto zahradou s nejmenším počtem bloků? Co je třeba udělat, aby tentokrát se sesbíralo 3, 6, 9, 12, 15 nektarů? Tajemství je v proměnné "čítač"! \r \r Pamatuj: Pokud tvůj cyklus počítí, krok se přičítá do tvé proměnné "čítač" při průchodu.
      NEW Course 4 Bee For Loops 8: "Máš to! Jak by být tvůj přírůstek ke sběru nektaru 3, 6, 9, 12, 15? \\r\n"
      NEW Course 4 Bee For Loops 9: Když tvůj cyklus se odpočítává dolů, krok se odečte od proměnné čítače při každém průchodu. Jaký by měl být tvůj krok pro sběr nektaru 9, pak 6 a pak 3?
      NEW Course 4 Bee For Loops 95: Podívejte se na každý kus "for cyklu", který jsi právě vytvořil.  Umíš zjistit čísla, které je třeba zdvojnásobit, aby vyřešil tento puzzle? Proč to funguje?
      NEW Course 4 Play Lab Params 11: 'Volný čas hraní! Pobab se se všemi bloky v tvém panel nástrojů. '
      NEW Course 4 Play Lab Params 5 5: Zkusme to znova, ale s menší pomocí. Co je třeba upravit tentokrát, aby herci hlídkovali?
      NEW Course 4 Play Lab Vars 4 5: "\"Co si myslíš, že tento kód dělá? ««Stiskni tlačítko \"Run\", abys viděl, co se stane.»"
      NEW Course 4 Play Labs For Loops 7a: Použij, co jsi se naučil až dosud, umíš nechat dinosaura udělat krok vpřed, pokaždé, když tučňák počítá?
      NEW Course 4 Play Labs For Loops 8 Free Play: 'Volný čas hraní! Pobab se se všemi bloky ve tvém panelu nástrojů. '
      NEW Course 4 Play Labs For Loops 8a: 'Výzva: Jak bys použil "for cyklus" dostat každého aktéra chodit kolem a říkat číslo herce, poté zmizet z obrazovky? '
      New Artist Project: Nakresli něco super! Tvůj kód je uložen jako projekt, ke kterému se můžeš kdykoli vrátit.
      New Basketball Project: Vytvořte si vlastní basketbalovou hru. Můžete změnit všechna pravidla. Až budete hotovi, klepněte na tlačítko Dokončit a nechte vaše kamarády vyzkoušet hru na jejich telefonech.
      New Bounce Project: Vytvoř si vlastní hru Bounce. Můžeš měnit všechny vizuální efekty a pravidla. Až budeš hotov, klepni na tlačítko Finish, abys nechal přátele zkusit tvou hru na svých telefonech.
      New Course 4 Artist Functions Level 4: Použij funkci "nakreslit čtverec" k nakreslení tohoto vzoru.
      New Gumball Project: Vytvoř cokoli chceš a sdílej to!
      New Ice Age Project: Vytvoř cokoli chceš a sdílej to!
      New Infinity Project: Vytvoř cokoli chceš a sdílej to!
      New Minecraft Hero Project: "**Volná hra:** A teď můžete objevovat na vlastní pěst!"
      New Sports Project: 'Vytvoř si vlastní hru! Můžeš měnit všechny pravidla, míchat sporty.. Buď kreativní! Až budeš hotov, klepni na tlačítko dokončit, abys nechal přátele zkusit tvou hru na svých telefonech.'
      Overworld Avoid Monsters: Vběhnutí ke Creeperovi je špatný nápad. Opatrně se pohybuj kolem Creeperů, abys ses dostal do bezpečí domova.
      Overworld Avoid Monsters_2018: Vběhnutí ke Creeperovi je špatný nápad. Opatrně se pohybuj kolem Creeperů, abys ses dostal do bezpečí domova.
      Overworld Chop Tree - allthethings: Dřevo je velmi důležitá surovina. Vyrábí se z něj mnoho věcí. Jdi ke stromu a příkazem "znič blok" jej pokácej.
      Overworld Chop Tree: Dřevo je velmi důležitá surovina. Vyrábí se z něj mnoho věcí. Jdi ke stromu a příkazem "znič blok" jej pokácej.
      Overworld Chop Tree_2018: Dřevo je velmi důležitá surovina. Vyrábí se z něj mnoho věcí. Jdi ke stromu a příkazem "znič blok" jej pokácej.
      Overworld Chop Trees: Potřebujeme postavit dům před západem slunce. Na dům je potřeba hodně dřeva. Pokácej všechny 3 stromy.
      Overworld Chop Trees_2018: Potřebujeme postavit dům před západem slunce. Na dům je potřeba hodně dřeva. Pokácej všechny 3 stromy.
      Overworld Free Play 20x20: Blahopřejeme! Dokončil jsi všechny naše hádanky! Teď těž, buduj a vytvoř něco jedinečného cokoli, co jsi se naučil až dosud.
      Overworld Free Play 20x20_2018: Blahopřejeme! Dokončil jsi všechny naše hádanky! Teď těž, buduj a vytvoř něco jedinečného cokoli, co jsi se naučil až dosud.
      Overworld House Frame Chosen: Postav zbytek tvého domu z jakéhokoliv materiálu, který se ti líbí. Povel "opakuj" se bude hodit.
      Overworld House Frame Chosen_2018: Postav zbytek tvého domu z jakéhokoliv materiálu, který se ti líbí. Povel "opakuj" se bude hodit.
      Overworld Move to Sheep: Abys došel k ovci, přidej druhý příkaz "posunout vpřed".
      Overworld Move to Sheep_2018: Abys došel k ovci, přidej druhý příkaz "posunout vpřed".
      Overworld Place Wall: Každý dům začíná stavbou zdí. Vytvoř první část domu tím, že vložíš povely "polož" a "posunout vpřed" dovnitř cyklu.
      Overworld Place Wall_2018: Každý dům začíná stavbou zdí. Vytvoř první část domu tím, že vložíš povely "polož" a "posunout vpřed" dovnitř cyklu.
      Overworld Plant Crops: Je dobré dopředu plánovat. Zasaď plodiny po obou stranách vody, abys neměl později hlad.
      Overworld Plant Crops_2018: Je dobré dopředu plánovat. Zasaď plodiny po obou stranách vody, abys neměl později hlad.
      Overworld Powered Minecart: Skvělá práce! Shromáždil jsi spoustu zdrojů a postavil skromný dům. Nyní polož železnici od okraje mapy ke dveřím tvého domu.
      Overworld Powered Minecart_2018: Skvělá práce! Shromáždil jsi spoustu zdrojů a postavil skromný dům. Nyní polož železnici od okraje mapy ke dveřím tvého domu.
      Overworld Shear Sheep: Čas stříhání ovcí! Použij povel "ostříhej" k získání vlny z obou ovcí.
      Overworld Shear Sheep_2018: Čas stříhání ovcí! Použij povel "ostříhej" k získání vlny z obou ovcí.
      PDK5 Conditionals 1: Fialové květiny mohou mít buď 1 nebo 0 nektaru, ale neznáš kolik! Buď opatrný, nesbírej nektar z fialového květu, pokud tam žádný není. Zkontroluj, zda nektar je roven 1 pomocí if bloku.
      PDK5 Functions 2: Funkce ti umožňují definovat nové bloky! Přemístili jsme bloky k nakreslení čtverce do funkce nazvané "nakreslit čtverec". Můžeš použít funkci "nakreslit čtverec" k vytvoření brýlí? Čtverce jsou od sebe 75 pixelů.
      PS - test - pixelation: Dokonči tvar X vepsáním nul a jedniček
      PS copy 2-3 Bee Conditionals 5: "Buď opatrný a nesbírej nektar z fialové květiny, pokud žádný nemá.\nMusíš nejprve zkontrolovat, jestli je nektar roven 1, pomocí bloku `pokud nektar`."
      Prompt Test: Vytvořte, co chcete. Toto je příklad hry kde hádáte čísla!
      Quantum Bee: Fialové květiny mohou mít buď 1 nebo 0 nektaru, ale neznáš kolik! Buď opatrný, nesbírej nektar z fialového květu, pokud tam žádný není. Zkontroluj, zda nektar je roven 1 pomocí if bloku.
      Ryan - 4-5 Bee Conditionals 2: Včela chce právě teď jen nektar. Ne všechny objekty jsou květiny, takže pod KAŽDÝM MRAKEM zjistětei, jestli se skrývá květ. Pokud ano, můžeš získat nektar.
      Ryan - Bee Conditionals: Včela chce právě teď jen nektar. Ne všechny objekty jsou květiny, takže pod KAŽDÝM MRAKEM zjistětei, jestli se skrývá květ. Pokud ano, můžeš získat nektar.
      Ryan Test Locked Blocks: Zde je funkce nazvaná "hlídka." Uprav ji k přesunutí Kočky 400 pixelů a pak dolů 400 pixelů.
      SG U3L07 - introSquare: Použijte smyčku k nakreslení čtverce. Pak přidejte další smyčky k nakreslení dalších čtverců, každý o kousek pootočený. (Kliknutím zobrazíte plné pokyny)
      SG U3L07 - loopsWithRandom: Zvyšte počet iterací aby se celá obrazovka vyplnila bílou brvou. (Kliknutím zobrazíte plný pokyny)
      SG U3L07 - sunBeams: Doplňte do obrázku 100 slunečních paprsků použitím přikazu drawAllSunbeams ve smyčce. (Kliknutím zobrazíte plný pokyny)
      SG U3L07 - topDownDesign: Seznamte se se strukturou tohoto programu, pak přejděte k dalšímu cvičení. (Kliknutím zobrazíte plný pokyny)
      SG U3L08 - fish: Doplňte parametr k funkci drawFish tak, aby se změnila velikost nakreslené ryby. (Kliknutím zobrazíte plný pokyny)
      SG U3L08 - introUnderTheSea - recovery: Přidejte další rybu, hvězdici a kus trávy do obrázku. Podívejte se na, ale neneměňte, funkce, které je vytvářejí. (Kliknutím zobrazíte plný pokyny)
      SG U3L08 - introUnderTheSea: Přidejte další rybu, hvězdici a kus trávy do obrázku. Podívejte se na, ale neneměňte, funkce, které je vytvářejí. (Kliknutím zobrazíte plný pokyny)
      SG U3L2_TurtleSquare_right: Nakreslete čtverec dopředu a vpravo od počátečního umístění. (Klepnutím zobrazíte podrobné pokyny)
      SpecialFrozenLevel: "Oficiálně se stáváš mistrovským umělcem! Vytvoř\nledové království."
      Standalone_Artist_1: Vítej u umělce! Za prvé pokusme se udělat jednoduchý čtverec pomocí otočení pravého bloku a bloku vpřed. Každá strana by měla být dlouhá 100 pixelů.
      Standalone_Artist_2: Nakresli tento kosočtverec s 120 a 60 stupni a stranách dlouhých 150 pixelů.
      Standalone_Artist_3: Umíš nakreslit tento šestiúhelník se stranami 100 pixelů a otáčením 60 stupňů?
      Standalone_Artist_4: Nyní máš nový blok s cyklem k pohrání. To bude opakovat sadu příkazů. Co se stane, když tyto příkazy se opakují 6x?
      Standalone_Artist_5.5: 'Všimni si, jak jsme zjednodušili kosočtverce kód otočením do cyklu. Umíš cyklovat tuto celou posloupnost 12xk k nakreslení květiny. Rada: Je třeba otočit o 30 stupňů, po průchodu kosočtvercového cyklu tak, aby se udrželo stejného kosočtverce.'
      Standalone_Artist_5: Kolikrát je třeba opakovat tento kosočtverec k nakreslení květiny?
      Standalone_Artist_6: 'Opakuj 6x tento šestiúhelníkový kód k vytvoření návrhu. Kolik stupňů je třeba pokaždé otočit? Rada: Vyděl počet případů do kruhu, abys dostal počet stupňů v kruhu.'
      Standalone_Artist_7: 'Funkce je dalším programovacím nástrojem, který ti pomůže vyhnout opakovat se. Tato funkce nakreslí květinu, takže ji můžeš použít, kdykoli chceš nakreslit květinu. Použij tento a nový blok skoku k nakreslení těchto květin. Rada: Květiny jsou od sebe 150 pixelů'
      Standalone_Artist_8: Zde je funkce nazvaná "Nakreslit tvar", kterou jsme naprogramovali k nakreslení šestiúhelníků. Spusť kód, abys viděl, co to dělá a pak experimentuj s funkcí, abys viděl, co se stane. Umíš nakreslit vzor čtverců, trojúhelníků nebo osmiúhelníků?
      Standalone_Artist_9: Naní postoupíme dopředu a uděláme si jakýkoli obrázek, který chceš! Máš dokonce k dispozici prázdné funkce, které uděláš tak, aby dělaly to, co chceš!
      Standalone_Artist_v2: Vítej u umělce! Za prvé pokusme se udělat jednoduchý čtverec pomocí otočení pravého bloku a bloku vpřed. Každá strana by měla být dlouhá 100 pixelů.
      Testing Quantum Farmer: "Wow,  našel jsem opravdu hluboké díry! Nevím kolik se potřebuje spousty  lopat špíny.  Umíš napsat program, který ji vyplní, dokud je ještě?  Rada: Zkus tentokrát  použít while cyklus."
      The Vigenere Cipher Widget: Pokyny
      The Vigenere Cipher Widget_2018: Pokyny
      The Vigenere Cipher: Pokyny
      Total Artist Clone Me: 'Volná hra: Zde jsou funkce, které jste napsali a ještě víc pro vás k zahrání. Nakresli něco super! Zaraj si se šířkou pera, abys viděl, jak odlišně vypadají tvoje kresby!'
      U2 frequency caesar: Pokyny
      U2 frequency random sub: Pokyny
      U2 vigenere cipher: Pokyny
      U3L07 - introSquare: Použijte smyčku k nakreslení čtverce. Pak přidejte další smyčky k nakreslení dalších čtverců, každý o kousek pootočený. (Kliknutím zobrazíte plné pokyny)
      U3L07 - introSquare_2018: Použijte smyčku k nakreslení čtverce. Pak přidejte další smyčky k nakreslení dalších čtverců, každý o kousek pootočený. (Kliknutím zobrazíte plné pokyny)
      U3L07 - loopsWithRandom: Zvyšte počet iterací aby se celá obrazovka vyplnila bílou brvou. (Kliknutím zobrazíte plný pokyny)
      U3L07 - loopsWithRandom_2018: Zvyšte počet iterací aby se celá obrazovka vyplnila bílou brvou. (Kliknutím zobrazíte plný pokyny)
      U3L07 - sunBeams: Doplňte do obrázku 100 slunečních paprsků použitím přikazu drawAllSunbeams ve smyčce. (Kliknutím zobrazíte plný pokyny)
      U3L07 - sunBeams_2018: Doplňte do obrázku 100 slunečních paprsků použitím přikazu drawAllSunbeams ve smyčce. (Kliknutím zobrazíte plný pokyny)
      U3L07 - topDownDesign: Seznamte se se strukturou tohoto programu, pak přejděte k dalšímu cvičení. (Kliknutím zobrazíte plný pokyny)
      U3L07 - topDownDesign_2018: Seznamte se se strukturou tohoto programu, pak přejděte k dalšímu cvičení. (Kliknutím zobrazíte plný pokyny)
      U3L08 - fish: Doplňte parametr k funkci drawFish tak, aby se změnila velikost nakreslené ryby. (Kliknutím zobrazíte plný pokyny)
      U3L08 - fish_2018: Doplňte parametr k funkci drawFish tak, aby se změnila velikost nakreslené ryby. (Kliknutím zobrazíte plný pokyny)
      U3L08 - introUnderTheSea with comments: Přidejte další rybu, hvězdici a kus trávy do obrázku. Podívejte se na, ale neneměňte, funkce, které je vytvářejí. (Kliknutím zobrazíte plný pokyny)
      U3L08 - introUnderTheSea: Přidejte další rybu, hvězdici a kus trávy do obrázku. Podívejte se na, ale neneměňte, funkce, které je vytvářejí. (Kliknutím zobrazíte plný pokyny)
      U3L08 - introUnderTheSea_2018: Přidejte další rybu, hvězdici a kus trávy do obrázku. Podívejte se na, ale neneměňte, funkce, které je vytvářejí. (Kliknutím zobrazíte plný pokyny)
      U3L08 - starFish: Přidejte další rybu, hvězdici a kus trávy do obrázku. Podívejte se na, ale neneměňte, funkce, které je vytvářejí. (Kliknutím zobrazíte plný pokyny)
      U3L2_TurtleSquare_right: Nakreslete čtverec dopředu a vpravo od počátečního umístění. (Klepnutím zobrazíte podrobné pokyny)
      U3L2_TurtleSquare_right_2018: Nakreslete čtverec dopředu a vpravo od počátečního umístění. (Klepnutím zobrazíte podrobné pokyny)
      U4 vigenere cipher 2: Pokyny
      U4L02 - Objects - Template1: Předloha
      U4L02 - Objects - Template1_2018: Předloha
      Underground Avoiding Lava: Pod některými z těchto bloků je ukrytá láva, kterou musíš před přesunem vpřed zakrýt. K tomu se hodí příkaz "pokud". Přidej jeden příkaz "posunout vpřed" na správné místo a vytěž bloky.
      Underground Avoiding Lava_2018: Pod některými z těchto bloků je ukrytá láva, kterou musíš před přesunem vpřed zakrýt. K tomu se hodí příkaz "pokud". Přidej jeden příkaz "posunout vpřed" na správné místo a vytěž bloky.
      Underground If Statements: Teď to začíná být obtížnější. Vytěž 3 rudity, ale nespadni při tom do lávy. Použij příkaz "pokud" k položení dlažebního kamene na každou lávu, kterou odkryješ.
      Underground If Statements_2018: Teď to začíná být obtížnější. Vytěž 3 rudity, ale nespadni při tom do lávy. Použij příkaz "pokud" k položení dlažebního kamene na každou lávu, kterou odkryješ.
      Underground Iron: Vejít do žhavé lávy není dobrý nápad. Postav most položením dlažebního kamene, a pak vytěž nejméně dva bloky železa.
      Underground Iron_2018: Vejít do žhavé lávy není dobrý nápad. Postav most položením dlažebního kamene, a pak vytěž nejméně dva bloky železa.
      Underground Mining Coal: Nejcennější suroviny najdeš v podzemí, ale je tam tma. Rozmísti alespoň dvě pochodně a natěž nejméně 2 kusy uhlí.
      Underground Mining Coal_2018: Nejcennější suroviny najdeš v podzemí, ale je tam tma. Rozmísti alespoň dvě pochodně a natěž nejméně 2 kusy uhlí.
      Virtual Pet 1 Predict: 'Co si myslíte, že se stane, když kliknete na mimozemšťana?  '
      Virtual Pet 1 Predict_simple: 'Co si myslíte, že se stane, když kliknete na mimozemšťana?  '
      aE7: "Když zkopíruješ tento cyklus a otočíš vlevo místo vpravo, co se stane? Můžeš to zopakovat k kreslení této vlny?"
      aE8: "Teď musíme opakovat to celé čtyřikrát k vytvoření tento rámečku k obrázku. Pozor na rohy - nemůžeš je jen otočit o 90 stupňů! Pokud 60 krát se opakují 3 stupně udělá se půlkruh, který z těchto bloků kódu bude Čtvrtkruh pro rohy?"
      allHallows2017: Chytni zaměstnance Code.org v krabici na křídy tím že nakreslíš čtverec o stranách dlouhých 320 pixelů!
      artistDebugVideo1: Pomocí cyklu "repeat" přidej do vody vlny.
      artistFunctionsVideo1: Postupujte podle pokynů pro vytvoření vlastní funkce.
      beeDebugVideo1: Použij cyklus `opakuj` k sesbírání všeho nektaru.
      birdsDebugVideo1: Sleduj cestu a veď mne k tomu hloupému prasátku. Vyhni se TNT nebo bude peří létat!
      bounce_1: Připoj blok k bloku "šipka vlevo" a stiskni tlačítko "Run". Přesuň pálku pomocí levé šipky k dosažení cíle.
      bounce_10: Nyní je cíl na vrcholu. Spoj bloky "skóre" a "skóre protihráče" s bloky "když je míč v cíli" a "když míč mine pálku", abys vytvořil hru. Podívej se, kolik bodů můžeš získat předtím, než tvůj protihráč skóruje dvakrát.
      bounce_10_2018: Nyní je cíl na vrcholu. Spoj bloky "skóre" a "skóre protihráče" s bloky "když je míč v cíli" a "když míč mine pálku", abys vytvořil hru. Podívej se, kolik bodů můžeš získat předtím, než tvůj protihráč skóruje dvakrát.
      bounce_11: Nyní můžeš připojit bloky k bloku "při spuštění". Musíš připojit nové "spuštění nového míče" bloku do více míst než jednom. Také zkus změnit scénu nebo rychlost pádla a míče, abys viděl kolik bodů můžeš skórovat než tvůj soupeř skóruje dvakrát.
      bounce_11_2018: Nyní můžeš připojit bloky k bloku "při spuštění". Musíš připojit nové "spuštění nového míče" bloku do více míst než jednom. Také zkus změnit scénu nebo rychlost pádla a míče, abys viděl kolik bodů můžeš skórovat než tvůj soupeř skóruje dvakrát.
      bounce_12: Vytvoř si vlastní hru Bounce. Můžeš měnit všechny vizuální efekty a pravidla. Až budeš hotov, klepni na tlačítko Finish, abys nechal přátele zkusit tvou hru na svých telefonech.
      bounce_12_2018: Vytvoř si vlastní hru Bounce. Můžeš měnit všechny vizuální efekty a pravidla. Až budeš hotov, klepni na tlačítko Finish, abys nechal přátele zkusit tvou hru na svých telefonech.
      bounce_12_basketball: Vytvořte si vlastní basketbalovou hru. Můžete změnit všechna pravidla. Až budete hotovi, klepněte na tlačítko Dokončit a nechte vaše kamarády vyzkoušet hru na jejich telefonech.
      bounce_12_sports: 'Vytvoř si vlastní hru! Můžeš měnit všechny pravidla, míchat sporty.. Buď kreativní! Až budeš hotov, klepni na tlačítko dokončit, abys nechal přátele zkusit tvou hru na svých telefonech.'
      bounce_1_2018: Připoj blok k bloku "šipka vlevo" a stiskni tlačítko "Run". Přesuň pálku pomocí levé šipky k dosažení cíle.
      bounce_1_basketball: Připoj blok k bloku "když šipka vlevo" a stiskni tlačítko "Spustit". Přesuň ruku pomocí levé šipky k dosažení cíle.
      bounce_1_sports: Dostaňte se k vlajce! Připojte blok k bloku "když vlevo šipka"a stiskněte tlačítko "Spustit", aby se hráč dostal k vlajce.
      bounce_2: Připoj blok k blokům "šipka vpravo" a "šipka vpravo". Přesunuj pálku k dosažení obou cílů.
      bounce_2_2018: Připoj blok k blokům "šipka vpravo" a "šipka vpravo". Přesunuj pálku k dosažení obou cílů.
      bounce_2_sports: Nyní jsou tam dvě vlajky. Připojte blok k blokům "když šipka ukazující vlevo" a "když šipka ukazující vpraco", aby se hráč mohl pohybovat v obou směrech.
      bounce_3: Teď zkus něco podobného s blokem "šipka nahoru". Přesunuj pálku k dokončení úkolu nahoře.
      bounce_3_2018: Teď zkus něco podobného s blokem "šipka nahoru". Přesunuj pálku k dokončení úkolu nahoře.
      bounce_4: Tentokrát, je třeba přidat čtyři bloky. Přesunuj pálku k dokončení všech čtyř úkolů a dokončení hádanky.
      bounce_4_2018: Tentokrát, je třeba přidat čtyři bloky. Přesunuj pálku k dokončení všech čtyř úkolů a dokončení hádanky.
      bounce_5: Pošleme míč směrem dolů k pálce. Přidej blok k bloku "když míč dopadne na pálku", abys zajistil, že se míč dostane ke konečnému terči.
      bounce_5_2018: Pošleme míč směrem dolů k pálce. Přidej blok k bloku "když míč dopadne na pálku", abys zajistil, že se míč dostane ke konečnému terči.
      bounce_6: Teď je splněný úkol nahoře. Potřebuješ spojit oba bloky "když se míč dotkne", abys dokončil hádanku.
      bounce_6_2018: Teď je splněný úkol nahoře. Potřebuješ spojit oba bloky "když se míč dotkne", abys dokončil hádanku.
      bounce_6_basketball: Teď je vlajka nahoře. Musíte připojit bloky k oběma blokům "když puk zasáhne", abyste vyřešili tuto hádanku.
      bounce_6_sports: Teď je vlajka nahoře. Musíte připojit bloky k oběma blokům "když puk zasáhne", abyste vyřešili tuto hádanku.
      bounce_7: Připoj bloky ke každému bloku "když". Odrážej míč dokud nenarazí do konečného terče.
      bounce_7_2018: Připoj bloky ke každému bloku "když". Odrážej míč dokud nenarazí do konečného terče.
      collector example: Seřaď bloky tak, abys posbíral všechno zlato a vyřešil hádanku.
      collectorDebugVideo2: Seřaď bloky tak, abys posbíral všechno zlato a vyřešil hádanku.
<<<<<<< HEAD
      course2_collector_loops_challenge2: Získejte všechen poklad!
=======
      course2_bee_conditionals_challenge1: Sesbírej všechen nektar a vyrob všechen med.
      course2_bee_conditionals_challenge2: Sesbírej všechen nektar a vyrob všechen med.
      course2_collector_loops_challenge2: Získejte všechen poklad!
      course2_collector_prog_challenge1: Podívejte se pozorně! Můžete získat všech *10* kousků pokladu?
      course2_collector_prog_challenge2: Je tu 20 kusů pokladu. Sesbírej alespoň polovinu z nich, abys dokončil tuto výzvu!
>>>>>>> 139131a2
      course2_harvester_loops_challenge1: Sesbírej všechnu kukuřici.
      course2_harvester_loops_challenge2: Sesbírej všechen salát. Ne stromy ani pole!
      course2_maze_loops_challenge1: 'Scrat chce teď použít cykly k nalezení žaludu! '
      course2_maze_seq_challenge1: Najdi cestu a veď mě k tomu pošetilému praseti. Vyhni se TNT, nebo bude peří létat!
      course2_playlab_stage17_1: Dokážeš zařídit, aby pes Jirka (herec 1) řekl "ahoj"?
      course2_playlab_stage17_11: Vytvoř vlastní příběh. Až budeš hotov, klepni na tlačítko Finish, abys nechal přátele si vyzkoušet tvůj příběh na svých telefonech.
      course2_playlab_stage17_3: Můžete napsat program, aby se Jorge (pes) posunul směrem k Olivii (kočka)?
      course3_playlab_stage16_1: Umíš udělat, aby tento pes řekl "hello world"?
      course3_playlab_stage16_2: Umíš udělat, aby pes něco řekl a následně kočka řekla něco potom?
      course3_playlab_stage16_3: Můžeš napsat program, aby se pes přesunul ke kočce?
      course3_playlab_stage16_4: Můžeš napsat program, který psa přesune ke kočce a kočka má říci "hello", když se pes přiblíží k ní?
      course3_playlab_stage16_5: Můžeš přidat blok. abys udělal chobotnici radost?
      course3_playlab_stage16_6: Vytvoř vlastní příběh. Až budeš hotov, klepni na tlačítko Finish, abys nechal přátele si vyzkoušet tvůj příběh na svých telefonech.
      course3_playlab_stage17_1: Dokážeš napsat program, který zařídí, aby chobotnice řekla "hello", když na ní klikneš?
      course3_playlab_stage17_2: Dokážeš napsat program, který zařídí, aby se Waddles pohyboval pomocí kláves šipka nahoru / šipka dolu / šipka vlevo / šipka vpravo a mohl se dotknout všech cílů?
      course3_playlab_stage17_3: Blok "Opakovat trvale" umožňuje nepřetržitý běh kódu. Lze připojit bloky k opakovanému přesunutí nahoru a dolů?
      course3_playlab_stage17_4: Dokážeš, aby Waddles řekl "Ouch!" a přehrál zvuk "zásah", když se dotkne dinosaura, a pohnout s ním šipkami, aby se to stalo?
      course3_playlab_stage17_5: Dokážeš přidat blok, který připočte bod, když se Waddles dotkne chobotnice, a pak s ním pohybovat šipkami dokud nezískáš bod?
      course3_playlab_stage17_6: Dokážeš přidat blok, který změní pozadí a Waddlesovu rychlost, a pak s ním pohybovat dokud nezískáš bod?
      course3_playlab_stage17_7: Vytvoř vlastní příběh. Až budeš hotov, klepni na tlačítko Finish, abys nechal přátele si vyzkoušet tvůj příběh na svých telefonech.
      course4_artist_fwp_challenge1: Zkus spouštět tento program, provádět změny a sledovat, co se stane. Dokážeš zjistit, jak funguje? (Nebo jej odstraň a nahraď něčím naprosto jiným)
      courseA_artist_loops7: Pomocí cyklu "repeat" přidej do vody vlny.
      courseA_artist_loops7_2018: Pomocí cyklu "repeat" přidej do vody vlny.
      courseA_artist_loops7_forVideo: Pomocí cyklu "repeat" přidej do vody vlny.
      courseA_collector_loops_challenge2: 'Získejte všechen poklad! '
      courseA_forVideoTest_artist: Pomocí cyklu "repeat" přidej do vody vlny.
      courseA_maze_seq2: Změň kód, abys mne dostal k prasátku!
      courseA_maze_seq2_2018: Změň kód, abys mne dostal k prasátku!
      courseC_PlayLab_events3: Můžete napsat program, aby se Jorge (pes) posunul směrem k Olivii (kočka)?
      courseC_PlayLab_events3_2018: Můžete napsat program, aby se Jorge (pes) posunul směrem k Olivii (kočka)?
      courseC_artist_prog5: |-
        Tenhle domek potřebuje střechu! Nakresli trojúhelník. Tip: všechny tři strany jsou stejně dlouhé.
      courseC_artist_prog5_2018: |-
        Tenhle domek potřebuje střechu! Nakresli trojúhelník. Tip: všechny tři strany jsou stejně dlouhé.
<<<<<<< HEAD
=======
      courseC_collector_prog_challenge1: Podívejte se pozorně! Můžete získat všech **10** kousků pokladu?
      courseC_collector_prog_challenge1_2018: Podívejte se pozorně! Můžete získat všech **10** kousků pokladu?
>>>>>>> 139131a2
      courseC_harvester_loops_challenge1: Sesbírej všechnu kukuřici.
      courseC_harvester_loops_challenge1a: Sesbírej všechnu kukuřici.
      courseC_harvester_loops_challenge1a_2018: Sesbírej všechnu kukuřici.
      courseC_harvester_loops_challenge2: Sesbírej všechen salát. Ne stromy ani pole!
      courseC_harvester_loops_challenge2_2018: Sesbírej všechen salát. Ne stromy ani pole!
      courseC_maze_debugging10: Odlaď tuto úroveň uspořádáním a přidáním bloků, abys mne dostal mne k prasátku!
      courseC_maze_loops_challenge1: 'Scrat chce teď použít cykly k nalezení žaludu! '
      courseC_maze_loops_challenge1a: 'Scrat chce teď použít cykly k nalezení žaludu! '
      courseC_maze_loops_challenge1a_2018: 'Scrat chce teď použít cykly k nalezení žaludu! '
      courseD_artist_binary1: Binární soubor je způsob, jak zobrazit informace pomocí jen dvou možností.  Jedna z možností  "vypnuto" (představované číslem 0) a "zapnuto" (představované číslem 1).  \r \r Poskytli jsme mřížku "pixelů", které můžete procházet a udělat návrhy zapnutím pouze některých políček.  Můžete mít umělce, který nakreslí "01010101"  binárně v prvním řádku?
      courseD_artist_binary1_2018: Binární soubor je způsob, jak zobrazit informace pomocí jen dvou možností.  Jedna z možností  "vypnuto" (představované číslem 0) a "zapnuto" (představované číslem 1).  \r \r Poskytli jsme mřížku "pixelů", které můžete procházet a udělat návrhy zapnutím pouze některých políček.  Můžete mít umělce, který nakreslí "01010101"  binárně v prvním řádku?
      courseD_artist_binary4: Mohl bys nakreslit tento vzor opakováním tří číslicovým binárním řetězcem?
      courseD_artist_binary4_2018: Mohl bys nakreslit tento vzor opakováním tří číslicovým binárním řetězcem?
      courseD_artist_binary6: Který 6 číslicový binární řetězec 11 krát opakovaný nakreslí tento obrázek?
      courseD_artist_binary6_2018: Který 6 číslicový binární řetězec 11 krát opakovaný nakreslí tento obrázek?
      courseD_artist_binary7: Jaký je nejkratší binární řetězec, který lze opakovat k nakreslení tohoto obrázku?
      courseD_artist_binary7_2018: Jaký je nejkratší binární řetězec, který lze opakovat k nakreslení tohoto obrázku?
      courseD_autorun_binary4_2019: Mohl bys nakreslit tento vzor opakováním tří číslicovým binárním řetězcem?
      courseD_autorun_binary6_2019: Který 6 číslicový binární řetězec 11 krát opakovaný nakreslí tento obrázek?
      courseD_autorun_binary7_2019: Jaký je nejkratší binární řetězec, který lze opakovat k nakreslení tohoto obrázku?
      courseD_bee_conditionals10: Sesbírej všechen nektar a vyrob všechen med.
      courseD_bee_conditionals10_2018: Sesbírej všechen nektar a vyrob všechen med.
      courseD_bee_conditionals9: Sesbírej všechen nektar a vyrob všechen med.
      courseD_bee_conditionals9_2018: Sesbírej všechen nektar a vyrob všechen med.
      courseD_bee_conditionals_challenge2: Sesbírej všechen nektar a vyrob všechen med.
      courseD_bee_conditionals_challenge2_2018: Sesbírej všechen nektar a vyrob všechen med.
      courseD_bee_conditionals_challenge3: Sesbírej všechen nektar a vyrob všechen med.
      courseD_bee_debugging3: Tyto bloky mě opravdu štvou. Oprav chybu(y), aby se sesbíral všechen nektar a udělal všechen med.
      courseD_bee_debugging6: 'Výzva: Oprav chyby, abys sesbíral všechen nektar a vyrobil všechen med.'
      courseD_bee_nestedLoops3: Sesbírat všechen nektar z každého květu. Použij vnořené cykly. 
      courseD_bee_nestedLoops5: 'Sesbírej všechen nektar z každého květu a udělej med na každé plástvi. Použij vnořené cykly. '
      courseD_bee_nestedLoops6_2018: Dostaň mě ke slunečnici!
      courseD_bee_nestedLoops8: 'Sesbírej všechen nektar z každého květu a udělej med na každé plástvi. Použij vnořené cykly. '
      courseD_bee_nestedLoops8_2018: 'Sesbírej všechen nektar z každého květu a udělej med na každé plástvi. Použij vnořené cykly. '
      courseD_bounce_events10: Nyní je cíl na vrcholu. Spoj bloky "skóre" a "skóre protihráče" s bloky "když je míč v cíli" a "když míč mine pálku", abys vytvořil hru. Podívej se, kolik bodů můžeš získat předtím, než tvůj protihráč skóruje dvakrát.
      courseD_bounce_events11: Nyní můžeš připojit bloky k bloku "při spuštění". Musíš připojit nové "spuštění nového míče" bloku do více míst než jednom. Také zkus změnit scénu nebo rychlost pádla a míče, abys viděl kolik bodů můžeš skórovat než tvůj soupeř skóruje dvakrát.
      courseD_bounce_events12: Vytvoř si vlastní hru Bounce. Můžeš měnit všechny vizuální efekty a pravidla. Až budeš hotov, klepni na tlačítko Finish, abys nechal přátele zkusit tvou hru na svých telefonech.
      courseD_bounce_events2: Připoj blok k blokům "šipka vpravo" a "šipka vpravo". Přesunuj pálku k dosažení obou cílů.
      courseD_bounce_events3: Teď zkus něco podobného s blokem "šipka nahoru". Přesunuj pálku k dokončení úkolu nahoře.
      courseD_bounce_events3s: Teď zkus něco podobného s blokem "šipka nahoru". Přesunuj pálku k dokončení úkolu nahoře.
      courseD_bounce_events4: Tentokrát, je třeba přidat čtyři bloky. Přesunuj pálku k dokončení všech čtyř úkolů a dokončení hádanky.
      courseD_bounce_events4s: Tentokrát, je třeba přidat čtyři bloky. Přesunuj pálku k dokončení všech čtyř úkolů a dokončení hádanky.
      courseD_bounce_events5: Pošleme míč směrem dolů k pálce. Přidej blok k bloku "když míč dopadne na pálku", abys zajistil, že se míč dostane ke konečnému terči.
      courseD_bounce_events6: Teď je splněný úkol nahoře. Potřebuješ spojit oba bloky "když se míč dotkne", abys dokončil hádanku.
      courseD_bounce_events7: Připoj bloky ke každému bloku "když". Odrážej míč dokud nenarazí do konečného terče.
      courseD_debugging_3: Tyto bloky mě opravdu štvou. Oprav chybu(y), aby se sesbíral všechen nektar a udělal všechen med.
      courseD_debugging_6: 'Výzva: Oprav chyby, abys sesbíral všechen nektar a vyrobil všechen med.'
      courseD_maze_nestedLoops4: 'Dostaň mě ke slunečnici!'
      courseD_maze_nestedLoops4_2018: 'Dostaň mě ke slunečnici!'
      courseD_maze_nestedLoops6: Dostaň mě ke slunečnici!
      courseD_maze_nestedLoops6_2018: Dostaň mě ke slunečnici!
      courseE_artist_functions1: "Nazdar. Já jsem zombie umělec. Mám rád kreslení! Pomoz mi nakreslit hranaté brýle.  Rada: můstek mezi skly je kratší o 25 pixelů než strana čtverce."
      courseE_artist_functions1_2018: "Nazdar. Já jsem zombie umělec. Mám rád kreslení! Pomoz mi nakreslit hranaté brýle.  Rada: můstek mezi skly je kratší o 25 pixelů než strana čtverce."
      courseE_bee_concept1: Sesbírat všechen nektar z každého květu. Použij vnořené cykly. 
      courseE_bee_concept1_2018: Sesbírat všechen nektar z každého květu. Použij vnořené cykly. 
      courseE_bee_functions1: Sesbírejte všechen nektar z každého květu.
      courseE_bee_functions1_2018: Sesbírejte všechen nektar z každého květu.
      courseE_bee_functions3: Funkce jsou bloky kódu, provádějící úkol. Použij funkci "dostat 5" k získání 5 nektarů najednou. Přesvědč se, zda používáš taky cyklus k získání ideálního počtu bloků.
      courseE_bee_functions3_2018: Funkce jsou bloky kódu, provádějící úkol. Použij funkci "dostat 5" k získání 5 nektarů najednou. Přesvědč se, zda používáš taky cyklus k získání ideálního počtu bloků.
      courseE_bee_functions4: Funkce "posunout a dostat nektar" otočí včelu, sbírá nektar a vrací včelu tam, kde to začalo. Použij funkci sesbírat všechen nektar.
      courseE_bee_functions4_2018: Funkce "posunout a dostat nektar" otočí včelu, sbírá nektar a vrací včelu tam, kde to začalo. Použij funkci sesbírat všechen nektar.
      courseE_farmer_concept4: Teď pojďme hlouběji o jednu úroveň. Vnořili jsme celý blok kódu do jiného cyklu, ale umělec se musí dostat zpět na místo další řádky. Který z těchto bloků kódu můžeš umístit na konec vnějšího cyklu, aby nakreslil celou mřížku?
      courseF_artist_for7: Udělej tři malé změny do kódu z poslední úrovni, abys to dosáhl!
      courseF_artist_for7_2018: Udělej tři malé změny do kódu z poslední úrovni, abys to dosáhl!
      courseF_artist_for_challenge1: Umíš zjistit, jak znovu se vytvoří tato kresba?
      courseF_artist_for_challenge1_2018: Umíš zjistit, jak znovu se vytvoří tato kresba?
      courseF_artist_for_challenge2: Umíš zjistit, jak znovu vytvořit tuto kresbu pomocí jediného cyklu?
      courseF_artist_for_challenge2_2018: Umíš zjistit, jak znovu vytvořit tuto kresbu pomocí jediného cyklu?
      courseF_bee_conditionals10: Sesbírej všechen nektar a vyrob všechen med.
      courseF_bee_conditionals10_2018: Sesbírej všechen nektar a vyrob všechen med.
      courseF_bee_for8: "Máš to! Jak by být tvůj přírůstek ke sběru nektaru 3, 6, 9, 12, 15? \\r\n"
      courseF_bee_for8_2018: "Máš to! Jak by být tvůj přírůstek ke sběru nektaru 3, 6, 9, 12, 15? \\r\n"
      courseF_bee_for_challenge2: Vyřeš tento puzzle s co nejmenším možným počtem bloků.
      courseF_bee_for_challenge2_2018: Vyřeš tento puzzle s co nejmenším možným počtem bloků.
      courseF_bee_for_challenge3: Vyřeš tento puzzle s co nejmenším možným počtem bloků.
      courseF_bee_functions4: Funkce "posunout a dostat nektar" otočí včelu, sbírá nektar a vrací včelu tam, kde to začalo. Použij funkci sesbírat všechen nektar.
      courseF_bee_functions4_2018: Funkce "posunout a dostat nektar" otočí včelu, sbírá nektar a vrací včelu tam, kde to začalo. Použij funkci sesbírat všechen nektar.
      flappy_1: Připoj blok k bloku "když klikneš" a potom stiskni "Spustit". Klikej nebo ťukej na obrazovku, abys dostal Flappyho do cíle.
      flappy_11: Vytvoř si vlastní Flappy hru. Můžeš měnit všechen vzhled a všechna pravidla, včetně gravitace. Až budeš hotov, klikni na tlačítko 'Sdílet' a nech své přátele vyzkoušet tvojí hru na jejich mobilech.
      flappy_11_2018: Vytvoř si vlastní Flappy hru. Můžeš měnit všechen vzhled a všechna pravidla, včetně gravitace. Až budeš hotov, klikni na tlačítko 'Sdílet' a nech své přátele vyzkoušet tvojí hru na jejich mobilech.
      flappy_1_2018: Připoj blok k bloku "když klikneš" a potom stiskni "Spustit". Klikej nebo ťukej na obrazovku, abys dostal Flappyho do cíle.
      flappy_2: Teď jsme přidali terén. Připoj blok k bloku "když se dotkne země". Tvůj kód musí zajistit 'konec hry', když Flappy narazí.
      flappy_2_2018: Teď jsme přidali terén. Připoj blok k bloku "když se dotkne země". Tvůj kód musí zajistit 'konec hry', když Flappy narazí.
      flappy_3: Blok "po spuštění" ti umožňuje spuštění kódu poté co hra začne. Vyzkoušej nastavení rychlosti a let na cíl.
      flappy_3_2018: Blok "po spuštění" ti umožňuje spuštění kódu poté co hra začne. Vyzkoušej nastavení rychlosti a let na cíl.
      flappy_4: Flappy proletí skrz překážky, pokud nenapíšeš kód, aby naboural. Připoj blok k bloku "když se dotkne překážky". Tvůj kód musí zajistit 'konec hry', když Flappy narazí do první sady trubek.
      flappy_4_2018: Flappy proletí skrz překážky, pokud nenapíšeš kód, aby naboural. Připoj blok k bloku "když se dotkne překážky". Tvůj kód musí zajistit 'konec hry', když Flappy narazí do první sady trubek.
      flappy_5: Přidej tabulku s přehledem skóre a počítej body, když Flappy mine překážku. Přidej to k bloku "když mine překážku" a potom získej body, když Flappy proletí první sadou trubek.
      flappy_5_2018: Přidej tabulku s přehledem skóre a počítej body, když Flappy mine překážku. Přidej to k bloku "když mine překážku" a potom získej body, když Flappy proletí první sadou trubek.
      flappy_6: Podívejme se, jestli můžeš pořád získat body i potom, co Flappy uletí menší či větší vzdálenost.
      flappy_6_2018: Podívejme se, jestli můžeš pořád získat body i potom, co Flappy uletí menší či větší vzdálenost.
      flappy_7: Teď zkus změnit scénu připojením jiného bloku k bloku "po spuštění".
      flappy_7_2018: Teď zkus změnit scénu připojením jiného bloku k bloku "po spuštění".
      flappy_8: Obraz můžeš nastavit kdykoliv, ne jen na začátku hry. Vyzkoušej nastavení NÁHODNÉ scény, když dojde k jiným událostem, například, když mine překážku.
      flappy_8_2018: Obraz můžeš nastavit kdykoliv, ne jen na začátku hry. Vyzkoušej nastavení NÁHODNÉ scény, když dojde k jiným událostem, například, když mine překážku.
      flappy_9: Zamíchat věci nahoru při nárazu na překážku a namísto ukončení hry zkuste nastavit skóre zpět na 0.
      flappy_9_2018: Zamíchat věci nahoru při nárazu na překážku a namísto ukončení hry zkuste nastavit skóre zpět na 0.
      frozen circle function in circle: Vytvořme 20 překrývajících se kružnic tak, že je otočíme o 18 stupňů mezi každou kružnicí.
      frozen circle function with parameter: "Tady máš blok \"vytvoř kružnici\", \nkterý dokáže vyrobit kružnice různých velikostí. Dokážeš ho použít k vytvoření\nmalé kružnice o velikosti 5 a větší kružnice o velikosti 10?"
      frozen circle function: "Použij nový blok \"vytvoř kružnici\" k vytvoření\ndeseti překrývajících se kružnic. Nezapomeň skočit vpřed po každé kružnici."
      frozen circle: "Kružnice je zvláštní tvar. Dokážeš přijít na to,\njakým číslem nahradit otazníky, abys nakreslil kružnici?"
      frozen cross rotate dense: "Pojďme to zopakovat 90krát! Kolikrát\nse 90 vejde do 360? Tip: Je to opravdu malé číslo."
      frozen cross rotate: "Nyní to zkus zopakovat 10krát. O kolik stupňů\nse musíš otočit po každé čáře?"
      frozen cross: Obal kolem bloku "Repeat" tyto příkazy k vytvoření znaménko plus. Všiml jsi si, že Elza se může pohybovat dopředu a dozadu?
      frozen diamond mini snowflake: "Poznal jsi, že každá sněhová vločka má jiný tvar?\nVytvořme novou vločku s použitím bloku \"Repeat\" k 4 krát\nzopakování rovnoběžníku a otočením doprava o 90 stupňů mezi každým rovnoběžníkem."
      frozen diamond snowflake: "Teď pojďme vytvořit novou vločku použitím\nbloku opakovat - zopakuj rovnoběžník 10krát a otoč se doprava o\n36 stupňů mezi každýma dvěma."
      frozen diamond: Použij opakování kolem těchto bloků k vytvoření rovnoběžníku. Je to zrovna jako obdélník, ale má různé úhly. Má úhly 60 stupňů a 120 stupňů místo úhlů s 90 stupnů.
      frozen freeplay: "Oficiálně se stáváš mistrovským umělcem! Vytvoř\nledové království."
      frozen line: "Ahoj! Já jsem Elsa z Arendelle. Pomoz mi vytvořit \njednoduchou čáru."
      frozen perpendicular: "Teď se podíváme, jestli zvládneme vytvořit dvě čáry,\nkteré svírají úhel 90 stupňů. Budeš potřebovat blok \"otoč\"\ni blok \"posuň\"."
      frozen snowflake branch: "Zkus použít blok \"vytvoř rameno vločky\"\nk vytvoření tří ramen, což začíná vypadat jako vločka."
      frozen snowflake full: Teď to zopakujme osmkrát k vytvoření krásné sněhové vločky!
      frozen snowflower: "Složité sněhové vzory mohou být vytvořeny z\nvelmi jednoduchých tvarů. Zvládneš vyrobit vzor opakováním 5 kružnic velikosti\n5 a 5 kružnic velikosti 10?"
      frozen square iterative: "Vypadá to, že jsme na půl cesty k vyrobení čtverce. \nSpojme 4 čáry dohromady, aby jsme vytvořili čtverec."
      frozen square loop 3x: "Pojďme vytvořit tři čtverce, s otočením po\nkaždém čtverci. Nezapomeň se otočit o 120 stupňů před každým novým čtvercem."
      frozen square loop: "Ahoj, jsem Anna z Arendelle! Když vyrobme čtverec \nblokem \"opakuj\", budeme potřebovat méně bloků. Kolikrát (???) by měl\nblok \"opakuj\" zopakovat bloky uvnitř sebe k vytvoření čtverce?"
      frozen square snowflake: "Dokážeš vytvořit sněhovou vločku s použitím\nbloku \"opakuj\" pro nakreslení čtverce 10 krát, a bloku \"otočit\" k otočení o 36\nstupňů mezi každými čtverci?"
      grade1_maze_sequence1: Změň kód, abys mne dostal k prasátku!
      grade1_maze_sequence2: Změň kód, abys mne dostal k prasátku!
      grade1_maze_sequence5: Přesuň mne jedním způsobem, poté druhým, abys mne dostal k prasátku!
      grade1_maze_sequence6: Přijdi na to, co chybí a pak přidej bloky, aby mne dostal k prasátku!
      grade1_maze_sequence9: 'Jdi kolem TNT, abys mne dostal k prasátku! '
      grade2_CaringForNewPet_10: Dostaň mne k prasátku!
      grade2_CaringForNewPet_5: Dostaň mne k prasátku!
      grade2_MakeDogTag_10: Nakresli něco zábavného.
      grade2_MakeDogTag_3: |-
        Pomoz mi dokončit domeček pro tuto kočičku.
      grade2_MakeDogTag_4: |-
        Tenhle domek potřebuje střechu! Nakresli trojúhelník. Tip: všechny tři strany jsou stejně dlouhé.
      grade2_MakeDogTag_6: 'Zahraj si zdarma! Nakresli si něco, co bys chtěl.'
      grade2_MakeDogTag_8: Teď spojme v cyklu dohromady několik V.
      grade2_MakeDogTag_9: Tentokrát to nakreslíme 24 krát. Do tohoto kódu přidej 30 stupňů doleva a dej všechno do bloku opakování.
      grade2_PuppyLoops_1: Můžeš mě dostat k prasátku pomocí 5 bloků?
      grade2_PuppyLoops_10: |-
        Můj Větrník není dokončen. Kolikrát je to třeba opakovat, aby se to dokončilo?
      grade2_PuppyLoops_2: 'Můžeš nahradit těchto pět bloků jen dvěma bloky? (Rada: vytvoř cyklus pomocí bloku "opakuj několikrát".)'
      grade2_PuppyLoops_4: V této hádance ti dva cykly `opakuj` pomohou dostat se k prasátku pomocí co nejméně bloků!
      grade2_PuppyLoops_5: Dostaň mne k prasátku.
      grade2_PuppyLoops_7: Dostaň mě ke slunečnici!
      grade2_PuppyLoops_8: "Kód pro tři vousy, které vidíš, je špatný. Rada: každý vous je dlouhý 75 pixelů. Oprav kód k nakreslení vousů."
      grade2_PuppyLoops_9: |-
        Vypadá to, že C v kódu je nakresleno pozpátku. Můžeš to udělat, aby to vypadalo jako C?
      grade2_collector_3: Seřaď bloky tak, abys posbíral všechno zlato a vyřešil hádanku.
      grade2_puppy_loops2: 'Můžeš nahradit těchto pět bloků jen dvěma bloky? (Rada: vytvoř cyklus pomocí bloku "opakuj několikrát".)'
      grade2_puppy_loops4: V této hádance ti dva cykly `opakuj` pomohou dostat se k prasátku pomocí co nejméně bloků!
      grade3_ConditionalsElse_1: Včele nelze říct, zda je to květina nebo plástev. Sbírej nektar z květů, ale nejprve zkontrolujte, zda je to květina nebo plástev.
      grade3_ConditionalsElse_2: "Včela chce právě teď jen nektar. Všechny objekty jsou květiny, takže pod KAŽDÝM MRAKEM zjisti, jestli se skrývá květ. Pokud ano, můžeš získat nektar."
      grade3_ConditionalsElse_3: Teď včela chce jen dělat med. Zkontroluj med pouze na plástvích.
      grade3_ConditionalsElse_4: Neznámý objekt je květina nebo plástev. Použij if/else bloku ke sbírání nektaru, pokud je to květina, jinak dělej med (protože je to plástev).
      grade3_ConditionalsElse_5: |-
        Může být květ nebo plástve pod těmito mraky. Použij if/else bloky ke sběru nektaru, pokud je to květina, jinak dělej med (protože je to plástev).
      grade3_ConditionalsElse_6: "Tento Fialový květ může mít buď 3, 2 nebo 1 nektar. Zde je blok if-else kombinovaný s jiným if-else blokem k vytvoření if, else-if, else bloku. Dokonči řešení pro sběr neznámé množství nektaru."
      grade3_ConditionalsElse_7: "Pamatujte si, že fialové květy mohou mít buď 3, 2 nebo 1 nektarů. Dokonči funkci \"kontrolovat fialový květ\" a použít ji sesbírat všechen nektar na květinách."
      grade3_ConditionalsElse_8: "Napiš uvnitř funkce \"kontrolovat květinu k tvorbě medu\". Tvoje funkce by měla zkontrolovat, zda fialový květ má 3, 2 nebo 1 nektaru a sesbírat všechen nektar. Potom se přesuň vpřed a udělej med."
      grade3_ConditionalsElse_9: "Hodnocení: Tento kód je chybný. Dokonči funkci \"získat nektar nebo med\" a potom ji vyvolej sesbírat všechen nektar a med. Pamatuj si, že fialové květy mohou mít, 3, 2 nebo 1 nektarů."
      grade3_ConditionalsElse_TeacherIDo: |-
        Může být květ nebo plástve pod těmito mraky. Použij if/else bloky ke sběru nektaru, pokud je to květina, jinak dělej med (protože je to plástev).
      grade3_Conditionals_1 BAD: Použij cyklus sesbírat všechen nektar.
      grade3_Conditionals_1: "Ahoj já jsem včela! Pomoz mi sesbírat všechen nektar z květů. Použij cyklus."
      grade3_Conditionals_10 BAD: Sesbírat nektar z řady květin! Použij vnořené cykly.
      grade3_Conditionals_10: |-
        Sbírej nektar a udělej med. Rada: co se stane, když používáš "if nektar" na červený květ? Můžeš to dokončit s cyklem?
      grade3_Conditionals_11 BAD: 'Hodnocení - použij while cyklus sesbírat všechen nektar z této květiny.'
      grade3_Conditionals_11: |-
        Sbírej nektar a udělej med. Buď opatrný, nesbírej nektar z fialového květu, když nemá.
      grade3_Conditionals_12: "Sbírej nektar ze všech čtyř květů."
      grade3_Conditionals_13: 'Hodnocení: Sesbírej všechen nektar. Buď opatrný, abys nesbíral nektar z fialového květu, pokud ho nemá.'
      grade3_Conditionals_2: "Pomoz mi sesbírat všechen nektar z květů a udělat med. Použij cyklus."
      grade3_Conditionals_3: "Buď opatrný a nesbírej nektar z fialové květiny, pokud žádný nemá.\nMusíš nejprve zkontrolovat, jestli je nektar roven 1, pomocí bloku `pokud nektar`."
      grade3_Conditionals_4: Zkontroluj tento květ s "if" blokem ke zjištění, zda je k dispozici nektar.
      grade3_Conditionals_5: Sbírej nektar z každého květu, ale jen když tam je.
      grade3_Conditionals_6: Toto pole má červené a fialové květy. Červené květy znají množství nektaru, ale u fialových není známo. Sesbírejte všechen nektar.
      grade3_Conditionals_7: Sesbírejte všechen nektar z každého květu.
      grade3_Conditionals_8: "Sbírej nektar, kde květy mají nektar."
      grade3_Conditionals_9: Použij cyklus ke kontrole a sběru nektaru ze všech těchto květin.
      grade3_Conditionals_TeacherIDo: Zkontroluj tento květ s "if" blokem ke zjištění, zda je k dispozici nektar.
      grade3_Debugging_1: Tyto bloky mě opravdu štvou. Oprav chybu(y), aby se sesbíral všechen nektar a udělal všechen med.
      grade3_Debugging_5: "Tyto bloky mě opravdu štvou. Oprav chybu(y), aby se sesbíral všechen nektar a udělal všechen med."
      grade3_Debugging_6: |-
        Tyto bloky mě opravdu štvou. Oprav chybu(y), aby se sesbíral všechen nektar a udělal všechen med.
      grade3_Debugging_7: Tyto bloky mě opravdu štvou. Oprav chybu(y), aby se sesbíral všechen nektar a udělal všechen med.
      grade3_Debugging_9: |-
        Tyto bloky mě opravdu štvou. Oprav chybu(y), aby se sesbíral všechen nektar a udělal všechen med.
      grade3_Debugging_TeacherIDo: Tyto bloky mě opravdu štvou. Oprav chybu(y), aby se sesbíral všechen nektar a udělal všechen med.
      grade3_Loops_10: |-
        Jaká pilná včela!
        
        Pomoc včele sesbírat všechen nektar a vyrobit všechen med s co nejmenším možným počtem bloků.
      grade3_Loops_11: "Tvar této cesty je jiný než těch ostatních.\n\nZvládneš sesbírat všechen nektar pomocí co nejmenšího možného počtu bloků?"
      grade3_Loops_12: Najdeš pro včelu nejrychlejší cestu k sesbírání veškerého nektaru a vyrobení všeho medu?
      grade3_Loops_2: Můžeš udělat stejný úkol s pomocí cyklu?
      grade3_Loops_3: Použij cyklus `opakuj` k sesbírání všeho nektaru.
      grade3_Loops_4: Nyní použij blok `opakuj` k sesbírání všeho nektaru a vyrobení veškerého medu.
      grade3_Loops_5: Vlož tyto bloky do cyklu ke sběru nektaru z každého květu.
      grade3_Loops_6: "Kolik smyček potřebuješ v této hádance?\n\nSmyčky jsou tví kamarádi! Použij je tak, abys dokončil tuto hádanku s co nejmenším počtem bloků."
      grade3_Loops_7: |-
        Každý květ obsahuje jednu jednotku nektaru. Sbírej nektar z každého květu. 
      grade3_Loops_8: Posbírej všechen nektar a udělej všechen med pomocí co nejmenšího počtu bloků.
      grade3_Loops_9: Sesbírej nektar z každého květu a udělej med v každé plástvi.
      grade3_Loops_TeacherIDo: |-
        Každý květ obsahuje jednu jednotku nektaru. Sbírej nektar z každého květu. 
      grade3_bee_conditionals_new3a: Sesbírej všechen nektar a vyrob všechen med. Nektar můžeš sbírat pouze z květin a med vyrábět do pláství. Zkontroluj každé místečko, jestli je tam květina nebo plástev.
      grade3_bee_conditionals_new3b: Sesbírej všechen nektar a vyrob všechen med.
      grade3_bee_conditionals_quantum2: "Včela chce právě teď jen nektar. Všechny objekty jsou květiny, takže pod KAŽDÝM MRAKEM zjisti, jestli se skrývá květ. Pokud ano, můžeš získat nektar."
      grade3_maze_Loop1: 'Hodnocení: Dostaň mě ke slunečnici s jen 5 bloky! '
      grade3_maze_loops2: 'Dostaň mě ke slunečnici!'
      grade3_maze_loops3: Dostaň mě ke slunečnici!
      grade3_maze_loops4: Dostaň mě ke slunečnici!
      grade3_maze_loops5: Dostaň mě ke slunečnici!
      grade3_maze_nestedLoops1: Můžeš mě dostat k prasátku pomocí 5 bloků?
      grade3_maze_nestedLoops2: 'Můžeš nahradit těchto pět bloků jen dvěma bloky? (Rada: vytvoř cyklus pomocí bloku "opakuj několikrát".)'
      grade3_maze_nestedLoops3: Dostaň mne k prasátku s pomocí jen dvou bloků.
      grade3_maze_nestedLoops4: V této hádance ti dva cykly `opakuj` pomohou dostat se k prasátku pomocí co nejméně bloků!
      grade3_robotFarmer_ConditionalsIntro_11: 'Venku je pořád tma. Posouvej mě po poli. Pokud narazím na hromádku, odstraň ji a pokud na díru, vyplň ji. Tip: použij rozbalovací menu možností bloku "pokud".'
      grade3_robotFarmer_ConditionalsIntro_6: Odstraň všechny hromádky hlíny použitím co nejmenšího počtu bloků. Nová možnost v rozbalovacím menu bloku "dokud" mi řekne, stojím-li na hromádce nebo v díře.
      grade3_robotFarmer_ConditionalsIntro_TeacherIDo1: 'Pomoz mi vyplnit všechny tyto díry pěti lopatami hlíny. Tip: můžeš vložit blok "opakovat" dovnitř bloku "dokud".'
      grade4_arist_nested_loop_circles1: 'Použij vnořené cykly k dokončení návrhu.'
      grade4_arist_nested_loop_flags1: Zacykluj daný kód k vytvoření větrného mlýnu.
      grade4_arist_nested_loop_polygons1: "Zacykluj 10 krát tento návrh. Kolikrát se musíš otočit při každém opakování? (Rada: Co je 360 děleno 10?)"
      grade4_arist_nested_loop_polygons2: "Zacykluj 10 krát tento návrh. Kolikrát se musíš otočit při každém opakování? (Rada: Co dává 360 děleno 10?)"
      grade4_arist_nested_loop_squares1: Umíš nakreslit těchto 10 čtverců na tomto chodníku pomocí vnořených cyklů? Každý čtverec je 30 pixelů.
      grade4_arist_nested_loop_triangles2: 'Nyní vnoř tento cyklus dovnitř dalšího cyklu k nakreslení 10 trojúhelníků.  Tomu se říká vnořené cykly.  Rada: Všech 10 trojúhelníků vytváří 360 stupňů otáčení.  '
      grade4_arist_nested_loop_triangles3: Umíš nakreslit šestiúhelník opakováním kódu trojúhelníku?
      grade4_arist_nested_loop_triangles4: Nakresli zuby v tlamě aligátora!
      grade4_arist_nested_loop_triangles5: |-
        Vytvoř slunce vnořením počátečního kódu do jiného cyklu. Tomu se říká vnořené cykly. \r
        
      grade4_arist_nested_loop_triangles6: Umíš nakreslit těchto 36 trojúhelníků pomocí vnořených cyklů?
      grade4_artist_functions1: "Nazdar. Já jsem zombie umělec. Mám rád kreslení! Pomoz mi nakreslit hranaté brýle.  Rada: můstek mezi skly je kratší o 25 pixelů než strana čtverce."
      grade4_artist_functions2: "Funkce ti umožňují definovat nové bloky! Přemístili jsme bloky k nakreslení čtverce do funkce nazvané \"nakreslit čtverec\". Můžeš použít funkci \"nakreslit čtverec\" k vytvoření brýlí? Čtverce jsou od sebe 75 pixelů."
      grade4_artist_functions_challenge: Používej navrhované funkce k nakreslení čtyř řád šestiúhelníků. Všimni si, jak naše i číslované řádky jsou posunuté doprava?
      grade4_artist_functions_challenge2: Používej navrhované funkce k nakreslení čtyř řád šestiúhelníků. Všimni si, jak naše i číslované řádky jsou posunuté doprava?
      grade4_artist_nestedLoops_challenge: |-
        Chceš-li vidět znova  pokyny! \r \r zde je kód pro zajímavé tvary.  Co se stane, když je opakuješ?   Všimni si, že se střídavě v tomto tvaru přidává až 420 stupňů, což znamená, že když tvůj umělec dodělá kreslení, bude čelem jiným směrem, než když jste začali.  Tento nový směr je přesně o 60 stupňů vpravo od toho,  kde jste začali.
      grade4_artist_nestedLoops_challenge2: Nyní výzva!  Tady je návrh, který využívá pouze bloky, které se již ukázaly.  Umíš zjistit, jak je znovu vytvořit?  Bez obav zkoušej metodou pokus a omyl. Neočekává se, že to bude perfektní napoprvé.  Chceš vidět další pokyny?  Klepni zde!
      grade4_artist_nested_loop_circles1: 'Použij vnořené cykly k dokončení návrhu.'
      grade4_artist_nested_loop_flags1: Zacykluj daný kód k vytvoření větrného mlýnu.
      grade4_artist_nested_loop_polygons1: "Zacykluj 10 krát tento návrh. Kolikrát se musíš otočit při každém opakování? (Rada: Co je 360 děleno 10?)"
      grade4_artist_nested_loop_squares1: Umíš nakreslit těchto 10 čtverců na tomto chodníku pomocí vnořených cyklů? Každý čtverec je 30 pixelů.
      grade4_artist_nested_loop_triangles1: 'Dokonči kód k nakreslení těchto trojúhelníků.  První z nich jsme udělali za tebe.  Rada: 3 trojúhelníky v otáčení 360 stupňů.'
      grade4_artist_nested_loop_triangles5: |-
        Vytvoř slunce vnořením počátečního kódu do jiného cyklu. Tomu se říká vnořené cykly. \r
        
      grade4_artist_nested_loop_triangles6: Umíš nakreslit těchto 36 trojúhelníků pomocí vnořených cyklů?
      grade4_artist_parameters_squares1: 'Klepni na tlačítko "upravit" definice funkce "nakreslit čtverec" a přidej parametr. Mělo by to být délkový parametr, právě jako trojúhelník. Tentokrát akresli 3 čtverce délky: 25, 50 a 75 pixelů, každý od sebe 100 pixelů.'
      grade4_artist_parameters_triangles2: Všiml jsi si něčeho neobvyklého na těchto funkčních blocích? Klepni na "Run", abys vidělco se stane.
      grade4_artist_parameters_triangles2b: 'Umíš dokončit tuto kresbu? Rada: Strany každého trojúhelníku jsou větší než ten předcházející o 25 pixelů.  První trojúhelník má stranu 25 pixelů.'
      grade4_artist_parameters_triangles3: 'Umíš dokončit tuto kresbu? Rada: Strany každého trojúhelníku jsou větší než ten předcházející o 25 pixelů.  První trojúhelník má stranu 25 pixelů.'
      grade4_artist_parameters_triangles4: Kód pro tuto funkci trojúhelníka je porouchaný. Umíš upravit funkci, abys to opravil a poté udělal trojúhelníky délky 25, 50 a 75?
      grade4_artist_parameters_trianglesx: 'Umíš dokončit tuto kresbu? Rada: Strany každého trojúhelníku jsou větší než ten předcházející o 25 pixelů.  První trojúhelník má stranu 25 pixelů.'
      grade4_bee_conditionals_new3a: Sesbírej všechen nektar a vyrob všechen med. Nektar můžeš sbírat pouze z květin a med vyrábět do pláství. Zkontroluj každé místečko, jestli je tam květina nebo plástev.
      grade4_bee_conditionals_quantum1: Včele nelze říct, zda je to květina nebo plástev. Sbírej nektar z květů, ale nejprve zkontrolujte, zda je to květina nebo plástev.
      grade4_bee_conditionals_quantum2: "Včela chce právě teď jen nektar. Všechny objekty jsou květiny, takže pod KAŽDÝM MRAKEM zjisti, jestli se skrývá květ. Pokud ano, můžeš získat nektar."
      grade4_bee_conditionals_quantum4: Neznámý objekt je květina nebo plástev. Použij if/else bloku ke sbírání nektaru, pokud je to květina, jinak dělej med (protože je to plástev).
      grade4_bee_conditionals_quantum5: |-
        Může být květ nebo plástve pod těmito mraky. Použij if/else bloky ke sběru nektaru, pokud je to květina, jinak dělej med (protože je to plástev).
      grade4_bee_functions1: Sesbírejte všechen nektar z každého květu.
      grade4_bee_functions2: Funkce jsou bloky kódu k provedení úkolu. Použij funkci "dostat 2 nektary" ke sběru nektaru z každého květu.
      grade4_bee_functions3: Funkce jsou bloky kódu, provádějící úkol. Použij funkci "dostat 5" k získání 5 nektarů najednou. Přesvědč se, zda používáš taky cyklus k získání ideálního počtu bloků.
      grade4_bee_functions4: Funkce "posunout a dostat nektar" otočí včelu, sbírá nektar a vrací včelu tam, kde to začalo. Použij funkci sesbírat všechen nektar.
      grade4_bee_nestedLoops0: Použij cyklus sesbírat všechen nektar.
      grade4_bee_nestedLoops1: Sesbírat všechen nektar z každého květu. Použij vnořené cykly. 
      grade4_bee_nestedLoops3: Sesbírat všechen nektar vytvořením vnořeného cyklu.
      grade4_bee_nestedLoops4: 'Sesbírej všechen nektar z každého květu a udělej med na každé plástvi. Použij vnořené cykly. '
      grade4_frozen_freeplay: "Oficiálně se stáváš mistrovským umělcem! Vytvoř\nledové království."
      grade4_frozen_functions0: Přijdeš na to, jakým číslem by se měly nahradit otazníky, aby jsi nakreslil/a kružnici?
      grade4_frozen_functions1a: "Použij nový blok \"vytvoř kružnici\" k vytvoření\ndeseti překrývajících se kružnic. Nezapomeň skočit vpřed po každé kružnici."
      grade4_frozen_functions2: Vytvořme 20 překrývajících se kružnic tak, že je otočíme o 18 stupňů mezi každou kružnicí.
      grade4_frozen_functions3: "Tady máš blok \"vytvoř kružnici\", \nkterý dokáže vyrobit kružnice různých velikostí. Dokážeš ho použít k vytvoření\nmalé kružnice o velikosti 5 a větší kružnice o velikosti 10?"
      grade4_frozen_functions4: "Složité sněhové vzory mohou být vytvořeny z\nvelmi jednoduchých tvarů. Zvládneš vyrobit vzor opakováním 5 kružnic velikosti\n5 a 5 kružnic velikosti 10?"
      grade4_frozen_nested_loop_diamonds2: "Poznal jsi, že každá sněhová vločka má jiný tvar?\nVytvořme novou vločku s použitím bloku \"Repeat\" k 4 krát\nzopakování rovnoběžníku a otočením doprava o 90 stupňů mezi každým rovnoběžníkem."
      grade4_frozen_nested_loop_diamonds3: "Teď pojďme vytvořit novou vločku použitím\nbloku opakovat - zopakuj rovnoběžník 10krát a otoč se doprava o\n36 stupňů mezi každýma dvěma."
      grade4_frozen_square: "Ahoj, jsem Anna z Arendelle! Když vyrobme čtverec \nblokem \"opakuj\", budeme potřebovat méně bloků. Kolikrát (???) by měl\nblok \"opakuj\" zopakovat bloky uvnitř sebe k vytvoření čtverce?"
      grade4_frozen_square_loop1: "Ahoj, jsem Anna z Arendelle! Když vyrobme čtverec \nblokem \"opakuj\", budeme potřebovat méně bloků. Kolikrát (???) by měl\nblok \"opakuj\" zopakovat bloky uvnitř sebe k vytvoření čtverce?"
      grade4_frozen_square_loop2: "Pojďme vytvořit tři čtverce, s otočením po\nkaždém čtverci. Nezapomeň se otočit o 120 stupňů před každým novým čtvercem."
      grade4_frozen_square_loop3: "Dokážeš vytvořit sněhovou vločku s použitím\nbloku \"opakuj\" pro nakreslení čtverce 10 krát, a bloku \"otočit\" k otočení o 36\nstupňů mezi každými čtverci?"
      grade4_playlab_freeplay: 'Volný čas hraní! Pobab se se všemi bloky v tvém panel nástrojů. '
      grade4_playlab_test: |-
        Použij pravou šipku ke střílení srdcí. \r \r V naší hře, jak jsme skóre body? Přidáš 1 k proměnné "body" pokaždé, když pes trefí kočku s velkým srdcem. Použij událost "kdy aktér 2 dotkne se čehokoli" ke spuštění aktualizace tvého skóre. Proměnné lze zvýšit nastavením "body = body + 1." Dostat skóre na 10 (jde jeden po druhém!) projdeš na další úroveň.
      grade4_playlab_test2: Zde je funkce nazvaná "skok", která způsobí, že tvoje hlavní postava poskočí o 100 pixelů. Použij skokovou funkci ke sběru všech vlajek.
      grade4_review_artist1: Ahoj, jsem Malíř. Můžeš napsat kod, kterým nakreslím cokoliv. Použij pár bloků, abych obkreslil šedé čáry. (Každá čára je dlouhá 100 pixelů)
      grade4_review_artist2: 'Tenhle domek potřebuje střechu! Nakresli trojúhelník. Tip: všechny tři strany jsou stejně dlouhé.'
      grade4_review_artist3: Blok "skoč" přesune umělce bez toho aby kreslil. Vytvoř přerušovanou čáru za použití bloků "skoč" a "posuň".
      grade4_review_bee1: Nyní použij blok `opakuj` k sesbírání všeho nektaru a vyrobení veškerého medu.
      grade4_review_bee2: Sesbírej nektar z každého květu a udělej med v každé plástvi.
      grade4_review_bee3: |-
        Jaká pilná včela!
        
        Pomoc včele sesbírat všechen nektar a vyrobit všechen med s co nejmenším možným počtem bloků.
      grade5_artist_binary1: "Binární soubor je způsob, jak zobrazit informace pomocí jen dvou možností.  Jedna z možností  \"vypnuto\" (představované číslem 0) a \"zapnuto\" (představované číslem 1).  \\r \\r Poskytli jsme mřížku \"pixelů\", které můžete procházet a udělat návrhy zapnutím pouze některých políček.  Můžete mít umělce, který nakreslí \"01010101\"  binárně v prvním řádku?"
      grade5_artist_binary10: Klepnutím sem se zobrazí pokyny.
      grade5_artist_binary11: 'Pohraj si: Zde je prázdné plátno pro tebe, na které můžeš  čerpat.  Pobav se!'
      grade5_artist_binary2: "Zde je funkce přejímající binární řetězec 1 a 0 a pověřuje umělce, aby je sledoval  zleva doprava, od shora dolů.  Umělec vyplní čtverce, když vidí 1 a ignoruje čtverec s  0. \\r \\r Spusť tento kód, aby si viděl, jak umělec používá binárity ke kreslení tohoto  vzoru."
      grade5_artist_binary3: Který z těchto binárních řetězců mohl bys opakovat 8 krát k nakreslení tohoto obrázku?
      grade5_artist_binary4: Mohl bys nakreslit tento vzor opakováním tří číslicovým binárním řetězcem?
      grade5_artist_binary5: Každý binární řetězec představuje jeden řádek tohoto obrázku. Lze je přeuspořádat, aby nakreslil smajlíka místo zamračeného obličeje?
      grade5_artist_binary6: Který 6 číslicový binární řetězec 11 krát opakovaný nakreslí tento obrázek?
      grade5_artist_binary7: Jaký je nejkratší binární řetězec, který lze opakovat k nakreslení tohoto obrázku?
      grade5_artist_binary8: Dokonči tuto kresbu.
      grade5_artist_binary9: |-
        Zde je vyšší rozlišení plátna na - 16 x 16 pixelů! \r \r je vidět, co se stane, když začneme být kreativní s bity?
      grade5_artist_for_loops1: 'Nakresli tento trojúhelník, který je široký 50 pixelů. Rada: použij blok opakování.'
      grade5_artist_for_loops10: |-
        Příjdeš na to, jak použít věci, co ses naučil, abys nakreslil takovýto obrázek?\r
        \r
        Potřebuješ radu? Klikni sem.
      grade5_artist_for_loops5: |-
        Jen jedna malá změna kódu z posledního obrázku může vytvořit tuto kresbu. Můžeš zjistit, jaká je to změna? \r \r Rada: musíš něco odstranit!
      grade5_artist_for_loops6: Pokud otočíte ještě trochu více či méně, než byste normálně pro tvar, vytváří se pěkný efekt. Zkus použít kód z poslední úrovně, ale obracení o 89 stupňů vytváří zkroucenou čtvercovou spirálu.
      grade5_artist_for_loops7: Udělej tři malé změny do kódu z poslední úrovni, abys to dosáhl!
      grade5_artist_for_loops8: 'Připomeňme si fázi 6, když jsme použili proměnnou k řízení počtu stran v obrazci? Udělejme totéž s proměnnou "čítač". Tento vzor začíná s trojúhelníkem a přidává jednu stranu najednou, dokud se nenakreslí deseti-úhelník (10 stran). Každá strana bude dlouhá 100 pixelů. Rada: 360 děleno počtem stran, tvar má počet stupňů, podle kterého se otočí.'
      grade5_artist_for_loops9: |-
        Dejme to všechno dohromady!  Pomocí znalostí o "for cyklech" a "čítači", vytvořte tuto kresbu, kde každý obrazec má o dvě strany více než ta poslední.  Ujistěte se, že každá strana je 10 krát dlouhá jako počet stran mnohoúhelníku. \r \r Velmi málo kódu jsme udělali za vás.
      grade5_artist_for_loopsfreeplay11: |-
        Volná hra inspirace: Nyní už víš vše, co potřebuješ znát, abys udělal vzor jako je tento! Pokud tento obrázek tě inspiruje, pokus se provést něco podobného. Jinak, vytvoř něco podobného, ale vlastního. \r \r Potřebuješ radu? Klepni sem.
      grade5_artist_functionparameters10: "Volná hra inspirace: Nyní už víš vše, co potřebuješ vědět, abys udělal tento vzor! Pokud tento obrázek tě inspiruje, pokus se provést něco podobného. Jinak, vytvoř něco, co všechny vlastníš. \\r \\r Chtěj vědět, jak náš vzor byl udělán pro inspiraci? "
      grade5_artist_functionparameters11: 'Volná hra: Zde jsou funkce, které jste napsali a ještě víc pro vás k zahrání. Nakresli něco super! Zaraj si se šířkou pera, abys viděl, jak odlišně vypadají tvoje kresby!'
      grade5_artist_functionparameters7: Tento obraz je podobný tomu poslednímu. Umíš použít "for cyklus" s tvojí funkcí, abys udělal tento návrh?
      grade5_artist_functionparameters8: 'Upravme funkci "nakreslit mnohoúhelník". Ta už má parametr "délka". Teď musíme přidat parametr "strany". Pamatuj, že úhel pro daný tvar je 360 děleno počtem stran. Rada: Obvod každého tvaru je dlouhý 200 pixelů. Pamatuj na to, že rovnice k vytváření tvarů stejné velikosti, mají rozdílný počet stran?'
      grade5_artist_functionparameters_6: |-
        Umíš dokončit tuto kresbu? Strany všech tvarů jsou dlouhé 100 pixelů.
      grade5_artist_parameters_squares1: 'Klepni na tlačítko "upravit" definice funkce "nakreslit čtverec" a přidej parametr. Mělo by to být délkový parametr, právě jako trojúhelník. Tentokrát akresli 3 čtverce délky: 25, 50 a 75 pixelů, každý od sebe 100 pixelů.'
      grade5_artist_parameters_triangles2a: Všiml jsi si něčeho neobvyklého na těchto funkčních blocích? Klepni na "Run", abys vidělco se stane.
      grade5_artist_parameters_triangles4: Kód pro tuto funkci trojúhelníka je porouchaný. Umíš upravit funkci, abys to opravil a poté udělal trojúhelníky délky 25, 50 a 75?
      grade5_artist_variables_freeplay10: 'Volná hra: Experiment s počtem stran, které má tento tvar. Umíš změnit algoritmus tak, aby celková velikost tvaru zůstala stejná, bez ohledu na to kolik stran má? Rada: Budeš muset použít matematické bloky (360 děleno "strany") tentokrát na dvou místech.'
      grade5_artist_variables_freeplay14: |-
        Volná hra: Zkontroluj si to! Nyní tvůj algoritmus je vnořen do jednoho  dalšího cyklu. Experimentuj s hodnotami tvých dvou proměnných k nakreslení cool vzorů. \r \r Pro ještě větší efekt zkus si pohrát s barvou!  Použij náhodné barvy uvnitř cyklů, abys viděl, jak změní barvy tvůj návrh.
      grade5_artist_variables_freeplay15: |-
        Chceš druhý impulz k inspiraci návrhu nebo tipy?  Klepni sem! \r \r, jinak udělej návrh zcela sám!
      grade5_artist_variables_freeplay16: Stále si hraješ?  Zde je prázdné plátno, kde si můžeš navrhnout cokoliv chceš!
      grade5_artist_variables_hexagons1: "Zkusme to znova. Lze nastavit proměnnou délka, abys udělal tento cool návrh šestiúhelníků? Rada: Je to násobkem 10."
      grade5_artist_variables_letterT11: Zde je složitější kód používající stejné pojmy z posledního puzzlu - jak by se měla nastavit proměnná "strany" k nakreslení tohoto obrázků ze čtverců?
      grade5_artist_variables_octagons13: "Když tvar má spoustu stran, každá strana musí být kratší, když chcete celý vzor dostat na obrazovku. \\r Pojďme znovu vytvořit algoritmus pro tento úžasný vzor, ale namísto ručního nastavení proměnné \"length\", použijeme matematický blok s proměnnou \"sides\" uvnitř. Ujisti se, že každý tvar se nastaví správně. Obvod každého mnohoúhelník je 300 pixelů. \\r Potřebuješ poradit?  Klepni sem."
      grade5_artist_variables_pentagon8: |-
        Použij to, co si se naučil v posledním puzzlu
        k vytvoření tohoto šestiúhelníku pomocí proměnné "proměnné".\r
        \r
        Podívej se, co by změnilo změnou právě jedné hodnoty ke kreslení 
        trojúhelníku, čtverce, pětiúhelníku nebo osmiúhelníku?
      grade5_artist_variables_pentagon9: Nyní znovu vytvoř algoritmus z poslední úrovně a vytvoř pětiúhelník se stranami 150.
      grade5_artist_variables_pentagons1: "Nakresli tento vzor do správných míst zavěšením proměnné délky, pak nastavením správné hodnoty pro délku. (Rada: Je to násobek 10).  \\r \\r Uvidíš, jak jen  nastavíš hodnotu pro délku, a kód používá všude správnou hodnotu? \\r \\r \\r\n"
      grade5_artist_variables_pentagons12: Nastavíme proměnnou "strany" na 5. Čím více stran přidáme do tohoto algoritmu, tím větší dostaneme celý tento vzor! Všimni si, že existuje další proměnná "Délka". Můžeme teď toho využít všude tam, kde máme "posun vpřed." Nastav proměnnou "Délka" na 75 u tohoto obrazce.
      grade5_artist_variables_rectangle6: Nyní chci, aby obdélník, který je dvakrát tak vysoký jako je široký. Máme proměnnou "šířka", která má být nastavena na hodnotu 100. Umíš použít matematických bloků k dokončení kódu?
      grade5_artist_variables_square7: |-
        Zde je kód, který umí nakreslit jakýkoliv pravidelný mnohoúhelník. Je tu nová proměnná pojmenovaná strany nastavená na 4. Umíš použít proměnnou strany (spolu s matematickým blokem) k vracení správné velikosti bez ohledu na to, kolik stran je v polygonu? \r \r klepnutím sem přejdi zpět k pokynu!
      grade5_artist_variables_triangles2: Místo "posunout vpřed 150" blok "posunutí" se nyní odkazuje na proměnnou "Délka". Umíš nastavit "Délka" na 150 k nakreslení nového trojúhelníka?
      grade5_artist_variables_triangles3: 'Přetáhni číslo bloku do bloku "nastavit délku" k nakreslení sady 50 pixelových trojúhelníků. '
      grade5_bee_for_loops1: Použij cyklus ke sběru nektaru z každého květu.
      grade5_bee_for_loops2: Přidej kód, který je nezbytné zajistit, aby že včela sesbírala všechen nektar. Podívej se kolik kódu potřebuješ pro tento puzzle! (Naučíme se jednodušší způsob v příštím puzzlu.)
      grade5_bee_for_loops6: Umíš také použít "for cyklus" k odpočítání dolů. Zkus sesbírat tento nektar odpočítáváním od 5 do 1 po 1.
      grade5_bee_for_loops8: "Máš to! Jak by být tvůj přírůstek ke sběru nektaru 3, 6, 9, 12, 15? \\r\n"
      grade5_bee_parameters_new8: Vyrobil si skvělou funkci! A teď na vlastní pěst. Sesbírej všechen nektar. Vyrob všechen med.
      grade5_playlab_freeplay: 'Volný čas hraní! Pobab se se všemi bloky v tvém panel nástrojů. '
      grade5_playlab_variables1: Tentokrát se není nutné psát jakýkoli kód, stačí klepnout na "Run" přehrát si hru! V této hře jsi pes, který se snaží shromáždit více vlajek než kočka. Používej šipku dolů pro ovládání psa. Stiskni tlačítko "Končit", když si dohrál.
      grade5_playlab_variables10: Upravit funkci "hlídku" přidáním parametru "aktér", tak, že můžeme nazvat každého aktéra na obrazovce. Pamatuj si, že herci mají odpovídající čísla 1, 2 a 3.
      grade5_playlab_variables11: Přidej další parametr s názvem "speed" na funkci "patrol". Zkus použít blok "set speed" s novým parametrem "speed", abys pomohl tučňákovi dostat obě vlajky než ostatní skřítci by dostali i jednu.
      grade5_playlab_variables12: "Pobavme se! Podívej se na kód, jestli umíš zjistit, co každý blok děláš.  \\r \\r Když to uděláš, použij šipky k ovládání psa a shromaždi všechny vlajky."
      grade5_playlab_variables13: Použij blok "když aktér se dotkne" pošle psa zpět do levého horního pouze když pes se dotkne některého z ostatních aktérů.
      grade5_playlab_variables14: 'Volný čas hraní! Pobab se se všemi bloky v tvém panel nástrojů. '
      grade5_playlab_variables2: Závod v tom posledním puzzle nebyl velmi fér! Změň proměnnou "pes_rychlost", a ujisti se, že můžeš sesbírat více vlajek než kočka. Kdo první sesbírá 10 vyhrává!
      grade5_playlab_variables3: Tady je nový druh hry! Použij levé a pravé šipky k pohybu a šipky nahoru ke skoku. Podívej se, jestli umíš sesbírat všechny vlajky.
      grade5_playlab_variables4: Nyní jsme pomocí proměnné "výška" řídili, jak vysoko pes skáče. Aktualizuj proměnnou "výška" tak, aby pes mohl skočit dost vysoko, aby dosáhl na na všechny vlajky.
      grade5_playlab_variables6: |-
        Použij pravou šipku ke střílení srdcí. \r \r V naší hře, jak jsme skóre body? Přidáš 1 k proměnné "body" pokaždé, když pes trefí kočku s velkým srdcem. Použij událost "kdy aktér 2 dotkne se čehokoli" ke spuštění aktualizace tvého skóre. Proměnné lze zvýšit nastavením "body = body + 1." Dostat skóre na 10 (jde jeden po druhém!) projdeš na další úroveň.
      grade5_playlab_variables7: Prima, nyní se ujistíme, že není příliš snadné vyhrát tuto hru. Kdykoli pes (aktér 1) dostane zásah se žlutými srdci od Kočky (aktér 2), ztrácí se bod. Začíná se s 10 body, takže to není příliš těžké. Skórujte dolů od 10 do 0 k průchodu úrovní.
      grade5_playlab_variables71: "Zde je naše hra z dřívějška, ale většina kódu je skrytá. Zde je nová funkce \"score_points.\" \\r \\r Uprav funkci tak, že parametr \"points\" je přidán do proměnné \"player_score\". \\r \\r Proměnná \"player_score\" by se měla pokaždé zvýšit, když Dog se dotkne Cat se srdíčky a snížit pokaždé, když Cat se dotkne Dog se srdíčky. \\r \\r Poznámka: když budeš hotov, klepni na tlačítko \"Run\" k zahrání.  Když Dog zaskóruje 6 bodů, jde se dál na další hádanku. "
      grade5_playlab_variables81: "Přidali jsme pro tebe jednu poslední funkci. \\r \\r použij \"If\" příkaz k naprogramování tvé hry, která volat funkci \"úroveň_výš\" jen tehdy, když \"hráče_skóre\" se stane větší než jisté číslo. \\r \\r, Např.: \"hráče_skóre\" > 6\\r \\r si zahraje hru a udělá ji přes úroveň 4 k posunu na další puzzle. "
      grade5_playlab_variables9: "Zde je funkce nazvaná \"hlídka.\" Uprav ji k přesunutí Kočky 400 pixelů a pak dolů 400 pixelů."
      grade5_playlab_variables_freeplay: "Čas k volnému hraní! Zde jsou všechny proměnné, se kterými jsme hráli až dosud v této fázi, stejně jako pár dalších v případě, že je chcete. \\r \\r Všimni si, že zde nyní máme tolik bloků v našem panelu nástrojů, které potřebují být zorganizované!  Zde si dáme každý kus do příslušné kategorie.  Věnuj nějaký čas k prozkoumání všeho, co je k dispozici. Až budeš hotov s průzkumem, udělej hru nebo příběh  s pomocí opakování, proměnných a událostí.  \\r \\r Rada: Přejdi dolů, abys viděl všechny příkazy v pracovním prostoru."
      gradek_artist_loops6: Pomocí cyklu "repeat" přidej do vody vlny.
      k-1 maze 1: Dokážeš mne přesunout na západ k prasátku?
      level 'grade3_Loops_10: |-
        Jaká pilná včela!
        
        Pomoc včele sesbírat všechen nektar a vyrobit všechen med s co nejmenším možným počtem bloků.
      level 'grade3_Loops_11: "Tvar této cesty je jiný než těch ostatních.\n\nZvládneš sesbírat všechen nektar pomocí co nejmenšího možného počtu bloků?"
      level 'grade3_Loops_12: Najdeš pro včelu nejrychlejší cestu k sesbírání veškerého nektaru a vyrobení všeho medu?
      level 'grade3_Loops_2: Můžeš udělat stejný úkol s pomocí cyklu?
      level 'grade3_Loops_3: Použij cyklus `opakuj` k sesbírání všeho nektaru.
      level 'grade3_Loops_4: Nyní použij blok `opakuj` k sesbírání všeho nektaru a vyrobení veškerého medu.
      level 'grade3_Loops_5: Vlož tyto bloky do cyklu ke sběru nektaru z každého květu.
      level 'grade3_Loops_6: "Kolik smyček potřebuješ v této hádance?\n\nSmyčky jsou tví kamarádi! Použij je tak, abys dokončil tuto hádanku s co nejmenším počtem bloků."
      level 'grade3_Loops_7: |-
        Každý květ obsahuje jednu jednotku nektaru. Sbírej nektar z každého květu. 
      level 'grade3_Loops_8: Posbírej všechen nektar a udělej všechen med pomocí co nejmenšího počtu bloků.
      level 'grade3_Loops_9: Sesbírej nektar z každého květu a udělej med v každé plástvi.
      level grade3_Loops_2: Můžeš udělat stejný úkol s pomocí cyklu?
      scrat 16 (copy 1): "Žalud! Žalud! Žalud! Použij blok \"Když\", aby mě tam dostal\ns pomocí co nejnižšího počtu bloků."
      scrat 16: "Žalud! Žalud! Žalud! Použij blok \"Když\", aby mě tam dostal\ns pomocí co nejnižšího počtu bloků."
      scrat 17: "Dobrá, pro jistotu to uděláme znovu - toto se moc\nneliší, ale pozor na stěny!"
      scrat 18 (copy 1): "Blok \"když-jinak\" vyhodnotí podmínku a pak provede \njednu věc NEBO druhou. Abys mě dostal k žaludu, zkus využít tento nový blok."
      scrat 18: "Blok \"když-jinak\" vyhodnotí podmínku a pak provede \njednu věc NEBO druhou. Abys mě dostal k žaludu, zkus využít tento nový blok."
      scrat 19 (copy 1): Další cvičení pro blok "pokud-jinak". Zvládneš to na první pokus?
      scrat 19: Další cvičení pro blok "pokud-jinak". Zvládneš to na první pokus?
      scrat 20: "Zvládneš přidat jen 3 bloky, abys mi pomohl vyřešit složitější\nbludiště? Když to uděláš správně, dokážu projít libovolně klikatou cestu\nbez ohledu na délku. Rychle! Led už taje!"
      subgoalU3L2_TurtleSquare_right: Nakreslete čtverec dopředu a vpravo od počátečního umístění. (Klepnutím zobrazíte podrobné pokyny)<|MERGE_RESOLUTION|>--- conflicted
+++ resolved
@@ -491,10 +491,7 @@
       Calc Circles of Eval 8: Spojte "výpočetní bloky" tak aby odpovídaly tomuto výrazu.
       Calc Circles of Eval 9: Spojte "výpočetní bloky" tak aby odpovídaly tomuto výrazu.
       Course 2 Bee Loops 1: 'Ahoj, já jsem včela. Pomůžeš mi sesbírat nektar z těchto květin? '
-<<<<<<< HEAD
-=======
       Course 2 Bee Loops 3: Nyní použij nový blok opakuj k sesbírání všeho nektaru a vyrobení všeho med.
->>>>>>> 139131a2
       Course 2 Maze Loops 1: Můžeš mě dostat k prasátku pomocí 5 bloků?
       Course 4 2: Včela chce teď právě jen nektar. Pamatuj si, že ne všechny objekty jsou květiny, takže sbírat nektar lze jen na květinách.
       Course 4 Artist 1: "Pomoz mi dokreslit mou krabičku. (Každá čára je dlouhá 300\npixelů) "
@@ -1174,15 +1171,11 @@
       bounce_7_2018: Připoj bloky ke každému bloku "když". Odrážej míč dokud nenarazí do konečného terče.
       collector example: Seřaď bloky tak, abys posbíral všechno zlato a vyřešil hádanku.
       collectorDebugVideo2: Seřaď bloky tak, abys posbíral všechno zlato a vyřešil hádanku.
-<<<<<<< HEAD
-      course2_collector_loops_challenge2: Získejte všechen poklad!
-=======
       course2_bee_conditionals_challenge1: Sesbírej všechen nektar a vyrob všechen med.
       course2_bee_conditionals_challenge2: Sesbírej všechen nektar a vyrob všechen med.
       course2_collector_loops_challenge2: Získejte všechen poklad!
       course2_collector_prog_challenge1: Podívejte se pozorně! Můžete získat všech *10* kousků pokladu?
       course2_collector_prog_challenge2: Je tu 20 kusů pokladu. Sesbírej alespoň polovinu z nich, abys dokončil tuto výzvu!
->>>>>>> 139131a2
       course2_harvester_loops_challenge1: Sesbírej všechnu kukuřici.
       course2_harvester_loops_challenge2: Sesbírej všechen salát. Ne stromy ani pole!
       course2_maze_loops_challenge1: 'Scrat chce teď použít cykly k nalezení žaludu! '
@@ -1217,11 +1210,8 @@
         Tenhle domek potřebuje střechu! Nakresli trojúhelník. Tip: všechny tři strany jsou stejně dlouhé.
       courseC_artist_prog5_2018: |-
         Tenhle domek potřebuje střechu! Nakresli trojúhelník. Tip: všechny tři strany jsou stejně dlouhé.
-<<<<<<< HEAD
-=======
       courseC_collector_prog_challenge1: Podívejte se pozorně! Můžete získat všech **10** kousků pokladu?
       courseC_collector_prog_challenge1_2018: Podívejte se pozorně! Můžete získat všech **10** kousků pokladu?
->>>>>>> 139131a2
       courseC_harvester_loops_challenge1: Sesbírej všechnu kukuřici.
       courseC_harvester_loops_challenge1a: Sesbírej všechnu kukuřici.
       courseC_harvester_loops_challenge1a_2018: Sesbírej všechnu kukuřici.
