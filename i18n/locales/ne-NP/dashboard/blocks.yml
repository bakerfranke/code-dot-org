---
ne:
  data:
    blocks:
      Dancelab_atTimestamp:
        options:
          UNIT:
            '"seconds"': seconds
      Dancelab_changeMoveEachLR:
        options:
          DIR:
            '1': "→"
            "-1": "←"
      Dancelab_changeMoveLR:
        options:
          DIR:
            '1': "→"
            "-1": "←"
      Dancelab_changePropBy:
        options:
          PROPERTY:
            '"scale"': size
            '"height"': height
      Dancelab_doMoveEachLR:
        options:
          DIR:
            '1': "→"
            "-1": "←"
      Dancelab_doMoveLR:
        options:
          DIR:
            '1': "→"
            "-1": "←"
      Dancelab_everySeconds:
        options:
          UNIT:
            '"seconds"': seconds
      Dancelab_getProp:
        options:
          PROPERTY:
            '"scale"': size
            '"height"': height
      Dancelab_jumpTo:
        options:
          LOCATION:
            "{x: 100, y: 200}": बाँया
            "{x: 300, y: 200}": दाँया
      Dancelab_makeNewDanceSprite:
        options:
          LOCATION:
            "{x: 100, y: 200}": बाँया
            "{x: 300, y: 200}": दाँया
      Dancelab_makeNewDanceSpriteGroup:
        options:
          N:
            '2': '2'
            '3': '3'
            '4': '4'
            '5': '5'
            '6': '6'
            '7': '7'
            '8': '8'
            '9': '9'
            '10': '10'
      Dancelab_randomColor:
        text: कुनै एक  रङ
      Dancelab_setDanceSpeed:
        options:
          SPEED:
            '1': normal
            '2': fast
            '4': very fast
            '0.5': slow
            '0.25': very slow
      Dancelab_setProp:
        options:
          PROPERTY:
            '"scale"': size
            '"height"': height
      Dancelab_setPropEach:
        options:
          PROPERTY:
            '"scale"': size
            '"height"': height
      Dancelab_setPropRandom:
        options:
          PROPERTY:
            '"scale"': size
            '"height"': height
      Dancelab_startMapping:
        options:
          PROPERTY:
            '"scale"': size
            '"height"': height
      Dancelab_stopMapping:
        options:
          PROPERTY:
            '"scale"': size
            '"height"': height
      Dancelab_whenKey:
        options:
          KEY:
            '"up"': माथि
            '"down"': तल
            '"left"': बाँया
            '"right"': दाँया
            '"space"': space
      gamelab_changePropBy:
        options:
          PROPERTY:
            '"scale"': size
      gamelab_debugSprite:
        options:
          VAL:
            'true': 'true'
            'false': 'false'
      gamelab_getProp:
        options:
          PROPERTY:
            '"scale"': size
      gamelab_mirrorSprite:
        options:
          DIRECTION:
            '"right"': दाँया
            '"left"': बाँया
      gamelab_randColor:
        text: कुनै एक  रङ
      gamelab_randomColor:
        text: कुनै एक  रङ
      gamelab_setProp:
        options:
          PROPERTY:
            '"scale"': size
      gamelab_setSizes:
        options:
          PROPERTY:
            '"scale"': size
            '"height"': height
      gamelab_spritesWhere:
        options:
          PROPERTY:
            '"scale"': size
      gamelab_spritesWhereGenerator:
        options:
          PROPERTY:
            '"scale"': size
      gamelab_turn:
        options:
          DIRECTION:
            '"right"': दाँया
            '"left"': बाँया
      gamelab_whenKey:
        options:
          KEY:
            '"up"': माथि
            '"down"': तल
            '"left"': बाँया
            '"right"': दाँया
            '"space"': space
      gamelab_whenPressedAndReleased:
        options:
          DIR:
            "'up'": माथि
            "'down'": तल
            "'left'": बाँया
            "'right'": दाँया
      gamelab_whileKey:
        options:
          KEY:
            '"up"': माथि
            '"down"': तल
            '"left"': बाँया
            '"right"': दाँया
            '"space"': space
      Mikelab_changePropBy:
        options:
          PROPERTY:
            '"scale"': size
      Mikelab_createNewSprite:
        options:
          LOCATION:
            "{x: 100, y: 200}": बाँया
            "{x: 300, y: 200}": दाँया
      Mikelab_getProp:
        options:
          PROPERTY:
            '"scale"': size
      Mikelab_randomColor:
        text: कुनै एक  रङ
      Mikelab_setBG:
        options:
          BG:
            '"https://studio.code.org/api/v1/animation-library/04L4sdTODkNZF1OHf4qO_I.Al3QP43wA/category_backgrounds/city.png"': शहर
      Mikelab_setProp:
        options:
          PROPERTY:
            '"scale"': size
      Mikelab_showScoreboard:
        options:
          CORNER:
            '"right"': दाँया
            '"left"': बाँया
      Mikelab_whenKeyPressed:
        options:
          KEY:
            '"up"': up arrow
            '"down"': down arrow
            '"left"': left arrow
            '"right"': right arrow
            '"w"': प
            '"s"': द
      Mikelab_whenKeyReleased:
        options:
          KEY:
            '"up"': up arrow
            '"down"': down arrow
            '"left"': left arrow
            '"right"': right arrow
            '"w"': प
            '"s"': द
      Mikelab_whileKeyPressed:
        options:
          KEY:
            '"up"': up arrow
            '"down"': down arrow
            '"left"': left arrow
            '"right"': right arrow
      RyanLab_moveForward:
        text: move forward
      RyanLab_turnLeft:
        text: turn left
      RyanLab_turnRight:
        text: turn right
      craft_ifPath:
        options:
          DIR:
            "'ahead'": ahead
      craft_ifStandingOn:
        options:
          TYPE:
            "'sand'": sand
            "'planksOak'": oak planks
      craft_moveForward:
        text: move forward
      craft_placeTorch:
        text: place torch
      craft_spawnEntity:
        options:
<<<<<<< HEAD
          ENTITY:
            '"chicken"': chicken
=======
          ENTITY: {}
>>>>>>> 1d47e748
<|MERGE_RESOLUTION|>--- conflicted
+++ resolved
@@ -246,9 +246,4 @@
         text: place torch
       craft_spawnEntity:
         options:
-<<<<<<< HEAD
-          ENTITY:
-            '"chicken"': chicken
-=======
-          ENTITY: {}
->>>>>>> 1d47e748
+          ENTITY: {}