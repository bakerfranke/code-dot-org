#Files in the config/locales directory are used for internationalization
#and are automatically loaded by Rails. If you want to use locales other
#than English, add the necessary files in this directory.
#To use the locales, use `I18n.t`:
#I18n.t 'hello'
#In views, this is aliased to just `t`:
#<%= t('hello') %>
#To use a different locale, set it with `I18n.locale`:
#I18n.locale = :es
#This would use the information in config/locales/es.yml.
#To learn more, please read the Rails Internationalization guide
#available at http://guides.rubyonrails.org/i18n.html.
is:
  errors:
    messages:
      not_saved: 'Vinsamlegast leiðréttu eftirfarandi villur:'
      too_young: 'Þetta efni er með aldurstakmarkanir og er ekki tiltækt yngri nemendum.'
      teacher_must_accept_terms: 'Þetta efni er með aldurstakmarkanir og er ekki tiltækt yngri nemendum. Biddu kennarann þinn að samþykkja Þjónustuskilmálana svo þú fáir aðgang að þessu efni. Kennarinn þinn getur gert þetta með því að skrá sig inn í Kóðastúdíóið og smella á hnappinn "Sjá uppfærða skilmála" ofarlega á heimasíðu Kóðastúdíósins.'
      pair_programmer: 'Þú ert nú í félagaforritun með nemanda sem hefur ekki aðgang að þessu efni. Til að fá aðgang þarft þú að hætta í félagaforritun og reyna svo aftur.'
  activerecord:
    errors:
      models:
        user:
          attributes:
            reset_password_token:
              invalid: "er ógilt. Athugaðu að hvern tengil er aðeins hægt að nota einu sinni til að endurstilla lykilorð þitt, og aðeins nýlegasti tengillinn virkar."
      messages:
        blank: "er nauðsynlegt"
        blank_plural: "eru áskilin"
        invalid: "er ógilt"
        invalid_plural: "eru ógild"
    attributes:
      user:
        name: 'Sýnilegt nafn'
        name_example: 'Birtingarnafn (t.d. Kalli kóðari eða Anna J.)'
        email: 'Netfang'
        parent_email: 'Netfang foreldris/forráðamanns'
        personal_email: "Einkanetfang <a href=\"%{url}\">(smelltu hér ef þú hefur ekki netfang)</a>"
        personal_email_markdown: "Einkanetfang [(smelltu hér ef þú hefur ekki netfang)](%{url})"
        username: 'notandanafn'
        password: 'Lykilorð'
        password_confirmation: 'Staðfesting lykilorðs'
        current_password: 'Núverandi lykilorð'
        locale: 'Forritunarmál'
        age: 'Aldur'
        gender: 'Kyn'
        edit_header: 'Breyta upplýsingum reiknings'
        finish_sign_up_header: 'Ljúka við að stofna aðgang'
        finish_sign_up_subheader: 'Færðu inn eftirfarandi upplýsingar til að ljúka við að stofna Code.org aðgang fyrir <strong>%{email}</strong>.'
        finish_sign_up_subheader_markdown: 'Færðu inn eftirfarandi upplýsingar til að ljúka við að stofna Code.org aðgang fyrir **%{email}**.'
        finish_sign_up_subheader_provider: 'Færðu inn eftirfarandi upplýsingar til að ljúka við að stofna Code.org aðgang hjá <strong>%{provider}</strong> fyrir <strong>%{email}</strong>.'
        finish_sign_up_subheader_provider_markdown: 'Færðu inn eftirfarandi upplýsingar til að ljúka við að stofna Code.org aðgang hjá **%{provider}** fyrir **%{email}**.'
        reset_password_token: "Tengillinn sem þú hefur notað til að endurstilla lykilorðið"
        error:
          future: má ekki vera í framtíð
  beta: "beta"
  hello: "Halló heimur"
  welcome_back: "Velkomin/n aftur, %{name}"
  your_professional_learning_plan: "Námsáætlun þín í faginu"
  see_your_learning_plan: "Skoða námsáætlun þína"
  submit: Staðfesta
  unsubmit: Afturkalla innsendingu
  previous_page: Fyrri síða
  next_page: Næsta síða
  next_resource: Næstu tilföng
  cancel: "Hætta við"
  okay: "Allt í lagi"
  or: "eða"
  heading_x_of_y: "%{heading} (síða %{x} af %{y})"
  join_section:
    code:
      title: 'Gerast meðlimur hóps á Code.org'
      placeholder: "Hópkóði (ABCDEF)"
      instructions: "Vinsamlegast sláðu inn 6 stafa kóðann sem kennarinn lét þig fá (t.d. \"ABCDEF\") til að skrá þig í hópinn."
      instructions_short: "Sláðu inn 6 stafa kóða hópsins"
      submit: 'Skrá'
  add_hint_form:
    placeholder: 'Færðu vísbendingu þína inn hér'
    submit: 'Bæta við vísbendingu'
  appname: "Code.org"
  stage: "Áfangi"
  stage_number: "Áfangi %{number}"
  puzzle: "Þraut"
  trophies: "bikarar"
  courses: 'Námskeið'
  courses_page:
    title_student: "Læra Tölvunarfræði"
    title_teacher: "Kenndu Tölvunarfræði"
  unplugged_activity: 'Verkefni án tölvu'
  of: "af"
  more: "MEIRA"
  less: "MINNA"
  try_hoc: "Prófaðu Klukkustund kóðunar, smelltu hér >> "
  try_k8intro: "Prófaðu Inngang að tölvunarfræði fyrir 13 - 14 ára (11-25 klst.)"
  k8intro: "Inngangur að tölvunarfræði fyrir 13 - 14 ára (15-25 klst.)"
  already_started: "Ekki að byrja núna? Taktu upp þráðinn hér >> "
  demos: "Umsjón: Öll sýnidæmi"
  continue: 'Áfram'
  prize: 'verðlaun'
  more_info: 'Nánar'
  auth:
    continue_with: 'Halda áfram hjá %{provider}'
    sign_in_with: 'Innskrá með %{provider}'
    signed_in: 'Skráð(ur) inn!'
    signed_out_markdown: '### Þú hefur skráð þig út af [Code.org](%{url}).'
    sign_out_of_markdown: '#### Þú notaðir %{provider} til að skrá þig inn. [Smelltu hér](%{url}) til að skrá þig út af %{provider}.'
    already_signedup: 'Búin/n að skrá þig?'
    notyet_signedup: "Ekki skráð þig enn?"
    google_oauth2: 'Google'
    twitter: 'Twitter'
    facebook: 'Facebook'
    windowslive: 'Microsoft'
    microsoft_v2_auth: 'Microsoft'
    clever: 'Clever aðgangur'
    powerschool: 'Kraftaskólinn'
    forgot_password: 'Gleymdir þú lykilorðinu þínu ?'
    migration_success: 'Þetta tókst! Þú hefur uppfært þig í nýja aðgangsumhverfið okkar.'
    demigration_success: 'Nýja aðgangsumhverfið er nú óvirkt fyrir aðgang þinn.'
    need_confirmation: "Fékkstu ekki sendar leiðbeiningar um staðfestingu?"
    need_unlock: "Fékkstu ekki leiðbeiningar um opnun?"
    not_linked: "Því miður er Code.org aðgangur þinn ekki tengur við %{provider}. Þú þarft því að skrá þig inn með því að rita lykilorð hér fyrir neðan."
    use_clever: "Því miður er Code.org aðgangurinn þinn ekki tengdur %{provider}. Skráðu þig inn í gegnum Clever gáttina í staðinn."
    unable_to_connect_provider: "Tókst ekki að tengja Code.org aðgang þinn við aðgang þinn hjá %{provider}. Vinsamlegast reyndu aftur."
    already_in_use: "Aðgangur þinn hjá %{provider} er nú þegar tengdur við annan Code.org aðgang."
    already_linked: "Aðgangur þinn hjá %{provider} er nú þegar tengdur við Code.org aðgang þinn."
    existing_account:
      account_exists: "Góðar fréttir! Þú ert þegar með Code.org aðgang með netfanginu %{email}"
      sign_in: "Skráðu þig inn og við munum tengja upplýsingar þínar hjá %{provider}."
      sign_up: "Ekki netfangið þitt? Viltu stofna nýjan aðgang með öðru netfangi? Við munum líka tengja upplýsingar þínar hjá %{provider} ef þú velur að stofna nýjan aðgang."
  signup_form:
    email_signup: 'Skráðu þig með netfangi'
    student_count: '%{count} nemendur hafa þegar skráð sig.'
    teacher_count: '%{count} kennarar hafa þegar skráð sig.'
    overview: 'Skráðu þig til að geta fylgst með framvindu þinni eða haft umsjón með nemendum. <a href="/">Þú getur prófað hin ýmsu borð og þrautir</a> án þess að skrá þig, en þú verður að skrá þig ef þú vilt vista það sem þú gerir.'
    overview_markdown: 'Skráðu þig til að geta fylgst með framvindu þinni eða haft umsjón með nemendum. [Þú getur prófað hin ýmsu borð og þrautir](/) án þess að skrá þig, en þú verður að skrá þig ef þú vilt vista það sem þú gerir.'
    hoc_already_signed_up_heading: 'Byrja án þess að skrá inn'
    hoc_already_signed_up_content: 'Þú hefur skráð þig til að kenna Klukkustund kóðunar! Þú og nemendur þínir þurfa ekki að skrá ykkur inn í Kóðastúdíóið til að taka þátt í viðburðinum. Byrjaðu á að <a href="https://code.org/learn">velja kennsluefni</a> fyrir hópinn þinn og deildu svo tenglinum með þeim.<br/><br/>Ef þið hafið gaman af Klukkustund kóðunar og viljið halda lengra, getur þú sett aðgangsorð og stofnað aðgang að Kóðastúdíóinu hér fyrir neðan til skrá nemendur þína á eitt af <a href="https://code.org/educate">lengri námskeiðum</a> okkar.'
    hoc_already_signed_up_content_post_hoc: 'Þakka þér fyrir að hýsa Klukkustund kóðunar. Til að skrá þig inn í Kóðastúdíóið þarft þú að stofna aðgang með lykilorði. Þá getur þú vistað framvindu þína og haft umsjón með bekknum. Þú getur skráð nemendur á námskeið og fylgst með framvindu þeirra. <a href="%{studio_url}">En þú getur líka skoðað hina ýmsu áfanga og þrautir</a> án þess að stofna aðgang.'
    hoc_already_signed_up_content_post_hoc_markdown: 'Þakka þér fyrir að hýsa Klukkustund kóðunar. Til að skrá þig inn í Kóðastúdíóið þarft þú að stofna aðgang með lykilorði. Þá getur þú vistað framvindu þína og haft umsjón með bekknum. Þú getur skráð nemendur á námskeið og fylgst með framvindu þeirra. [En þú getur líka skoðað hina ýmsu áfanga og þrautir](%{studio_url}) án þess að stofna aðgang.'
    teacher_educator_guide: 'Sjá leiðarvísi kennara'
    title: "Nýskrá á Code.org"
    school_name: 'Nafn skóla (valfrjálst)'
    school_address: 'Heimilisfang skóla (valfrjálst)'
    address_placeholder: 'götuheiti, borg, fylki, póstfang'
    gender: 'Kyn (valfrjálst)'
    birthday: 'afmælisdagur (valfrjálst)'
    age: 'Aldur'
    user_type: 'Ert þú nemandi eða kennari?'
    submit: 'Skráning'
    go_to_account: 'Opna aðgang minn'
    teacher: 'Ertu kennari?'
    valid_username: "Laust!"
    invalid_username: "Notandanafn verður að vera að minnsta kosti 5 stafir"
    taken_username: "Notandanafn er frátekið"
    valid_password: "Gilt lykilorð!"
    invalid_password: "Lykilorð verður að vera að minnsta kosti 6 stafir"
    mismatch_password: "Lykilorðin tvö sem þú slóst inn eru ekki eins"
    student_consent: "Ég staðfesti að ég hef leyfi foreldris eða löglegs forráðamanns til að nota þjónustur Code.org."
    agree_us_website: "Ég samþykki að nota vef sem er staðsettur í Bandaríkjunum."
    my_data_to_us: "Gögn sem verða til með notkun minni á þessum vef kunna að verða send til og geymd eða greind í Bandaríkjunum."
    student_terms_markdown: "Netföng eru ekki geymd á sniði sem gerir okkur kleift að hafa samband við nemendur. Nemendur munu aldrei fá póst frá Code.org nema til að endurstilla aðgangsorð. Sjá nánar um þetta í [persónuverndarstefnu](http://code.org/privacy) okkar."
    additional_information: "Við þurfum viðbótarupplýsingar til að geta haldið áfram að skrá þig."
    user_type_button: "Uppfæra tegund aðgangs"
    user_type_label: "Tegund aðgangs"
    user_type_teacher: "Kennari"
    user_type_student: "nemandi"
    field_is_required: "er nauðsynlegt"
    accept_terms: "Þú verður að samþykkja að stofna aðgang"
    error: "Villa kom upp."
    email_preference_question: "Megum við senda þér tölvupóst með upplýsingum um námskeið, tækifæri á þínu svæði eða aðrar fréttir um tölvunarfræði? (u. þ. b. einu sinni í mánuði)"
    email_preference_yes: "Já"
    email_preference_no: "Nei"
    email_preference_required: "Þú verður tilgreina tölvupóst."
  school_info:
    title: 'Upplýsingar skóla (val)'
    school_country: 'Land skóla'
    select_school_type: 'Tegund skóla'
    charter: 'Sér'
    private: 'Einka'
    public: 'Opinber'
    homeschool: 'Heimaskóli'
    after_school: 'Tómstundastarf'
    other: 'Annað'
    state: 'Fylki'
    district: 'Skólahérað'
    other_district_not_listed: 'Annað svæði ekki hér að ofan'
    district_name: 'Heiti héraðs'
    school: 'Skóli'
    other_school_not_listed: 'Annað ekki sýnt hér að ofan'
    school_name: 'Nafn skóla'
    school_zip: 'Póstnúmer skóla'
    school_address: 'Heimilisfang skóla'
    school_organization_name: 'Heiti skóla/félags'
    school_organization_zip: 'Póstnúmer skóla/félags'
  signin_form:
    title: 'Þegar skráð(ur)? Skrá inn'
    login: 'Netfang'
    login_username: 'Netfang eða notandanafn'
    password: 'Lykilorð'
    remember: 'Muna eftir mér'
    submit: 'Innskráning'
  signin:
    try_heading: 'Viltu prófa að forrita án þess að skrá þig?'
    try_hoc: 'Prófaðu Klukkustund kóðunar fyrst'
    try_20hours: 'Prófaðu 20 klst. Inngang að tölvunarfræði'
  signinsection:
    welcome: 'Velkomin/n í hópinn %{section_name}'
    name: 'Veldu nafn þitt'
    picture: 'Finndu nú leynimyndina þína'
    words: 'Sláðu nú inn leyniorðin þín'
    login: 'Innskráning'
    invalid_login: 'Innskráning tókst ekki. Reyndu aftur.'
    pair_programming: 'Ég er með félaga við tölvuna'
    student_privacy_markdown: "Nánari skýring á því að þú sérð ekki fullt nafn þitt [here](%{student_privacy_blog})."
  password:
    reset_form:
      title: 'Gleymdir þú lykilorðinu þínu ?'
      instructions: "Skrifaðu netfangið þitt hér fyrir neðan til að fá leiðbeiningar varðandi endurstillingu aðgangsorðs."
      email: 'Netfang'
      submit: 'Staðfesta'
    reset_errors:
      captcha_required: 'Vinsamlegast kláraðu skynprófið til að endurstilla leyniorðið.'
      invalid_email: 'Svo virðist sem þú hafir skráð þig með ógildu netfangi. Vinsamlegast sendu póst á support@code.org til að fá tengil fyrir endurstillingu lykilorðs.'
    change_form:
      title: 'Breyta lykilorði'
      new_password: 'Nýtt lykilorð'
      confirm_password: 'Staðfesta nýtt lykilorð'
      submit: 'Breyta lykilorði'
  welcome_email:
    subject: 'Komdu í bekkinn minn (á Code.org)'
    body: |
      Smelltu á krækjuna hér fyrir neðan til að skrá þig í æfingar í tölvunarfræði hjá Code.org (með mig sem "kennara"):

      %{link}

      Æfingarnar eru skemmtilegar og myndrænar og kenna grunnhugtök í tölvunarfræði í gegnum leik með leiðsögn. Þú færð kennslu í forritun hjá Bill Gates, Mark Zuckerberg, Angry Birds og Plants vs. Zombies! :-)

      %{name}
  parent_mailer:
    student_associated_subject: 'Innskráningarupplýsingar fyrir Code.org'
    parent_email_added_subject: 'Velkomin á Code.org!'
  teacher_mailer:
    new_teacher_subject: 'Velkomin á Code.org!'
    delete_teacher_subject: 'Tilkynning frá Code.org: Aðgangi þínum hefur verið eytt'
  section:
    your_section:
      one: 'Hópur þinn:'
      other: 'Hópar þínir:'
    code_with_teacher: '%{section_code}, kennari %{teacher_name}'
    confirm:
      remove: 'Ertu viss um að þú viljir yfirgefa þennan hóp?'
    default_name: 'Hópur án heitis'
    remove: '(fjarlægja hóp)'
    type:
      picture: 'Leynimynd'
      word: 'Leyniorð'
      email: 'Netfang'
      google_classroom: 'Google Classroom'
      clever: 'Clever'
  follower:
    invite_sent: 'Boð send'
    added_teacher: '%{name} bætt við sem kennara'
    registered: "Þú ert með skráningu í %{section_name}."
    error:
      signed_in: 'Skráðu þig út fyrst'
      username_not_found: 'Notandaheitið %{username} fannst ekki'
      username_in_use: '%{username} er í notkun, veldu annað'
      no_teacher: "Fann engan skráðan inn með '%{teacher_email_or_code}'. Biddu viðkomandi að skrá sig hér og reyndu svo aftur að bæta þeim við"
      section_not_found: "Fann ekki hóp með kóðann '%{section_code}'."
      blank_code: "Vinsamlegast færðu inn hópkóða"
      cant_join_own_section: "Því miður getur þú ekki skráð þig í eiginn hóp."
      provider_managed_section: "Þessi hópur er í umsjón annars aðila og ekki hægt að tengja hann. Biddu kennarann að tengja þig í gegnum %{provider} og spegla svo þann hóp."
    mail:
      student_disassociated:
        subject: "Orðsending frá Code.org: %{student_name} er ekki lengur skráð(ur) sem nemandi þinn."
  reports:
    error:
      access_denied: "Þú hefur ekki aðgang að upplýsingum um þennan aðila"
  crud:
    new_model: 'Nýtt %{model}'
    show: 'Sýna'
    edit: 'Breyta'
    edit_model: 'Breyta %{model}'
    update: 'Uppfæra'
    submit: 'Staðfesta'
    destroy: 'Eyða'
    back: 'Til baka'
    confirm: 'Ertu viss?'
    created: 'Tókst að búa til %{model}.'
    updated: 'Tókst að uppfæra %{model}.'
    destroyed: '%{model} var eytt.'
    access_denied: 'Þú hefur ekki aðgang að %{model}.'
  devise:
    registrations:
      user:
        user_type_change_email_mismatch: "Netfangið sem þú gafst upp passar ekki við netfangið fyrir þennan aðgang"
        personal_login_created_email: 'Þér tókst að stofna persónulegan aðgang. Þú getur nú skráð þig inn með netfangi og leyniorði'
        personal_login_created_username: 'Þér tókst að stofna persónulegan aðgang. Þú getur nú skráð þig inn með notendanafni (%{username}) og leyniorði'
  nav:
    header:
      finished_hoc: "Ég kláraði!"
      sign_in_to_save: 'Skráðu þig inn til að vista framvinduna'
      my_dashboard: "Stjórnborðið mitt"
      course_catalog: "Námskeiðalisti"
      project_gallery: "Verkefni"
      sections: "Hópar"
      help_support: "Hjálp og stuðningur"
      report_bug: "Tilkynna galla"
      teacher_community: "Kennarasamfélag"
      professional_learning: "Fagnám"
      documentation: "Skjölun"
      tutorials: "Kennslutímar"
      educate_overview: "Samantekt"
      educate_elementary: "Grunnskóli"
      educate_middle: "Miðskóli"
      educate_high: "Framhaldsskóli"
      educate_hoc: "Klukkustund kóðunar"
      educate_partner: "Komdu í samstarf"
      educate_beyond: "Eftir Code.org"
      educate_inspire: "Veittu nemanda hvatningu"
      educate_community: "Samfélag á netinu"
      educate_tools: "Verkfæri og myndbönd"
      about_us: "Um okkur"
      about_leadership: "Forysta"
      about_donors: "Stuðningsaðilar"
      about_partners: "Samstarfsaðilar"
      about_team: "Teymið"
      about_news: "Fréttir"
      about_evaluation: "Mat"
      about_jobs: "Störf"
      about_contact: "Hafðu samband"
      about_faqs: "Spurt & svarað"
      learn: "Lærðu"
      stats: "Tölfræði"
      help_us: "Hjálpaðu"
      teach: "Kenndu"
      about: "Um okkur"
    user:
      classroom: 'Heimasíða kennara'
      district_dashboard: 'Stjórnborð umdæmis'
      label: 'Hæ %{username}'
      stats: 'Kóðastúdíó'
      settings: 'Reikningurinn minn'
      logout: 'Skrá út'
      signin: 'Innskráning'
      signup: 'Búa til aðgang'
      already_registered: 'Þegar skráð/ur?'
      pair_programming: 'Félagaforritun'
      team: 'Félagar'
      driver: 'Ökumaður'
      navigator: 'Leiðsögumaður'
      create: 'Búa til'
      algebra_game: 'Algebra'
      applab: 'Appsmiðjan'
      artist: 'Listamaður'
      basketball: 'Körfubolti'
      bounce: 'Skopp'
      calc: 'Reikningur'
      dance: 'Danspartý'
      eval: 'Mat'
      flappy: 'Flappy'
      frozen: 'Frozen'
      gamelab: 'Leikjasmiðjan'
      gamelab_jr: 'Leikjasmiðja (beta)'
      gumball: 'The Amazing World of Gumball'
      iceage: 'Ice Age'
      infinity: 'Óendanleiki'
      makerlab: 'Maker Toolkit'
      minecraft_adventurer: 'Minecraft Könnuður'
      minecraft_aquatic: 'Minecraft Neðansjávarheimur'
      minecraft_codebuilder: 'Minecraft: Code Connection'
      minecraft_designer: 'Minecraft'
      minecraft_hero: 'Minecraft Hetja'
      playlab: 'Leikjasmiðjan'
      playlab_k1: 'Leikjasmiðja (forlæsir)'
      scratch: 'Scratch'
      sports: 'Íþróttir'
      spritelab: 'Verusmiðjan'
      starwars: 'Star Wars'
      starwarsblocks: 'Star Wars (Kubbar)'
      starwarsblocks_hour: 'Star Wars (Kubbar)'
      weblab: 'Vefsmiðja'
      view_all: 'Sjá öll verkefni...'
    popup:
      progress_for_user: "Framvinda %{name}"
      progress: 'Framvinda þín'
      lines: 'Samtals línur af kóða: %{lines}'
      close: 'LOKA'
      mastery: 'Hugtök'
      puzzle_map: 'Áfangar'
      prizes: 'Safnaðu öllum %{total_trophies} bikurunum og fáðu verðlaun!'
      prize_earned: 'Öllum %{total_trophies} bikurunum safnað. Verðlaun unnin!'
      prize_us_only: '(aðeins bandarískir nemendur)'
      prizes_link: 'Nánar'
  teacher:
    answer: Svar
    for_teachers_only: Aðeins fyrir kennara
    title:
      one: 'Kennari þinn:'
      other: 'Kennarar þínir:'
    remove: '(fjarlægja kennara)'
    confirm:
      remove: 'Ertu viss um að þú viljir fjarlægja þennan kennara?'
    students:
      dashboard: 'Fara á stjórnborð kennara'
    user_not_found: 'Kennarinn fannst ekki.'
    student_teacher_disassociated: 'Þú hefur fjarlægt %{teacher_name} sem kennara þinn.'
    panel:
      answer_viewer: 'Kennaraborðið'
      student: 'nemandi'
      viewing_solution: 'Skoðun lausnar'
      try_it_yourself: 'Prófaðu þetta'
      section: 'Hópur'
      example: 'Dæmi um lausn'
      example_with_number: 'Dæmi %{solution_number} um lausn'
      submitted_on: 'Sent inn dags. %{date}'
      last_updated: 'Síðast uppfært:'
      unsubmit: 'Afturkalla innsendingu'
      worked_with: 'vann með'
      update_lock_settings: 'Uppfærðu stillingar fyrir læsingu hér.'
      clear_response: 'Hreinsa svar'
  user:
    email_confirm_needed: 'Netfangið hefur ekki verið staðfest:'
    email_confirm_needed_required: 'Netfangið þitt %{email} hefur ekki verið staðfest:'
    email_confirm_wrong_email: '(Rangt netfang?)'
    email_resend_confirm: 'Endursenda leiðbeiningar um staðfestingu'
    new_email_hint: '(gakktu úr skugga um að þú getir tekið við pósti á þetta netfang)'
    new_password_hint: "(hafðu autt ef þú vilt ekki breyta því)"
    current_password_hint: '(við þurfum að fá núverandi lykilorð þitt til að staðfesta breytingarnar)'
    delete: 'Eyða aðgangi'
    delete_text: "Ef aðgangi er eytt þurrkar það út allar upplýsingar sem tengjast aðganginum, svo sem árangur í verkefnum."
    delete_text_teacher_managed_note: "Þú hefur ekki leyfi til að eyða þessum aðgangi því hann er undir umsjón kennara þíns. Kennari verður að fjarlægja þig úr hópum sínum áður en þú getur aðgangi þínum."
    delete_text_teacher_note: "Vinsamlegast athugaðu: þó þú eyðir þínum aðgangi, eyðir það ekki aðgangi nemenda þinna."
    delete_confirm: 'Ertu viss um að þú viljir eyða aðgangi þínum?'
    deleted_user: 'notanda var eytt'
    no_password_because_oauth: 'Ekkert lykilorð því þú skráir þig inn frá þriðja aðila.'
    no_password_because_sponsored: 'Ræddu við kennarann þinn varðandi umsjón lykilorðs þíns.'
    create_personal_login: 'Búa til eigin aðgang með lykilorði'
    create_personal_login_under_13_info: 'Ef þú vilt halda áfram að nota Code.org aðganginn þó að skólinn sé búinn, getur þú beðið foreldri/forráðamann að hjálpa þér að stofna þinn eigin persónulega aðgang hér fyrir neðan.'
    create_personal_login_under_13_username: "Notendanafn (ekki nota þitt rétta nafn!)"
    create_personal_login_under_13_parent_email: 'Netfang foreldris/forráðamanns'
    create_personal_login_info: 'Ef þú vilt halda áfram að nota Code.org eftir lok skólaársins, getur þú stofnað þinn eigin aðgang hér fyrir neðan.'
    create_personal_login_link_account: 'Þú getur líka í staðinn valið að tengja við persónulegan aðgang undir "Umsjón tengdra aðganga".'
    create_personal_login_terms: "Með því að stofna minn eigin aðgang, samþykki ég að undirgangast <a href='%{terms_of_service_url}', target='_blank'>þjónustuskilmála</a> Code.org. Ég staðfesti að ég hef leyfi foreldris eða löglegs forráðamanns til að nota þjónustu Code.org án kennara."
    create_personal_login_terms_markdown: "Með því að stofna minn eigin aðgang, samþykki ég að undirgangast [þjónustuskilmála](%{terms_of_service_url}) Code.org. Ég staðfesti að ég hef leyfi foreldris eða löglegs forráðamanns til að nota þjónustu Code.org án kennara."
    create_personal_login_email_note: "Athugið: Netföng eru ekki vistuð þannig að við getum haft samband við nemendur. Nemendur munu aldrei fá tölvupósta frá Code.org nema þegar þeir þurfa að endurheimta aðgangsorð. Nánari upplýsingar má finna í <a href='%{privacy_policy_url}', target='_blank'>persónuverndarstefnu</a> okkar."
    create_personal_login_email_note_markdown: 'Athugið: Netföng eru ekki vistuð þannig að við getum haft samband við nemendur. Nemendur munu aldrei fá tölvupósta frá Code.org nema þegar þeir þurfa að endurheimta aðgangsorð. Nánari upplýsingar má finna í [persónuverndarstefnu](%{privacy_policy_url}) okkar.'
    enter_new_login_info: 'Færðu inn nýju innskráningarupplýsingarnar þínar'
    confirm_secret_words: 'Staðfestu að þetta sért þú með því að slá inn núverandi leyniorð'
    parent_email_label: "Netfang foreldris/forráðamanns (valkostur)"
    parent_email_hint: "(það má nota fyrir endurheimt aðgangsorðs)"
    enter_parent_email: "Skráðu netfang foreldris eða forráðamanns (ef leyniorð skyldi gleymast)"
    update: "Uppfæra aðgang"
    account_successfully_updated: "Uppfærsla aðgangs tókst."
    update_email: "Uppfæra"
<<<<<<< HEAD
=======
    parent_guardian_email_label: "Netfang foreldris/forráðamanns"
    none: "Ekkert"
>>>>>>> 97c71c09
    encrypted: "dulkóðað"
  user_level:
    completed: 'Lokið'
    tried: 'Reynt'
  home:
    title: "Kóðastúdíó"
    all_courses: "Yfirlit yfir námskeið 1, 2 og 3"
    lesson_plans: "Námsáætlun"
    signin_message: "Þegar skráð(ur)? %{link}"
    student_reg_link: 'Skráning nemanda'
    teacher_reg_link: 'Skráning kennara'
    signin_directions: 'Nota notandareikning til að fylgjast með framvindu.<br/> Kennarar, fylgist með öllum bekknum.'
    teacher_dashboard: Sjá mælaborð árangurs
    teacher_student_count_one: Þú ert með %{count} nemendur.
    teacher_student_count: Þú ert með %{count} nemendur.
    teacher_averages: Að meðaltali hafa nemendur þínir unnið til %{trophy_average} af %{trophy_max} mögulegum "Concept Mastery" bikurum.
    teacher_print_certificates: 'Prenta skírteini fyrir nemendur sem ljúka þessu námskeiði'
    teacher_read_blog: Lesa um fréttir og uppfærslur á efni okkar á kennarabloggi okkar
    classroom: Bekkjarstofan þín
    student_progress: Námsframvinda þín
    student_stats: Þú hefur unnið til %{trophy_count} af %{trophy_max} mögulegum "Concept Mastery" bikurum.
    student_left_off: 'Þú varst hér síðast:'
    student_finished: 'Þú hefur lokið öllu Code.org kennsluefninu. Veldu annað nám á netinu: %{online_link} eða í skóla: %{local_school_link}.'
    local_school: nálægur skóli
    online: á netinu
    see_details: Sjá nánar
    view_course: Skoða námskeið
    prize_info: 'Verðlaun fyrir þátttöku (aðeins kennarar í opinberum skólum í USA): Allt að $1.000 bekkjarverðlaun.'
    tryfirst: 'Eða þú getur prófað fyrst og skráð þig seinna:'
    trynow: 'Prófaðu núna'
    add_hint_help: 'Vinsamlegast hjálpaðu okkur að bæta gagnlegum vísbendingum við kennsluna á Code.org'
    20hour_overview: 'Þetta 20 klst. námskeið kynnir grundvallarhugtök í tölvunarfræði og forritun. Námskeiðið er hannað fyrir notkun í skólastofu með aldurshópi 13 - 14 ára, en er skemmtilegt fyrir alla aldurshópa.'
    test_videos_help: 'Prófaðu nýja myndbandaspilarann okkar í skólanum þínum'
    try_beta_courses: 'Nýtt! Prófaðu beta námskeiðin okkar fyrir K-5 nemendur'
    use_as_teacher: 'Nota þennan vef sem kennari'
    heading_elementary_markdown: "## 20 stunda námskeið í\n\n# Grunnatriðum tölvunarfræði (allir aldurshópar)"
    your_gallery: Safn
    no_primary_course: "Prófaðu námskeið í Kóðastúdíóinu"
    choose_next_course: "Prófaðu Kóðastúdíóið með því að velja námskeið hér fyrir neðan"
    print_certificate: "Prenta skírteini"
  move_students:
    new_section_dne: "Því miður finnst hópurinn %{new_section_code} ekki. Vinsamlegast færðu inn annan kóða fyrir hóp."
    section_code_cant_be_current_section: "Núgildandi hópur getur ekki verið sami og nýi hópurinn."
    current_section_dne: "Því miður er hópurinn %{current_section_code} ekki til. Vinsamlegast færðu inn annan kóða fyrir hóp."
    student_ids_not_entered: "Vinsamlegast tilgreindu student_ids."
    student_not_found: "Einn eða fleiri nemendur fundust ekki."
    all_students_must_be_in_current_section: "Allir nemendurnir verða að vera skráðir í hópinn þinn."
    already_enrolled_in_new_section: "Þú getur ekki fært þessa nemendur vegna þess að þessi kennari er þegar með þá í öðrum hópi."
    third_party_login: "Þú getur ekki fært nemendur í hóp sem er speglaður með búnaði þriðja aðila."
  share:
    title: "Lærðu í Kóðastúdíóinu"
    description: "Allir geta lært tölvunarfræði. Búðu til leiki, öpp og list með kóða."
    try_hour_of_code: 'Prófa Klukkustund kóðunar!'
  gender:
    male: 'Karlkyns'
    female: 'Kvenkyns'
    non_binary: 'Óflokkað'
    not_listed: 'Ekki tilgreint hér'
    none: 'Kýs að svara ekki'
  user_type:
    student: 'nemandi'
    teacher: 'Kennari'
  footer:
    thank_you: 'Þakkir til <a href="https://code.org/about/donors">stuðningsaðila</a>, <a href="https://code.org/about/partners">samstarfsaðila</a>, <a href="https://code.org/about/team">allra í vinnuteyminu</a>, þeirra sem koma fram í myndböndum og <a href="https://code.org/about/advisors">fræðsluráðgjafa</a> fyrir stuðninginn við gerð Kóðastúdíósins.'
    help_from_html: 'Við viljum sérstaklega nefna tæknifólkið hjá Amazon, Google og Microsoft sem aðstoðaði við gerð þessa kennsluefnis.'
    help_from_html_old: 'Tæknifólk hjá Amazon, Google og Microsoft aðstoðaði við gerð þessa kennsluefnis.'
    art_from_html: 'Minecraft&#8482; &copy; %{current_year} Microsoft. Öll réttindi áskilin.<br />Star Wars&#8482;  &copy; %{current_year} Disney og Lucasfilm. Öll réttindi áskilin.<br />Frozen&#8482; &copy; %{current_year} Disney. Öll réttindi áskilin.<br />Ice Age&#8482; &copy; %{current_year} 20th Century Fox. Öll réttindi áskilin.<br />Angry Birds&#8482; &copy; 2009-%{current_year} Rovio Entertainment Ltd. Öll réttindi áskilin.<br />Plants vs. Zombies&#8482; &copy; %{current_year} Electronic Arts Inc. Öll réttindi áskilin.<br/>The Amazing World of Gumball er vörumerki og &copy; 2015 Cartoon Network.'
    art_from_html_old: 'Minecraft&#8482; &copy; %{current_year} Microsoft. Öll réttindi áskilin. Star Wars&#8482;  &copy; %{current_year} Disney og Lucasfilm. Öll réttindi áskilin. Frozen&#8482; &copy; %{current_year} Disney. Öll réttindi áskilin. Ice Age&#8482; &copy; %{current_year} 20th Century Fox. Öll réttindi áskilin. Angry Birds&#8482; &copy; 2009-%{current_year} Rovio Entertainment Ltd. Öll réttindi áskilin. Plants vs. Zombies&#8482; &copy; %{current_year} Electronic Arts Inc. Öll réttindi áskilin. The Amazing World of Gumball er vörumerki og &copy; 2015 Cartoon Network.'
    code_from_html: 'Code.org notar p5.play, sem er undir <a href="http://www.gnu.org/licenses/old-licenses/lgpl-2.1-standalone.html">GNU LGPL 2.1 leyfinu</a>.'
    powered_by_aws: 'Knúið af Amazon Web Services'
    trademark: '&copy; Code.org, %{current_year}. Code.org&reg;, CODE merkið og Hour of Code&reg; eru vörumerki Code.org.'
    copyright: 'Höfundarréttur'
    more: 'Meira'
    feedback: 'Gefðu endurgjöf'
    translate: 'Hjálpaðu okkur að þýða yfir á þitt tungumál'
    support: 'Stuðningur'
    support_url: 'http://support.code.org'
    tos_short: 'Skilmálar'
    tos: 'Skilmálar'
    privacy: 'Persónuverndarstefna'
    secure: 'Örugg útgáfa'
    report_abuse: 'Tilkynna misnotkun'
    built_on_code_studio: 'Byggt á Kóðastúdíóinu'
    make_my_own_app: 'Búa til mitt eigið app'
    how_it_works: 'Hvernig það virkar'
    try_hour_of_code: 'Prófa Klukkustund kóðunar!'
  reference_area:
    title: 'Vantar þig aðstoð?'
    subtitle: 'Skoðaðu þessi myndbönd og vísbendingar'
    teacher: 'Sjá lausnina'
    teacher_no_solution: 'Fela lausn'
    auth_error: 'Þú hefur ekki heimild til að sjá lausnina.'
    submit: 'Uppfæra stað listamanns'
    direction: 'Upphafsstefna (í gráðum)'
  video:
    tab: 'Myndbönd.'
    notes: 'Ekkert myndband? Sýna útskýringar.'
    notes_coming_soon: 'Textar fyrir þetta myndskeið eru í vinnslu.'
    autoplay_option: 'Spila myndbönd sjálfvirkt'
    download: 'Hala niður myndband'
    show_notes: 'Sýna athugasemdir'
    show_video: 'Sýna myndband'
    label: 'Myndband'
  compatibility:
    upgrade:
      unsupported_message: "Vafrinn þinn er ekki studdur. Vinsamlegast uppfærðu í <a href='%{supported_browsers_url}', target='_blank'>einhvern af vöfrunum sem við styðjum</a>. Þú getur prófað að skoða síðuna en mátt búast við því að eitthvað virki ekki."
      link: "Nánar"
      applab_unsupported_tablet: "Appsmiðjan virkar best á borð- eða fartölvu með mús og lyklaborði. Það gætu komið upp vandamál við notkun þessa verkfæris á núverandi tæki."
      gamelab_unsupported_tablet: "Leikjamiðjan virkar best á borð- eða fartölvu með mús og lyklaborði. Það gætu komið upp vandamál við notkun þessa verkfæris á núverandi tæki."
      oceans_unsupported_browser: "Þessi vafri er ekki studdur fyrir þetta kennsluefni. Vinsamlegast reyndu að opna þessa síðu með Edge, Chrome, Firefox eða öðrum nýlegum vafra."
      weblab_unsupported_browser: "Því miður eru nú að koma upp vandamál við notkun Vefsmiðjunnar í þessum vafra. Þú gætir prófað að nota annan vafra þar til lausn finnst. Við biðjumst afsökunar á þessu."
      weblab_unsupported_locale_storage: "Það gætu komið upp vandamál við notkun Vefsmiðjunnar þegar stillt er á Private Browsing. Opnaðu verkefnið þitt aftur með vafrann í venjulegri stöðu. Við biðjumst forláts á þessu."
  slow_loading: 'Þetta tekur lengur en venjulega...'
  try_reloading: 'Reyndu að endurhlaða síðunni'
  next_stage: 'Búið! Halda áfram í næsta áfanga'
  download_pdf: 'Opna kennsluáætlun'
  lesson_plan: 'Kennsluáætlun'
  view_lesson_plan: 'Skoða kennsluáætlun'
  pdf_download: 'Hala niður PDF'
  download_coming_soon: 'Niðurhal verkefnis verður brátt tiltækt.'
  video_coming_soon: 'Myndskeið á leiðinni!'
  share_code:
    title: "Smelltu á \"Keyra\" til að prófa forritið mitt"
    bounce_og_title: "Kíktu á skoppleikinn minn"
    flappy_og_title: "Prófaðu leikinn minn Flappy"
    studio_og_title: "Kíktu á Leikjasmiðjuforritið mitt"
    check_out_what_i_made: "Skoðaðu það sem ég bjó til"
    og_description: "Ég skrifaði kóðann sjálf(ur) með Code.org"
    phone_number_not_allowed: "Það virðist vera símanúmer í þessu. Prófaðu að breyta textanum."
    address_not_allowed: "Það virðist vera heimilisfang í þessu. Prófaðu að breyta textanum."
    email_not_allowed: "Það virðist vera netfang í þessu. Prófaðu að breyta textanum."
    profanity_not_allowed: "Það virðist vera blótsyrði í þessu. Prófaðu að breyta textanum."
  builder:
    created: "Þú bjóst til nýja skriftu."
    destroyed: "Þú eyddir skriftu."
    manage: "Gerð áfanga"
    view: "Sýna"
    back: "Aftur í skriftur"
    success: "Þér tókst að breyta kubbunum."
    level:
      create: "Búa til nýjan áfanga"
      current: "Núverandi áfangar"
      unused: "Ónotaðir áfangar"
  upsell:
    applab:
      title: 'Appsmiðjan'
      body: "App Lab smiðjan er forritunarumhverfi þar sem þú getur búið til einföld öpp. Hannaðu app og forritaðu það með kubbum eða JavaScript svo það virki. Deildu því svo með öðrum."
      body_short: "Hannaðu app og forritaðu það með kubbum eða JavaScript svo það virki. Deildu því svo með öðrum."
      audience: 'Aldur 13+'
      cta: 'Læra hvernig'
    dance:
      title: 'Danspartý'
    dance-2019:
      title: 'Danspartý'
    hoc:
      title: 'Völundarhús'
      body: 'Prófaðu undirstöðuatriði tölvunarfræði. Miljónir hafa gert það.'
    flappy:
      title: 'Flappy kóði'
      body: 'Viltu skrifa þinn eigin leik á minna en 10 mínútum? Prófaðu kennsluna með Flappy kóða!'
    20-hour:
      title: 'Hraðnámskeiðið'
      body: 'Þetta 20 klst. námskeið kynnir grundvallarhugtök í tölvunarfræði og forritun. Námskeiðið er hannað fyrir notkun í skólastofu með aldurshópi 13 - 14 ára, en er skemmtilegt fyrir alla aldurshópa.'
      body_short: 'Lærðu undirstöðu í tölvunarfræði með hraðaðri útgáfu af námskeiðum 2-4.'
    hoc2014:
      try_new_tutorial: 'Prófaðu nýjustu Klukkustund kóðunar (beta)'
      try_frozen: 'Listamaður með Önnu og Elsu úr Frozen'
    gallery:
      title: "Safn"
      body: "Skoða safn forrita og mynda sem notendur okkar hafa búið til"
    gamelab:
      title: "Leikjasmiðjan"
      body: "Leikjasmiðja er forritunarumhverfi þar sem þú getur búið til einfaldar hreyfimyndir og leiki með hlutum og gagnvirkum leikverum."
      audience: "Aldur 13+"
      cta: "Læra hvernig"
    hoc-encryption:
      title: "Einföld dulkóðun"
      body: "Nemendur munu læra aðferðir til að búa til og þýða dulkóðuð skilaboð."
    weblab:
      title: "Vefsmiðjan (beta)"
      body: "Vefsmiðjan er forritunarumhverfi þar sem þú getur búið til einfaldar vefsíður með HTML og CSS. Hannaðu vefsíður og deildu vefsetrinu á augabragði."
      audience: "Aldur 13+"
      cta: "Læra hvernig"
    frozen:
      title: "Frozen"
    starwars:
      title: "Star Wars"
    infinity:
      title: "Infinity Leikjasmiðja"
      body: "Nota Leikjasmiðjuna til að búa til sögu eða leik með Disney Infinity persónum."
    minecraft:
      title: "Minecraft"
      body: "Kannaðu Minecraft heim með kóða"
    minecraft2016:
      title: "Minecraft"
      body: "Forritaðu dýr og aðrar Minecraft verur í þinni eigin útgáfu af Minecraft."
    aquatic:
      title: "Minecraft"
    hero:
      title: "Minecraft"
      body: "Nú er komið nýtt Minecraft verkefni fyrir Klukkustund kóðunar!\nFerðist um Minecraft með kóða."
    sports:
      title: "Íþróttir"
      body: "Búa til körfuboltaleik eða blanda saman íþróttum."
    text-compression:
      title: "Þjöppun texta"
      body: "Í þessari kennslustund munu nemendur nota græjuna fyrir textaþjöppun til að þjappa texta með því að skipta út mynstrum fyrir tákn."
    unplugged:
      title: "Verkefni án tölvu"
      audience: "Aldur 6+"
      body: "Við höfum sett saman lista yfir verkefni unnin án tölvu sem hægt er að nota í kennslustofunni. Nú er hægt að kenna grundvallaratriði tölvunarfræðinnar hvort sem tölvur eru til staðar eða ekki í kennslustofunni. Reyndu að nota verkefnin sem sjálfstæð námskeið eða sem aukaefni fyrir námskeið í tölvunarfræði."
      body_short: "Prófaðu verkefni án tölvu, ef engin tölva er til staðar."
    unplugged_conditionals:
      title: "Skilyrði"
      body: "Lærðu um algrím og skilyrtar yrðingar í þessu verkefni \"án tölvu\" með því að nota spilastokk."
    widgets:
      title: "Græjur"
      body: "Nemendur geta kannað hugtök úr námskeiðinu okkar Grunnhugtök tölvunarfræði verklega með þessum stafrænu tækjum. Notaðu græjurnar einar eða búðu til kennslustundir um einstök hugtök fyrir hópinn."
      audience: "Aldur 14+"
      cta: "Læra hvernig"
  gallery:
    students_drew_these_with_code: "Nemendur teiknuðu þetta með kóða!"
    students_made_these_with_code: "Nemendur gerðu þetta með forritun!"
    picture_count: "Undanfarna <b>%{days}</b> daga hafa nemendur teiknað <b>%{count}</b> myndir með því að skrifa eigin tölvuforrit. Smelltu á myndirnar til að sjá hvernig forritin virka."
    activity_count: "Undanfarna <b>%{days}</b> daga hafa nemendur búið til <b>%{count}</b> forrit og myndir með því að skrifa eigin tölvuforrit. Smelltu á myndirnar og skjásýnin til að sjá forritin virka."
    want_to_make_your_own: "Viltu búa til þitt eigið?"
    how_to_save: "Á síðasta borði þessa kennsluefnis þarf að smella á \"Ljúka\" og \"Vista\" til að vista verkefnið í safninu."
    more: "Meira &rarr;"
    caption_by_name_age: "höfundur %{name}, %{age} ára"
    caption_time_ago: "fyrir %{time_ago}"
    header: "Safn"
    header_playlab: "Leikjasmiðja"
    header_artist: "Listamaður"
    report_abuse: "Tilkynna misnotkun"
  landing:
    prerelease_tutorial: "Þetta kennsluefni er **beta** útgáfa. Það gæti breyst eftir því sem endurgjöf berst og endurbætur eru gerðar."
    report_bug: "Tilkynna galla"
    support: "Fá hjálp"
    support_url: "//support.code.org"
    help_resources: "Hjálp og tilföng"
    help_support: "Hjálp og stuðningur"
    documentation: "Skjölun"
    tutorials: "Kennslutímar"
  free_response:
    placeholder: "Skráðu svar þitt hér"
  multi:
    wrong_title: "Rangt svar"
    wrong_body: "Svarið sem þú gafst er ekki rétt. Vinsamlegast reyndu aftur!"
    correct_title: "Rétt"
    correct_body: "Þetta svar er rétt."
  multi-submittable:
    wrong_title: "Takk fyrir"
    wrong_body: "Takk fyrir að senda inn svar."
    correct_title: "Takk fyrir"
    correct_body: "Takk fyrir að senda inn svar."
  level_group:
    wrong_title: "Takk fyrir"
    wrong_body: "Takk fyrir að senda inn svör."
    correct_title: "Takk fyrir"
    correct_body: "Takk fyrir að senda inn svör."
    hide_survey_last_answer: "Þessi könnun er nafnlaus. Þú getur séð samanteknar niðurstöður á stjórnborði kennara. Athugaðu að niðurstöður sjást ekki nema a.m.k. fimm nemendur hafi svarað."
    survey_submission_thankyou: "Kærar þakkir fyrir að senda inn þessa könnun! Allar upplýsingar um þig hafa verið fjarlægðar úr svörunum. Athugaðu að kennarinn mun samt geta séð hvernig allur bekkurinn svaraði en án þess að nöfn komi fram."
  level_group-submittable:
    wrong_title: "Takk fyrir"
    wrong_body: "Takk fyrir að senda inn svör."
    correct_title: "Takk fyrir"
    correct_body: "Takk fyrir að senda inn svör."
    unsubmit-title: "Draga skilað mat til baka"
    unsubmit-body: "Með því að draga skil til baka þá verða tími og dagsetning endurstillt. Ertu viss um þetta?"
    submit-incomplete-title: "Skila inn mati"
    submit-incomplete-body: "Þú átt eftir að klára nokkrar spurningar. Þú getur ekki breytt mati eftir að því hefur verið skilað. Ertu viss?"
    submit-complete-title: "Skila inn mati"
    submit-complete-body: "Þú getur ekki breytt matinu eftir að þú skilar því. Ertu viss?"
  match:
    wrong_title: "Ófullnægjandi lausn"
    wrong_body: "Lausnin sem þú gafst er ekki fullnægjandi. Vinsamlegast reyndu aftur!"
    correct_title: "Rétt"
    correct_body: "Þetta svar er rétt."
  contract_match:
    wrong_title: "Rangt svar"
    badname: "Samningurinn þinn heitir röngu nafni."
    badname_case: "Heiti falla þurfa að vera stafrétt. Prófaðu að breyta hástöfum/lágstöfum í heiti samningsins."
    badrange: "Samningurinn þinn hefur rangt svið."
    baddomainsize: "Samningurinn þinn hefur ekki réttan fjölda atriða í gildamenginu."
    baddomainname: "Eitt eða fleiri atriði í gildamenginu heita röngu nafni."
    baddomaintype: "Eitt eða fleiri atriði í gildamenginu hafa ranga gerð eða eru í rangri röð."
  text_match:
    placeholder: "Skráðu svar þitt hér"
    open_response_title: "Þakkir"
    open_response_body: "Þökkum viðbrögð þín!"
    correct_title: "Rétt"
    correct_body: "Þetta svar er rétt."
  dialog:
    ok: "Í lagi"
    startover_title: "Ertu viss um að þú viljir byrja aftur?"
    startover_body: "Þetta setur þrautina aftur í upphafsstöðu og eyðir öllum upplýsingum sem þú hefur bætt við eða breytt."
    startover_ok: "Byrja aftur"
    startover_cancel: "Hætta við"
  time:
    hour: '1 klst.'
    day: 'dagur'
    week: 'vika'
  age_interstitial:
    age: Aldur þinn
    header: Uppfæra reikningsupplýsingar
    warning: "Við erum uppfæra viðmótið og innleiða enn öflugri vernd fyrir persónuupplýsingar. Þess vegna þurfum við að biðja núverandi notendur að skrá aldur sinn hér."
    disclaimer: "Sem fyrr mun code.org aldrei leigja, selja eða deila þessum upplýsingum með þriðja aðila."
    sign_out_markdown: 'Ef þú vilt ekki gefa upp aldur getur þú [skráð þig út](%{url}).'
  terms_interstitial:
    title: "Nýjungar í þjónustuskilmálum og persónuverndarstefnu"
    intro_desc: "Frá og með 24. ágúst 2016 hafa gilt nýir þjónustuskilmálar og persónuverndarstefna hjá okkur, sbr. hér fyrir neðan. Stærsta breytingin er að við munum <i>ekki lengur geyma netföng nemenda sem skráðir eru í Kóðastúdíóið.</i> Fyrir okkur er þetta stórmál og við vonum að þetta verði nýtt viðmið í persónuverndun nemenda þar sem tölvutækni er notuð við kennslu. Við höfum sent þér yfirlit annarra breytinga í tölvupósti."
    intro_desc_markdown: "Frá og með 24. ágúst 2016 hafa gilt nýir þjónustuskilmálar og persónuverndarstefna hjá okkur, sbr. hér fyrir neðan. Stærsta breytingin er að við munum _ekki lengur geyma netföng nemenda sem skráðir eru í Kóðastúdíóið._ Fyrir okkur er þetta stórmál og við vonum að þetta verði nýtt viðmið í persónuverndun nemenda þar sem tölvutækni er notuð við kennslu. Við höfum sent þér yfirlit annarra breytinga í tölvupósti."
    intro_instructions: "Þú þarft að samþykkja þessa nýju skilmála fyrir nemendur þína yngri en 13 ára til að þeir fái fullan aðgang að því allra nýjasta í Kóðastúdíóinu. Þegar aðgangur er skráður fyrir nemanda undir 13 ára aldri, verður þú beðin/n að staðfesta að skólinn hafi fengið samþykki forráðamanns fyrir því að safna megi persónulegum gögnum um nemandann til notkunar og hagsbóta fyrir skólann, þar á meðal í kennsluverkefnum eins og Kóðastúdíóinu."
    tos: "Skilmálar"
    privacy: "Persónuverndarstefna"
    privacy_notice: "Tilkynning um persónuvernd"
    accept_label: 'Ég samþykki <a href="%{tos_url}" target="_blank">þjónustuskilmálana</a> og <a href="%{privacy_url}" target="_blank">persónuverndarstefnuna</a>.'
    accept_label_markdown: Ég samþykki [þjónustuskilmálana](%{tos_url}) og [persónuverndarstefnuna](%{privacy_url}).
    accept: "Samþykkja"
    print: "Prenta"
    reminder_desc: 'Við höfum uppfært <a href="%{tos_url}" target="_blank">þjónustuskilmála</a> og <a href="%{privacy_url}" target="_blank">persónuverndarstefnu</a> okkar. Vinsamlegast lestu þetta áður en þú samþykkir. Athugaðu að verkfærin okkar til að kenna JavaScript kunna að verða óaðgengileg nemendum þínum þangað hinir uppfærðu skilmálar eru samþykktir.'
    reminder_desc_markdown: Við höfum uppfært [þjónustuskilmála](%{tos_url}) og [persónuverndarstefnu](%{privacy_url}) okkar. Vinsamlegast lestu þetta áður en þú samþykkir. Athugaðu að verkfærin okkar til að kenna JavaScript kunna að verða óaðgengileg nemendum þínum þangað hinir uppfærðu skilmálar eru samþykktir.
    review_terms: "Skoða uppfærða skilmála"
  school_info_interstitial:
    title: "Við viljum koma tölvunarfræði á framfæri við hvern nemanda - hjálpaðu okkur að fylgjast með árangri okkar!"
    message: "Vinsamlegast skráðu upplýsingar um skóla hér fyrir neðan."
    message_with_suggestion: "Vinsamlegast staðfestu að eftirfarandi upplýsingar séu réttar, eða uppfærðu þær ef með þarf."
    save: "Vista"
  race_interstitial:
    title: "Ef vill: Hjálpaðu okkur að fylgjast með viðleitni okkar til að fá sem flesta hópa með í tölvunarfræði"
    message: "Segðu okkur frá kynþætti þínum (merktu við allt sem á við)"
    races:
      white: "Hvít/ur"
      black: "Svartur/svört eða afrísk-amerísk/ur"
      hispanic: "Latnesk-amerísk/ur"
      asian: "Asísk/ur"
      hawaiian: "Hawaii frumbyggi eða af annarri Kyrrahafsþjóð"
      american_indian: "Amerískur indíáni / Alaska frumbyggi"
      other: "Annað"
      opt_out: "Vil ekki gefa upp"
    submit: "Staðfesta"
    decline: "Loka"
  zendesk_too_young_message: 'Því miður mega yngri notendur ekki skrá sig á hjálparvefinn. Þú getur skoðað <a href="http://support.code.org">support.code.org</a> án þess að skrá þig inn eða beðið foreldri eða kennara að hafa samband við okkur fyrir þig.'
  zendesk_too_young_message_markdown: 'Því miður mega yngri notendur ekki skrá sig á hjálparvefinn. Þú getur skoðað [support.code.org](http://support.code.org) án þess að skrá þig inn eða beðið foreldri eða kennara að hafa samband við okkur fyrir þig.'
  progress:
    not_started: ekki byrjað
    in_progress: í vinnslu
    completed_too_many_blocks: lokið, of margir kubbar
    completed_perfect: lokið, fullkomið
    furthest_level_attempted: hæsta prófað borð
    assessment: mat
    submitted: sent inn
  studio:
    courses_working_on: "Námskeið sem þú ert að fást við"
    completed_courses: "Námskeið sem þú hefur lokið"
    all_courses: "Öll námskeið"
  project:
    projects: "Verkefni"
    create: "Stofna verkefni"
    create_a_project: 'Byrja með nýtt verkefni:'
    new: "Stofna nýtt"
    exit: "Til baka í námskeið"
    project_gallery: "Verkefni"
    publish: "Birta"
    unpublish: "Taka úr birtingu"
    share_title: Deila verkefninu
    share_copy_link: "Afrita tengilinn:"
    share_embed_description: "Þú getur límt innfellingarkóðann í HTML síðu til að sýna verkefnið á vefsíðu."
    share_u13_warning: "Spurðu kennarann áður en þú deilir. Deildu aðeins með öðrum í skólanum þínum."
    embed: "Innfella"
    advanced_share: "Sýna ítarlegri valkosti"
    no_projects: "Þú hefur engin verkefni sem er. Smelltu á einhvern hnappinn hér fyrir ofan til að byrja á verkefni."
    name: "Nafn"
    updated: "Uppfært"
    project_type: "Tegund verkefnis"
    help_text: "Smelltu á <strong>Búa til App</strong> eða <strong>Teikna eitthvað</strong> hér fyrir neðan til að búa til nýtt verkefni í Leikjasmiðju eða með Listamanni!<br/>Þú getur komið hingað og unnið að verkefnum þínum hvenær sem er."
    need_help: "Þarftu hjálp til að byrja?"
    thumbnail_help: "Sérðu ekki réttu smámyndina fyrir verkefnið þitt? Keyrðu appið þitt til að búa til nýja smámynd. Athugaðu að það getur einhverja klukkutíma fyrir smámyndina að birtast alls staðar."
    saved: "Vistað"
    not_saved: "Ekki vistað"
    view_all: 'Sýna verkefnin mín'
    edit_project: 'Breyta verkefni'
    sharing_disabled: "Því miður er ekki mögulegt að deila þessu verkefni. Ef þetta er þitt verkefni eða nemanda þíns, vinsamlegast <a href='https://studio.code.org/users/sign_in'>skráðu þig inn</a> á aðgang þinn til að skoða verkefnið."
    abuse:
      tos: "Þetta verkefni hefur verið tilkynnt fyrir brot á <a href='http://code.org/tos'>Þjónustuskilmálum</a> Code.org og þess vegna er ekki hægt að deila því."
      policy_violation: "Þetta verkefni inniheldur upplýsingar sem ekki er hægt að deila með öðrum. Vinsamlegast hafðu samband við eiganda appsins um að lagfæra innihald þess."
      contact_us: "Ef þú telur þetta vera rangt, hafðu þá <a href='https://code.org/contact'>samband við okkur.</a>"
      go_to_code_studio: 'Fara í Kóðastúdíó'
      report_abuse_form:
        intro: 'Ef þú hefur rekist á ósæmilegt efni eða orðið fyrir hótunum, neteinelti, áreitni eða broti á höfundarrétti hvað varðar efni sem þú átt við notkun appa sem gerð eru í Kóðastúdíóinu, biðjum við þig vinsamlegast að fylla út formið hér fyrir neðan. Við munum taka kvörtun þina alvarlega, rannsaka málið í samræmi við það og gera viðeigandi ráðstafanir.'
        validation:
          email: 'Vinsamlegast gefðu upp tölvupóstfang'
          age: 'Vinsamlegast tilgreindu aldur'
          abuse_type: 'Vinsamlegast tilgreindu hvernig þetta innihald brýtur gegn Þjónustuskilmálunum'
          abuse_detail: 'Vinsamlegast lýstu því efni sem þú ert að tilkynna'
        abusive_url: 'Vefslóð (URL) efnisins sem tilkynnt er'
        abuse_type:
          question: 'Á hvaða hátt brýtur þetta efni gegn %{link_start}Þjónustuskilmálunum%{link_end}?'
          harassment: 'Hótanir, neteinelti, áreitni'
          offensive: 'Ósæmilegt efni'
          infringement: 'Brot á höfundarrétti'
          other: 'Annað'
        detail: 'Vinsamlegast lýstu efninu sem þú ert að tilkynna eins nákvæmlega og unnt er.'
        acknowledge: 'Með því að senda inn þessar upplýsingar, staðfestir þú að þær megi nota í samræmi við %{link_start_privacy}Persónuverndarstefnu%{link_end} og %{link_start_tos}Þjónustuskilmála%{link_end}'
  peer_review:
    accepted:
      name: 'Samþykkt'
      description_markdown: '**Já**, þessi færsla **uppfyllir** kröfurnar'
    rejected:
      name: 'Hafnað'
      description_markdown: '**Nei**, þessi færsla **uppfyllir ekki** kröfurnar'
    escalated:
      name: 'Fá álit'
      description: 'Ég vil að leiðbeinandi gefi álit á þessu innleggi'
    instructor_feedback: 'Álit leiðbeinanda'
    peer_feedback: 'Álit samnemenda'
    outdated: 'Þessi umsögn átti við áður innsenda útgáfu'
    review_count: 'Þú verður að ljúka %{review_count} upprifjunum fyrir þessa einingu'
  flex_category:
    required: 'Yfirlit'
    content: 'Innihald'
    practice: 'Kennsluaðferðir'
    peer_review: 'Álit samnemenda'
    ramp_up: 'Efling'
    main_course: 'Aðalnámskeið'
    extra_course_content: 'Viðbótarefni námskeiðs'
    csf_e_1: 'Uppfærsla í Námskeið E (val)'
    csf_e_2: 'Innihald Námskeiðs E'
    csf_f_1: 'Uppfærsla í Námskeið F (val)'
    csf_f_2: 'Innihald Námskeiðs F'
    csf_digcit: 'Stafrænn borgari'
    csf_jigsaw: 'Púsl'
    csf_sequencing: 'Skipanaröð'
    csf_loops: 'Lykkjur'
    csf_events: 'Atvik'
    csf_online_safety: 'Netöryggi'
    csf_binary: 'Tvíundir'
    csf_data: 'Gögn'
    csf_conditionals: 'Skilyrði'
    csf_sprites: 'Kvikar'
    csf_spritelab: 'Kvikasmiðjan'
    csf_nested_loops: 'Innri lykkjur'
    csf_functions: 'Föll'
    csf_variables: 'Breytur'
    csf_for_loops: 'Frá lykkjur'
    csf_internet: 'Internet'
    csf_warmup: 'Upphitun'
    csd1_1: 'Kafli 1: Lausn vandamála sem ferli'
    csd1_2: 'Kafli 2: Tölvur og lausn vandamála'
    csd2_1: 'Kafli 1: Innihald vefja og HTML'
    csd2_2: 'Kafli 2: Útlitsmótun og CSS'
    csd3_1: 'Kafli 1: Myndir og Hreyfing'
    csd3_2: 'Kafli 2: Gerð leikja'
    csd4_1: 'Kafli 1: Notendamiðuð hönnun'
    csd4_2: 'Kafli 2: Frumgerðir appa'
    csd5_1: 'Kafli 1: Kóðun upplýsinga'
    csd5_2: 'Kafli 2: Lausn vandamála með gögn'
    csd6_1: 'Kafli 1: Forritun vélbúnaðar'
    csd6_2: 'Kafli 2: Smíði frumgerða vélbúnaðar'
    csd_survey: 'Könnun eftir námskeið'
    csp1_1: 'Kafli 1: Framsetning og flutningur upplýsinga'
    csp1_2: 'Kafli 2: Að finna upp internetið'
    csp2_1: 'Kafli 1: Að umkóða og þjappa margbrotnar upplýsingar'
    csp2_2: 'Kafli 2: Mótun og sjóngerving gagna'
    csp3_1: 'Kafli 1: Forritunarmál og algrím'
    csp4_1: 'Kafli 1: Heimur ofurgagna og dulkóðun'
    csp5_1: 'Kafli 1: Atburðaknúin forritun'
    csp5_2: 'Kafli 2: Forritað með formgerðum gagna'
    cspSurvey: 'Könnun'
    cspAssessment: 'Kaflamat'
    csp_ap_1: 'Kafli 1: AP - Tækniumhverfið'
    csp_ap_2: 'Kafli 2: AP - Skilningsverkefni'
    csp_ap_3: 'Kafli 3: AP - Sköpunarverkefni'
    csp_postap_1: 'Kafli 1: Mótun og sjóngerving gagna'
    csp_postap_2: 'Kafli 2: Öpp og gagnagrunnar'
    csp2_1_2018: 'Kafli 2 - Stafrænar upplýsingar'
    csp3_1_2018: 'Kafli 3: Inngangur að forritun'
    csp4_1_2018: 'Kennslueining 4: Gríðargögn og persónuvernd'
    csp_variables: 'Breytur'
    csp_conditionals: 'Skilyrði'
    csp_functions: 'Föll'
    csp_project: 'Verkefni'
    csp_lists: 'Listar'
    csp_loops: 'Lykkjur'
    csp_traversals: 'Yfirferðir'
    csp_libraries: 'Söfn'
    csp_parameters_return_values: 'Stikar og skilagildi'
    csp_unit1_2020: 'Kafli 1 - Stafrænar upplýsingar'
    dlp: 'Kvaðningar um íhugun'
    time4cs_c1: 'Everglades og vistkerfi þess'
    time4cs_c2: 'Fæðukeðjur í Everglades'
    time4cs_c3: 'Líf í Everglades'
    time4cs_c4: 'Utanaðkomandi áhrif í Everglades'
    time4cs_c5: 'Borgarar til hins betra í Everglades'
    time4cs_c6: 'Skilyrðingar (upprifjun)'
    k5_getting_started: 'Fyrstu skrefin'
    k5_csf_intro: 'Kynntu þér námskeiðin um Undirstöðuatriði tölvunarfræði'
    k5_coding_concepts: 'Forritunarhugtök og kennsluaðferðir'
    k5_next_steps: 'Næstu skref'
    k5_basic_concepts: 'Grunnhugtök forritunar og framkvæmd kennslu'
    k5_diving_deeper: 'Kafað dýpra: Námskeið E og F'
  external_links:
    disclaimer: Afsal ábyrgðar
    leaving_domain: Þú ert nú að yfirgefa þetta vefsvæði og fara á svæði sem Code.org sér ekki um.
    disclaimer_text: Þetta vefsvæði kann að hafa persónuverndarstefnu sem er frábrugðin þeirri hjá Code.org. Við höfum valið þetta efni frá þriðja aðila vegna þess að við teljum að það sé gagnlegt fyrir þig. Þó að við berum ekki beina ábyrgð á innihaldi þessa vefsvæðis, getur þú <a href='%{support_url}'>haft samband</a> ef þér finnst efnið ótilhlýðilegt eða ef tengillinn er ekki lengur virkur.
  hoc_download:
    title: 'Niðurhal fyrir Klukkustund kóðunar'
    capsule_title: 'Ert þú með internettengingu?'
    capsule_desc: 'Nota vefappið <a href="%{url}">%{app_name}</a>.'
    instructions_headline: 'Án internets?'
    instructions: 'Leiðbeiningar fyrir kennara: Ef þú ert með lélegt internetsamband getur þú hlaðið niður kennsluefninu fyrir Klukkustund kóðunar og sett það upp fyrir notkun án tengingar. Veldu tungumálið og stýrikerfið og sæktu það til að setja upp á öllum tölvum sem þú ætlar að nota. Þú getur hlaðið niður á USB kubb og sett svo upp á öllum tölvum. Athugaðu að nemendur munu ekki geta skráð sig í Kóðastúdíóið, vistað framvindu sína eða prentað skírteini. Kennarar geta prentað skírteini fyrirfram  <a href="%{url}">hér</a>.'
    minecraft_name: 'Klukkustund kóðunar með Minecraft'
    starwars_blocks_name: 'Star Wars: Gerð Vetrarbrautar með Kóða (kubbar)'
    starwars_javascript_name: 'Star Wars: Gerð Vetrarbrautar með Kóða - JavaScript'
    download_message: 'Hlaða niður %{app_name} til að nota án tengingar (136MB)'
    download_in_Albanian: 'Hlaða niður á albönsku:'
    download_in_Arabic: 'Hlaða niður á arabísku:'
    download_in_Azerbaijani: 'Hlaða niður á azerbajísku:'
    download_in_Basque: 'Hlaða niður á baskamáli:'
    download_in_Bosnian: 'Hlaða niður á bosnísku:'
    download_in_Bulgarian: 'Hlaða niður á búlgörsku:'
    download_in_Catalan: 'Hlaða niður á katalónsku:'
    download_in_Chinese-Taiwan: 'Hlaða niður á Taiwan-kínversku:'
    download_in_Chinese: 'Hlaða niður á kínversku:'
    download_in_Croatian: 'Hlaða niður á króatísku:'
    download_in_Czech: 'Hlaða niður á tékknesku:'
    download_in_Danish: 'Hlaða niður á dönsku:'
    download_in_Dutch: 'Hlaða niður á hollensku:'
    download_in_English: 'Hlaða niður á ensku:'
    download_in_Finnish: 'Hlaða niður á finnsku:'
    download_in_French: 'Hlaða niður á frönsku:'
    download_in_German: 'Hlaða niður á þýsku:'
    download_in_Greek: 'Hlaða niður á grísku:'
    download_in_Hebrew: 'Hlaða niður á hebresku:'
    download_in_Hungarian: 'Hlaða niður á ungversku:'
    download_in_Icelandic: 'Hlaða niður á íslensku:'
    download_in_Indonesian: 'Hlaða niður á indónesísku:'
    download_in_Irish: 'Hlaða niður á írsku:'
    download_in_Italian: 'Hlaða niður á ítölsku:'
    download_in_Japanese: 'Hlaða niður á japönsku:'
    download_in_Korean: 'Hlaða niður á kóresku:'
    download_in_Latvian: 'Hlaða niður á lettnesku:'
    download_in_Lithuanian: 'Hlaða niður á litháísku:'
    download_in_Norwegian: 'Hlaða niður á norsku:'
    download_in_Norwegian-Nynorsk: 'Hlaða niður á nýnorsku:'
    download_in_Polish: 'Hlaða niður á pólsku:'
    download_in_Portuguese-Brazil: 'Hlaða niður á Brasilíu-portúgölsku:'
    download_in_Portuguese: 'Hlaða niður á portúgölsku:'
    download_in_Romanian: 'Hlaða niður á rúmversku:'
    download_in_Russian: 'Hlaða niður á rússnesku:'
    download_in_Serbian: 'Hlaða niður á serbnesku:'
    download_in_Slovenian: 'Hlaða niður á slóvensku:'
    download_in_Spanish: 'Hlaða niður á spænsku:'
    download_in_Swedish: 'Hlaða niður á sænsku:'
    download_in_Turkish: 'Hlaða niður á tyrknesku:'
    download_in_Ukrainian: 'Hlaða niður á úkraínsku:'
    download_in_Vietnamese: 'Hlaða niður á víetnömsku:'
    windows: 'Windows (64-bita)'
    mac: 'Mac OS X'
  locked_stage: 'Innihald þessa áfanga er ekki sýnilegt eins og er vegna þess að áfanginn er læstur. Kennarinn þinn getur aflæst áfanganum þegar tími er kominn til að vinna með hann eða til að fara yfir svörin.'
  hidden_stage: "Kennarinn þinn bjóst ekki við að þú værir hér. Vinsamlegast spurðu kennarann í hvaða verkefni þú ættir að vera."
  hidden_script: "Kennarinn þinn bjóst ekki við að þú værir hér. Vinsamlegast spurðu kennarann í hvaða verkefni þú ættir að vera."
  no_script_access_student: "Þú hefur ekki aðgang að þessari einingu. Vinsamlegast spurðu kennarann þinn í hvaða einingu þú ættir að vera."
  no_script_access_teacher: "Þú hefur ekki aðgang að þessari einingu. Ef þú telur að þú ættir að hafa aðgang að þessari einingu, skrifaðu þá til support@code.org svo að við getum bætt úr því."
  return_unit_overview: 'Fara í yfirlit kafla'
  return_course_overview: 'Fara í yfirlit kafla'
  view_all_units: 'Sjá allar einingar'
  view_teacher_guide: 'Leiðbeiningar kennara'
  pd:
    survey:
      part_of_community_s: 'Mér finnst ég tilheyra samfélagi kennara.'
    form_labels:
      first_name: 'Fornafn'
      first_name_preferred: 'Fornafn sem þú vilt að sé notað'
      last_name: 'Eftirnafn'
      email: 'Netfang'
      email_alternate: 'Annað netfang'
      gender: 'Kyn'
      school_name: 'Nafn skóla'
      school_city: 'Bær skóla'
      school_country: 'Land skóla'
      ages: 'Hvaða aldurshóp(um) kennir þú þetta árið?'
      subjects: 'Hvaða fag/fög kennir þú þetta árið?'
      resources: 'Hvaða eftirfarandi tilföng notar þú fyrir tölvunarfræði?'
      robotics: 'Hvaða eftirfarandi tilföng notar þú fyrir þjarkafræði?'
      workshop_organizer: 'Skipuleggjandi smiðju'
      workshop_facilitator: 'Leiðbeinandi'
      workshop_course: 'Smiðja'
      email_opt_in: 'Megum við senda þér upplýsingar um alþjóðleg verkefni Code.org, uppfærslur á námskeiðum okkar eða aðrar fréttir tengdar tölvunarfræði?'
      legal_opt_in: 'Með því að senda inn þetta form samþykkir þú að Code.org sé heimilt að deila upplýsingum um hvernig þú notar Code.org og Professional Learning tilföngin með Alþjóðlegum samstarfsaðila (International Partner) Code.org í þínu landi, skólayfirvöldum og forsvarsaðilum viðburða. Við munum deila með þessum aðilum tengslaupplýsingum þínum, hvaða námskeið/einingar þú ert að nota og samantektum um hópa þína. Þar á meðal fjölda nemenda í bekkjunum, lýðfræðilegri greiningu á bekkjum og heiti skóla og skólaumdæmis. Við munum ekki deila neinum upplýsingum um einstaka nemendur með samstarfsaðilum okkar: öll auðkenni verða fjarlægð úr upplýsingum nemenda og aðeins samtölur notaðar. Alþjóðlegir samstarfsaðilar okkar og forsvarsaðilar eru samningslega skuldbundnir til að meðhöndla þessi gögn með sama trúnaði og Code.org.'
    form_entries:
      gender:
        male: 'Karlkyns'
        female: 'Kvenkyns'
        non_binary: 'Óflokkað'
        not_listed: 'Ekki tilgreint hér'
        none: 'Kýs að svara ekki'
      school_country:
        canada: 'Kanada'
        chile: 'Síle'
        israel: 'Ísrael'
        malaysia: 'Malasía'
        mexico: 'Mexíkó'
        thailand: 'Thailand'
      ages:
        ages_under_6: '< 6 ára'
        ages_7_8: '7-8 ára'
        ages_9_10: '9-10 ára'
        ages_11_12: '11-12 ára'
        ages_13_14: '13-14 ára'
        ages_15_16: '15-16 ára'
        ages_17_18: '17-18 ára'
        ages_19_over: '19+ ára'
      subjects:
        cs: 'Tölvunarfræði'
        ict: 'UPPT'
        math: 'Reikningur'
        science: 'Vísindi'
        history: 'Saga / Félagsfræði'
        la: 'Tungumál'
        efl: 'Enska sem útlent tungumál'
        music: 'Tónlist'
        art: 'Listir'
        other: "Annað:"
      resources:
        bootstrap: 'Bootstrap'
        codecademy: 'CodeCademy'
        csfirst: 'Google CS First'
        khan: 'Khan Academy'
        kodable: 'Kodable'
        lightbot: 'Lightbot'
        scratch: 'Scratch'
        tynker: 'Tynker'
        other: "Annað:"
      robotics:
        grok: 'Grok Learning'
        kodable: 'Kodable'
        lego: 'LEGO Education'
        microbit: 'Microbit'
        ozobot: 'Ozobot'
        sphero: 'Sphero'
        raspberry: 'Raspberry Pi'
        wonder: 'Wonder Workshop'
        other: "Annað:"
      workshop_course:
        csf_af: 'Grunnatriði TF (Námskeið A-F)'
        csf_express: 'Grunnatriði TF (Forstig Hraðferðar eða Hraðferð)'
        csd: 'Uppgötvanir tölvunarfræði'
        csp: 'Grunnhugtök tölvunarfræði'
      email_opt_in:
        opt_in_yes: 'Já'
        opt_in_no: 'Nei'
    international_opt_in:
      title: 'Aðsókn að Smiðju'
      intro: "Takk fyrir að gefa þér tíma til að fá þjálfun í námsefni Code.org. Markmið okkar er að veita börnum í skólum um allan heim tækifæri til að nema tölvunarfræði og það væri ekki hægt án þín."
      instructions: "Vinsamlegast fylltu út formið hér fyrir neðan til að láta vita að 1) þú hafir sótt þjálfunarsmiðju sem haldin var af einum af alþjóðlegum samstarfsaðilum Code.org og 2) þú samþykkir að deila upplýsingum þínum með alþjóðlegum samstarfsaðila okkar í þínu landi svo þeir geti hjálpað til að styðja þig í vegferð þinni sem tölvunarfræðikennari."
      thanks_markdown: "Takk fyrir þessar upplýsingar! Við hlökkum til að styðja þig í að kynnast námsefni og verkfærum Code.org. Vinsamlegast haltu áfram að deila spurningum þínum og endurgjöf með okkur með því að skrifa til okkar á [support@code.org](%{support_email_url}) eða með innlögnum á [spjallvef kennara](%{teacher_forum_url})!"
    logged_out:
      heading: 'Takk fyrir áhuga inn á Fagkennsluverkefninu (Professional Learning Program)!'
      body: 'Áður en þú getur byrjað þarftu að skrá þig inn á Code.org aðganginn þinn. Ef þú vilt fá meiri upplýsingar áður en þú sækir um getur fundið þær á <a href="%{url}">Professional Learning Program overview</a>.'
    not_teacher:
      body_markdown: 'Takk fyrir áhuga þinn á Fagkennslu Code.org (Professional Learning Program)! Þú ert nú skráð/ur inn sem nemandi. Vinsamlegast stofnaðu sérstakan kennaraaðgang eða farðu í [notendastillingar þínar](%{user_settings}) til að breyta nemendaaðganginum í kennaraaðgang.'
      more_markdown: 'Viltu vita meira um fagkennsluna áður en þú byrjar umsóknarferlið? Kíktu þá á [Professional Learning Program overview](%{pl_overview}).'
    no_teacher_email:
      body_markdown: 'Aðgangurinn þinn er ekki með skráð netfang. Vinsamlegast [farðu í notendastillingar þínar](%{user_registration}) til að bæta við netfangi þínu áður en þú fyllir út þetta form.'
  courses_category: 'Heil námskeið'
  cookie_banner:
    message: 'Með því að halda áfram að vafra á vef okkar eða smella á "Ég samþykki" samþykkir þú vistun fótspora (cookies) á tölvu þinni eða tæki.'
    more_information: "Sjá persónuverndarstefnu Code.org."
    accept: 'Sammála'
  gdpr_dialog:
    heading: 'Samþykkir þú að nota vef sem er staðsettur í Bandaríkjunum?'
    message: 'Gögn um notkun þína á þessum vef kunna að verða send til og geymd eða greind í Bandaríkjunum.'
    link_intro: 'Nánari upplýsingar hér: '
    privacy_policy: 'persónuverndarstefna'
    logout: 'Útskráning'
    yes: 'Já'
  page_not_found_title: "Síða finnst ekki"
  page_not_found_header: '404: Síða finnst ekki'
  page_not_found_description: "Síðan sem þú ert að leita að finnst ekki á þessu veffangi. Athugaðu veffangið og prófaðu aftur. Eða farðu aftur á heimasíðu okkar."
  page_not_found_button: "Aftur á heimasíðu"
  copy: 'Afrita'<|MERGE_RESOLUTION|>--- conflicted
+++ resolved
@@ -453,11 +453,8 @@
     update: "Uppfæra aðgang"
     account_successfully_updated: "Uppfærsla aðgangs tókst."
     update_email: "Uppfæra"
-<<<<<<< HEAD
-=======
     parent_guardian_email_label: "Netfang foreldris/forráðamanns"
     none: "Ekkert"
->>>>>>> 97c71c09
     encrypted: "dulkóðað"
   user_level:
     completed: 'Lokið'
