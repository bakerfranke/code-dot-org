it:
  data:
    script:
      name:
        course1:
          title: Corso 1
          description: Il Corso 1 è rivolto a studenti che stanno iniziando a leggere. Gli studenti creano programmi che sviluppano la capacità di risolvere problemi e di perseverare su problemi difficili, e permettono loro di collaborare con altri. Alla fine del corso gli studenti creano i loro giochi o le loro storie, che possono condividere. Il corso è raccomandato per la prima e la seconda elementare.
          description_short: Il corso 1 è rivolto a chi sta iniziando a leggere.
          description_audience: Da 4 anni in su (pre-scolare)
          stages:
            'Artist: Loops':
              name: 'Artista: Cicli'
            'Artist: Sequence':
              name: 'Artista: Sequenze'
            'Artist: Shapes':
              name: 'Artista: Forme'
            'Bee: Loops':
              name: 'Ape: Cicli'
            'Bee: Sequence':
              name: 'Ape: Sequenze'
            Building a Foundation:
              name: Costruire le Fondamenta
            Getting Loopy:
              name: Diventare Ripetitivi
            Going Places Safely:
              name: Visitare Luoghi in Modo Sicuro
            Happy Maps:
              name: Mappe Felici
            'Jigsaw: Learn to drag and drop':
              name: 'Puzzle: Impara come trascinare e rilasciare (drag and drop)'
            'Maze: Debugging':
              name: 'Labirinto: Correzione di Errori'
            'Maze: Loops':
              name: 'Labirinto: Cicli'
            'Maze: Sequence':
              name: 'Labirinto: Sequenze'
            Move it, Move it:
              name: Muovilo, Muovilo
            'Real-life Algorithms: Plant a Seed':
              name: 'Algoritmi della Vita Reale: Piantare un Seme'
            Spelling Bee:
              name: Ape Sapiente
            'Studio: Create a Story':
              name: 'Laboratorio: Crea una Storia'
            The Big Event:
              name: Gli Eventi
        course2:
          title: Corso 2
          description: Il Corso 2 è rivolto a studenti delle scuole elementari che hanno già imparato a leggere e non hanno precedenti esperienze di programmazione. Nel corso gli studenti creano programmi per risolvere problemi e sviluppare giochi interattivi o storie da condividere. Il corso è raccomandato dalla terza elementare.
          description_short: Il corso 2 è rivolto a studenti che sanno leggere.
          description_audience: Dai 6 anni in su (è necessario saper leggere)
          stages:
            'Artist: Debugging':
              name: 'Artista: Correzione di Errori'
            'Artist: Loops':
              name: 'Artista: Cicli'
            'Artist: Nested Loops':
              name: 'Artista: Cicli Annidati'
            'Artist: Sequence':
              name: 'Artista: Sequenze'
            'Bee: Conditionals':
              name: 'Ape: Istruzioni Condizionali'
            'Bee: Debugging':
              name: 'Ape: Correzione di Errori'
            'Bee: Loops':
              name: 'Ape: Cicli'
            Binary Bracelets:
              name: Braccialetti Binari
            Conditionals:
              name: Istruzioni condizionali
            Flappy:
              name: Flappy
            Getting Loopy:
              name: Diventare Ripetitivi
            Graph Paper Programming:
              name: Programmazione su carta a quadretti
            'Maze: Loops':
              name: 'Labirinto: Cicli'
            'Maze: Sequence':
              name: 'Labirinto: Sequenze'
            'Real-life Algorithms: Paper Planes':
              name: 'Algoritmi della Vita Reale: Aeroplani di Carta'
            Relay programming:
              name: Programmazione a Staffetta
            'Studio: Create a Story':
              name: 'Laboratorio: Crea una Storia'
            The Big Event:
              name: Gli Eventi
            Your Digital Footprint:
              name: La tua Impronta Digitale
        course3:
          title: Corso 3
          description: Il Corso 3 è rivolto a studenti che hanno già svolto il Corso 2. Gli studenti approfondiscono i concetti della programmazione introdotti nei corsi precedenti e imparano a definire soluzioni flessibili per problemi complessi. Alla fine del corso gli studenti creano giochi interattivi e storie da condividere con tutti. Il corso è raccomandato a partire dalla quarta elementare.
          description_short: Il Corso 3 è la continuazione del Corso 2.
          description_audience: Da 8 anni in su (dopo il Corso 2)
          stages:
            Artist:
              name: Artista
            'Artist: Functions':
              name: 'Artista: Funzioni'
            'Artist: Nested Loops':
              name: 'Artista: Cicli Annidati'
            'Artist: Patterns':
              name: 'Artista: Schemi'
            'Bee: Conditionals':
              name: 'Ape: Istruzioni Condizionali'
            'Bee: Debugging':
              name: 'Ape: Correzione di Errori'
            'Bee: Functions':
              name: 'Ape: Funzioni'
            'Bee: Nested Loops':
              name: 'Ape: Cicli Annidati'
            Bounce:
              name: Ping-Pong
            Computational Thinking:
              name: Pensiero computazionale
            Crowdsourcing:
              name: Intelligenza Collettiva
            Dice Race:
              name: Gara con i Dadi
            Digital Citizenship:
              name: Cittadinanza Digitale
            'Farmer: While Loops':
              name: 'Contadina: Cicli "Mentre"'
            Functional Suncatchers:
              name: Acchiappa-Sole Funzionale
            Internet:
              name: Internet
            Maze:
              name: 'Labirinto: Sequenze e Cicli'
            'Maze: Conditionals':
              name: 'Labirinto: Istruzioni Condizionali'
            Songwriting:
              name: Composizione di Canzoni - Parametri
            'Studio: Create a Game':
              name: 'Laboratorio: Crea un Gioco'
            'Studio: Create a Story':
              name: 'Laboratorio: Crea una Storia'
        playlab:
          title: Laboratorio
          description: Crea una storia o inventa un gioco col Laboratorio!
          description_short: Crea una storia o inventa un gioco col Laboratorio!
          stages:
            Play Lab:
              name: Laboratorio
        artist:
          title: Artista
          description: Disegna fantastiche immagini e decorazioni con l'artista!
          description_short: Disegna fantastiche immagini e decorazioni con l'artista!
          stages:
            Artist:
              name: Artista
        hourofcode:
          title: Labirinto Classico
          description: Impara i concetti base dell'informatica con i personaggi di Angry Birds, Plant vs. Zombies, e Scrat di L'Era Glaciale!
          description_short: Prova i fondamenti dell'informatica insieme a tanti personaggi divertenti!
          stages:
            Maze:
              name: 'Labirinto: Sequenze e Cicli'
        frozen:
          title: Programma con Anna ed Elsa
          description: Usa la programmazione per unirti ad Anna ed Elsa mentre esplorano la magia e la bellezza del ghiaccio. Farai fiocchi di neve, pattinerai sul ghiaccio e realizzerai un meraviglioso paesaggio invernale che potrai poi condividere con i tuoi amici!
          description_short: Usa la programmazione per unirti ad Anna ed Elsa mentre esplorano la magia e la bellezza del ghiaccio.
          stages:
            Artist:
              name: Artista
        course4:
          title: Corso 4
          description: Il corso 4 è rivolto agli studenti che hanno già seguito i corsi 2 e 3. Gli studenti imparano come affrontare problemi di maggiore complessità e a combinare diversi concetti per risolvere i diversi problemi proposti. Una volta completato questo corso, gli studenti saranno in grado di creare programmi abbastanza complessi, anche con l'utilizzo di cicli con contatore e funzioni con parametri.
          description_short: Gli studenti che seguono il Corso 4 dovrebbero aver già svolto i Corsi 2 e 3.
          description_audience: Da 10 anni in su (dopo il Corso 3)
          stages:
            Artist:
              name: Artista
            Artist Binary:
              name: 'Artista: Binario'
            'Artist: For Loops':
              name: 'Artista: Cicli con Contatore'
            'Artist: Functions':
              name: 'Artista: Funzioni'
            'Artist: Functions with Parameters':
              name: 'Artista: Funzioni con Parametri'
            'Artist: Variables':
              name: 'Artista: Variabili'
            'Bee: For Loops':
              name: 'Ape: Cicli con Contatore'
            'Bee: Functions with Parameters':
              name: 'Ape: Funzioni con Parametri'
            Extreme Challenge - Comprehensive:
              name: Super Sfida Finale
            Maze and Bee:
              name: Ripasso di sequenze, cicli e istruzioni condizionali
            'Play Lab: For Loops':
              name: 'Laboratorio: Cicli con Contatore'
            'Play Lab: Functions with Parameters':
              name: 'Laboratorio: Funzioni con Parametri'
            'Play Lab: Variables':
              name: 'Laboratorio: Variabili'
            Super Challenge - For Loops:
              name: Super Sfida sui Cicli con Contatore
            Super Challenge - Functions and Parameters:
              name: Super Sfida su Funzioni e Parametri
            Super Challenge - Variables:
              name: Super Sfida sulle Variabili
            'Unplugged: Binary':
              name: Binario
            'Unplugged: Envelope Variables':
              name: Variabili e Buste
            'Unplugged: For Loop Fun':
              name: Divertiti usando i Cicli con Contatore
            'Unplugged: Madlibs':
              name: Mad-Libs
            'Unplugged: Songwriting with Parameters':
              name: Composizione di Canzoni con Parametri
            'Unplugged: Tangrams':
              name: Tangram
        Course4pre:
          title: Prerequisiti del Corso 4
          description: Una breve presentazione dei concetti importanti per gli studenti che non hanno svolto i Corsi 2 e 3.
          description_short: Una breve presentazione dei concetti importanti per gli studenti che non hanno svolto i Corsi 2 e 3.
          description_audience: ''
          stages:
            'Artist: Functions':
              name: 'Artista: Funzioni'
            'Artist: Loops':
              name: 'Artista: Cicli'
            'Artist: Nested Loops':
              name: 'Artista: Cicli Annidati'
            'Artist: Sequence':
              name: 'Artista: Sequenze'
            'Bee: Conditionals':
              name: 'Ape: Istruzioni Condizionali'
            'Bee: Debugging':
              name: 'Ape: Correzione di Errori'
            'Bee: Nested Loops':
              name: 'Ape: Cicli Annidati'
            'Farmer: While Loops':
              name: 'Contadina: Cicli "Mentre"'
            'Maze: Sequence':
              name: 'Labirinto: Sequenze'
        usability:
          title: Test di Usabilità
          description: Una selezione di 4 livelli del corso per i test di usabilità.
          description_short: ''
          description_audience: ''
          stages:
            Binary:
              name: Binario
            For Loops:
              name: Cicli con Contatore
            Functions and Functions with Parameters:
              name: Funzioni e Funzioni con Parametri
            Intro:
              name: Introduzione
            Variables:
              name: Variabili
        algebra:
          title: Informatica in Algebra
          description: Impara la Programmazione Funzionale mediante l'Algebra
          description_short: Impara la Programmazione Funzionale mediante l'Algebra
          description_audience: ''
          stages:
            'Calc: Defining Variables':
              name: Defining Variables and Substitution
            'Calc: Evaluation Blocks':
              name: Evaluation Blocks and Arithmetic Expressions
            'Eval: Boolean Operators':
              name: Boolean Operators
            'Eval: Conditionals':
              name: Istruzioni condizionali
            'Eval: Defining Functions':
              name: Composite Functions
            'Eval: Functions':
              name: Solving Word Problems with the Design Recipe
            'Eval: Strings and Images':
              name: Stringhe e Immagini
            'Eval: Writing Contracts':
              name: Writing Contracts
            'Play Lab: Animation (Big Game)':
              name: The Big Game - Animation
            'Play Lab: Boolean (Big Game)':
              name: The Big Game - Booleans
            'Play Lab: Booleans':
              name: Sam the Bat
            'Play Lab: Collision Detection (Big Game)':
              name: The Big Game - Collision Detection
            'Play Lab: Defining Functions':
              name: Rocket Height
            'Play Lab: Defining Variables (Big Game)':
              name: The Big Game - Variables
            'Unplugged: Booleans':
              name: 'Unplugged: Booleans and Logic'
            'Unplugged: Collision Detection and the Distance Formula':
              name: 'Unplugged: Collision Detection and the Pythagorean Theorem'
            'Unplugged: Conditionals and Piecewise Functions':
              name: Tradizionale &ndash; Istruzioni Condizionali e Funzioni a Tratti
            'Unplugged: Contracts':
              name: 'Unplugged: Contracts, Domain, and Range'
            'Unplugged: The Design Recipe':
              name: Tradizionale &ndash; La Ricetta della Progettazione
            'Unplugged: Video Games and Coordinate Planes':
              name: Tradizionale &ndash; Videogiochi e Piani Cartesiani
        infinity:
          title: Disney Infinity
          description: Crea una storia o inventa un gioco con i personaggi di Disney Infinity come protagonisti!
          description_short: Crea una storia o inventa un gioco con i personaggi di Disney Infinity come protagonisti!
          stages:
            Infinity:
              name: Infinito
        algebrademo:
          title: Demo per l'Algebra
          description: Un po' di esercizi per dimostrare l'ambiente ed il linguaggio di programmazione usati nel corso "Informatica in Algebra"
          description_short: Un po' di esercizi per dimostrare l'ambiente ed il linguaggio di programmazione usati nel corso "Informatica in Algebra"
          stages:
            Defining Simple Functions:
              name: Definizione di Semplici Funzioni
            Defining Variables:
              name: Definizione di Variabili
            Evaluation Blocks:
              name: Blocchi di Valutazione
            Making Pictures:
              name: Costruzione di Disegni
            The Design Recipe:
              name: La Ricetta della Progettazione
        K5PD:
          title: K5 Professional Development
          description: Professional Development for K5 Courses
          description_short: Professional Development for K5 Courses
          description_audience: ''
          stages:
            Computer Science Pedagogy:
              name: Computer Science Pedagogy
            Introduction to PD:
              name: Introduzione a PD
            K-5 Courses:
              name: K-5 Courses
            Next Steps:
              name: Next Steps
            'Programming Concept: Conditionals':
              name: 'Programming Concept: Conditionals'
            'Programming Concept: Events':
              name: 'Programming Concept: Events'
            'Programming Concept: Functions':
              name: 'Programming Concept: Functions'
            'Programming Concept: Loops':
              name: 'Programming Concept: Loops'
            Reflection:
              name: Reflection
            Teacher Dashboard:
              name: Cruscotto dell'Insegnante
            Unplugged lessons:
              name: Lezioni Tradizionali
            Writing computer programs:
              name: Scrivere programmi per il computer
        netsim:
          title: Simulatore di Internet
          description: Impariamo come funziona Internet
          description_short: Impariamo come funziona Internet
          description_audience: ''
          stages:
            Automatic DNS node:
              name: Automatic DNS node
            Broadcasting messages:
              name: Broadcasting messages
            Internet Simulator Freeplay:
              name: Internet Simulator Freeplay
            Manual DNS:
              name: Manual DNS
            Overview and Setup Instructions:
              name: Overview and Setup Instructions
            Packets and Reliability:
              name: Packets and Reliability
            Peer to Peer - Sending Ascii:
              name: Peer to Peer - Sending Ascii
            Peer to Peer - Sending Bits on a Shared Wire:
              name: Peer to Peer - Sending Bits on a Shared Wire
            Peer to Peer - Sending Numbers:
              name: Peer to Peer - Sending Numbers
            Routers and addresses:
              name: Routers and addresses
        pixelation:
          title: Conversione di pixel
          description: Crea immagini utilizzando bit e byte.
          description_short: Crea immagini utilizzando bit e byte.
          description_audience: ''
          stages:
            Black & White Pixelation Freeplay:
              name: Black & White Pixelation Freeplay
            Black & White Pixelation Tutorial:
              name: Black & White Pixelation Tutorial
            Color Pixelation Examples:
              name: Color Pixelation Examples
            Color Pixelation Freeplay:
              name: Color Pixelation Freeplay
            Color Pixelation Tutorial:
              name: Color Pixelation Tutorial
        20-hour:
          title: Corso rapido in 20 ore
          description: Questo corso rapido in 20 lezioni introduce in modo sintetico i concetti fondamentali dell'informatica e della programmazione. Il corso è pensato per l'uso nelle scuole a partire dai 10 anni, ma è divertente per imparare un po' di informatica a qualunque età. Fai i corsi 2, 3, 4 se vuoi imparare in modo più graduale ed approfondito.
          description_short: Questo corso rapido in 20 lezioni introduce in modo sintetico i concetti fondamentali dell'informatica e della programmazione coperti dai corsi 2, 3, e 4.
          description_audience: Da 10 anni in su (dopo il Corso 3)
          stages:
            Abstraction:
              name: Astrazione
            Algorithms:
              name: Algoritmi
            Computational Thinking:
              name: Pensiero computazionale
            Conditionals:
              name: Istruzioni condizionali
            Functions:
              name: Funzioni
            Graph Paper Programming:
              name: Programmazione su carta a quadretti
            Introduction to Computer Science:
              name: Cos'è l'informatica
            Relay Programming:
              name: Programmazione a Staffetta
            Song Writing:
              name: Composizione di canzoni
            The Artist:
              name: L'artista
            The Artist 2:
              name: L'artista 2
            The Artist 3:
              name: L'artista 3
            The Artist 4:
              name: L'artista 4
            The Artist 5:
              name: L'artista 5
            The Farmer:
              name: La Contadina
            The Farmer 2:
              name: La Contadina 2
            The Farmer 3:
              name: La Contadina 3
            The Internet:
              name: Internet
            The Maze:
              name: Il labirinto
            Wrap-up:
              name: Conclusione
        edit-code:
          title: Modifica il Codice
          description: Modifica il Codice
          description_short: Modifica il Codice
          description_audience: ''
          stages:
            Applab:
              name: Applab
            Hoc2015 Blockly:
              name: Hoc2015 Blockly
            Play Lab:
              name: Laboratorio
            The Artist:
              name: L'artista
            The Maze:
              name: Il labirinto
        events:
          title: Eventi
          description: Eventi
          description_short: Eventi
          description_audience: ''
          stages:
            Bounce:
              name: Ping-Pong
            Calc:
              name: Calcola
            Eval:
              name: Eval
            Studio:
              name: Studio
        flappy:
          title: Flappy
          description: Vuoi creare la tua versione del gioco "Flappy" in meno di 10 minuti? Prova questo corso!
          description_short: Crea la tua versione del gioco "Flappy" in meno di 10 minuti!
          description_audience: ''
          stages:
            Flappy Code:
              name: Flappy
        jigsaw:
          title: Puzzle
          description: Esercitazione introduttiva per imparare come "trascinare e rilasciare" (drag and drop)
          description_short: Esercitazione introduttiva per imparare come "trascinare e rilasciare" (drag and drop)
          description_audience: ''
          stages:
            Jigsaw:
              name: Puzzle
        step:
          title: Fai un passo
          description: Passo del corso
          description_short: Passo del corso
          description_audience: ''
          stages:
            Step:
              name: Fai un passo
        Hour of Code:
          title: L'Ora del Codice 2013
          description: Prova i fondamenti dell'informatica con i personaggi di Angry Birds e di Plants vs. Zombies!
          description_short: Prova i fondamenti dell'informatica insieme a tanti personaggi divertenti!
          description_audience: ''
          stages:
            Hour of Code 2013:
              name: L'Ora del Codice 2013
        CodeStudioPuzzleChallenge:
          title: Code Studio Puzzle Challenge
          description: Try out these fun coding puzzles. Do your best!
          description_short: Challenge yourself!
          description_audience: ''
          stages:
            Puzzles:
              name: Puzzle
        Tutorial Video - Code Studio Puzzle Challenge:
          title: Tutorial - Code Studio Puzzle Challenge
          description: Try out these fun coding puzzles. Do your best!
          description_short: Challenge yourself!
          description_audience: ''
          stages:
            Puzzles:
              name: Puzzle
        cspunit1:
          title: "(old) CS Principles Unit 1 - Digital Information"
          description: This unit explores the technical challenges and questions that arise from the need to represent digital information in computers and transfer it between people and computational devices. This unit is a pilot version and is no longer supported or updated. You can find the new units at code.org/educate/csp.
          description_short: This unit is a pilot version and is no longer supported or updated. You can find the new units at code.org/educate/csp.
          stages:
            Binary Numbers:
              name: Binary Numbers
            Bytes and File Sizes:
              name: Bytes and File Sizes
            Encode a Complex Thing:
              name: Encode an Experience
            Encoding B&W Images:
              name: Encoding B&W Images
            Encoding Color Images:
              name: Encoding Color Images
            Encoding Numbers in the Real World:
              name: Encoding Numbers in the Real World
            Encoding and Sending Text:
              name: Encoding and Sending Text
            Lossy Compression and File Formats:
              name: Lossy Compression and File Formats
            Number Systems:
              name: Number Systems
            Personal Innovations:
              name: Personal Innovations
            Sending Binary Messages:
              name: Sending Binary Messages
            Sending Binary Messages with the Internet Simulator:
              name: Sending Binary Messages with the Internet Simulator
            Sending Bits in the Real World:
              name: Sending Bits in the Real World
            Sending Complex Messages:
              name: Sending Complex Messages
            Sending Formatted Text:
              name: Sending Formatted Text
            Sending Numbers:
              name: Sending Numbers
            Text Compression:
              name: Text Compression
          description_audience: ''
        algebraPD:
          title: Computer Science in Algebra PD
          description: 'Phase 1: Online Introduction'
          description_short: 'Phase 1: Online Introduction'
          description_audience: ''
          stages:
            Course Overview:
              name: Course Overview
            Evaluation Blocks:
              name: Blocchi di Valutazione
            Introduction to PD:
              name: Introduzione a PD
            Preparing for in-person PD:
              name: Preparing for in-person PD
            Teacher Dashboard:
              name: Cruscotto dell'Insegnante
            Why Computer Science belongs in Algebra:
              name: Why Computer Science belongs in Algebra
        algPDmiami:
          title: Computer Science in Algebra PD
          description: Teach Algebra through Functional Programming
          description_short: Teach Algebra through Functional Programming
          description_audience: ''
          stages:
            Booleans:
              name: Valori Booleani
            Design Recipe Practice:
              name: Design Recipe Practice
            Evaluation Blocks:
              name: Blocchi di Valutazione
            Luigi's Pizza:
              name: Luigi's Pizza
            Rocket-Height:
              name: Rocket-Height
            Sam the Bat:
              name: Sam the Bat
            Strings and Images:
              name: Stringhe e Immagini
            Your Game - Animation:
              name: Your Game - Animation
            Your Game - Booleans:
              name: Your Game - Booleans
            Your Game - Collision Detection:
              name: Your Game - Collision Detection
            Your Game - Player Movement:
              name: Your Game - Player Movement
        text-compression:
          title: Text Compression
          description: Compress text by identifying repeated patterns.
          description_short: Compress text by identifying repeated patterns.
          description_audience: ''
          stages:
            Text Compression:
              name: Text Compression
        CSPPD:
          title: Computer Science Principles PD
          description: 'Phase 1: Online Introduction for CSP'
          description_short: 'Phase 1: Online Introduction for CSP'
          stages:
            Exploring CSP Instructional Materials:
              name: Exploring CSP Instructional Materials
            Growth Mindset:
              name: Growth Mindset
            Impact of Computer Science:
              name: Impact of Computer Science
            Introduction to PD:
              name: Introduzione a PD
            Preparing for in-person PD:
              name: Preparing for in-person PD
            Teaching Strategies:
              name: Teaching Strategies
            What is CSP?:
              name: What is CSP?
        CSPLessonSamples:
          title: CSP Lesson Samples
          description: Lesson samples for CSP
          description_short: Lesson samples for CSP
          description_audience: ''
          stages:
            Lesson 14:
              name: Lesson 14
            Lesson 15:
              name: Lesson 15
        ECSPD:
          title: Exploring Computer Science PD
          description: 'Phase 1: Online Introduction'
          description_short: 'Phase 1: Online Introduction'
          stages:
            Growth Mindset:
              name: Growth Mindset
            Impact of Computer Science:
              name: Impact of Computer Science
            Introduction to PD:
              name: Introduzione a PD
            Preparing for in-person PD:
              name: Preparing for in-person PD
            Teaching Strategies:
              name: Teaching Strategies
            What is ECS?:
              name: What is ECS?
        sciencePD:
          title: Computer Science in Science PD
          description: 'Phase 1: Online Introduction'
          description_short: 'Phase 1: Online Introduction'
          description_audience: ''
          stages:
            Agent Based Modeling of Complex Adaptive Systems:
              name: Agent Based Modeling of Complex Adaptive Systems
            Computational Thinking And The Framework For K-12 Science Education:
              name: Computational Thinking And The Framework For K-12 Science Education
            Dispositions and Classroom Culture:
              name: Dispositions and Classroom Culture
            Introduction to Complex Adaptive Systems:
              name: Introduction to Complex Adaptive Systems
            Introduction to Computational Science:
              name: Introduction to Computational Science
            Introduction to PD:
              name: Introduzione a PD
            Introduction to StarLogo Nova:
              name: Introduction to StarLogo Nova
            Post-Survey:
              name: Post-Survey
            The Tutorial:
              name: The Tutorial
            Using Computer Models in Science:
              name: Using Computer Models in Science
            Using Models in the Classroom:
              name: Using Models in the Classroom
            What to Expect:
              name: What to Expect
        rbo-reference:
          title: rbo-reference
          description: rbo-reference
          description_short: rbo-reference
          description_audience: ''
          stages:
            reference:
              name: reference
        Test Wednesday:
          title: Test Wednesday
          description: Test Wednesday
          description_short: Test Wednesay
          stages:
            PDK5 Intro:
              name: PDK5 Intro
        cspunit3:
          title: "(old) CS Principles Unit 3 - Programming"
          description: This unit introduces the foundational concepts of computer programming, which unlocks the ability to make rich, interactive apps. This course uses JavaScript as the programming language, and App Lab as the programming environment to build apps, but the concepts learned in these lessons span all programming languages and tools.
          description_short: This unit is a pilot version and is no longer supported or updated. You can find the new units at code.org/educate/csp.
          description_audience: ''
          stages:
            APIs and Function Parameters:
              name: APIs and Function Parameters
            Beyond Buttons Toward Apps:
              name: Beyond Buttons Toward Apps
            Canvas and Arrays in Apps:
              name: Canvas and Arrays in Apps
            Compound Conditional Logic:
              name: Compound Conditional Logic
            Controlling Memory with Variables:
              name: Controlling Memory with Variables
            Creating Functions:
              name: Creazione di funzioni
            Creating functions with Parameters:
              name: Creating Functions with Parameters
            Digital Assistant Project:
              name: Digital Assistant Project
            Event-Driven Programming and Debugging:
              name: Event-Driven Programming and Debugging
            Events Unplugged:
              name: Events Unplugged
            Functions and Top-Down Design:
              name: Functions and Top-Down Design
            Functions with Return Values:
              name: Functions with Return Values
            Image Scroller with Key Events:
              name: Image Scroller with Key Events
            Introducing Design Mode:
              name: Introducing Design Mode
            Introduction to Arrays:
              name: Introduction to Arrays
            Introduction to Conditional Logic:
              name: Introduction to Conditional Logic
            Introduction to Digital Assistants:
              name: Introduction to Digital Assistants
            Looping and Random Numbers:
              name: Looping and Random Numbers
            Loops and Simulations:
              name: Loops and Simulations
            Multi-screen Apps:
              name: Multi-screen Apps
            Practice PT - Design a Digital Scene:
              name: Practice PT - Design a Digital Scene
            'Practice PT: Create':
              name: 'Practice PT: Create'
            Processing Arrays:
              name: Processing Arrays
            The Need For Programming Languages:
              name: The Need For Programming Languages
            Understanding Program Flow and Logic:
              name: Understanding Program Flow and Logic
            User Input and Strings:
              name: User Input and Strings
            Using Simple Commands:
              name: Using Simple Commands
            Using Variables in Apps:
              name: Using Variables in Apps
            While Loops:
              name: Cicli "Mentre"
        algebraPD3:
          title: Phase 3 PD
          description: Teach Algebra through block-based Functional Programming
          description_short: Teach Algebra through block-based Functional Programming
          description_audience: ''
          stages:
            Computer Science Pedagogy:
              name: Computer Science Pedagogy
            Course Overview:
              name: Course Overview
            Evaluation Blocks:
              name: Blocchi di Valutazione
            Next Steps:
              name: Next Steps
            Strings and Images:
              name: Stringhe e Immagini
            Teacher Dashboard:
              name: Cruscotto dell'Insegnante
            The Big Game:
              name: The Big Game
            The Design Recipe:
              name: La Ricetta della Progettazione
        ECSPD-NexTech:
          title: Exploring Computer Science PD
          description: 'Phase 1: Online Introduction'
          description_short: 'Phase 1: Online Introduction'
          logo_image: nextech_logo.png
          stages:
            Growth Mindset:
              name: Growth Mindset
            Impact of Computer Science:
              name: Impact of Computer Science
            Introduction to PD:
              name: Introduzione a PD
            Preparing for in-person PD:
              name: Preparing for in-person PD
            Teaching Strategies:
              name: Teaching Strategies
            What is ECS?:
              name: What is ECS?
        ECSPD-iZone:
          title: Exploring Computer Science PD
          description: 'Phase 1: Online Introduction'
          description_short: 'Phase 1: Online Introduction'
          logo_image: izone_logo.png
          stages:
            Growth Mindset:
              name: Growth Mindset
            Impact of Computer Science:
              name: Impact of Computer Science
            Introduction to PD:
              name: Introduzione a PD
            Preparing for in-person PD:
              name: Preparing for in-person PD
            Teaching Strategies:
              name: Teaching Strategies
            What is ECS?:
              name: What is ECS?
        algebraPD-NexTech:
          title: Computer Science in Algebra PD
          description: 'Phase 1: Online Introduction'
          description_short: 'Phase 1: Online Introduction'
          logo_image: nextech_logo.png
          description_audience: ''
          stages:
            Course Overview:
              name: Course Overview
            Evaluation Blocks:
              name: Blocchi di Valutazione
            Introduction to PD:
              name: Introduzione a PD
            Preparing for in-person PD:
              name: Preparing for in-person PD
            Teacher Dashboard:
              name: Cruscotto dell'Insegnante
            Why Computer Science belongs in Algebra:
              name: Why Computer Science belongs in Algebra
        algebraPD-iZone:
          title: Computer Science in Algebra PD
          description: 'Phase 1: Online Introduction'
          description_short: 'Phase 1: Online Introduction'
          logo_image: izone_logo.png
          description_audience: ''
          stages:
            Course Overview:
              name: Course Overview
            Evaluation Blocks:
              name: Blocchi di Valutazione
            Introduction to PD:
              name: Introduzione a PD
            Preparing for in-person PD:
              name: Preparing for in-person PD
            Teacher Dashboard:
              name: Cruscotto dell'Insegnante
            Why Computer Science belongs in Algebra:
              name: Why Computer Science belongs in Algebra
        sciencePD-NexTech:
          title: Computer Science in Science PD
          description: 'Phase 1: Online Introduction'
          description_short: 'Phase 1: Online Introduction'
          logo_image: nextech_logo.png
          description_audience: ''
          stages:
            Agent Based Modeling of Complex Adaptive Systems:
              name: Agent Based Modeling of Complex Adaptive Systems
            Computational Thinking And The Framework For K-12 Science Education:
              name: Computational Thinking And The Framework For K-12 Science Education
            Dispositions and Classroom Culture:
              name: Dispositions and Classroom Culture
            Introduction to Complex Adaptive Systems:
              name: Introduction to Complex Adaptive Systems
            Introduction to Computational Science:
              name: Introduction to Computational Science
            Introduction to PD:
              name: Introduzione a PD
            Introduction to StarLogo Nova:
              name: Introduction to StarLogo Nova
            Post-Survey:
              name: Post-Survey
            The Tutorial:
              name: The Tutorial
            Using Computer Models in Science:
              name: Using Computer Models in Science
            Using Models in the Classroom:
              name: Using Models in the Classroom
            What to Expect:
              name: What to Expect
        sciencePD-iZone:
          title: Computer Science in Science PD
          description: 'Phase 1: Online Introduction'
          description_short: 'Phase 1: Online Introduction'
          logo_image: izone_logo.png
          description_audience: ''
          stages:
            Agent Based Modeling of Complex Adaptive Systems:
              name: Agent Based Modeling of Complex Adaptive Systems
            Computational Thinking And The Framework For K-12 Science Education:
              name: Computational Thinking And The Framework For K-12 Science Education
            Dispositions and Classroom Culture:
              name: Dispositions and Classroom Culture
            Introduction to Complex Adaptive Systems:
              name: Introduction to Complex Adaptive Systems
            Introduction to Computational Science:
              name: Introduction to Computational Science
            Introduction to PD:
              name: Introduzione a PD
            Introduction to StarLogo Nova:
              name: Introduction to StarLogo Nova
            Post-Survey:
              name: Post-Survey
            The Tutorial:
              name: The Tutorial
            Using Computer Models in Science:
              name: Using Computer Models in Science
            Using Models in the Classroom:
              name: Using Models in the Classroom
            What to Expect:
              name: What to Expect
        sciencePD2:
          title: 'CS in Science: Part 2'
          description: 'Fase 2 Online: Studio estivo in modalità ibrida (blended learning)'
          description_short: 'Fase 2 Online: Studio estivo in modalità ibrida (blended learning)'
          stages:
            Creating Breeds in Starlogo Nova:
              name: Creating Breeds in Starlogo Nova
            Epidemic Model Extensions:
              name: Epidemic Model Extensions
            Review StarLogo Nova:
              name: Review StarLogo Nova
            Revisiting Agent Movement:
              name: Revisiting Agent Movement
            Thinking Ahead to Implementation:
              name: Thinking Ahead to Implementation
            Welcome!:
              name: Benvenuto!
            Wrap-Up:
              name: Conclusione
        sciencePD3:
          title: 'CS in Science: Part 3'
          description: Academic Year Support - Semester 1
          description_short: Academic Year Support - Semester 1
          stages:
            Decode and Share:
              name: Decode and Share
            Mystery Model:
              name: Mystery Model
            Welcome Back!:
              name: Welcome Back!
        Testing:
          title: Testing
          description: Testing
          description_short: Testing
          stages:
            Testing:
              name: Testing
        cspunit2:
          title: "(old) CS Principles Unit 2 - The Internet"
          description: In this unit, students extend their understanding of the internet and how it functions by building off the concepts learned when sending bits in Unit 1. This unit is a pilot version and is no longer supported or updated. You can find the new units at code.org/educate/csp.
          description_short: This unit is a pilot version and is no longer supported or updated. You can find the new units at code.org/educate/csp.
          stages:
            Algorithms Detour - Hard Problems TSP:
              name: Hard Problems - The Traveling Salesperson Problem
            Algorithms Detour - How Routers Learn:
              name: How Routers Learn
            Algorithms Detour - Minimum Spanning Tree:
              name: Algorithms Detour - Minimum Spanning Tree
            Algorithms Detour - Shortest Path:
              name: Algorithms Detour - Shortest Path
            Alice and Bob and Asymmetric Keys:
              name: Asymmetric Keys - Cups and Beans
            Cracking the Code:
              name: Cracking the Code
            DNS in the Real World:
              name: DNS in the Real World
            Encryption Algorithms:
              name: Keys and Passwords
            HTTP and Abstraction:
              name: HTTP and Abstraction on the Internet
            Invent an Addressing Protocol:
              name: Invent an Addressing Protocol
            One Way Functions - Ice Cream Vans:
              name: One-Way Functions - The WiFi Hotspot Problem
            Packets and Making a Reliable Internet:
              name: Packets and Making a Reliable Internet
            Practice PT - Cybersecurity Innovations:
              name: Practice PT - Cybersecurity Innovations
            Practice PT - The Internet and Society:
              name: Practice PT - The Internet and Society
            Public Key Crypto:
              name: Public Key Cryptography
            Routers and Redundancy:
              name: Routers and Redundancy
            Tell Me a Secret - Encrypting Text:
              name: The Need for Encryption
            The Internet:
              name: Internet
            The Need for Addressing:
              name: The Need for Addressing
            The Need for DNS:
              name: The Need for DNS
          description_audience: ''
        algebraPD2a:
          title: Computer Science in Algebra PD
          description: 'Fase 2 Online: Studio estivo in modalità ibrida (blended learning)'
          description_short: 'Fase 2 Online: Studio estivo in modalità ibrida (blended learning)'
          description_audience: ''
          stages:
            Big Game - Animation:
              name: Big Game - Animation
            Big Game - Booleans:
              name: Big Game - Booleans
            Big Game - Collision Detection:
              name: Big Game - Collision Detection
            Big Game - Player Movement:
              name: Big Game - Player Movement
            Big Game - Variables:
              name: Big Game - Variables
            Booleans:
              name: Valori Booleani
            Defining Variables:
              name: Definizione di Variabili
            Evaluation Blocks:
              name: Blocchi di Valutazione
            Free Play:
              name: Tempo di giocare
            Luigi's Pizza:
              name: Luigi's Pizza
            Rocket-Height:
              name: Rocket-Height
            Sam the Bat:
              name: Sam the Bat
            Strings and Images:
              name: Stringhe e Immagini
            The Design Recipe:
              name: La Ricetta della Progettazione
        allthethings:
          title: Tutte le cose!
          description: Tutte le tipologie di livello per il test dell'interfaccia utente
          description_short: Tutte le tipologie di livello per il test dell'interfaccia utente
          description_audience: ''
          stages:
            Anonymous student survey:
              name: Anonymous student survey
            Anonymous student survey 2:
              name: Anonymous student survey 2
            AppLab:
              name: Laboratorio App
            Artist:
              name: Artista
            Bee:
              name: Ape
            Bounce:
              name: Ping-Pong
            CSinA:
              name: CSinA
            Farmer:
              name: Farmer
            Flappy:
              name: Flappy
            Free Response:
              name: Free Response
            Gamelab:
              name: Gamelab
            Jigsaw:
              name: Puzzle
            Long assessment:
              name: Long assessment
            Markdown Details:
              name: Markdown Details
            Match:
              name: Corrispondenze
            Maze:
              name: 'Labirinto: Sequenze e Cicli'
            Minecraft:
              name: Minecraft
            Multi:
              name: Risposte Multiple
            Multi2:
              name: Multi2
            Netsim:
              name: Netsim
            Odometer:
              name: Contachilometri
            Online PD:
              name: Online PD
            Pixelation:
              name: Conversione di pixel
            PlayLab:
              name: PlayLab
            Public Key Cryptography:
              name: Public Key Cryptography
            Rich long assessment:
              name: Rich long assessment
            Sample PLC Assessment:
              name: Sample PLC Assessment
            Star wars:
              name: Star wars
            Studio:
              name: Studio
            Swapped Levels:
              name: Swapped Levels
            Text Compression:
              name: Text Compression
            TextMatch:
              name: TextMatch
            Web Lab:
              name: Laboratorio Web
            Multi page assessment:
              name: Multi page assessment
            Single page assessment:
              name: Single page assessment
            Standalone video:
              name: Standalone video
            Curriculum Reference:
              name: Curriculum Reference
        algebraPD2b:
          title: Computer Science in Algebra PD
          description: 'Fase 2 Online: Studio estivo in modalità ibrida (blended learning)'
          description_short: 'Fase 2 Online: Studio estivo in modalità ibrida (blended learning)'
          description_audience: ''
          stages:
            Best Practices for Teaching Computer Science:
              name: Best Practices for Teaching Computer Science
            Booleans:
              name: Valori Booleani
            Course Overview:
              name: Course Overview
            Defining Functions:
              name: Definizione di Funzioni
            Defining Variables:
              name: Definizione di Variabili
            'Eval: Conditionals':
              name: 'Valutazione: Istruzioni Condizionali'
            Evaluation Blocks:
              name: Blocchi di Valutazione
            Next Steps:
              name: Next Steps
            Rocket-Height:
              name: Rocket-Height
            Strings and Images:
              name: Stringhe e Immagini
            Teacher Dashboard:
              name: Cruscotto dell'Insegnante
            Writing Contracts:
              name: Writing Contracts
        cspfacilitator:
          title: 'CS Principles Facilitator Workshop '
          description: Online levels for PD workshop
          description_short: Online levels for PD workshop
          description_audience: ''
          stages:
            App Lab:
              name: Sviluppo App
            Broadcast Lesson:
              name: Broadcast Lesson
            Internet Simulator:
              name: Simulatore di Internet
            Pixelation Widget:
              name: Pixelation Widget
            Text Compression Lesson:
              name: Lezione Compressione del Testo
            Text Compression Widget:
<<<<<<< HEAD
              name: Compressione del Testo
=======
              name: Widget Compressione del Testo
>>>>>>> a4df5b8b
            Welcome!:
              name: Benvenuto!
        K5-OnlinePD:
          title: Teaching Computer Science Fundamentals
          description: Learn how to teach computer science using Code.org's Computer Science Fundamentals with this free, self-paced online course.
          description_short: Learn how to teach computer science using Code.org's Computer Science Fundamentals with this free, self-paced online course.
          description_audience: ''
          stages:
            Best Practices for Teaching Computer Science:
              name: Best Practices for Teaching Computer Science
            Computer Science Fundamentals:
              name: Principi Fondamentali di Informatica
            Getting Started:
              name: Getting Started
            Looking Ahead:
              name: Looking Ahead
            'Mastering the Basics: Conditionals':
              name: 'Mastering the Basics: Conditionals'
            'Mastering the Basics: Events':
              name: 'Mastering the Basics: Events'
            'Mastering the Basics: Functions':
              name: 'Mastering the Basics: Functions'
            'Mastering the Basics: Loops':
              name: 'Mastering the Basics: Loops'
            'Mastering the Basics: Sequencing':
              name: 'Mastering the Basics: Sequencing'
            Next Steps:
              name: Next Steps
            Planning:
              name: Planning
        ECSPD2:
          title: 'Exploring Computer Science PD: Blended Summer Study'
          description: 'Fase 2 Online: Studio estivo in modalità ibrida (blended learning)'
          description_short: 'Fase 2 Online: Studio estivo in modalità ibrida (blended learning)'
          description_audience: ''
          stages:
            Unit 1, Day 10 Telling a Story with Data:
              name: Unit 1, Day 10 Telling a Story with Data
            Unit 1, Day 11-14 Data Modeling and Design:
              name: Unit 1, Day 11-14 Data Modeling and Design
            Unit 1, Day 15-16 Computer Programs and Following Directions:
              name: Unit 1, Day 15-16 Computer Programs and Following Directions
            Unit 1, Day 17-19 What Is Intelligence?:
              name: Unit 1, Day 17-19 What Is Intelligence?
            0: |-
              Unit 1, Days 1-2
              What Is a Computer?
            1: |-
              Unit 1, Days 1-2
              What Is a Computer?
            Unit 1, Days 3-4 Buying a Computer:
              name: Unit 1, Days 3-4 Buying a Computer
            Unit 1, Days 5-7 Searching and Web 2:
              name: Unit 1, Days 5-7 Searching and Web 2
            Unit 1, Days 8-9 Impact of Computers and Communication:
              name: Unit 1, Days 8-9 Impact of Computers and Communication
            Welcome!:
              name: Benvenuto!
            Wrap-up:
              name: Conclusione
        equityPD:
          title: Leading a Discussion on Equity
          description: How to lead a discussion on equity in a Code.org PD
          description_short: How to lead a discussion on equity in a Code.org PD
          stages:
            Equity PD:
              name: Equity PD
            Necessary Background:
              name: Necessary Background
        algebraPD2:
          title: CS in Algebra Part 2
          description: 'Fase 2 Online: Studio estivo in modalità ibrida (blended learning)'
          description_short: 'Fase 2 Online: Studio estivo in modalità ibrida (blended learning)'
          description_audience: ''
          stages:
            Lesson Prep:
              name: Lesson Prep
            Teacher Dashboard:
              name: Cruscotto dell'Insegnante
            Teaching with Puzzles:
              name: Teaching with Puzzles
            Teaching with the Design Recipe:
              name: Teaching with the Design Recipe
            The Design Recipe:
              name: La Ricetta della Progettazione
            Welcome!:
              name: Benvenuto!
        sciencePD2b:
          title: Computer Science in Science PD Phase 2b
          description: 'Fase 2 Online: Studio estivo in modalità ibrida (blended learning)'
          description_short: 'Fase 2 Online: Studio estivo in modalità ibrida (blended learning)'
          description_audience: ''
          stages:
            Advanced StarLogo Nova:
              name: Advanced StarLogo Nova
            Remixing Phases 1 and 2:
              name: Remixing Phases 1 and 2
            Review StarLogo Nova:
              name: Review StarLogo Nova
            Reviewing the Modules:
              name: Reviewing the Modules
            Thinking Ahead to Implementation:
              name: Thinking Ahead to Implementation
            Welcome!:
              name: Benvenuto!
            Wrap-Up:
              name: Conclusione
        equity-pd:
          title: Leading a Discussion on Equity
          description: How to lead a discussion on equity in a Code.org PD
          description_short: How to lead a discussion on equity in a Code.org PD
          description_audience: ''
          stages:
            Code.org Equity PD:
              name: Code.org Equity PD
            Necessary Background:
              name: Necessary Background
        science-PD2:
          title: Computer Science in Science PD Phase 2b
          description: 'Fase 2 Online: Studio estivo in modalità ibrida (blended learning)'
          description_short: 'Fase 2 Online: Studio estivo in modalità ibrida (blended learning)'
          description_audience: ''
          stages:
            Advanced StarLogo Nova:
              name: Advanced StarLogo Nova
            Remixing Phases 1 and 2:
              name: Remixing Phases 1 and 2
            Review StarLogo Nova:
              name: Review StarLogo Nova
            Reviewing the Modules:
              name: Reviewing the Modules
            Thinking Ahead to Implementation:
              name: Thinking Ahead to Implementation
            Welcome!:
              name: Benvenuto!
            Wrap-Up:
              name: Conclusione
        Equity-OnlinePD:
          title: Creating More Equitable Computer Science Classrooms
          description: Develop strategies for creating equity in your classroom with this free, self-paced online course.
          description_short: Develop equitable teaching strategies with this free, self-paced online course.
          description_audience: ''
          stages:
            Creating Equitable Learning Environments:
              name: Creating Equitable Learning Environments
            Getting Started:
              name: Getting Started
            Introduction to Equity:
              name: Introduction to Equity
            Next Steps:
              name: Next Steps
        sciencePD2b-iZone:
          title: Computer Science in Science PD Phase 2b
          description: 'Fase 2 Online: Studio estivo in modalità ibrida (blended learning)'
          description_short: 'Fase 2 Online: Studio estivo in modalità ibrida (blended learning)'
          description_audience: ''
          stages:
            Advanced StarLogo Nova:
              name: Advanced StarLogo Nova
            Remixing Phases 1 and 2:
              name: Remixing Phases 1 and 2
            Review StarLogo Nova:
              name: Review StarLogo Nova
            Reviewing the Modules:
              name: Reviewing the Modules
            Thinking Ahead to Implementation:
              name: Thinking Ahead to Implementation
            Welcome!:
              name: Benvenuto!
            Wrap-Up:
              name: Conclusione
        ECSPD2-iZone:
          title: 'Exploring Computer Science PD: Blended Summer Study'
          description: 'Fase 2 Online: Studio estivo in modalità ibrida (blended learning)'
          description_short: 'Fase 2 Online: Studio estivo in modalità ibrida (blended learning)'
          stages:
            Unit 1, Day 10 Telling a Story with Data:
              name: Unit 1, Day 10 Telling a Story with Data
            Unit 1, Day 11-14 Data Modeling and Design:
              name: Unit 1, Day 11-14 Data Modeling and Design
            Unit 1, Day 15-16 Computer Programs and Following Directions:
              name: Unit 1, Day 15-16 Computer Programs and Following Directions
            Unit 1, Day 17-19 What Is Intelligence?:
              name: Unit 1, Day 17-19 What Is Intelligence?
            0: |-
              Unit 1, Days 1-2
              What Is a Computer?
            1: |-
              Unit 1, Days 1-2
              What Is a Computer?
            Unit 1, Days 3-4 Buying a Computer:
              name: Unit 1, Days 3-4 Buying a Computer
            Unit 1, Days 5-7 Searching and Web 2:
              name: Unit 1, Days 5-7 Searching and Web 2
            Unit 1, Days 8-9 Impact of Computers and Communication:
              name: Unit 1, Days 8-9 Impact of Computers and Communication
            Welcome!:
              name: Benvenuto!
            Wrap-up:
              name: Conclusione
        ECSPD2-NexTech:
          title: 'Exploring Computer Science PD: Blended Summer Study'
          description: 'Fase 2 Online: Studio estivo in modalità ibrida (blended learning)'
          description_short: 'Fase 2 Online: Studio estivo in modalità ibrida (blended learning)'
          stages:
            Unit 1, Day 10 Telling a Story with Data:
              name: Unit 1, Day 10 Telling a Story with Data
            Unit 1, Day 11-14 Data Modeling and Design:
              name: Unit 1, Day 11-14 Data Modeling and Design
            Unit 1, Day 15-16 Computer Programs and Following Directions:
              name: Unit 1, Day 15-16 Computer Programs and Following Directions
            Unit 1, Day 17-19 What Is Intelligence?:
              name: Unit 1, Day 17-19 What Is Intelligence?
            0: |-
              Unit 1, Days 1-2
              What Is a Computer?
            1: |-
              Unit 1, Days 1-2
              What Is a Computer?
            Unit 1, Days 3-4 Buying a Computer:
              name: Unit 1, Days 3-4 Buying a Computer
            Unit 1, Days 5-7 Searching and Web 2:
              name: Unit 1, Days 5-7 Searching and Web 2
            Unit 1, Days 8-9 Impact of Computers and Communication:
              name: Unit 1, Days 8-9 Impact of Computers and Communication
            Welcome!:
              name: Benvenuto!
            Wrap-up:
              name: Conclusione
        CSPPD2:
          title: 'Computer Science Principles PD: Blended Summer Study'
          description: 8-hour online PD that builds on the 5-day in-person experience and helps teachers prepare for the beginning of the semester
          description_short: 'Blended Summer Study: 8 hour online'
          stages:
            Getting Started:
              name: Getting Started
            Lesson Chunk 1- Sending Binary Messages:
              name: Lesson Chunk 1- Sending Binary Messages
            Lesson Chunk 2- Encoding and Sending Numbers:
              name: Lesson Chunk 2- Encoding and Sending Numbers
            Lesson Chunk 3- Encoding and Sending Text:
              name: Lesson Chunk 3- Encoding and Sending Text
            Lesson Chunk 4- Compressing and Storing Information:
              name: Lesson Chunk 4- Compressing and Storing Information
            Practice PT:
              name: Practice PT
            Welcome to the Course!:
              name: Welcome to the Course!
            Wrap Up and Next Steps:
              name: Wrap Up and Next Steps
        odometer:
          title: Odometer Widget
          description: Use the Odometer widget to control odometers with various number bases. Binary, Decimal and Hexadecimal are the most common number systems to see in computer science.
          description_short: Use the Odometer widget to control odometers with various number bases.
          description_audience: ''
          stages:
            Odometer Widget:
              name: Odometer Widget
        asUnplugged:
          title: Afterschool Unplugged
          description: Afterschool Unplugged is designed to teach computational thinking and computer science ideas through offline games and crafts. Created with informal classrooms in mind, these lessons are fantastic on their own, or in combination with Afterschool 1 . This course focuses on learning through entertainment. Recommended for grades K-8.
          description_short: Short unplugged course designed for informal learning
          description_audience: Ages 6-13
          stages:
            Binary Bracelets:
              name: Braccialetti Binari
            Building a Foundation:
              name: Costruire le Fondamenta
            Getting Loopy:
              name: Diventare Ripetitivi
            Graph Paper Programming:
              name: Programmazione su carta a quadretti
            Happy Maps:
              name: Mappe Felici
            Move it, Move it:
              name: Muovilo, Muovilo
            'Real-life Algorithms: Plant a Seed':
              name: 'Algoritmi della Vita Reale: Piantare un Seme'
            Songwriting:
              name: Composizione di Canzoni - Parametri
            The Big Event:
              name: Gli Eventi
        afterschool1:
          title: Afterschool 1
          description: Afterschool 1 is designed to for informal classrooms where students vary in age and assessment is not required. This course focuses on learning through entertainment, with varying options for implementation, all in 10 sessions or less. Use alone or with Afterschool Unplugged. Recommended for grades 3-8.
          description_short: Short course designed for informal learning
          description_audience: Ages 7-13
          stage: [ ]
          stages: [ ]
        vigenere:
          title: Vigenere Cipher Widget
          description: Use the Vigenere Cipher Widget to explore encrypting and decrypting messages using a Vigenere Cipher.
          description_short: Use the Vigenere Cipher Widget to explore encrypting and decrypting messages using a Vigenere Cipher.
          description_audience: ''
          stages:
            Vigenere:
              name: Vigenere
        algebraPD3a:
          title: Computer Science in Algebra PD
          description: 'Phase 3 (Part 2): CS in Algebra blended online school year study'
          description_short: 'Phase 3 (Part 1): CS in Algebra blended online school year study'
          description_audience: ''
          stages:
            Lesson Prep:
              name: Lesson Prep
            Updates - The Big Game and Projects:
              name: Updates - The Big Game and Projects
            Updates - The Design Recipe:
              name: Updates - The Design Recipe
            Updates - Tweaks and Polish:
              name: Updates - Tweaks and Polish
        sciencePD3_pre1:
          title: CS in Science PD3 Before 1st In-Person
          description: 'Phase 3: Academic Year Development (Segment One)'
          description_short: 'Phase 3: Academic Year Development Pre 1'
          description_audience: ''
          stages:
            Prep With Your Modules:
              name: Prep With Your Modules
            The TLO:
              name: The TLO
            Welcome Back!:
              name: Welcome Back!
        frequency_analysis:
          title: Frequency Analysis Widget
          description: Use the Frequency Analysis Widget to analyze letter frequencies in an input text compared to expected frequencies for standard English. Use that comparison to explore cracking Shift and Substitution Ciphers.
          description_short: Use the Frequency Analysis Widget to analyze letter frequencies in a text compared to expected frequencies. Crack Shift and Substitution Ciphers.
          stages:
            Frequency Analysis:
              name: Frequency Analysis
          description_audience: ''
        ECSPD3-Unit2:
          title: 'Exploring Computer Science: Unit 2'
          description: Online Professional Development Course
          description_short: Unit 2 Online PD
          description_audience: ''
          stages:
            Close & Next Steps:
              name: Close & Next Steps
            Getting Started:
              name: Getting Started
            Intro to Unit 2:
              name: Intro to Unit 2
            Lesson Overviews:
              name: Lesson Overviews
            Teaching Strategies:
              name: Teaching Strategies
            Unit 2 Challenge:
              name: Unit 2 Challenge
        ECSPD3-Unit3:
          title: 'Exploring Computer Science: Unit 3'
          description: Academic Year Development
          description_short: Academic Year Development
          description_audience: ''
          stages:
            Close & Next Steps:
              name: Close & Next Steps
            Getting Started:
              name: Getting Started
            Intro to Unit 3:
              name: Intro to Unit 3
            Teaching Strategies:
              name: Teaching Strategies
            Unit 3 Challenge:
              name: Unit 3 Challenge
            Unit 3 Day-by-Day:
              name: Unit 3 Day-by-Day
        ECSPD3-Unit4:
          title: 'Exploring Computer Science: Unit 4'
          description: Academic Year Development
          description_short: Academic Year Development
          description_audience: ''
          stages:
            Close & Next Steps:
              name: Close & Next Steps
            Getting Started:
              name: Getting Started
            Intro to Unit 4:
              name: Intro to Unit 4
            Teaching Strategies:
              name: Teaching Strategies
            Unit 4 Challenge:
              name: Unit 4 Challenge
            Unit 4 Day-by-Day:
              name: Unit 4 Day-by-Day
        ECSPD3-Unit5:
          title: 'Exploring Computer Science PD: Academic Year Development'
          description: Academic Year Development
          description_short: Academic Year Development
          description_audience: ''
          stages:
            Complete the Challenge:
              name: Complete the Challenge
            Getting Started:
              name: Getting Started
            Introduction to the Unit 5 Challenge:
              name: Introduction to the Unit 5 Challenge
            Share out and Submit:
              name: Share out and Submit
            Unit 5 Overview:
              name: Unit 5 Overview
            Unit 5 lessons:
              name: Unit 5 lessons
        ECSPD3-Unit6:
          title: 'Exploring Computer Science PD: Academic Year Development'
          description: Academic Year Development
          description_short: Academic Year Development
          description_audience: ''
          stages:
            Alternative Ideas for Unit 6:
              name: Alternative Ideas for Unit 6
            Getting Started:
              name: Getting Started
            Share out and Submit:
              name: Share out and Submit
            Unit 6 Challenge:
              name: Unit 6 Challenge
            Unit 6 Overview:
              name: Unit 6 Overview
            Unit 6 lessons:
              name: Unit 6 lessons
        cspunit4draft:
          title: CS Principles Unit 4 - Data
          description: "Collect, analyze, and extract knowledge from data by programming and\\r\nbuilding apps. Process data imported from other sources and also pull\\r\ndata from live data APIs."
          description_short: Data
          description_audience: ''
          stages:
            Check Your Assumptions:
              name: Check Your Assumptions
            Cleaning Data:
              name: Cleaning Data
            Compiling Data:
              name: Compiling Data
            Creating Javascript Objects:
              name: Creating Javascript Objects
            Creating Summary Tables:
              name: Creating Summary Tables
            Data, Security, and Privacy:
              name: Data, Security, and Privacy
            Designing Data Collection:
              name: Designing Data Collection
            Designing for Your User:
              name: Designing for Your User
            Discover a Data Story:
              name: Discover a Data Story
            Finding Trends with Visualizations:
              name: Finding Trends with Visualizations
            Good and Bad Data Visualizations:
              name: Good and Bad Data Visualizations
            How is Data Collected?:
              name: How is Data Collected?
            Import, Export, and Visualize Data:
              name: Import, Export, and Visualize Data
            Interpreting Data Visualizations:
              name: Interpreting Data Visualizations
            Making Data Visualizations:
              name: Making Data Visualizations
            Permanent Data Storage:
              name: Permanent Data Storage
            Permanent Data Storage and Clicker Completion:
              name: Permanent Data Storage and Clicker Completion
            'Practice Create PT: Data App':
              name: 'Practice Create PT: Data App'
            Privacy in a Digital World:
              name: Privacy in a Digital World
            Privacy vs Utility:
              name: Privacy vs Utility
            Rapid Research - Data Innovations:
              name: Rapid Research - Data Innovations
            Reading Records:
              name: Reading Records
            Search Terms:
              name: Search Terms
            Unique IDs, Delete and Update Records:
              name: Unique IDs, Delete and Update Records
            Using Data in the Real World:
              name: Using Data in the Real World
            Web Requests and APIs:
              name: Web Requests and APIs
            What Data Can Tell Us:
              name: What Data Can Tell Us
            Why Make Apps?:
              name: Why Make Apps?
        ScienceP3OLPT2:
          title: Computer Science in Science PD Phase 3A Post Work
          description: Phase 3 Academic Year Development
          description_short: Phase 3 Academic Year Development
          description_audience: ''
          stages:
            Earth Science Challenges:
              name: Earth Science Challenges
            Life Science Challenges:
              name: Life Science Challenges
            Physical Science Challenges:
              name: Physical Science Challenges
            Thinking About Implementation:
              name: Thinking About Implementation
            Welcome!:
              name: Benvenuto!
            Wrap-Up:
              name: Conclusione
        algebraPD3b:
          title: Computer Science in Algebra PD
          description: 'Phase 3 (Part 2): CS in Algebra mid year lesson support'
          description_short: 'Phase 3 (Part 2): CS in Algebra mid year lesson support'
          description_audience: ''
          stages:
            Close and Next Steps:
              name: Close and Next Steps
            Getting Started:
              name: Getting Started
            Teaching Support - Lessons 1-3:
              name: Teaching Support - Lessons 1-3
            Teaching Support - Lessons 13-16:
              name: Teaching Support - Lessons 13-16
            Teaching Support - Lessons 17-20:
              name: Teaching Support - Lessons 17-20
            Teaching Support - Lessons 4-7:
              name: Teaching Support - Lessons 4-7
            Teaching Support - Lessons 8-12:
              name: Teaching Support - Lessons 8-12
        CSPPD3-Unit2:
          title: 'Computer Science Principles: Unit 2 PD'
          description: Online Exploration of CSP Unit 2
          description_short: Online Exploration of CSP Unit 2
          description_audience: ''
          stages:
            Challenge Overview:
              name: Challenge Overview
            Complete the Challenge:
              name: Complete the Challenge
            Getting Started:
              name: Getting Started
            Share out and Submit:
              name: Share out and Submit
            Unit 2 Overview:
              name: Unit 2 Overview
        duino:
          title: Experimenting with Arduino stuff
          description: Testing some tools for teaching with Arduinos
          stages:
            Basic Circuits:
              name: Basic Circuits
            Blinky Lights:
              name: Blinky Lights
            JunkBot:
              name: JunkBot
            Making Music:
              name: Making Music
        Special Fun:
          title: Special Fun
          description_short: Qualcosa di speciale per coloro che ne conoscono l'esistenza. Questi esercizi potrebbero non essere disponibili a lungo, così divertiti finché ci sono!
          description_audience: Da 10 anni in su (dopo il Corso 3)
          description: ''
          stages:
            Halloween 2015:
              name: Halloween 2015
        SpecialSeries:
          title: Esercizi speciali
          description: Qualcosa di speciale per coloro che ne conoscono l'esistenza. Questi esercizi potrebbero non essere disponibili a lungo, così divertiti finché ci sono!
          description_short: Qualcosa di speciale per coloro che ne conoscono l'esistenza. Questi esercizi potrebbero non essere disponibili a lungo, così divertiti finché ci sono!
          description_audience: Da 10 anni in su (dopo il Corso 3)
          stages:
            Spring 2016:
              name: Spring 2016
            Halloween 2015:
              name: Halloween 2015
        iceage:
          title: Laboratorio con L'Era Glaciale
          description: Crea una storia oppure fai un gioco con il Laboratorio con L'Era Glaciale!
          description_short: Crea una storia oppure fai un gioco con il Laboratorio con L'Era Glaciale!
          description_audience: ''
          stages:
            Ice Age Play Lab:
              name: Laboratorio con L'Era Glaciale
        CSPPD3-Unit3:
          title: 'Computer Science Principles: Unit 3 PD'
          description: Online Exploration of CSP Unit 3
          description_short: Online Exploration of CSP Unit 3
          stages:
            Challenge Overview:
              name: Challenge Overview
            Chunk 1 Overview:
              name: Chunk 1 Overview
            Chunk 2 Overview:
              name: Chunk 2 Overview
            Chunk 3 Overview:
              name: Chunk 3 Overview
            Chunk 4 Overview:
              name: Chunk 4 Overview
            Chunk 5 Overview:
              name: Chunk 5 Overview
            Complete the Challenge:
              name: Complete the Challenge
            Getting Started:
              name: Getting Started
            Practice Performance Task:
              name: Practice Performance Task
            Share out and Submit:
              name: Share out and Submit
            Unit 3 Overview:
              name: Unit 3 Overview
        cspunit3temp:
          title: "(old) CS Principles Unit 3 - Programming"
          description: This unit introduces the foundational concepts of computer programming, which unlocks the ability to make rich, interactive apps. This course uses JavaScript as the programming language, and App Lab as the programming environment to build apps, but the concepts learned in these lessons span all programming languages and tools.
          description_short: Programmazione
          description_audience: ''
          stages:
            Canvas and Arrays in Apps:
              name: Canvas and Arrays in Apps
            Functions with Return Values:
              name: Functions with Return Values
            Image Scroller with Key Events:
              name: Image Scroller with Key Events
            Introduction to Arrays:
              name: Introduction to Arrays
            Loops and Simulations:
              name: Loops and Simulations
            'Practice PT: Create':
              name: 'Practice PT: Create'
            Processing Arrays:
              name: Processing Arrays
            While Loops:
              name: Cicli "Mentre"
        CSP-Unit3-Support:
          title: 'Computer Science Principles: Unit 3 PD'
          description: Online Exploration of CSP Unit 3
          description_short: Online Exploration of CSP Unit 3
          stages:
            Chunk 1 Overview:
              name: Chunk 1 Overview
            Chunk 2 Overview:
              name: Chunk 2 Overview
            Chunk 3 Overview:
              name: Chunk 3 Overview
            Chunk 4 Overview:
              name: Chunk 4 Overview
            Chunk 5 Overview:
              name: Chunk 5 Overview
            Practice Performance Task:
              name: Practice Performance Task
            Unit 3 Overview:
              name: Unit 3 Overview
        gumball:
          title: Laboratorio con Gumball
          description: Crea una storia oppure fai un gioco con il Laboratorio con Gumball!
          description_short: Crea una storia oppure fai un gioco con il Laboratorio con Gumball!
          stages:
            Gumball Play Lab:
              name: Laboratorio con Gumball
        starwars:
          title: 'Guerre Stellari: Costruisci una galassia con il codice'
          description: Impara a programmare i droidi e crea la tua versione di Guerre Stellari, in una galassia lontana lontana...
          description_short: Impara a programmare i droidi e crea la tua versione di Guerre Stellari, in una galassia lontana lontana...
          description_audience: ''
          stages:
            Hour of Code 2015:
              name: L'Ora del Codice 2015
        starwarsblocks:
          title: 'Guerre Stellari: Costruisci una galassia con il codice'
          description: Impara a programmare i droidi e crea la tua versione di Guerre Stellari, in una galassia lontana lontana...
          description_short: Impara a programmare i droidi e crea la tua versione di Guerre Stellari, in una galassia lontana lontana...
          description_audience: ''
          stages:
            Hour of Code 2015:
              name: L'Ora del Codice 2015
        mc:
          title: L'Ora del Codice con Minecraft
          description: Usa blocchi di codice per guidare Steve o Alex in questo mondo di Minecraft
          description_short: Esplora un mondo di Minecraft con la programmazione
          stages:
            Hour of Code 2015:
              name: L'Ora del Codice 2015
          description_audience: ''
        CSPPD3-Unit3-pt2:
          title: 'Computer Science Principles: Unit 3 PD Challenges'
          description: Online Exploration of CSP Unit 3-- Lesson Challenges
          description_short: Online Exploration of CSP Unit 3-- Lesson Challenges
          stages:
            Challenge Overview:
              name: Challenge Overview
            Complete the Challenge:
              name: Complete the Challenge
            Share out and Submit:
              name: Share out and Submit
        ScienceP3OLPT3:
          title: Computer Science in Science PD Pre-Phase 3B
          description: Phase 3 Academic Year Development
          description_short: Phase 3 Academic Year Development
          description_audience: ''
          stages:
            "(optional) Refresh your connection to Complex Adaptive Systems":
              name: "(optional) Refresh your connection to Complex Adaptive Systems"
            Assessing Computer Models:
              name: Assessing Computer Models
            Welcome!:
              name: Benvenuto!
            Wrap-Up:
              name: Conclusione
        cspunit5:
          title: "(old) CS Principles Unit 5 - Performance Tasks"
          description: This unit covers the preparation and completion of the Explore and Create Performance Tasks.
          description_short: This unit is a pilot version and is no longer supported or updated. You can find the new units at code.org/educate/csp.
          stages:
            Create PT:
              name: Create PT
            Create PT Prep:
              name: Create PT Prep
            Explore PT:
              name: Explore PT
            Explore PT Prep:
              name: Explore PT Prep
          description_audience: ''
        cspunit4:
          title: "(old) CS Principles Unit 4 - Data"
          description: Being able to digitally manipulate data, visualize it, and identify patterns, trends and possible meanings are important practical skills that computer scientists do every day. The data-rich world we live in also introduces many complex questions related to public policy, law, ethics and societal impact. Understanding where data comes from, having intuitions about what could be learned or extracted from it, and being able to use computational tools to manipulate data and communicate about it are the primary skills addressed in the unit.
          description_short: This unit is a pilot version and is no longer supported or updated. You can find the new units at code.org/educate/csp.
          description_audience: ''
          stages:
            Check Your Assumptions:
              name: Check Your Assumptions
            Cleaning Data:
              name: Cleaning Data
            Creating Summary Tables:
              name: Creating Summary Tables
            Discover a Data Story:
              name: Discover a Data Story
            Finding Trends with Visualizations:
              name: Finding Trends with Visualizations
            Good and Bad Data Visualizations:
              name: Good and Bad Data Visualizations
            Identifying People with Data:
              name: Identifying People with Data
            Intro to Data:
              name: Introduction to Data
            Making Data Visualizations:
              name: Making Data Visualizations
            Practice PT - Propose an Innovation:
              name: Practice PT - Propose an Innovation
            Practice PT - Tell a Data Story:
              name: Practice PT - Tell a Data Story
            Rapid Research - Data Innovations:
              name: Rapid Research - Data Innovations
            The Cost of Free:
              name: The Cost of Free
            What is Big Data?:
              name: What is Big Data?
        CSPPD3-Unit4:
          title: 'Computer Science Principles: Unit 4 PD'
          description: Online Support for CSP Unit 4
          description_short: Support for CSP Unit 4
          stages:
            Challenge Overview:
              name: Challenge Overview
            Chapter 1 Overview:
              name: Chapter 1 Overview
            Chapter 2 Overview:
              name: Chapter 2 Overview
            Complete the Challenge:
              name: Complete the Challenge
            Getting Started:
              name: Getting Started
            Practice Performance Tasks:
              name: Practice Performance Tasks
            Share out and Submit:
              name: Share out and Submit
            Unit 4 Overview:
              name: Unit 4 Overview
        cspunit6draft:
          title: CSP Post-AP Material - Databases and Using Data in Your Apps
          description: App Lab has a number of tools that allow you to collect and use data in your apps. The following material provides an overview of how these tools work, and it concludes with a sampling of example projects that can be built using these tools.
          description_short: Data Apps
          stages:
            Creating Javascript Objects:
              name: Creating Javascript Objects
            Deleting Records:
              name: Deleting Records
            Final Project:
              name: Final Project
            Importing and Exporting Data:
              name: Importing and Exporting Data
            Permanent Data Storage:
              name: Permanent Data Storage
            Reading Records:
              name: Reading Records
            Sample Apps:
              name: Sample Apps
            Updating Records:
              name: Updating Records
            Visualizing Data:
              name: Visualizing Data
        CSPPD3-Unit5:
          title: 'Computer Science Principles: Unit 5 PD'
          description: Online Support for CSP Unit 5
          description_short: Support for CSP Unit 5
          stages:
            Challenge Overview:
              name: Challenge Overview
            Complete the Challenge:
              name: Complete the Challenge
            Create PT Breakdown:
              name: Create PT Breakdown
            Explore PT Breakdown:
              name: Explore PT Breakdown
            Getting Started:
              name: Getting Started
            Share out and Submit:
              name: Share out and Submit
            Unit 5 Overview:
              name: Unit 5 Overview
        cspunit6:
          title: CSP Post-AP Material - Databases and Using Data in Your Apps
          description: App Lab has a number of tools that allow you to collect and use data in your apps. The following material provides an overview of how these tools work, a sampling of example projects that can be built using these tools, and a space in which to build and submit a final project.
          description_short: Learn to collect and use data in App Lab apps.
          description_audience: ''
          stages:
            Creating Javascript Objects:
              name: Creating Javascript Objects
            Deleting Records:
              name: Deleting Records
            Final Project:
              name: Final Project
            Importing and Exporting Data:
              name: Importing and Exporting Data
            Permanent Data Storage:
              name: Permanent Data Storage
            Reading Records:
              name: Reading Records
            Sample Apps:
              name: Sample Apps
            Updating Records:
              name: Updating Records
            Visualizing Data:
              name: Visualizing Data
        AlgebraA:
          title: 'Computer Science in Algebra: Course A'
          description: Impara la Programmazione Funzionale mediante l'Algebra
          description_short: Impara la Programmazione Funzionale mediante l'Algebra
          description_audience: ''
          stages:
            'Calc: Defining Variables':
              name: 'Calcolo: Definizione di Variabili'
            'Calc: Evaluation Blocks':
              name: 'Calcolo: Blocchi di Valutazione'
            'Eval: Defining Functions':
              name: 'Eval: Defining Functions'
            'Eval: Functions':
              name: 'Eval: Functions'
            'Eval: Strings and Images':
              name: 'Valutazione: Stringhe e Immagini'
            'Eval: Writing Contracts':
              name: 'Valutazione: Scrittura di Contratti'
            'Play Lab: Defining Functions':
              name: 'Play Lab: Defining Functions'
            'Unplugged: Contracts':
              name: Tradizionale &ndash; Contratti
            'Unplugged: Fast Functions':
              name: 'Unplugged: Fast Functions'
            'Unplugged: The Design Recipe':
              name: Tradizionale &ndash; La Ricetta della Progettazione
        AlgebraB:
          title: Informatica in Algebra
          description: Impara la Programmazione Funzionale mediante l'Algebra
          description_short: Impara la Programmazione Funzionale mediante l'Algebra
          description_audience: ''
          stages:
            'Eval: Boolean Operators':
              name: 'Valutazione: Operatori Booleani'
            'Eval: Conditionals':
              name: 'Valutazione: Istruzioni Condizionali'
            'Play Lab: Animation (Big Game)':
              name: 'Laboratorio: Animazione (Big Game)'
            'Play Lab: Boolean (Big Game)':
              name: 'Laboratorio: Valori Booleani (Big Game)'
            'Play Lab: Booleans':
              name: 'Laboratorio: Valori Booleani'
            'Play Lab: Collision Detection (Big Game)':
              name: 'Laboratorio: Rilevamento delle Collisioni (Big Game)'
            'Play Lab: Defining Variables (Big Game)':
              name: 'Laboratorio: Definizione di Variabili (Big Game)'
            'Unplugged: Booleans':
              name: Tradizionale &ndash; Valori Booleani
            'Unplugged: Collision Detection and the Distance Formula':
              name: Tradizionale &ndash; Rilevamento delle Collisioni e Formula per la Distanza
            'Unplugged: Conditionals and Piecewise Functions':
              name: Tradizionale &ndash; Istruzioni Condizionali e Funzioni a Tratti
            'Unplugged: Video Games and Coordinate Planes':
              name: Tradizionale &ndash; Videogiochi e Piani Cartesiani
        gamelab-hackathon:
          title: Gamelab Hackathon
          description: A place to try things out in Game Lab
          description_short: Gamelab Hackathon
          stages:
            Middle_School_Hackathon:
              name: Middle_School_Hackathon
        algebraPD1:
          title: Informatica nell'algebra Parte 1
          description: Teach Algebra through Functional Programming
          description_short: 'Phase 1: Online Introduction'
          description_audience: ''
          stages:
            Course Overview:
              name: Course Overview
            Evaluation Blocks:
              name: Blocchi di Valutazione
            Introduction to PD:
              name: Introduzione a PD
            Preparing for in-person PD:
              name: Preparing for in-person PD
            Teacher Dashboard:
              name: Cruscotto dell'Insegnante
            Why Computer Science belongs in Algebra:
              name: Why Computer Science belongs in Algebra
        algebraPD3c:
          title: Computer Science in Algebra PD
          description: CS in Algebra end of year reflection
          description_short: CS in Algebra end of year reflection
          description_audience: ''
          stages:
            Getting Started:
              name: Getting Started
            Planning For the Future:
              name: Planning For the Future
            Sharing Student Work:
              name: Sharing Student Work
        csp1:
          title: CSP Unit 1 - The Internet
          description: This unit explores the technical challenges and questions that arise from the need to represent digital information in computers and transfer it between people and computational devices. The unit then explores the structure and design of the internet and the implications of those design decisions.
          description_short: Explore the challenges about representing information as bits and how to get those bits from one place to another.
          description_audience: ''
          stages:
            Binary Numbers:
              name: Binary Numbers
            CS Principles Pre-survey:
              name: CS Principles Pre-survey
            Encoding and Sending Formatted Text:
              name: Encoding and Sending Formatted Text
            HTTP and Abstraction:
              name: HTTP and Abstraction
            Number Systems:
              name: Number Systems
            Packets and Making a Reliable Internet:
              name: Packets and Making a Reliable Internet
            Personal Innovations:
              name: Personal Innovations
            Practice PT - The Internet and Society:
              name: Practice PT - The Internet and Society
            Routers and Redundancy:
              name: Routers and Redundancy
            Sending Binary Messages:
              name: Sending Binary Messages
            Sending Binary Messages with the Internet Simulator:
              name: Sending Binary Messages with the Internet Simulator
            Sending Numbers:
              name: Sending Numbers
            The Internet:
              name: Internet
            The Need for Addressing:
              name: The Need for Addressing
            The Need for DNS:
              name: The Need for DNS
            Unit 1 Chapter 1 Assessment:
              name: Unit 1 Chapter 1 Assessment
            Unit 1 Chapter 2 Assessment:
              name: Unit 1 Chapter 2 Assessment
            CSP Student Post Survey Staging:
              name: CSP Student Post Survey Staging
            Participate in a longitudinal study!:
              name: Participate in a longitudinal study!
            CSP Student Post-Course Survey:
              name: CSP Student Post-Course Survey
        csp2:
          title: CSP Unit 2 - Digital Information
          description: This unit further explores the ways that digital information is encoded, represented and manipulated. Being able to digitally manipulate data, visualize it, and identify patterns, trends and possible meanings are important practical skills that computer scientists do every day. Understanding where data comes from, having intuitions about what could be learned or extracted from it, and being able to use computational tools to manipulate data and communicate about it are the primary skills addressed in the unit.
          description_short: Explore how more complex digital information is represented and manipulated through computation and visualization.
          description_audience: ''
          stages:
            Bytes and File Sizes:
              name: Bytes and File Sizes
            Check Your Assumptions:
              name: Check Your Assumptions
            Cleaning Data:
              name: Cleaning Data
            Creating Summary Tables:
              name: Creating Summary Tables
            Discover a Data Story:
              name: Discover a Data Story
            Encode a Complex Thing:
              name: Encode a Complex Thing
            Encoding B&W Images:
              name: Encoding B&W Images
            Encoding Color Images:
              name: Encoding Color Images
            Finding Trends with Visualizations:
              name: Finding Trends with Visualizations
            Good and Bad Data Visualizations:
              name: Good and Bad Data Visualizations
            Intro to Data:
              name: Intro to Data
            Lossy Compression and File Formats:
              name: Lossy Compression and File Formats
            Making Data Visualizations:
              name: Making Data Visualizations
            Practice PT - Tell a Data Story:
              name: Practice PT - Tell a Data Story
            Text Compression:
              name: Text Compression
            Unit 2 Chapter 1 Assessment:
              name: Unit 2 Chapter 1 Assessment
            Unit 2 Chapter 2 Assessment:
              name: Unit 2 Chapter 2 Assessment
            CSP Student Post Survey Staging:
              name: CSP Student Post Survey Staging
            Participate in a longitudinal study!:
              name: Participate in a longitudinal study!
            CSP Student Post-Course Survey:
              name: CSP Student Post-Course Survey
            Practice PT - Encode an Experience:
              name: Practice PT - Encode an Experience
        csp3:
          title: CSP Unit 3 - Intro to Programming
          description: This unit introduces the foundational concepts of computer programming, which unlocks the ability to make rich, interactive apps. This course uses JavaScript as the programming language, and App Lab as the programming environment to build apps, but the concepts learned in these lessons span all programming languages and tools.
          description_short: Programmazione
          description_audience: ''
          stages:
            APIs and Function Parameters:
              name: APIs and Function Parameters
            Creating Functions:
              name: Creazione di funzioni
            Creating functions with Parameters:
              name: Creating functions with Parameters
            Creativity in Algorithms:
              name: Creativity in Algorithms
            Functions and Top-Down Design:
              name: Functions and Top-Down Design
            Looping and Random Numbers:
              name: Looping and Random Numbers
            Practice PT - Design a Digital Scene:
              name: Practice PT - Design a Digital Scene
            The Need For Programming Languages:
              name: The Need For Programming Languages
            The Need for Algorithms:
              name: The Need for Algorithms
            Using Simple Commands:
              name: Using Simple Commands
            Unit 3 Chapter 1 Assessment:
              name: Unit 3 Chapter 1 Assessment
            'Anonymous student survey: Taking the AP exam':
              name: 'Anonymous student survey: Taking the AP exam'
            CSP Student Post Survey Staging:
              name: CSP Student Post Survey Staging
            Participate in a longitudinal study!:
              name: Participate in a longitudinal study!
            CSP Student Post-Course Survey:
              name: CSP Student Post-Course Survey
            Creating Functions with Parameters:
              name: Creating Functions with Parameters
        csp4:
          title: CSP Unit 4 - Big Data and Privacy
          description: The data-rich world we live in introduces many complex questions related to public policy, law, ethics and societal impact. The goals of this unit are to develop a well-rounded and balanced view about data in the world, including the positive and negative effects of it, and to understand the basics of how and why modern encryption works.
          description_short: Explore the data-rich world we live, and how data impacts public policy, personal privacy, security, the law, and ethics.
          description_audience: ''
          stages:
            Alice and Bob and Asymmetric Keys:
              name: Alice and Bob and Asymmetric Keys
            Cracking the Code:
              name: Cracking the Code
            Encryption with Keys and Passwords:
              name: Encryption with Keys and Passwords
            Identifying People with Data:
              name: Identifying People with Data
            Practice PT - Cybersecurity Innovations:
              name: Practice PT - Cybersecurity Innovations
            Practice PT - Propose an Innovation:
              name: Practice PT - Propose an Innovation
            Public Key Crypto:
              name: Public Key Crypto
            Rapid Research - Data Innovations:
              name: Rapid Research - Data Innovations
            Simple Encryption:
              name: Crittografia semplice
            The Cost of Free:
              name: The Cost of Free
            What is Big Data?:
              name: What is Big Data?
            Rapid Research - Cybercrime:
              name: Rapid Research - Cybercrime
            Practice PT - Big Data and Security Dilemmas:
              name: Practice PT - Big Data and Security Dilemmas
            Unit 4 Chapter 1 Assessment:
              name: Unit 4 Chapter 1 Assessment
            CSP Student Post Survey Staging:
              name: CSP Student Post Survey Staging
            Participate in a longitudinal study!:
              name: Participate in a longitudinal study!
            CSP Student Post-Course Survey:
              name: CSP Student Post-Course Survey
        csp5:
          title: CSP Unit 5 - Building Apps
          description: This unit continues the introduction of foundational concepts of computer programming, which unlocks the ability to make rich, interactive apps. This course uses JavaScript as the programming language, and App Lab as the programming environment to build apps, but the concepts learned in these lessons span all programming languages and tools.
          description_short: Continue to learn foundational concepts of computer programming in JavaScript by making rich, interactive apps.
          description_audience: ''
          stages:
            Beyond Buttons Toward Apps:
              name: Beyond Buttons Toward Apps
            Canvas and Arrays in Apps:
              name: Canvas and Arrays in Apps
            Compound Conditional Logic:
              name: Compound Conditional Logic
            Controlling Memory with Variables:
              name: Controlling Memory with Variables
            Digital Assistant Project:
              name: Digital Assistant Project
            Event-Driven Programming and Debugging:
              name: Event-Driven Programming and Debugging
            Events Unplugged:
              name: Events Unplugged
            Functions with Return Values:
              name: Functions with Return Values
            Image Scroller with Key Events:
              name: Image Scroller with Key Events
            Introducing Design Mode:
              name: Introducing Design Mode
            Introduction to Arrays:
              name: Introduction to Arrays
            Introduction to Conditional Logic:
              name: Introduction to Conditional Logic
            Introduction to Digital Assistants:
              name: Introduction to Digital Assistants
            Loops and Simulations:
              name: Loops and Simulations
            Multi-screen Apps:
              name: Multi-screen Apps
            'Practice PT: Create':
              name: 'Practice PT: Create'
            Processing Arrays:
              name: Processing Arrays
            Understanding Program Flow and Logic:
              name: Understanding Program Flow and Logic
            User Input and Strings:
              name: User Input and Strings
            Using Variables in Apps:
              name: Using Variables in Apps
            While Loops:
              name: Cicli "Mentre"
            Edited lessons ABOVE this line:
              name: Edited lessons ABOVE this line
            Buttons and Events:
              name: Buttons and Events
            Make Your Own Multi-Screen App:
              name: Make Your Own Multi-Screen App
            Unit 5 Assessment 1:
              name: Unit 5 Assessment 1
            Unit 5 Assessment 2:
              name: Unit 5 Assessment 2
            "'If' Statements Unplugged":
              name: "'If' Statements Unplugged"
            '"If" Statements Unplugged':
              name: '"If" Statements Unplugged'
            Getting started with If Statements:
              name: Getting started with If Statements
            Unit 3 Chapter 1 Assessment 3:
              name: Unit 3 Chapter 1 Assessment 3
            If statements:
              name: If statements
            Unit 3 Assessment 3:
              name: Unit 3 Assessment 3
            Unit 3 Assessment 4:
              name: Unit 3 Assessment 4
            If-else-if and Conditional Logic:
              name: If-else-if and Conditional Logic
            'Building an App: Color Sleuth':
              name: 'Building an App: Color Sleuth'
            Possibly use later:
              name: Possibly use later
            Unit 5 Assessment 3:
              name: Unit 5 Assessment 3
            Unit 5 Assessment 4:
              name: Unit 5 Assessment 4
            Boolean Expressions and "If" Statements:
              name: Boolean Expressions and "If" Statements
            '"if-else-if" and Conditional Logic':
              name: '"if-else-if" and Conditional Logic'
            'Building an App: Multi-Screen App':
              name: 'Building an App: Multi-Screen App'
            'Building an App: Clicker Game':
              name: 'Building an App: Clicker Game'
            'Building an App: Image Scroller':
              name: 'Building an App: Image Scroller'
            'Building an App: Canvas Painter':
              name: 'Building an App: Canvas Painter'
            Unit 5 Assessment 5 - Practice AP questions:
              name: Unit 5 Assessment 5 - Practice AP questions
            Unit 5 Assessment 5 - AP Pseudocode Practice Questions:
              name: Unit 5 Assessment 5 - AP Pseudocode Practice Questions
            CSP Student Post Survey Staging:
              name: CSP Student Post Survey Staging
            Participate in a longitudinal study!:
              name: Participate in a longitudinal study!
            CSP Student Post-Course Survey:
              name: CSP Student Post-Course Survey
            Multi-Screen Apps:
              name: Multi-Screen Apps
            '"if" Statements Unplugged':
              name: '"if" Statements Unplugged'
            Boolean Expressions and "if" Statements:
              name: Boolean Expressions and "if" Statements
        csp6:
          title: CSP Unit 6 - AP Performance Tasks
          description: This unit covers the preparation and completion of the Create and Explore Performance Tasks.
          description_short: Lessons guide students to prepare for and complete the AP Performance Tasks.
          description_audience: ''
          stages:
            Create PT:
              name: Create PT
            Create PT Prep:
              name: Create PT Prep
            Explore PT:
              name: Explore PT
            Explore PT Prep:
              name: Explore PT Prep
            Create PT Prep - Reviewing the Task:
              name: Create PT Prep - Reviewing the Task
            Create PT Prep - Making a Plan:
              name: Create PT Prep - Making a Plan
            Create PT - Complete the Task:
              name: Create PT - Complete the Task
            Explore PT Prep - Reviewing the Task:
              name: Explore PT Prep - Reviewing the Task
            Explore PT - Making a Plan:
              name: Explore PT - Making a Plan
            Explore PT - Complete the Task:
              name: Explore PT - Complete the Task
            Tech Setup - Your AP Digital Portfolio and Other Tools:
              name: Tech Setup - Your AP Digital Portfolio and Other Tools
            CSP Student Post Survey Staging:
              name: CSP Student Post Survey Staging
            Participate in a longitudinal study!:
              name: Participate in a longitudinal study!
            CSP Student Post-Course Survey:
              name: CSP Student Post-Course Survey
        CSDU3-Draft:
          title: " TEMP CSD Unit 3 - Interactive Games and Animations"
          description: Temp place to work on U3 of Disco
          description_short: Programmazione
          description_audience: ''
          stages:
            Booleans and Conditionals:
              name: Booleans and Conditionals
            Collision Detection:
              name: Collision Detection
            Collisions:
              name: Collisions
            Complex Conditionals:
              name: Complex Conditionals
            Complex Sprite Movement:
              name: Complex Sprite Movement
            Conditionals and Keyboard Input:
              name: Conditionals and Keyboard Input
            Draw Loop and Randomization:
              name: Draw Loop and Randomization
            Drawing in Game Lab:
              name: Drawing in Game Lab
            'Project: Interactive Card':
              name: 'Project: Interactive Card'
            Sprite Movement Methods:
              name: Sprite Movement Methods
            Sprites and Images:
              name: Sprites and Images
            Sprites and Properties:
              name: Sprites and Properties
            Variables Unplugged:
              name: Variables Unplugged
            Variables and Animation:
              name: Variables and Animation
            Functions:
              name: Funzioni
            Platform Jumper:
              name: Platform Jumper
            Defender:
              name: Defender
            'Project: Build a Game':
              name: 'Project: Build a Game'
            Velocity:
              name: Velocità
            The Game Design Process:
              name: The Game Design Process
            Using the Game Design Process:
              name: Using the Game Design Process
        2016_sciencePD_phase1:
          title: 'CS in Science: Part 1'
          description: In Partnership with Project GUTS
          description_short: In Partnership with Project GUTS
          description_audience: ''
          stages:
            Agent Based Modeling of Complex Adaptive Systems:
              name: Agent Based Modeling of Complex Adaptive Systems
            Computational Thinking And The Framework For K-12 Science Education:
              name: Computational Thinking And The Framework For K-12 Science Education
            Dispositions and Classroom Culture:
              name: Dispositions and Classroom Culture
            Introduction to Complex Adaptive Systems:
              name: Introduction to Complex Adaptive Systems
            Introduction to Computational Science:
              name: Introduction to Computational Science
            Introduction to PD:
              name: Introduzione a PD
            Introduction to StarLogo Nova:
              name: Introduction to StarLogo Nova
            Post-Survey:
              name: Post-Survey
            The Tutorial:
              name: The Tutorial
            Using Computer Models in Science:
              name: Using Computer Models in Science
            Using Models in the Classroom:
              name: Using Models in the Classroom
            What to Expect:
              name: What to Expect
        TEMP CSD Unit 3:
          title: " TEMP CSD Unit 3 - Interactive Games and Animations"
          description: ''
          description_short: Programmazione
          description_audience: ''
          stages:
            Drawing in Game Lab:
              name: Drawing in Game Lab
        CSF_Secret_Sample:
          title: Secret Sample
          description: Test of new educational philosophy
          description_short: This is a secret...shhhhh
          description_audience: Da 8 anni in su (dopo il Corso 2)
          stages:
            Sample Stage:
              name: Sample Stage
        ECSPD1:
          title: ECS Part 1
          description: Two hour introduction to your Professional Learning Program for the ECS Version 5 curriculum
          description_short: 'Phase 1: Online Introduction'
          description_audience: ''
          stages:
            Background and Context:
              name: Background and Context
            'Classroom and Workshop Style ':
              name: 'Classroom and Workshop Style '
            ECS Curriculum:
              name: ECS Curriculum
            Welcome to Phase 1!:
              name: Welcome to Phase 1!
            Wrap Up:
              name: Wrap Up
            Classroom and workshop style:
              name: Classroom and workshop style
            'Classroom and workshop style ':
              name: 'Classroom and workshop style '
        algebraFacilitator:
          title: Computer Science in Algebra Facilitator Pre Work
          description: Teach Algebra through Functional Programming
          description_short: Teach Algebra through Functional Programming
          description_audience: ''
          stages:
            Evaluation Blocks:
              name: Blocchi di Valutazione
            Introduction to PD:
              name: Introduzione a PD
            Teacher Dashboard:
              name: Cruscotto dell'Insegnante
            Why Computer Science belongs in Algebra:
              name: Why Computer Science belongs in Algebra
        sciencePD1:
          title: 'CS in Science: Part 1'
          description: In Partnership with Project GUTS
          description_short: 'Phase 1: Online Introduction'
          description_audience: ''
          stages:
            Agent Based Modeling of Complex Adaptive Systems:
              name: Agent Based Modeling of Complex Adaptive Systems
            Computational Thinking And The Framework For K-12 Science Education:
              name: Computational Thinking And The Framework For K-12 Science Education
            Dispositions and Classroom Culture:
              name: Dispositions and Classroom Culture
            Introduction to Complex Adaptive Systems:
              name: Introduction to Complex Adaptive Systems
            Introduction to Computational Science:
              name: Introduction to Computational Science
            Introduction to PD:
              name: Introduzione a PD
            Introduction to StarLogo Nova:
              name: Introduction to StarLogo Nova
            Post-Survey:
              name: Post-Survey
            The Tutorial:
              name: The Tutorial
            Using Computer Models in Science:
              name: Using Computer Models in Science
            Using Models in the Classroom:
              name: Using Models in the Classroom
            What to Expect:
              name: What to Expect
        cspoptional:
          title: CS Principles Optional Lessons
          description: Optional lessons and content across all of the CS Principles units are listed here
          description_short: Optional
          description_audience: ''
          stages:
            Algorithms Detour - How Routers Learn:
              name: Algorithms Detour - How Routers Learn
            Algorithms Detour - Minimum Spanning Tree:
              name: Algorithms Detour - Minimum Spanning Tree
            Algorithms Detour - Shortest Path:
              name: Algorithms Detour - Shortest Path
            Unit 1 - Encoding Numbers in the Real World:
              name: Unit 1 - Encoding Numbers in the Real World
            Unit 1 - Sending Bits in the Real World:
              name: Unit 1 - Sending Bits in the Real World
            Unit 1 - Algorithms Detour - Minimum Spanning Tree:
              name: Unit 1 - Algorithms Detour - Minimum Spanning Tree
            Unit 1 - Algorithms Detour - Shortest Path:
              name: Unit 1 - Algorithms Detour - Shortest Path
            Unit 1 - How Routers Learn:
              name: Unit 1 - How Routers Learn
            Unit 4 - Hard Problems - The Traveling Salesperson Problem:
              name: Unit 4 - Hard Problems - The Traveling Salesperson Problem
            Unit 4 - One-Way Functions - The WiFi Hotspot Problem:
              name: Unit 4 - One-Way Functions - The WiFi Hotspot Problem
        cspunit1-support:
          title: Online Support for CSP Unit 1
          description: This is a test Professional Learning Course
          description_audience: ''
          description_short: ''
          stages:
            Chapter Overviews:
              name: Chapter Overviews
            Encoding and Sending Numbers:
              name: Encoding and Sending Numbers
            Intro to the Unit:
              name: Intro to the Unit
            Running a Constructive Classroom:
              name: Running a Constructive Classroom
            Sending Binary Messages:
              name: Sending Binary Messages
            Strategies for Student Writing:
              name: Strategies for Student Writing
            Supporting Peer Learning:
              name: Supporting Peer Learning
            'Tool Talk: Intro to Netsim':
              name: 'Tool Talk: Intro to Netsim'
        test-teaching-ap-cs-unit-1:
          title: Test CPS PD
          description_audience: ''
          description_short: ''
          description: ''
          stages:
            test Unit 1 content module Alpha:
              name: test Unit 1 content module Alpha
            test Unit 1 content module Bravo:
              name: test Unit 1 content module Bravo
            test Unit 1 content module Charlie:
              name: test Unit 1 content module Charlie
            test Unit 1 practice module Delta:
              name: test Unit 1 practice module Delta
            test Unit 1 practice module Echo:
              name: test Unit 1 practice module Echo
            test Unit 1 practice module Foxtrot:
              name: test Unit 1 practice module Foxtrot
            test Unit 1 required reading:
              name: test Unit 1 required reading
        allthehiddenthings:
          title: All the Hidden Things!
          description: Unreleased level types for UI testing as admin
          description_short: Unreleased level types for UI testing as admin
          stages:
            Contained Levels:
              name: Contained Levels
            Game Lab:
              name: Game Lab
        cspunit1-support-test:
          title: CSP Unit 1 teacher support
          description: Online Supports for CSP Unit 1
          description_audience: ''
          description_short: ''
          stages:
            Unit 1 Overview:
              name: Unit 1 Overview
        cspunit1-tools:
          title: netsim task completion
          description: introduction to the internet simulator and a discussion of how we use it to teach the internet
          stages:
            netsim:
              name: netsim
        csp-facilitators:
          title: CSP Tool Overview
          description: A collection of tools from the CS Principles course. These levels provide a glimpse into the tools we use throughout the curriculum to
          description_short: Introduction to CS Principles for new Facilitators
          description_audience: ''
          stages:
            Introduction to Events:
              name: Introduction to Events
            Introduction to Text Compression:
              name: Introduzione alla Compressione del Testo
            Turtle Programming:
              name: Turtle Programming
        cspassessment:
          title: "[Deprecated] CS Principles Culminating Assessment"
          description: 'This assessment has been deprecated and is scheduled for removal in Summer of 2017.  Students may complete the test and see their own results, but a teacher will not be able to see results for students in a section.  Please use the official CSP practice exam from the College Board.  [This 55-question multiple choice assessment covers questions across 7 big ideas of computer science: Creativity, Abstraction, Data, Algorithms, Programming, The Internet, and Global Impact.]'
          description_short: This assessment has been deprecated and is scheduled for removal in Summer of 2017.
          description_audience: ''
          stages:
            CS Principles Culminating Assessment:
              name: CS Principles Culminating Assessment
            CSP Student Post Survey Staging:
              name: CSP Student Post Survey Staging
            CSP Longitudinal Contact Request:
              name: CSP Longitudinal Contact Request
            Participate in a longitudinal study!:
              name: Participate in a longitudinal study!
            "[Deprecated - teacher cannot see results] CSP Culminating Assessment":
              name: "[Deprecated - teacher cannot see results] CSP Culminating Assessment"
            'NOTE: Deprecated - teacher cannot see results. CSP Culminating Assessment':
              name: 'NOTE: Deprecated - teacher cannot see results. CSP Culminating Assessment'
            'NOTE: Deprecated. Teacher cannot see results. CSP Culminating Assessment':
              name: 'NOTE: Deprecated. Teacher cannot see results. CSP Culminating Assessment'
        cspexam1-mWU7ilDYM9:
          title: CS Principles Culminating Assessment - Part 1
          description: 'This 25 question multiple choice assessment covers questions across 7 big ideas of computer science: Creativity, Abstraction, Data, Algorithms, Programming, The Internet, and Global Impact.'
          description_short: This multiple choice assessment covers questions across 7 big ideas of computer science. It is part 1 of a two-part 50 question exam.
          description_audience: ''
          stages:
            CS Principles Culminating Assessment Part 1:
              name: CS Principles Culminating Assessment Part 1
        cspexam2-AKwgAh1ac5:
          title: CS Principles Culminating Assessment - Part 2
          description: 'This 25 question multiple choice assessment covers questions across 7 big ideas of computer science: Creativity, Abstraction, Data, Algorithms, Programming, The Internet, and Global Impact.  It is part 2 of a two-part 50 question exam'
          description_short: This multiple choice assessment covers questions across 7 big ideas of computer science. It is part 2 of a two-part 50 question exam.
          description_audience: ''
          stages:
            CS Principles Culminating Assessment Part 2:
              name: CS Principles Culminating Assessment Part 2
        CSDU4-Draft:
          title: " TEMP CSD Unit 4 - The Design Process"
          description: Temp place to work on U4 of Disco
          description_short: Design Process and App Lab
          description_audience: ''
          stages:
            Adding Functionality (optional):
              name: Adding Functionality (optional)
            Design Mode:
              name: Design Mode
            Making it Interactive:
              name: Making it Interactive
            Analysis of Design:
              name: Analysis of Design
            Understanding Your User:
              name: Understanding Your User
            Discovering Users:
              name: Discovering Users
            UCD Micro Activity:
              name: UCD Micro Activity
            Designing for Social Impact:
              name: Designing for Social Impact
            Conducting User-Centered Interviews:
              name: Conducting User-Centered Interviews
            Analyzing Interviews:
              name: Analyzing Interviews
            Re-designing a Space:
              name: Re-designing a Space
            Presenting Your Design:
              name: Presenting Your Design
            Designing Apps for Good:
              name: Designing Apps for Good
            Market Research:
              name: Market Research
            User Research:
              name: User Research
            Low Fidelity Prototyping:
              name: Low Fidelity Prototyping
            Preparing for Prototype Testing:
              name: Preparing for Prototype Testing
            Prototype Testing:
              name: Prototype Testing
            Preparing for App Testing:
              name: Preparing for App Testing
            App Testing:
              name: App Testing
            Planning for Improvements:
              name: Planning for Improvements
            Improving and Iterating:
              name: Improving and Iterating
            App Presentation Prep:
              name: App Presentation Prep
            App Presentation:
              name: App Presentation
        CSDU1-Draft:
          title: " TEMP CSD Unit 1"
          description: Temp place to work on U1 of Disco
          description_short: Problem Solving
          stages:
            Exploring Apps:
              name: Exploring Apps
            Processing Information:
              name: Processing Information
        CSDU2-Draft:
          title: " TEMP CSD Unit 2"
          description: Temp place to work on U2 of Disco
          description_short: Web Development
          description_audience: ''
          stages:
            Clean Code and Debugging:
              name: Clean Code and Debugging
            Describing Webpages:
              name: Describing Webpages
            Designing Code for Computers:
              name: Designing Code for Computers
            Digital Footprint:
              name: Digital Footprint
            Images on the Web:
              name: Images on the Web
            'Personal Website: Finalizing Site':
              name: 'Personal Website: Finalizing Site'
            Quality Websites:
              name: Quality Websites
            Text on the Web:
              name: Text on the Web
            Website Design:
              name: Website Design
            Intellectual Property:
              name: Intellectual Property
            Introduction to Styling with CSS:
              name: Introduction to Styling with CSS
            'Personal Website: Connecting Pages':
              name: 'Personal Website: Connecting Pages'
            Classes and External Style Sheets:
              name: Classes and External Style Sheets
            Box Model and Page Layout:
              name: Box Model and Page Layout
            'Personal Website: Midway Check':
              name: 'Personal Website: Midway Check'
            Publishing a Website:
              name: Publishing a Website
            Sources and Search Engines:
              name: Sources and Search Engines
            Introduction to HTML:
              name: Introduction to HTML
            Headers and Lists:
              name: Headers and Lists
            Designing Web Pages:
              name: Designing Web Pages
            Holding:
              name: Holding
            Describing Web pages:
              name: Describing Web pages
            Multi-Page Websites:
              name: Multi-Page Websites
            Classes:
              name: Classes
            External Style Sheets:
              name: External Style Sheets
            Usability and Accessibility:
              name: Usability and Accessibility
            Peer Review:
              name: Valutazioni dei parigrado
            Describing Web Pages:
              name: Describing Web Pages
        CSDU5-Draft:
          title: " TEMP CSD Unit 5"
          description: Temp place to work on U5 of Disco
          description_short: Data
          stage: [ ]
          stages: [ ]
        CSDU6-Draft:
          title: " TEMP CSD Unit 6 "
          description: Temp place to work on U6 of Disco
          description_short: Makerlab
          stage: [ ]
          stages: [ ]
        CSF_Secret_Sample_Story:
          title: Secret Sample with Story
          description: Test of new educational philosophy with guiding storyline
          description_short: This is a secret...shhhh
          description_audience: Ages 8-18+
          stages:
            Sample Stage:
              name: Sample Stage
        MikeTest:
          title: MikeTest
          description: Trying not to break anything
          description_short: Just a script for playing around
          description_audience: Ages 8-98
          stages:
            Artist Functions:
              name: 'Artista: Funzioni'
            Sample Stage:
              name: Sample Stage
            The same thing with named levels:
              name: The same thing with named levels
            You are a coding STAR:
              name: You are a coding STAR
        artistExemplar:
          title: Artist Exemplar
          description: These artist levels will knock the socks off of third graders
          description_short: How can we make the artist levels really hum?
          description_audience: Da 8 anni in su (dopo il Corso 2)
          stages:
            Artist Exemplar:
              name: Artist Exemplar
        teachercon:
          title: TeacherCon Supports
          description: We will use this during TeacherCon to deliver supports and materials for sessions
          description_short: We will use this during TeacherCon to deliver supports and materials for sessions
          description_audience: ''
          stages:
            Balancing Teachers and Tools:
              name: Balancing Teachers and Tools
            Discovery Learning:
              name: Discovery Learning
            Group Work and Peer Learning:
              name: Group Work and Peer Learning
            Introduction to Teachercon:
              name: Introduction to Teachercon
            Lesson 1,10:
              name: 'Lesson 1.10: Routers and Redundancy'
            Lesson 1,11:
              name: 'Lesson 1.11: Packets and Making a Reliable Internet'
            Lesson 1,4:
              name: 'Lesson 1.4: Number Systems (Circle Triangle Square)'
            Lesson 1,6:
              name: 'Lesson 1.6: Sending Numbers'
            Lesson 1,9:
              name: 'Lesson 1.9: Internet Addressing (Battleship)'
            Lesson 2,10:
              name: 'Lesson 2.10: Good and Bad Data Visualizations'
            Lesson 2,2:
              name: 'Lesson 2.2: Text Compression'
            Lesson 2,3:
              name: 'Lesson 2.3: Black and White Pixelation'
            Measuring Student Learning:
              name: Measuring Student Learning
        kinderTest:
          title: ''
          description_audience: ''
          description_short: ''
          description: ''
          stages:
            'Bee: Conditionals':
              name: 'Ape: Istruzioni Condizionali'
            Kindergarten Stage 1:
              name: Kindergarten Stage 1
        gradeKinder:
          title: Kindergarten
          description: Planning Script for CSF 2.0
          description_short: Planning Script for CSF 2.0
          description_audience: Ages 5-18
          stages:
            Being Safe Online:
              name: Being Safe Online
            Debugging:
              name: Debugging
            Events:
              name: Eventi
            Events Unplugged:
              name: Events Unplugged
            Fuzz Fiesta:
              name: Fuzz Fiesta
            'Jigsaw: Learn to drag and drop':
              name: 'Puzzle: Impara come trascinare e rilasciare (drag and drop)'
            Loops:
              name: Ripetizioni
            Loops Intro:
              name: Loops Intro
            Loops Unplugged:
              name: Loops Unplugged
            Persistence & Frustration:
              name: Persistence & Frustration
            Programming:
              name: Programmazione
            Programming Unplugged:
              name: Programming Unplugged
            Sequences & Algorithms:
              name: Sequences & Algorithms
            'Real-life Algorithms: Plant a Seed':
              name: 'Algoritmi della Vita Reale: Piantare un Seme'
            'Programming Unplugged: Happy Maps':
              name: 'Programming Unplugged: Happy Maps'
        grade4:
          title: Grade 4
          description: Planning Script for CSF 2.0
          description_short: Planning Script for CSF 2.0
          description_audience: Ages 9-99
          stages:
            'Bee: Determine the Concept':
              name: 'Bee: Determine the Concept'
            'Bee: Functions (Course 3)':
              name: 'Bee: Functions (Course 3)'
            Build a Star Wars Game!:
              name: Build a Star Wars Game!
            Digital Citizenship:
              name: Cittadinanza Digitale
            Explore project ideas:
              name: Explore project ideas
            'Farmer: Functions (New)':
              name: 'Farmer: Functions (New)'
            Final Project - Presentation Day:
              name: Final Project - Presentation Day
            'Final Project - Unplugged: Design Process':
              name: 'Final Project - Unplugged: Design Process'
            'Final Project - Work Day: Build Project Online':
              name: 'Final Project - Work Day: Build Project Online'
            More Programming with Scratch:
              name: More Programming with Scratch
            'New Artist: Functions':
              name: 'New Artist: Functions'
            Scaffolded Project Stage (Loops, Events, Conditionals, Functions):
              name: Scaffolded Project Stage (Loops, Events, Conditionals, Functions)
            Songwriting:
              name: Composizione di Canzoni - Parametri
            'Unplugged: Funky Functions':
              name: 'Unplugged: Funky Functions'
        grade1:
          title: Grade 1
          description: Planning Script for CSF 2.0
          description_short: Planning Script for CSF 2.0
          description_audience: Ages 5-18
          stages:
            Being Safe Online:
              name: Being Safe Online
            Debugging:
              name: Debugging
            Events:
              name: Eventi
            Events Unplugged:
              name: Events Unplugged
            'Jigsaw: Learn to drag and drop':
              name: 'Puzzle: Impara come trascinare e rilasciare (drag and drop)'
            Loops:
              name: Ripetizioni
            Loops Intro:
              name: Loops Intro
            Loops Unplugged:
              name: Loops Unplugged
            More Computer Science:
              name: More Computer Science
            Persistence & Frustration:
              name: Persistence & Frustration
            Programming:
              name: Programmazione
            Programming Unplugged:
              name: Programming Unplugged
            Sequences & Algorithms:
              name: Sequences & Algorithms
            Unspotted Bugs:
              name: Bug Non Individuati
            'Debugging: Unspotted Bugs':
              name: 'Debugging: Unspotted Bugs'
            'Events Unplugged: The Big Event':
              name: Eventi in modalità tradizionale
        grade5:
          title: Grade 5
          description: Planning Script for CSF 2.0
          description_short: Planning Script for CSF 2.0
          description_audience: Ages 10-110
          stages:
            'Artist: For Loops':
              name: 'Artista: Cicli con Contatore'
            'Artist: Functions with Parameters':
              name: 'Artista: Funzioni con Parametri'
            'Artist: Variables':
              name: 'Artista: Variabili'
            'Bee: For Loops':
              name: 'Ape: Cicli con Contatore'
            'Bee: Functions with Parameters':
              name: 'Ape: Funzioni con Parametri'
            Digital Citizenship:
              name: Cittadinanza Digitale
            Explore project ideas:
              name: Explore project ideas
            Final Project - Presentation Day:
              name: Final Project - Presentation Day
            Final Project - Review/Revise Day:
              name: Final Project - Review/Revise Day
            'Final Project - Unplugged: Design Process':
              name: 'Final Project - Unplugged: Design Process'
            'Final Project - Work Day: Build Project Online':
              name: 'Final Project - Work Day: Build Project Online'
            'Play Lab: Variables':
              name: 'Laboratorio: Variabili'
            Try programming with Khan Academy:
              name: Try programming with Khan Academy
            'Unplugged: Envelope Variables':
              name: Variabili e Buste
            'Unplugged: For Loop Fun':
              name: Divertiti usando i Cicli con Contatore
            'Unplugged: Songwriting with Parameters':
              name: Composizione di Canzoni con Parametri
        ecs-unit1:
          title: ECS Unit 1
          description: 'Unit 1: Human-Computer Interaction'
          description_short: 'Unit 1: Human-Computer Interaction'
          description_audience: ''
          stages:
            Unit 1, Day 10 Telling a Story with Data:
              name: Unit 1, Day 10 Telling a Story with Data
            Unit 1, Day 11-14 Data Modeling and Design:
              name: Unit 1, Day 11-14 Data Modeling and Design
            Unit 1, Day 15-16 Computer Programs and Following Directions:
              name: Unit 1, Day 15-16 Computer Programs and Following Directions
            Unit 1, Day 17-19 What Is Intelligence?:
              name: Unit 1, Day 17-19 What Is Intelligence?
            0: |-
              Unit 1, Days 1-2
              What Is a Computer?
            1: |-
              Unit 1, Days 1-2
              What Is a Computer?
            Unit 1, Days 3-4 Buying a Computer:
              name: Unit 1, Days 3-4 Buying a Computer
            Unit 1, Days 5-7 Searching and Web 2:
              name: Unit 1, Days 5-7 Searching and Web 2
            Unit 1, Days 8-9 Impact of Computers and Communication:
              name: Unit 1, Days 8-9 Impact of Computers and Communication
            Welcome!:
              name: Benvenuto!
            Wrap-up:
              name: Conclusione
        ecs-unit2:
          title: ECS Unit 2
          description: 'Unit 2: Problem Solving'
          description_short: 'Unit 2: Problem Solving'
          description_audience: ''
          stages:
            Close & Next Steps:
              name: Close & Next Steps
            Getting Started:
              name: Getting Started
            Intro to Unit 2:
              name: Intro to Unit 2
            Lesson Overviews:
              name: Lesson Overviews
            Teaching Strategies:
              name: Teaching Strategies
            Unit 2 Challenge:
              name: Unit 2 Challenge
        ecs-unit3:
          title: ECS Unit 3
          description: 'Unit 3: Web Design'
          description_short: 'Unit 3: Web Design'
          description_audience: ''
          stages:
            Close & Next Steps:
              name: Close & Next Steps
            Getting Started:
              name: Getting Started
            Intro to Unit 3:
              name: Intro to Unit 3
            Teaching Strategies:
              name: Teaching Strategies
            Unit 3 Challenge:
              name: Unit 3 Challenge
            Unit 3 Day-by-Day:
              name: Unit 3 Day-by-Day
        ecs-unit4:
          title: ECS Unit 4
          description: 'Unit 4: Programming'
          description_short: 'Unit 4: Programming'
          description_audience: ''
          stages:
            Close & Next Steps:
              name: Close & Next Steps
            Getting Started:
              name: Getting Started
            Intro to Unit 4:
              name: Intro to Unit 4
            Teaching Strategies:
              name: Teaching Strategies
            Unit 4 Challenge:
              name: Unit 4 Challenge
            Unit 4 Day-by-Day:
              name: Unit 4 Day-by-Day
        ecs-unit5:
          title: ECS Unit 5
          description: 'Unit 5: Computer and Data Analysis'
          description_short: 'Unit 5: Computer and Data Analysis'
          description_audience: ''
          stages:
            Complete the Challenge:
              name: Complete the Challenge
            Getting Started:
              name: Getting Started
            Introduction to the Unit 5 Challenge:
              name: Introduction to the Unit 5 Challenge
            Share out and Submit:
              name: Share out and Submit
            Unit 5 Overview:
              name: Unit 5 Overview
            Unit 5 lessons:
              name: Unit 5 lessons
            Unit 5 Challenge:
              name: Unit 5 Challenge
            Close & Next Steps:
              name: Close & Next Steps
        ecs-unit6:
          title: ECS Unit 6
          description: 'Unit 6: Robotics'
          description_short: 'Unit 6: Robotics'
          description_audience: ''
          stages:
            Alternative Ideas for Unit 6:
              name: Alternative Ideas for Unit 6
            Getting Started:
              name: Getting Started
            Share out and Submit:
              name: Share out and Submit
            Unit 6 Challenge:
              name: Unit 6 Challenge
            Unit 6 Overview:
              name: Unit 6 Overview
            Unit 6 lessons:
              name: Unit 6 lessons
            Close & Next Steps:
              name: Close & Next Steps
        grade3:
          title: Grade 3
          description: Planning Script for CSF 2.0
          description_short: Planning Script for CSF 2.0
          description_audience: Ages 5-18
          stages:
            " Bee: Conditionals":
              name: ' Bee: Conditionals'
            'Artist: Nested Loops':
              name: 'Artista: Cicli Annidati'
            Bee Debugging:
              name: 'Ape: Correzione di Errori'
            Bounce:
              name: Ping-Pong
            Build a Game:
              name: Build a Game
            Farmer Conditional with Cards:
              name: Farmer Conditional with Cards
            Farmer Debug Relay Programming:
              name: Farmer Debug Relay Programming
            Farmer Graph Paper Programming:
              name: Farmer Graph Paper Programming
            Farmer Impacts of Computing:
              name: Farmer Impacts of Computing
            'Farmer: While Loops':
              name: 'Contadina: Cicli "Mentre"'
            'Maze: Conditionals with Loops':
              name: 'Maze: Conditionals with Loops'
            'Maze: Nested Loops':
              name: 'Maze: Nested Loops'
            More Programming with CS4FN:
              name: More Programming with CS4FN
            Robot Running the Farm:
              name: Robot Running the Farm
            Unplugged Conditionals with Loops:
              name: Unplugged Conditionals with Loops
        alltheplcthings:
          title: Sample course for PLC things
          description: This is a sample course that has all of the plc special things. Enrollment in this course does nothing. Right now, it's just a copy of TeacherCon
          description_short: This is a sample course that has all of the plc special things
          description_audience: ''
          stages:
            Balancing Teachers and Tools:
              name: Balancing Teachers and Tools
            Group Work and Peer Learning:
              name: Group Work and Peer Learning
            Introduction to Teachercon:
              name: Introduction to Teachercon
            Lesson 1,10:
              name: Lesson 1,10
            Lesson 1,11:
              name: Lesson 1,11
            Lesson 1,4:
              name: Lesson 1,4
            Lesson 1,6:
              name: Lesson 1,6
            Lesson 1,9:
              name: Lesson 1,9
            Lesson 2,10:
              name: Lesson 2,10
            Lesson 2,2:
              name: Lesson 2,2
            Lesson 2,3:
              name: Lesson 2,3
            Test stage with bubbles:
              name: Test stage with bubbles
        csd3:
          title: CSD Unit 3 - Animations and Games
          description: " In Unit 3, you’ll build on your coding experience as you program animations, interactive art, and games in Game Lab. The unit starts off with simple shapes and builds up to more sophisticated sprite-based games, using the same programming concepts and the design process computer scientists use daily. In the final project, you’ll develop a personalized, interactive program."
          description_short: "Programmazione"
          description_audience: ''
          stages:
            Booleans and Conditionals:
              name: Booleans and Conditionals
            Complex Conditionals:
              name: Complex Conditionals
            Conditionals and Keyboard Input:
              name: Conditionals and Keyboard Input
            Draw Loop and Randomization:
              name: Draw Loop and Randomization
            Drawing in Game Lab:
              name: Drawing in Game Lab
              description_student: The class is introduced to Game Lab, the programming environment for this unit, and begins to use it to position shapes on the screen. Thee lesson covers the basics of sequencing and debugging, as well as a few simple commands. At the end of the lesson, the class creates an online version of the image they designed in the previous lesson.
              description_teacher: Students are introduced to Game Lab, the programming environment for this unit, and begin to use it to position shapes on the screen. They learn the basics of sequencing and debugging, as well as a few simple commands. At the end of the lesson, students will be able to program images like the ones they made with the drawing tool in the previous lesson.
            'Project: Interactive Card':
              name: 'Project: Interactive Card'
            Sprites and Images:
              name: Sprites and Images
            Sprites and Properties:
              name: Sprites and Properties
            Variables Unplugged:
              name: Variables Unplugged
            Variables and Animation:
              name: Variables and Animation
            Velocity:
              name: Velocità
              description_student: After a brief review of how the counter pattern is used to move sprites, the class is introduced to the properties that set velocity and rotation speed directly.   As they use these new properties in different ways, they build up the skills they need to create a basic side scroller game.
              description_teacher: After a brief review of how they used the counter pattern to move sprites in previous lessons, students are introduced to the properties that set velocity and rotation speed directly.   As they use these new properties in different ways, they build up the skills they need to create a basic side scroller game.
            Collision Detection:
              name: Collision Detection
              description_student: The class learns about collision detection on the computer.  Pairs explore how a computer could use sprite location and size properties and math to detect whether two sprites are touching.  The class then uses the isTouching() block to create different effects when sprites collide, including playing sounds.  Last, they use their new skills to improve the sidescroller game that they started in the last lesson.
              description_teacher: Students learn about collision detection on the computer.  Working in pairs, they explore how a computer could use sprite location and size properties and math to detect whether two sprites are touching.  They then use the `isTouching()` block to create different effects when sprites collide, including playing sounds.  Last, they use their new skills to improve the sidescroller game that they started in the last lesson.
            Complex Sprite Movement:
              name: Complex Sprite Movement
              description_student: 'The class learns to combine the velocity properties of sprites with the counter pattern to create more complex sprite movement, such as simulating gravity, making a sprite jump, and allowing a sprite to float left or right. In the final levels the class combine these movements to animate and control a single sprite and build a simple game in which a character flies around and collects coins. '
              description_teacher: Students learn to combine the velocity properties of sprites with the counter pattern to create more complex sprite movement. In particular students will learn how to simulate gravity, make a sprite jump, and allow a sprite to float left or right. In the final levels of the Code Studio progression students combine these movements to animate and control a single sprite and build a simple game in which a character flies around and collects a coin. Students are encouraged to make their own additions to the game in the final level.
            Collisions:
              name: Collisions
              description_student: The class programs their sprites to interact in new ways.  After a brief review of how they used the isTouching block, the class brainstorms other ways that two sprites could interact.  They then use isTouching to make one sprite push another across the screen before practicing with the four collision blocks (collide, displace, bounce, and bounceOff).
              description_teacher: Students program their sprites to interact in new ways.  After a brief review of how they used the `isTouching` block, students brainstorm other ways that two sprites could interact.  They then use `isTouching` to make one sprite push another across the screen before practicing with the four collision blocks (`collide`, `displace`, `bounce`, and `bounceOff`).
            Functions:
              name: Funzioni
              description_student: This lesson covers functions as a way to organize their code, make it more readable, and remove repeated blocks of code. The class learns that higher level or more abstract steps make it easier to understand and reason about steps, then begins to create functions in Game Lab.  At the end of the lesson the class uses these skills to organize and add functionality to the final version of their side scroller game.
              description_teacher: Students learn how to create functions to organize their code, make it more readable, and remove repeated blocks of code. An unplugged warmup explores how directions at different levels of detail can be useful depending on context. Students learn that higher level or more abstract steps make it easier to understand and reason about steps. Afterwards students learn to create functions in Game Lab. They will use functions to remove long blocks of code from their draw loop and to replace repeated pieces of code with a single function. At the end of the lesson students use these skills to organize and add functionality to the final version of their side scroller game.
            The Game Design Process:
              name: The Game Design Process
              description_student: This lesson introduces the process the class will use to design games for the remainder of the unit. The class walks through through this process in a series of levels. As part of this lesson the class also briefly learn to use multi-frame animations in Game Lab. At the end of the lesson they have an opportunity to make improvements to the game to make it their own.
              description_teacher: This lesson introduces students to the process they will use to design games for the remainder of the unit. This process is centered around a project guide which asks students to define their sprites, variables, and functions before they begin programming their game. In this lesson students begin by playing a game on Game Lab where the code is hidden. They discuss what they think the sprites, variables, and functions would need to be to make the game. They are then given a completed project guide which shows one way to implement the game. Students are then walked through this process through a series of levels. As part of this lesson students also briefly learn to use multi-frame animations in Game Lab. At the end of the lesson students have an opportunity to make improvements to the game to make it their own.
            Using the Game Design Process:
              name: Using the Game Design Process
              description_student: In this multi-day lesson, the class uses the problem solving process from Unit 1 to create a platform jumper game.  After looking at a sample game, the class defines what their games will look like and uses a structured process to build them.  Finally, the class reflects on how the games could be improved, and implements those changes.
              description_teacher: In this multi-day lesson, students use the problem solving process from Unit 1 to create a platform jumper game.  They start by looking at an example of a platform jumper, then define what their games will look like.  Next, they use a structured process to plan the backgrounds, variables, sprites, and functions they will need to implement their game.  After writing the code for the game, students will reflect on how the game could be improved, and implement those changes.
            'Project: Build a Game':
              name: 'Project: Build a Game'
            'Project: Design a Game':
              name: 'Project: Design a Game'
            Programming for Entertainment:
              name: Programming for Entertainment
              description_student: The class is asked to consider the "problems" of boredom and self expression, and to reflect on how they approach those problems in their own lives. From there, they will explore how Computer Science in general, and programming specifically, plays a role in either a specific form of entertainment or as a vehicle for self expression.
              description_teacher: Students are asked to consider the "problems" of boredom and self expression, and to reflect on how they approach those problems in their own lives. From there, students will explore how Computer Science in general, and programming specifically, plays a role in either a specific form of entertainment or as a vehicle for self expression.
            Plotting Shapes:
              name: Plotting Shapes
              description_student: Students explore the challenges of communicating how to draw with shapes and use a tool that introduces how this problem is approached in Game Lab. The warm up activity quickly demonstrates the challenges of communicating position without some shared reference point. In the main activity students explore a Game Lab tool that allows students to interactively place shapes on Game Lab's 400 by 400 grid. They then take turns instructing a partner how to draw a hidden image using this tool, accounting for many challenges students will encounter when programming in Game Lab. Students optionally create their own image to communicate before a debrief discussion.
              description_teacher: Students explore the challenges of communicating how to draw with shapes and use a tool that introduces how this problem is approached in Game Lab. The warm up activity quickly demonstrates the challenges of communicating position without some shared reference point. In the main activity students explore a Game Lab tool that allows students to interactively place shapes on Game Lab's 400 by 400 grid. They then take turns instructing a partner how to draw a hidden image using this tool, accounting for many challenges students will encounter when programming in Game Lab. Students optionally create their own image to communicate before a debrief discussion.
            Shapes and Randomness:
              name: Shapes and Randomness
              description_student: This lesson extends the drawing skills to include width and height and introduces the concept of random number generation. The class learns to draw with versions of ellipse() and rect() that include width and height parameters and to use the background() block to fill the screen with color. At the end of the progression the class is introduced to the randomNumber() block and uses the new blocks to draw a randomized rainbow snake.
              description_teacher: In this lesson students continue to develop their drawing skills. At the beginning of the lesson a teacher-led discussion connects expanded block functionality (e.g. different sized shapes) with the need for more block inputs, or "parameters". Students learn to draw with versions of `ellipse()` and `rect()` that include width and height parameters. They also learn to use the `background()` block. At the end of the progression students are introduced to the `randomNumber()` block. Combining all of these skills students will draw a randomized rainbow snake at the end of the lesson.
            Variables:
              name: Variabili
              description_student: This lesson introduces variables as a way to label a number in a program or save a randomly generated value. The class begins the lesson with a very basic description of the purpose of a variable and practices using the new blocks.  Afterwards, the class uses variables to save a random number, allowing the programs to use the same random number multiple times.
              description_teacher: In this lesson students learn how to use variables to label a number in their program or save a randomly generated value. Students begin the lesson with a very basic description of the purpose of a variable. Students then complete a level progression that reinforces the model of a variable as a way to label or name a number. Students use variables to save a random number to see that variables actually store or save their values, allowing them to use the same random number multiple times in their programs.
            Sprites:
              name: Sprites
              description_student: In order to create more interesting and detailed images, the class is introduced to the sprite object. Every sprite can be assigned an image to show, and sprites also keep track of multiple values about themselves, which will prove useful down the road when making animations.  At the end of the lesson, everyone creates a scene using sprites.
              description_teacher: In order to create more interesting and detailed images, students are introduced to the sprite object. Every sprite can be assigned an image to show, and sprites also keep track of multiple values about themselves, which will prove useful down the road when making animations.
            The Draw Loop:
              name: The Draw Loop
              description_student: This lesson introduces the draw loop, one of the core programming paradigms in Game Lab.  The class combines the draw loop with random numbers to manipulate some simple animations with dots and then with sprites. Afterwards, everyone uses what they learned to update the sprite scene from the previous lesson.
              description_teacher: In this lesson students are introduced to the draw loop, one of the core programming paradigms in Game Lab. To begin the lesson students look at some physical flipbooks to see that having many frames with different images creates the impression of motion. Students then watch a video explaining how the draw loop in Game Lab helps to create this same impression in their programs. Students combine the draw loop with random numbers to manipulate some simple animations with dots and then with sprites. At the end of the lesson students use what they learned to update their sprite scene from the previous lesson.
            The Counter Pattern Unplugged:
              name: The Counter Pattern Unplugged
              description_student: This unplugged lesson explores the underlying behavior of variables. Using notecards and string to simulate variables within a program, the class implements a few short programs. Once comfortable with this syntax, the class uses the same process with sprite properties, tracking a sprite's progress across the screen.
              description_teacher: Students explore the underlying behavior of variables through an unplugged activity. Using notecards and string to simulate variables within a program, students implement a few short programs. Once comfortable with this syntax, students use the same process with sprite properties, tracking a sprite's progress across the screen.
            Sprite Movement:
              name: Sprite Movement
              description_student: By combining the Draw Loop and the Counter Pattern, the class writes programs that move sprites across the screen, as well as animate other sprite properties.
              description_teacher: By combining the Draw Loop and the Counter Pattern, students write programs that move sprites across the screen, as well as animate other sprite properties.
            Conditionals:
              name: Istruzioni condizionali
              description_student: The class starts by using booleans to compare the current value of a sprite property with a target value, using that comparison to determine when a sprite has reached a point on the screen, grown to a given size, or otherwise reached a value using the counter pattern. After using booleans directly to investigate the values or sprite properties, the class adds conditional if statements to write code that responds to those boolean comparisons.
              description_teacher: Students start by using booleans to compare the current value of a sprite property with a target value, using that comparison to determine when a sprite has reached a point on the screen, grown to a given size, or otherwise reached a value using the counter pattern. After using booleans directly to investigate the values or sprite properties, students add conditional _if_ statements to write code that responds to those boolean comparisons.
            Keyboard Input:
              name: Keyboard Input
              description_student: Following the introduction to booleans and if statements in the previous lesson, students are introduced to a new block called keyDown() which returns a boolean and can be used in conditionals statements to move sprites around the screen. By the end of this lesson students will have written programs that take keyboard input from the user to control sprites on the screen.
              description_teacher: Following the introduction to booleans and _if_ statements in the previous lesson, students are introduced to a new block called `keyDown()` which returns a boolean and can be used in conditionals statements to move sprites around the screen. By the end of this lesson students will have written programs that take keyboard input from the user to control sprites on the screen.
            Other Forms of Input:
              name: Other Forms of Input
              description_student: The class continues to explore ways to use conditional statements to take user input. In addition to the simple keyDown() command learned yesterday, the class learns about several other keyboard input commands as well as ways to take mouse input.
              description_teacher: In this lesson students continue to explore ways to use conditional statements to take user input. In addition to the simple `keyDown()` command learned yesterday, students will learn about several other keyboard input commands as well as ways to take mouse input.
            Booleans Unplugged:
              name: Booleans Unplugged
              description_student: This lesson introduces boolean values and logic, as well as conditional statements. The class starts by playing a simple game of Stand Up, Sit Down in which the boolean (true/false) statements describe personal properties (hair or eye color, clothing type, age, etc). The class then groups objects based on increasingly complex boolean statements, then looks at how conditionals can impact the flow of a program.
              description_teacher: |-
                In this lesson, students are introduced to boolean values and logic, as well as conditional statements. The class starts by playing a simple game of Stand Up, Sit Down in which the boolean (true/false) statements describe personal properties (hair or eye color, clothing type, age, etc). This gets students thinking about how they can frame a property with multiple potential values (such as age) with a binary question.
                
                From there students are provided a group of objects with similar, yet varying, physical properties. With a partner they group those objects based on increasingly complex boolean statements, including compound booleans with AND and OR.
                
                Finally we reveal Conditionals as a tool to make decisions or impact the flow of a program using boolean statements as input.
            Project - Interactive Card:
              name: Project - Interactive Card
              description_student: In this cumulative project for Chapter 1, the class plans for and develops an interactive greeting card using all of the programming techniques they've learned to this point.
              description_teacher: In this cumulative project for Chapter 1, students plan for and develop an interactive greeting card using all of the programming techniques they've learned to this point.
            Project - Design a Game:
              name: Project - Design a Game
              description_student: The class plans and builds original games using the project guide from the previous two lessons. Working individually or in pairs, the class plans, develops, and gives feedback on the games.  After incorporating the peer feedback, the class shares out the completed games.
              description_teacher: Students will plan and build their own game using the project guide from the previous two lessons to guide their project. Working individually or in pairs, students will first decide on the type of game they'd like to build, taking as inspiration a set of sample games. They will then complete a blank project guide where they will describe the game's behavior and scope out the variables, sprites, and functions they'll need to build. In Code Studio, a series of levels prompts them on a general sequence they can use to implement this plan. Partway through the process, students will share their projects for peer review and will incorporate feedback as they finish their game. At the end of the lesson, students will share their completed games with their classmates. This project will span multiple classes and can easily take anywhere from 3-5 class periods.
            Parameters and Randomization:
              name: Parameters and Randomization
            Shapes and Randomization:
              name: Shapes and Randomization
        grade2:
          title: Grade 2
          description: Planning Script for CSF 2.0
          description_short: Planning Script for CSF 2.0
          description_audience: Ages 5-18
          stages:
            At The Dog Park:
              name: At The Dog Park
            Caring for My New Pet:
              name: Caring for My New Pet
            Exploring the Neighborhood:
              name: Exploring the Neighborhood
            Flappy:
              name: Flappy
            Getting Loopy with Puppy:
              name: Getting Loopy with Puppy
            Make a Dog Tag:
              name: Make a Dog Tag
            More CS with Run Marco:
              name: More CS with Run Marco
            New Home for My Pet:
              name: New Home for My Pet
            Online Internet Safety:
              name: Online Internet Safety
            Online My New Pet Jigsaw:
              name: Online My New Pet Jigsaw
            Puppy Event:
              name: Puppy Event
            Puppy Introduction:
              name: Puppy Introduction
            Puppy Loops:
              name: Puppy Loops
            How to behave in the lab_How to use Code_org puzzles:
              name: How to behave in the lab/How to use Code.org puzzles
            Programming at home with my pet:
              name: Programming at home with my pet
            Binary Bracelets:
              name: Braccialetti Binari
            'Real-life Algorithms: Paper Planes':
              name: 'Algoritmi della Vita Reale: Aeroplani di Carta'
            The Big Event:
              name: Gli Eventi
        transferring-over:
          title: ''
          description_audience: ''
          description_short: ''
          description: ''
          stages:
            20-hr Stage 2:
              name: 20-hr Stage 2
            20-hr Stage 9:
              name: 20-hr Stage 9
            Course 2 Stage 17:
              name: Course 2 Stage 17
            Course 3 Stage 16:
              name: Course 3 Stage 16
            Course 3 Stage 17:
              name: Course 3 Stage 17
        k5concepts:
          title: K5 Concepts
          description_audience: ''
          description_short: ''
          description: ''
          stages:
            Binary:
              name: Binario
            Conditionals:
              name: Istruzioni condizionali
            Events:
              name: Eventi
            For Loops:
              name: Cicli con Contatore
            Functions:
              name: Funzioni
            Functions with Parameters:
              name: Funzioni con parametri
            Loops:
              name: Ripetizioni
            Nested Loops:
              name: Cicli Annidati
            Variables:
              name: Variabili
            While Loops:
              name: Cicli "Mentre"
        algebrapdnext:
          title: Computer Science in Algebra PD Phase 2
          description: Teach Algebra through Functional Programming
          description_short: '\tPhase 3: School Year Support'
          description_audience: ''
          stages:
            Lesson Prep:
              name: Lesson Prep
            Teacher Dashboard:
              name: Cruscotto dell'Insegnante
            Teaching with Puzzles:
              name: Teaching with Puzzles
            Teaching with the Design Recipe:
              name: Teaching with the Design Recipe
            The Design Recipe:
              name: La Ricetta della Progettazione
            Welcome!:
              name: Benvenuto!
        csp-pre-survey:
          title: CS Principles Pre-Survey
          description_audience: ''
          description_short: ''
          description: ''
          stages:
            Anonymous student pre-survey:
              name: Anonymous student pre-survey
            NEW Unit 1 Chapter 1 Assessment:
              name: NEW Unit 1 Chapter 1 Assessment
            Unit 1 Chapter 1 Assessment:
              name: Unit 1 Chapter 1 Assessment
            Unit 3 Chapter 1 Assessment:
              name: Unit 3 Chapter 1 Assessment
            Unit 4 Chapter 1 Assessment:
              name: Unit 4 Chapter 1 Assessment
            'Anonymous student survey: Taking the AP exam':
              name: 'Anonymous student survey: Taking the AP exam'
        csd1:
          title: CSD Unit 1 - Problem Solving
          description_short: "  Learn how humans work with computers to solve problems."
          description: " \\r\nUnit 1 is a highly interactive and collaborative introduction to the field of computer science, as framed within the broader pursuit of solving problems. You’ll practice using a problem solving process to address a series of puzzles, challenges, and real world scenarios. Next, you’ll learn how computers input, output, store, and process information to help humans solve problems.  The unit concludes with a project in which you design an application that helps solve a problem of your choosing.\\r\n"
          description_audience: ''
          stages:
            Intro to Problem Solving:
              name: Intro to Problem Solving
              description_student: 'The class works in groups to design aluminum foil boats that will support as many pennies as possible.  At the end of the lesson groups reflect on their experiences with the activity and make connections to the types of problem solving they will be doing for the rest of the course. '
              description_teacher: 'In this lesson, students work in groups to design aluminum foil boats that will support as many pennies as possible. Groups have two rounds to work on their boats, with the goal of trying to hold more pennies than they did in round 1. The structure of the activity foreshadows different steps of the problem solving process that students will be introduced to in more detail in the following lesson. At the end of the lesson students reflect on their experiences with the activity and make connections to the types of problem solving they will be doing for the rest of the course. '
            The Problem Solving Process:
              name: The Problem Solving Process
              description_student: This lesson introduces the formal problem solving process that the class will use over the course of the year, Define - Prepare - Try - Reflect.  The class relates these steps to the aluminum boats problem from the previous lesson, then a problem they are good at solving, then a problem they want to improve at solving. At the end of the lesson the class collects a list of generally useful strategies for each step of the process to put on posters that will be used throughout the unit and year.
              description_teacher: This lesson introduces the formal problem solving process that students will use over the course of the year, Define - Prepare - Try - Reflect. The lesson begins by asking students to brainstorm all the different types of problems that they encounter in everyday life. Students are then shown the four steps of the problem solving process and work together to relate these abstract steps to their actual experiences solving problems. First students relate these steps to the aluminum boats problem from the previous lesson, then a problem they are good at solving, then a problem they want to improve at solving. At the end of the lesson the class collects a list of generally useful strategies for each step of the process to put on posters that will be used throughout the unit and year.
            Exploring Problem Solving:
              name: Exploring Problem Solving
              description_student: 'In this lesson the class applies the problem solving process to three different problems: a word search, a seating arrangement for a birthday party, and planning a trip. The problems grow increasingly complex and poorly defined to highlight how the problem solving process is particularly helpful when tackling these types of problems.'
              description_teacher: |-
                In this lesson students apply the problem solving process to three different problems in order to better understand the value of each step. They will solve a word search, arrange seating for a birthday party, and plan a trip. The problems grow increasingly complex and poorly defined to highlight how the problem solving process is particularly helpful when tackling these types of problems. The lesson concludes with students reflecting on their experience with the problem solving process. They will justify the inclusion of each step and will brainstorm questions or strategies that can help them better define open-ended problems, as this is often the most critical step.
                
                This lesson will likely take two class periods or more to complete. The first two problems may fit into a single class period but the third will need to be moved to a second day.
            What is a Computer?:
              name: What is a Computer?
              description_student: In this lesson the class develops a preliminary definition of a computer. After brainstorming the possible definitions for a computer, the class works in groups to sort pictures into “is a computer” or “is not a computer” on poster paper and explain their motivations for choosing some of the most difficult categorizations.  The teacher then introduces a definition of the computer and allows groups to revise their posters according to the new definition.
              description_teacher: |
                In this lesson students develop a preliminary definition of a computer. To begin the lesson, the class will brainstorm possible definitions for a computer and place the results of this brainstorm on the board. Next, students will work in groups to sort pictures into “is a computer” or “is not a computer” on poster paper. Groups will place their posters around the room and briefly explain their motivations for choosing some of their most difficult categorizations.  The teacher will then introduce a definition of the computer and allow students to revise their posters according to the new definition.
            Representing Information:
              name: Representing Information
            Processing with Bits:
              name: Processing with Bits
            Human vs. Computer Processing:
              name: Human vs. Computer Processing
            Processing with Apps:
              name: Processing with Apps
            'Project: Apps and Problem Solving':
              name: 'Project: Apps and Problem Solving'
            Human vs Computer Processing:
              name: Human vs Computer Processing
            Input and Output:
              name: Input and Output
              description_student: In this the class students consider a number of computing devices to determine what types of inputs and outputs they use. Groups are assigned to a computing device and based on a teacher-provided definition of input and output, list the inputs and outputs of their device.  To conclude the lesson the class examines common activities they do on a computing device and select the inputs and outputs used for that activity from the chart.
              description_teacher: In this lesson students consider a number of computing devices to determine what types of inputs and outputs they use. Groups are assigned to a computing device and based on a teacher-provided definition of input and output, list the inputs and outputs of their device. Earlier in the activity students are prompted to focus on more obvious physical inputs and outputs (e.g. a keyboard as an input or a screen as an output) but later discussions lead students to consider less obvious examples (e.g. that a touch screen is both an input and output, or the fact that the Internet can serve as both input and output). Throughout the lesson the teacher records inputs and outputs that are identified on a T-Chart at the front of the room. To conclude the lesson students examine common activities they do on a computing device and select the inputs and outputs used for that activity from the chart.
            Processing:
              name: Processing
              description_student: This lesson dives deeper into the concept of processing that was introduced as part of the definition of a computer.  Pairs work together to puta deck of cards in order, a form of processing information.  In the end, the class discusses what processing means within the context of solving information problems.
              description_teacher: Students complete two unplugged card sorting activities to explore the meaning of processing and its relationship to problem-solving. The first has few constraints and is used to introduce a high-level definition of processing. The next introduces more constraints that forces students to develop an algorithm that will always successfully process the cards. Students iteratively develop, test, and share their algorithms with classmates. A wrap-up discussion has students reflect on the different types of problem-solving they used in these activities and the value of producing an algorithm to solve a problem.
            Storage:
              name: Storage
              description_student: This lesson focuses on the storage component of the definition of a computer, within the content of processing information. The class spends the majority of the lesson developing and sharing algorithms to process information, with an emphasis on how much storage is needed for any particular algorithm. The lesson concludes with a discussion of the importance of storage while processing information.
              description_teacher: Students explore the importance of storage within the Input-Storage-Processing-Output model of a computer. The warm-up activity asks students to reflect on the types of information they have seen computers store in the past, like documents, photographs, or videos. The unplugged main activity has students develop an algorithm to process a small pile of cards in search of specific cards within the deck. Constraints on how students can move the cards force them to consider the importance of storage even while they are processing the deck. The lesson concludes with a discussion of the two types of storage students saw in this lesson and the importance of storage while processing information.
            Apps and Problem Solving:
              name: Apps and Problem Solving
              description_student: 'This lesson covers the input and output aspects of computers in a context that is relevant and familiar to students: apps. The class evaluates various web applications to analyze the specific problems that they were designed to solve, the inputs that they need to work, and the outputs they provide to users. The class concludes with observations of these apps as well as a teacher led discussion about the impact of apps on society. '
              description_teacher: 'This lesson covers the input and output aspects of computers in a context that is relevant and familiar to students: apps. In pairs, students evaluate various web applications to analyze the specific problems that they were designed to solve, the inputs that they need to work, and the outputs they provide to users. The class concludes with observations of these apps as well as a teacher led discussion about the impact of apps on society. '
            Project - Propose an App:
              name: Project - Propose an App
              description_student: To conclude the study of the problem solving process and the input/output/store/process model of a computer, the class proposes apps designed to solve real world problems. This project is completed across multiple days and culminates in a poster presentation highlighting the features of each app. The project is designed to be completed in pairs though it can be completed individually.
              description_teacher: To conclude their study of the problem solving process and the input/output/store/process model of a computer, students will propose an app designed to solve a real world problem. This project will be completed across multiple days and will result in students creating a poster highlighting the features of their app that they will present to their classmates. A project guide provides step by step instructions for students and helps them organize their thoughts. The project is designed to be completed in pairs though it can be completed individually.
            CS Discoveries Pre-survey:
              name: CS Discoveries Pre-survey
            CS Discoveries Rapid Survey:
              name: CS Discoveries Rapid Survey
        csp-online-test:
          title: test space for csp online support
          description_short: This is a sample course for testing csp online pd
          description: This is a test space for online pd. Enrollment in this course does nothing.
          description_audience: ''
          stages:
            Unit 1 Overview:
              name: Unit 1 Overview
            'Lessons 2-3: Binary Messages':
              name: 'Lessons 2-3: Binary Messages'
            Group Work and Peer Learning:
              name: Group Work and Peer Learning
            Balancing Teachers and Tools:
              name: Balancing Teachers and Tools
            Discovery Learning:
              name: Discovery Learning
            Measuring Student Learning:
              name: Measuring Student Learning
            'Lessons 4-6: Encoding and Sending Numbers':
              name: 'Lessons 4-6: Encoding and Sending Numbers'
            'Lesson 7: Encoding and Sending Text':
              name: 'Lesson 7: Encoding and Sending Text'
            'lessons 9: Internet Addressing':
              name: 'lessons 9: Internet Addressing'
            'lessons 10: Routers and Redundancy':
              name: 'lessons 10: Routers and Redundancy'
            'lessons 11-12: Protocols and Abstraction':
              name: 'lessons 11-12: Protocols and Abstraction'
            'Lessons 2 - 3: Binary Messages':
              name: 'Lessons 2 - 3: Binary Messages'
            'Lessons 4 - 6: Encoding and Sending Numbers':
              name: 'Lessons 4 - 6: Encoding and Sending Numbers'
            'Lesson 9: Internet Addressing':
              name: 'Lesson 9: Internet Addressing'
            'Lessons 10 - 11: Redundancy and Packets':
              name: 'Lessons 10 - 11: Redundancy and Packets'
            'Lessons 12 - 13: Abstraction on the Internet':
              name: 'Lessons 12 - 13: Abstraction on the Internet'
            'Lessons 10 - 11: Routers, Redundancy, and Packets':
              name: 'Lessons 10 - 11: Routers, Redundancy, and Packets'
            'Lessons 1 - 2: Bytes, File Sizes, and Text Compression':
              name: 'Lessons 1 - 2: Bytes, File Sizes, and Text Compression'
            'Lessons 3 - 4 : Encoding Images':
              name: 'Lessons 3 - 4 : Encoding Images'
            'Lesson 5 - 6: Compression Formats and Developing your own Encoding Scheme':
              name: 'Lesson 5 - 6: Compression Formats and Developing your own Encoding Scheme'
            'Lessons 7 - 11: Interpreting Visual Data':
              name: 'Lessons 7 - 11: Interpreting Visual Data'
            'Lessons 12 - 15: Communicating with Visualizations':
              name: 'Lessons 12 - 15: Communicating with Visualizations'
            'Lessons 7 - 10: Interpreting Visual Data':
              name: 'Lessons 7 - 10: Interpreting Visual Data'
            'Lessons 11 - 15: Communicating with Visualizations':
              name: 'Lessons 11 - 15: Communicating with Visualizations'
            Unit 2 Overview:
              name: Unit 2 Overview
            'Lessons 5 - 6: Compression Formats and Developing your own Encoding Scheme':
              name: 'Lessons 5 - 6: Compression Formats and Developing your own Encoding Scheme'
            Unit 3 Overview:
              name: Unit 3 Overview
            'Lessons 1 - 3: Algorithms':
              name: 'Lessons 1 - 3: Algorithms'
            'Lessons 4 - 6 : Procedural Abstraction and Top-Down Design':
              name: 'Lessons 4 - 6 : Procedural Abstraction and Top-Down Design'
            'Lessons 7 - 9: Documentation, Simple Loops, and Random Numbers':
              name: 'Lessons 7 - 9: Documentation, Simple Loops, and Random Numbers'
            Event Driven Programming:
              name: Event Driven Programming
            Variables and Strings:
              name: Variables and Strings
            Conditionals and Boolean Logic:
              name: Conditionals and Boolean Logic
            While Loops and Introduction to Arrays:
              name: While Loops and Introduction to Arrays
            Processing Arrays and Functions with Return Values:
              name: Processing Arrays and Functions with Return Values
            Unit 5 Overview:
              name: Unit 5 Overview
        csp1-support:
          title: Unit 1 Online Professional Learning Course
          description_short: Teacher Professional Learning Course for CSP Unit 1
          description: This is a set of online supports arranged into a Professional Learning Course for CSP teachers preparing to teach Unit 1.
          description_audience: ''
          stages:
            Unit 1 Overview:
              name: Unit 1 Overview
            'Lessons 2 - 3: Binary Messages':
              name: 'Lessons 2 - 3: Binary Messages'
            'Lessons 4 - 6: Encoding and Sending Numbers':
              name: 'Lessons 4 - 6: Encoding and Sending Numbers'
            'Lesson 7: Encoding and Sending Text':
              name: 'Lesson 7: Encoding and Sending Text'
            'Lesson 9: Internet Addressing':
              name: 'Lesson 9: Internet Addressing'
            'Lessons 10 - 11: Routers, Redundancy, and Packets':
              name: 'Lessons 10 - 11: Routers, Redundancy, and Packets'
            'Lessons 12 - 13: Abstraction on the Internet':
              name: 'Lessons 12 - 13: Abstraction on the Internet'
            Group Work and Peer Learning:
              name: Group Work and Peer Learning
            Balancing Teachers and Tools:
              name: Balancing Teachers and Tools
            Discovery Learning:
              name: Discovery Learning
            Measuring Student Learning:
              name: Measuring Student Learning
            AP Preparation and Support:
              name: AP Preparation and Support
        basketball:
          title: "https://studio.code.org/s/basketball/stage/\n\nScegli la tua squadra e fai una partita di basket"
          description_audience: ''
          description_short: "https://studio.code.org/s/basketball/stage/\n\nScegli la tua squadra e fai una partita di basket"
          description: "https://studio.code.org/s/basketball/stage/\n\nScegli la tua squadra e fai una partita di basket"
          stages:
            Bounce:
              name: Ping-Pong
        sample-csp5:
          stages:
            Controlling Memory with Variables:
              name: Controlling Memory with Variables
        hoc-encryption:
          title: 'Hour of Code: Simple Encryption'
          description_audience: ''
          description_short: In this lesson, students are introduced to the need for encryption and simple techniques for breaking (or cracking) secret messages.
          description: In this lesson, students are introduced to the need for encryption and simple techniques for breaking (or cracking) secret messages.
          stages:
            Simple Encryption:
              name: Crittografia semplice
        fesbinary:
          title: Binario
          description_audience: Falmouth Middle School
          description_short: ''
          description: ''
          stages:
            Binary Bracelets:
              name: Braccialetti Binari
            Binary Images:
              name: Immagini binarie
            Binary Artist Puzzles:
              name: Binary Artist Puzzles
            RGB Color:
              name: RGB Color
            Processing with Bits:
              name: Processing with Bits
        csd2:
          title: CSD Unit 2 - Web Development
          description_audience: ''
          description_short: "  Learn to build your own web site in Web Lab."
          description: " In Unit 2, you’ll learn how to create and share the content on your own web pages. After deciding what content you want to share with the world, you’ll learn how to structure and style your pages using HTML and CSS. You’ll also practice valuable programming skills such as debugging and commenting.  By the end of the unit, you’ll have a personal website that you can publish to the Internet."
          stages:
            new stage:
              name: new stage
            Quality Websites:
              name: Quality Websites
            Website Design:
              name: Website Design
            Describing Web pages:
              name: Describing Web pages
            Text on the Web:
              name: Text on the Web
            Images on the Web:
              name: Images on the Web
            Clean Code and Debugging:
              name: Clean Code and Debugging
              description_student: In this lesson covers common issues that arise when designing web pages in HTML. The class will correct errors in a sequence of increasingly complex web pages found on Code Studio and learn the importance of comments, whitespace, and indentation as tools for making web pages easier to read.
              description_teacher: In this lesson students will deal with common issues that arise when designing web pages in HTML. Students will correct errors in a sequence of increasingly complex web pages found on Code Studio. In the process they will learn the importance of comments, whitespace, and indentation as tools for making web pages easier to read. At the end of the lesson students create a list of strategies for debugging web pages and ensuring they are easy to read and maintain.
            Introduction to Styling with CSS:
              name: Introduction to Styling with CSS
            Multi-Page Websites:
              name: Multi-Page Websites
            Classes:
              name: Classes
            External Style Sheets:
              name: External Style Sheets
            Peer Review:
              name: Valutazioni dei parigrado
            Box Model and Page Layout:
              name: Box Model and Page Layout
            Digital Footprint:
              name: Digital Footprint
              description_student: This lesson takes a step back from creating the personal website to talk about personal information people choose to share digitally.  The class begins by discussing what types of information are good to share with other people, then looks at several sample social media pages to see what types of personal information could be shared intentionally or unintentionally.  Finally, the class comes up with a set of guidelines to follow when putting information online.
              description_teacher: "As students have recently spent some time thinking about the actual content that will go into their personal website, this lesson takes a step back from the unit-long project (publication of a personal website) to help students articulate what personal information they choose to share digitally and with whom.  It also reinforces the notion that much of the information that they choose to share digitally falls largely out of their control the moment it is released.  \\r\n\\r\nStudents begin by individually identifying appropriate audiences with whom they would be comfortable sharing given pieces of personal information.  They then look at several social media pages to determine what sorts of information people are sharing about themselves or one another.  Last, students reflect on what guidelines they think are appropriate for posting information online.\\r\n\\r\nThe ultimate point of this lesson is not to scare students, but rather to experientially bring students to realizing precisely what level of control they don’t have in releasing information into the web."
            Publishing a Website:
              name: Publishing a Website
            Sources and Search Engines:
              name: Sources and Search Engines
              description_student: After first completing a web search scavenger hunt, the class learns about the inner workings of search engines and has an opportunity to flex their analytical skills in a search for strange and unlikely animals.
              description_teacher: This lesson encourages students to think more critically about how web searches work and how to find relevant and trustworthy information online. After viewing and discussion a video about how search engines work, students will search for information about several unlikely animals. They'll need to analyze the sites they find for reliability in order to identify which of the animals is actually a hoax.
            Intellectual Property:
              name: Intellectual Property
            'Personal Website: Finalizing Site':
              name: 'Personal Website: Finalizing Site'
            'Project: Personal Portfolio Website':
              name: 'Project: Personal Portfolio Website'
            Images in HTML:
              name: Images in HTML
            Styling Text with CSS:
              name: Styling Text with CSS
              description_student: This lesson introduces CSS as a way to style elements on the page. The class learns the basic syntax for CSS rule-sets and then explores properties that impact HTML text elements.  Finally, everyone applies text styles to their personal websites.
              description_teacher: |+
                This lesson introduces CSS as a way to style elements on the page. Students learn the basic syntax for CSS rule-sets and then explore properties that impact HTML text elements. They work on a HTML page about Guinness World Record holders, adding their own style to the provided page. In the last level, students apply what they have learned about styles for text elements to their personal web page.
            Styling Elements with CSS:
              name: Styling Elements with CSS
              description_student: This lesson continues the introduction to CSS style properties, this time focusing more on non-text elements. The class begins by investigating and modifying the new CSS styles on a Desserts of the World page. Afterwards, everyone applies this new knowledge to their personal websites.
              description_teacher: This lesson continues the introduction to CSS style properties, this time focusing more on non-text elements. Students begin this lesson by looking at a website about Desserts of the World. They investigate and modify the new CSS styles on this website, adding their own styles to the page. After working on the Desserts page, students apply their knowledge of new CSS properties to do more styling of their personal websites.
            Exploring Websites:
              name: Exploring Websites
              description_student: This lesson covers the purposes that a website might serve, both for the users and the creators. The class explores a handful of the most-used websites in the United States and discusses how each of those sites is useful for users and how it might also serve its creators.
              description_teacher: Every website has a purpose, a reason someone created it and others use it. In this lesson, students will start to consider the purposes a website might serve, both for the users and the creators. Students will explore a handful of the most-used websites in the United States and try to figure out how each of those sites is useful for users and how they might also serve their creators.
            'Websites for Expression ':
              name: 'Websites for Expression '
              description_student: 'This lesson introduces websites as a means of personal expression.  The class first discusses different ways that people express and share their interests and ideas, then looks at a few exemplar websites made by students from a previous course. Finally everyone brainstorms and shares a list of topics and interests to include, creating a resource for developing a personal website in the rest of the unit. '
              description_teacher: In this lesson students investigate ways to use websites as a means of personal expression and develop a list of topics and interests that they would want to include on a personal website. To begin the lesson students brainstorm different ways that people express and share their interests and ideas. Students then look at a few exemplar websites made by students from a previous CS Discoveries course to identify ways they are expressing their ideas. Finally students brainstorm and share a list of topics and interests they might want to include on a personal website which they can reference for ideas as they progress through the unit.
            Intro to HTML:
              name: Intro to HTML
              description_student: This lesson introduces to HTML as a solution to the problem of how to communicate both the content and structure of a website to a computer. The lesson begins with a brief unplugged activity demonstrating the challenges of effectively communicating the structure of a web page. The class looks at an HTML page in Web Lab and discusses how HTML tags help solve this problem, then uses HTML to write the first web pages of the unit.
              description_teacher: In this lesson students are introduced HTML as a solution to the problem of how to communicate both the content and structure of a website to a computer. The lesson begins with a brief unplugged activity demonstrating the challenges of effectively communicating the structure of a web page. Students then look at an exemplar HTML page in Web Lab and discuss with their classmates how HTML tags help solve this problem. Students then write their first HTML. A wrap-up discussion helps to solidify the understanding of content vs. structure that was developed throughout the lesson.
            Headers:
              name: Headers
              description_student: This lesson continues the introduction to HTML tags, this time with headers.  The class practices using header tags to create page and section titles and learns how the different header elements are displayed by default.  Next, the class plans how to organize their content on the personal web pages that will be built across the unit and begins the first page of the project.
              description_teacher: In this lesson, students continue to use HTML to structure text on web pages, this time with headers.  Students learn how the different header elements are displayed by default and practice using them to create page and section titles.  Students then start to decide how they will organize their content on their own personal web pages.  In the last level, students begin the project that they will continue to work on throughout the unit.
            Lists:
              name: Liste
              description_student: This lesson introduces ordered and unordered lists and the associated  &lt;ul&gt;, &lt;ol&gt;, and &lt;li&gt; HTML tags.  The class practices using the tags, then goes back to the personal web page project to add a new HTML page that includes the new tags.
              description_teacher: Students are introduced to ordered and unordered lists in HTML and work through a few levels in which they use the &lt;ul&gt;, &lt;ol&gt;, and &lt;li&gt; tags.  They then go back to their project, where they add a new HTML page.  Inside the new page, they write the HTML to display a recipe, top ten list, or any other content that uses the new tags that they have learned.
            Intellectual Property and Images:
              name: Intellectual Property and Images
              description_student: This lesson covers how to use media such as images, video, or music created by others a website while respecting the rights of the creator of that media. After first studying Creative Commons licensing, the class learns how to add images to web pages, and how to give proper attribution when doing so.
              description_teacher: "Starting with an exploration of the song \"Happy Birthday\" and its history of copyright protection, the class explores the purpose and role of copyright for both creators and users of creative content. After a brief discussion about the purpose of copyright, we move on to an activity exploring the various Creative Commons licenses as a solution to the difficulty in dealing with copyright. \n\nFinally, with a common understanding of the restrictions of various Creative Commons licenses, students will learn how to add images to their web pages using the &lt;img&gt; tag."
            Project - Multi-Page Websites:
              name: Project - Multi-Page Websites
              description_student: 'This lesson covers hyperlinks, which allow web developers to connect pages together into one website.  The class will link together all the previous pages into one project, and create navigation bars for each page before publishing the entire site to the Web.  '
              description_teacher: "After learning about how to link web pages to one another, students are finally able to publish the website they have been working on.  In this lesson, they link together all the previous pages they have created into one project, create a new page, and add navigation between the pages before publishing the entire site to the Web.  \n\n"
            RGB Colors and Classes:
              name: RGB Colors and Classes
              description_student: This lesson covers classes and custom colors. The class first learns how to specify custom colors using RGB (red, green, blue) values, then applies these colors to a new Four Seasons web page, which uses CSS classes.  Using classes, the class adds more styles to the Four Seasons web page, then use them to style their personal websites.
              description_teacher: In this lesson, students first learn how to specify custom colors using their RGB (red, green, blue) values.  They then apply these colors to a new Four Seasons web page, which uses CSS classes.  CSS classes allow web developers to treat groups of elements they want styled differently than other elements of the same type. Using classes, students add more styles to the Four Seasons web page, then use them to style their personal websites.
            Project - Personal Portfolio Website:
              name: Project - Personal Portfolio Website
              description_student: In the last few days of the unit, the class finalizes their personal websites, working with peers to get feedback, review the rubric, and put the finishing touches on the site. To cap off the unit, everyone shares their projects and how they were developed.
              description_teacher: |
                Students have spent a lot of time throughout the unit working on their Personal Website. In the final couple of days students finalize their websites.  They work with peers to get feedback, put the finishing touches on the websites, review the rubric and reflect on their process. To cap off the unit, they will share their projects and also a overview of the process they took to get to that final design.
            Headings:
              name: Headings
        csp2-support:
          title: Unit 2 Online Professional Learning Course
          description_audience: ''
          description_short: Teacher Professional Learning Course for CSP Unit 2
          description: 'This is a set of online supports arranged into a Professional Learning Course for CSP teachers preparing to teach Unit 2. '
          stages:
            Unit 2 Overview:
              name: Unit 2 Overview
            'Lessons 1 - 2: Bytes, File Sizes, and Text Compression':
              name: 'Lessons 1 - 2: Bytes, File Sizes, and Text Compression'
            'Lessons 3 - 4 : Encoding Images':
              name: 'Lessons 3 - 4 : Encoding Images'
            'Lessons 5 - 6: Compression Formats and Developing your own Encoding Scheme':
              name: 'Lessons 5 - 6: Compression Formats and Developing your own Encoding Scheme'
            'Lessons 7 - 10: Interpreting Visual Data':
              name: 'Lessons 7 - 10: Interpreting Visual Data'
            'Lessons 11 - 15: Communicating with Visualizations':
              name: 'Lessons 11 - 15: Communicating with Visualizations'
            Group Work and Peer Learning:
              name: Group Work and Peer Learning
            Balancing Teachers and Tools:
              name: Balancing Teachers and Tools
            Discovery Learning:
              name: Discovery Learning
            Measuring Student Learning:
              name: Measuring Student Learning
            AP Preparation and Support:
              name: AP Preparation and Support
        csd4:
          title: CSD Unit 4 - The Design Process
          description_audience: ''
          description_short: "  Learn how to design a program that meets the needs of your users."
          description: Unit 4 introduces the broader social impacts of computing. Through a series of design challenges, you will learn how to better understand the needs of others while developing a solution to a problem. The second half of the unit consists of an iterative team project, during which teams have the opportunity to identify a need that they care about, prototype solutions both on paper and in App Lab, and test solutions with real users to get feedback and drive further iteration.
          stages:
            Analysis of Design:
              name: Analysis of Design
              description_student: The class explores a variety of different teapot designs to consider how design choices or made and why. Using the teapots as an example, the class will explore the relationship between users, their needs, and the design of objects they use.
              description_teacher: To kick off a unit devoted to group problem solving and developing products for other users, students begin by investigating the design of various teapots. Students analyze each teapot, attempting to identify how specific user needs might have informed its design. By considering these design choices, and attempting to match each teapot with a potential user, students can begin to see how taking a user-centered approach to designing products (both physical and digital) can make those products more useful and usable. To conclude the activity, students are asked to propose some changes to one of the teapots that would make it more useful or usable.
            Understanding Your User:
              name: Understanding Your User
              description_student: Using user profiles, the class explores how different users might react to a variety of products. Role playing as a different person, each member of the class will get to experience designs through someone else's eyes.
              description_teacher: |
                Designers need to understand their users’ needs in order to create useful products.  This lesson encourages students to think about how to design for another person by role-playing as someone else using a user profile and reacting as that user to a series of products.  Each student is assigned a user profile describing a person, which they then use to choose appropriate products, critique product design, and suggest improvements to design.
            Discovering Users:
              name: Discovering Users
            User-Centered Design Micro Activity:
              name: User-Centered Design Micro Activity
              description_student: In small groups, the class uses the design process to come up with ideas for smart clothing. From brainstorming, to identifying users, to finally proposing a design, this is the first of several opportunities in this unit to practicing designing a solution for the needs of others.
              description_teacher: This lesson guides students through an abbreviated version of the design process they will be seeing throughout this unit. Students first brainstorm a list of potential users of smart clothing. As a class, they then group these ideas into broad categories and each group will choose one category of user. Groups repeat this process to brainstorm needs or concerns of their user, eventually categorizing these needs and choosing one to focus on. Finally, students design a piece of smart clothing, using the specific needs and concerns they brainstormed to guide their decision making. At the end of the class students quickly share their decision-making process and get feedback on how well their product addresses the user need they selected.
            Designing for Social Impact:
              name: Designing for Social Impact
            Conducting User-Centered Interviews:
              name: Conducting User-Centered Interviews
            Analyzing Interviews:
              name: Analyzing Interviews
            Redesigning a Space:
              name: Redesigning a Space
            Presenting Your Design:
              name: Presenting Your Design
            Designing Apps for Good:
              name: Designing Apps for Good
              description_student: To kick off the app design project, the class organizes into teams and starts exploring app topics. Several example socially impactful apps serve as inspiration for the project.
              description_teacher: To kick off the app design project that lasts through the end of the unit, students first explore a number of apps designed for social impact that have been created by other students. The class then reviews the Define, Prepare, Try, and Reflect steps of the Problem Solving process as they develop an idea for an app of their own with social impact. Finally, students will form project teams and lay out a contract for how the team will function throughout the development of their app.
            Market Research:
              name: Market Research
              description_student: Dive into app development by exploring existing apps that may serve similar users. Each group identifies a handful of apps that address the same topic they are working on, using those apps to help refine the app idea they will pursue.
              description_teacher: In this lesson students research apps similar to the one they intend on creating to better understand the needs of their users. Students work within their teams to search the Internet for other apps, then evaluate the ones they find interesting. By the end of the lesson, each team will have a clearer idea about the type of app they want to create and further refine who their target users are. Each team will maintain a list of citations for all the apps they examined for use in their final presentation.
            Paper Prototypes:
              name: Paper Prototypes
              description_student: Paper prototypes allow developers to quickly test ideas before investing a lot of time writing code. In this lesson teams explore some example apps created in App Lab, using those apps to help inform the first paper prototypes of their apps.
              description_teacher: |
                Before starting to design apps, we need to help students to better scope their expectations. Because students will eventually be prototyping these apps in App Lab, they will be in better shape if their ideas align with the kinds of apps that are easily prototyped in App Lab. Teams start this scoping by looking through several example apps designed to demonstrate apps that can be created with App Lab. Teams then can chose one (or more) of the apps as a basis for their own. From there, teams have some time to discuss the basic functionality of their app before using 3x5 index cards to develop paper prototypes.
            Prototype Testing:
              name: Prototype Testing
              description_student: In this lesson teams test out their paper prototypes with other members of the class. With one student role playing the computer, one narrating, and the rest observing, teams will get immediate feedback on their app designs which will inform the next version of their app prototypes.
              description_teacher: The primary purpose of developing paper prototypes is that they allow for quick testing and iteration before any code is written. This lesson is focused on giving teams a chance to test their prototypes before moving to App Lab. Teams develop a plan to test with users before running prototype tests with multiple other students in the class (and potentially outside the class). In order to test the prototype with the users, the students will have to assign roles in the testing (the “narrator”, the “computer” and the “observers”) as well as have some questions prepared for the user to answer after the test is complete.
            Digital Design:
              name: Digital Design
              description_student: Having developed, tested, and gathered feedback on a paper prototype, teams now moves to App Lab to build the next iteration of their apps. Using the drag-and-drop Design Mode, each team member builds out at least one page of their team's app, responding to feedback that was received in the previous round of testing.
              description_teacher: Having collaboratively developed a paper prototype for their apps, groups now divide and conquer to begin implementing an interactive digital version of their prototype. Using the drag-and-drop design mode of App Lab, students individually work through a progression of skill-building levels to learn how to build digital app wireframes. From there, each group member builds out at least one page of their app in App Lab.
            Event Driven Programming:
              name: Event Driven Programming
              description_student: Building on the screens that the class designed in the previous lesson, teams combine screens into a single app. Simple code can then be added to make button clicks change to the appropriate screen.
              description_teacher: In this lesson teams combine the screens that they designed in the previous lesson into a single app, which they then begin to program using simple events. Students learn basic event driven programming by making several small apps that respond to users clicking buttons. Following that, group members share the screens they've developed and each group member imports all of the screens into their own copy of the app, which they will make interactive by connecting buttons to events.
            Basic App Functionality:
              name: Basic App Functionality
              description_student: Teams add a bit more polish and functionality to their apps before testing. Several examples are provided to demonstrate simple code that adds cool features.
              description_teacher: At this point in the development process, each student should have what is essentially a digital version of the paper prototype - static screens that are linked together with buttons. For many apps this is all you really need to start testing with users, but this lesson will give students a chance to explore simple ways to add a bit more functionality to their apps before moving into the testing phase. The programming concepts introduced in this lesson are **not necessary** to successfully complete the project, and can be omitted at your discretion.
            Testing the App:
              name: Testing the App
              description_student: Teams run another round of user testing, this time with their interactive prototype. Feedback gathered from this round of testing will inform the final iteration of the app prototypes.
              description_teacher: 'By the end of the previous lesson each team should have a minimum viable prototype of their app. The primary purpose of this lesson is to have the team actually test the app with other people, preferably from the target audience the app is intended for, or from different teams in the class while observers from the team will record the results on the worksheets they used in the planning phase. As with testing the paper prototypes, teams will start by planning for the specific scenarios before running and observing tests. '
            Improving and Iterating:
              name: Improving and Iterating
              description_student: Using the feedback from the last round of testing, teams implement changes that address the needs of their users. Each team tracks and prioritizes the features they want to add and the bugs they need to fix.
              description_teacher: Teams have at this point developed an app prototype that has gone through multiple iterations and rounds of user testing. With the information and guidance gained from the last round of user testing, each student has the opportunity to plan for and implement improvements to the team app. Depending on the time you have available, and student interest, you can run the cycle of testing and iteration as many times as you see fit.
            App Presentation:
              name: App Presentation
              description_student: Each team prepares a presentation to "pitch" the app they've developed. This is the time to share struggles, triumphs, and plans for the future.
              description_teacher: At this point teams have researched a topic of personal and social importance, developed and tested both a paper prototype and a digital prototype, and iterated on the initial app to incorporate new features and bug fixes. Now is the time for them to review what they have done and pull together a coherent presentation to demonstrate their process of creation. Using the provided presentation template, teams prepare to present about their process of app development, including the problem they set out to solve, the ways in which they've incorporated feedback from testing, and their plans for the future.
            User Interface and Prototype Testing:
              name: User Interface and Prototype Testing
              description_student: See how a paper prototype can be used to test and get feedback on software before writing any code. To help out a developer with their idea, the class tests and provides an app prototype made of paper.
              description_teacher: Following the mini design project, students look towards the next phase of design - prototyping a product that attempts to address user needs. In teams, students examine a paper prototype for a chat app called "Txt Ur Grndkdz". Through using this paper prototype, students get a chance to see how a simple paper prototype can be used to quickly test ideas and assumptions before we ever get to the computer. After "using" the provided prototype students begin to identify ways to improve the next iteration.
            Feedback and Prototypes:
              name: Feedback and Prototypes
              description_student: Users have been testing an app, and they have lots of feedback for the developer. The class needs to sort through all of this feedback, identify the common themes and needs, and start revising the prototype to make it better meet the users' needs.
              description_teacher: In this lesson students use feedback from "users" of the paper-prototyped app from the previous lesson in order to develop improvements to the user interface of that paper prototype. The lesson begins with a reflection on the fact that designers need to translate human needs with technology into changes to the user interface or experience. Students are then given a collection of feedback and requests from users of the app from the previous lesson. In groups students categorize the feedback and identify ways the needs expressed in the feedback could be met by changes to the interface of the app. Then in groups students will implement some of these changes to meet one of the needs they identified.
            Identifying User Needs:
              name: Identifying User Needs
              description_student: Up to this point the users that the class has considered have all been remote, and the only information from users has come through text or role playing. Now the class will rely on each other as potential users, and pairs will get to interview each other to identify needs that could be addressed by developing an app.
              description_teacher: 'Up to this point students have focused on designing for users who are, to some degree, distanced from them. Whether through brainstorming, profiles, or text feedback, the connection to an end user has never been direct. This is distance is designed to help students get outside their own head when thinking about users, but in order to get information more directly from an actual user, students need to rely on their classmates. In this lesson students pair up to become users (and designers) for each other, allowing everyone to directly interview their end user and ask questions to better inform their design. Each student pair interviews each other, attempting to identify a specific need that could be addressed by an app. '
            Project - Paper Prototype:
              name: Project - Paper Prototype
              description_student: Using the interview information from the previous lesson, the class comes up with app ideas to address the needs of their users. To express those ideas, and test out their effectiveness, each student creates and tests paper prototypes of their own.
              description_teacher: Based on the peer interview from the previous lesson, each student comes up with an idea for an app that will address their user's problem. Students then get to create their own paper prototype of their app ideas by drawing "screens" on individual notecards. A project guide directs students through the process including building the app and testing it with their user to see if their assumptions about the user interfaces they created are accurate.
        minecraft:
          title: Programma il tuo Minecraft
          description_audience: ''
          description_short: Programma il comportamento degli animali e delle altre creature di Minecraft nella tua versione di questo gioco.
          description: Programma il comportamento degli animali e delle altre creature di Minecraft nella tua versione di questo gioco.
          stages:
            Minecraft Hour of Code Designer:
              name: Programma il tuo Minecraft
        flappy-impact-study:
          title: Flappy Code with Survey
          description_audience: ''
          description_short: 'Write your own Flappy game in less than 10 minutes! '
          description: Want to write your own game in less than 10 minutes? Try our Flappy Code tutorial! This version includes pre and post surveys to help us continue to improve Hour of Code. Ask your class to skip ahead to the post survey 10 minutes before class ends.
          stages:
            Pre Hour of Code Survey:
              name: Pre Hour of Code Survey
            Flappy Code:
              name: Flappy
            Post Hour of Code Survey:
              name: Post Hour of Code Survey
        coursea-draft:
          title: 'CS Fundamentals: Course A'
          description_audience: ''
          description_short: An introduction to computer science for early readers.
          description: "Course A is for early readers. Students will create computer programs that will help them learn to collaborate with others, develop problem-solving skills, and persist through difficult tasks. By the end of this course, students create their very own custom game or story that they can share. \\r\nRecommended for grade K."
          stages:
            'Debugging: Bugs in Codeville':
              name: 'Debugging: Bugs in Codeville'
            'Persistence & Frustration: Stevie and the Marbles':
              name: 'Persistence & Frustration: Stevie and the Marbles'
            'Real-life Algorithms: Plant a Seed':
              name: 'Algoritmi della Vita Reale: Piantare un Seme'
            Learn to Drag and Drop:
              name: Learn to Drag and Drop
            'Programming: Happy Maps':
              name: 'Programming: Happy Maps'
            Programming in Maze:
              name: Programming in Maze
            Being Safe Online:
              name: Being Safe Online
            'Loops: Happy Loops':
              name: 'Loops: Happy Loops'
            Loops in Collector:
              name: Loops in Collector
            Loops in Artist:
              name: Loops in Artist
            'Events: The Big Event':
              name: Eventi
            Events in Play Lab:
              name: Events in Play Lab
            Fuzz Fiesta:
              name: Fuzz Fiesta
            Going Places Safely:
              name: Visitare Luoghi in Modo Sicuro
            'Debugging: Unspotted Bugs':
              name: 'Debugging: Unspotted Bugs'
        courseb-draft:
          title: 'CS Fundamentals: Course B'
          description_audience: ''
          description_short: An introduction to computer science for early readers.
          description: Course B is for early readers. Students will create computer programs that will help them learn to collaborate with others, develop problem-solving skills, and persist through difficult tasks. By the end of this course, students create their very own custom game or story that they can share. Recommended for 1st grade.
          stages:
            'Debugging: Unspotted Bugs':
              name: 'Debugging: Unspotted Bugs'
            'Persistence & Frustration: Stevie and the Marbles':
              name: 'Persistence & Frustration: Stevie and the Marbles'
            Sequence & Algorithms:
              name: Sequence & Algorithms
            Learn to Drag and Drop:
              name: Learn to Drag and Drop
            Being Safe Online:
              name: Being Safe Online
            'Programming: My Robotic Friends':
              name: 'Programming: My Robotic Friends'
            Programming in Maze:
              name: Programming in Maze
            'Loops: My Loopy Robotic Friends':
              name: 'Loops: My Loopy Robotic Friends'
            Loops in Collector:
              name: Loops in Collector
            Loops in Artist:
              name: Loops in Artist
            'Events: The Big Event':
              name: Eventi
            Events in Play Lab:
              name: Events in Play Lab
            More Computer Science:
              name: More Computer Science
            Keep it Private:
              name: Keep it Private
            'Real-life Algorithms: Plant a Seed':
              name: 'Algoritmi della Vita Reale: Piantare un Seme'
            Your Digital Footprint:
              name: La tua Impronta Digitale
        coursec-draft:
          title: 'CS Fundamentals: Course C'
          description_audience: ''
          description_short: Learn the basics of computer science and create your own art, stories, and games.
          description: In this course students will create programs to solve problems and develop interactive games or stories they can share. Recommended for 2nd grade.
          stages:
            Programming in Maze:
              name: Programming in Maze
            'Real-life Algorithms: Paper Planes':
              name: 'Algoritmi della Vita Reale: Aeroplani di Carta'
            Programming in Collector:
              name: Programming in Collector
            Programming in Artist:
              name: Programming in Artist
            'Loops: Getting Loopy':
              name: 'Loops: Getting Loopy'
            Loops in Maze:
              name: Loops in Maze
            'Events: The Big Event':
              name: Eventi
            Puppy Introduction:
              name: Puppy Introduction
            Online Internet Safety:
              name: Online Internet Safety
            Build a Flappy Game:
              name: Build a Flappy Game
            More CS with Run Marco:
              name: More CS with Run Marco
            Binary Bracelets:
              name: Braccialetti Binari
            Events in Play Lab:
              name: Events in Play Lab
            Your Digital Footprint:
              name: La tua Impronta Digitale
            Building a Foundation:
              name: Costruire le Fondamenta
            Screen Out the Mean:
              name: Screen Out the Mean
            Debugging in Maze:
              name: Debugging in Maze
            Loops in Harvester:
              name: Loops in Harvester
        coursed-draft:
          title: 'CS Fundamentals: Course D'
          description_audience: ''
          description_short: Learn the basics of computer science and create your own art, stories, and games.
          description: In this course students will create programs to solve problems and develop interactive games or stories they can share. Recommended for 3rd grade.
          stages:
            'Algorithms: Graph Paper Programming':
              name: 'Algorithms: Graph Paper Programming'
            Events in Bounce:
              name: Events in Bounce
            Nested Loops in Maze:
              name: Nested Loops in Maze
            Nested Loops in Artist:
              name: Nested Loops in Artist
            'Algorithms: Relay Programming':
              name: 'Algorithms: Relay Programming'
            Debugging in Bee:
              name: Debugging in Bee
            While Loops in Farmer:
              name: While Loops in Farmer
            Conditionals with Cards:
              name: Istruzioni condizionali con le Carte da Gioco
            Conditionals with Bee:
              name: Conditionals with Bee
            Conditionals & Loops in Maze:
              name: Conditionals & Loops in Maze
            Conditionals & Loops in Farmer:
              name: Conditionals & Loops in Farmer
            Impacts of Computing:
              name: Impacts of Computing
            More Programming with CS4FN:
              name: More Programming with CS4FN
            Build a Play Lab Game:
              name: Build a Play Lab Game
            Conditionals in Bee:
              name: Conditionals in Bee
            Digital Citizenship:
              name: Cittadinanza Digitale
            'Unplugged: Binary':
              name: Binario
            Artist Binary:
              name: 'Artista: Binario'
            Nested Loops in Bee:
              name: Nested Loops in Bee
            Nested Loops:
              name: Cicli Annidati
            Introduction:
              name: Introduzione
            Nested Loops Project in Artist:
              name: Nested Loops Project in Artist
            Debugging in Collector:
              name: Debugging in Collector
        coursee-draft:
          title: 'CS Fundamentals: Course E'
          description_audience: ''
          description_short: Learn the basics of computer science and create your own art, stories, and games.
          description: In this course students will create programs to solve problems and develop interactive games or stories they can share. The course culminates in a multi-day project. Recommended for 4th grade.
          stages:
            Digital Citizenship:
              name: Cittadinanza Digitale
            Build a Star Wars Game:
              name: Build a Star Wars Game
            'Functions: Songwriting':
              name: 'Functions: Songwriting'
            Functions in Artist:
              name: Functions in Artist
            Functions in Bee:
              name: Functions in Bee
            Functions in Farmer:
              name: Functions in Farmer
            Determine the Concept in Bee:
              name: Determine the Concept in Bee
            Build a Play Lab Game:
              name: Build a Play Lab Game
            Explore Project Ideas:
              name: Explore Project Ideas
            The Design Process:
              name: The Design Process
            Build Your Project:
              name: Build Your Project
            Present Your Project:
              name: Present Your Project
            More Programming with Scratch:
              name: More Programming with Scratch
            Private and Personal Information:
              name: Private and Personal Information
            Internet:
              name: Internet
            Crowdsourcing:
              name: Intelligenza Collettiva
            Determine the Concept:
              name: Determine the Concept
            Introduction:
              name: Introduzione
            Conditionals:
              name: Istruzioni condizionali
            'Algorithms: Dice Race':
              name: 'Algorithms: Dice Race'
        coursef-draft:
          title: 'CS Fundamentals: Course F'
          description_audience: ''
          description_short: Learn the basics of computer science and create your own art, stories, and games.
          description: In this course students will create programs to solve problems and develop interactive games or stories they can share. The course culminates in a multi-day project. Recommended for 5th grade.
          stages:
            Digital Citizenship:
              name: Cittadinanza Digitale
            Envelope Variables:
              name: Variabili e Buste
            Variables in Play Lab:
              name: Variables in Play Lab
            Variables in Artist:
              name: Variables in Artist
            For Loop Fun:
              name: Divertiti usando i Cicli con Contatore
            For Loops in Bee:
              name: For Loops in Bee
            For Loops in Artist:
              name: For Loops in Artist
            'Functions with Parameters: Songwriting with Parameters':
              name: 'Functions with Parameters: Songwriting with Parameters'
            Functions with Parameters in Artist:
              name: Functions with Parameters in Artist
            Functions with Parameters in Bee:
              name: Functions with Parameters in Bee
            Explore Project Ideas:
              name: Explore Project Ideas
            The Design Process:
              name: The Design Process
            Build Your Project:
              name: Build Your Project
            Revise Your Project:
              name: Revise Your Project
            Presentation Your Project:
              name: Present Your Project
            Try programming with Khan Academy:
              name: Try programming with Khan Academy
            The Power of Words:
              name: The Power of Words
            Songwriting with Parameters:
              name: Composizione di Canzoni - Parametri
            Introduction:
              name: Introduzione
            Ice Age Play Lab:
              name: Laboratorio con L'Era Glaciale
            Conditionals and Functions in Bee:
              name: Conditionals and Functions in Bee
            'Algorithms: Tangrams':
              name: 'Algorithms: Tangrams'
        classic-hoc-impact-study:
          title: Hour of Code with Survey
          description_audience: ''
          description_short: Prova i fondamenti dell'informatica insieme a tanti personaggi divertenti!
          description: Try the basics of computer science with characters from Angry Birds and Plants vs. Zombies! This version includes pre and post surveys to help us continue to improve Hour of Code. Ask your class to skip ahead to the post survey 10 minutes before class ends.
          stages:
            Pre Hour of Code Survey:
              name: Pre Hour of Code Survey
            Hour of Code 2013:
              name: L'Ora del Codice 2013
            Post Hour of Code Survey:
              name: Post Hour of Code Survey
        hoc-impact-study:
          title: Classic Maze with Survey
          description_audience: ''
          description_short: Prova i fondamenti dell'informatica insieme a tanti personaggi divertenti!
          description: Try the basics of computer science with characters from Angry Birds and Plants vs. Zombies! This version includes pre and post surveys to help us continue to improve Hour of Code. Ask your class to skip ahead to the post survey 10 minutes before class ends.
          stages:
            Pre Hour of Code Survey:
              name: Pre Hour of Code Survey
            Hour of Code 2013:
              name: L'Ora del Codice 2013
            Post Hour of Code Survey:
              name: Post Hour of Code Survey
        sports:
          title: "https://studio.code.org/s/basketball/stage/\n\nProgramma il tuo sport"
          description_audience: ''
          description_short: Combinare diversi sport
          description: Combinare diversi sport
          stages:
            Sports:
              name: Sports
        2016_sciencePD-phase2b:
          title: ''
          description_audience: ''
          description_short: ''
          description: ''
          stages:
            Welcome!:
              name: Benvenuto!
            Review StarLogo Nova:
              name: Review StarLogo Nova
            Reviewing the Modules:
              name: Reviewing the Modules
            Advanced StarLogo Nova:
              name: Advanced StarLogo Nova
            Remixing Phases 1 and 2:
              name: Remixing Phases 1 and 2
            Thinking Ahead to Implementation:
              name: Thinking Ahead to Implementation
            Wrap-Up:
              name: Conclusione
        2016_sciencePD_phase2b:
          title: ''
          description_audience: ''
          description_short: ''
          description: ''
          stages:
            Welcome!:
              name: Benvenuto!
            Review StarLogo Nova:
              name: Review StarLogo Nova
            Reviewing the Modules:
              name: Reviewing the Modules
            Advanced StarLogo Nova:
              name: Advanced StarLogo Nova
            Remixing Phases 1 and 2:
              name: Remixing Phases 1 and 2
            Thinking Ahead to Implementation:
              name: Thinking Ahead to Implementation
            Wrap-Up:
              name: Conclusione
        sciencepd3-2016:
          title: ''
          description_audience: ''
          description_short: ''
          description: ''
          stages:
            Welcome Back!:
              name: Welcome Back!
            The TLO:
              name: The TLO
            Prep With Your Modules:
              name: Prep With Your Modules
        csp3-support:
          title: Unit 3 Online Professional Learning Course
          description_audience: ''
          description_short: Teacher Professional Learning Course for CSP Unit 3
          description: This is a set of online supports arranged into a Professional Learning Course for CSP teachers preparing to teach Unit 3.
          stages:
            Unit 3 Overview:
              name: Unit 3 Overview
            'Lessons 1 - 3: Algorithms':
              name: 'Lessons 1 - 3: Algorithms'
            'Lessons 4 - 6 : Procedural Abstraction and Top-Down Design':
              name: 'Lessons 4 - 6 : Procedural Abstraction and Top-Down Design'
            'Lessons 7 - 9: Documentation, Simple Loops, and Random Numbers':
              name: 'Lessons 7 - 9: Documentation, Simple Loops, and Random Numbers'
            Group Work and Peer Learning:
              name: Group Work and Peer Learning
            Balancing Teachers and Tools:
              name: Balancing Teachers and Tools
            Discovery Learning:
              name: Discovery Learning
            Measuring Student Learning:
              name: Measuring Student Learning
            AP Preparation and Support:
              name: AP Preparation and Support
        csdgraveyard:
          title: ''
          description_audience: ''
          description_short: ''
          description: ''
          stages:
            new stage:
              name: new stage
            Introduction to Styling with CSS (2.7):
              name: Introduction to Styling with CSS (2.7)
            Introduction to Styling with CSS:
              name: Introduction to Styling with CSS
            External Style Sheets:
              name: External Style Sheets
        csp4-support:
          title: Unit 4 Online Professional Learning Course
          description_audience: ''
          description_short: Teacher Professional Learning Course for CSP Unit 4
          description: This is a set of online supports arranged into a Professional Learning Course for CSP teachers preparing to teach Unit 4.
          stages:
            Unit 3 Overview:
              name: Unit 3 Overview
            'Lessons 1 - 2: Data in the Real World':
              name: 'Lessons 1 - 2: Data in the Real World'
            'Lessons 1 - 4: Data in the Real World':
              name: 'Lessons 1 - 4: Data in the Real World'
            'Lessons 5 - 7: Security, Symmetric, and Asymmetric Encryption':
              name: 'Lessons 5 - 7: Security, Symmetric, and Asymmetric Encryption'
            'Lessons 8 - 9: Practice PT':
              name: 'Lessons 8 - 9: Practice PT'
            Group Work and Peer Learning:
              name: Group Work and Peer Learning
            Balancing Teachers and Tools:
              name: Balancing Teachers and Tools
            Discovery Learning:
              name: Discovery Learning
            Measuring Student Learning:
              name: Measuring Student Learning
            Unit 4 Overview:
              name: Unit 4 Overview
        sciencepd4:
          title: 'CS in Science: Part 4'
          description_audience: ''
          description_short: 'Phase 3: Reflect on semester 1 workshop'
          description: 'Phase 3: Reflect on semester 1 workshop'
          stages:
            Welcome!:
              name: Benvenuto!
            Revisiting Complex Adaptive Systems:
              name: Revisiting Complex Adaptive Systems
            Thinking About Implementation:
              name: Thinking About Implementation
            Wrap-Up:
              name: Conclusione
        csp-ca-a:
          title: ''
          description_audience: ''
          description_short: ''
          description: ''
          stages:
            Commutative Assessment A:
              name: Commutative Assessment A
        science-pd-ol-pt-5:
          title: ''
          description_audience: ''
          description_short: ''
          description: ''
          stages:
            Welcome!:
              name: Benvenuto!
            Earth Science Challenges:
              name: Earth Science Challenges
            Life Science Challenges:
              name: Life Science Challenges
            Physical Science Challenges:
              name: Physical Science Challenges
            Wrap-Up:
              name: Conclusione
        csf2harvey:
          title: Mr. Harvey's Class
          description_audience: ''
          description_short: ''
          description: Special bubbles just for our class!
          stages:
            'Functions: Songwriting':
              name: 'Functions: Songwriting'
            Functions in Artist:
              name: Functions in Artist
            Functions in Bee:
              name: Functions in Bee
            Functions in Farmer:
              name: Functions in Farmer
            Determine the Concept:
              name: Determine the Concept
            Prepare your snowflake for 3D printing:
              name: Prepare your snowflake for 3D printing
            Binary:
              name: Binario
            Snowflakes:
              name: Snowflakes
        sciencepd5:
          title: 'CS in Science: Part 5'
          description_audience: ''
          description_short: 'Phase 3: Prepare for semester 2 workshop'
          description: 'Phase 3: Prepare for semester 2 workshop'
          stages:
            Welcome!:
              name: Benvenuto!
            Earth Science Challenges:
              name: Earth Science Challenges
            Life Science Challenges:
              name: Life Science Challenges
            Physical Science Challenges:
              name: Physical Science Challenges
            Wrap-Up:
              name: Conclusione
        csp5-support:
          title: Unit 5 Online Professional Learning Course
          description_audience: ''
          description_short: Teacher Professional Learning Course for CSP Unit 5
          description: This is a set of online supports arranged into a Professional Learning Course for CSP teachers preparing to teach Unit 5.
          stages:
            Unit 5 Overview:
              name: Unit 5 Overview
            Event Driven Programming:
              name: Event Driven Programming
            Variables and Strings:
              name: Variables and Strings
            Conditionals and Boolean Logic:
              name: Conditionals and Boolean Logic
            While Loops and Introduction to Arrays:
              name: While Loops and Introduction to Arrays
            Processing Arrays and Functions with Return Values:
              name: Processing Arrays and Functions with Return Values
            Group Work and Peer Learning:
              name: Group Work and Peer Learning
            Balancing Teachers and Tools:
              name: Balancing Teachers and Tools
            Discovery Learning:
              name: Discovery Learning
            Measuring Student Learning:
              name: Measuring Student Learning
        csp6-support:
          stage: [ ]
          title: AP Preparation and Resources for Teachers
          description_audience: ''
          description_short: ''
          description: 'COMING SOON: soon this page will host a set of resources for teachers preparing for the AP exam'
          stages: [ ]
        csppostap:
          title: CSP Post-AP - Databases and Using Data in Your Apps
          description_audience: ''
          description_short: Learn to collect and use data in App Lab apps.
          description: App Lab has a number of tools that allow you to collect and use data in your apps. The following material provides an overview of how these tools work, a sampling of example projects that can be built using these tools, and a space in which to build and submit a final project.
          stages:
            Creating Javascript Objects:
              name: Creating Javascript Objects
            Permanent Data Storage:
              name: Permanent Data Storage
            Reading Records:
              name: Reading Records
            Deleting Records:
              name: Deleting Records
            Updating Records:
              name: Updating Records
            Importing and Exporting Data:
              name: Importing and Exporting Data
            Visualizing Data:
              name: Visualizing Data
            Sample Apps:
              name: Sample Apps
            Final Project:
              name: Final Project
        unit6-csd-draft:
          title: ''
          description_audience: ''
          description_short: ''
          description: ''
          stages:
            UI and Input:
              name: UI and Input
            Computing Innovations:
              name: Computing Innovations
            Input Unplugged:
              name: Input Unplugged
            '':
              name: ''
        gamelab-demo:
          stages:
            Simple Sprite Movement:
              name: Simple Sprite Movement
        csd6-draft:
          title: Draft Unit 6
          description_audience: ''
          description_short: ''
          description: ''
          stages:
            UI and Input:
              name: UI and Input
            Computing Innovations:
              name: Computing Innovations
            Input Uplugged:
              name: Input Uplugged
            The Circuit Playground:
              name: The Circuit Playground
            Foo:
              name: Foo
            Lists:
              name: Liste
            Lights:
              name: Lights
            Event Types:
              name: Event Types
            Getters and Setters:
              name: Getters and Setters
            Input Unplugged:
              name: Input Unplugged
            Timed Loop:
              name: Timed Loop
            Timed Loops:
              name: Timed Loops
            For Loops:
              name: Cicli con Contatore
            Physical Input:
              name: Physical Input
            List and For Loops:
              name: List and For Loops
            'Project: Board Output':
              name: 'Project: Board Output'
            For Loops with UI and Board:
              name: For Loops with UI and Board
            Lists and For Loops:
              name: Lists and For Loops
            Analog Input:
              name: Analog Input
            Polling Events:
              name: Polling Events
            Sensor Applications:
              name: Sensor Applications
            'Project: Prototype an Innovation':
              name: 'Project: Prototype an Innovation'
            Map:
              name: Mappa
        workshop-gamelab:
          title: Game Lab Workshop
          description_audience: Teachers attending an in-person Game Lab Workshop
          description_short: Level progression to accompany an in-person Game Lab Workshop
          description: This level progression is intended to accompany an in-person Game Lab Workshop. This is not intended to teach the tool or CS concepts, but rather to support a workshop facilitator in introducing attendees to the breadth of Game Lab.
          stages:
            Introduction:
              name: Introduzione
            Sprites:
              name: Sprites
            Input:
              name: Input
            'Project: Interactive Card':
              name: 'Project: Interactive Card'
        csd5-draft:
          title: Draft of CSD5
          description_audience: ''
          description_short: ''
          description: ''
          stages:
            new stage:
              name: new stage
            Interpreting Data:
              name: Interpreting Data
            Data in the Real World:
              name: Data in the Real World
            Combining Representations:
              name: Combining Representations
            Representing Images:
              name: Representing Images
            Representation Matters:
              name: Representation Matters
            Patterns and Representation:
              name: Patterns and Representation
            ASCII and Binary Representation:
              name: ASCII and Binary Representation
            Representing Numbers Part 1:
              name: Representing Numbers Part 1
            Representing Numbers Part 2:
              name: Representing Numbers Part 2
            Project - Create a Representation:
              name: Project - Create a Representation
            Problem Solving and Data:
              name: Problem Solving and Data
            Making Decisions with Data:
              name: Making Decisions with Data
            Automating Data Decisions:
              name: Automating Data Decisions
            Problem Solving with Big Data:
              name: Problem Solving with Big Data
            Project - Solve a Data Problem:
              name: Project - Solve a Data Problem
            Representing Numbers:
              name: Representing Numbers
            8-bit Numbers:
              name: 8-bit Numbers
        applab-1hour:
          title: App Lab 1 Hour Workshop
          description_audience: Middle and High School Students
          description_short: ''
          description: This workshop is designed to give students a basic introduction to app lab in 1 hour. Students should be able to come in with different backgrounds in computer science and have fun creating something.
          stages:
            App Lab Workshop:
              name: App Lab Workshop
            Digital Design:
              name: Digital Design
            Event Driven Programming:
              name: Event Driven Programming
            Basic App Functionality:
              name: Basic App Functionality
            Event Types:
              name: Event Types
            Getters and Setters:
              name: Getters and Setters
            Room Escape:
              name: Room Escape
            Extra:
              name: Extra
        applab-2hour:
          title: App Lab 2 Hour Workshop
          description_audience: Middle and High School Students
          description_short: ''
          description: This workshop is designed to give students a basic introduction to app lab in 2 hours. Students should be able to come in with different backgrounds in computer science and have fun creating something.
          stages:
            new stage:
              name: new stage
            Digital Design:
              name: Digital Design
            Event Driven Programming:
              name: Event Driven Programming
            Basic App Functionality:
              name: Basic App Functionality
            Event Types:
              name: Event Types
            Getters and Setters:
              name: Getters and Setters
        coursed-ramp:
          title: 'CS Fundamentals: Course D'
          description_audience: ''
          description_short: ''
          description: ''
          stages:
            Introduction:
              name: Introduzione
        workshop-maker:
          title: Maker Toolkit Workshop
          description_audience: Teachers attending an in-person Maker Toolkit Workshop
          description_short: Level progression to accompany an in-person Maker Toolkit Workshop
          description: This level progression is intended to accompany an in-person Maker Toolkit Workshop. This is not intended to teach the tool or CS concepts, but rather to support a workshop facilitator in introducing attendees to the breadth of App Lab and the Maker Toolkit.
          stages:
            App Lab Basics:
              name: App Lab Basics
            The Circuit Playground:
              name: The Circuit Playground
            Physical Input:
              name: Physical Input
            Analog Input:
              name: Analog Input
        coursee-ramp:
          title: coursee-ramp
          description_audience: ''
          description_short: ''
          description: ''
          stages:
            Introduction:
              name: Introduzione
            Conditionals:
              name: Istruzioni condizionali
            'Real Life Algorithms: Dice Race':
              name: 'Real Life Algorithms: Dice Race'
        csd6:
          title: CSD Unit 6 - Physical Computing
          description_audience: ''
          description_short: Learn to program with physical devices.
          description: Unit 6 explores the role of hardware platforms in computing and how different sensors can provide more effective input and output than the traditional keyboard, mouse, and monitor. Using App Lab and Adafruit’s Circuit Playground, you’ll develop programs that utilize the same hardware inputs and outputs that you see in the smart devices, looking at how a simple rough prototype can lead to a finished product. The unit concludes with a design challenge to use the Circuit Playground as the basis for an innovation of your own design.
          stages:
            Computing Innovations:
              name: Computing Innovations
              description_student: Explore a wide variety of new and innovative computing platforms while expanding your understanding of what a computer can be.
              description_teacher: To kick off the final unit of this course, students will do some research into interesting innovations in computing. This lesson will expose students to wider variety of computing form factors (what a computer looks like) and fields that are impacted by computing. Later in this unit students will look back on the devices they encountered in this lesson as they develop their own physical computing devices.
            Input Unplugged:
              name: Input Unplugged
              description_student: Experience two different ways that an app can take input from a user, while learning more about the event-driven programming model used in App Lab.
              description_teacher: In preparation for delving deeper into programming with App Lab, students will explore how a handful of different programs written in both Game Lab and App Lab handle taking input from the user. After comparing and contrasting the approaches they saw in the example apps, students group up to act out the two different models for input (conditionals in an infinite and asynchronous events) to gain a better understanding of how they work.
            Event Types:
              name: Event Types
              description_student: Review the basics of programming in App Lab and explore some new event types that can be used in your programs.
              description_teacher: In this lesson students review the material they learned about creating apps in App Lab from Unit 4 in order to prepare for a return to App Lab in this unit. This review should be modified to best meet the needs of your students and their experience and familiarity with programming in App Lab. In addition to the review the students will also experiment with a variety of new event types that they likely have not seen before.
            Getters and Setters:
              name: Getters and Setters
              description_student: By reading and changing the content on the screen of an app, the class starts to build apps that only need a single screen. Even with just one screen, these techniques allow for lots of user interaction and functionality.
              description_teacher: In Unit 4 students learned a very simple approach to app development in App Lab that required a separate screen for most interactions. To expand the kinds of apps that students can make, and to encourage them to think in new ways about how users interact with apps, we introduce the concept of "getters" and "setters". These are commands which can get and set (or change) the content and properties of various design elements. In this lesson students build up simple apps that only require a single screen, the content of which is changed using getters and setters.
            The Circuit Playground:
              name: The Circuit Playground
              description_student: Get to know the Circuit Playground, the circuit board that will be used throughout the rest of this unit. Using App Lab, develop programs that use the Circuit Playground for output.
              description_teacher: In this lesson students get their first opportunity to write programs that use the Circuit Playground. After first inspecting the board visually and hypothesizing possibly functionalities, students move online where they will learn to write applications that blink an LED and make noise with a buzzer. By combining App Lab screens with the Circuit Playgrounds, students can gradually start to integrate elements of the board as an ouput device while relying on App Lab for user input.
            Lists:
              name: Liste
              description_student: Learn how lists can be used to store multiple values in a single variable name.
              description_teacher: A list, also commonly known as an array, is a type of variable that can store many values at once. In this lesson, students learn to create lists which store a series of related values in a single variable. After creating lists of their own, students will learn about ways to extract either a specific or random value from a list using its index.
            Lights:
              name: Lights
              description_student: Using the concept of lists from the previous lesson, the class writes programs that control the ten color LEDs on the Circuit Playground.
              description_teacher: The Circuit Playground includes 10 color LEDs in a ring around the outside edge. These LEDs are accessible in code as a list called `colorLeds`. Building on the understanding of lists from the previous lesson, students write programs that control the color LEDs by accessing them from a list.
            For Loops:
              name: Cicli con Contatore
              description_student: The class learns about repeating instructions using a _for loop_, first by controlling a "robot" through a grid, and then in App Lab.
              description_teacher: Students are introduced to the _for loop_ in this lesson as a way to repeat some code a certain numbers of times. Students start with an unplugged activity where they use for loops to navigate a robot across a grid. Once complete, students then take their knowledge into App Lab where they write programs that rely on iteration using a _for loop_.
            Lists and For Loops:
              name: Lists and For Loops
              description_student: Combining _lists_ and _for loops_ allows you to write code that impacts every element of a list, regardless of how long it is. The class uses this structure to write programs that process all of the elements in lists, include the list of color LEDs.
              description_teacher: 'Using a _for loop_ to iterate over all of the elements in an array is a really useful construct in most programming languages. In this lesson, students combine what they have learned about lists and for loops in order to start learning this pattern. Students use for loops to go through each element in a list one at a time without having to write code for each element. Towards the end of the lesson students will apply this with the `colorLed` list on the board. '
            Timed Loops:
              name: Timed Loops
              description_student: In this lesson we build on students understanding of for loops to learn about a more sophisticated structure called a timed loop. Unlike for loops, you can control how quickly a timed loop repeats, and other code (such as event handlers) can be run between iterations of the loop. This allows us to create interesting animations that repeat infinitely, while still allowing other code to run alongside it.
              description_teacher: In this lesson we build on students understanding of _for loops_ to learn about a more sophisticated structure called a _timed loop_. Unlike _for loops_, you can control how quickly a _timed loop_ repeats, and other code (such as event handlers) can be run between iterations of the loop. This allows us to create interesting animations that repeat infinitely, while still allowing other code to run alongside it.
            'Project: Board Output':
              name: 'Project: Board Output'
              description_student: Students take what they've learned through chapter one, and develop an app of their own design that uses the board to output information.
              description_teacher: Students take what they've learned through chapter one, and develop an app of their own design that uses the board to output information.
            Physical Input:
              name: Physical Input
              description_student: Using the hardware buttons and switch, the class develops programs that use the Circuit Playground as an input.
              description_teacher: This lesson transitions students from consider the Circuit Playground as strictly an output device towards using it as a tool for both input and output. Starting with the hardware buttons and switch,sing the hardware buttons and switch, students learn to use `onBoardEvent()`, analogously to `onEvent()`, in order to take input from their Circuit Playgrounds.
            Analog Input:
              name: Analog Input
              description_student: Explore the analog inputs on the Circuit Playground, writing programs that respond to the environment through sensors.
              description_teacher: In this lesson, students explore how the three analog sensors (sound, light, and temperature) can be used to write programs that respond to changes in the environment. The use of these sensors marks a transition in terms of how users interact with a program. By using sensors as an input, the user of an app doesn't have to directly interact with it at all, or may interact without actually realizing they are doing so.
            Sensor Applications:
              name: Sensor Applications
              description_student: Work through three small apps to better understand the uses of the sensors from the previous lesson.
              description_teacher: To follow up on the sensors that students learned about in the previous lesson, we walk through a three apps, each of which relies on a different sensor. These three apps can serve as jumping off points for students in the final project that follows.
            'Project: Prototype an Innovation':
              name: 'Project: Prototype an Innovation'
              description_student: Develop innovative computing devices of your own design, using everything you've learned throughout this course.
              description_teacher: 'In this final project for the course, student team to develop and test a prototype for an innovative computing device based on the Circuit Playground. Using the inputs and outputs available on the board, groups will create programs that allow for interesting and unique user interactions. '
        csd3-draft:
          title: 'CSD Unit 3 - Programming: Animations and Games'
          description_audience: ''
          description_short: Animations and Games
          description: ''
          stages:
            Shapes and Randomess:
              name: Shapes and Randomess
            Shapes and Randomness:
              name: Shapes and Randomness
            Drawing in Game Lab:
              name: Drawing in Game Lab
            Variables:
              name: Variabili
            Programming for Entertainment:
              name: Programming for Entertainment
            Sprites:
              name: Sprites
            Plotting Shapes:
              name: Plotting Shapes
            Sprite Movement:
              name: Sprite Movement
            The Draw Loop:
              name: The Draw Loop
            The Counter Pattern Unplugged:
              name: The Counter Pattern Unplugged
            Booleans and Conditionals:
              name: Booleans and Conditionals
            Conditionals:
              name: Istruzioni condizionali
            Taking Input:
              name: Taking Input
            Complex Conditionals:
              name: Complex Conditionals
            'Project: Interactive Card':
              name: 'Project: Interactive Card'
            Keyboard Input:
              name: Keyboard Input
            Other Forms of Input:
              name: Other Forms of Input
            Velocity:
              name: Velocità
            Collision Detection:
              name: Collision Detection
            Complex Sprite Movement:
              name: Complex Sprite Movement
            Collisions:
              name: Collisions
            Functions:
              name: Funzioni
            The Game Design Process:
              name: The Game Design Process
            Using the Game Design Process:
              name: Using the Game Design Process
            'Project: Design a Game':
              name: 'Project: Design a Game'
        csd5:
          title: CSD Unit 5 - Data and Society
          description_audience: ''
          description_short: Learn how people use computers to solve data problems.
          description: Unit 5 is about the importance of data in solving problems and highlights how computers can help in this process. The first chapter explores different systems used to represent information in a computer and the challenges and tradeoffs posed by using them. In the second chapter you’ll learn how collections of data are used to solve problems, and how computers help to automate the steps of this process. The chapter concludes by considering how the data problem solving process can be applied to an area of the your choosing.
          stages:
            Representation Matters:
              name: Representation Matters
              description_student: In the first lesson of the data unit, students will get an overview of what data is and how it is used to solve problems.  Students will start off with a brief discussion to come to a common understanding of data.  They then split into groups and use a data set to make a series of meal recommendations for people with various criteria.  Each group has the choices of meal represented in a different way (pictures, recipes, menu, nutrition) that gives an advantage for one of the recommendations.  Afterwards, groups compare their responses and discuss how the different representations of the meal data affected how the students were able to solve the different problems.
              description_teacher: In the first lesson of the data unit, students will get an overview of what data is and how it is used to solve problems.  Students will start off with a brief discussion to come to a common understanding of data.  They then split into groups and use a data set to make a series of meal recommendations for people with various criteria.  Each group has the choices of meal represented in a different way (pictures, recipes, menu, nutrition) that gives an advantage for one of the recommendations.  Afterwards, groups compare their responses and discuss how the different representations of the meal data affected how the students were able to solve the different problems.
            Patterns and Representation:
              name: Patterns and Representation
              description_student: In this lesson students create their own system for representing information. They begin by brainstorming all the different systems they already use to represent yes-no responses. They then work in small groups to create a system that can represent any letter in the alphabet using only a single stack of cards. The cards used have one of 6 different possible drawings (6 animals, 6 colors, etc.) and so to represent the entire alphabet students will need to use patterns of multiple cards to represent each letter. Students will create messages with their systems and exchange with other groups to ensure the system worked as intended. In the wrap-up discussion the class will review any pros and cons of the different systems. They will discuss commonalities between working systems and recognize that there are many possible solutions to this problem and what's important is that everyone use the same arbitrary system to communicate.
              description_teacher: In this lesson students create their own system for representing information. They begin by brainstorming all the different systems they already use to represent yes-no responses. They then work in small groups to create a system that can represent any letter in the alphabet using only a single stack of cards. The cards used have one of 6 different possible drawings (6 animals, 6 colors, etc.) and so to represent the entire alphabet students will need to use patterns of multiple cards to represent each letter. Students will create messages with their systems and exchange with other groups to ensure the system worked as intended. In the wrap-up discussion the class will review any pros and cons of the different systems. They will discuss commonalities between working systems and recognize that there are many possible solutions to this problem and what's important is that everyone use the same arbitrary system to communicate.
            ASCII and Binary Representation:
              name: ASCII and Binary Representation
              description_student: In this lesson students learn to use their first binary system for encoding information, the ASCII system for representing letters and other characters. At the beginning of the lesson the teacher introduces the fact that computers must represent information using either "on" or "off". Then students are introduced to the ASCII system for representing text using binary symbols. Students practice using this system before encoding their own message using ASCII. At the end of the lesson a debrief conversation helps synthesize the key learning objectives of the activity.
              description_teacher: In this lesson students learn to use their first binary system for encoding information, the ASCII system for representing letters and other characters. At the beginning of the lesson the teacher introduces the fact that computers must represent information using either "on" or "off". Then students are introduced to the ASCII system for representing text using binary symbols. Students practice using this system before encoding their own message using ASCII. At the end of the lesson a debrief conversation helps synthesize the key learning objectives of the activity.
            Representing Images:
              name: Representing Images
              description_student: In this lesson students learn how computers represent images. To begin the lesson they consider the challenge of turning all the complexity of vision into a binary pattern. Through a series of images showing how this transformation is made students are introduced to the concept of splitting images into squares or "pixels" which can then be turned on or off individually to make the entire image. Students then do a short set of challenges using the Pixelation Widget in order to draw black and white images. Puzzles are designed to call out some of the challenges of representing images in this way. In the wrap up students make connections between the system for representing images and the system for representing text they learned in the previous lesson.
              description_teacher: In this lesson students learn how computers represent images. To begin the lesson they consider the challenge of turning all the complexity of vision into a binary pattern. Through a series of images showing how this transformation is made students are introduced to the concept of splitting images into squares or "pixels" which can then be turned on or off individually to make the entire image. Students then do a short set of challenges using the Pixelation Widget in order to draw black and white images. Puzzles are designed to call out some of the challenges of representing images in this way. In the wrap up students make connections between the system for representing images and the system for representing text they learned in the previous lesson.
            Representing Numbers Part 1:
              name: Representing Numbers Part 1
            Representing Numbers Part 2:
              name: Representing Numbers Part 2
            Combining Representations:
              name: Combining Representations
              description_student: In this lesson, students use all three types of binary representation systems (ASCII characters, binary number, and images) to decode information in a record.  After seeing a series of bits and being asked to decode them, students are introduced to the idea that in order to understand binary information, they must understand both the system that is being used and the meaning of the information encoded.  They then decode a record representing a pet based on a given structure.
              description_teacher: In this lesson, students use all three types of binary representation systems (ASCII characters, binary number, and images) to decode information in a record.  After seeing a series of bits and being asked to decode them, students are introduced to the idea that in order to understand binary information, they must understand both the system that is being used and the meaning of the information encoded.  They then decode a record representing a pet based on a given structure.
            Project - Create a Representation:
              name: Project - Create a Representation
              description_student: In this lesson students design a structure to represent their perfect day using the binary representation systems they've learned in this chapter. Students will first write a short description of their perfect day and then review with a partner to identify the key pieces of information they think a computer could capture. As a class students will decide how a punch card of bytes of information will be interpreted to represent those pieces of information. Students will then use the ASCII, binary number, and image formats they have learned to represent their perfect days. Students then trade punch cards and try to decipher what the other student's perfect day is like. The lesson ends with a reflection.
              description_teacher: In this lesson students design a structure to represent their perfect day using the binary representation systems they've learned in this chapter. Students will first write a short description of their perfect day and then review with a partner to identify the key pieces of information they think a computer could capture. As a class students will decide how a punch card of bytes of information will be interpreted to represent those pieces of information. Students will then use the ASCII, binary number, and image formats they have learned to represent their perfect days. Students then trade punch cards and try to decipher what the other student's perfect day is like. The lesson ends with a reflection.
            Problem Solving and Data:
              name: Problem Solving and Data
              description_student: In this lesson, students use the problem solving process from earlier in the course to solve a data problem.
              description_teacher: In this lesson, students use the problem solving process from earlier in the course to solve a data problem.
            Making Decisions with Data:
              name: Making Decisions with Data
              description_student: In this lesson students get practice making decisions with data based on some problems designed to be familiar to middle school students. Students work in groups discussing how they would use the data presented to make a decision before the class discusses their final choices. Not all questions have right answers and in some cases students can and should decide that they should collect more data. The lesson concludes with a discussion of how different people could draw different conclusions from the same data, or how collecting different data might have affected the decisions they made.
              description_teacher: In this lesson students get practice making decisions with data based on some problems designed to be familiar to middle school students. Students work in groups discussing how they would use the data presented to make a decision before the class discusses their final choices. Not all questions have right answers and in some cases students can and should decide that they should collect more data. The lesson concludes with a discussion of how different people could draw different conclusions from the same data, or how collecting different data might have affected the decisions they made.
            Interpreting Data:
              name: Interpreting Data
              description_student: In this lesson, students go further into the interpretation of data, including cleaning and visualizing raw data sets.  Students first look at the how presenting data in different ways can help people to understand it better.  They then visualize their own raw data set, in the context of a pizza topping survey, deciding what to do with data that does not easily fit into the visualization scheme that they have chosen.  Last, students look at what parts of this process can be automated, and what need a human to make decisions.
              description_teacher: In this lesson, students go further into the interpretation of data, including cleaning and visualizing raw data sets.  Students first look at the how presenting data in different ways can help people to understand it better.  They then visualize their own raw data set, in the context of a pizza topping survey, deciding what to do with data that does not easily fit into the visualization scheme that they have chosen.  Last, students look at what parts of this process can be automated, and what need a human to make decisions.
            Automating Data Decisions:
              name: Automating Data Decisions
              description_student: In this lesson students look at a simple example of how a computer could be used to complete essentially every step of the data problem solving process. To begin students are given the clean data they collected about their ice cream preferences. They use a spreadsheet to visualize this data using simple charts and discuss in groups the decision they would make with this data. Students then create rules, or an algorithm, that a computer could use to make this decision automatically. Groups share their rules and what choices their rules would make with the class data. They then use their rules on data from another class to reinforce the fact that the rules they create should be useful for any data set. The lesson concludes with a discussion about the benefits and drawbacks of using computers to automate the data problem solving process.
              description_teacher: In this lesson students look at a simple example of how a computer could be used to complete essentially every step of the data problem solving process. To begin students are given the clean data they collected about their ice cream preferences. They use a spreadsheet to visualize this data using simple charts and discuss in groups the decision they would make with this data. Students then create rules, or an algorithm, that a computer could use to make this decision automatically. Groups share their rules and what choices their rules would make with the class data. They then use their rules on data from another class to reinforce the fact that the rules they create should be useful for any data set. The lesson concludes with a discussion about the benefits and drawbacks of using computers to automate the data problem solving process.
            Problem Solving with Big Data:
              name: Problem Solving with Big Data
              description_student: In this lesson, students look at how data is collected and used by a organizations to solve problems in the real world. The lesson begins with a quick review of the data problem solving process they have explored in this unit. Then students are presented three scenarios that could be solved using data and they brainstorm the types of data they would want to solve them and how they could collect the data. Each problem is designed to reflect a real-world service that exists. After brainstorming students will watch a video about a real-world service and will record notes about what data is collected by the real-world service and how it is used. At the end of the lesson students record whether data was provided actively by a user, was recorded passively, or is collected by sensors.
              description_teacher: In this lesson, students look at how data is collected and used by a organizations to solve problems in the real world. The lesson begins with a quick review of the data problem solving process they have explored in this unit. Then students are presented three scenarios that could be solved using data and they brainstorm the types of data they would want to solve them and how they could collect the data. Each problem is designed to reflect a real-world service that exists. After brainstorming students will watch a video about a real-world service and will record notes about what data is collected by the real-world service and how it is used. At the end of the lesson students record whether data was provided actively by a user, was recorded passively, or is collected by sensors.
            Project - Solve a Data Problem:
              name: Project - Solve a Data Problem
              description_student: To conclude this unit students will design a way to use data to make a recommendation or prediction to help solve a problem. Students will follow a project guide to complete this multi-day activity. In the first several steps students brainstorm problems, perform simple research, and define a problem of their choosing. They will then decide what kind of data they would want to collect, how it could be collected, and how it could be used. Students will perform a peer review and make any necessary updates to their project before preparing a presentation to their classmates.
              description_teacher: To conclude this unit students will design a way to use data to make a recommendation or prediction to help solve a problem. Students will follow a project guide to complete this multi-day activity. In the first several steps students brainstorm problems, perform simple research, and define a problem of their choosing. They will then decide what kind of data they would want to collect, how it could be collected, and how it could be used. Students will perform a peer review and make any necessary updates to their project before preparing a presentation to their classmates.
            Representing Numbers:
              name: Representing Numbers
              description_student: In this lesson, students learn about the binary number system.  With a set of cards that represent the place values in a binary (base-2) number system by a collection of dots, students turn bits "on" or "off" by turning cards face up and face down, then observe the numbers that result from these different patterns.  Eventually, student extend the pattern to a generic 4-bit system.
              description_teacher: In this lesson, students learn about the binary number system.  With a set of cards that represent the place values in a binary (base-2) number system by a collection of dots, students turn bits "on" or "off" by turning cards face up and face down, then observe the numbers that result from these different patterns.  Eventually, student extend the pattern to a generic 4-bit system.
            8-bit Numbers:
              name: 8-bit Numbers
              description_student: Students review the concept of binary numbers, and discuss that they need to know the bit-length of each number in order to decode a series of bits.  They then made a flippy-do, a paper manipulative that will help them to encode and decode 8-bit numbers (0-255).  After practicing with the flippy-do, students discuss how they could extend that standardization to the other types of data.
              description_teacher: Students review the concept of binary numbers, and discuss that they need to know the bit-length of each number in order to decode a series of bits.  They then made a flippy-do, a paper manipulative that will help them to encode and decode 8-bit numbers (0-255).  After practicing with the flippy-do, students discuss how they could extend that standardization to the other types of data.
        csd3-old:
          title: CSD Unit 3 (DEPRECATED)
          description_audience: ''
          description_short: 2016/2017 Draft of CSD Unit 3
          description: This is the original draft of CSD Unit 3, released in the fall of 2016. Unless you have students currently using this course, you should instead use the updated version of this unit at studio.code.org/s/csd3 - this original draft will remain available until July 1, 2017.
          stages:
            Drawing in Game Lab:
              name: Drawing in Game Lab
            Draw Loop and Randomization:
              name: Draw Loop and Randomization
            Variables Unplugged:
              name: Variables Unplugged
            Variables and Animation:
              name: Variables and Animation
            Sprites and Properties:
              name: Sprites and Properties
            Sprites and Images:
              name: Sprites and Images
            Booleans and Conditionals:
              name: Booleans and Conditionals
            Conditionals and Keyboard Input:
              name: Conditionals and Keyboard Input
            Complex Conditionals:
              name: Complex Conditionals
            'Project: Interactive Card':
              name: 'Project: Interactive Card'
            Velocity:
              name: Velocità
            Collision Detection:
              name: Collision Detection
            Complex Sprite Movement:
              name: Complex Sprite Movement
            Collisions:
              name: Collisions
            Functions:
              name: Funzioni
            The Game Design Process:
              name: The Game Design Process
            Using the Game Design Process:
              name: Using the Game Design Process
            'Project: Design a Game':
              name: 'Project: Design a Game'
        csd1-old:
          title: CSD Unit 1 (DEPRECATED)
          description_audience: ''
          description_short: 2016/2017 Draft of CSD Unit 1
          description: This is the original draft of CSD Unit 1, originally published in the fall of 2016. This version has been replaced with an updated unit at studio.code.org/s/csd1 and will only remain available until July 1, 2017.
          stages:
            Intro to Problem Solving:
              name: Intro to Problem Solving
            The Problem Solving Process:
              name: The Problem Solving Process
            Exploring Problem Solving:
              name: Exploring Problem Solving
            What is a Computer?:
              name: What is a Computer?
            Representing Information:
              name: Representing Information
            Processing with Bits:
              name: Processing with Bits
            Human vs Computer Processing:
              name: Human vs Computer Processing
            Processing with Apps:
              name: Processing with Apps
            'Project: Apps and Problem Solving':
              name: 'Project: Apps and Problem Solving'
        csd2-draft:
          title: ''
          description_audience: ''
          description_short: ''
          description: ''
          stages:
            Text on the Web:
              name: Text on the Web
            Digital Footprint:
              name: Digital Footprint
            Images in HTML:
              name: Images in HTML
            Exploring Websites:
              name: Exploring Websites
            'Websites for Expression ':
              name: 'Websites for Expression '
            Intro to HTML:
              name: Intro to HTML
            Headers and Lists:
              name: Headers and Lists
            Intellectual Property:
              name: Intellectual Property
            Images:
              name: Images
            Clean Code and Debugging:
              name: Clean Code and Debugging
            Project - Multi-Page Websites:
              name: Project - Multi-Page Websites
            Styling Text with CSS:
              name: Styling Text with CSS
            Styling Elements with CSS:
              name: Styling Elements with CSS
            Sources and Search Engines:
              name: Sources and Search Engines
            RGB Colors and Classes:
              name: RGB Colors and Classes
            Project - Personal Portfolio Website:
              name: Project - Personal Portfolio Website
            Headers:
              name: Headers
            Intellectual Property and Images:
              name: Intellectual Property and Images
            Lists:
              name: Liste
        csd1-draft:
          title: ''
          description_audience: ''
          description_short: ''
          description: ''
          stages:
            Intro to Problem Solving:
              name: Intro to Problem Solving
            The Problem Solving Process:
              name: The Problem Solving Process
            Exploring Problem Solving:
              name: Exploring Problem Solving
            What is a Computer?:
              name: What is a Computer?
            Inputs and Outputs:
              name: Inputs and Outputs
            Processing:
              name: Processing
            Storage:
              name: Storage
            Apps and Problem Solving:
              name: Apps and Problem Solving
            Project - Propose an App:
              name: Project - Propose an App
            Input and Output:
              name: Input and Output
        csd3-chapters:
          title: ''
          description_audience: ''
          description_short: ''
          description: ''
          stages:
            Programming for Entertainment:
              name: Programming for Entertainment
            Plotting Shapes:
              name: Plotting Shapes
            Drawing in Game Lab:
              name: Drawing in Game Lab
            Shapes and Randomness:
              name: Shapes and Randomness
            Variables:
              name: Variabili
            Sprites:
              name: Sprites
            The Draw Loop:
              name: The Draw Loop
            The Counter Pattern Unplugged:
              name: The Counter Pattern Unplugged
            Sprite Movement:
              name: Sprite Movement
            Booleans and Conditionals:
              name: Booleans and Conditionals
            Conditionals:
              name: Istruzioni condizionali
            Keyboard Input:
              name: Keyboard Input
            Other Forms of Input:
              name: Other Forms of Input
            'Project: Interactive Card':
              name: 'Project: Interactive Card'
            Velocity:
              name: Velocità
            Collision Detection:
              name: Collision Detection
            Complex Sprite Movement:
              name: Complex Sprite Movement
            Collisions:
              name: Collisions
            Functions:
              name: Funzioni
            The Game Design Process:
              name: The Game Design Process
            Using the Game Design Process:
              name: Using the Game Design Process
            'Project: Design a Game':
              name: 'Project: Design a Game'
            'Chapter 1: Images and Animation':
              name: 'Chapter 1: Images and Animation'
            'null':
              name: 'nullo'
            temp:
              name: temp
        coursef-ramp:
          stages:
            'Algorithms: Tangrams':
              name: 'Algorithms: Tangrams'
            Introduction:
              name: Introduzione
            Ice Age Play Lab:
              name: Laboratorio con L'Era Glaciale
            Functions in Farmer:
              name: Functions in Farmer
            Conditionals and Functions in Bee:
              name: Conditionals and Functions in Bee
          title: ''
          description_audience: ''
          description_short: ''
          description: ''
        csppostsurvey-staging:
          title: "[Deprecated] CSP post survey staging area"
          description_audience: ''
          description_short: ''
          description: Moved to /s/csp-post-survey.  Destory after 05.05.17
          stages:
            CSP Student Post Survey Staging:
              name: CSP Student Post Survey Staging
            Participate in a longitudinal study!:
              name: Participate in a longitudinal study!
        fmscsd3preview:
          stages:
            Plotting Shapes:
              name: Plotting Shapes
            Drawing in Game Lab:
              name: Drawing in Game Lab
          title: CSD - Drawing in Game Lab
          description_audience: Falmouth Middle School (Mike Harvey)
          description_short: ''
          description: ''
        csppostsurvey:
          stages:
            CSP Student Post-Course Survey:
              name: CSP Student Post-Course Survey
            Participate in a longitudinal study!:
              name: Participate in a longitudinal study!
          title: CSP Student Post-Course Survey
          description_audience: CSP Students
          description_short: CSP Student Post Course Survey
          description: 'Welcome to the Code.org CS Principles Post-Course Survey.  This survey takes about 10 minutes to complete.  Your responses are private and anonymous.  '
        csp-post-survey:
          stages:
            CSP Student Post-Course Survey:
              name: CSP Student Post-Course Survey
            Participate in a longitudinal study!:
              name: Participate in a longitudinal study!
            CSP Post-Course Survey:
              name: CSP Post-Course Survey
          title: CSP Student Post-Course Survey
          description_audience: CSP Students
          description_short: CSP Student Post Course Survey
          description: 'Welcome to the Code.org CS Principles Post-Course Survey.  This survey takes about 10 minutes to complete.  Your responses are private and anonymous.  '
        public-key-cryptography:
          stages:
            Public Key Crypto Widgets:
              name: Public Key Crypto Widgets
          title: Public Key Cryptography Widgets
          description_audience: ''
          description_short: ''
          description: ''
        csd2-old:
          stages:
            Quality Websites:
              name: Quality Websites
            Website Design:
              name: Website Design
            Describing Web pages:
              name: Describing Web pages
            Text on the Web:
              name: Text on the Web
            Images in HTML:
              name: Images in HTML
            Clean Code and Debugging:
              name: Clean Code and Debugging
            Styling Text with CSS:
              name: Styling Text with CSS
            Styling Elements with CSS:
              name: Styling Elements with CSS
            Multi-Page Websites:
              name: Multi-Page Websites
            Classes:
              name: Classes
            Peer Review:
              name: Valutazioni dei parigrado
            Digital Footprint:
              name: Digital Footprint
            Publishing a Website:
              name: Publishing a Website
            Sources and Search Engines:
              name: Sources and Search Engines
            Intellectual Property:
              name: Intellectual Property
            'Project: Personal Portfolio Website':
              name: 'Project: Personal Portfolio Website'
          title: CSD Unit 2 (DEPRECATED)
          description_audience: ''
          description_short: Web Development
          description: ''
        artist-and-bb8:
          stages:
            B8 New BB8:
              name: B8 New BB8
            c8 to BB8:
              name: c8 to BB8
            B8 BB8:
              name: B8 BB8
            C9 Artist Loops:
              name: C9 Artist Loops
            C8 to BB8:
              name: C8 to BB8
            D7 to Laurel:
              name: D7 to Laurel
            D6 Frozen Artist:
              name: D6 Frozen Artist
            F7 add Conditionals:
              name: F7 add Conditionals
            F5 Minecraft:
              name: F5 Minecraft
            Programming with BB-8:
              name: Programming with BB-8
            Loops with BB-8:
              name: Loops with BB-8
            D13 no If/While:
              name: D13 no If/While
            Ice Age Play Lab:
              name: Laboratorio con L'Era Glaciale
            Bounce:
              name: Ping-Pong
            NewBounce:
              name: NewBounce
          title: ''
          description_audience: ''
          description_short: ''
          description: ''
        coursea:
          stages:
            'Debugging: Unspotted Bugs':
              name: 'Debugging: Unspotted Bugs'
              description_student: ''
              description_teacher: 'This lesson will guide students through the steps of debugging.  Students will learn the mantra: "What happened?  What was supposed to happen? What does that tell you?"'
            'Persistence & Frustration: Stevie and the Marbles':
              name: 'Persistence: Stevie and the Big Project'
              description_student: ''
              description_teacher: "When students run into a barrier while answering a question or working on a project, it’s so easy for them to get frustrated and give up.  This lesson will introduce students to the idea that frustration can be an important part of learning. Here, frustration is presented as a step in the creative process, rather than a sign of failure.\\r\n\\r\nThis lession can be done over one or two class sessions.  If you have more time, feel free to draw out the building and revising phase of the Marble Run activity."
            'Real-life Algorithms: Plant a Seed':
              name: 'Algoritmi della Vita Reale: Piantare un Seme'
              description_student: ''
              description_teacher: "In this lesson, students will relate the concept of algorithms back to everyday, real-life activities by planting an actual seed. The goal here is to start building the skills to translate real-world situations to online scenarios and vice versa.\\r\n"
            Learn to Drag and Drop:
              name: Sequencing with Drag and Drop
              description_student: ''
              description_teacher: This lesson will give students an idea of what to expect when they head to the computer lab. It begins with a brief discussion introducing them to computer lab manners, then they will progress into using a computer to complete online puzzles.
            'Programming: Happy Maps':
              name: 'Programming: Happy Maps'
              description_student: ''
              description_teacher: The bridge from algorithms to programming can be a short one if students understand the difference between planning out a sequence and encoding that sequence into the appropriate language.  This activity will help students gain experience reading and writing in shorthand code.
            Programming in Maze:
              name: Programming in Maze
              description_student: ''
              description_teacher: In this series of online puzzles, students will build on the understanding of algorithms, debugging, and general computer literacy. Featuring characters from the game Angry Birds, students will develop sequential algorithms to get the bird to the pig without crashing into walls or TNT. Debugging puzzles have also been mixed into this stage for added practice with problem solving and critical thinking.
            Going Places Safely:
              name: 'Digital Citizenship: Going Places Safely'
              description_student: ''
              description_teacher: In collaboration with [r common-sense-media], this lesson helps students learn that many websites ask for information that is private and discusses how to responsibly handle such requests. Students also find out that they can go to exciting places online, but they need to follow certain rules to remain safe.
            'Loops: Happy Loops':
              name: 'Loops: Happy Loops'
              description_student: ''
              description_teacher: Loops are a very helpful and powerful tool in programming. To understand how helpful loops can be, students will need to be driven to want an easier way to solve mundane problems.
            Loops in Collector:
              name: Loops in Collector
              description_student: ''
              description_teacher: Building on the concept of repeating instructions from "Happy Loops," this stage will have students using loops to collect treasure more efficiently on Code.org.
            Loops in Artist:
              name: Loops in Artist
              description_student: ''
              description_teacher: Returning to loops, students learn to draw images by looping simple sequences of instructions. In the previous plugged lesson, loops were used to traverse a maze and collect treasure. Here, loops are creating patterns. At the end of this stage, students will be given the opportunity to create their own images using loops.
            'Events: The Big Event':
              name: Eventi
              description_student: ''
              description_teacher: Events are a great way to add variety to a pre-written algorithm. Sometimes you want your program to be able to respond to the user exactly when the user wants it to. That is what events are for.
            Events in Play Lab:
              name: Events in Play Lab
              description_student: ''
              description_teacher: In this online activity, students will have the opportunity to learn how to use events in Play Lab and to apply all of the coding skills they've learned to create an animated game. It's time to get creative and make a story in the Play Lab!
          title: Corso A
          description_audience: 'Ages: 4-7'
          description_short: An introduction to computer science for pre-readers.
          description: Learn the basics of computer science and internet safety. At the end of the course, create your very own game or story you can share.
        courseb:
          stages:
            'Debugging: Unspotted Bugs':
              name: 'Debugging: Unspotted Bugs'
            'Persistence & Frustration: Stevie and the Marbles':
              name: 'Persistence: Stevie and the Big Project'
            'Real-life Algorithms: Plant a Seed':
              name: 'Algoritmi della Vita Reale: Piantare un Seme'
            Learn to Drag and Drop:
              name: Sequencing with Drag and Drop
            Your Digital Footprint:
              name: 'Digital Citizenship: My Digital Footprint'
            'Programming: My Robotic Friends':
              name: 'Programming: My Robotic Friends'
            Programming in Maze:
              name: Programming in Maze
            'Loops: My Loopy Robotic Friends':
              name: 'Loops: My Loopy Robotic Friends'
            Loops in Collector:
              name: Loops in Collector
            Loops in Artist:
              name: Loops in Artist
            'Events: The Big Event':
              name: Eventi
            Events in Play Lab:
              name: Events in Play Lab
            More Programming in Maze:
              name: More Programming in Maze
            Programming with Rey and BB-8:
              name: Programming with Rey and BB-8
          title: Corso B
          description_audience: 'Ages: 5-8'
          description_short: An introduction to computer science for pre-readers. (Similar to Course A, but with more variety for older students.)
          description: Learn the basics of computer science and internet safety. At the end of the course, create your very own game or story you can share.
        coursec:
          stages:
            Building a Foundation:
              name: 'Persistence: Building a Foundation'
            Programming in Maze:
              name: Programming in Maze
            Debugging in Maze:
              name: Debugging in Maze
            'Real-life Algorithms: Paper Planes':
              name: 'Algoritmi della Vita Reale: Aeroplani di Carta'
            Programming in Collector:
              name: Programming in Collector
            Programming in Artist:
              name: Programming in Artist
            'Loops: Getting Loopy':
              name: 'Loops: Getting Loopy'
            Loops in Maze:
              name: Loops in Maze
            Loops in Harvester:
              name: Loops in Harvester
            'Events: The Big Event':
              name: Eventi
            Build a Flappy Game:
              name: Build a Flappy Game
            Events in Play Lab:
              name: Events in Play Lab
            Screen Out the Mean:
              name: 'Digital Citizenship: Screen Out the Mean'
            Binary Bracelets:
              name: 'Beyond Programming: Binary Bracelets'
            Loops in Artist:
              name: Loops in Artist
            Loops with Rey and BB-8:
              name: Loops with Rey and BB-8
          title: Corso C
          description_audience: 'Ages: 6-10'
          description_short: Learn the basics of computer science and create your own art, stories, and games.
          description: Create programs with loops, events, and conditionals. Translate your initials into binary, investigate different problem-solving techniques, and learn how to respond to cyberbullying. At the end of the course, create your very own game or story you can share.
        coursed:
          stages:
            Introduction:
              name: Introduction to Online Puzzles
              description_student: This lesson will give you practice in the skills you will need for this course.
              description_teacher: 'In this set of puzzles, students will begin with an introduction (or review depending on the experience of your class) of Code.org''s online workspace. There will be videos pointing out the basic functionality of the workspace including the `Run`, `Reset`, and `Step` buttons. Also discussed in these videos: dragging Blockly blocks, deleting Blockly blocks, and connecting Blockly blocks. Next, students will practice their _sequencing_ and _debugging_ skills in maze. From there, students will see new types of puzzles like Collector, Artist, and Harvester when they learn the very basics of _loops_.'
            'Algorithms: Graph Paper Programming':
              name: 'Programming: Graph Paper Programming'
              description_student: In this lesson, you will program your friend to draw pictures!
              description_teacher: By "programming" one another to draw pictures, students will begin to understand what coding is really about. The class will begin by having students instruct each other to color squares on graph paper in an effort to reproduce an existing picture. If there’s time, the lesson can conclude with images that the students create themselves.
            Events in Bounce:
              name: Events in Bounce
              description_student: Ever wish you could play video games in school? In this lesson, you will get to make your own!
              description_teacher: In this online activity, students will learn what events are, and how computers use them in programs like video games. Students will work through puzzles making the program react to events (like arrow buttons being pressed.) At the end of the puzzle, students will have the opportunity to customize their game with different speeds and sounds.
            Nested Loops:
              name: Cicli Annidati
              description_student: Loops inside loops inside loops. What does this mean? This lesson will teach you what happens when you place a loop inside another loop.
              description_teacher: In this online activity, students will have the opportunity to push their understanding of loops to a whole new level. Playing with the Bee and Plants vs Zombies, students will learn how to program a loop to be inside of another loop. They will also be encouraged to figure out how little changes in either loop will affect their program when they click `Run`.
            Nested Loops in Artist:
              name: Nested Loops Project in Artist
              description_student: Here you will be using nested loops to make cool projects to show to your family and friends.
              description_teacher: Now that students know how to layer their loops, they can create so many beautiful things.  This lesson will take students through a series of exercises to help them create their own portfolio-ready images.
            'Algorithms: Relay Programming':
              name: 'Debugging: Relay Programming'
              description_student: Remember at the beginning of the course when you made drawings with code? In this lesson, you will be working with a team to do something very similar!
              description_teacher: This activity will begin with a short review of "Graph Paper Programming," then will quickly move to a race against the clock, as students break into teams and work together to write a program one instruction at a time.
            Debugging in Bee:
              name: Debugging in Bee
            While Loops in Farmer:
              name: While Loops in Farmer
              description_student: 'Loops are so useful in coding. This lesson will teach you about a new kind of loop: while loops!'
              description_teacher: "By the time students reach this lesson, they should already have plenty of practice using `repeat` loops, so now it's time to mix things up. \n\n_While loops_ are loops that continue to repeat commands while a condition is met. While loops are used when the programmer doesn't know the exact number of times commands need to be repeated, but does know what condition needs to be true in order for the loop to continue repeating. For example, students will be working to fill holes and dig dirt in Farmer. They will not know the size of the holes or the height of the mountains of dirt, but the students will know they need to keep filling the holes and digging the dirt as long as the ground is not flat."
            Conditionals with Cards:
              name: 'If/Else: Conditionals with Cards'
              description_student: It's time to play a game where you earn points only under certain conditions!
              description_teacher: |+
                This lesson demonstrates how conditionals can be used to tailor a program to specific information. We don’t always have all of the information we need when writing a program. Sometimes you will want to do something different in one situation than in another, even if you don't know what situation will be true when your code runs. That is where conditionals come in. Conditionals allow a computer to make a decision, based on the information that is true any time your code is run.
            Conditionals in Bee:
              name: Conditionals in Bee
              description_student: 'Now that you understand conditionals, it''s time to program Bee to use them when collecting honey and nectar. '
              description_teacher: Up until this point students have been writing code that executes exactly the same way each time it is run - reliable, but not very flexible. In this lesson, your class will begin to code with conditionals, allowing them to write code that functions differently depending on the specific conditions the program encounters.
            Conditionals & Loops in Maze:
              name: Conditionals & Loops in Maze
              description_student: You can do some amazing things when you use conditionals and loops together!
              description_teacher: 'In this lesson, students will be pairing together two key concepts: loops and conditionals. This set of puzzles bridges the gaps in understanding that occur when working on puzzles that use multiple kinds of blocks. By bringing two ideas together, students will create more complex code that shows both impressive creativity and critical thinking!'
            Conditionals & Loops in Farmer:
              name: Conditionals & Loops in Farmer
              description_student: It's not always clear when to use each conditional.  This lesson will help you get practice deciding what to do.
              description_teacher: Students will practice `while` loops, `until` loops, and `if / else` statements. All of these blocks use conditionals. By practicing all three, students will learn to write complex and flexible code.
            Digital Citizenship:
              name: 'Digital Citizenship: Practicing Digital Citizenship'
              description_student: Some information is not safe to share online. This lesson will help you learn the difference between safe and private information.
              description_teacher: |-
                In collaboration with Common Sense Education, this lesson helps students learn to think critically about the user information that some websites request or require. Students learn the difference between private information and personal information, distinguishing what is safe and unsafe to share online.
                
                Students will also explore what it means to be responsible and respectful to their offline and online communities as a step toward learning how to be good digital citizens.
            Build a Play Lab Game:
              name: Build a Play Lab Game
              description_student: This lesson will guide you through making your very own video game.
              description_teacher: In this online activity, students will have the opportunity to learn how to use events in Play Lab and to apply all of the coding skills they've learned to create an animated game. It's time to get creative and make a game in Play Lab!
            'Unplugged: Binary':
              name: Binario
              description_student: 'Learn how computers store pictures using simple ideas like on and off. '
              description_teacher: Though many people think of binary as strictly zeros and ones, students will be introduced to the idea that information can be represented in a variety of binary options. This lesson takes that concept one step further as it illustrates how a computer can store even more complex information (such as images and colors) in binary, as well.
            Artist Binary:
              name: 'Artista: Binario'
              description_student: Direct your own artist to create a binary image using only commands to turn pixels on and off.
              description_teacher: Binary is extremely important in the world of computers. The majority of computers today store all sorts of information in binary form. This lesson helps demonstrate how it is possible to take something from real life and translate it into a series of ons and offs. Students will build binary images in Artist by translating 0s and 1s to offs and ons (or blacks and whites).
            Nested Loops Project in Artist:
              name: Nested Loops in Frozen
              description_student: More nested loops! This time, you get to make some AMAZING drawing with nested loops.
              description_teacher: Students will create intricate designs using Artist in today's set of puzzles. By continuing to practice nested loops with new goals, students will see more uses of loops in general. This set of puzzles also offers a lot more potential for creativity with an opportunity for students to create their own design at the end of the stage.
            Debugging in Collector:
              name: Debugging in Collector
              description_student: Have you ever run into problems while coding? In this lesson, you will learn about the secrets of debugging. Debugging is the process of finding and fixing problems in your code.
              description_teacher: In this online activity, students will practice debugging in the "collector" environment. Students will get to practice reading and editing code to fix puzzles with simple algorithms, loops and nested loops.
          title: Corso D
          description_audience: 'Ages: 7-11'
          description_short: Quickly cover concepts from Course C, then go further with algorithms, nested loops, conditionals, and more.
          description: Learn new coding concepts including algorithms, nested loops, while loops, conditionals, and events. Get an introduction to digital citizenship before   creating your very own game or story that you can share.
        coursee:
          stages:
            'Algorithms: Tangrams':
              name: 'Algorithms: Tangrams'
            Introduction:
              name: Introduction to Online Puzzles
              description_student: This fast-paced introduction will give you the chance to practice most of the skills that you will need to solve the puzzles in this course.
              description_teacher: In this progression, students will begin with an introduction (or review depending on the experience of your class) of Code.org's online workspace. Students will learn the basic functionality of the interface including the `Run`, `Reset`, and `Step` buttons. Dragging, deleting, and connecting Blockly blocks is also introduced in the beginning video. In the puzzles, students will practice their sequencing and debugging skills in Maze and Artist.
            The Power of Words:
              name: The Power of Words
            Ice Age Play Lab:
              name: Laboratorio con L'Era Glaciale
            Envelope Variables:
              name: Variabili e Buste
            Variables in Artist:
              name: Variables in Artist
            Variables in Play Lab:
              name: Variables in Play Lab
            For Loop Fun:
              name: Divertiti usando i Cicli con Contatore
            For Loops in Bee:
              name: For Loops in Bee
            For Loops in Artist:
              name: For Loops in Artist
            Songwriting with Parameters:
              name: Composizione di Canzoni - Parametri
            Conditionals and Functions in Bee:
              name: Conditionals and Functions in Bee
            Functions with Parameters in Artist:
              name: Functions with Parameters in Artist
            Functions with Parameters in Bee:
              name: Functions with Parameters in Bee
            Explore Project Ideas:
              name: Explore Project Ideas
              description_student: Here are several games and drawings. Play with each of them to get ideas for projects of your own!
              description_teacher: "The next four lessons provide an opportunity for students to put their coding skills to use in a capstone project. This project will help individuals gain experience with coding and produce an exemplar to share with peers and loved ones. Intended to be a multi-lesson or multi-week experience, students will spend time exploring brainstorming, learning about the design process, building, and presenting their final work. \n\nIn the explore stage, students will be able to view pre-built examples of projects in both Artist and Play Lab for inspiration. Next, students will learn about the design process and how to implement it in their own projects. They will then be given the space to create their own project in either Artist or Play Lab (this is likely the longest stage of the project). Finally, students will be able to present their finished work to their peers."
            The Design Process:
              name: The Design Process
              description_student: Projects this big take time and plenty planning. Here, you will learn about the design process that you'll use to build your own creation.
              description_teacher: 'Over the course of four lessons, students will be building up to programming a project of their own design using either Play Lab or Artist as their programming environment. In this portion of the project, students will learn about the design process and how to implement it in their own projects. The lesson guide for all four stages of the process can be found in the first stage of this project process [here](https://curriculum.code.org/csf/coursee/12/).'
            Build Your Project:
              name: Build Your Project
              description_student: Get those hands ready for plenty of coding! It's time to start building your project.
              description_teacher: 'Over the course of four lessons, students will be building up to programming a project of their own design using either Play Lab or Artist as their programming environment. Now the students will be given their own space to create their project with either Artist or Play Lab. This is likely to be the longest stage of the project. The lesson guide for all four stages of the process can be found in the first stage of this project process [here](https://curriculum.code.org/csf/coursee/12/).'
            Revise Your Project:
              name: Revise Your Project
            Presentation Your Project:
              name: Presentation Your Project
            'Algorithms: Dice Race':
              name: 'Algorithms: Dice Race'
              description_student: Learn how to describe a game from the computer's point of view in this lesson on algorithms.
              description_teacher: In this lesson, students will relate the concept of algorithms back to real-life activities by playing the Dice Race game. The goal here is to start building the skills to translate real-world situations to online scenarios and vice versa.
            Conditionals:
              name: Conditionals in Farmer
              description_student: You will get to tell the computer what to do under certain conditions in this fun and challenging series.
              description_teacher: This lesson introduces students to `while` loops and `if / else` statements. _While loops_ are loops that continue to repeat commands as long as a condition is true. While loops are used when the programmer doesn't know the exact number of times the commands need to be repeated, but the programmer does know what condition needs to be true in order for the loop to continue looping. `If / Else` statements offer flexibility in programming by running entire sections of code only if something is true, otherwise it runs something else.
            Private and Personal Information:
              name: 'Digital Citizenship: Private and Personal Information'
              description_student: The internet is fun and exciting, but it's important to stay safe too. This lesson teaches you the difference between information that is safe to share and information that is private.
              description_teacher: |-
                Developed by Common Sense Education, this lesson is about the difference between information that is safe to share online and information that is not.
                
                As students visit sites that request information about their identities, they learn to adopt a critical inquiry process that empowers them to protect themselves and their families from identity theft. In this lesson, students learn to think critically about the user information that some websites request or require. They learn the difference between private information and personal information, as well as how to distinguish what is safe or unsafe to share online.
            Build a Star Wars Game:
              name: Build a Star Wars Game
              description_student: Feel the force as you build your own Star Wars game in this lesson.
              description_teacher: In this lesson, students will practice using events to build a game that they can share online. Featuring R2-D2 and other Star Wars characters, students will be guided through events, then given space to create their own game.
            'Functions: Songwriting':
              name: 'Functions: Songwriting'
              description_student: Even rockstars need programming skills. This lesson will teach you about functions using lyrics from songs.
              description_teacher: One of the most magnificent structures in the computer science world is the function. Functions (sometimes called procedures) are mini programs that you can use over and over inside of your bigger program. This lesson will help students intuitively understand why combining chunks of code into functions can be such a helpful practice.
            Functions in Artist:
              name: Functions in Artist
              description_student: Make complex drawings more easily with functions!
              description_teacher: Students will be introduced to using functions on Code.org. Magnificent images will be created and modified with functions in Artist. For more complicated patterns, students will learn about nesting functions by calling one function from inside another.
            Functions in Bee:
              name: Functions in Bee
              description_student: Don't write too much code to gather all of the nectar and honey. Use functions instead!
              description_teacher: In the second round of practice with online functions, students will navigate complex paths, collect plenty of nectar, and make lots of honey.
            Functions in Farmer:
              name: Functions in Farmer
              description_student: Functions will save you lots of work as you help the farmer with her harvest!
              description_teacher: Students have practiced creating impressive designs in Artist and navigating mazes in Bee, but today they will use functions to harvest crops in Farmer. This lesson will push students to use functions in the new ways by combining them with `while` loops and `if / else` statements.
            Determine the Concept:
              name: Determine the Concept
              description_student: "We aren't giving away any secrets! \nThis lesson could use any of the skills you've learned so far."
              description_teacher: This lesson brings together concepts from the previous lessons and gives students a chance to think critically about how they would solve each problem, but without telling them which concept to apply. Students will review basic algorithms, debugging, `repeat` loops, conditionals, `while` loops, and functions.
            Build a Play Lab Game:
              name: Build a Play Lab Game
              description_student: Practice making games to share with your friends and family.
              description_teacher: This lesson features Play Lab, a platform where students can create their own games and have interactions between characters and user input. Students will work with events to create keyboard controls. This set of puzzles will also loosely guide students through game development, but with freedom to add their own ideas.
            Present Your Project:
              name: Present Your Project
              description_student: Get ready to show off! It's time to present your finished project to your peers.
              description_teacher: 'Over the course of four lessons, students will be building up to programming a project of their own design using either Play Lab or Artist as their programming environment. Finally, students will be able to present their finished work to their peers or share with their loved ones with a special link. The lesson guide for all four stages of the process can be found in the first stage of this project process [here](https://curriculum.code.org/csf/coursee/12/).'
            Internet:
              name: 'Beyond Programming: The Internet'
              description_student: Ever wondered how information travels across the internet? It's not magic! This lesson will teach you the basics of how the internet works.
              description_teacher: Even though many people use the internet daily, not very many know how it works. In this lesson, students will pretend to flow through the internet, all the while learning about connections, URLs, IP Addresses, and the DNS.
            Crowdsourcing:
              name: 'Beyond Programming: Crowdsourcing'
              description_student: This lesson will teach you about crowdsourcing, the process of building a project with a team.
              description_teacher: In computer science, we face some big, daunting problems. Challenges such as finding large prime numbers or sequencing DNA are almost impossible to do as an individual. Adding the power of others makes these tasks manageable. This lesson will show your students how helpful teamwork can be in the industry of computer science.
          title: Corso E
          description_audience: 'Ages: 8-12'
          description_short: Quickly cover concepts in Course C & D and then go further with functions.
          description: Start coding with algorithms, loops, conditionals, and events and then you’ll move on functions. In the second part of this course, design and create a capstone project you can share with your friends and family.
        coursef:
          stages:
            'Algorithms: Tangrams':
              name: 'Algorithms: Tangrams'
              description_student: Here you will learn about algorithms using puzzles called tangrams!
              description_teacher: This lesson shows us something important about algorithms. As long as you keep an algorithm simple, there are lots of ways to use it. However, if you want to make sure everyone produces the same outcome, then your algorithm needs more detail. Students will learn the difference between a detailed and general algorithm while playing with tangrams.
            Introduction:
              name: Introduction to Online Puzzles
              description_student: This lesson will give you a brief introduction to some of the amazing things you will learn in this course!
              description_teacher: 'In this lesson, students will be introduced to sequences, loops, and nested loops to prepare them for more complicated concepts in the later part of the course. This "ramp up" lesson equalizes the playing field between the experts and the beginners in your class. '
            The Power of Words:
              name: 'Digital Citizenship: The Power of Words'
              description_student: Bullying is never okay. This lesson will teach you about what is and isn't okay to say online.
              description_teacher: "Students consider that while they are enjoying their favorite websites they may encounter messages from other kids that can make them feel angry, hurt, sad, or fearful. They explore ways to handle cyberbullying and how to respond in the face of upsetting language online.\n\nStudents discuss all the ways they use technology for communication and explore the similarities and differences between in-person and online communication. Students then brainstorm ways to respond to cyberbullying. "
            Ice Age Play Lab:
              name: Laboratorio con L'Era Glaciale
              description_student: Think of your favorite video game. Ever wondered how it was made? In these puzzles you will develop a video game of your own with friends from Ice Age!
              description_teacher: In this lesson, students are guided through a story featuring characters from Ice Age. Students will work with events and loops to make characters move on the screen, and will get the chance to create their own game or story after the guided levels.
            Envelope Variables:
              name: Variabili e Buste
              description_student: 'Buste e variabili hanno qualcosa in comune: entrambe contengono cose importanti. In questa lezione impari cosa sono le variabili e quante cose importante puoi fare con esse.'
              description_teacher: Le variabili sono usate come contenitori per valori quali numeri o parole. Le variabili consentono molta libertà al programmatore. Invece di dover scrivere una frase molte volte o di ricordarsi un numero complicato, gli informatici usano le variabili per far riferimento a queste informazione. Questa lezione spiega cosa sono le variabili e come possiamo usarle in molti modi differenti. Il concetto di "variabile" non è facile da comprendere, pertanto raccomandiamo di assegnare parecchio tempo per la discussione alla fine della lezione.
            Variables in Artist:
              name: Variables in Artist
              description_student: Don't forget to bring creativity to class! In these puzzles you will be making fantastic drawings using variables.
              description_teacher: In this lesson, students will explore the creation of repetitive designs using variables in the Artist environment. Students will learn how variables can be used to make code easier to write and easier to read. After guided puzzles, students will end in a freeplay level to show what they have learned and create their own designs.
            Variables in Play Lab:
              name: Variables in Play Lab
              description_student: Soon you will learn about making characters interact in a game using variables!
              description_teacher: Students will get further practice with variables in this lesson by creating scenes in Play Lab. Students will work with user input to set the values of their variables, then get space to create their own mini-project with variables.
            For Loop Fun:
              name: 'For Loops: For Loop Fun'
              description_student: You're going to have loads of fun learning about `for` loops!
              description_teacher: 'We know that loops allow us to do things over and over again, but now we’re going to learn how to use loops that have extra structures built right in. These new structures will allow students to create code that is more powerful and dynamic. '
            For Loops in Bee:
              name: For Loops in Bee
              description_student: Buzz buzz. In these puzzles you will be guiding a bee to nectar and honey using `for` loops!
              description_teacher: Featuring Bee, this lesson focuses on for loops and using an incrementing variable to solve more complicated puzzles. Students will begin by reviewing loops from previous lessons, then walked through using for loops to more effectively solve complicated problems.
            For Loops in Artist:
              name: For Loops in Artist
              description_student: Get ready to make your next masterpiece. Here you will be using `for` loops to make some jaw-dropping pictures.
              description_teacher: In this lesson, students continue to practice for loops, this time with Artist. Students will complete puzzles combining the ideas of variables, loops, and for loops to create complex designs. At the end, they will have a chance to create their own art in a freeplay level.
            Songwriting with Parameters:
              name: 'Functions: Songwriting with Parameters'
              description_student: You just might release the next big hit single! In this lesson, you will be learning what parameters are and how they make some fantastic songs!
              description_teacher: One of the most magnificent structures in the computer science world is the function. Functions (sometimes called procedures) are mini programs that you can use over and over inside of your bigger program. This lesson will help students intuitively understand why combining chunks of code into functions is such a helpful practice, and how they can use those structures even when chunks of code are slightly different.
            Conditionals and Functions in Bee:
              name: Conditionals and Functions in Bee
              description_student: The bee needs your help again! Here you will be using functions to get nectar and make honey!
              description_teacher: 'This lesson teaches students how to create simple functions using our sophisticated “modal” function editor, preparing the way for them to incorporate parameters in future lessons. '
            Functions with Parameters in Artist:
              name: Functions with Parameters in Artist
              description_student: Get your programming fingers ready. In these puzzles you will make impressive drawings in Artist using functions with parameters.
              description_teacher: In this lesson, students continue working with functions with and without parameters. Students will get the chance to create their own drawings with and without parameters, before modifying functions in a freeplay level.
            Functions with Parameters in Bee:
              name: Functions with Parameters in Bee
              description_student: You've had a little practice using functions with parameters. This lesson will continue your practice with Bee!
              description_teacher: This lesson features the bee environment, and continues along the concept of functions with parameters from the previous Artist stage. Students will practice writing and using functions to follow complex paths and collect patterns of nectar and honey.
            Explore Project Ideas:
              name: Explore Project Ideas
              description_student: Time to get some inspiration! These puzzles will show you a handful of pre-built games and illustrations to help develop your plan for your BIG project.
              description_teacher: "The next five lessons provide an opportunity for students to put their coding skills to use in a capstone project. This project will help individuals gain experience with coding and produce an exemplar to share with peers and loved ones. This is intended to be a multi-lesson or multi-week project where students spend time brainstorming, learning about the design process, building, and then presenting their final work. \n\nIn the explore stage, students will be able to view examples of projects in both Artist and Play Lab for inspiration. Next, students will learn about the design process and how to implement it in their own projects. They will then be given the space to create their own project in either Artist or Play Lab (this is most likely the longest stage of the project). Students will then revise their projects, after testing and extra thought. Finally, students will be able to present their finished work to their peers."
            The Design Process:
              name: The Design Process
              description_student: Projects this big take time and plenty planning. Here, you will learn about the design process that you'll use to build your own creation.
              description_teacher: 'Over the course of five lessons, students will be building up to building a project of their own design using either Play Lab or Artist as their programming environment. In this portion of the project, students will learn about the design process and how to implement it in their own projects. The lesson guide overviewing all five stages of the process can be found in the beginning of the project process, [here](https://curriculum.code.org/csf/coursef/15/).'
            Build Your Project:
              name: Build Your Project
              description_student: Finally you can start building your project!
              description_teacher: 'Over the course of five lessons, students will be building up to building a project of their own design using either Play Lab or Artist as their programming environment. Now the students will be given their own space to create their project with either Artist or Play Lab. This will be the longest portion of the project. The lesson guide overviewing all five stages of the process can be found in the beginning of the project process, [here](https://curriculum.code.org/csf/coursef/15/).'
            Revise Your Project:
              name: Revise Your Project
              description_student: Rome wasn't built in a day and your project shouldn't be, either. Take time to edit and revise your project to make it the best it can be.
              description_teacher: 'Over the course of five lessons, students will be building up to building a project of their own design using either Play Lab or Artist as their programming environment. Now that the projects are built, students are given the opportunity to get feedback from peers and revise their projects. The lesson guide overviewing all five stages of the process can be found in the beginning of the project process, [here](https://curriculum.code.org/csf/coursef/15/).'
            Presentation Your Project:
              name: Presentation Your Project
            Present Your Project:
              name: Present Your Project
              description_student: Time to show your work! Here you will be presenting your awesome project to your peers.
              description_teacher: 'Over the course of five lessons, students will be building up to building a project of their own design using either Play Lab or Artist as their programming environment. Finally, students will be able to present their finished work to their peers or share with their loved ones with a special link. The lesson guide overviewing all five stages of the process can be found in the beginning of the project process, [here](https://curriculum.code.org/csf/coursef/15/).'
            Conditionals in Minecraft:
              name: Conditionals in Minecraft
              description_student: Avoid the lava! Here you will learn about conditionals in the world of Minecraft.
              description_teacher: This lesson gives students a chance to learn and practice conditionals. It features characters and settings from Minecraft, and students will complete tasks such as mining and building structures using their programs.
            Functions in Bee:
              name: Functions in Bee
          title: Corso F
          description_audience: 'Ages: 9-13'
          description_short: Learn all the concepts in Computer Science Fundamentals and create your own art, story or game.
          description: Learn to use different kinds of loops, events, functions, and conditionals. Investigate different problem-solving techniques and discuss societal impacts of computing and the internet. In the second part of this course, design and create a capstone project you can share with friends and family.
        csdnovice:
          stages:
            Tuesday:
              name: Tuesday
            Wednesday:
              name: Wednesday
            Thursday:
              name: Thursday
            Welcome:
              name: Welcome
            Congrats:
              name: Congrats
            Wrap Up:
              name: Wrap Up
          title: CS Discoveries TeacherCon Novice Facilitators
          description_audience: CSD Novice Facilitators
          description_short: Reflection questions for novice facilitators at TeacherCon.
          description: 'A place to keep track of your reflection from TeacherCon as a novice facilitator. '
        csp-explore-task:
          stages:
            Explore PT Prep - Reviewing the Task:
              name: Explore PT Prep - Reviewing the Task
            Explore PT - Making a Plan:
              name: Explore PT - Making a Plan
            Explore PT - Complete the Task:
              name: Explore PT - Complete the Task
          title: CSP Explore PT Prep
          description_audience: ''
          description_short: These lessons cover the preparation and completion of the CS Principles AP Explore Performance Task.
          description: These lessons cover the preparation and completion of the CS Principles AP Explore Performance Task.
        csp-create-task:
          stages:
            Create PT Prep - Reviewing the Task:
              name: Create PT Prep - Reviewing the Task
            Create PT Prep - Making a Plan:
              name: Create PT Prep - Making a Plan
            Create PT - Complete the Task:
              name: Create PT - Complete the Task
          title: ''
          description_audience: ''
          description_short: These lessons cover the preparation and completion of the CS Principles AP Create Performance Task.
          description: These lessons cover the preparation and completion of the CS Principles AP Create Performance Task.
        csp-ap-tech-setup:
          stages:
            Tech Setup - Your AP Digital Portfolio and Other Tools:
              name: Tech Setup - Your AP Digital Portfolio and Other Tools
          title: CSP AP Digital Portfolio and Other Tools
          description_audience: ''
          description_short: ''
          description: Covers AP Digital Portfolio setup and other technical tools required for completing and submitting the AP Performance Tasks.
        csp-ap:
          stages:
            Tech Setup - Your AP Digital Portfolio and Other Tools:
              name: Tech Setup - Your AP Digital Portfolio and Other Tools
            Create PT Prep - Reviewing the Task:
              name: Create PT Prep - Reviewing the Task
            Create PT Prep - Making a Plan:
              name: Create PT Prep - Making a Plan
            Create PT - Complete the Task:
              name: Create PT - Complete the Task
            Explore PT Prep - Reviewing the Task:
              name: Explore PT Prep - Reviewing the Task
            Explore PT - Making a Plan:
              name: Explore PT - Making a Plan
            Explore PT - Complete the Task:
              name: Explore PT - Complete the Task
            Participate in a longitudinal study!:
              name: Participate in a longitudinal study!
          title: CSP AP Exam and Performance Tasks
          description_audience: ''
          description_short: Lessons guide students to prepare for and complete the AP exam and Performance Tasks.
          description: Lessons guide students to prepare for and complete the AP exam and Performance Tasks.
        cspnovice:
          stages:
            Welcome:
              name: Welcome
            Tuesday:
              name: Tuesday
            Wednesday:
              name: Wednesday
            Thursday:
              name: Thursday
            Wrap Up:
              name: Wrap Up
          title: CS Principles TeacherCon Novice Facilitator Reflection
          description_audience: CSP Novice Facilitators
          description_short: Reflection questions for novice facilitators at TeacherCon.
          description: 'A place to keep track of your reflection from TeacherCon as a novice facilitator. '
        novice-view:
          stages:
            CSP Tuesday:
              name: CSP Tuesday
            CSP Wednesday:
              name: CSP Wednesday
            CSP Thursday:
              name: CSP Thursday
            CSD Tuesday:
              name: CSD Tuesday
            CSD Wednesday:
              name: CSD Wednesday
            CSD Thursday:
              name: CSD Thursday
          title: view novice responses
          description_audience: brook, dani, mal
          description_short: NA
          description: NA
        csp1-dlp:
          stages:
            Deeper Learning Overview:
              name: Deeper Learning Overview
            Complete your Deeper Learning:
              name: Complete your Deeper Learning
            Complete Unit 1 Deeper Learning Reflections:
              name: Complete Unit 1 Deeper Learning Reflections
          title: CSP Unit 1 Deeper Learning
          description_audience: CS Principles Facilitators in Training
          description_short: 'Deeper Learning materials for CSP facilitators in training '
          description: 'This is Unit 1 of the Deeper Learning Plan for Code.org CSP facilitators in training. Here you will find reflection prompts and guidances for demonstrating proficiency of Unit 1 of the Code.org CSP Curriculum. Peer review items are available at the bottom of this page, once you''ve submitted your own reflections for the unit. '
        csp2-dlp:
          stages:
            Deeper Learning Overview:
              name: Deeper Learning Overview
            Complete Unit 2 Deeper Learning:
              name: Complete Unit 2 Deeper Learning
            Complete Unit 2 Deeper Learning Reflections:
              name: Complete Unit 2 Deeper Learning Reflections
          title: CSP Unit 2 Deeper Learning
          description_audience: CS Principles Facilitators in Training
          description_short: 'Unit 2 Deeper Learning materials for CSP facilitators in training '
          description: 'This is Unit 2 of the Deeper Learning Plan for Code.org CSP facilitators in training. Here you will find reflection prompts and guidances for demonstrating proficiency of Unit 2 of the Code.org CSP Curriculum. Peer review items are available at the bottom of this page, once you''ve submitted your own reflections for the unit. '
        csp3-dlp:
          stages:
            Deeper Learning Overview:
              name: Deeper Learning Overview
            Complete Unit 3 Deeper Learning Reflections:
              name: Complete Unit 3 Deeper Learning Reflections
          title: CSP Unit 3 Deeper Learning
          description_audience: CS Principles Facilitators in Training
          description_short: 'Unit 3 Deeper Learning materials for CSP facilitators in training '
          description: 'This is Unit 3 of the Deeper Learning Plan for Code.org CSP facilitators in training. Here you will find reflection prompts and guidances for demonstrating proficiency of Unit 3 of the Code.org CSP Curriculum. Peer review items are available at the bottom of this page, once you''ve submitted your own reflections for the unit. '
        csp4-dlp:
          stages:
            Deeper Learning Overview:
              name: Deeper Learning Overview
            Complete Unit 4 Deeper Learning Reflections:
              name: Complete Unit 4 Deeper Learning Reflections
          title: CSP Unit 4 Deeper Learning
          description_audience: CS Principles Facilitators in Training
          description_short: 'Deeper Learning materials for CSP facilitators in training '
          description: 'This is Unit 4 of the Deeper Learning Plan for Code.org CSP facilitators in training. Here you will find reflection prompts and guidances for demonstrating proficiency of Unit 4 of the Code.org CSP Curriculum. Peer review items are available at the bottom of this page, once you''ve submitted your own reflections for the unit. '
        csp5-dlp:
          stages:
            Deeper Learning Overview:
              name: Deeper Learning Overview
            Complete Unit 5 Deeper Learning Reflections:
              name: Complete Unit 5 Deeper Learning Reflections
          title: CSP Unit 5 Deeper Learning
          description_audience: CS Principles Facilitators in Training
          description_short: 'Deeper Learning materials for CSP facilitators in training '
          description: 'This is Unit 5 of the Deeper Learning Plan for Code.org CSP facilitators in training. Here you will find reflection prompts and guidances for demonstrating proficiency of Unit 5 of the Code.org CSP Curriculum. Peer review items are available at the bottom of this page, once you''ve submitted your own reflections for the unit. '
        csd1-dlp:
          stages:
            Deeper Learning Overview:
              name: Deeper Learning Overview
            Complete Unit 1 Deeper Learning Reflections:
              name: Complete Unit 1 Deeper Learning Reflections
          title: CS Discoveries Unit 1 Deeper Learning
          description_audience: CS Discoveries Facilitators in Training
          description_short: 'Deeper Learning materials for CS Discoveries facilitators in training '
          description: 'This is Unit 1 of the Deeper Learning Plan for Code.org CS Discoveries facilitators in training. Here you will find reflection prompts and guidances for demonstrating proficiency of Unit 1 of the Code.org CS Discoveries Curriculum. Peer review items are available at the bottom of this page, once you''ve submitted your own reflections for the unit. '
        csd6-dlp:
          stages:
            Deeper Learning Overview:
              name: Deeper Learning Overview
            Complete Unit 6 Deeper Learning Reflections:
              name: Complete Unit 6 Deeper Learning Reflections
          title: CS Discoveries Unit 6 Deeper Learning
          description_audience: CS Discoveries Facilitators in Training
          description_short: 'Deeper Learning materials for CS Discoveries facilitators in training '
          description: This is Unit 6 of the Deeper Learning Plan for Code.org CS Discoveries facilitators in training. Here you will find reflection prompts and guidances for demonstrating proficiency of Unit 6 of the Code.org CS Discoveries Curriculum. Peer review items are available at the bottom of this page, once you've submitted your own reflections for the unit.
        csd5-dlp:
          stages:
            Deeper Learning Overview:
              name: Deeper Learning Overview
            Complete Unit 5 Deeper Learning Reflections:
              name: Complete Unit 5 Deeper Learning Reflections
          title: CS Discoveries Unit 5 Deeper Learning
          description_audience: CS Discoveries Facilitators in Training
          description_short: 'Deeper Learning materials for CS Discoveries facilitators in training '
          description: This is Unit 5 of the Deeper Learning Plan for Code.org CS Discoveries facilitators in training. Here you will find reflection prompts and guidances for demonstrating proficiency of Unit 5 of the Code.org CS Discoveries Curriculum. Peer review items are available at the bottom of this page, once you've submitted your own reflections for the unit.
        csd4-dlp:
          stages:
            Deeper Learning Overview:
              name: Deeper Learning Overview
            Complete Unit 4 Deeper Learning Reflections:
              name: Complete Unit 4 Deeper Learning Reflections
          title: CS Discoveries Unit 4 Deeper Learning
          description_audience: CS Discoveries Facilitators in Training
          description_short: 'Deeper Learning materials for CS Discoveries facilitators in training '
          description: This is Unit 4 of the Deeper Learning Plan for Code.org CS Discoveries facilitators in training. Here you will find reflection prompts and guidances for demonstrating proficiency of Unit 4 of the Code.org CS Discoveries Curriculum. Peer review items are available at the bottom of this page, once you've submitted your own reflections for the unit.
        csd3-dlp:
          stages:
            Deeper Learning Overview:
              name: Deeper Learning Overview
            Complete Unit 3 Deeper Learning Reflections:
              name: Complete Unit 3 Deeper Learning Reflections
          title: CS Discoveries Unit 3 Deeper Learning
          description_audience: CS Discoveries Facilitators in Training
          description_short: 'Deeper Learning materials for CS Discoveries facilitators in training '
          description: This is Unit 3 of the Deeper Learning Plan for Code.org CS Discoveries facilitators in training. Here you will find reflection prompts and guidances for demonstrating proficiency of Unit 3 of the Code.org CS Discoveries Curriculum. Peer review items are available at the bottom of this page, once you've submitted your own reflections for the unit.
        csd2-dlp:
          stages:
            Deeper Learning Overview:
              name: Deeper Learning Overview
            Complete Unit 2 Deeper Learning Reflections:
              name: Complete Unit 2 Deeper Learning Reflections
          title: CS Discoveries Unit 2 Deeper Learning
          description_audience: CS Discoveries Facilitators in Training
          description_short: 'Deeper Learning materials for CS Discoveries facilitators in training '
          description: This is Unit 2 of the Deeper Learning Plan for Code.org CS Discoveries facilitators in training. Here you will find reflection prompts and guidances for demonstrating proficiency of Unit 2 of the Code.org CS Discoveries Curriculum. Peer review items are available at the bottom of this page, once you've submitted your own reflections for the unit.
        allthettsthings:
          stages:
            TTS:
              name: TTS
        express:
          stages:
            'Programming Unplugged: My Robotic Friends':
              name: 'Programming Unplugged: My Robotic Friends'
            Introduction:
              name: Introduzione
            'Algorithms: Graph Paper Programming':
              name: 'Programming: Graph Paper Programming'
            'Algorithms: Relay Programming':
              name: 'Debugging: Relay Programming'
            Debugging in Collector:
              name: Debugging in Collector
            'Loops: My Loopy Robotic Friends':
              name: 'Loops: My Loopy Robotic Friends'
            Loops in Artist:
              name: Loops in Artist
            Nested Loops Project in Artist:
              name: Nested Loops Project in Artist
            Internet:
              name: Internet
            Digital Citizenship:
              name: Cittadinanza Digitale
            Screen Out the Mean:
              name: Screen Out the Mean
            'Events: The Big Event':
              name: Eventi
            Build a Star Wars Game:
              name: Build a Star Wars Game
            Events in Bounce:
              name: Events in Bounce
            Build a Flappy Game:
              name: Build a Flappy Game
            Conditionals with Cards:
              name: Istruzioni condizionali con le Carte da Gioco
            While Loops in Farmer:
              name: While Loops in Farmer
            Conditionals & Loops in Maze:
              name: Conditionals & Loops in Maze
            Conditionals in Minecraft:
              name: Conditionals in Minecraft
            Conditionals & Loops in Farmer:
              name: Conditionals & Loops in Farmer
            Envelope Variables:
              name: Variabili e Buste
            Variables in Artist:
              name: Variables in Artist
            Variables in Play Lab:
              name: Variables in Play Lab
            For Loop Fun:
              name: Divertiti usando i Cicli con Contatore
            For Loops in Bee:
              name: For Loops in Bee
            For Loops in Artist:
              name: For Loops in Artist
            Songwriting with Parameters:
              name: Composizione di Canzoni - Parametri
            Functions in Bee:
              name: Functions in Bee
            Functions with Parameters in Artist:
              name: Functions with Parameters in Artist
            Functions with Parameters in Bee:
              name: Functions with Parameters in Bee
            Explore Project Ideas:
              name: Explore Project Ideas
            The Design Process:
              name: The Design Process
            Build Your Project:
              name: Build Your Project
            Revise Your Project:
              name: Revise Your Project
            Present Your Project:
              name: Present Your Project
            Nested Loops Project in Frozen:
              name: Nested Loops in Frozen
            'How it Works: The Internet':
              name: 'Beyond Programming: The Internet'
            'Common Sense Education: Digital Citizenship':
              name: 'Digital Citizenship: Practicing Digital Citizenship'
            'Common Sense Education: Screen Out the Mean':
              name: 'Digital Citizenship: Screen Out the Mean'
            Events in Star Wars:
              name: Events in Star Wars
            Events with Flappy:
              name: Events with Flappy
            'Conditionals: Conditionals with Cards':
              name: 'Conditionals: Conditionals with Cards'
            Conditional Loops in Maze:
              name: Conditionals & Loops in Maze
            'Variables: Envelope Variables':
              name: Variabili e Buste
            'For Loops: For Loop Fun':
              name: 'For Loops: For Loop Fun'
            'Functions: Songwriting with Parameters':
              name: 'Functions: Songwriting with Parameters'
          title: Corso Rapido
          description_audience: 'Ages: 9-18'
          description_short: 'An introduction to computer science: combines the best of our elementary school curriculum for older students.'
          description: Learn the basics of computer science and internet safety. At the end of the course, create your very own game or story you can share.
        pre-express:
          stages:
            'Debugging: Unspotted Bugs':
              name: 'Debugging: Unspotted Bugs'
            'Persistence & Frustration: Stevie and the Marbles':
              name: 'Persistence: Stevie and the Big Project'
            'Real-life Algorithms: Plant a Seed':
              name: 'Algoritmi della Vita Reale: Piantare un Seme'
            Learn to Drag and Drop:
              name: Sequencing with Drag and Drop
            'Online Safety: Your Digital Footprint':
              name: 'Digital Citizenship: My Digital Footprint'
            'Programming: My Robotic Friends':
              name: 'Programming: My Robotic Friends'
            Programming in Maze:
              name: Programming in Maze
            'Programming: Star Wars':
              name: 'Programming: Star Wars'
            'Loops: My Loopy Robotic Friends':
              name: 'Loops: My Loopy Robotic Friends'
            Loops in Collector:
              name: Loops in Collector
            Loops in Artist:
              name: Loops in Artist
            'Events: The Big Event':
              name: Eventi
            Events in Play Lab:
              name: Events in Play Lab
            Spelling Bee:
              name: Ape Sapiente
          title: Pre-reader Express
          description_audience: 'Ages: 4-8'
          description_short: 'An introduction to computer science for pre-readers: combines the best of our kindergarten and first grade courses.'
          description: Learn the basics of computer science and internet safety. At the end of the course, create your very own game or story you can share.
        subgoal-labels-opt-in:
          stages:
            Subgoal Labels Study Opt-In:
              name: Subgoal Labels Study Opt-In
            deprecated:
              name: deprecated
            other:
              name: altro
            Thanks:
              name: Grazie
            '':
              name: ''
            " ":
              name: " "
          title: Subgoal Labels Study Opt-in
          description_audience: ''
          description_short: ''
          description: ''
        csp-pre-survey-test-2017:
          stages:
            new stage:
              name: new stage
            test satge:
              name: test satge
            CSP pre survey Test:
              name: CSP pre survey Test
            CSD pre survey test:
              name: CSD pre survey test
            CSD pulse check survey:
              name: CSD pulse check survey
          title: ''
          description_audience: ''
          description_short: ''
          description: ''
        csp3-research-mxghyt:
          stages:
            new stage:
              name: new stage
            The Need For Programming Languages:
              name: The Need For Programming Languages
            The Need for Algorithms:
              name: The Need for Algorithms
            Creativity in Algorithms:
              name: Creativity in Algorithms
            Using Simple Commands:
              name: Using Simple Commands
            Creating Functions:
              name: Creazione di funzioni
            Functions and Top-Down Design:
              name: Functions and Top-Down Design
            APIs and Function Parameters:
              name: APIs and Function Parameters
            Creating functions with Parameters:
              name: Creating functions with Parameters
            Looping and Random Numbers:
              name: Looping and Random Numbers
            Practice PT - Design a Digital Scene:
              name: Practice PT - Design a Digital Scene
            Unit 3 Chapter 1 Assessment:
              name: Unit 3 Chapter 1 Assessment
            foo:
              name: foo
          title: ''
          description_audience: ''
          description_short: ''
          description: ''
        csd4-draft:
          stages:
            Analysis of Design:
              name: Analysis of Design
            Understanding Your User:
              name: Understanding Your User
            User-Centered Design Micro Activity:
              name: User-Centered Design Micro Activity
            User Interface and Prototype Testing:
              name: User Interface and Prototype Testing
            Feedback and Prototypes:
              name: Feedback and Prototypes
            Identifying User Needs:
              name: Identifying User Needs
            Project - Paper Prototype:
              name: Project - Paper Prototype
            Designing Apps for Good:
              name: Designing Apps for Good
            Market Research:
              name: Market Research
            Paper Prototypes:
              name: Paper Prototypes
            Prototype Testing:
              name: Prototype Testing
            Digital Design:
              name: Digital Design
            Event Driven Programming:
              name: Event Driven Programming
            Basic App Functionality:
              name: Basic App Functionality
            Testing the App:
              name: Testing the App
            Improving and Iterating:
              name: Improving and Iterating
            App Presentation:
              name: App Presentation
          title: CSD Unit 4 Revisions Draft
          description_audience: ''
          description_short: ''
          description: ''
        craft17:
          stages:
            craft17 stage:
              name: craft17 stage
          title: Craft17 Development Script
          description_audience: ''
          description_short: ''
<<<<<<< HEAD
          description: ''
=======
          description: ''
        applab-intro:
          stages:
            Intro to AppLab - Choose Your Own Adventure:
              name: Intro to AppLab - Choose Your Own Adventure
            Intro to AppLab - Choose Your Own Adventure 2:
              name: Intro to AppLab - Choose Your Own Adventure 2
          title: Intro to App Lab
          description_audience: ''
          description_short: ''
          description: These lessons introduce you to App Lab through a series of creative projects.
>>>>>>> a4df5b8b
<|MERGE_RESOLUTION|>--- conflicted
+++ resolved
@@ -1169,11 +1169,7 @@
             Text Compression Lesson:
               name: Lezione Compressione del Testo
             Text Compression Widget:
-<<<<<<< HEAD
-              name: Compressione del Testo
-=======
               name: Widget Compressione del Testo
->>>>>>> a4df5b8b
             Welcome!:
               name: Benvenuto!
         K5-OnlinePD:
@@ -6083,9 +6079,6 @@
           title: Craft17 Development Script
           description_audience: ''
           description_short: ''
-<<<<<<< HEAD
-          description: ''
-=======
           description: ''
         applab-intro:
           stages:
@@ -6096,5 +6089,4 @@
           title: Intro to App Lab
           description_audience: ''
           description_short: ''
-          description: These lessons introduce you to App Lab through a series of creative projects.
->>>>>>> a4df5b8b
+          description: These lessons introduce you to App Lab through a series of creative projects.