#Files in the config/locales directory are used for internationalization
#and are automatically loaded by Rails. If you want to use locales other
#than English, add the necessary files in this directory.
#To use the locales, use `I18n.t`:
#I18n.t 'hello'
#In views, this is aliased to just `t`:
#<%= t('hello') %>
#To use a different locale, set it with `I18n.locale`:
#I18n.locale = :es
#This would use the information in config/locales/es.yml.
#To learn more, please read the Rails Internationalization guide
#available at http://guides.rubyonrails.org/i18n.html.
nn:
  errors:
    messages:
      not_saved: 'Ver snill og endre følgande feil:'
      too_young: 'Det er aldersgrense på dette innhaldet og det er ikkje tilgjengeleg for yngre elevar.'
      teacher_must_accept_terms: 'Det er aldersgrense på dette innhaldet og det er ikkje tilgjengeleg for yngre elevar. Be læraren din godkjenne dei oppdaterte vilkåra for å gje deg tilgang til dette innhaldet. Læraren din kan gjere dette ved å logge inn på Code Studio og klikke på "Sjå oppdaterte vilkår" øvst på heimesida.'
      pair_programmer: 'Du programmerer for tida i par med ein elev som ikkje har tilgang til dette innhaldet. For å få tilgang, må du avslutte parprogrammering og prøve igjen.'
  activerecord:
    errors:
      models:
        user:
          attributes:
            reset_password_token:
              invalid: "er ugyldig. Merk at kvar lenke berre kan nyttast ein gong for å nullstille passordet ditt, og berre den sist sendte lenka vil fungere."
      messages:
        blank: "er påkreva"
        blank_plural: "må fyllast ut"
        invalid: "er ugyldig"
        invalid_plural: "er ugyldig"
    attributes:
      user:
        name: 'Vis namn'
        name_example: 'Kallenamn<br/>(f.eks Kule Knut eller Tøffe Trine)'
        email: 'E-post'
        parent_email: 'Epost til foreldre/føresette'
        personal_email: "Personleg epostadresse<a href=\"%{url}\">(klikk her om du ikkje har ei epostadresse)</a>"
        personal_email_markdown: "Personlig e-postadresse [(klikk her hvis du ikkje har ei e-postadresse)](%{url})"
        username: 'Brukarnamn'
        password: 'Passord'
        password_confirmation: 'Stadfesting av passord'
        current_password: 'Passordet du har no'
        locale: 'Språk'
        age: 'Alder'
        gender: 'Kjønn'
        edit_header: 'Rediger kontodetaljar'
        finish_sign_up_header: 'Fullfør oppretting av kontoen'
        finish_sign_up_subheader: 'Fyll ut følgande informasjon for å gjere ferdig Code.org-konto for <strong>%{email}</strong>.'
        finish_sign_up_subheader_markdown: 'Fyll ut følgande informasjon for å gjere ferdig Code.org-konto for **%{email}**.'
        finish_sign_up_subheader_provider: 'Fyll ut følgande informasjon for å fullføre opprettinga av ein Code.org-konto med <strong>%{provider}</strong> for <strong>%{email}</strong>.'
        finish_sign_up_subheader_provider_markdown: 'Fyll ut følgande informasjon for å fullføre opprettinga av ein Code.org-konto med **%{provider}** for **%{email}**.'
        reset_password_token: "Passordlenka for nullstilling du har fulgt"
        error:
          future: kan ikkje vere i framtida
  beta: "beta"
  hello: "Hallo, verda"
  welcome_back: "Velkommen attende, %{name}"
  your_professional_learning_plan: "Læringsplanen din"
  see_your_learning_plan: "Sjå læringsplanen din"
  submit: Send inn
  unsubmit: Trekk tilbake
  previous_page: Forrige side
  next_page: Neste side
  next_resource: Neste ressurs
  cancel: "Avbryt"
  okay: "OK"
  or: "eller"
  heading_x_of_y: "%{heading} (side %{x} av %{y})"
  join_section:
    code:
      title: 'Bli med ein seksjon på Code.org'
      placeholder: "Seksjonskode (ABCDEF)"
      instructions: "Skriv inn koden med seks bokstavar læraren din delte med deg (døme: \"ABCDEF\") for å bli med i seksjonen."
      instructions_short: "Skriv inn seksjonskoden på seks bokstavar"
      submit: 'Bli med'
  add_hint_form:
    placeholder: 'Skriv inn eit hint her'
    submit: 'Legg til eit hint'
  appname: "Code.org"
  stage: "Nivå"
  stage_number: "Nivå %{number}"
  puzzle: "Oppgåve"
  trophies: "Pokalar"
  courses: 'Kurs'
  courses_page:
    title_student: "Lær i Code Studio"
    title_teacher: "Undervis datavitskap"
  unplugged_activity: 'Aktivitet utan datamaskiner'
  of: "av"
  more: "MEIR"
  less: "MINDRE"
  try_hoc: "Prøv Kodetimen, klikk her >> "
  try_k8intro: "Eller prøv vår barneskuleintroduksjon til informatikkurs (15-25 timar)"
  k8intro: "Barneskuleintroduksjon til informatikkurs (15-25 timar)"
  already_started: "Allereie starta? Hald fram her >> "
  demos: "Administrator: Alle demoar"
  continue: 'Hald fram'
  prize: 'premie'
  more_info: 'Meir info'
  auth:
    continue_with: 'Hald fram med %{provider}'
    sign_in_with: 'Logg inn med %{provider}'
    signed_in: 'Logga inn!'
    signed_out_markdown: '### Du har logga deg ut av [Code.org](%{url}).'
    sign_out_of_markdown: '#### Du nytta %{provider} for å logge inn. [Klikk her](%{url}) for å logge av %{provider}.'
    already_signedup: 'Allereie registrert?'
    notyet_signedup: "Er du ikkje medlem enno?"
    google_oauth2: 'Google'
    twitter: 'Twitter'
    facebook: 'Facebook'
    windowslive: 'Microsoft'
    microsoft_v2_auth: 'Microsoft'
    clever: 'Smart'
    powerschool: 'Powerschool'
    forgot_password: 'Har du gløymt passordet ditt?'
    migration_success: 'Bra! Du har oppdatert deg til vår nye kontooppleving.'
    demigration_success: 'Den nye kontoopplevinga er no deaktivert i kontoen din.'
    need_confirmation: "Har du ikkje motteke instruksjonar om korleis du stadfester?"
    need_unlock: "Har du ikkje motteke instruksjonar om korleis du låser opp?"
    not_linked: "Beklager, Code.org-kontoen din er ikkje lenka til din %{provider}. Du må logge på med passordet ditt under."
    use_clever: "Beklager, Code.org-kontoen din er ikkje kobla til %{provider}. Vær venleg og logg inn gjennom din Clever Portal."
    unable_to_connect_provider: "Ikkje mogleg å koble Code.org-kontoen med %{provider}-kontoen. Prøv igjen."
    already_in_use: "Din %{provider}-konto er allerede tilkobla ein annan Code.org-konto."
    already_linked: "Din %{provider}-konto er allerede tilkobla din Code.org-konto."
    existing_account:
      account_exists: "Gode nyheiter! Du har allereie ein Code.org-konto som nyttar %{email}"
      sign_in: "Logg deg inn og vi vil lenke deg til din %{provider}-profil."
      sign_up: "Ikkje din e-post? Ønsker du å opprette ein ny konto med ei anna e-postadresse? Vi vil også lenke til din %{provider}-profil om du ønsker å opprette ein ny konto."
  signup_form:
    email_signup: 'Registrer deg med di e-postadresse'
    student_count: '%{count} studentar har allereie registrert seg.'
    teacher_count: '%{count} lærarar har allereie registrert seg.'
    overview: 'Registrer deg for å følgje fremdrifta din eller administrere klasserommet. <a href="/">Du kan bla gjennom dei ulike scenane og oppgåvene</a> utan ein konto, men du må registrere deg for å lagre framgang og prosjekt.'
    overview_markdown: 'Registrer deg for å følgje framdrifta eller administrere klasserommet. [Du kan bla gjennom dei ulike scenene og oppgavene](/) utan ein konto, men du må registrere deg for å lagre fremgang og prosjekter.'
    hoc_already_signed_up_heading: 'Kom i gong utan å logge inn'
    hoc_already_signed_up_content: 'Du er påmeldt til Kodetimen! De treng ikkje å logge inn i Code Studio for å delta. For å komme i gang, <a href="%{learn_url}">velg eit oppgåvesett</a> til klasserommet ditt, og del lenkja med elevane.<br/><br/>Om de likte Kodetimen og ønskjer å kode meir, kan de opprette kontoar i Code Studio og la elevane jobbe med dei <a href="%{educate_url}">lengre kursa</a>.'
    hoc_already_signed_up_content_post_hoc: 'Takk for at du vil arrangere ein kodetime. For å logge deg inn på Code Studio må du lage eit passord til kontoen din. Med ein slik konto, kan du lagre framgongen din og ta kontroll over klasserommet. Du kan sette elevar opp på forskjellige kurs og spore framdrifta deira. <a href="%{studio_url}">Du kan og fortsette å kikke på dei ulike stadiene og oppgåvene</a>utan å lage ein konto.'
    hoc_already_signed_up_content_post_hoc_markdown: 'Takk for at du arrangerer Kodetimen. For å logge inn på Code Studio, trenger du å lage et passord til kontoen din. Dette vil la deg lagre fremgangen din og styre klasserommet. Du vil ha høve til å tilordne kurs til elevar og sjå framgangen. [Du kan også fortsette å bla i dei ulike nivåa og oppgavene](%{studio_url}) utan å lage ein konto.'
    teacher_educator_guide: 'Sjå veiledning for lærar'
    title: "Registrer deg på Code.org"
    school_name: 'Namnet på skulen (valfritt)'
    school_address: 'Adressa til skulen (valfritt)'
    address_placeholder: 'adresse, by, fylke, postnummer'
    gender: 'Kjønn (valfritt)'
    birthday: 'Bursdag (valgfritt)'
    age: 'Alder'
    user_type: 'Er du elev eller lærar?'
    submit: 'Meld deg på'
    go_to_account: 'Gå til kontoen min'
    teacher: 'Er du ein lærar?'
    valid_username: "Tilgjengeleg!"
    invalid_username: "Brukernamnet må vere minst fem teikn"
    taken_username: "Brukarnamnet er alt i bruk"
    valid_password: "Gyldig passord!"
    invalid_password: "Passordet må ha minst seks teikn"
    mismatch_password: "Dei to passorda du skreiv inn er ikkje like"
    student_consent: "Eg stadfestar at eg har løyve frå foreldre eller føresatte til å nytte tenestene frå Code.org."
    agree_us_website: "Eg godtar å bruke ein nettstad som er basert i USA."
    my_data_to_us: "Mine data fra bruken av denne nettstaden kan sendast til, lagrast eller bli handtert i USA."
    student_terms_markdown: "Epostadresser bli ikkje lagra i eit format som gir oss løyve til å kontakte elevane. Elevane vil aldri få epost fra Code.org, unntatt ved passordgjenoppretting. Se våre [retningslinjer for personvern] (http://code.org/privacy) for meir informasjon."
    additional_information: "Vi treng nokre tilleggsopplysingar for å fortsette registreringa di."
    user_type_button: "Oppdater kontotype"
    user_type_label: "Kontotype"
    user_type_teacher: "Lærar"
    user_type_student: "Elev"
    field_is_required: "er påkreva"
    accept_terms: "Du må godta å opprette ein konto."
    error: "Ein feil har oppstått."
    email_preference_question: "Kan vi sende deg nyheter om kursa våre, lokale jobbmoglegheiter eller andre IT-relaterte nyheiter? (Omlag ein gong i månaden)"
    email_preference_privacy: "(Sjå våre retningslinjer for personvern)"
    email_preference_yes: "Ja"
    email_preference_no: "Nei"
    email_preference_required: "Du må gi ein e-postpreferanse."
  school_info:
    title: 'Informasjon til skulen (valfritt)'
    school_country: 'Landet til skulen'
    select_school_type: 'Type skule'
    charter: 'Friskule'
    private: 'Privat'
    public: 'Offentleg'
    homeschool: 'Heimeundervisning'
    after_school: 'Etter skolen/SFO'
    other: 'Anna'
    state: 'Fylke'
    district: 'Distrikt'
    other_district_not_listed: 'Anna skule som ikkje er lista opp'
    district_name: 'Skulenamn'
    school: 'Skule'
    other_school_not_listed: 'Anna skule som ikkje er lista opp'
    school_name: 'Namn på skule'
    school_zip: 'Postnummer til skulen'
    school_address: 'Adressa til skulen'
    school_organization_name: 'Namn på skule eller organisasjon'
    school_organization_zip: 'Postnummer på skule eller organisasjon'
  signin_form:
    title: 'Har du alt ein konto? Logg på'
    login: 'E-post'
    login_username: 'Epost eller brukarnamn'
    password: 'Passord'
    remember: 'Hugs meg'
    submit: 'Logg inn'
  signin:
    try_heading: 'Vil du prøve koding utan å registrere deg ?'
    try_hoc: 'Prøv "Kodetimen" først'
    try_20hours: 'Prøv vår 20 timers introduksjon til informatikk'
  signinsection:
    welcome: 'Velkommen til %{section_name}'
    name: 'Vel brukarnamn'
    picture: 'Finn ditt hemmelege bilde'
    words: 'Skriv inn hemmeleg ord'
    login: 'Logg inn'
    invalid_login: 'Feil ved innlogging, ver vennleg og prøv igjen'
    pair_programming: 'Eg sit ved datamaskinen saman med ein partnar'
    student_privacy_markdown: "Lær meir om kvifor du ikkje ser heile namnet ditt [here](%{student_privacy_blog})."
  password:
    reset_form:
      title: 'Har du gløymt passordet ditt?'
      instructions: "Legg inn epostadressa di nedanfor, så sender vi instruksar om korleis du lagar nytt passord."
      email: 'E-postadresse'
      submit: 'Send inn'
    reset_errors:
      captcha_required: 'Fyll ut CAPTCHA for å lage nytt passord.'
      invalid_email: 'Det kan sjå ut som om du ikkje har ei gyldig epostadresse registrert hos oss. Send ein epost til support@code.org for å få ei ''gjenopprett passord''-lenke.'
    change_form:
      title: 'Endre passordet ditt'
      new_password: 'Nytt passord'
      confirm_password: 'Bekreft nytt passord'
      submit: 'Endre passordet mitt'
  welcome_email:
    subject: 'Bli med i klassa mi (på Code.org)'
    body: |
      Klikk på linken under for å melde deg på datakurs på Code.org (med meg som lærar):

      %{link}

      Kursa er morosame, visuelt stimulerande og lærer deg dei grunnleggjande konsepta innan informatikk ved å nytte ein enkel, spill-liknande oppleving som du blir losa igjennom. Lær å kode av Bill Gates, Mark Zuckerberg, Angry Birds og Plants vs. Zombies! :-)

      %{name}
  parent_mailer:
    student_associated_subject: 'Påloggingsinformasjon for Code.org'
    parent_email_added_subject: 'Velkommen til Code.org!'
  teacher_mailer:
    new_teacher_subject: 'Velkommen til Code.org!'
    delete_teacher_subject: 'Code.org-melding: Kontoen din er sletta'
  section:
    your_section:
      one: 'Din seksjon:'
      other: 'Dine seksjonar:'
    code_with_teacher: '%{section_code} med %{teacher_name}'
    confirm:
      remove: 'Er du sikker på at du vil forlate denne seksjonen?'
    default_name: 'Seksjon utan tittel'
    remove: '(fjern seksjonen)'
    type:
      picture: 'Bildepassord'
      word: 'Hemmelege ord'
      email: 'E-post'
      google_classroom: 'Google Classroom'
      clever: 'Clever'
  follower:
    invite_sent: 'Invitasjon er sendt'
    added_teacher: '%{name} er lagt til som læraren din'
    registered: "Du har meldt deg på %{section_name}."
    error:
      signed_in: 'Ver snill å logge ut før du held fram'
      username_not_found: 'Brukarnamnet %{username} fins ikkje'
      username_in_use: '%{username} er opptatt. Velg eit anna'
      no_teacher: "Kunne ikkje finne nokon registrert med '%{teacher_email_or_code}'. Be dei om å registrere seg her og prøv å legge dei til på nytt"
      section_not_found: "Kunne ikkje finne ein seksjon med koden '%{section_code}'."
      blank_code: "Oppgi ein seksjonskode"
      cant_join_own_section: "Beklager, du kan ikkje bli med i din eigen seksjon."
      provider_managed_section: "Denne seksjonen er administrert av ein annan leverandør, og du har ikkje tilgang. Spør læraren din om å legge deg til via %{provider} og last seksjonen på nytt."
    mail:
      student_disassociated:
        subject: "Melding fra Code.org: %{student_name} er ikkje lenger tilknytta som din elev."
  reports:
    error:
      access_denied: "Du har ikkje tilgang til statistikk om denne personen"
  crud:
    new_model: 'Ny %{model}'
    show: 'Vis'
    edit: 'Rediger'
    edit_model: 'Rediger %{model}'
    update: 'Oppdater'
    submit: 'Send inn'
    destroy: 'Ødelegg'
    back: 'Tilbake'
    confirm: 'Er du sikker?'
    created: '%{model} blei oppretta.'
    updated: '%{model} blei oppdatert.'
    destroyed: '%{model} blei sletta.'
    access_denied: 'Du har ikkje tilgang til denne %{model}.'
  devise:
    registrations:
      user:
        user_type_change_email_mismatch: "Epostadressa du oppga er ikkje den same som er registrert for denne kontoen"
        personal_login_created_email: 'Du har laga ein personleg konto. No kan du logge på med epostadressa di og passordet ditt'
        personal_login_created_username: 'Du har laga ein personleg konto. Nå kan du logge på med brukernavnet ditt (%{username}) og passordet ditt'
  nav:
    header:
      finished_hoc: "Eg er ferdig!"
      sign_in_to_save: 'Logg inn for å lagre framgangen'
      my_dashboard: "Kontrollpanel"
      course_catalog: "Kurskatalog"
      project_gallery: "Prosjekt"
      sections: "Seksjonar"
      help_support: "Hjelp og støtte"
      report_bug: "Rapporter feil"
      teacher_community: "Lærarforum"
      professional_learning: "Lærarutdanning"
      documentation: "Dokumentasjon"
      tutorials: "Rettleiingar"
      app_lab_documentation: "Dokumentasjon i App-lab"
      app_lab_tutorials: "Øvingar i App-lab"
      game_lab_documentation: "Dokumentasjon i Spel-lab"
      game_lab_tutorials: "Øvingar i Spel-lab"
      sprite_lab_documentation: "Dokumentasjon i Sprite-lab"
      sprite_lab_tutorials: "Øvingar i Sprite-lab"
      educate_overview: "Læraroversikt"
      educate_elementary: "Grunnskule"
      educate_middle: "Ungdomsskule"
      educate_high: "Vidaregåande skule"
      educate_hoc: "Kodetimen"
      educate_partner: "Bli partnar med oss"
      educate_beyond: "Utover Code.org"
      educate_inspire: "Inspirér ein elev"
      educate_community: "Nettforum"
      educate_tools: "Verktøy og videoar"
      about_us: "Om oss"
      about_leadership: "Leiarskap"
      about_donors: "Givarar"
      about_partners: "Partnarar"
      about_team: "Heile teamet"
      about_news: "Nyheitsrom"
      about_evaluation: "Evaluering"
      about_jobs: "Jobbar"
      about_contact: "Kontakt oss"
      about_faqs: "Vanlege spørsmål"
      learn: "Lær"
      stats: "Statistikk"
      help_us: "Hjelp oss"
      teach: "Undervis"
      about: "Om"
    user:
      classroom: 'Side for lærarar'
      district_dashboard: 'Distrikt dashboard'
      label: 'Hei %{username}'
      stats: 'Code Studio'
      my_projects: 'Mine prosjekt'
      settings: 'Kontoinnstillingar'
      logout: 'Logg ut'
      signin: 'Logg inn'
      signup: 'Opprett ein konto'
      already_registered: 'Alt registrert?'
      pair_programming: 'Parprogrammering'
      team: 'Team'
      driver: 'Sjåfør'
      navigator: 'Kartlesar'
      create: 'Opprett'
      algebra_game: 'Algebra'
      applab: 'App-lab'
      artist: 'Kunstnar'
      artist_k1: 'Kunstnar (førskule)'
      basketball: 'Basketball'
      bounce: 'Sprett'
      calc: 'Rekne ut'
      dance: 'Dansefest'
      eval: 'Evaluer'
      flappy: 'Flakse'
      frozen: 'Frost'
      gamelab: 'Spel-lab'
      gamelab_jr: 'Spel-lab (beta)'
      gumball: 'Gumballs fantastiske verd'
      iceage: 'Istid'
      infinity: 'Uendeleg'
      makerlab: 'Maker-verktøykasse'
      minecraft_adventurer: 'Minecraft-eventyrar'
      minecraft_aquatic: 'Akvatisk Minecraft'
      minecraft_codebuilder: 'Minecraft: kodekobling'
      minecraft_designer: 'Minecraft'
      minecraft_hero: 'Minecraft Helt'
      playlab: 'Spel-lab'
      playlab_k1: 'Spel-lab (før ein kan lese)'
      scratch: 'Scratch'
      sports: 'Sport'
      starwars: 'Star Wars'
      starwarsblocks: 'Star Wars (blokker)'
      starwarsblocks_hour: 'Star Wars (blokker)'
      weblab: 'Nett-lab'
      view_all: 'Sjå alle prosjekt...'
    popup:
      progress_for_user: "Framgangen til %{name}"
      progress: 'Framgangen din'
      lines: 'Totalt tal på kodeliner: %{lines}'
      close: 'LUKK'
      mastery: 'Konsept'
      puzzle_map: 'Nivå'
      prizes: 'Samle alle %{total_trophies} pokalane og vinn premiar!'
      prize_earned: 'Alle %{total_trophies} pokalane er samla.'
      prize_us_only: '(Berre for amerikanske elevar)'
      prizes_link: 'Meir informasjon'
  teacher:
    answer: Svar
    for_teachers_only: Kun for lærarar
    title:
      one: 'Din lærar:'
      other: 'Dine lærarar:'
    remove: '(Fjern lærar)'
    confirm:
      remove: 'Er du sikker på at du vil fjerne denne læraren?'
    students:
      dashboard: 'Gå til læraren sitt oversyn'
    user_not_found: 'Læraren blei ikkje funnen.'
    student_teacher_disassociated: 'Du har fjerna seksjonen %{section_code} frå %{teacher_name}.'
    panel:
      answer_viewer: 'Lærarpanel'
      student: 'Elev'
      viewing_solution: 'Visningsløysing'
      try_it_yourself: 'Prøv sjølv'
      section: 'Seksjon'
      example: 'Løysingsframlegg'
      example_with_number: 'Løysingsframlegg %{solution_number}'
      submitted_on: 'Sendt inn:'
      last_updated: 'Sist oppdatert:'
      unsubmit: 'Trekk tilbake'
      worked_with: 'Jobba med'
      update_lock_settings: 'Oppdater låsestatus her.'
      clear_response: 'Fjern tilbakemelding'
  user:
    email_confirm_needed: 'E-postadressa er ikkje stadfesta:'
    email_confirm_needed_required: 'E-postadressa di %{email} er ikkje blitt stadfesta:'
    email_confirm_wrong_email: '(Feil e-postadresse?)'
    email_resend_confirm: 'Send ny stadfesting'
    new_email_hint: '(sørg for at du kan motta epost til denne epostadressa)'
    new_password_hint: "(la stå tomt dersom du ikkje vil forandre det)"
    current_password_hint: '(vi treng passordet ditt for å stadfeste endringane dine)'
    delete: 'Slett kontoen'
    delete_text: "Sletting av kontoen din vil slette all informasjon og progresjon knytt til denne kontoen."
    delete_text_teacher_managed_note: "Du har ikke løyve til å slette denne kontoen fordi det er læraren din som styrer den. Lærar(ane) dine må fjerne deg frå deira seksjonar før du kan slette kontoen din. "
    delete_text_teacher_note: "Merk: Du vil ikkje slette nokon av elevane dine sine kontoar ved å slette din eigen konto."
    delete_confirm: 'Er du sikker på at du vil sletta kontoen din?'
    deleted_user: 'sletta brukar'
    no_password_because_oauth: 'Ingen passord fordi du logga på via ein tredjepartsleverandør.'
    no_password_because_sponsored: 'Snakk med læraren din for å administrere passorda dine.'
    create_personal_login: 'Lag eit personleg innloggingspassord'
    create_personal_login_under_13_info: 'Om du vil fortsette å bruke Code.org-kontoen din utanom skulen, lag din eigen konto nedanfor saman med ein av dine føresette.'
    create_personal_login_under_13_username: "Brukarnamn (ikkje bruk ditt verkelege namn!)"
    create_personal_login_under_13_parent_email: 'Epost til foreldre/føresette'
    create_personal_login_info: 'Om du vil fortsette å bruke Code.org-kontoen din utanom skulen, lag din eigen konto nedanfor.'
    create_personal_login_link_account: 'Du kan i staden velge å koble til ein personleg konto under "Administrer kobla kontoar"-seksjonen.'
    create_personal_login_terms: "Ved å lage ei personleg pålogging godtar eg Code.org <a href='%{terms_of_service_url}', target='_blank'>sine vilkår for bruk</a>. Eg stadfester at eg har løyve frå foreldre eller førsette til å bruke Code.org sine tenester, sjølv utan ein lærar tilstade."
    create_personal_login_terms_markdown: "Ved å opprette ei personleg pålogging, godtar eg Code.org [sine vilkår for bruk](%{terms_of_service_url}). Eg stadfestar at jeg har løyve frå foreldra eller verge til å bruke Code.org-tjenestene – sjølv utan ein lærar."
    create_personal_login_email_note: "Merk: E-postadresser er ikkje lagra i eit format som gjer det mogleg for oss å kontakte elevar. Dei vil aldri få epost frå Code.org med unntak av for å få lenke til passordgjenoppretting. Sjå våre <a href='%{privacy_policy_url}', target='_blank'>retningsliner for personvern</a> for meir informasjon."
    create_personal_login_email_note_markdown: 'Merk: Epostadresser blir ikkje lagra i eit format som tillater oss å kontakte elevane. Elevane vil aldri få epost fra Code.org, unntatt ved passordgjenoppretting. Sjå våre [retningslinjer for personvern](%{privacy_policy_url}) for meir informasjon.'
    enter_new_login_info: 'Skriv inn den nye påloggingsinformasjonen'
    confirm_secret_words: 'Stadfest at det er deg ved å skrive gjeldande hemmelege ord'
    parent_email_label: "Epost til foreldre/føresatte (valfritt)"
    parent_email_hint: "(dette kan brukast for passordgjenoppretting)"
    enter_parent_email: "Skriv inn epostadressa til ein av dine føresette (for å gjenopprette passord)"
    update: "Oppdater konto"
    account_successfully_updated: "Kontoen er oppdatert."
    update_email: "Oppdater"
<<<<<<< HEAD
=======
    parent_guardian_email_label: "Epost til foreldre/føresette"
    none: "Ingen"
>>>>>>> 97c71c09
    encrypted: "kryptert"
  user_level:
    completed: 'Fullført'
    tried: 'Forsøkt'
  home:
    title: "Code Studio"
    all_courses: "Oversikt over kurs 1, 2 og 3"
    lesson_plans: "Planer over leksjonane"
    signin_message: "Alt registrert? %{link}"
    student_reg_link: 'Påmelding for elev'
    teacher_reg_link: 'Påmelding for lærar'
    signin_directions: 'Bruke ein konto for å fylgje framgangen. <br/> Lærerarar kan fylgje med heile klassa.'
    teacher_dashboard: Sjå oversikta over framgangen
    teacher_student_count_one: Du har %{count} elev.
    teacher_student_count: Du har %{count} elevar.
    teacher_averages: I gjennomsnitt har elevane dine fått %{trophy_average} av totalt %{trophy_max}  pokaler for "Konseptmestring".
    teacher_print_certificates: 'Skriv ut diplomar til elevar som fullfører dette kurset'
    teacher_read_blog: Les om nyheiter og oppdateringar av materiellet vårt i lærerbloggen
    classroom: Ditt klasserom
    student_progress: Di læringskurve
    student_stats: Du har fått %{trophy_count} av maksimalt %{trophy_max} pokalar for å mestre konsept.
    student_left_off: 'Der du slapp:'
    student_finished: Du har fullført alle leksjonane. Vel eit anna opplegg  %{online_link} eller kurs ved %{local_school_link}
    local_school: den lokale skulen
    online: på nett
    see_details: Se detaljar
    view_course: Vis kurs
    prize_info: 'Premier for deltaking (gjeld berre offentleg lærerarar i USA): opp til $1000 i klasseromsmidler.'
    tryfirst: 'Eller du kan prøve først og registrere deg seinare:'
    trynow: 'Lær meir'
    add_hint_help: 'Ver snill og hjelp oss med å legge inn smarte hint i Code.org-innføringskursa'
    20hour_overview: 'Dette kurset på 20 timar introduserer grunnleggjande informasjonsvitskap og prinsipp frå programmering. Kurset er utvikla for bruk i 5. klasse og oppover, men det er morosamt å lære for alle aldersgruppe.'
    test_videos_help: 'Prøv den nye videospelaren på skulen din'
    try_beta_courses: 'Nyheit! Prøv betaversjonar av kursa våre for elevar på barnetrinnet'
    use_as_teacher: 'Bruk denne nettsida som lærar'
    heading_elementary_markdown: "## 20-timars kurs for nybyrjarar (alle aldre)"
    your_gallery: Galleri
    no_primary_course: "Prøv eit kurs frå Code Studio"
    choose_next_course: "Prøv eit kurs frå Code Studio ved å velje eit nedanfor"
    print_certificate: "Skriv ut sertifikat"
  move_students:
    new_section_dne: "Beklagar, men seksjon %{new_section_code} finns ikkje. Legg inn ein annan seksjonskode."
    section_code_cant_be_current_section: "Gjeldande seksjon kan ikkje vere den same som den nye seksjonen."
    current_section_dne: "Beklagar, men seksjon %{current_section_code} finns ikkje. Legg inn ein annan seksjonskode."
    student_ids_not_entered: "Ver vennleg å oppgi student_ids."
    student_not_found: "Kunne ikkje finne ein eller fleire elevar."
    all_students_must_be_in_current_section: "Alle elevar må vere registert i di gruppe."
    already_enrolled_in_new_section: "Du kan ikkje flytte desse elevane fordi dei allereie er i den nye seksjonen."
    third_party_login: "Du kan ikkje flytte elevar til ein seksjon som er synkronisert med eit tredjepartsverktøy."
  share:
    title: "Lær i Code Studio"
    description: "Alle kan lære programmering. Lag spel, appar og kunst med kode."
    try_hour_of_code: 'Prøv en Kodetime!'
  gender:
    male: 'Mann'
    female: 'Kvinne'
    non_binary: 'Ikkje-binær'
    not_listed: 'Foretrukken omgrep ikkje oppført'
    none: 'Foretrekker å ikkje svare'
  user_type:
    student: 'Elev'
    teacher: 'Lærar'
  footer:
    thank_you: 'Vi takkar våre <a href="https://code.org/about/donors"> sponsorer</a>, <a href="https://code.org/about/partners">samarbeidspartnere</a>, våre<a href="https://code.org/about/team">medhjelparar</a>, våre skodespelarar og våre <a href="https://code.org/about/advisors">utdanningsrådgjevarar</a> for deira støtte i å lage Code Studio.'
    help_from_html: 'Vi vil spesielt takke utviklarar frå Amazon, Google og Microsoft som hjelpte til med å skape dette materialet.'
    help_from_html_old: 'Utviklarar frå Amazon, Google og Microsoft hjalp til med å lage dette materialet.'
    art_from_html: 'Minecraft&#8482; &copy; %{current_year} Microsoft. Alle rettar reservert. < br / > Star Wars &#8482; &copy; %{current_year} Disney og Lucasfilm. Alle rettar reservert. < br / > Frost&#8482; &copy; %{current_year} Disney. Alle rettar reservert. < br / > Istid&#8482; &copy; %{current_year} 20th Century Fox. Alle rettar reservert.< br / >Angry Birds&#8482; &copy; 2009-%{current_year} Rovio Entertainment Ltd Alle rettar reservert.< br / >Plantar vs. Zombies&#8482; &copy;%{current_year} Electronic Arts Inc. Alle rettar reservert. < br / > Gumballs fantastiske verd er varemerke og &copy; %{current_year} Cartoon Network.'
    art_from_html_old: 'Minecraft&#8482;&copy;%{current_year} Microsoft. Alle rettar reservert. Star Wars&#8482;&copy;%{current_year} Disney and Lucasfilm. Alle rettar reservert. Frost&#8482;&copy;%{current_year} Disney. Alle rettar reservert. Istid&#8482;&copy;%{current_year} 20th Century Fox. Alle rettar reservert. Angry Birds&#8482;&copy; 2009-%{current_year} Rovio Entertainment Ltd. Alle rettar reservert. Planter vs Zombies&#8482;&copy;%{current_year} Electronic Arts Inc. Alle rettar reservert. Gumballs fantastiske verd er varemerke og &copy;%{current_year} Cartoon Network.'
    code_from_html: 'Code.org brukar p5.play, som er lisensiert under <a href="http://www.gnu.org/licenses/old-licenses/lgpl-2.1-standalone.html">GNU LGPL 2.1</a>.'
    powered_by_aws: 'Drive av Amazon Web Services'
    trademark: '&copy;Code.org, %{current_year}. Code.org&reg;, CODE-logoen og Hour of Code (Kodetimen)&reg; er varmerker tilhøyrande Code.org.'
    copyright: 'Opphavsrett'
    more: 'Meir'
    feedback: 'Gi tilbakemelding'
    translate: 'Meld deg som frivillig til å omsette innhaldet vårt'
    support: 'Brukarstøtte'
    support_url: 'http://support.code.org/'
    tos_short: 'Vilkår for bruk'
    tos: 'Vilkår'
    privacy: 'Personvern'
    secure: 'Sikker versjon'
    report_abuse: 'Rapporter misbruk'
    built_on_code_studio: 'Bygd i Code Studio'
    make_my_own_app: 'Lag min eigen app'
    how_it_works: 'Slik fungerer det (vis kode)'
    try_hour_of_code: 'Prøv en Kodetime!'
  reference_area:
    title: 'Treng du hjelp?'
    subtitle: 'Sjå desse videoane og tipsa'
    teacher: 'Sjå løysinga'
    teacher_no_solution: 'Slutt å sjå løysinga'
    auth_error: 'Du er ikkje autorisert til å sjå løysinga.'
    submit: 'Endre startposisjonen for kunstnar'
    direction: 'Startkurs (i grader)'
  video:
    tab: 'Video.'
    notes: 'Ingen video? Vis forklaring.'
    notes_coming_soon: 'Forklaringar til denne videoen kjem snart.'
    autoplay_option: 'Automatisk visning av videoar'
    download: 'Last ned video'
    show_notes: 'Vis notat'
    show_video: 'Vis video'
    label: 'Video'
  compatibility:
    upgrade:
      unsupported_message: "Nettleseran din blir ikkje støtta. Ver vennleg å oppdatere til <a href='%{supported_browsers_url}', target='_blank'>ein nettlesar vi støttar</a>. Du må gjerne forsøke å sjå sida, men det kan vere at noko ikkje vil virke slik det er meint."
      link: "Lær meir"
      applab_unsupported_tablet: "App-lab fungerer best på en stasjonær eller bærbar datamaskin med mus og tastatur. Det kan oppstå problemer med dette verktøyet på denne eininga."
      gamelab_unsupported_tablet: "Spill-lab fungerer best på en stasjonær eller bærbar datamaskin med mus og tastatur. Det kan oppstå problem med dette verktøyet på den gjeldande eininga."
      oceans_unsupported_browser: "Denne nettlesaren vert ikkje støtta for denne øvinga. Prøv Edge, Chrome, Firefox eller ein annan moderne nettlesar."
      weblab_unsupported_browser: "Dessverre opplever vi problem med lasting av Nett-lab på denne nettlesaren. Prøv ein annan nettlesar inntil problemet er løst. Beklager ulempa dette kan ha."
      weblab_unsupported_locale_storage: "Du kan oppleve problemer med å bruke Nett-lab i privat modus i nettlesaren. Vennligst last prosjektet på nytt i normalmodus. Beklager ulempa dette kan gi."
  slow_loading: 'Dette tar lengre tid enn vanleg...'
  try_reloading: 'Last sida på nytt'
  next_stage: 'Ferdig! Fortsett til neste nivå'
  download_pdf: 'Åpne lista over oppgåver'
  lesson_plan: 'Plan over oppgåver'
  view_lesson_plan: 'Vis oversyn over oppgåver'
  pdf_download: 'Last ned PDF'
  download_coming_soon: 'Nedlastbare aktivitetar kjem snart.'
  video_coming_soon: 'Video kjem snart!'
  share_code:
    title: "Klikk \"Kjør\" for å sjå programmet mitt i aksjon"
    bounce_og_title: "Sjekk ut sprette-spelet mitt"
    flappy_og_title: "Sjekk ut Flakse-spelet mitt"
    studio_og_title: "Sjekk ut appen min i Spel-lab"
    check_out_what_i_made: "Sjekk ut det eg har laga"
    og_description: "Eg skreiv koden sjølv med Code.org"
    phone_number_not_allowed: "Det ser ut som om det er eit telefonnummer i det. Prøv å endre teksten."
    address_not_allowed: "Det ser ut som om det er ei adresse i den. Prøv å endre teksten."
    email_not_allowed: "Det ser ut som om det er ein e-post i det. Prøv å endre teksten."
    profanity_not_allowed: "Det ser ut som om det er banning. Prøv å endre teksten."
  builder:
    created: "Du oppretta eit nytt skript."
    destroyed: "Du sletta eit skript."
    manage: "Bygg nivå"
    view: "Vis"
    back: "Tilbake til skript"
    success: "Du lykkast med å endre blokkene."
    level:
      create: "Lag eit nytt nivå"
      current: "Desse nivå"
      unused: "Ubrukte nivå"
  upsell:
    applab:
      title: 'App-lab'
      body: "App-lab er eit programmeringsmiljø kor du kan lage enkle appar. Lag ein app, programmer med blokker eller JavaScript for å få det til å virke, deretter kan du dele appen på få sekunder."
      body_short: "Design ein app, blokker med kode eller JavaScript for å få det til å fungere, deretter kan du dele appen din i løpet av sekunder."
      audience: 'Alder 13+'
      cta: 'Lær korleis'
    dance:
      title: 'Dansefest'
    dance-2019:
      title: 'Dansefest'
    hoc:
      title: 'Klassisk labyrint'
      body: 'Prøv grunnleggjande informatikk. Millionar andre har prøvd.'
    flappy:
      title: 'Flakse-kode'
      body: 'Vil du lage ditt eige spel på mindre enn 10 minutt? Prøv opplæringa i Flaksekode!'
    20-hour:
      title: 'Framskunda kurs'
      body: 'Dette kurset på 20 timar introduserer grunnleggjande informasjonsvitskap og prinsipp frå programmering. Kurset er utvikla for bruk i 5. klasse og oppover, men det er morosamt å lære for alle aldersgruppe.'
      body_short: 'Lær grunnleggande informatikk i ein framskunda versjon av kurs 2-4.'
    hoc2014:
      try_new_tutorial: 'Prøv den nye Kodetime-leksjonen (beta)'
      try_frozen: 'Skap kunst med Anna og Elsa frå Frost'
    gallery:
      title: "Galleri"
      body: "Sjå eit galleri av app- og kunstnarbilete laga av brukarane våre"
    gamelab:
      title: "Spel-lab"
      body: "Spel-lab er eit programmeringsmiljø der du kan lage enkle animasjonar og spel med objekter og figurar som samhandlar med kvarandre."
      audience: "Alder 13+"
      cta: "Lær korleis"
    hoc-encryption:
      title: "Enkel kryptering"
      body: "Elevar lærer teknikkar for å lage og knekke krypterte meldingar."
    weblab:
      title: "Nett-lab (beta)"
      body: "Nett-lab er eit programmeringsmiljø der du kan lage nettsider mer HTML og CSS. Lag ei nettside og del han med andre i løpet av sekunder."
      audience: "Alder 13+"
      cta: "Lær korleis"
    frozen:
      title: "Frost"
    starwars:
      title: "Star Wars"
    infinity:
      title: "Infinity i Spel-lab"
      body: "Bruk Spill-Lab for å lage ei historie eller spel med Disney Infinity figurar."
    minecraft:
      title: "Minecraft"
      body: "Utforsk ei Minecraft-verd gjennom kode"
    minecraft2016:
      title: "Minecraft"
      body: "Programmer dyr og andre Minecraft-vesen i din eigen versjon av Minecraft."
    aquatic:
      title: "Minecraft"
    hero:
      title: "Minecraft"
      body: "Minecraft er tilbake i Kodetimen med ein heilt ny aktivitet! Reis gjennom Minecraft med kode."
    sports:
      title: "Sport"
      body: "Lage eit basketballspill eller miks og match på tvers av ulike sportsgreiner."
    text-compression:
      body: "I denne leksjonen vil elevane bruke tekstkomprimeringsmodulen til å komprimere tekst ved å erstatte mønstre med symbol."
    unplugged:
      title: "Leksjonar utan datamaskin"
      audience: "Alder 4+"
      body: "Vi har satt saman ei liste med leksjonar utan datamaskin som du kan prøve ut i klasserommet. Nå kan du undervise i grunnkonsepta for dataprogrammering uavhengig av om du har datamaskiner i klasserommet eller ikkje. Prøv desse leksjonane som frittståande kurs eller saman med eit kva som helst kurs i datakunnskap."
      body_short: "Om du ikkje har datamaskiner, kan du prøve desse leksjonane utan datamaskin i klasserommet."
    unplugged_conditionals:
      title: "Betingelser"
      body: "Lær om algoritmar og betinga instruksjonar i denne aktiviteten utan datamaskin ved å bruke ein kortstokk."
    widgets:
      title: "Moduler"
      body: "Studentar kan utforske konsept fra informatikkursa våre sjølv ved å bruke desse digitale verktøya. Bruk modulane for seg sjølv, eller lag ei enkeltkonseptøkt for klassen din."
      audience: "Alder 14+"
      cta: "Lær korleis"
  gallery:
    students_drew_these_with_code: "Elevar teikna desse ved å kode!"
    students_made_these_with_code: "Elever laga desse ved å kode!"
    picture_count: "I løpet av dei siste <b>%{days}</b> dagane har elevar teikna <b>%{count}</b> bilder ved å skrive sine eigne dataprogram. Klikk på bilda for å sjå kvart program køyre."
    activity_count: "De siste <b>%{days}</b> dagane har elevar laga <b>%{count}</b> apps og bilder ved å skrive sine egne program. Klikk på bilda og skjermbilda for å sjå kvart program i aksjon."
    want_to_make_your_own: "Vil du lage din eigen?"
    how_to_save: "På siste nivå i desse rettleiingane, klikkar du \"Avslutt\" og \"Lagre\" for å lagre ditt arbeid for galleriet."
    more: "Fleire &rarr;"
    caption_by_name_age: "av %{name}, %{age} år"
    caption_time_ago: "%{time_ago} sidan"
    header: "Galleri"
    header_playlab: "Historier og spel"
    header_artist: "Kunstnar"
    report_abuse: "Rapporter misbruk"
  landing:
    prerelease_tutorial: "Denne leksjonen er i **beta**.  Den kan bli endra etter kvart som vi mottek tilbakemeldingar og gjer forbetringar."
    report_bug: "Rapporter feil"
    support: "Få hjelp"
    support_url: "//support.code.org"
    help_resources: "Hjelp og oppslagsverk"
    help_support: "Hjelp og støtte"
    documentation: "Dokumentasjon"
    tutorials: "Rettleiingar"
  free_response:
    placeholder: "Gi svaret ditt her"
  multi:
    wrong_title: "Feil svar"
    wrong_body: "Svaret du har gitt er ikkje rett.  Prøv på nytt!"
    correct_title: "Rett"
    correct_body: "Det er rett svar."
  multi-submittable:
    wrong_title: "Takk"
    wrong_body: "Tusen takk for svar."
    correct_title: "Takk"
    correct_body: "Tusen takk for svar."
  level_group:
    wrong_title: "Takk"
    wrong_body: "Takk for dine svar."
    correct_title: "Takk"
    correct_body: "Takk for dine svar."
    hide_survey_last_answer: "Denne undersøkinga er anonym. Besøk gjerne læraroversikta for samla resultater. Merk at resultata kun er synlege dersom minst fem elevar har svart på undersøkinga."
    survey_submission_thankyou: "Takk for at du sender inn denne undersøkinga! Undersøkinga har blitt gjort slik at svara dine forbli anonyme. Merk deg at læraren vil framleis sjå svara for heile klassen, men utan at namna er tilknytta undersøkinga."
  level_group-submittable:
    wrong_title: "Takk"
    wrong_body: "Takk for dine svar."
    correct_title: "Takk"
    correct_body: "Takk for dine svar."
    unsubmit-title: "Trekk din vurdering"
    unsubmit-body: "Om du trekker din vurdering, vil klokkeslett og dato for innsending bli sletta. Er du sikker?"
    submit-incomplete-title: "Send inn din vurdering"
    submit-incomplete-body: "Du har unnlate å svare på enkelte spørsmål. Du kan ikkje endre vurderinga etter at du har sendt den inn. Er du sikker?"
    submit-complete-title: "Send inn din vurdering"
    submit-complete-body: "Du kan ikkje endre vurderinga etter at du har sendt den inn. Er du sikker?"
  match:
    wrong_title: "Feil løysing"
    wrong_body: "Løysinga du har gitt er ikkje rett.  Prøv på nytt!"
    correct_title: "Rett"
    correct_body: "Det er rett svar."
  contract_match:
    wrong_title: "Feil svar"
    badname: "Kontrakten har feil namn."
    badname_case: "Funksjonsnavn skiller mellom store og små bokstavar. Prøv å endre til store eller små bokstavar i kontraktnamnet."
    badrange: "Kontrakten har feil område."
    baddomainsize: "Kontrakten din har ikkje rett antall element i domenet."
    baddomainname: "Eit eller fleire av domene-elementa dine har feil namn."
    baddomaintype: "Eit eller fleire av domene-elementa er av feil type eller i feil rekkefølgje."
  text_match:
    placeholder: "Gi svaret ditt her"
    open_response_title: "Takk"
    open_response_body: "Takk for svaret!"
    correct_title: "Rett"
    correct_body: "Det er rett svar."
  dialog:
    ok: "OK"
    startover_title: "Er du sikker på at du vil starte på nytt?"
    startover_body: "Dette nullstiller oppgåva og slettar alle blokkene du har lagt til eller endra."
    startover_ok: "Start på nytt"
    startover_cancel: "Avbryt"
  time:
    hour: '1 time'
    day: 'dag'
    week: 'veke'
  age_interstitial:
    age: Din alder
    header: Oppdatering av kontoinformasjon
    warning: "Vi er i ferd med å oppdatere vår erfaring for å gi deg enda sterkare personvern. For å gjere dette, treng vi at eksisterande brukarar skriv inn alderen sin her."
    disclaimer: "Code.org vil som alltid aldri leie ut, selge eller dele denne informasjonen med tredjepartar."
    sign_out_markdown: 'Om du ikkje ønsker å oppgi alder, kan du [logge ut](%{url}).'
  terms_interstitial:
    title: "Oppdaterte tenestevilkår og retningslinjer for personvern"
    intro_desc: "Vi har oppdatert våre vilkår for teneste og personvern, som du kan sjå nedanfor. Endringane gjeld frå 24 august 2016. Den største endringa: Vi vil <i>ikkje lenger lagre epost-adressene til elevane sine kontoar på Code Studio</i>. Dette er viktig for oss, og vi håpar det set ein ny standard for personvern for elevar innan opplæringsteknologi. Vi har sendt deg ei oppsummering av øvrige endringar via epost."
    intro_desc_markdown: "Vi har oppdatert tjenestevilkår og retningslinjer for personvern, som du kan sjå under. Endringane gjeld frå 24. august 2016. Den største endringa: Vi vil *ikkje lenger lagre epostadressene til elevanes kontoar på Code Studio.* Dette er viktig for oss, og vi håper det setter ein ny standard for personvern for elevar i læringsteknologi. Vi har sendt deg ei oppsummering av øvrige endringer via epost."
    intro_instructions: "Du må akseptere dei nye vilkåra for at elevar yngre enn 13 år skal ha full tilgang på dei nyaste funksjonane i Code Studio. Når du registrerer ein konto for ein elev under 13 år, vil du måtte bekrefte at skulen har godkjenning frå føresatte til å samle inn eleven sin personlege informasjon til bruk i skulen, herunder program som Code Studio."
    tos: "Vilkår"
    privacy: "Personvern"
    privacy_notice: "Personvernerklæring"
    accept_label: 'Eg godtar <a href="%{tos_url}" target="_blank">tenestevilkåra</a> og<a href="%{privacy_url}" target="_blank">retningslinjer for personvern</a>.'
    accept_label_markdown: Eg godtar dei oppdaterte [tjenestevilkåra](%{tos_url}) og [retningslinjer for personvern](%{privacy_url}).
    accept: "Godta"
    print: "Skriv ut"
    reminder_desc: 'Vi har oppdatert våre <a href="%{tos_url}" target="_blank">tenestevilkår</a> og <a href="%{privacy_url}" target="_blank">vilkår for personvern</a>. Ver venleg å les desse nøye før du aksepterer dei. Merk at våre verktøy for å undervise i JavaScript kan vere utilgjengeleg for dine elevar før dei oppdaterte vilkåre er akseptert.'
    reminder_desc_markdown: Vi har oppdatert våre [tjenestevilkår](%{tos_url}) og [retningslinjer for personvern](%{privacy_url}). Vær snill og les desse nøye før du godtar dei. Merk at våre verktøy for å undervise i JavaScript kan være utilgjengelege for elevane dine før dei eksplisitt godtar dei oppdaterte vilkåra.
    review_terms: "Les våre oppdaterte vilkår"
  school_info_interstitial:
    title: "Vi ønsker å fremme kunnskap om programmering til alle elevar – hjelp oss med å måle framdrifta!"
    message: "Vennligst skriv inn skoleinformasjon under."
    message_with_suggestion: "Vennlist kontroller at følgande informasjon er korrekt eller oppdater etter behov."
    save: "Lagre"
  race_interstitial:
    title: "Valfritt: Hjelp oss å spora framdrifta av forbetringa av mangfaldet innan programmering."
    message: "Oppgi din etnisitet (kryss av alle som passar)"
    races:
      white: "Kvit"
      black: "Afrikansk"
      hispanic: "Latinamerikansk"
      asian: "Asiatisk"
      hawaiian: "Hawaii eller Stillehavsøyane"
      american_indian: "Amerikansk urbefolkning"
      other: "Anna"
      opt_out: "Ynskjer ikkje å svare"
    submit: "Send inn"
    decline: "Lukk"
  zendesk_too_young_message: 'Beklager, yngre brukarar kan ikkje logge inn på nettstaden for kundestøtte. Du kan bla gjennom <a href="http://support.code.org"> support.code.org</a> uten å logge på eller be ein forelder eller lærer om å kontakte oss for deg.'
  zendesk_too_young_message_markdown: 'Beklager, yngre brukarar kan ikkje logge på sida for kundestøtte. Du kan bla gjennom [support.code.org](http://support.code.org) utan å logge på eller be ein av foreldra dine eller læraren om å kontakte oss for deg.'
  progress:
    not_started: ikkje starta
    in_progress: pågår
    completed_too_many_blocks: fullført, for mange blokker
    completed_perfect: Perfekt fullført
    furthest_level_attempted: høyeste nivå forsøkt
    assessment: vurdering
    submitted: innsendt
  studio:
    courses_working_on: "Kurs du arbeider med"
    completed_courses: "Ferdige kurs"
    all_courses: "Alle kurs"
  project:
    projects: "Prosjekt"
    create: "Opprett prosjekt"
    create_a_project: 'Lag eit nytt prosjekt:'
    new: "Lag ny"
    exit: "Attende til kurset"
    project_gallery: "Prosjekt"
    publish: "Publisér"
    unpublish: "Opphev publisering"
    share_title: Del prosjektet ditt
    share_copy_link: "Kopier lenkja:"
    share_embed_description: "Du kan lime den innebygde koden i ei HTML side for å vise prosjektet på ei nettside."
    share_u13_warning: "Spør læraren din før du deler. Del berre med andre på din eigen skule."
    embed: "Bygg inn"
    advanced_share: "Vis avanserte alternativ"
    no_projects: "Du har for tida ingen prosjekt. Klikk på en av knappane over for å starte et prosjekt."
    name: "Namn"
    updated: "Oppdatert"
    project_type: "Prosjekttype"
    help_text: "Klikk <strong>Lag ein app</strong> eller <strong>Teikn noko</strong> under for å lage eit prosjekt!<br/>Du kan komme tilbake og jobbe på prosjekta dine når som helst."
    need_help: "Treng du hjelp for å kome i gong?"
    thumbnail_help: "Ikkje riktig miniatyrbilde for prosjektet? Kjør appen din for å generere eit nytt miniatyrbilde. Merk at det kan ta et par timer før miniatyrbildet er oppdatert overalt."
    saved: "Lagra"
    not_saved: "Ikkje lagra"
    view_all: 'Sjå Mine prosjekt'
    edit_project: 'Endre prosjekt'
    sharing_disabled: "Beklager, dette prosjektet er ikkje tilgjengelig for deling. Dersom dette er ditt eller ein av elevane dine sitt prosjekt, vennligst <a href='https://studio.code.org/users/sign_in'>logg på</a> din konto for å sjå prosjektet."
    abuse:
      tos: "Dette prosjektet er blitt rapportert for brot på Code.org sine <a href='http://code.org/tos'>Vilkår for bruk</a> og kan ikkje bli delt med andre."
      policy_violation: "Dette prosjektet inneheld informasjon som ikkje kan delast med andre. Ta kontakt med eigaren av appen for å avklare innhaldet i deira app."
      contact_us: "Om du trur dette er ein feil, kan du <a href='https://code.org/contact'>kontakte oss.</a>"
      go_to_code_studio: 'Gå til Code Studio'
      report_abuse_form:
        intro: 'Om du har funne støytande innhald, truslar, nettmobbing, trakassering eller brot på opphavsretten for innhald du eig medan du har brukt appar bygd i Code Studio, kan du fylle ut skjemaet nedanfor. Vi vil ta rapporten din på alvor, gjere undersøkingar og gjennomføre naudsynte tiltak.'
        validation:
          email: 'Oppgi ei e-postadresse'
          age: 'Spesifiser alder'
          abuse_type: 'Fortel oss kvifor dette innhaldet er brot på Vilkår for bruk'
          abuse_detail: 'Gi oss detaljar om innhaldet du rapporterer'
        abusive_url: 'URLen til innhaldet som blir rapportert'
        abuse_type:
          question: 'Korleis bryt dette innhaldet med %{link_start}Vilkår for bruk%{link_end}?'
          harassment: 'Truslar, nettmobbing, trakassering'
          offensive: 'Støytande innhald'
          infringement: 'Brot på opphavsretten'
          other: 'Anna'
        detail: 'Gi oss så mange detaljar som mogeleg om innhaldet du rapporterer.'
        acknowledge: 'Ved å sende inn denne informasjonen, godtek du at den vil bli handsama i tråd med %{link_start_privacy}Personvernerklæringa%{link_end} og %{link_start_tos}Vilkåra for bruk%{link_end}'
  peer_review:
    accepted:
      name: 'Godkjent'
      description_markdown: '**Ja**, dette bidraget **oppfyller** krava'
    rejected:
      name: 'Avvist'
      description_markdown: '**Nei**, dette bidraget **oppfyller ikkje** krava'
    escalated:
      name: 'Eskalert'
      description: 'Eg vil gjerne at ein instruktør gjennomgår dette bidraget'
    instructor_feedback: 'Tilbakemelding frå instruktør'
    peer_feedback: 'Tilbakemelding frå annan elev'
    outdated: 'Denne tilbakemelding er gitt på eit tidlegare bidrag'
  flex_category:
    required: 'Oversyn'
    content: 'Innhald'
    practice: 'Undervisningspraksis'
    peer_review: 'Gjennomgang av annan elev'
    ramp_up: 'Oppgrader'
    main_course: 'Hovedkurs'
    extra_course_content: 'Ekstra kursinnhald'
    csf_e_1: 'Oppgrader til Kurs E (valfritt)'
    csf_e_2: 'Kursinnhald E'
    csf_f_1: 'Oppgrader til Kurs F (valfritt)'
    csf_f_2: 'Kursinnhald F'
    csf_digcit: 'Digitalt statsborgerskap'
    csf_jigsaw: 'Puslespill'
    csf_sequencing: 'Sekvensiering'
    csf_loops: 'Løkker'
    csf_events: 'Hendingar'
    csf_online_safety: 'Nettsikkerhet'
    csf_binary: 'Binær'
    csf_conditionals: 'Betingelser'
    csf_nested_loops: 'Løkker i løkke'
    csf_functions: 'Funksjonar'
    csf_variables: 'Variablar'
    csf_for_loops: 'For-løkker'
    csf_internet: 'Internett'
    csf_warmup: 'Oppvarming'
    csd1_1: 'Kapittel 1: Problemløsingsprosessen'
    csd1_2: 'Kapittel 2: Datamaskiner og problemløsing'
    csd2_1: 'Kapittel 1: Nettinnhald og HTML'
    csd2_2: 'Kapittel 2: Styling og CSS'
    csd3_1: 'Kapittel 1: Bilder og animasjonar'
    csd3_2: 'Kapittel 2: Bygge spel'
    csd4_1: 'Kapittel 1: Bruke sentrert design'
    csd4_2: 'Kapittel 2: Prototyping av app'
    csd5_1: 'Kapittel 1: Representere informasjon'
    csd5_2: 'Kapittel 2: Problemløsing med data'
    csd6_1: 'Kapittel 1: Programmering med maskinvare'
    csd6_2: 'Kapittel 2: Bygge fysiske prototypar'
    csd_survey: 'Undersøking etter kurs'
    csp1_1: 'Kapittel 1: Representere og formidle informasjon'
    csp1_2: 'Kapittel 2: Finne opp Internett'
    csp2_1: 'Kapittel 1: Kode og komprimere kompleks informasjon'
    csp2_2: 'Kapittel 2: Manipulere og visualisere data'
    csp3_1: 'Kapittel 1: Programmeringsspråk og algoritmar'
    csp4_1: 'Kapittel 1: Verden av Big Data og kryptering'
    csp5_1: 'Kapittel 1: Hendingdriven programmering'
    csp5_2: 'Kapittel 2: Programmering med datastrukturar'
    cspSurvey: 'Undersøking'
    cspAssessment: 'Vurdering av kapittel'
    csp_ap_1: 'Kapittel 1: AP Tech oppsett'
    csp_ap_2: 'Kapittel 2: AP utforske ytelsesoppgave'
    csp_ap_3: 'Kapittel 3: AP opprette ytelsesoppgåve'
    csp_postap_1: 'Kapittel 1: Manipulere og visualisere data'
    csp_postap_2: 'Kapittel 2: Appar og databasar'
    csp2_1_2018: 'Eining 2: Digital informasjon'
    csp3_1_2018: 'Eining 3: Introduksjon til programmering'
    csp4_1_2018: 'Eining 4: Big data og personvern'
    csp_variables: 'Variablar'
    csp_conditionals: 'Betingelser'
    csp_functions: 'Funksjonar'
    csp_project: 'Prosjekt'
    csp_lists: 'Lister'
    csp_loops: 'Løkker'
    csp_traversals: 'Traversaler'
    csp_libraries: 'Bibliotek'
    csp_parameters_return_values: 'Parameter og returverdiar'
    csp_unit1_2020: '(gammel) Eining 1: Digital informasjon'
    dlp: 'Spørsmål til refleksjon'
    time4cs_c1: 'Samling 1: Everglades og økosystemet'
    time4cs_c2: 'Samling 2: Matkjeder (i Everglades)'
    time4cs_c3: 'Samling 3: Innfødte artar (i Everglades)'
    time4cs_c4: 'Samling 4: Påverknad frå innvaderande artar (i Everglades)'
    time4cs_c5: 'Samling 5: Innbyggarar tar grep'
    time4cs_c6: 'Betingelsar (gjennomgang)'
    k5_csf_intro: 'Bli kjent med kursa i CS Fundamentals'
    k5_coding_concepts: 'Kodekonsept og lærestrategiar'
    k5_next_steps: 'Neste steg'
    k5_basic_concepts: 'Grunnleggande kodekonsept og lærestrategiar'
    k5_diving_deeper: 'Djupdykk: Kurs E og F'
  external_links:
    disclaimer: Fråskrive seg ansvar
    leaving_domain: Du forlet no dette domenet, til eit område som ikkje blir styrt av Code.org.
    disclaimer_text: Denne nettstaden kan ha vilkår for personvern som avvik frå vilkåra til Code.org. Vi har vald desse tredjeparts ressursane fordi vi trur dei vil vere nyttig for deg. Vi er ikkje direkte ansvarleg for innhaldet på denne nettstaden, ver vennleg å <a href='%{support_url}'>kontakte brukerstøtte</a> om du finn innhaldet støytande, eller om lenka til sida ikkje lenger er tilgjengeleg.
  hoc_download:
    title: 'Kodetimen nedlastingar'
    capsule_title: 'Har du internett?'
    capsule_desc: 'Bruk nettbasert [%{app_name}](%{url}).'
    instructions_headline: 'Ingen internett?'
    instructions: 'Instruksjonar for lærarar: Om du har dårleg tilgang til internett, så er desse Kodetime-opplegga tilgjengelege for nedlasting og installasjon for fråkobla bruk. Vel språk og plattform, last ned og installer på alle datamaskinene i klasserommet. Du kan bruke ein USB-minnepinne for å laste ned ein gong, og deretter installere på alle datamaskinane. Merk: elevane vil ikkje kunne logge inn på Code Studio, lagra framgang eller skrive ut sertifikat. Lærarar kan skrive ut sertifikat på førehand [here](%{url}).'
    minecraft_name: 'Kodetimen med Minecraft'
    starwars_blocks_name: 'Star Wars: Bygg ein galakse med kode(blokker)'
    starwars_javascript_name: 'Star Wars: Bygg ein galakse med kode(JavaScript)'
    download_message: 'Last ned %{app_name} for fråkobla bruk (136MB)'
    download_in_Albanian: 'Last ned på albansk:'
    download_in_Arabic: 'Last ned på arabisk:'
    download_in_Azerbaijani: 'Last ned på aserbadjansk:'
    download_in_Basque: 'Last ned på baskisk:'
    download_in_Bosnian: 'Last ned på bosnisk:'
    download_in_Bulgarian: 'Last ned på bulgarsk:'
    download_in_Catalan: 'Last ned på katalansk:'
    download_in_Chinese-Taiwan: 'Last ned på kinesisk-taiwansk:'
    download_in_Chinese: 'Last ned på kinesisk:'
    download_in_Croatian: 'Last ned på kroatisk:'
    download_in_Czech: 'Last ned på tsjekkisk:'
    download_in_Danish: 'Last ned på dansk:'
    download_in_Dutch: 'Last ned på nederlandsk:'
    download_in_English: 'Last ned på engelsk:'
    download_in_Finnish: 'Last ned på finsk:'
    download_in_French: 'Last ned på fransk:'
    download_in_German: 'Last ned på tysk:'
    download_in_Greek: 'Last ned på gresk:'
    download_in_Hebrew: 'Last ned på hebraisk:'
    download_in_Hungarian: 'Last ned på ungarsk:'
    download_in_Icelandic: 'Last ned på islandsk:'
    download_in_Indonesian: 'Last ned på indonesisk:'
    download_in_Irish: 'Last ned på irsk:'
    download_in_Italian: 'Last ned på italiensk:'
    download_in_Japanese: 'Last ned på japansk:'
    download_in_Korean: 'Last ned på koreansk:'
    download_in_Latvian: 'Last ned på latvisk:'
    download_in_Lithuanian: 'Last ned på litausk:'
    download_in_Norwegian: 'Last ned på Norsk bokmål:'
    download_in_Norwegian-Nynorsk: 'Last ned på Norsk nynorsk:'
    download_in_Polish: 'Last ned på polsk:'
    download_in_Portuguese-Brazil: 'Last ned på brasiliansk-portugisisk:'
    download_in_Portuguese: 'Last ned på portugisisk:'
    download_in_Romanian: 'Last ned på rumensk:'
    download_in_Russian: 'Last ned på russisk:'
    download_in_Serbian: 'Last ned på serbisk:'
    download_in_Slovenian: 'Last ned på slovensk:'
    download_in_Spanish: 'Last ned på spansk:'
    download_in_Swedish: 'Last ned på svensk:'
    download_in_Turkish: 'Last ned på tyrkisk:'
    download_in_Ukrainian: 'Last ned på ukrainsk:'
    download_in_Vietnamese: 'Last ned på vietnamesisk:'
    windows: 'Windows (64-bit)'
    mac: 'Mac OS X'
  locked_stage: 'Innhaldet på dette nivået er ikkje synleg fordi dette nivået er låst. Læraren kan låse opp dette stadiet når det er tid for å arbeide med den eller sjå på svara.'
  hidden_stage: "Læreraren din forventa ikkje at du kom hit. Ver vennleg og spør læraren din kva leksjon du skal vere på."
  hidden_script: "Læreraren din forventa ikkje at du kom hit. Ver venleg og spør læraren din kva leksjon du skal vere på."
  no_script_access_student: "Du har ikkje tilgang til denne eininga. Spør læraren om kva eining du skal vere på."
  no_script_access_teacher: "Du har ikkje tilgang til denne eininga. Om du trur du skal ha tilgang til denne eininga, skriv til support@code.org slik at vi kan fikse situasjonen."
  return_unit_overview: 'Gå til oversikt over eininga'
  return_course_overview: 'Gå til oversikt over eininga'
  view_all_units: 'Sjå alle einingane'
  view_teacher_guide: 'Sjekk lærerrettleiing'
  pd:
    form_labels:
      first_name: 'Fornavn'
      first_name_preferred: 'Foretrukke fornavn'
      last_name: 'Etternavn'
      email: 'E-post'
      email_alternate: 'Alternativ e-post'
      gender: 'Kjønnsidentitet'
      school_name: 'Namn på skule'
      school_city: 'Skulen sin poststad'
      school_country: 'Landet til skulen'
      ages: 'Kva alder underviser du dette året?'
      subjects: 'Kva fag underviser du dette året?'
      resources: 'Kva for følgjande utdanningsressursar i CS nyttar du?'
      robotics: 'Kva for følgjande robotikkressursar nyttar du?'
      workshop_organizer: 'Workshop-organisator'
      workshop_facilitator: 'Workshop-fasilitator'
      workshop_course: 'Workshop-kurs'
      email_opt_in: 'Kan vi sende deg epost om Code.org sitt internasjonale program, oppdateringar av kurs og andre nyheiter innan datavitskap?'
      legal_opt_in: 'Ved å sende dette skjemaet, godtar du at Code.org deler informasjon om korleis du bruker Code.org og dei profesjonelle læringsressursane med Code.org sine internasjonale partnarar i landet og skuledistriktet ditt, samt fasilitatorar. Vi vil dele kontaktinformasjon, kva kurs/einingar du nyttar og aggregere data om klassetimane dine med desse partnarane. Dette inkluderer antall studenter i klassetimen din, den demografiske oppdelinga i klasserommet og namnet på skulen og distriktet. Vi vil ikkje dele noko informasjon om individuelle elevar med våre partnarar; all elevinformasjon vil vere avidentifisert og aggregert. Våre internasjonale partnarar og fasilitatorar er ved kontrakt forplikta til å handsame denne informasjonen på same konfidensialitetsnivå som Code.org.'
    form_entries:
      gender:
        male: 'Mann'
        female: 'Kvinne'
        non_binary: 'Ikkje-binær'
        not_listed: 'Foretrukken omgrep ikkje oppført'
        none: 'Foretrekker å ikkje svare'
      school_country:
        canada: 'Canada'
        chile: 'Chile'
        israel: 'Israel'
        malaysia: 'Malaysia'
        mexico: 'Mexico'
        thailand: 'Thailand'
      ages:
        ages_under_6: '< 6 år gamal'
        ages_7_8: '7-8 år gamal'
        ages_9_10: '9-10 år gamal'
        ages_11_12: '11-12 år gamal'
        ages_13_14: '13-14 år gamal'
        ages_15_16: '15-16 år gamal'
        ages_17_18: '17-18 år gamal'
        ages_19_over: '19+ år gamal'
      subjects:
        cs: 'Informatikk'
        ict: 'IKT'
        math: 'Matematikk'
        science: 'Vitskap'
        history: 'Historie/Samfunnsfag'
        la: 'Språkfag'
        efl: 'Engelsk som framandspråk'
        music: 'Musikk'
        art: 'Kunst'
        other: "Anna:"
      resources:
        bootstrap: 'Bootstrap'
        codecademy: 'Codecademy'
        csfirst: 'Google CS First'
        khan: 'Khan Academy'
        kodable: 'Kodable'
        scratch: 'Scratch'
        tynker: 'Tynker'
        other: "Anna:"
      robotics:
        grok: 'Grok Learning'
        kodable: 'Kodable'
        lego: 'LEGO Education'
        microbit: 'Microbit'
        ozobot: 'Ozobot'
        sphero: 'Sphero'
        raspberry: 'Raspberry Pi'
        wonder: 'Wonder Workshop'
        other: "Anna:"
      workshop_course:
        csf_af: 'CS Fundamentals (Kurs A-F)'
        csf_express: 'CS Fundamentals (Pre-ekspresskurs og ekspresskurs)'
        csd: 'Oppdagingar i informatikk'
        csp: 'Prinsipp i datavitskap'
      email_opt_in:
        opt_in_yes: 'Ja'
        opt_in_no: 'Nei'
    international_opt_in:
      title: 'Workshop-deltaking'
      intro: "Takk for at du har tatt deg tid til å motta opplæring i Code.org sitt pensum. Vårt mål om å gi alle barn i skular i heile verda høve til å lære seg programmering ville ikkje vore mogleg utan deg."
      instructions: "Fyll ut skjemaet under for å seie at du 1) deltar i ein opplæringsworkshop gitt av ein av Code.org sine internasjonale partnarar, og 2) du godtar å dele informasjon med vår internasjonale partnar i landet ditt slik at dei kan hjelpe deg på reisa mot å bli ein lærar i programmering."
      thanks_markdown: "Takk for innsending! Vi ser fram til å støtte deg medan du blir kjent med Code.orgs pensum og verktøy. Fint om du held fram med å dele spørsmål og tilbakemeldingar med oss ved å skrive til oss på [support@code.org](%{support_email_url}) eller ved å poste i [lærarforumet](%{teacher_forum_url})!"
    logged_out:
      heading: 'Takk for interessa di i programmet for profesjonell læring!'
      body: 'For å komme i gang, treng du å vere innlogga i Code.org-kontoen din. Om du treng meir informasjon om programmet før du starter søknaden, sjekk ut <a href="%{url}">Oversikta over programmet for profesjonell læring</a>.'
    not_teacher:
      body_markdown: 'Takk for interessa di i Code.org sitt programm for profesjonell læring. Du er for tida innlogga i ein elevkonto. Lag enden ein lærarkonto eller [gå til brukarinnstillingane dine](%{user_settings}) for å oppgradere kontoen din frå elev til lærar.'
      more_markdown: 'Om du ønsker meir informasjon om programmet før du starter søknaden, sjekk ut [oversikta over programmet for profesjonell læring](%{pl_overview}).'
    no_teacher_email:
      body_markdown: 'Kontoen din har ikkje epostadresse. Gå til [kontoinnstillingane dine](%{user_registration}) for å legge til epostadresse før du fullfører dette skjemaet.'
  courses_category: 'Alle kurs'
  cookie_banner:
    message: 'Ved å fortsatt bruke nettstaden vår eller ved å klikke på "Eg godtar", godtar du lagring av informasjonskapslar på datamaskina eller eininga di.'
    more_information: "Sjå Code.org sine retningslinjer for personvern."
    accept: 'Eg er einig'
  gdpr_dialog:
    heading: 'Godtar du å nytte deg av ein nettstad basert i USA?'
    message: 'Data frå bruken av denne nettstaden kan bli sendt til, bli lagra og prosessert i USA.'
    link_intro: 'For informasjon, sjå våre'
    privacy_policy: 'retningslinjer for personvern'
    logout: 'Logg ut'
    yes: 'Ja'
  page_not_found_title: "Finn ikkje sida"
  page_not_found_header: '404: Finn ikkje sida'
  page_not_found_description: "Sida du leiter etter finst ikkje på denne adressa. Sjekk nettadressa og send inn på nytt. Eller gå tilbake til heimesida vår."
  page_not_found_button: "Gå heim"
  copy: 'Kopier'<|MERGE_RESOLUTION|>--- conflicted
+++ resolved
@@ -461,11 +461,8 @@
     update: "Oppdater konto"
     account_successfully_updated: "Kontoen er oppdatert."
     update_email: "Oppdater"
-<<<<<<< HEAD
-=======
     parent_guardian_email_label: "Epost til foreldre/føresette"
     none: "Ingen"
->>>>>>> 97c71c09
     encrypted: "kryptert"
   user_level:
     completed: 'Fullført'
