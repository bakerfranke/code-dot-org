--- conflicted
+++ resolved
@@ -497,11 +497,5 @@
   "failedScoreMinimum": "Next time, reach the minimum score.",
   "failedRemovedItemCount": "Next time, get the right number of items.",
   "failedSetActivity": "Next time, set the correct character activity.",
-<<<<<<< HEAD
-  "failedHasWonGame": "Next time, win the game.",
-  "failedHasLostGame": "Next time, lose the game"
-
-=======
   "failedAddItem": "Next time, add a character."
->>>>>>> 5b06dcf5
 }