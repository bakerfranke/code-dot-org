--- conflicted
+++ resolved
@@ -480,14 +480,11 @@
     auth_option_saved: "You have successfully linked your %{provider} account with email %{email}."
     auth_option_saved_no_email: "You have successfully linked your %{provider} account."
     update_email: "Update"
-<<<<<<< HEAD
-=======
     for_parents_and_guardians: "For Parents and Guardians"
     link_a_parent_email: "Link a parent/guardian email address to this account to stay updated on your child’s progress and projects"
     parent_guardian_email_label: "Parent/guardian email"
     none: "None"
     only_one_parent_email_supported_warning: "Note: we are only able to support one parent/guardian email address per student account at this time."
->>>>>>> 97c71c09
     encrypted: "encrypted"
   user_level:
     completed: 'Completed'
