GIT
  remote: https://github.com/Clever/omniauth-clever.git
  revision: 586c2ed1e308a6d563e00a85f24e3c87b0e58788
  specs:
    omniauth-clever (1.2.2)
      omniauth-oauth2 (>= 1.1, <= 1.5)

GIT
  remote: https://github.com/code-dot-org/petit.git
  revision: bbe411d61d3f78fff59d9fa79d21c14b1c635750
  specs:
    petit (0.3.0)
      activesupport
      aws-sdk-dynamodb (~> 1)
      jsonapi-serializers
      rack-parser
      rake
      sinatra
      unicorn

GIT
  remote: https://github.com/code-dot-org/redis-slave-read.git
  revision: cfe1bd0f5cf65eee5b52560139cab133f22cb880
  ref: cfe1bd0f5cf65eee5b52560139cab133f22cb880
  specs:
    redis-slave-read (0.2.1)
      connection_pool
      redis

GIT
  remote: https://github.com/dooly-ai/omniauth-microsoft_v2_auth.git
  revision: db19d64c2ddb017dddb9a0ff2cee1d84d2fad287
  specs:
    omniauth-microsoft_v2_auth (0.1.0)
      omniauth-oauth2

GIT
  remote: https://github.com/grosser/sort_alphabetical.git
  revision: f8eea712e236df6ba60839ead116f40094266c08
  specs:
    sort_alphabetical (1.1.0)
      unicode_utils (>= 1.2.2)

GIT
  remote: https://github.com/pahanix/full-name-splitter.git
  revision: 316b4f3f4b1e5902dedc2a369d1d9052f042dd50
  specs:
    full-name-splitter (0.1.2)

GIT
  remote: https://github.com/rails-api/active_model_serializers.git
  revision: 2962f3f64e7c672bfb5a13a8f739b5db073e5473
  ref: 2962f3f64e7c672bfb5a13a8f739b5db073e5473
  specs:
    active_model_serializers (0.10.0.pre)
      activemodel (>= 4.0)

GIT
  remote: https://github.com/wjordan/gctools.git
  revision: 729c6bbb32c4bcc2ebfed16543991e4d126f09cc
  ref: ruby-2.5
  specs:
    gctools (0.2.4)

GIT
  remote: https://github.com/wjordan/geocoder.git
  revision: 2da20897188b57f777df89f90e45cf331c5b014f
  ref: rack-request-fix
  specs:
    geocoder (1.3.7)

GIT
  remote: https://github.com/wjordan/gnista.git
  revision: 573e51812da662a48d272d79e855737eee31bd7d
  ref: embed
  submodules: true
  specs:
    gnista (1.0.1)

GIT
  remote: https://github.com/wjordan/haml.git
  revision: 22739a012fb34765d9d4b733f997862547a2b9cf
  ref: cdo
  specs:
    haml (5.0.4)
      temple (>= 0.8.0)
      tilt

GIT
  remote: https://github.com/wjordan/i18n.git
  revision: f366d62ad73bd0fee939ed9aa38ab88c9f94a8df
  branch: cdo
  specs:
    i18n (1.0.1)
      concurrent-ruby (~> 1.0)

GIT
  remote: https://github.com/wjordan/image_optim.git
  revision: 939996f7ad102227c73b42bfda0058f9c66698aa
  ref: cdo
  specs:
    image_optim (0.24.2)
      exifr (~> 1.2, >= 1.2.2)
      fspath (~> 3.0)
      image_size (~> 1.5)
      in_threads (~> 1.3)
      progress (~> 3.0, >= 3.0.1)

GIT
  remote: https://github.com/wjordan/image_optim_pack.git
  revision: 41e063908e1b038a852f18504dd52721aac5ea6a
  ref: guetzli
  specs:
    image_optim_pack (0.5.0)
      fspath (>= 2.1, < 4)
      image_optim (~> 0.19)

GIT
  remote: https://github.com/wjordan/image_optim_rails.git
  revision: 4d4a346e4879886973a9d7e5709e343b1867e0a9
  ref: rails_root_config_path
  specs:
    image_optim_rails (0.3.0)
      image_optim (~> 0.24.0)
      rails
      sprockets

GIT
  remote: https://github.com/wjordan/ims-lti.git
  revision: 39203db48428ab943547363b13da56b02a19d905
  ref: oauth_051
  specs:
    ims-lti (1.1.12)
      builder
      oauth (>= 0.4.5, < 0.6)

GIT
  remote: https://github.com/wjordan/lograge.git
  revision: 8d55ad595c0af229bb144bbe73c9e7404ce0b32c
  ref: debug_exceptions
  specs:
    lograge (0.10.0)
      actionpack (>= 4)
      activesupport (>= 4)
      railties (>= 4)
      request_store (~> 1.0)

GIT
  remote: https://github.com/wjordan/omniauth-openid-connect.git
  revision: 2397b1415896e2639a7582a36e26c90b9211f99f
  ref: cdo
  specs:
    omniauth-openid-connect (0.2.2)
      addressable (~> 2.3)
      omniauth (~> 1.1)
      openid_connect (~> 1.0, >= 1.0.3)

GIT
  remote: https://github.com/wjordan/omniauth-windowslive.git
  revision: 68ece379fa4d79a49505454c52aaf9142cd2ed74
  ref: cdo
  specs:
    omniauth-windowslive (0.0.11)
      multi_json (>= 1.0.3)
      omniauth-oauth2 (~> 1.4)

GIT
  remote: https://github.com/wjordan/puma.git
  revision: 2ab96d67341a0ae1a4baf6bf80790389abc159ac
  ref: out_of_band
  specs:
    puma (3.12.0)

GIT
  remote: https://github.com/wjordan/sass-rails.git
  revision: 06e833d92d083fbcb137364ffebc597b2577db23
  ref: frozen-array-fix
  specs:
    sass-rails (5.0.6)
      railties (>= 4.0.0, < 6)
      sass (~> 3.1)
      sprockets (>= 2.8, < 4.0)
      sprockets-rails (>= 2.0, < 4.0)
      tilt (>= 1.1, < 3)

GIT
  remote: https://github.com/wjordan/seamless_database_pool.git
  revision: c9a5c2bc92efc1f87a2aa065283e15283dbb9425
  ref: cdo
  specs:
    seamless_database_pool (1.0.19)
      activerecord (>= 3.2.0)

GIT
  remote: https://github.com/wjordan/sprockets.git
  revision: df60ba28584d51235cb0af23cef1b2bbd9d8d2dc
  ref: concurrent_asset_bundle_3.x
  specs:
    sprockets (3.7.1)
      concurrent-ruby (~> 1.0)
      rack (> 1, < 3)

GEM
  remote: https://rubygems.org/
  specs:
    Ascii85 (1.0.3)
    StreetAddress (1.0.6)
    acme-client (1.0.0)
      faraday (~> 0.9, >= 0.9.1)
    acmesmith (0.11.1)
      acme-client (~> 1)
      aws-sdk-acm
      aws-sdk-route53
      aws-sdk-s3
      thor
    actioncable (5.0.7.1)
      actionpack (= 5.0.7.1)
      nio4r (>= 1.2, < 3.0)
      websocket-driver (~> 0.6.1)
    actionmailer (5.0.7.1)
      actionpack (= 5.0.7.1)
      actionview (= 5.0.7.1)
      activejob (= 5.0.7.1)
      mail (~> 2.5, >= 2.5.4)
      rails-dom-testing (~> 2.0)
    actionpack (5.0.7.1)
      actionview (= 5.0.7.1)
      activesupport (= 5.0.7.1)
      rack (~> 2.0)
      rack-test (~> 0.6.3)
      rails-dom-testing (~> 2.0)
      rails-html-sanitizer (~> 1.0, >= 1.0.2)
    actionview (5.0.7.1)
      activesupport (= 5.0.7.1)
      builder (~> 3.1)
      erubis (~> 2.7.0)
      rails-dom-testing (~> 2.0)
      rails-html-sanitizer (~> 1.0, >= 1.0.3)
    active_record_query_trace (1.5.4)
    activejob (5.0.7.1)
      activesupport (= 5.0.7.1)
      globalid (>= 0.3.6)
    activemodel (5.0.7.1)
      activesupport (= 5.0.7.1)
    activerecord (5.0.7.1)
      activemodel (= 5.0.7.1)
      activesupport (= 5.0.7.1)
      arel (~> 7.0)
    activerecord-import (1.0.0)
      activerecord (>= 3.2)
    activesupport (5.0.7.1)
      concurrent-ruby (~> 1.0, >= 1.0.2)
      i18n (>= 0.7, < 2)
      minitest (~> 5.1)
      tzinfo (~> 1.1)
    acts_as_list (0.9.17)
      activerecord (>= 3.0)
    addressable (2.5.2)
      public_suffix (>= 2.0.2, < 4.0)
    aes_key_wrap (1.0.1)
    afm (0.2.2)
    annotate (2.7.4)
      activerecord (>= 3.2, < 6.0)
      rake (>= 10.4, < 13.0)
    ansi (1.5.0)
    archive-zip (0.7.0)
      io-like (~> 0.3.0)
    arel (7.1.4)
    ast (2.4.0)
    attr_required (1.0.1)
    auto_strip_attributes (2.5.0)
      activerecord (>= 4.0)
    aws-eventstream (1.0.1)
<<<<<<< HEAD
    aws-partitions (1.139.0)
    aws-sdk-acm (1.14.0)
      aws-sdk-core (~> 3, >= 3.39.0)
=======
    aws-google (0.1.1)
      aws-sdk-core (~> 3)
      google-api-client (~> 0.23)
      launchy (~> 2)
    aws-partitions (1.104.0)
    aws-sdk-acm (1.9.0)
      aws-sdk-core (~> 3)
>>>>>>> 69f2ca7c
      aws-sigv4 (~> 1.0)
    aws-sdk-cloudformation (1.14.0)
      aws-sdk-core (~> 3, >= 3.39.0)
      aws-sigv4 (~> 1.0)
    aws-sdk-cloudfront (1.11.0)
      aws-sdk-core (~> 3, >= 3.39.0)
      aws-sigv4 (~> 1.0)
    aws-sdk-cloudwatch (1.13.0)
      aws-sdk-core (~> 3, >= 3.39.0)
      aws-sigv4 (~> 1.0)
    aws-sdk-cloudwatchlogs (1.13.0)
      aws-sdk-core (~> 3, >= 3.39.0)
      aws-sigv4 (~> 1.0)
    aws-sdk-core (3.46.1)
      aws-eventstream (~> 1.0)
      aws-partitions (~> 1.0)
      aws-sigv4 (~> 1.0)
      jmespath (~> 1.0)
    aws-sdk-dynamodb (1.21.0)
      aws-sdk-core (~> 3, >= 3.39.0)
      aws-sigv4 (~> 1.0)
    aws-sdk-ec2 (1.70.0)
      aws-sdk-core (~> 3, >= 3.39.0)
      aws-sigv4 (~> 1.0)
    aws-sdk-firehose (1.11.0)
      aws-sdk-core (~> 3, >= 3.39.0)
      aws-sigv4 (~> 1.0)
    aws-sdk-kms (1.13.0)
      aws-sdk-core (~> 3, >= 3.39.0)
      aws-sigv4 (~> 1.0)
    aws-sdk-rds (1.43.0)
      aws-sdk-core (~> 3, >= 3.39.0)
      aws-sigv4 (~> 1.0)
    aws-sdk-route53 (1.17.0)
      aws-sdk-core (~> 3, >= 3.39.0)
      aws-sigv4 (~> 1.0)
    aws-sdk-s3 (1.30.1)
      aws-sdk-core (~> 3, >= 3.39.0)
      aws-sdk-kms (~> 1)
      aws-sigv4 (~> 1.0)
    aws-sdk-sqs (1.10.0)
      aws-sdk-core (~> 3, >= 3.39.0)
      aws-sigv4 (~> 1.0)
    aws-sigv4 (1.0.3)
    backports (3.11.4)
    bcrypt (3.1.12)
    better_errors (2.5.1)
      coderay (>= 1.0.0)
      erubi (>= 1.0.0)
      rack (>= 0.9.0)
    bindata (2.4.4)
    bindex (0.5.0)
    binding_of_caller (0.8.0)
      debug_inspector (>= 0.0.1)
    bootstrap-sass (2.3.2.2)
      sass (~> 3.2)
    brakeman (4.4.0)
    builder (3.2.3)
    cancancan (1.15.0)
    capybara (3.13.2)
      addressable
      mini_mime (>= 0.1.3)
      nokogiri (~> 1.8)
      rack (>= 1.6.0)
      rack-test (>= 0.6.3)
      regexp_parser (~> 1.2)
      xpath (~> 3.2)
    childprocess (0.9.0)
      ffi (~> 1.0, >= 1.0.11)
    chromedriver-helper (0.0.9)
      archive-zip (~> 0.7.0)
      nokogiri (~> 1.6)
    chronic (0.10.2)
    chunky_png (1.3.6)
    climate_control (0.2.0)
    cocaine (0.6.0)
      terrapin (= 0.6.0)
    codecov (0.1.14)
      json
      simplecov
      url
    codemirror-rails (5.16.0)
      railties (>= 3.0, < 6.0)
    coderay (1.1.2)
    colorize (0.8.1)
    composite_primary_keys (9.0.10)
      activerecord (~> 5.0.0, >= 5.0.7)
    concurrent-ruby (1.1.4)
    connection_pool (2.2.2)
    crack (0.4.3)
      safe_yaml (~> 1.0.0)
    crass (1.0.4)
    cucumber (3.1.2)
      builder (>= 2.1.2)
      cucumber-core (~> 3.2.0)
      cucumber-expressions (~> 6.0.1)
      cucumber-wire (~> 0.0.1)
      diff-lcs (~> 1.3)
      gherkin (~> 5.1.0)
      multi_json (>= 1.7.5, < 2.0)
      multi_test (>= 0.1.2)
    cucumber-core (3.2.1)
      backports (>= 3.8.0)
      cucumber-tag_expressions (~> 1.1.0)
      gherkin (~> 5.0)
    cucumber-expressions (6.0.1)
    cucumber-tag_expressions (1.1.1)
    cucumber-wire (0.0.1)
    daemons (1.3.1)
    dalli (2.7.9)
    dalli-elasticache (0.2.0)
      dalli (>= 1.0.0)
    debug_inspector (0.0.3)
    declarative (0.0.10)
    declarative-option (0.1.0)
    devise (4.4.3)
      bcrypt (~> 3.0)
      orm_adapter (~> 0.1)
      railties (>= 4.1.0, < 6.0)
      responders
      warden (~> 1.2.3)
    devise_invitable (1.6.1)
      actionmailer (>= 3.2.6)
      devise (>= 3.2.0)
    diff-lcs (1.3)
    docile (1.3.1)
    domain_name (0.5.20180417)
      unf (>= 0.0.5, < 1.0.0)
    erubi (1.8.0)
    erubis (2.7.0)
    eventmachine (1.2.7)
    execjs (2.7.0)
    exifr (1.3.6)
    eyes_core (3.14.2)
      chunky_png (= 1.3.6)
      faraday
      oily_png (~> 1.2)
      oj
    eyes_selenium (3.14.2)
      capybara
      eyes_core (= 3.14.2)
      selenium-webdriver
      watir
    factory_girl (4.9.0)
      activesupport (>= 3.0.0)
    factory_girl_rails (4.9.0)
      factory_girl (~> 4.9.0)
      railties (>= 3.0.0)
    fake_sqs (0.4.3)
      builder (~> 3.2)
      rack (~> 2.0)
      sinatra (~> 2.0)
    fakeredis (0.7.0)
      redis (>= 3.2, < 5.0)
    faraday (0.15.4)
      multipart-post (>= 1.2, < 3)
    ffi (1.10.0)
    firebase (0.2.8)
      googleauth
      httpclient (>= 2.5.3)
      json
    firebase_token_generator (2.0.0)
    font-awesome-rails (4.6.3.1)
      railties (>= 3.2, < 5.1)
    fspath (3.1.0)
    gemoji (3.0.0)
    get_process_mem (0.2.3)
    gherkin (5.1.0)
    globalid (0.4.2)
      activesupport (>= 4.2.0)
    google-api-client (0.28.4)
      addressable (~> 2.5, >= 2.5.1)
      googleauth (>= 0.5, < 0.10.0)
      httpclient (>= 2.8.1, < 3.0)
      mime-types (~> 3.0)
      representable (~> 3.0)
      retriable (>= 2.0, < 4.0)
      signet (~> 0.10)
    google_drive (2.1.3)
      google-api-client (>= 0.11.0, < 1.0.0)
      googleauth (>= 0.5.0, < 1.0.0)
      nokogiri (>= 1.5.3, < 2.0.0)
    googleauth (0.8.0)
      faraday (~> 0.12)
      jwt (>= 1.4, < 3.0)
      memoist (~> 0.16)
      multi_json (~> 1.11)
      os (>= 0.9, < 2.0)
      signet (~> 0.7)
    haml-rails (1.0.0)
      actionpack (>= 4.0.1)
      activesupport (>= 4.0.1)
      haml (>= 4.0.6, < 6.0)
      html2haml (>= 1.0.1)
      railties (>= 4.0.1)
    haml_lint (0.28.0)
      haml (>= 4.0, < 5.1)
      rainbow
      rake (>= 10, < 13)
      rubocop (>= 0.50.0)
      sysexits (~> 1.1)
    hammerspace (0.1.7)
      gnista (~> 1.0.1)
    hashdiff (0.3.8)
    hashery (2.1.2)
    hashie (3.6.0)
    highline (1.6.21)
    honeybadger (4.2.1)
    html2haml (2.2.0)
      erubis (~> 2.7.0)
      haml (>= 4.0, < 6)
      nokogiri (>= 1.6.0)
      ruby_parser (~> 3.5)
    http-cookie (1.0.3)
      domain_name (~> 0.5)
    httparty (0.16.4)
      mime-types (~> 3.0)
      multi_xml (>= 0.5.2)
    httpclient (2.8.3)
    image_size (1.5.0)
    in_threads (1.5.1)
    io-like (0.3.0)
    jbuilder (2.8.0)
      activesupport (>= 4.2.0)
      multi_json (>= 1.2)
    jmespath (1.4.0)
    jquery-rails (4.3.3)
      rails-dom-testing (>= 1, < 3)
      railties (>= 4.2.0)
      thor (>= 0.14, < 2.0)
    jquery-ui-rails (6.0.1)
      railties (>= 3.2.16)
    json (2.1.0)
    json-jwt (1.10.0)
      activesupport (>= 4.2)
      aes_key_wrap
      bindata
    jsonapi-serializers (1.0.1)
      activesupport
    jumphash (0.1.0)
    jwt (1.5.6)
    kaminari (1.1.1)
      activesupport (>= 4.1.0)
      kaminari-actionview (= 1.1.1)
      kaminari-activerecord (= 1.1.1)
      kaminari-core (= 1.1.1)
    kaminari-actionview (1.1.1)
      actionview
      kaminari-core (= 1.1.1)
    kaminari-activerecord (1.1.1)
      activerecord
      kaminari-core (= 1.1.1)
    kaminari-core (1.1.1)
    kgio (2.11.2)
    launchy (2.4.3)
      addressable (~> 2.3)
    le (2.7.6)
    libv8 (3.16.14.19)
    listen (3.1.5)
      rb-fsevent (~> 0.9, >= 0.9.4)
      rb-inotify (~> 0.9, >= 0.9.7)
      ruby_dep (~> 1.2)
    loofah (2.2.3)
      crass (~> 1.0.2)
      nokogiri (>= 1.5.9)
    mail (2.7.1)
      mini_mime (>= 0.1.1)
    marked-rails (0.3.2.0)
    memoist (0.16.0)
    memory_profiler (0.9.12)
    metaclass (0.0.4)
    method_source (0.9.2)
    mime-types (3.2.2)
      mime-types-data (~> 3.2015)
    mime-types-data (3.2018.0812)
    mini_magick (4.9.2)
    mini_mime (1.0.1)
    mini_portile2 (2.3.0)
    minitest (5.11.3)
    minitest-around (0.5.0)
      minitest (~> 5.0)
    minitest-reporters (1.2.0)
      ansi
      builder
      minitest (>= 5.0)
      ruby-progressbar
    mocha (1.8.0)
      metaclass (~> 0.0.1)
    multi_json (1.13.1)
    multi_test (0.1.2)
    multi_xml (0.6.0)
    multipart-post (2.0.0)
    mustermann (1.0.3)
    mysql2 (0.5.2)
    nakayoshi_fork (0.0.4)
    naturally (2.2.0)
    net-http-persistent (3.0.0)
      connection_pool (~> 2.2)
    net-scp (1.2.1)
      net-ssh (>= 2.6.5)
    net-ssh (5.1.0)
    netrc (0.11.0)
    newrelic_rpm (4.8.0.341)
    nio4r (2.3.1)
    nokogiri (1.8.5)
      mini_portile2 (~> 2.3.0)
    oauth (0.5.4)
    oauth2 (1.4.1)
      faraday (>= 0.8, < 0.16.0)
      jwt (>= 1.0, < 3.0)
      multi_json (~> 1.3)
      multi_xml (~> 0.5)
      rack (>= 1.2, < 3)
    octokit (4.13.0)
      sawyer (~> 0.8.0, >= 0.5.3)
    oily_png (1.2.0)
      chunky_png (~> 1.3.1)
    oj (3.7.8)
    omniauth (1.9.0)
      hashie (>= 3.4.6, < 3.7.0)
      rack (>= 1.6.2, < 3)
    omniauth-facebook (4.0.0)
      omniauth-oauth2 (~> 1.2)
    omniauth-google-oauth2 (0.3.1)
      jwt (~> 1.0)
      multi_json (~> 1.3)
      omniauth (>= 1.1.1)
      omniauth-oauth2 (>= 1.3.1)
    omniauth-oauth2 (1.5.0)
      oauth2 (~> 1.1)
      omniauth (~> 1.2)
    omniauth-openid (1.0.1)
      omniauth (~> 1.0)
      rack-openid (~> 1.3.1)
    open_uri_redirections (0.2.1)
    openid_connect (1.1.6)
      activemodel
      attr_required (>= 1.0.0)
      json-jwt (>= 1.5.0)
      rack-oauth2 (>= 1.6.1)
      swd (>= 1.0.0)
      tzinfo
      validate_email
      validate_url
      webfinger (>= 1.0.1)
    orm_adapter (0.5.0)
    os (1.0.0)
    parallel (1.13.0)
    parallel_tests (2.28.0)
      parallel
    paranoia (2.4.1)
      activerecord (>= 4.0, < 5.3)
    parser (2.6.0.0)
      ast (~> 2.4.0)
    pdf-reader (2.2.0)
      Ascii85 (~> 1.0.0)
      afm (~> 0.2.1)
      hashery (~> 2.0)
      ruby-rc4
      ttfunk
    pg (1.1.4)
    phantomjs (1.9.7.1)
    powerpack (0.1.2)
    progress (3.5.0)
    pry (0.12.2)
      coderay (~> 1.1.0)
      method_source (~> 0.9.0)
    public_suffix (3.0.3)
    puma_worker_killer (0.1.0)
      get_process_mem (~> 0.2)
      puma (>= 2.7, < 4)
    pusher (1.3.2)
      httpclient (~> 2.7)
      multi_json (~> 1.0)
      pusher-signature (~> 0.1.8)
    pusher-signature (0.1.8)
    rack (2.0.6)
    rack-cache (1.8.0)
      rack (>= 0.4)
    rack-mini-profiler (1.0.2)
      rack (>= 1.2.0)
    rack-oauth2 (1.9.3)
      activesupport
      attr_required
      httpclient
      json-jwt (>= 1.9.0)
      rack
    rack-openid (1.3.1)
      rack (>= 1.1.0)
      ruby-openid (>= 2.1.8)
    rack-parser (0.7.0)
      rack
    rack-protection (2.0.5)
      rack
    rack-ssl-enforcer (0.2.9)
    rack-test (0.6.3)
      rack (>= 1.0)
    rack_csrf (2.6.0)
      rack (>= 1.1.0)
    rails (5.0.7.1)
      actioncable (= 5.0.7.1)
      actionmailer (= 5.0.7.1)
      actionpack (= 5.0.7.1)
      actionview (= 5.0.7.1)
      activejob (= 5.0.7.1)
      activemodel (= 5.0.7.1)
      activerecord (= 5.0.7.1)
      activesupport (= 5.0.7.1)
      bundler (>= 1.3.0)
      railties (= 5.0.7.1)
      sprockets-rails (>= 2.0.0)
    rails-controller-testing (1.0.4)
      actionpack (>= 5.0.1.x)
      actionview (>= 5.0.1.x)
      activesupport (>= 5.0.1.x)
    rails-dom-testing (2.0.3)
      activesupport (>= 4.2.0)
      nokogiri (>= 1.6)
    rails-html-sanitizer (1.0.4)
      loofah (~> 2.2, >= 2.2.2)
    railties (5.0.7.1)
      actionpack (= 5.0.7.1)
      activesupport (= 5.0.7.1)
      method_source
      rake (>= 0.8.7)
      thor (>= 0.18.1, < 2.0)
    rainbow (3.0.0)
    raindrops (0.19.0)
    rake (12.3.2)
    rambling-trie (2.0.0)
    rb-fsevent (0.10.3)
    rb-inotify (0.10.0)
      ffi (~> 1.0)
    rdoc (6.1.1)
    recaptcha (4.13.1)
      json
    redcarpet (3.3.4)
    redis (3.3.5)
    ref (2.0.0)
    regexp_parser (1.3.0)
    representable (3.0.4)
      declarative (< 0.1.0)
      declarative-option (< 0.2.0)
      uber (< 0.2.0)
    request_store (1.4.1)
      rack (>= 1.4)
    require_all (2.0.0)
    rerun (0.13.0)
      listen (~> 3.0)
    responders (2.4.1)
      actionpack (>= 4.2.0, < 6.0)
      railties (>= 4.2.0, < 6.0)
    rest-client (2.0.2)
      http-cookie (>= 1.0.2, < 2.0)
      mime-types (>= 1.16, < 4.0)
      netrc (~> 0.8)
    retriable (3.1.2)
    retryable (3.0.3)
    rinku (2.0.5)
    rmagick (2.16.0)
    rspec (3.8.0)
      rspec-core (~> 3.8.0)
      rspec-expectations (~> 3.8.0)
      rspec-mocks (~> 3.8.0)
    rspec-core (3.8.0)
      rspec-support (~> 3.8.0)
    rspec-expectations (3.8.2)
      diff-lcs (>= 1.2.0, < 2.0)
      rspec-support (~> 3.8.0)
    rspec-mocks (3.8.0)
      diff-lcs (>= 1.2.0, < 2.0)
      rspec-support (~> 3.8.0)
    rspec-support (3.8.0)
    rubocop (0.52.1)
      parallel (~> 1.10)
      parser (>= 2.4.0.2, < 3.0)
      powerpack (~> 0.1)
      rainbow (>= 2.2.2, < 4.0)
      ruby-progressbar (~> 1.7)
      unicode-display_width (~> 1.0, >= 1.0.1)
    ruby-openid (2.7.0)
    ruby-prof (0.17.0)
    ruby-progressbar (1.10.0)
    ruby-rc4 (0.1.5)
    ruby_dep (1.3.1)
    ruby_parser (3.12.0)
      sexp_processor (~> 4.9)
    rubyzip (1.2.2)
    safe_yaml (1.0.4)
    sass (3.7.3)
      sass-listen (~> 4.0.0)
    sass-listen (4.0.0)
      rb-fsevent (~> 0.9, >= 0.9.4)
      rb-inotify (~> 0.9, >= 0.9.7)
    sawyer (0.8.1)
      addressable (>= 2.3.5, < 2.6)
      faraday (~> 0.8, < 1.0)
    scss_lint (0.57.1)
      rake (>= 0.9, < 13)
      sass (~> 3.5, >= 3.5.5)
    sdoc (1.0.0)
      rdoc (>= 5.0)
    selenium-webdriver (3.8.0)
      childprocess (~> 0.5)
      rubyzip (~> 1.0)
    sequel (5.17.0)
    sexp_processor (4.11.0)
    shotgun (0.9.2)
      rack (>= 1.0)
    signet (0.11.0)
      addressable (~> 2.3)
      faraday (~> 0.9)
      jwt (>= 1.5, < 3.0)
      multi_json (~> 1.10)
    simplecov (0.16.1)
      docile (~> 1.1)
      json (>= 1.8, < 3)
      simplecov-html (~> 0.10.0)
    simplecov-html (0.10.2)
    sinatra (2.0.5)
      mustermann (~> 1.0)
      rack (~> 2.0)
      rack-protection (= 2.0.5)
      tilt (~> 2.0)
    spring (2.0.2)
      activesupport (>= 4.2)
    spring-commands-testunit (1.0.1)
      spring (>= 0.9.1)
    sprockets-rails (3.2.1)
      actionpack (>= 4.0)
      activesupport (>= 4.0)
      sprockets (>= 3.0.0)
    sqlite3 (1.4.0)
    sshkit (1.18.2)
      net-scp (>= 1.1.2)
      net-ssh (>= 2.8.0)
    stringex (2.5.2)
    swd (1.1.2)
      activesupport (>= 3)
      attr_required (>= 0.0.5)
      httpclient (>= 2.4)
    sysexits (1.2.0)
    taglib-ruby (0.7.1)
    temple (0.8.0)
    terrapin (0.6.0)
      climate_control (>= 0.0.3, < 1.0)
    therubyracer (0.12.3)
      libv8 (~> 3.16.14.15)
      ref
    thin (1.7.2)
      daemons (~> 1.0, >= 1.0.9)
      eventmachine (~> 1.0, >= 1.0.4)
      rack (>= 1, < 3)
    thor (0.20.3)
    thread_safe (0.3.6)
    tilt (2.0.9)
    timecop (0.9.1)
    ttfunk (1.5.1)
    twilio-ruby (5.20.0)
      faraday (~> 0.9)
      jwt (>= 1.5, <= 2.5)
      nokogiri (>= 1.6, < 2.0)
    tzinfo (1.2.5)
      thread_safe (~> 0.1)
    uber (0.1.0)
    uglifier (4.1.20)
      execjs (>= 0.3.0, < 3)
    unf (0.1.4)
      unf_ext
    unf_ext (0.0.7.5)
    unicode-display_width (1.4.1)
    unicode_utils (1.4.0)
    unicorn (5.1.0)
      kgio (~> 2.6)
      raindrops (~> 0.7)
    url (0.3.2)
    user_agent_parser (2.5.1)
    validate_email (0.1.6)
      activemodel (>= 3.0)
      mail (>= 2.2.5)
    validate_url (1.0.2)
      activemodel (>= 3.0.0)
      addressable
    validates_email_format_of (1.6.3)
      i18n
    vcr (4.0.0)
    warden (1.2.8)
      rack (>= 2.0.6)
    watir (6.16.5)
      regexp_parser (~> 1.2)
      selenium-webdriver (~> 3.6)
    web-console (3.7.0)
      actionview (>= 5.0)
      activemodel (>= 5.0)
      bindex (>= 0.4.0)
      railties (>= 5.0)
    webfinger (1.1.0)
      activesupport
      httpclient (>= 2.4)
    webmock (3.5.1)
      addressable (>= 2.3.6)
      crack (>= 0.3.2)
      hashdiff
    websocket-driver (0.6.5)
      websocket-extensions (>= 0.1.0)
    websocket-extensions (0.1.3)
    xpath (3.2.0)
      nokogiri (~> 1.8)
    xxhash (0.4.0)
    youtube-dl.rb (0.3.1.2016.09.11.1)
      cocaine (>= 0.5.4)

PLATFORMS
  ruby

DEPENDENCIES
  StreetAddress
  acmesmith (~> 0)
  active_model_serializers!
  active_record_query_trace
  activerecord-import
  acts_as_list
  addressable
  annotate
  auto_strip_attributes (~> 2.1)
  aws-google
  aws-sdk-acm (~> 1)
  aws-sdk-cloudformation (~> 1)
  aws-sdk-cloudfront (~> 1)
  aws-sdk-cloudwatch (~> 1)
  aws-sdk-cloudwatchlogs (~> 1)
  aws-sdk-core (~> 3)
  aws-sdk-dynamodb (~> 1)
  aws-sdk-ec2 (~> 1)
  aws-sdk-firehose (~> 1.6)
  aws-sdk-rds (~> 1)
  aws-sdk-route53 (~> 1)
  aws-sdk-s3 (~> 1)
  aws-sdk-sqs (~> 1)
  bcrypt
  better_errors
  binding_of_caller
  bootstrap-sass (~> 2.3.2.2)
  brakeman
  cancancan (~> 1.15.0)
  chromedriver-helper (~> 0.0.7)
  chronic (~> 0.10.2)
  codecov
  codemirror-rails
  colorize
  composite_primary_keys
  cucumber
  daemons
  dalli
  dalli-elasticache
  devise (~> 4.4.0)
  devise_invitable (~> 1.6.0)
  execjs
  eyes_selenium (= 3.14.2)
  factory_girl_rails
  fake_sqs
  fakeredis
  firebase
  firebase_token_generator
  font-awesome-rails (~> 4.6.3)
  full-name-splitter!
  gctools!
  gemoji
  geocoder!
  gnista!
  google-api-client (~> 0.23)
  google_drive
  haml!
  haml-rails
  haml_lint
  hammerspace
  highline (~> 1.6.21)
  honeybadger
  httparty
  i18n!
  image_optim!
  image_optim_pack (~> 0.5.0)!
  image_optim_rails!
  image_size
  ims-lti!
  jbuilder (~> 2.5)
  jquery-rails
  jquery-ui-rails (~> 6.0.1)
  jumphash
  jwt
  kaminari
  le (~> 2.2)
  lograge!
  loofah (~> 2.2.1)
  marked-rails
  memory_profiler
  mini_magick
  minitest (~> 5.5)
  minitest-around
  minitest-reporters (~> 1.2.0.beta3)
  mocha
  mysql2 (>= 0.4.1)
  nakayoshi_fork
  naturally
  net-http-persistent
  net-scp
  net-ssh
  newrelic_rpm (~> 4.8.0)
  nokogiri (~> 1.8.2)
  octokit
  oj
  omniauth-clever (~> 1.2.1)!
  omniauth-facebook (~> 4.0.0)
  omniauth-google-oauth2 (~> 0.3.1)
  omniauth-microsoft_v2_auth!
  omniauth-openid
  omniauth-openid-connect!
  omniauth-windowslive (~> 0.0.11)!
  open_uri_redirections
  os
  parallel (= 1.13.0)
  parallel_tests (= 2.28.0)
  paranoia
  pdf-reader
  petit!
  pg
  phantomjs (~> 1.9.7.1)
  pry
  puma!
  puma_worker_killer
  pusher (~> 1.3.1)
  rack-cache
  rack-mini-profiler
  rack-ssl-enforcer
  rack_csrf
  rails (~> 5.0.1)
  rails-controller-testing
  rambling-trie
  recaptcha
  redcarpet (~> 3.3.4)
  redis (~> 3.3.3)
  redis-slave-read!
  require_all
  rerun
  responders (~> 2.0)
  rest-client (~> 2.0)
  retryable
  rinku
  rmagick
  rspec
  rubocop (~> 0.52.0)
  ruby-prof
  ruby-progressbar
  ruby_dep (~> 1.3.1)
  sass-rails!
  scss_lint
  sdoc
  seamless_database_pool!
  selenium-webdriver (= 3.8.0)
  sequel
  shotgun
  simplecov (~> 0.9)
  sinatra (~> 2.0.0.beta2)
  sort_alphabetical!
  spring
  spring-commands-testunit
  sprockets!
  sprockets-rails
  sqlite3
  sshkit
  stringex (~> 2.5.2)
  taglib-ruby
  therubyracer (~> 0.12.2)
  thin
  timecop
  twilio-ruby
  uglifier (>= 1.3.0)
  unicorn (~> 5.1.0)
  user_agent_parser
  validates_email_format_of
  vcr
  web-console
  webmock
  xxhash
  youtube-dl.rb

RUBY VERSION
   ruby 2.5.0p0

BUNDLED WITH
   1.17.0<|MERGE_RESOLUTION|>--- conflicted
+++ resolved
@@ -271,11 +271,6 @@
     auto_strip_attributes (2.5.0)
       activerecord (>= 4.0)
     aws-eventstream (1.0.1)
-<<<<<<< HEAD
-    aws-partitions (1.139.0)
-    aws-sdk-acm (1.14.0)
-      aws-sdk-core (~> 3, >= 3.39.0)
-=======
     aws-google (0.1.1)
       aws-sdk-core (~> 3)
       google-api-client (~> 0.23)
@@ -283,7 +278,6 @@
     aws-partitions (1.104.0)
     aws-sdk-acm (1.9.0)
       aws-sdk-core (~> 3)
->>>>>>> 69f2ca7c
       aws-sigv4 (~> 1.0)
     aws-sdk-cloudformation (1.14.0)
       aws-sdk-core (~> 3, >= 3.39.0)
