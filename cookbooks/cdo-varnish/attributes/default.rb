default['cdo-varnish'] = {
  'backends' => {
    'localhost' => '127.0.0.1',
  },
  'secret' => '00000000-0000-0000-0000-000000000000',
  redirects: {
    'forums.code.org'   => 'support.code.org',
    'aws.code.org'      => 'code.org',
    'blockly.com'       => 'studio.code.org',
    'learn.code.org'    => 'studio.code.org',
    'hourofcode.org'    => 'hourofcode.com',
    'hourofcode.co'     => 'hourofcode.com',
    'hourofcode.net'    => 'hourofcode.com',
    'hourofcode.co.uk'  => 'hourofcode.com',
    'hourofcode.org.uk' => 'hourofcode.com',
    'onehourofcode.com' => 'hourofcode.com',
    'onehourofcode.org' => 'hourofcode.com',
    'dayofcode.com'     => 'hourofcode.com',
    'dayofcode.org'     => 'hourofcode.com',
    'monthofcode.com'   => 'hourofcode.com',
    'weekofcode.org'    => 'hourofcode.com',
    'weekofcode.com'    => 'hourofcode.com',
    'yearofcode.co.uk'  => 'uk.code.org',
    'yearofcode.org.uk' => 'uk.code.org',
    'csedweek.com'        => 'csedweek.org',
    'csedweek.net'        => 'csedweek.org',
    'cseducationweek.com' => 'csedweek.org',
    'cseducationweek.org' => 'csedweek.org',
<<<<<<< HEAD
    'ar.code.org'     => 'program.ar/la-hora-del-codigo/',
    'br.code.org'     => 'programae.org.br/',
    'italia.code.org' => 'programmailfuturo.it',
    'ro.code.org'     => 'adfaber.org/HourofCode/',
    'sg.code.org'     => 'code.org',
    'tr.code.org'     => 'robincode.org',
    'uk.code.org'     => 'code.org',
    'za.code.org'     => 'codeforchange.co.za/',
=======
    'ar.code.org' => 'http://program.ar/la-hora-del-codigo',
    'staging-ar.code.org' => 'http://program.ar/la-hora-del-codigo',
>>>>>>> a36d4bb2
  }
}
# Varnish memory allocation = 1/16 total available memory.
# (expands to 1/8 total memory in practice)
varnish_storage_gb = (node['memory']['total'].to_f / (1024 * 1024) / 16).round(1)
default['cdo-varnish']['storage'] = "malloc,#{varnish_storage_gb}G"<|MERGE_RESOLUTION|>--- conflicted
+++ resolved
@@ -26,19 +26,15 @@
     'csedweek.net'        => 'csedweek.org',
     'cseducationweek.com' => 'csedweek.org',
     'cseducationweek.org' => 'csedweek.org',
-<<<<<<< HEAD
-    'ar.code.org'     => 'program.ar/la-hora-del-codigo/',
-    'br.code.org'     => 'programae.org.br/',
-    'italia.code.org' => 'programmailfuturo.it',
-    'ro.code.org'     => 'adfaber.org/HourofCode/',
-    'sg.code.org'     => 'code.org',
-    'tr.code.org'     => 'robincode.org',
-    'uk.code.org'     => 'code.org',
-    'za.code.org'     => 'codeforchange.co.za/',
-=======
-    'ar.code.org' => 'http://program.ar/la-hora-del-codigo',
+    'ar.code.org'         => 'http://program.ar/la-hora-del-codigo',
     'staging-ar.code.org' => 'http://program.ar/la-hora-del-codigo',
->>>>>>> a36d4bb2
+    'br.code.org'         => 'http://programae.org.br',
+    'italia.code.org'     => 'programmailfuturo.it',
+    'ro.code.org'         => 'adfaber.org/HourofCode',
+    'sg.code.org'         => 'code.org',
+    'tr.code.org'         => 'http://robincode.org',
+    'uk.code.org'         => 'code.org',
+    'za.code.org'         => 'codeforchange.co.za',
   }
 }
 # Varnish memory allocation = 1/16 total available memory.
