DEPENDENCIES
  apt
  ark
  build-essential
  cdo-analytics
    path: cdo-analytics
  cdo-apps
    path: cdo-apps
  cdo-authorized-keys
    path: cdo-authorized-keys
  cdo-awscli
    path: cdo-awscli
  cdo-cloudwatch-agent
    path: cdo-cloudwatch-agent
  cdo-github-access
    path: cdo-github-access
  cdo-home-ubuntu
    path: cdo-home-ubuntu
  cdo-i18n
    path: cdo-i18n
  cdo-java-7
    path: cdo-java-7
  cdo-jemalloc
    path: cdo-jemalloc
  cdo-mysql
    path: cdo-mysql
  cdo-nginx
    path: cdo-nginx
  cdo-nodejs
    path: cdo-nodejs
  cdo-postfix
    path: cdo-postfix
  cdo-redis
    path: cdo-redis
  cdo-repository
    path: cdo-repository
  cdo-ruby
    path: cdo-ruby
  cdo-secrets
    path: cdo-secrets
  cdo-syslog
    path: cdo-syslog
  cdo-tippecanoe
    path: cdo-tippecanoe
  cdo-users
    path: cdo-users
  cdo-varnish
    path: cdo-varnish
  chef-client
  chef_client_updater
  ntp
  seven_zip
  sudo-user
    path: sudo-user

GRAPH
  apt (2.6.1)
  ark (4.0.0)
    build-essential (>= 0.0.0)
    seven_zip (>= 0.0.0)
  aws_cloudwatch (1.0.2)
  build-essential (8.2.1)
    mingw (>= 1.1)
    seven_zip (>= 0.0.0)
  cdo-analytics (0.0.0)
    apt (~> 2.6.0)
    ark (>= 0.0.0)
  cdo-apps (0.2.428)
    apt (>= 0.0.0)
    build-essential (>= 0.0.0)
    cdo-analytics (>= 0.0.0)
    cdo-cloudwatch-agent (>= 0.0.0)
    cdo-i18n (>= 0.0.0)
    cdo-java-7 (>= 0.0.0)
    cdo-jemalloc (>= 0.0.0)
    cdo-mysql (>= 0.0.0)
    cdo-nginx (>= 0.0.0)
    cdo-nodejs (>= 0.0.0)
    cdo-postfix (>= 0.0.0)
    cdo-redis (>= 0.0.0)
    cdo-repository (>= 0.0.0)
    cdo-ruby (>= 0.0.0)
    cdo-secrets (>= 0.0.0)
    cdo-syslog (>= 0.0.0)
    cdo-tippecanoe (>= 0.0.0)
    cdo-varnish (>= 0.0.0)
    chef_client_updater (>= 0.0.0)
    chef_hostname (< 1.0.0)
    poise-service (>= 0.0.0)
    sudo-user (>= 0.0.0)
    yarn (>= 0.0.0)
  cdo-authorized-keys (0.1.2)
  cdo-awscli (0.1.13)
    apt (~> 2.6.0)
    poise-python (>= 0.0.0)
    sudo-user (>= 0.0.0)
  cdo-cloudwatch-agent (0.1.1)
    aws_cloudwatch (>= 0.0.0)
  cdo-github-access (0.1.9)
  cdo-home-ubuntu (0.1.3)
  cdo-i18n (0.0.0)
    apt (~> 2.6.0)
    cdo-java-7 (>= 0.0.0)
  cdo-java-7 (0.1.1)
    build-essential (>= 0.0.0)
  cdo-jemalloc (0.1.4)
    ark (>= 0.0.0)
<<<<<<< HEAD
  cdo-mysql (0.1.27)
=======
  cdo-mysql (0.1.26)
>>>>>>> f27af7f7
    apt (~> 2.6.0)
  cdo-nginx (0.0.16)
    apt (>= 0.0.0)
    ssl_certificate (>= 0.0.0)
  cdo-nodejs (0.2.30)
    nodejs (>= 0.0.0)
  cdo-postfix (0.2.9)
    apt (>= 0.0.0)
    postfix (>= 0.0.0)
  cdo-redis (0.1.3)
    redisio (>= 0.0.0)
  cdo-repository (0.2.19)
    cdo-github-access (>= 0.0.0)
  cdo-ruby (0.2.15)
    apt (~> 2.6.0)
    sudo-user (>= 0.0.0)
  cdo-secrets (0.1.8)
  cdo-syslog (0.1.1)
    sudo-user (>= 0.0.0)
  cdo-tippecanoe (0.1.4)
    ark (>= 0.0.0)
  cdo-users (0.1.30)
    apt (~> 2.6.0)
  cdo-varnish (0.3.256)
    apt (>= 0.0.0)
  chef-client (11.3.0)
    cron (>= 4.2.0)
    logrotate (>= 1.9.0)
  chef_client_updater (3.5.3)
  chef_hostname (0.6.1)
  cron (6.2.1)
  logrotate (2.2.0)
  mingw (2.1.0)
    seven_zip (>= 0.0.0)
  nodejs (6.0.0)
    ark (>= 2.0.2)
    build-essential (>= 5.0)
  ntp (3.6.2)
  ohai (5.3.0)
  poise (2.8.2)
  poise-archive (1.5.0)
    poise (~> 2.6)
  poise-languages (2.1.2)
    poise (~> 2.5)
    poise-archive (~> 1.0)
  poise-python (1.7.0)
    poise (~> 2.7)
    poise-languages (~> 2.0)
  poise-service (1.5.2)
    poise (~> 2.0)
  postfix (5.3.1)
  redisio (3.0.0)
    build-essential (>= 5.0)
    selinux_policy (>= 0.0.0)
    ulimit (>= 0.1.2)
  selinux_policy (2.3.4)
  seven_zip (3.1.1)
    windows (>= 0.0.0)
  ssl_certificate (2.1.0)
  sudo-user (0.1.3)
    ohai (>= 0.0.0)
  ulimit (1.0.0)
  windows (6.0.0)
  yarn (0.4.2)
    apt (>= 0.0.0)<|MERGE_RESOLUTION|>--- conflicted
+++ resolved
@@ -105,11 +105,7 @@
     build-essential (>= 0.0.0)
   cdo-jemalloc (0.1.4)
     ark (>= 0.0.0)
-<<<<<<< HEAD
   cdo-mysql (0.1.27)
-=======
-  cdo-mysql (0.1.26)
->>>>>>> f27af7f7
     apt (~> 2.6.0)
   cdo-nginx (0.0.16)
     apt (>= 0.0.0)
