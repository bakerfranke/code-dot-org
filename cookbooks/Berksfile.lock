--- conflicted
+++ resolved
@@ -64,11 +64,7 @@
   cdo-analytics (0.0.0)
     apt (~> 2.6.0)
     ark (>= 0.0.0)
-<<<<<<< HEAD
-  cdo-apps (0.2.392)
-=======
   cdo-apps (0.2.394)
->>>>>>> 77de697d
     apt (>= 0.0.0)
     build-essential (>= 0.0.0)
     cdo-analytics (>= 0.0.0)
