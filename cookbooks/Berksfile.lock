DEPENDENCIES
  apt (~> 2.6.0)
  ark (< 4.0.0)
  build-essential (~> 2.1.3)
  cdo-analytics
    path: cdo-analytics
  cdo-apps
    path: cdo-apps
  cdo-authorized-keys
    path: cdo-authorized-keys
  cdo-awscli
    path: cdo-awscli
  cdo-cloudwatch-extra-metrics
    path: cdo-cloudwatch-extra-metrics
  cdo-cloudwatch-logger
    path: cdo-cloudwatch-logger
  cdo-freegeoip
    path: cdo-freegeoip
  cdo-github-access
    path: cdo-github-access
  cdo-home-ubuntu
    path: cdo-home-ubuntu
  cdo-i18n
    path: cdo-i18n
  cdo-java-7
    path: cdo-java-7
  cdo-jemalloc
    path: cdo-jemalloc
  cdo-mysql
    path: cdo-mysql
  cdo-networking
    path: cdo-networking
  cdo-newrelic
    path: cdo-newrelic
  cdo-nginx
    path: cdo-nginx
  cdo-nodejs
    path: cdo-nodejs
  cdo-postfix
    path: cdo-postfix
  cdo-redis
    path: cdo-redis
  cdo-repository
    path: cdo-repository
  cdo-ruby
    path: cdo-ruby
  cdo-secrets
    path: cdo-secrets
  cdo-users
    path: cdo-users
  cdo-varnish
    path: cdo-varnish
  chef-client (~> 4.2.0)
  chef_client_updater
    git: https://github.com/wjordan/chef_client_updater.git
    revision: c15baa2bc783f515912665a7b1de00df5d7f0a3e
    branch: update_rubygems_fix
  ixgbevf
    git: https://github.com/wjordan/chef-ixgbevf.git
    revision: 969318033aecd49dbbd57d9dafd03a84959d7736
    branch: cdo
  ntp (~> 1.8.6)
  sudo-user
    path: sudo-user

GRAPH
  apt (2.6.1)
  ark (3.1.0)
    build-essential (>= 0.0.0)
    seven_zip (>= 0.0.0)
    windows (>= 0.0.0)
  build-essential (2.1.3)
  cdo-analytics (0.0.0)
    apt (~> 2.6.0)
    ark (>= 0.0.0)
<<<<<<< HEAD
  cdo-apps (0.2.342)
=======
  cdo-apps (0.2.343)
>>>>>>> e225e48c
    apt (>= 0.0.0)
    build-essential (>= 0.0.0)
    cdo-analytics (>= 0.0.0)
    cdo-cloudwatch-extra-metrics (>= 0.0.0)
    cdo-cloudwatch-logger (>= 0.0.0)
    cdo-i18n (>= 0.0.0)
    cdo-java-7 (>= 0.0.0)
    cdo-jemalloc (>= 0.0.0)
    cdo-mysql (>= 0.0.0)
    cdo-networking (>= 0.0.0)
    cdo-nginx (>= 0.0.0)
    cdo-nodejs (>= 0.0.0)
    cdo-postfix (>= 0.0.0)
    cdo-redis (>= 0.0.0)
    cdo-repository (>= 0.0.0)
    cdo-ruby (>= 0.0.0)
    cdo-secrets (>= 0.0.0)
    cdo-varnish (>= 0.0.0)
    chef_client_updater (>= 0.0.0)
    chef_hostname (>= 0.0.0)
    poise-service (>= 0.0.0)
    sudo-user (>= 0.0.0)
  cdo-authorized-keys (0.1.2)
  cdo-awscli (0.1.10)
    apt (~> 2.6.0)
    poise-python (>= 0.0.0)
    sudo-user (>= 0.0.0)
  cdo-cloudwatch-extra-metrics (0.1.6)
    ark (>= 0.0.0)
  cdo-cloudwatch-logger (0.1.9)
    cdo-awscli (>= 0.0.0)
    poise-service (>= 0.0.0)
    sudo-user (>= 0.0.0)
  cdo-freegeoip (0.1.2)
    ark (>= 0.0.0)
    poise-service (>= 0.0.0)
  cdo-github-access (0.1.8)
  cdo-home-ubuntu (0.1.3)
  cdo-i18n (0.0.0)
    apt (~> 2.6.0)
    cdo-java-7 (>= 0.0.0)
  cdo-java-7 (0.1.1)
    build-essential (>= 0.0.0)
  cdo-jemalloc (0.1.2)
    ark (>= 0.0.0)
  cdo-mysql (0.1.13)
    apt (~> 2.6.0)
  cdo-networking (0.1.1)
    ixgbevf (>= 0.0.0)
  cdo-newrelic (0.1.18)
    apt (>= 0.0.0)
  cdo-nginx (0.0.14)
    apt (>= 0.0.0)
    ssl_certificate (>= 0.0.0)
  cdo-nodejs (0.2.25)
    nodejs (>= 0.0.0)
  cdo-postfix (0.2.7)
    apt (>= 0.0.0)
    postfix (>= 0.0.0)
  cdo-redis (0.1.1)
    redisio (>= 0.0.0)
  cdo-repository (0.2.18)
    cdo-github-access (>= 0.0.0)
  cdo-ruby (0.2.13)
    apt (~> 2.6.0)
    sudo-user (>= 0.0.0)
  cdo-secrets (0.1.7)
  cdo-users (0.1.21)
    apt (~> 2.6.0)
  cdo-varnish (0.3.209)
    apt (>= 0.0.0)
  chef-client (4.2.4)
    cron (>= 1.2.0)
    logrotate (>= 1.2.0)
    windows (~> 1.11)
  chef_client_updater (3.2.4)
  chef_handler (1.3.0)
  chef_hostname (0.4.1)
    compat_resource (>= 0.0.0)
  compat_resource (12.9.1)
  cron (1.7.4)
  ixgbevf (0.1.2)
    apt (>= 0.0.0)
    yum-epel (>= 0.0.0)
  logrotate (1.9.2)
  nodejs (5.0.0)
    ark (>= 2.0.2)
    build-essential (>= 0.0.0)
  ntp (1.8.6)
  ohai (2.1.0)
  poise (2.7.1)
  poise-archive (1.5.0)
    poise (~> 2.6)
  poise-languages (2.1.2)
    poise (~> 2.5)
    poise-archive (~> 1.0)
  poise-python (1.7.0)
    poise (~> 2.7)
    poise-languages (~> 2.0)
  poise-service (1.3.1)
    poise (~> 2.0)
  postfix (3.7.0)
  redisio (2.5.0)
    build-essential (>= 0.0.0)
    ulimit (>= 0.1.2)
  seven_zip (2.0.2)
    windows (>= 1.2.2)
  ssl_certificate (1.11.0)
  sudo-user (0.1.1)
    ohai (< 4.0.0)
  ulimit (0.4.0)
  windows (1.39.1)
    chef_handler (>= 0.0.0)
  yum (3.10.0)
  yum-epel (0.6.5)
    yum (~> 3.2)<|MERGE_RESOLUTION|>--- conflicted
+++ resolved
@@ -73,11 +73,7 @@
   cdo-analytics (0.0.0)
     apt (~> 2.6.0)
     ark (>= 0.0.0)
-<<<<<<< HEAD
-  cdo-apps (0.2.342)
-=======
   cdo-apps (0.2.343)
->>>>>>> e225e48c
     apt (>= 0.0.0)
     build-essential (>= 0.0.0)
     cdo-analytics (>= 0.0.0)
