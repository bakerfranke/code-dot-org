--- conflicted
+++ resolved
@@ -98,11 +98,7 @@
       cronjob at:'00 17 * * *', do:deploy_dir('bin', 'cron', 'stop_inactive_adhoc_instances')
       cronjob at:'0 10 * * *', do:deploy_dir('bin', 'cron', 'redshift_rollups')
       cronjob at:'1 7 * * 6', do:deploy_dir('bin', 'cron', 'cleanup_workshop_attendance_codes')
-<<<<<<< HEAD
-      cronjob at:'0 17 * * 1-5', do:deploy_dir('bin', 'cron', 'zendesk_slack_report')
-=======
       cronjob at:'0 14 * * 1-5', do:deploy_dir('bin', 'cron', 'zendesk_slack_report')
->>>>>>> e225e48c
 
       # RDS backup window is 08:50-09:20, so by 11:50 backups should definitely be ready
       cronjob at:'50 11 * * *', do:deploy_dir('bin', 'cron', 'push_latest_rds_backup_to_secondary_account')
