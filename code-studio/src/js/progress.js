--- conflicted
+++ resolved
@@ -58,77 +58,6 @@
   return progress.activityCssClass(clientState.mergeActivityResult(a, b));
 };
 
-<<<<<<< HEAD
-progress.populateProgress = function (scriptName, puzzlePage) {
-  var status;
-
-  // Render the progress the client knows about (from sessionStorage)
-  var clientProgress = clientState.allLevelsProgress()[scriptName] || {};
-  Object.keys(clientProgress).forEach(function (levelId) {
-    $('.user-stats-block .level-' + levelId).addClass(progress.activityCssClass(clientProgress[levelId]));
-  });
-
-  $.ajax('/api/user_progress/' + scriptName).done(function (data) {
-    data = data || {};
-
-    // Show lesson plan links if teacher
-    if (data.isTeacher) {
-      $('.stage-lesson-plan-link').show();
-    }
-
-    // Merge progress from server (loaded via AJAX)
-    var serverProgress = data.levels || {};
-    Object.keys(serverProgress).forEach(function (levelId) {
-      // Only the server can speak to whether a level is submitted/accepted/rejected.  If it is,
-      // apply this styling but don't cache locally.
-      if (serverProgress[levelId].result > clientState.MAXIMUM_CACHABLE_RESULT) {
-        var status;
-        if (serverProgress[levelId].result === REVIEW_REJECTED_RESULT) {
-          status = 'review_rejected';
-        }
-        if (serverProgress[levelId].result === REVIEW_ACCEPTED_RESULT) {
-          status = 'review_accepted';
-        }
-        // Clear the existing class and replace
-        $('.level-' + levelId).attr('class', `level_link ${status}`);
-      } else if (serverProgress[levelId].submitted) {
-        // Clear the existing class and replace
-        $('.level-' + levelId).attr('class', 'level_link submitted');
-      } else if (serverProgress[levelId].pages_completed) {
-        // This is a multi-page level.  There will be multiple dots for the same level ID,
-        // so we need to decorate each of them individually.
-        var pagesCompleted = serverProgress[levelId].pages_completed;
-        for (var page = 0; page < pagesCompleted.length; page++) {
-          status = progress.activityCssClass(pagesCompleted[page]);
-
-          // Clear the existing class and replace.
-          $($('.user-stats-block .level-' + levelId)[page]).attr('class', 'level-' + levelId + ' level_link ' + status);
-
-          // If this is the current level, highlight it.
-          if (window.appOptions && appOptions.serverLevelId && levelId === appOptions.serverLevelId && puzzlePage-1 === page) {
-            $($('.user-stats-block .level-' + appOptions.serverLevelId)[puzzlePage-1]).parent().addClass('puzzle_outer_current');
-          }
-        }
-      } else if (serverProgress[levelId].result !== clientProgress[levelId]) {
-        status = progress.mergedActivityCssClass(clientProgress[levelId], serverProgress[levelId].result);
-
-        // Clear the existing class and replace
-        $('.level-' + levelId).attr('class', 'level_link ' + status);
-
-        // Write down new progress in sessionStorage
-        clientState.trackProgress(null, null, serverProgress[levelId].result, scriptName, levelId);
-      }
-    });
-  });
-
-  // Unless we already highlighted a specific page, highlight the current level.
-  if (puzzlePage === progress.PUZZLE_PAGE_NONE && window.appOptions && appOptions.serverLevelId) {
-    $('.level-' + appOptions.serverLevelId).parent().addClass('puzzle_outer_current');
-  }
-};
-
-=======
->>>>>>> 9672f889
 progress.renderStageProgress = function (stageData, progressData, clientProgress, currentLevelId, puzzlePage) {
   var serverProgress = progressData.levels || {};
   var currentLevelIndex = null;
