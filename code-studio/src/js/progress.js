/* globals dashboard, appOptions  */

<<<<<<< HEAD
var React = require('react');
var ReactDOM = require('react-dom');
var clientState = require('./clientState');
var StageProgress = require('./components/progress/stage_progress');
var CourseProgress = require('./components/progress/course_progress');
=======
import React from 'react';
import { Provider } from 'react-redux';
import { createStore } from 'redux';
import _ from 'lodash';
import clientState from './clientState';
import StageProgress from './components/progress/stage_progress.jsx';
import CourseProgress from './components/progress/course_progress.jsx';
>>>>>>> b3d55220

var progress = module.exports;

/**
 * See ActivityConstants.
 */
const MINIMUM_PASS_RESULT = 20;
const MINIMUM_OPTIMAL_RESULT = 30;
const SUBMITTED_RESULT = 1000;
const REVIEW_REJECTED_RESULT = 1500;
const REVIEW_ACCEPTED_RESULT = 2000;

/**
 * See ApplicationHelper#activity_css_class.
 * @param result
 * @return {string}
 */
progress.activityCssClass = function (result) {
  if (!result) {
    return 'not_tried';
  }
  if (result === SUBMITTED_RESULT) {
    return 'submitted';
  }
  if (result >= MINIMUM_OPTIMAL_RESULT) {
    return 'perfect';
  }
  if (result >= MINIMUM_PASS_RESULT) {
    return 'passed';
  }
  return 'attempted';
};

/**
 * See ApplicationHelper::PUZZLE_PAGE_NONE.
 */
progress.PUZZLE_PAGE_NONE = -1;

/**
 * Returns the "best" of the two results, as defined in apps/src/constants.js.
 * Note that there are negative results that count as an attempt, so we can't
 * just take the maximum.
 * @param {Number} a
 * @param {Number} b
 * @return {string} The result css class.
 */
progress.mergedActivityCssClass = function (a, b) {
  return progress.activityCssClass(clientState.mergeActivityResult(a, b));
};

progress.populateProgress = function (scriptName, puzzlePage) {
  var status;

  // Render the progress the client knows about (from sessionStorage)
  var clientProgress = clientState.allLevelsProgress()[scriptName] || {};
  Object.keys(clientProgress).forEach(function (levelId) {
    $('.user-stats-block .level-' + levelId).addClass(progress.activityCssClass(clientProgress[levelId]));
  });

  $.ajax('/api/user_progress/' + scriptName).done(function (data) {
    data = data || {};

    // Show lesson plan links if teacher
    if (data.isTeacher) {
      $('.stage-lesson-plan-link').show();
    }

    // Merge progress from server (loaded via AJAX)
    var serverProgress = data.levels || {};
    Object.keys(serverProgress).forEach(function (levelId) {
      // Only the server can speak to whether a level is submitted/accepted/rejected.  If it is,
      // apply this styling but don't cache locally.
      if (serverProgress[levelId].result > clientState.MAXIMUM_CACHABLE_RESULT) {
        var status;
        if (serverProgress[levelId].result === REVIEW_REJECTED_RESULT) {
          status = 'review_rejected';
        }
        if (serverProgress[levelId].result === REVIEW_ACCEPTED_RESULT) {
          status = 'review_accepted';
        }
        // Clear the existing class and replace
        $('.level-' + levelId).attr('class', `level_link ${status}`);
      } else if (serverProgress[levelId].submitted) {
        // Clear the existing class and replace
        $('.level-' + levelId).attr('class', 'level_link submitted');
      } else if (serverProgress[levelId].pages_completed) {
        // This is a multi-page level.  There will be multiple dots for the same level ID,
        // so we need to decorate each of them individually.
        var pagesCompleted = serverProgress[levelId].pages_completed;
        for (var page = 0; page < pagesCompleted.length; page++) {
          // The dot is considered perfect if the page is considered complete.
          var pageCompleted = pagesCompleted[page];
          status = pageCompleted ? "perfect" : "attempted";

          // Clear the existing class and replace.
          $($('.user-stats-block .level-' + levelId)[page]).attr('class', 'level-' + levelId + ' level_link ' + status);

          // If this is the current level, highlight it.
          if (window.appOptions && appOptions.serverLevelId && levelId === appOptions.serverLevelId && puzzlePage-1 === page) {
            $($('.user-stats-block .level-' + appOptions.serverLevelId)[puzzlePage-1]).parent().addClass('puzzle_outer_current');
          }
        }
      } else if (serverProgress[levelId].result !== clientProgress[levelId]) {
        status = progress.mergedActivityCssClass(clientProgress[levelId], serverProgress[levelId].result);

        // Clear the existing class and replace
        $('.level-' + levelId).attr('class', 'level_link ' + status);

        // Write down new progress in sessionStorage
        clientState.trackProgress(null, null, serverProgress[levelId].result, scriptName, levelId);
      }
    });
  });

  // Unless we already highlighted a specific page, highlight the current level.
  if (puzzlePage === progress.PUZZLE_PAGE_NONE && window.appOptions && appOptions.serverLevelId) {
    $('.level-' + appOptions.serverLevelId).parent().addClass('puzzle_outer_current');
  }
};

progress.renderStageProgress = function (stageData, progressData, clientProgress, currentLevelId, puzzlePage) {
  var serverProgress = progressData.levels || {};
  var currentLevelIndex = null;
  var lastLevelId = null;
  var levelRepeat = 0;

  var combinedProgress = stageData.levels.map(function (level, index) {
    // Determine the current level index.
    // However, because long assessments can have the same level appearing
    // multiple times, just set this the first time it's determined.
    if (level.id === currentLevelId && currentLevelIndex === null) {
      currentLevelIndex = index;
    }

    // If we have a multi-page level, then we will encounter the same level ID
    // multiple times in a row.  Keep track of how many times we've seen it
    // repeat, so that we know what page we're up to.
    if (level.id === lastLevelId) {
      levelRepeat++;
    } else {
      lastLevelId = level.id;
      levelRepeat = 0;
    }

    var status;
    var result = (serverProgress[level.id] || {}).result;
    if (serverProgress && result > clientState.MAXIMUM_CACHABLE_RESULT) {
      if (result === REVIEW_REJECTED_RESULT) {
        status = 'review_rejected';
      }
      if (result === REVIEW_ACCEPTED_RESULT) {
        status = 'review_accepted';
      }
    } else if (serverProgress && serverProgress[level.id] && serverProgress[level.id].submitted) {
      status = "submitted";
    } else if (serverProgress && serverProgress[level.id] && serverProgress[level.id].pages_completed) {
      // The dot is considered perfect if the page is considered complete.
      var pageCompleted = serverProgress[level.id].pages_completed[levelRepeat];
      status = pageCompleted ? "perfect" : "attempted";
    } else if (clientState.queryParams('user_id')) {
      // Show server progress only (the student's progress)
      status = progress.activityCssClass(result);
    } else {
      // Merge server progress with local progress
      status = progress.mergedActivityCssClass(result, clientProgress[level.id]);
    }

    var href = level.url + location.search;

    return {
      title: level.title,
      status: status,
      kind: level.kind,
      url: href,
      id: level.id
    };
  });

  if (currentLevelIndex !== null && puzzlePage !== progress.PUZZLE_PAGE_NONE) {
    currentLevelIndex += puzzlePage - 1;
  }

  var mountPoint = document.createElement('div');
  mountPoint.style.display = 'inline-block';
  $('.progress_container').replaceWith(mountPoint);
  ReactDOM.render(React.createElement(StageProgress, {
    levels: combinedProgress,
    currentLevelIndex: currentLevelIndex,
    saveAnswersFirst: puzzlePage !== progress.PUZZLE_PAGE_NONE
  }), mountPoint);
};

progress.renderCourseProgress = function (scriptData) {
  var store = loadProgress(scriptData);
  var mountPoint = document.createElement('div');

  $.ajax('/api/user_progress/' + scriptData.name).done(data => {
    data = data || {};

    // Show lesson plan links if teacher
    if (data.isTeacher) {
      $('.stage-lesson-plan-link').show();
    }

    // Merge progress from server (loaded via AJAX)
    if (data.levels) {
      store.dispatch({
        type: 'MERGE_PROGRESS',
        progress: _.mapValues(data.levels, level => level.submitted ? SUBMITTED_RESULT : level.result)
      });
    }
  });

  $('.user-stats-block').prepend(mountPoint);
  ReactDOM.render(
    <Provider store={store}>
      <CourseProgress />
    </Provider>,
    mountPoint
  );
};

function loadProgress(scriptData) {
  var teacherCourse = $('#landingpage').hasClass('teacher-course');

  let store = createStore((state = [], action) => {
    if (action.type === 'MERGE_PROGRESS') {
      let newProgress = {};
      return {
        display: state.display,
        progress: newProgress,
        stages: state.stages.map(stage => Object.assign({}, stage, {levels: stage.levels.map(level => {
          let id = level.uid || level.id;
          newProgress[id] = clientState.mergeActivityResult(state.progress[id], action.progress[id]);

          return Object.assign({}, level, {status: progress.activityCssClass(newProgress[id])});
        })}))
      };
    }
    return state;
  }, {
    display: teacherCourse ? 'list' : 'dots',
    progress: {},
    stages: scriptData.stages
  });

  // Merge in progress saved on the client.
  store.dispatch({
    type: 'MERGE_PROGRESS',
    progress: clientState.allLevelsProgress()[scriptData.name] || {}
  });

  // Progress from the server should be written down locally.
  store.subscribe(() => {
    clientState.batchTrackProgress(scriptData.name, store.getState().progress);
  });

  return store;
}<|MERGE_RESOLUTION|>--- conflicted
+++ resolved
@@ -1,20 +1,13 @@
-/* globals dashboard, appOptions  */
-
-<<<<<<< HEAD
-var React = require('react');
-var ReactDOM = require('react-dom');
-var clientState = require('./clientState');
-var StageProgress = require('./components/progress/stage_progress');
-var CourseProgress = require('./components/progress/course_progress');
-=======
+/* globals appOptions  */
+
 import React from 'react';
+import ReactDOM from 'react-dom';
 import { Provider } from 'react-redux';
 import { createStore } from 'redux';
 import _ from 'lodash';
 import clientState from './clientState';
 import StageProgress from './components/progress/stage_progress.jsx';
 import CourseProgress from './components/progress/course_progress.jsx';
->>>>>>> b3d55220
 
 var progress = module.exports;
 
