--- conflicted
+++ resolved
@@ -223,7 +223,7 @@
   $('.user-stats-block').prepend(mountPoint);
   ReactDOM.render(
     <Provider store={store}>
-      <CourseProgress/>
+      <CourseProgress saveAnswersFirst={false} />
     </Provider>,
     mountPoint
   );
@@ -249,7 +249,6 @@
     return state;
   }, {
     display: teacherCourse ? 'list' : 'dots',
-<<<<<<< HEAD
     progress: {},
     stages: scriptData.stages
   });
@@ -266,11 +265,4 @@
   });
 
   return store;
-}
-=======
-    stages: scriptData.stages,
-    saveAnswersFirst: false
-  }), mountPoint);
-  progress.populateProgress(scriptData.name);
-};
->>>>>>> 0955e8e5
+}