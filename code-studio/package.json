--- conflicted
+++ resolved
@@ -17,11 +17,7 @@
     "lint": "npm run lint-js && npm run lint-css",
     "lint-css": "sass-lint src/css/*css",
     "lint-js": "jshint src/js/*.js",
-<<<<<<< HEAD
-    "test": "mochify test/**/*.js --plugin [ mochify-istanbul --report json --report lcov --dir ./coverage ] && istanbul check-coverage ./coverage/coverage-final.json",
-=======
     "test": "mochify test/**/*.js --transform babelify --plugin [ mochify-istanbul --report json --report lcov --dir ./coverage ] && istanbul check-coverage ./coverage/coverage-final.json",
->>>>>>> e346ec59
     "clean": "rm -rf build",
     "clean-assets": "rm -rf build/assets",
     "clean-css": "rm -rf build/css",
