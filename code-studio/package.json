--- conflicted
+++ resolved
@@ -24,11 +24,7 @@
     "lint-css": "sass-lint src/css/*css",
     "lint-js": "jshint src/js/*.js",
     "test": "mochify test/**/*.js --transform babelify",
-<<<<<<< HEAD
-    "coverage": "mochify test/**/*.js --transform babelify --transform browserify-shim --plugin [ mochify-istanbul --report json --report lcov --dir ./coverage ] && istanbul check-coverage ./coverage/coverage-final.json",
-=======
     "coverage": "mochify test/**/*.js --transform babelify --plugin [ mochify-istanbul --report json --report lcov --dir ./coverage ] && istanbul check-coverage ./coverage/coverage-final.json",
->>>>>>> 41202103
     "clean": "rm -rf build",
     "clean-assets": "rm -rf build/assets",
     "clean-css": "rm -rf build/css",
