--- conflicted
+++ resolved
@@ -1,4 +1,3 @@
-<<<<<<< HEAD
 module.exports = function (grunt) {
 
   var _ = require('lodash');
@@ -6,7 +5,7 @@
 
   var config = {};
 
-  var APPS = process.env.MOOC_APP ? [process.env.MOOC_APP] : [
+  var APPS = [
     'maze',
     'turtle',
     'bounce',
@@ -17,24 +16,6 @@
     'webapp',
     'eval'
   ];
-=======
-var path = require('path');
-var localify = require('./src/dev/localify');
-
-var config = {};
-
-var APPS = [
-  'maze',
-  'turtle',
-  'bounce',
-  'flappy',
-  'studio',
-  'jigsaw',
-  'calc',
-  'webapp',
-  'eval'
-];
->>>>>>> b677d20f
 
 if (process.env.MOOC_APP) {
   var app = process.env.MOOC_APP;
@@ -184,7 +165,7 @@
         {
           expand: true,
           cwd: 'lib/jsinterpreter',
-          src: ['acorn_interpreter.js'],
+          src: ['*.js'],
           dest: 'build/package/js/jsinterpreter/'
         }
       ]
@@ -207,16 +188,8 @@
       options: {
         outputStyle: (MINIFY ? 'compressed' : 'nested')
       },
-<<<<<<< HEAD
       files: {
         'build/package/css/common.css': 'style/common.scss'
-=======
-      {
-        expand: true,
-        cwd: 'lib/jsinterpreter',
-        src: ['*.js'],
-        dest: 'build/package/js/jsinterpreter/'
->>>>>>> b677d20f
       }
     }
   };
