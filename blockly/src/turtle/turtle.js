--- conflicted
+++ resolved
@@ -249,11 +249,7 @@
     // pre-load image for line pattern block. Creating the image object and setting source doesn't seem to be
     // enough in this case, so we're actually creating and reusing the object within the document body.
 
-<<<<<<< HEAD
-    if (config.level.edit_blocks || skin.id == "anna" || skin.id == "elsa")
-=======
     if (BlocklyApps.usingBlockly && config.level.edit_blocks)
->>>>>>> bf24ae7a
     {
       var imageContainer = document.createElement('div');
       imageContainer.style.display='none';
