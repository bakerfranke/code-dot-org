source 'https://rubygems.org'

# Bundle edge Rails instead: gem 'rails', github: 'rails/rails'
gem 'rails', '~> 5.0.0'
gem 'rails-controller-testing'

gem 'sprockets', '~> 3.6.3'
gem 'sprockets-rails', '~> 3.1.1'

# provide `respond_to` methods
# (see: http://guides.rubyonrails.org/4_2_release_notes.html#respond-with-class-level-respond-to)
gem 'responders', '~> 2.0'

gem 'sinatra', '~> 2.0.0.beta2', require: 'sinatra/base'

gem 'mysql2', '~> 0.3.13'
gem 'seamless_database_pool'

gem 'le', '~> 2.2'
gem 'os'
gem 'redis', '~> 3.3.1'
# Using own fork until upstream publishes new version with multi return value fix
# See https://github.com/cheald/redis-slave-read/pull/2
gem 'redis-slave-read', require: false, github: 'islemaster/redis-slave-read', ref: 'start-with-random-node'
gem 'google_drive', '~> 1.0.0'
gem 'dalli' # memcached
gem 'parallel'

gem 'google-api-client'

gem 'crowdin-cli'

# CSRF protection for Sinatra.
gem 'rack_csrf'

group :development do
  gem 'annotate'
  gem 'rack-mini-profiler'
<<<<<<< HEAD
  gem 'web-console', '~> 2.0'
  gem 'thin', '~> 1.6.2'
=======
  gem 'rerun', '~> 0.10.0'
  gem 'shotgun'
  gem 'thin'
  gem 'web-console'
>>>>>>> 71566738
end

group :development, :test do
  gem 'shotgun'
  gem 'rerun', '~> 0.10.0'
  gem 'rack-cache'
  # Use debugger
  #gem 'debugger' unless ENV['RM_INFO']
  # Ref: https://github.com/jfirebaugh/konacha/issues/230
  gem 'konacha', github: 'wjordan/konacha', ref: 'rails-5'  # Mocha + Chai JS testing in Rails
  gem 'poltergeist'  # Headless JS tests.p

  gem 'haml-rails' # haml (instead of erb) generators
  gem 'better_errors'
  gem 'binding_of_caller'
  gem 'ruby-prof'
  gem 'active_record_query_trace'
  # for unit testing
  gem 'factory_girl_rails'
  gem 'webmock', require: false
  gem 'vcr', require: false

  gem 'simplecov', '~> 0.9', require: false
  gem 'coveralls', require: false # test coverage; https://coveralls.zendesk.com/hc/en-us/articles/201769485-Ruby-Rails
  gem 'mocha', require: false
  gem 'sqlite3'
  gem 'timecop'
  gem 'fake_sqs'
  gem 'fakeredis', require: false

  # for ui testing
  gem 'cucumber'
  gem 'selenium-webdriver', '~> 2.45.0'
  gem 'net-http-persistent'
  gem 'rspec'
  gem 'chromedriver-helper', '~> 0.0.7'
  gem 'colorize'
  gem 'spring', '~> 1.7.2'
  gem 'spring-commands-testunit'
  gem "minitest", "~> 5.5"
  gem 'minitest-reporters'
  gem 'minitest-around'
  gem 'eyes_selenium', '~> 2.28.0'

  # for pegasus PDF generation / merging testing
  gem 'pdf-reader', require: false
end

group :doc do
  # bundle exec rake doc:rails generates the API under doc/api.
  gem 'sdoc', require: false
end

# for pegasus PDF generation
gem 'open_uri_redirections', require: false, group: [:development, :staging, :test]

gem 'unicorn', '~> 5.1.0'

gem 'chronic', '~> 0.10.2'

# Use SCSS for stylesheets
gem 'sass-rails'

# Use Uglifier as compressor for JavaScript assets
gem 'uglifier', '>= 1.3.0'

# Use jquery as the JavaScript library
gem 'jquery-rails'

gem 'phantomjs', '~> 1.9.7.1'

# for emoji in utility output
gem 'gemoji'

# Build JSON APIs with ease. Read more: https://github.com/rails/jbuilder
gem 'jbuilder', '~> 2.5'

# authentication and permissions
gem 'devise'
gem 'devise_invitable', '~> 1.6.0'
gem 'cancancan', '~> 1.15.0'

gem 'omniauth-facebook', '~> 4.0.0.rc1'
gem 'omniauth-google-oauth2', '~> 0.3.1'
gem 'omniauth-windowslive', '~> 0.0.10'
# Ref: https://github.com/Clever/omniauth-clever/pull/4
gem 'omniauth-clever', '~> 1.2.1', github: 'wjordan/omniauth-clever'
# Ref: https://github.com/instructure/ims-lti/pull/90
gem 'ims-lti', github: 'wjordan/ims-lti', ref: 'oauth_051'

gem 'bootstrap-sass', '~> 2.3.2.2'
gem 'haml'

gem 'jquery-ui-rails', '~> 5.0.3'

gem 'nokogiri', '~> 1.6.1'

gem 'highline', '~> 1.6.21'

gem 'honeybadger' # error monitoring

gem 'newrelic_rpm', '~> 3.16.0', group: [:staging, :production] # perf/error/etc monitoring

gem 'redcarpet', '~> 3.3.4'

# Ref: https://github.com/alexreisner/geocoder/pull/1085 (pending new RubyGems release)
gem 'geocoder', github: 'wjordan/geocoder', ref: 'rack-request-fix'

gem 'rmagick'
gem 'mini_magick'

gem 'acts_as_list'

gem 'kaminari' # pagination

gem 'stringex', '~> 2.5.2' # Provides String.to_ascii

gem 'naturally' # for sorting string naturally

gem 'retryable' # retry code blocks when they throw exceptions

# Used by a build script.
gem 'execjs'
gem 'therubyracer', '~> 0.12.2', platforms: :ruby

gem 'jwt' # single signon for zendesk

gem 'codemirror-rails' # edit code in textarea
gem 'marked-rails' # js-based md renderer used for levelbuilder md preview

gem 'twilio-ruby' # SMS API for send-to-phone feature

gem 'font-awesome-rails', '~> 4.6.3'
gem 'sequel', '~> 4.10'
gem 'user_agent_parser'

gem "paranoia", "~> 2.2.0.pre" # 'delete' Rails model objects by setting a deleted_at column instead of deleting the row

# JSON model serializer for REST APIs
gem 'active_model_serializers', github: 'rails-api/active_model_serializers', ref: '2962f3f64e7c672bfb5a13a8f739b5db073e5473'
gem 'aws-sdk', '~> 2'

# Lint tools
group :development, :staging do
  gem 'rubocop', '0.37.2', require: false
  gem 'haml_lint', require: false
  gem 'scss_lint', require: false
end

# Reduce volume of production logs
gem 'lograge'

# Enforce SSL
gem 'rack-ssl-enforcer'

# PubSub for NetSim
gem 'pusher', '~> 1.3.0'

gem 'youtube-dl.rb', group: [:development, :staging, :levelbuilder]

gem 'net-ssh'
gem 'net-scp'
gem 'httparty'
gem 'oj'
gem 'daemons'

gem 'rest-client', '~> 2.0'

gem 'rack-attack', '~> 4.4'

# Generate SSL certificates
gem 'acmesmith'

gem 'firebase'
gem 'firebase_token_generator'
gem "selectize-rails"
gem 'mail_view'
gem 'bcrypt'
gem 'addressable'<|MERGE_RESOLUTION|>--- conflicted
+++ resolved
@@ -36,20 +36,13 @@
 group :development do
   gem 'annotate'
   gem 'rack-mini-profiler'
-<<<<<<< HEAD
-  gem 'web-console', '~> 2.0'
-  gem 'thin', '~> 1.6.2'
-=======
+  gem 'thin'
+  gem 'web-console'
+end
+
+group :development, :test do
   gem 'rerun', '~> 0.10.0'
   gem 'shotgun'
-  gem 'thin'
-  gem 'web-console'
->>>>>>> 71566738
-end
-
-group :development, :test do
-  gem 'shotgun'
-  gem 'rerun', '~> 0.10.0'
   gem 'rack-cache'
   # Use debugger
   #gem 'debugger' unless ENV['RM_INFO']
