source 'https://rubygems.org'

# Bundle edge Rails instead: gem 'rails', github: 'rails/rails'
gem 'rails', '~> 5.0.0'
gem 'rails-controller-testing'

gem 'sprockets', '~> 3.6.3'
gem 'sprockets-rails', '~> 3.1.1'

# provide `respond_to` methods
# (see: http://guides.rubyonrails.org/4_2_release_notes.html#respond-with-class-level-respond-to)
gem 'responders', '~> 2.0'

gem 'sinatra', '~> 2.0.0.beta2', require: 'sinatra/base'

gem 'mysql2', '~> 0.3.13'
# Ref: https://github.com/bdurand/seamless_database_pool/issues/28
# Ref: https://github.com/bdurand/seamless_database_pool/issues/31
# Ref: https://github.com/bdurand/seamless_database_pool/pull/33
gem 'seamless_database_pool', github: 'wjordan/seamless_database_pool', ref: 'cdo'

gem 'le', '~> 2.2'
gem 'os'
gem 'redis', '~> 3.3.1'
# Using own fork until upstream publishes new version with multi return value fix
# See https://github.com/cheald/redis-slave-read/pull/2
gem 'redis-slave-read', require: false, github: 'islemaster/redis-slave-read', ref: 'start-with-random-node'
gem 'google_drive', '~> 1.0.0'
gem 'dalli' # memcached
gem 'parallel'

gem 'google-api-client'

gem 'crowdin-cli'

# CSRF protection for Sinatra.
gem 'rack_csrf'

group :development do
  gem 'annotate'
  gem 'rack-mini-profiler'
  gem 'ruby-progressbar', require: false
  gem 'thin'
  gem 'web-console'
  gem 'memoist'
end

group :development, :test do
  gem 'rerun', '~> 0.10.0'
  gem 'shotgun'
  gem 'rack-cache'
  # Use debugger
  #gem 'debugger' unless ENV['RM_INFO']

  gem 'haml-rails' # haml (instead of erb) generators
  gem 'better_errors'
  gem 'binding_of_caller'
  gem 'ruby-prof'
  gem 'active_record_query_trace'
  # for unit testing
  gem 'webmock', require: false
  gem 'vcr', require: false

  gem 'simplecov', '~> 0.9', require: false
  gem 'coveralls', require: false # test coverage; https://coveralls.zendesk.com/hc/en-us/articles/201769485-Ruby-Rails
  gem 'mocha', require: false
  gem 'sqlite3'
  gem 'timecop'
  gem 'fake_sqs'
  gem 'fakeredis', require: false

  # for ui testing
  gem 'cucumber', '~> 2.0.2'
<<<<<<< HEAD
  gem 'selenium-webdriver', '~> 2.53.0'
  gem 'net-http-persistent'
=======
  gem 'selenium-webdriver', '~> 2.45.0'
>>>>>>> bdd370fd
  gem 'rspec'
  gem 'chromedriver-helper', '~> 0.0.7'
  gem 'colorize'
  gem 'spring'
  gem 'spring-commands-testunit'
  gem "minitest", "~> 5.5"
  gem 'minitest-reporters'
  gem 'minitest-around'
  gem 'eyes_selenium', '~> 2.38.0'

  # for pegasus PDF generation / merging testing
  gem 'pdf-reader', require: false
end

group :doc do
  # bundle exec rake doc:rails generates the API under doc/api.
  gem 'sdoc', require: false
end

# needed for unit testing, and also for /rails/mailers email previews
gem 'factory_girl_rails', group: [:development, :staging, :test, :adhoc]

# for pegasus PDF generation
gem 'open_uri_redirections', require: false, group: [:development, :staging, :test]

gem 'unicorn', '~> 5.1.0'

gem 'chronic', '~> 0.10.2'

# Use SCSS for stylesheets
# Ref: https://github.com/rails/sass-rails/pull/386
gem 'sass-rails', github: 'wjordan/sass-rails', ref: 'frozen-array-fix'

# Use Uglifier as compressor for JavaScript assets
gem 'uglifier', '>= 1.3.0'

# Use jquery as the JavaScript library
gem 'jquery-rails'

gem 'phantomjs', '~> 1.9.7.1'

# for emoji in utility output
gem 'gemoji'

# Build JSON APIs with ease. Read more: https://github.com/rails/jbuilder
gem 'jbuilder', '~> 2.5'

# authentication and permissions
gem 'devise'
gem 'devise_invitable', '~> 1.6.0'
gem 'cancancan', '~> 1.15.0'

gem 'omniauth-facebook', '~> 4.0.0.rc1'
gem 'omniauth-google-oauth2', '~> 0.3.1'
# Ref: https://github.com/joel/omniauth-windowslive/pull/16
# Ref: https://github.com/joel/omniauth-windowslive/pull/17
gem 'omniauth-windowslive', '~> 0.0.11', github: 'wjordan/omniauth-windowslive', ref: 'cdo'
# Ref: https://github.com/Clever/omniauth-clever/pull/7
gem 'omniauth-clever', '~> 1.2.1', github: 'Clever/omniauth-clever'
# Ref: https://github.com/instructure/ims-lti/pull/90
gem 'ims-lti', github: 'wjordan/ims-lti', ref: 'oauth_051'

gem 'bootstrap-sass', '~> 2.3.2.2'
gem 'haml'

gem 'jquery-ui-rails', '~> 5.0.3'

gem 'nokogiri', '~> 1.6.1'

gem 'highline', '~> 1.6.21'

gem 'honeybadger' # error monitoring

gem 'newrelic_rpm', '~> 3.16.0', group: [:staging, :development, :production] # perf/error/etc monitoring

gem 'redcarpet', '~> 3.3.4'

# Ref: https://github.com/alexreisner/geocoder/pull/1085 (pending new RubyGems release)
gem 'geocoder', github: 'wjordan/geocoder', ref: 'rack-request-fix'

gem 'rmagick'
gem 'mini_magick'

gem 'acts_as_list'

gem 'kaminari' # pagination

gem 'stringex', '~> 2.5.2' # Provides String.to_ascii

gem 'naturally' # for sorting string naturally

gem 'retryable' # retry code blocks when they throw exceptions

# Used by a build script.
gem 'execjs'
gem 'therubyracer', '~> 0.12.2', platforms: :ruby

gem 'jwt' # single signon for zendesk

gem 'codemirror-rails' # edit code in textarea
gem 'marked-rails' # js-based md renderer used for levelbuilder md preview

gem 'twilio-ruby' # SMS API for send-to-phone feature

gem 'font-awesome-rails', '~> 4.6.3'
gem 'sequel', '~> 4.10'
gem 'user_agent_parser'

gem "paranoia", "~> 2.2.0.pre" # 'delete' Rails model objects by setting a deleted_at column instead of deleting the row

# JSON model serializer for REST APIs
gem 'active_model_serializers', github: 'rails-api/active_model_serializers', ref: '2962f3f64e7c672bfb5a13a8f739b5db073e5473'
gem 'aws-sdk', '~> 2'

# Lint tools
group :development, :staging do
  gem 'rubocop', '0.42.0', require: false
  gem 'haml_lint', require: false
  gem 'scss_lint', require: false
end

# Reduce volume of production logs
gem 'lograge'

# Enforce SSL
gem 'rack-ssl-enforcer'

# PubSub for NetSim
gem 'pusher', '~> 1.3.0', require: false

gem 'youtube-dl.rb', group: [:development, :staging, :levelbuilder]

gem 'net-ssh'
gem 'net-scp'
gem 'httparty'
gem 'oj'
gem 'daemons'

gem 'rest-client', '~> 2.0'

gem 'rack-attack', '~> 4.4'

# Generate SSL certificates
gem 'acmesmith'

gem 'firebase'
gem 'firebase_token_generator'
gem "selectize-rails"
gem 'bcrypt'
gem 'addressable'
gem 'validates_email_format_of'
gem 'sshkit'<|MERGE_RESOLUTION|>--- conflicted
+++ resolved
@@ -71,12 +71,7 @@
 
   # for ui testing
   gem 'cucumber', '~> 2.0.2'
-<<<<<<< HEAD
   gem 'selenium-webdriver', '~> 2.53.0'
-  gem 'net-http-persistent'
-=======
-  gem 'selenium-webdriver', '~> 2.45.0'
->>>>>>> bdd370fd
   gem 'rspec'
   gem 'chromedriver-helper', '~> 0.0.7'
   gem 'colorize'
