--- conflicted
+++ resolved
@@ -23,7 +23,7 @@
         echo "Pull request is from fork $head_repo; exiting."
         exit 1
       fi
-<<<<<<< HEAD
+
 - name: restore-cache
   image: plugins/s3-cache
   settings:
@@ -34,8 +34,7 @@
       from_secret: S3_CACHE_ACCESS_KEY
     secret_key:
       from_secret: S3_CACHE_SECRET_KEY
-=======
->>>>>>> 91028c1c
+
 - name: unit-tests
   image: wintercdo/code-dot-org:0.7
   volumes:
@@ -57,7 +56,7 @@
     - cp -rn "$(pwd)/home/circleci/.rbenv/versions/2.5.0/lib/ruby/gems/2.5.0" /home/circleci/.rbenv/versions/2.5.0/lib/ruby/gems || true
     - cp -rn "$(pwd)/home/circleci/.cache" /home/circleci || true
     - /entrypoint.sh docker/unit_tests.sh
-<<<<<<< HEAD
+
 - name: update-cache
   image: plugins/s3-cache
   volumes:
@@ -80,8 +79,6 @@
       #- /var/lib/mysql
       #- /home/circleci/.cache
       #- /home/circleci/code-dot-org/apps/node_modules
-=======
->>>>>>> 91028c1c
 
 volumes:
 - name: rbenv
