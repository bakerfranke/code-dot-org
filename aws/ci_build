--- conflicted
+++ resolved
@@ -66,20 +66,10 @@
     # Ensure updated Gemfile.lock dependencies are installed.
     RakeUtils.bundle_install
 
-<<<<<<< HEAD
     status = begin
-      RakeUtils.rake 'ci'
+      RakeUtils.rake_stream_output 'ci'
     rescue => e
       CDO.backtrace e
-=======
-    status = 0
-    Dir.chdir(aws_dir) do
-      status = begin
-        RakeUtils.rake_stream_output '--rakefile', 'ci_build.rake', *ARGV
-      rescue => e
-        CDO.backtrace e
-      end
->>>>>>> 77ae3abc
     end
 
     FileUtils.rm STARTED if File.file?(STARTED)
