--- conflicted
+++ resolved
@@ -152,9 +152,6 @@
       end
     end
 
-<<<<<<< HEAD
-    it 'does not write at start of sessions not in sample' do
-=======
     it 'always records hoc_activity for cartoon network' do
       DB.transaction(rollback: :always) do
         DCDO.set('hoc_activity_sample_proportion', 0)  # Pretend we're otherwise not sampling at all.
@@ -167,8 +164,7 @@
       end
     end
 
-    it 'does not write after start of sessions not in sample' do
->>>>>>> 212e6b78
+    it 'does not write at start of sessions not in sample' do
       DB.transaction(rollback: :always) do
         DCDO.set('hoc_activity_sample_weight', 2)
         Kernel.stubs(:rand).returns(0.75)  # Pretend that the session is not in the sample.
