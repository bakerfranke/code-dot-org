--- conflicted
+++ resolved
@@ -1,5 +1,4 @@
----
-es-MX:
+"es-MX":
   hour_of_code: La Hora del Código
   hello: Hola mundo
   'yes': Sí
@@ -1293,13 +1292,10 @@
   cspexam1-mWU7ilDYM9_name: Parte del test 1 - 25 preguntas
   cspexam2-AKwgAh1ac5_name: Parte del test 2 - 25 preguntas
   cspunit3_gradelevel: Grados 9-12
-  cspunit3_shortdescription_congrats: "Esta unidad presenta los conceptos fundamentales
-    de la programación informática, que desbloquea la capacidad de crear aplicaciones
-    ricas e interactivas. Este curso utiliza JavaScript como lenguaje de programación
-    y App Lab como el entorno de programación para crear aplicaciones, pero los conceptos
-    aprendidos en estas lecciones abarcan todos los lenguajes y herramientas de programación.\r\n\r\nEsta
-    unidad se actualizó por última vez el 30 de octubre de 2017. Obtenga más información
-    sobre las actualizaciones de los planes de estudios en forum.code.org/c/csp/updates."
+  cspunit3_shortdescription_congrats: |-
+    Esta unidad presenta los conceptos fundamentales de la programación informática, que desbloquea la capacidad de crear aplicaciones ricas e interactivas. Este curso utiliza JavaScript como lenguaje de programación y App Lab como el entorno de programación para crear aplicaciones, pero los conceptos aprendidos en estas lecciones abarcan todos los lenguajes y herramientas de programación.\r
+    \r
+    Esta unidad se actualizó por última vez el 30 de octubre de 2017. Obtenga más información sobre las actualizaciones de los planes de estudios en forum.code.org/c/csp/updates.
   20-hour_name: Curso acelerado
   algebra_name: CS en Álgebra
   AlgebraA_name: CS en Álgebra Curso A
@@ -2210,13 +2206,11 @@
   google_sign_in_instruct: 'Desde ahí, deberán elegir la opcion "Registrarse con una
     cuenta de Google":'
   applab-intro_name: Introducción al Laboratorio de Aplicaciones
-<<<<<<< HEAD
   creativity_create: Crear
   account_sign_up_email_opt_in: "¿Podemos enviarle por correo electrónico actualizaciones
     de nuestros cursos, oportunidades en su zona u otras noticias sobre informática?"
   account_sign_up_child_accept_terms: Confirmo que tengo la autorización de mis padres
     o guardianes legales para utilizar los servicios de Code.org.
-=======
   ! '': 
   homepage_banner_40k_teachers: We've prepared 40,000 new computer science teachers.
   minecraft_agent_description: Minecraft is back for the Hour of Code with a brand
@@ -2272,18 +2266,11 @@
   user_header_create: 'Create '
   user_header_applab: 'App Lab '
   user_header_artist: 'Artist '
-  user_header_gamelab: Game Lab
-  user_header_playlab: Play Lab
   user_header_spritelab: Sprite Lab
-  user_header_minecraft: Minecraft
-  user_header_flappy: Flappy
-  user_header_view_all: View all projects...
   user_header_view_project_gallery: View project gallery
-  user_header_view_my_projects: View my projects
   hero_name: 'Minecraft: Hero''s Journey'
   aquatic_name: 'Minecraft: Voyage Aquatic'
   creativity: creativity
-  creativity_create: Create
   creativity_hoc_coming: The Hour of Code is coming…
   creativity_what_will_you_create: What will you create?
   creativity_homepage: Give flight to imagination and birth to innovation. Start with
@@ -2296,9 +2283,4 @@
     you create?'
   creativity_courses: Go further with Code.org courses
   creativity_courses_link: Go further with <a href="https://studio.code.org/courses">Code.org
-    courses</a>
-  account_sign_up_email_opt_in: Can we email you about updates to our courses, local
-    opportunities, or other computer science news? (roughly once a month)
-  account_sign_up_child_accept_terms: I confirm that I have my parent or legal guardian's
-    permission to use the Code.org services.
->>>>>>> 92fadfce
+    courses</a>