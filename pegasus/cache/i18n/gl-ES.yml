--- conflicted
+++ resolved
@@ -349,7 +349,6 @@
   starwars_blocks_specs: Varios idiomas | Navegadores modernos, smartphones, tablets
     | De 6 a 10 anos
   starwars_blocks_start_button: Proba agora
-<<<<<<< HEAD
   starwars_watch_videos: Antes de comezar, asista a un destes vídeos inspiradores
   starwars_speak_languages: Fala outra lingua?
   starwars_help_translate: Axúdenos a traducir
@@ -390,47 +389,6 @@
   volunteer_engineer_submission_update_information: Update your information
   volunteer_engineer_submission_header_shared: Informacións compartidas con profesores
     no mapa de voluntarios
-=======
-  starwars_watch_videos: Before you get started, watch one of these inspirational
-    videos
-  starwars_speak_languages: Speak another language?
-  starwars_help_translate: Help us translate
-  starwars_platform_text: Modern browsers, smartphones, tablets
-  mc_name: Minecraft Hour of Code
-  mc_longdescription: Use blocks of code to take Steve or Alex on an adventure through
-    this Minecraft world.
-  mc_shortdescription: Use blocks of code to take Steve or Alex on an adventure through
-    this Minecraft world.
-  mc_gradelevel: Ages 6+
-  mc_platformtext: Modern browsers, smartphones, tablets
-  mc_specs: Many languages | Modern browsers and tablets | Ages 6+
-  minecraft_subtitle: Minecraft Hour of Code
-  volunteer_engineer_submission_title: Inspire students and volunteer for the Hour
-    of Code.
-  volunteer_engineer_submission_subtitle_generic: '100,000 teachers are going to host
-    an Hour of Code in their classroom this year, Dec 7-13, 2015. They want your help! '
-  volunteer_engineer_submission_subtitle_specific: '%{num_teachers} teachers want
-    volunteers passionate about computer science education to help with their Hour
-    of Code this December.<br>%{num_volunteers} volunteers have signed up. Join them.'
-  volunteer_engineer_submission_intro_background: The Hour of Code is a global movement
-    to try an hour introduction to computer science, reaching tens of millions of
-    students in 180+ countries. Please get involved during Computer Science Education
-    Week, December 7-13.
-  volunteer_engineer_submission_intro_recruit: 'These teachers would love to have
-    somebody <span style="font-family: ''Gotham 7r'', sans-serif;">passionate about
-    computer science education</span> who can help in the classroom, or for somebody
-    who can <span style="font-family: ''Gotham 7r'', sans-serif;">inspire</span> their
-    students by talking about the breadth of possibilities with computer science (which
-    could be done through a video chat).'
-  volunteer_engineer_submission_intro_signup: Please enter the following information
-    if you are a computer science student or software professional. Fields marked
-    with a <span class="form-required-field">*</span> are required.
-  volunteer_engineer_submission_intro_links: Not looking to volunteer? <a href="%{learn_more}">Learn
-    more</a> about organizing your own Hour of Code event and finding a local volunteer
-    on our <a href="%{volunteer_local}">volunteer map</a>.
-  volunteer_engineer_submission_header_shared: Information shared with teachers on
-    volunteer map
->>>>>>> d2c4eb48
   volunteer_engineer_submission_field_name: Nome
   volunteer_engineer_submission_field_name_placeholder: Nome completo
   volunteer_engineer_submission_field_company: Empresa (ou universidade)
@@ -475,7 +433,6 @@
     entrar en contacto comigo para as oportunidades de voluntariado. (Observación:
     o seu enderezo de e-mail non será compartido)'
   volunteer_engineer_submission_submit: Enviar
-<<<<<<< HEAD
   volunteer_engineer_submission_thankyou: Graciñas por ser voluntario da Hora do Código.
     Para se preparar para a Hora do Código e conseguir outros voluntarios, <a href="%{url}">saiba
     máis aquí.</a>
@@ -575,103 +532,6 @@
     ofreceren clases de informática durante todo o ano, preparando o corpo docente
     para ofrecer esta nova disciplina. Para se rexistrar en talleres de desenvolvemento
     profesional, solicite unha <a href="/educate/districts">parcería</a> coa Code.org.
-=======
-  volunteer_engineer_submission_thankyou: Thank you for volunteering for the Hour
-    of Code. To get ready for the Hour of Code and recruit other volunteers, <a href="%{url}">learn
-    more here.</a>
-  volunteer_engineer_submission_commitment_uncertain: Incierto
-  volunteer_engineer_submission_commitment_one_hr_per_week: Una hora por semana
-  volunteer_engineer_submission_commitment_three_hrs_per_week: Tres horas por semana
-  volunteer_engineer_submission_commitment_five_hrs_per_week: Cinco horas por semana
-  volunteer_engineer_submission_commitment_now_and_then: De vez en cuando
-  volunteer_engineer_submission_commitment_annually: 2-3 times per year
-  volunteer_engineer_submission_commitment_monthly: A couple hours per month
-  volunteer_engineer_submission_commitment_weekly: A couple hours per week
-  volunteer_engineer_submission_commitment_more: Más
-  volunteer_engineer_submission_location_flexibility_onsite: Presencial en la escuela
-  volunteer_engineer_submission_location_flexibility_remote: Tutoría remota (profesores
-    o alumnos)
-  volunteer_engineer_submission_location_flexibility_curriculum: Dispuesto a ayudar
-    contribuyendo en proyectos curriculares de código abierto
-  volunteer_engineer_submission_experience_unspecified: No especificado
-  volunteer_engineer_submission_experience_tech_company: Non-engineer at a tech company
-  volunteer_engineer_submission_experience_university_student_or_researcher: Alumno
-    actual de Universidad (o investigador)
-  volunteer_engineer_submission_experience_software_professional: Software Engineer
-  volunteer_engineer_submission_distance_8: 5 miles
-  volunteer_engineer_submission_distance_16: 10 miles
-  volunteer_engineer_submission_distance_24: 15 miles
-  volunteer_engineer_submission_distance_32: 20 miles
-  volunteer_engineer_submission_num_volunteers_5: 5 volunteers
-  volunteer_engineer_submission_num_volunteers_10: 10 volunteers
-  volunteer_engineer_submission_num_volunteers_25: 25 volunteers
-  volunteer_engineer_submission_num_volunteers_50: 50 volunteers
-  volunteer_engineer_submission_type_task_onsite: I want you to visit my classroom
-    for technical help and inspiration
-  volunteer_engineer_submission_type_task_remote: I want you to Skype into my classroom
-    to say a few words of inspiration to the kids
-  volunteer_engineer_submission_type_task_mentor: I'm looking for a mentor to help
-    prepare me for coding with my students
-  petition_age: Edad
-  dashboard_landing_title: Página de inicio del maestro
-  dashboard_landing_welcome: Bienvenido al nuevo y mejorado panel para maestros.
-  dashboard_landing_video: Mira este vídeo
-  dashboard_landing_watch_video: para ver un resumen de las novedades!
-  dashboard_landing_view_as_student: Ver este sitio como un alumno
-  dashboard_landing_students_title: Sus alumnos
-  dashboard_landing_students_manage: Ver y administrar sus alumnos
-  dashboard_landing_news_title: Recursos de Educador K-5 (sólo en Inglés)
-  dashboard_landing_new_beta: ¡Nuevo! Pruebe nuestros cursos beta para los alumnos
-    de K-5.
-  dashboard_landing_new_k5courses: ¡Nuevo! Pruebe nuestros cursos para los alumnos
-    de K-5.
-  dashboard_landing_useful_links: Other useful links (in English only)
-  dashboard_landing_office_hours: ¡Pregunta en persona! Utiliza nuesta horas mensuales
-    para consultas por vídeo.
-  dashboard_landing_print_certificates: Imprimir certificados para los alumnos que
-    terminan este curso
-  dashboard_landing_educator_blog: Lee noticias y actualizaciones de nuestro material
-    en nuestro Blog del Educador
-  dashboard_landing_smart_hints: Por favor ayúdenos a agregar consejos útiles a los
-    tutoriales de Code.org
-  dashboard_landing_video_player: Pruebe nuestro nuevo reproductor de vídeo en su
-    escuela
-  dashboard_landing_progress_title: Progreso de la clase principal
-  dashboard_landing_progress_biggest: Este es el progreso de tu sección más grande.
-  dashboard_landing_view_progress: Ver progreso de %{biggest_section}
-  dashboard_landing_print_progress: Print progress
-  dashboard_landing_available_title: Cursos disponibles
-  dashboard_landing_available_courses: Aquí los cursos están disponibles para usted
-    y sus alumnos.
-  dashboard_landing_more_tutorials: Want to see even more tutorials?
-  dashboard_landing_more_tutorials_desc: There are more tutorials <a href="/learn/beyond">offered
-    by our partners.</a> Learn to program with robots, make web pages, make your own
-    app, or explore other languages like C++, Ruby, or Python!
-  dashboard_hoc_courses: The Hour of Code for All Ages
-  dashboard_hoc_courses_desc: Try any of these shorter 1 hour tutorials with your
-    students!
-  dashboard_hoc_courses_desc_and_cta: Try these short, one-hour tutorials with your
-    students. <a href="https://hourofcode.com">Join the Hour of Code movement</a>
-    during Computer Science Education Week.
-  dashboard_k5_courses: 20-Hour Courses for K-5
-  dashboard_k5_courses_desc: These courses blend online, self-guided and self-paced
-    tutorials with "unplugged" activities that require no computer at all. Each course
-    consists of about 20 lessons that may be implemented as one unit or over the course
-    of a semester. Even kindergarten-aged pre-readers can participate. To help you
-    get started, we offer high quality professional development workshops around the
-    U.S. free of charge. <a href="/professional-development-workshops">Find one near
-    you!</a>
-  dashboard_middle_courses: 20-Hour Middle School Courses
-  dashboard_middle_courses_desc: Our middle school curriculum uses computer science
-    and programming within the context of middle school math and science - as a tool
-    to teach math and science concepts. To register for professional development workshops,
-    apply for a <a href="/educate/districts">district-wide partnership</a> with Code.org.
-  dashboard_high_courses: Year-long High School Courses
-  dashboard_high_courses_desc: Our high school program helps school districts offer
-    full-year computer science classes by preparing existing teaching staff to offer
-    this new field. To register for professional development workshops, apply for
-    a <a href="/educate/districts">district-wide partnership</a> with Code.org.
->>>>>>> d2c4eb48
   dashboard_course_csina: Computer Science in Algebra
   dashboard_course_csina_desc: A Code.org fixo unha parcería coa Bootstrap para desenvolver
     un currículo que ensina conceptos alxebraicos e xeométricos por medio da programación.
