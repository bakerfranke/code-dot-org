--- conflicted
+++ resolved
@@ -1,5 +1,4 @@
----
-ur-PK:
+"ur-PK":
   hour_of_code: آور-آف-کوڈ
   hello: hello dunia
   'yes': جی
@@ -397,9 +396,7 @@
   flappy_shortcode: پھڑپھڑایں
   header_courses: کورسز
   header_educate_hoc: آور-آف-کوڈ
-<<<<<<< HEAD
   creativity_create: بنائیں
-=======
   ! '': 
   upgrade_ie_message: Code.org will soon remove support for Internet Explorer 8, 9,
     and 10. Please upgrade to a modern browser.
@@ -2176,7 +2173,6 @@
   applab-intro_name: App Lab Intro
   aquatic_name: 'Minecraft: Voyage Aquatic'
   creativity: creativity
-  creativity_create: Create
   creativity_hoc_coming: The Hour of Code is coming…
   creativity_what_will_you_create: What will you create?
   creativity_homepage: Give flight to imagination and birth to innovation. Start with
@@ -2193,5 +2189,4 @@
   account_sign_up_email_opt_in: Can we email you about updates to our courses, local
     opportunities, or other computer science news? (roughly once a month)
   account_sign_up_child_accept_terms: I confirm that I have my parent or legal guardian's
-    permission to use the Code.org services.
->>>>>>> 92fadfce
+    permission to use the Code.org services.