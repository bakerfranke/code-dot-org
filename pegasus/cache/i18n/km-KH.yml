---
km-KH:
  hour_of_code: ពេលវេលា​នៃ​កូដ
  hello: សួស្ដី​ពិភពលោក
  'yes': យល់ព្រម
  'no': ទេ
  select_language: សូម​ជ្រើសយក​ភាសា​របស់​អ្នក
  upgrade_ie_message: អ្នកហ្នឹងមិនអាចបើកគេហទំព័រ Code.org ដោយប្រើ Internet Explorer
    ជំនាន់ទី ៨, ៩, និង ១០ ក្នុងពេលខាងមុខនេះ។ ដូច្នេះសូមធ្វើបច្ចុប្បន្នភាពកម្មវិធីបើកគេហទំព័ររបស់អ្នក។
  upgrade_ie_message_csedweek: អ្នកហ្នឹងមិនអាចបើកគេហទំព័រ CSEdWeek.org ដោយប្រើ Internet
    Explorer ជំនាន់ទី ៨, ៩, និង ១០ ក្នុងពេលខាងមុខនេះ។ ដូច្នេះសូមធ្វើបច្ចុប្បន្នភាពកម្មវិធីបើកគេហទំព័ររបស់អ្នក។
  upgrade_ie_link: សិក្សាបន្ថែម
  en: វិទ្យាសាស្ត្រ​កុំព្យូទ័រ
  computer_science_edweek: សប្ដាហ៍​នៃ​ការ​សិក្សា​វិទ្យាសាស្ត្រ​កុំព្យូទ័រ
  csedweek_dates: ថ្ងៃទី៨ ដល់ទី១៤ ខែធ្នូ ឆ្នាំ២០១៤
  csedweek_banner_hoc: '<a href="http://hourofcode.com" style="color: white; text-decoration:underline;
    font-weight:bold">កម្មវិធី Hour of Code</a> ហ្នឹងមកដល់ក្នុងពេលឆាប់ៗ. សូមអំពាវនាវដល់គ្រូបង្រៀន
    និងអ្នករៀបចំកម្មវិធីទាំងអស់, <a href="http://hourofcode.com" style="color: white;
    text-decoration:underline; font-weight:bold">រៀបចំគំរងកម្មវិធី Hour of Code របស់អ្នក</a>'
  csedweek_banner_teachers: '<a href="/csteacher" style="color: white; text-decoration:
    none; font-weight: 400">តើអ្នកជាគ្រូបង្រៀនផ្នែកវិទ្យាសាស្រ្តកុំព្យូទ័រ? សូមមើលធនធាន
    CSEdWeek ដ៏ទៃទៀត</a>'
  n_have_learned_an_hoc: "<h1>សាកល្បង</h1><h2>កម្មវិធី Hour of Code</h2><h3># ដែលបានផ្តល់ឲ</h3>"
  anybody_can_learn: គ្រប់គ្នាអាចរៀនបាន។
  learn_now: ចាប់ផ្ដើមរៀននៅពេលនេះ
  petition_message: សិស្សទាំងអស់ដែលរៀននៅសាលារៀន គួរតែមានឱកាសបានរៀនអំពីវិទ្យាសាស្រ្តកុំព្យូទ័រ
  petition_sign_message: 'ប្រសិនបើអ្នកយល់ព្រម, ចុះហត្ថលេខាលើឈ្មោះរបស់អ្នក។ ចូលរួម
    # ជាមួយអ្នកដ៏ទៃទៀត។'
  petition_sign_message_support: 'ប្រសិនបើអ្នកគាំទ្រយើង, ចុះហត្ថលេខាលើឈ្មោះរបស់អ្នក។
    ចូលរួម # ជាមួយអ្នកដ៏ទៃទៀត។'
  petition_join_others: 'ចូលរួម # ជាមួយអ្នកដ៏ទៃទៀត'
  name: ឈ្មោះ
  email: អ៊ីមែល
  zipcode: លេខកូដ​ប្រៃសណីយ៍​ឬ​ប្រទេស
  submit: ដាក់ស្នើរ
  twentyhours_heading: សាកល្បងមេរៀន ការណែនាំពីវិទ្យាសាស្រ្តកុំព្យូទ័រ របស់យើង
  twentyhours_text: បានបញ្ចប់កម្មវិធី Hour of Code ជាលើកដំបូង? សិក្សាបន្ថែមពីចំនុចសំខាន់នៃវិទ្យាសាស្រ្តកុំព្យូទ័រ
    និងមូលដ្ឋានគ្រិះនៃការសរសេរកម្មវិធី នៅក្នុងមេរៀនជាបន្តបន្ទាប់។
  og_title: 'Code.org: អ្នកគ្រប់គ្នាអាចរៀន'
  og_title_soon: កម្មវិធី Hour of Code នឹងមកដល់ក្នុងពេលឆាប់ៗនេះ
  og_description: សិស្សទាំងអស់ដែលរៀននៅសាលារៀន គួរតែមានឱកាសបានរៀនអំពីវិទ្យាសាស្រ្តកុំព្យូទ័រ។
  csedweek_og_title: សប្ដាហ៍​នៃ​ការ​សិក្សា​វិទ្យាសាស្ត្រ​កុំព្យូទ័រ
  csedweek_og_description: ថ្ងៃទី៤ ដល់ថ្ងៃទី១០ ខែធ្នូ ឆ្នាំ២០១៧។ វិទ្យាសាស្រ្តកុំព្យូទ័រគឺជាមូលដ្ឋានគ្រិះសំរាប់ការសិក្សារបស់សិស្សទាំងអស់។
  hoc2014_heading: ចូលរួម<a href="http://hourofcode.com">កម្មវិធី Hour of Code</a><br/>នៅថ្ងៃទី៨
    ដល់ថ្ងៃទី១៤ ខែធ្នូ ឆ្នាំ២០១៤<br/>
  hoc2014_try: សាកល្បង
  hoc2014_teachers: គ្រូបង្រៀន
  hoc2014_host: រៀបចំ
  hoc2014_everyone: អ្នក​ទាំង​អស់​គ្នា
  hoc2014_support: គាំទ្រវា &#x25BE;
  hoc2014_whatishoc: តើអ្វីជាកម្មវិធី Hour of Code?
  csedweek_map_header: "​ព្រឹត្តិការណ៍ # CSEdWeek / Hour of Code នៅជុំវិញពិភពលោក"
  csedweek_map_signup: ចុះឈ្មោះ​ព្រឹត្តិការណ៍​របស់​អ្នក
  csedweek_map_search_placeholder: ស្វែងរក​ព្រឹត្តិការណ៍ Hour of Code
  csedweek_map_search_search: ស្វែងរក
  csedweek_map_search_reset: កំណត់​ឡើង​វិញ
  csedweek_map_legend_title: វារៈបុរស
  csedweek_map_legend_event: "​ព្រឹត្តិការណ៍ Hour of Code"
  csedweek_map_legend_cs_tech_jam: "​ព្រឹត្តិការណ៍ពិសេស"
  cded_sign_up: ចុះឈ្មោះ
  cded_try_it: សាកល្បង
  try_now: រៀនបន្ថែមទៀត
  california_heading: ស្នើសុំសាលារបស់អ្នកដើម្បីបង្រៀនវិទ្យាសាស្រ្តកុំព្យូទ័រ
  california_text: គ្រូបង្រៀនទាំងអស់អាចទទួលបាន <a href='http://studio.code.org/'>មេរៀនដោយឥតគិតថ្លៃ</a>។  គ្រូបង្រៀនបឋមសិក្សាទាំងអស់អាច
    <a href='http://code.org/educate/k5'>បង្រៀនវិទ្យាសាស្រ្តកុំព្យូទ័របាន</a>។ ស្នើសុំវិទ្យាល័យ
    <a href='http://code.org/educate/districts'>ដើម្បីសហការជាមួយពួកយើង។
  california_button: រៀនបន្ថែមទៀត
  flappy_heading: រីករាយខួបកំណើត Code.org
  flappy_text: Code.org ទើបតែគម្រប់ខួបបានមួយឆ្នាំ។<br/><br/> អបអរសាទរជាមួយពួកយើង ដោយបង្កើតហ្គេម<b>Flappy</b>ដោយខ្លួនអ្នក។
    សរសេរកូដដោយកំណត់ច្បាប់ដោយខ្លួនអ្នក ហើយចែករំលែកវាទៅកាន់មិត្តរបស់អ្នក!
  view_english_site: បើកមើលផ្នែកភាសាអង់គ្លេស
  non_english_tutorials: 'ការបង្រៀនបានបកប្រែជាច្រើនភាសា:'
  write_your_first_program: សរសេរកម្មវិធីកុំព្យូទ័ររបស់អ្នកជាលើកដំបូង
  learn_cs_concepts: សិក្សាមូលដ្ឋានគ្រិះនៃវិទ្យាសាស្រ្តកុំព្យូទ័រដោយសរសេរកម្មវិធីដោយប្រើវិធីអូសនិងទម្លាក់។
    នេះជាការបង្រៀនដូចលេងហ្គេមដោយមើលវីដេអូបង្រៀនរបស់ Bill Gates, Mark Zukerberg, Angry
    Birds និង Plants vs. Zombies។ រៀនពី រង្វិលជុំដដែលៗ, លក្ខខណ្ឌប្រសិនបើ, និង ក្បួនដោះស្រាយមូលដ្ឋាន។
  all_ages: គ្រប់​អាយុ
  beginner: អ្នកកំរិត​ដំបូង
  n_participants: "# អ្នកចូលរួម"
  go: ចាប់ផ្ដើម
  thank_you_: សូមអរគុណ!
  congratulations: សូម​អប​អរសាទរ!
  congratulations_on_completing_hoc: សូមអបអរ​សាទរ​សំរាប់​ការ​បញ្ចប់​កម្មវិធី Hour
    of Code
  congratulations_volunteer: 'សូមអបអរសាទរ: ឥលូវអ្នកបានសាកល្បងកម្មវិធី Hour of Code,
    <a href="https://code.org/volunteer">ចុះឈ្មោះដើម្បីធ្វើជាអ្នកស្មាក់ចិត្តនៅក្នុងថ្នាក់រៀន</a>
    ហើយជួយសិស្សទាំងអស់ដើម្បីរៀនពីកម្មវិធី Hour of Code!'
  congrats_next_tutorials_title: បញ្ចប់វគ្គសិក្សាទៅកំរិតបន្ទាប់
  congrats_next_tutorials_desc: សាកល្បងវគ្គខ្លី ការបង្រៀនរយៈពេលមួយម៉ោងឬសាកល្បង <a
    href="%{current_path}/next">មេរៀនរបស់ដៃគូ</a>។
  get_a_certificate_of_achievement: ទទួលបានវិញ្ញាបនបត្រនៃការសិក្សា
  view_course: មើលវគ្គសិក្សា
  view_unit: មើលមេរៀន
  make_app: បង្កើតកម្មវិធី១
  congrats_guest_speaker_title: ស្វែងរកវាលគ្មិនសំរាប់ថ្នាក់រៀនរបស់អ្នក
  congrats_guest_speaker_desc: ឥលូវនេះសិស្សរបស់អ្នកបានបញ្ចប់មេរៀនវិទ្យាសាស្រ្តកុំព្យូទ័រហើយ
    រៀបចំការអបអរសាទរហើយតភ្ជាប់នូវអ្វីដែលពួកគេបានទ្វើទៅកាន់ពិភពលោកដោយអញ្ជើញវាលគ្មិន។
    អ្នកអាចប្រើប្រាស់ផែនទីអ្នកស្មាក់ចិត្តរបស់ពួកយើងដើម្បីទាក់ទងអ្នកស្មាក់ចិត្តនៅក្នុងតំបន់ឲពួកគេមកទស្សនៈកិច្ចថ្នាក់រៀនរបស់អ្នក
    ឬស្វែងរកសិស្សផ្នែកវិទ្យាសាស្រ្តកុំព្យូទ័រនៅតំបន់ណាមួយ ឬក៏អ្នកបច្ចេកទេសអាជីពណាម្នាក់ដើម្បីឲគេជួយបំផុសគំនិតនិងជំរុញសិស្សរបស់អ្នកតាមរយៈការទាក់ទងតាមវីដេអូ។
  congrats_guest_speaker_cta: ស្វែងរកវាលគ្មិន
  congrats_third_party_title: ប្រើជំនាញថ្មីរបស់អ្នកជាមួយនឹងកម្មវិធីនិងគេហទំព័រទាំងនេះ
  third_party_gradelevel_kto8: ថ្នាក់ទី៨
  third_party_gradelevel_kto2: ថ្នាក់ទី២
  third_party_gradelevel_2to8: ថ្នាក់ទី២ ដល់ទី៨
  third_party_gradelevel_4to12: ថ្នាក់ទី៤ ដល់ទី១២
  third_party_gradelevel_5to12: ថ្នាក់ទី៥ ដល់ទី១២
  third_party_gradelevel_6plus: ថ្នាក់ទី៦ ឡើងទៅ
  third_party_gradelevel_8plus: ថ្នាក់ទី៨ ឡើងទៅ
  third_party_platform_all: ឧបករណ៍៖ គេហទំព័រ iPad និង Android
  third_party_platform_mobile: ឧបករណ៍៖ iPad និង Android
  third_party_platform_web: ឧបករណ៍៖ គេហទំព័រ
  third_party_price_varies: តំលៃ៖ គម្រោងផ្សេងៗគ្នា
  third_party_price_free: តំលៃ៖ ឥតគិតថ្លៃ
  third_party_price_299: តំលៃ៖ ២. ៩៩ដុល្លាក្នុងការទាញយកម្តង
  third_party_price_individual: តំលៃសំរាប់បុគ្គលឯកជន៖ ឥតគិតថ្លៃចំពោះការសាកល្បង និង២៥ដុល្លាក្នុងមួយខែ
  third_party_price_school: តំលៃសំរាប់សាលាោ៖ គំរោងឥតគិតថ្លៃ និងគំរោងគិតថ្លៃដោយចាប់
    ២៥០០ដុល្លាឡើងទៅ
  third_party_tynker_desc: វេទិកាកុំព្យូទ័រប្រកបដោយការច្នៃប្រឌិតរបស់ Tynker បានជួយកុមារអភិវឌ្ឍការគិតនិងជំនាញសរសេរកម្មវិធីតាមរបៀបសប្បាយរីករាយ
    វិចារណញាណនិងការស្រមើលស្រមៃ។ ភាសាសរសេរកម្មវិធីប្រកបដោយភាពច្នៃប្រឌិត មេរៀនដែលរៀនដោយខ្លួនឯងប្រកបដោយភាពទាក់ទាញ
    និងសក្មមភាពសរសេរកម្មវិធីដោយប្រើប្រាស់ហ្គេមរបស់ពួកយើង បានផ្តល់នូវភាពងាយស្រួលក្នុងការណែនាំពីរបៀបសរសេរកម្មវិធី
    និងពង្រឹងសម្ថភាពក្មេងៗក្នុងការច្នៃប្រឌិតនិងបង្កើត។
  third_party_tynker_btn_curriculum: សាកល្បងកម្មវិធីសិក្សារបស់ Tynker សម្រាប់អ្នកអានដំបូង
  third_party_tynker_btn_site: ចូលមើល Tynker
  third_party_scratchjr_desc: Scratch Jr. គឺជាភាសាសរសេរកម្មវិធីកំរិតបឋមដែលអនុញ្ញាតឱ្យកុមារតូចៗ
    (អាយុចាប់ពី ៥ ដល់ ៧ឆ្នាំ) បង្កើតសាច់រឿងនិងហ្គេមដែលមានភាពទាក់ទងគ្នា។ កុមារចាប់យកប្លុកសរសេរកម្មវិធីជាលក្ខណៈក្រាហ្វិកដើម្បីឲតួអង្គផ្លាស់ទី
    លោត រាំ និងច្រៀង។ កុមារអាចកែប្រែតួអង្គក្នុងកម្មវិធីកែសម្រួលគំនូរដោយបន្ថែមសំលេងក៏ដូចជារូបភាពរបស់គេ
    រួចប្រើវានៅក្នុងប្លុកសរសេរកម្មវិធីដើម្បីធ្វើឲតួអង្គរបស់ពួកគេមានជីវិត។
  third_party_scratchjr_btn_curriculum: ទាញយកកម្មវិធីសិក្សា Scratch Jr.
  third_party_scratchjr_btn_site: ចូលមើល Scratch Jr.
  third_party_scratch_desc: ដោយប្រើប្រាស់Scratch អ្នកអាចសរសេរកម្មវិធីឲសាច់រឿង ហ្គេមនិងរូបតុក្កតារបស់អ្នកមានភាពទាក់ទងគ្នារួចចែករំលែកការបង្កើតរបស់អ្នកជាមួយអ្នកដទៃនៅក្នុងសហគមន៍លើអ៊ីនធឺណិត។
    Scratch ជួយឱ្យយុវវ័យរៀនចេះគិតប្រកបដោយការច្នៃប្រឌិត ហេតុផលជាប្រព័ន្ធ និងការធ្វើការជាក្រុម
    ដែលជាជំនាញសំខាន់ៗសម្រាប់ជីវិតនៅក្នុងសតវត្សរ៍ទី ២១ ។
  third_party_scratch_btn_curriculum: ទាញយកកម្មវិធីសិក្សា Scratch
  third_party_scratch_btn_forum: វេទិការអ្នកបង្រៀនScratch
  third_party_scratch_btn_site: ចូលមើល Scratch
  third_party_lightbot_desc: នៅក្នុង Lightbot សិស្សត្រូវសរសេរកម្មវិធីមនុស្សយន្តមួយជាមួយនឹងពាក្យបញ្ជាដើម្បីដោះស្រាយរូបផ្គុំ។
    សិស្សអាចលេងហ្គេមនៅក្នុងកម្មវិធីបើកគេហទំព័រ (ចាំបាច់ត្រូវមានកម្មវិធី Flash Player)
    ឬនៅក្នុងឧបករណ៍ដែលប្រើប្រាស់ Android ឬ iOS។ សិស្សចាប់ផ្តើមលេងពីវគ្គ “ដំបូង”ទៅនៅក្នុង
    Lightbot។ ពួកគេនឹងរៀនពីរបៀបប្រាប់កុំព្យូទ័រនូវអ្វីដែលត្រូវធ្វើជាមួយពាក្យបញ្ជាជាមូលដ្ឋាននិងទទួលបាននូវដំណើរការទូទៅដែលកម្មវិធីកុំព្យូទ័រត្រូវបានសរសេរ។
  third_party_lightbot_btn_curriculum: ទាញយកកម្មវិធីសិក្សាLightbot
  third_party_lightbot_btn_site: ចូលមើល Lightbot
  third_party_khan_desc: រៀនពីរបៀបបង្កើតកម្មវិធី គំនូរ គំនូរជីវចល និងហ្គេមដោយប្រើ
    JavaScript & ProcessingJS ឬរៀនពីរបៀបបង្កើតគេហទំព័រដោយប្រើ HTML និង CSS។ អ្នកអាចចែករំលែកនូវអ្វីដែលអ្នកបានធ្វើ
    ស្វែងយល់ពីអ្វីដែលអ្នកផ្សេងបានធ្វើ និងរៀនពីគ្នាទៅវិញទៅមក!
  third_party_khan_btn_learn: រៀនវិទ្យាសាស្រ្តកុំព្យូទ័រជាមួយគេហទំព័រ Khan Academy
  third_party_khan_btn_forum: វេទិការវិទ្យាសាស្រ្តកុំព្យូទ័រ Khan Academy
  third_party_appinv_desc: កម្មវិធី MIT App Inventor គឺជាកម្មវិធីសរសេរកម្មវិធីមួយដោយផ្អែកលើប្លុកដែលអនុញ្ញាតឱ្យមនុស្សគ្រប់រូបទោះបីអ្នកមិនចេះសោះអាចចាប់ផ្តើមសរសេរនិងបង្កើតកម្មវិធីដែលមានមុខងារពេញលេញសម្រាប់ឧបករណ៍
    Android ។ អ្នកដែលទើបតែប្រើប្រាស់ App Inventor អាចបង្កើតកម្មវិធីដែលអាចប្រើប្រាស់បានមួយក្នុងរយៈពេលត្រឹមតែមួយម៉ោងរឺតិចជាងនេះ
    ហើយពួកគេអាចសរសេរកម្មវិធីដែលមានភាពស្មុគស្មាញក្នុងរយៈពេលដ៏ខ្លីមួយបើប្រៀបធៀបការសរសេរតាមរបៀបជំនាន់មុនឬការសរសេរដោយប្រើប្រាស់ភាសាផ្អែកលើអក្សរ។
  third_party_appinv_btn_curriculum: ទាញយកមេរៀន App Inventor 2
  third_party_appinv_btn_forum: វេទីការ App Inventor 2
  third_party_appinv_btn_site: ចូលមើល App Inventor 2
  third_party_codehs_desc: CodeHS ណែនាំពីការសរសេរកម្មវិធីដោយប្រើប្រាស់បណ្តុំនៃប្លុកតាមរយៈវីដេអូខ្លីៗ
    កូដឧទាហរណ៍ និងលំហាត់ជាច្រើនដែលធ្វើឱ្យការសរសេរកូដមានភាពសប្បាយរីករាយនិងងាយស្រួលសម្រាប់អ្នកចាប់ផ្តើមដំបូង។
    សំរាប់សាលារៀននិងគ្រូបង្រៀន CodeHS នឹងផ្តល់នូវកម្មវិធីសិក្ សាឧបករណ៍ប្រើប្រាស់សំរាប់គ្រូ
    និងការអភិវឌ្ឍវិជ្ជាជីវៈ។ សម្រាប់អ្នករៀនលក្ខណៈបុគ្គល អាចទទួលបានជំនួយដែលអ្នកត្រូវការតាមបណ្ដាញគ្រូបង្រៀន។
  third_party_codehs_btn_try: Intro CS សិក្សាបន្ថែមពីសាលារៀន
  third_party_codecademy_desc: យើងកំពុងគិតឡើងវិញពីការអប់រំពីក្រោមឡើងទៅ។ បណ្តាញនេះបានពិចារណាឡើងវិញស្ទើរតែគ្រប់យ៉ាងដូចជា
    ពាណិជ្ជកម្ម, បណ្តាញសង្គម, ថែទាំសុខភាព, និងច្រើនទៀត។ យើងកំពុងកសាងការអប់រំដែលត្រូវការសម្រាប់ពិភពលោក
    ដែលជាការអប់រំពីកំណើតពិតប្រាកដជាលើកដំបូង។
  third_party_codecademy_btn_curriculum: ទាញយកកម្មវិធីសិក្សា Codecademy
  third_party_codecademy_btn_site: ចូលមើល Codecademy
  third_party_organization: ស្ថាប័ន
  third_party_pricing: តំលៃ
  third_party_cost_free: ឥតគិតថ្លៃចំពោះសិស្សនិងគ្រូបង្រៀន
  third_party_cost_5permonth: ៥ដុល្លាក្នុងមួយខែចំពោះថ្នាក់រៀនមួយ
  third_party_cost_299: ២. ៩៩ដុល្លាចំពោះការទាញយកម្តង
  third_party_cost_free_399: ឥតគិតថ្លៃចំពោះការសាកល្បង និង ៣៩៩ដុល្លាសំរាប់ថ្នាក់រៀនមួយ
  third_party_cost_free_2: ឥតគិតថ្លៃចំពោះការសាកល្បង និង ២ដុល្លាសំរាប់សិស្សម្នាក់
  third_party_cost_free_10: ឥតគិតថ្លៃចំពោះការសាកល្បង និង ៩. ៩៩ដុល្លាក្នុងមួយខែ
  third_party_desc_5_4to8: ប្រហែលជា៥មេរៀនទៀតដើម្បីឆ្ពោះទៅរកថ្នាក់ទី៤ដល់ទី៨
  third_party_desc_10to12_kto3: ប្រហែលជា១០ទៅ១២មេរៀនទៀតដើម្បីឆ្ពោះទៅរកថ្នាក់មត្តេយ្យទី៣
  third_party_desc_11_kto5: ប្រហែលជា១១មេរៀនទៀតដើម្បីឆ្ពោះទៅរកថ្នាក់មត្តេយ្យទី៥
  third_party_desc_10to12_kto5: ប្រហែលជា១០ទៅ១២មេរៀនទៀតដើម្បីឆ្ពោះទៅរកថ្នាក់មត្តេយ្យទី៥
  third_party_desc_40_4to8: នៅសល់ជាង៤០មេរៀនដើម្បីឆ្ពោះទៅរកថ្នាក់ទី៤ដល់ទី៨
  third_party_desc_dozens_kto8: មេរៀនជាច្រើនសំរាប់ថ្នាក់មត្តេយ្យទី៨
  third_party_desc_10to15_3to12: នៅចន្លោះ១០និង១៥មេរៀនទៀតដើម្បីទៅដល់ថ្នាក់ទី៣ដល់ទី១២
  third_party_desc_25to40_3to12: ចាប់ពី២៥ទៅ៤០មេរៀនដែលបានបំរុងទុកសំរាប់ថ្នាក់ទី៣ដល់ទី១២
  third_party_desc_20_2to8: ប្រហែល២០មេរៀនទៀតដើម្បីឆ្ពោះទៅថ្នាក់ទី២ដល់ទី៨
  third_party_desc_7to22_5to12: នៅចន្លោះ៧និង២២មេរៀនទៀតដើម្បីទៅដល់ថ្នាក់ទី៥ដល់ទី១២
  third_party_desc_20_4to12: ច្រើនជាង៤០មេរៀនទៀតដើម្បីឆ្ពោះទៅរកថ្នាក់ទី៤ដល់ទី១២
  enter_valid_age: សូមជ្រើសរើសអាយុដែលត្រឹមត្រូវ
  enter_valid_email: សូម​បំពេញ​អាសយដ្ឋាន​អ៊ីមែល​ដែលត្រឹមត្រូវ
  get_a_certificate_message: យើងនឹងផ្ញើសញ្ញាប័ត្រនិងព័ត៌មានពីរបៀប<a href='/learn/beyond'>រៀនលើសពីមួយម៉ោង</a>ទៅអ្នក
  get_a_certificate_message_after: ចុចលើសញ្ញាប័ត្រដើម្បីទាញយកឬព្រីនចេញ។ ឥលូវសូមបន្តដំណើរជាមួយ
    <a href='http://studio.code.org'>មេរៀនដ៏ទៃទៀត</a>របស់ពួកយើង ឬស្វែងរកជំរើសបន្ថែមដោយទៅកាន់
    <a href='/learn/beyond'>រៀនលើសពីមួយម៉ោង</a>។
  thanks_for_submitting: អរគុណចំពោះការដាក់សំណើរ!
  if_you_enjoyed: ប្រសិនបើអ្នកសប្បាយក្នុងការសិក្សា ចូរប្រាប់មិត្តរបស់អ្នកដើម្បីសាកល្បងវាដែរ!
    យើងចង់អោយមនុស្សគ្រប់គ្នាបានរៀន។
  personalize_certificate: ធ្វើវិញ្ញាបនបត្រផ្ទាល់ខ្លួនរបស់អ្នក
  share_achievement: ចែករំលែកសមិទ្ធផលរបស់អ្នក
  beyond_hour_message: សូមបន្តដំណើរជាមួយ <a href='http://studio.code.org'>មេរៀនដ៏ទៃទៀត</a>របស់ពួកយើង
    ឬស្វែងរកជំរើសបន្ថែមដោយទៅកាន់ <a href='/learn/beyond'>រៀនលើសពីមួយម៉ោង</a>។
  leaderboards_for_hoc: តារាងពិន្ទុសំរាប់ Hour of Code។
  support_url: http://support.code.org/
  country: ប្រទេស
  city: ទីក្រុង
  gender: ភេទ
  boys: ក្មេងប្រុស
  girls: ក្មេងស្រី
  give_my_hour: ឲម៉ោងរបស់ខ្ញុំទៅ៖
  girls_team: ក្រុម​ក្មេងស្រី
  boys_team: ក្រុម​ក្មេងប្រុស
  tell_the_world: ប្រាប់​ទៅ​ពិភពលោក​!
  thanks_for_voting: សូមអរគុណ​សំរាប់​ការ​បោះ​ឆ្នោត!
  share_on_facebook: ចែករំលែកលើគេហទំព័រ Facebook
  share_on_twitter: ចែក​រំលែក​លើគេហទំព័រ Twitter
  beyond_an_hour: លើសពី Hour of Code
  get_started: ចាប់​ផ្ដើម
  i_agree: ខ្ញុំ​យល់​ព្រម
  participant_select: "- ជ្រើស​រើស​ -"
  participant_student: សិស្ស
  participant_parent: ឪពុក​ម្ដាយ
  participant_educator: អ្នក​អប់​រំ
  participant_engineer: វិស្វករផ្នែក​Software
  participant_other: មិនមែនដូចខាងលើ
  print_all: បោះ​ពុម្ភទាំងអស់
  print_ice_art: បោះពុម្ពសិល្បៈទឹកកករបស់អ្នក
  create_art_with_zombie: ឬធ្វើឱ្យសិល្បៈមានកម្រិតខ្ពស់ជាមួយនឹងខ្មោចឆៅ
  i_am_a: ខ្ញុំគឺជា
  never_spam: យើងមិនដែលក្លែងបន្លំអ្នកទេ
  enter_country: បញ្ចូលប្រទេសបើសិនជានៅក្រៅសហរដ្ឋអាមេរិក
  used_infrequent_updates: ប្រើបានសម្រាប់ការធ្វើបច្ចុប្បន្នភាពមិនញឹកញាប់ប៉ុណ្ណោះ
  privacy_practices_children: សូមមើលការអនុវត្តសិទ្ធិឯកជនសម្រាប់កុមាររបស់យើង
  petition_thankyou: សូមអរគុណចំពោះការចុះហត្ថលេខាលើញត្តិ
  continue_learning_header: បន្តការរៀនលើសពីមួយម៉ោង
  continue_learning_body: វាមានជម្រើសជាច្រើន។ អ្នកអាចរៀនតាមប្រព័ន្ធអ៊ីនធើណែត ឬនៅសាលារៀន
    ឬវគ្គសិក្សាខ្លីនៅពេលវ៉ាកង។
  learn_code_studio: សាកល្បងមេរៀនរបស់ Code.org
  learn_next_level: សាកល្បងមេរៀនរបស់ Code.org ដ៏ទៃទៀត
  learn_online: សាកល្បងមេរៀនតាមប្រព័ន្ធអ៊ីនធើណែតដ៏ទៃទៀត
  learn_classes: ស្វែងរកថ្នាក់រៀនក្នុងតំបន់
  learn_back_to_minecraft: បន្តការសិក្សាជាមួយ Minecraft
  hoc_is_here: 'កម្មវិធី #HourOfCode នឹងត្រលប់មកវិញម្តងទៀតនៅថ្ងៃទី៥ ដល់ទី១១ ខែធ្នូ។https://youtu.be/KsOIlDT145A.'
  just_did_hoc: 'ខ្ញុំទើបតែបានចូលរួម #HourOfCode - មើលទាំងអស់គ្នា! @codeorg'
  just_did_course1: ខ្ញុំទើបតែបញ្ចប់មេរៀនទី១ - មើលទាំងអស់គ្នា! @codeorg
  just_did_course2: ខ្ញុំទើបតែបញ្ចប់មេរៀនទី២ - មើលទាំងអស់គ្នា! @codeorg
  just_did_course3: ខ្ញុំទើបតែបញ្ចប់មេរៀនទី៣ - មើលទាំងអស់គ្នា! @codeorg
  just_did_course4: ខ្ញុំទើបតែបញ្ចប់មេរៀនទី៤ - មើលទាំងអស់គ្នា! @codeorg
  just_did_coursea: ខ្ញុំទើបតែបញ្ចប់មេរៀន ក - មើលទាំងអស់គ្នា! @codeorg
  just_did_courseb: ខ្ញុំទើបតែបញ្ចប់មេរៀន ខ - មើលទាំងអស់គ្នា! @codeorg
  just_did_coursec: ខ្ញុំទើបតែបញ្ចប់មេរៀន គ - មើលទាំងអស់គ្នា! @codeorg
  just_did_coursed: ខ្ញុំទើបតែបញ្ចប់មេរៀន ឃ - មើលទាំងអស់គ្នា! @codeorg
  just_did_coursee: ខ្ញុំទើបតែបញ្ចប់មេរៀន ង - មើលទាំងអស់គ្នា! @codeorg
  just_did_coursef: ខ្ញុំទើបតែបញ្ចប់មេរៀន ច - មើលទាំងអស់គ្នា! @codeorg
  just_did_accelerated: ខ្ញុំទើបតែបញ្ចប់មេរៀនពន្លឿន - មើលទាំងអស់គ្នា! @codeorg
  just_did_hoc_donor: 'ខ្ញុំទើបតែរៀន #HourOfCode - មើលទាំងអស់គ្នា! (អរគុណ %{donor_twitter}
    ចំពោះការគាំទ្រ @codeorg)'
  twitter_teach_cs: ៩ក្នងចំណោម១០នាក់ទទួលស្គាល់ថា សាលាគួរតែបង្រៀនវិទ្យាសាស្រ្តកុំព្យូទ័រ។
    http://youtu.be/nKIu9yen5nc. Visit https://code.org/.
  twitter_cs_foundational: វិទ្យាសាស្រ្តកុំព្យូទ័រគឺជាមូលដ្ឋានគ្រិះសំរាប់សិស្សគ្រប់រូចក្នុងការសិក្សា។
    https://youtu.be/QvyTEx1wyOY
  learn_hoc: រៀនកម្មវិធីHour of Code
  beyond_hoc: លើសពីមួយម៉ោង
  what_gender: តើអ្នកមានភេទអ្វី?
  girl: ស្រី
  boy: ប្រុស
  help_recruit_coders: ជួយពួកយើងក្នុងការជ្រើសរើសអ្នកសរសេរកូដសំរាប់ក្រុមរបស់ពួកយើង!
  help_recruit: ជួយពួកយើងក្នុងការជ្រើសរើសអ្នកសរសេរកូដ!
  lines_of_code: កូដលើសពី <b># ជួរ</b> ត្រូវបានសរសេររហូតមកដល់ឥលូវ.
  lines_of_code_alt: កូដចំនួន <b>#</b> ជួរដែលបានសរសេរដោយសិស្ស
  who_has_done_hoc: 'តើអ្នកខ្លះបានបញ្ចប់ #HourOfCode? @codeorg'
  who_has_done_hoc_donor: 'តើអ្នកខ្លះបានបញ្ចប់ #HourOfCode? (សូមអរគុណ %{donor_twitter}
    សំរាប់ការគាំទ្រ @codeorg)'
  hoc_leaderboards: តារាងពិន្ទុ Hour of Code
  students_and_lines: "%{students} សិស្សដែលបានបញ្ចប់ Hour of Code ហើយបានសរសេរកូដ %{lines}
    ជួរ។"
  start_hoc: ចាប់ផ្តើមកម្មវិធី Hour of Code ឥលូវនេះ
  contact_form_topic_press: សារព័ត៌មាន / ប្រព័ន្ធផ្សព្វផ្សាយ (ការសម្ភាសឬការសន្ទនាគ្នា)
  stats_nina: '"រាល់ថ្ងៃមានលទ្ធផល&mdash; ដូចគ្នា ការចូលរួម១០០%។" - Nina Nichols Peery,
    គ្រូបង្រៀន'
  stats_student: '"ខ្ញុំដឹងថាវាជាឱកាសមួយ <b>ក្នុងមួយឆាកជីវិត</b>។" - Mariana Alzate,
    សិស្សថ្នាក់ទី៥'
  stats_michael: '"ខ្ញុំ <b>មិនដែល</b> សិស្សរបស់ខ្ញុំមានភាពរំភើបក្នុងការសិក្សាបែបនេះទេ។"
    - Frank Martinez, គ្រូបង្រៀន'
  studiobar_title: ស្វែងរក <a href='http://studio.code.org'>មេរៀនរបស់ Code.org</a>
  studiobar_title_nolink: ស្វែក​រក​មេរៀនរបស់ Code.org
  studiobar_elementary_title: មេរៀនបឋម
  studiobar_elementary_body: មេរៀនថ្មីទាំងបីរបស់យើងសំរាប់ថ្នាក់មត្តេយ្យទី&#8209;៥
  studiobar_hoc_title: ពេលវេលា​នៃ​កូដ
  studiobar_hoc_body: រៀនសរសេរកូដជាមួយ Angry Birds
  studiobar_flappy_title: Flappy កូដ
  studiobar_flappy_body: បង្កើតនិងចែករំលែកហ្គេមFlappyរបស់អ្នក
  studiobar_teacher_title: បង្កើតសំរាប់គ្រូបង្រៀន
  studiobar_teacher_body: ណែនាំកម្មវិធី Code.org ក្នុងថ្នាក់រៀនរបស់អ្នក
  studiobar_frozen_title: ពេលវេលា​នៃ​កូដ
  studiobar_frozen_body: បង្កើតរដូវរងារនៅតំបន់ wonderland ជាមួយ Anna និង Elsa
  studiobar_donate_title: បរិចាក
  studiobar_donate_body: កុមារម្នាក់បានសិក្សាដោយសារលុយដែលបានមកពីការបរិចាករបស់អ្នក
  studiobar_shop_title: ហាង
  studiobar_shop_body: បំបែកផ្នត់គំនិត។ ពាក់ស្លាកសញ្ញារបស់យើងដោយមោទនភាព។
  homepage_hero_text_malala: "&ldquo;ខ្ញុំប្រកួតជាមួយក្មេងស្រីនៅក្នុងប្រទេសនីមួយៗដើម្បីសិក្សា
    Hour of Code &rdquo; \nMalala, អ្នកជ្នះពានរង្វាន់ណូបែលសន្តិភាព"
  homepage_hero_text_susan: |-
    &ldquo; បើសិនជាអ្នកអាចផ្លាស់ប្តូរបច្ចេកវិទ្យា, អ្នកអាចផ្លាស់ប្តូរពិភពលោក។ &rdquo;
    Susan, នាយកប្រតិបត្តិ YouTube
  homepage_hero_text_fistbump: |-
    &ldquo; កុំត្រឹមតែលេងវានៅក្នុងទូរស័ព្ទរបស់អ្នក, ចូលបង្កើតវា។&rdquo;
    ប្រធានាធិបតី Barack Obama
  homepage_hero_text_sheryl: |-
    &ldquo;កុមាររបស់យើង &mdash; រួមទាំងក្មេងស្រីរបស់យើង &mdash;
    ត្រូវការឱកាសក្នុងការសិក្សាវិទ្យាសាស្ត្រកុំព្យូទ័រ។&rdquo;
    Sheryl, ប្រធានប្រតិបត្តិនៃក្រុមហ៊ុន Facebook
  homepage_hero_text_satya: |-
    &ldquo;វិទ្យាសាស្រ្តកុំព្យូទ័រអាចផ្តល់
    ឱកាសដ៏ល្អបំផុតនៅលើពិភពលោក។&rdquo;
    Satya, នាយកប្រតិបត្តិនៃក្រុមហ៊ុន Microsoft
  homepage_hero_text_satya_new: |-
    &ldquo;វិទ្យាសាស្រ្តកុំព្យូទ័រផ្តល់អំណាច
    និស្សិតដើម្បីបង្កើតពិភពនៃថ្ងៃស្អែក។&rdquo;
    Satya, នាយកប្រតិបត្តិនៃក្រុមហ៊ុនMicrosoft
  homepage_hero_text_bosh: |-
    &ldquo;ប្រសិនបើអ្នកសរសេរកូដ, អ្នកអាចជ្រើសរើសមេរៀននៃជីវិតរបស់អ្នក។&rdquo;
    Chris Bosh
  homepage_hero_text_student1: |-
    &ldquo;ជំនាញទាំងនេះបានផ្លាស់ប្តូរជីវិតរបស់ខ្ញុំ។
    វាគឺជាភាពសប្បាយរិករាយមួយ។&rdquo;
    Luna, សិស្សថ្នាក់ទី៧
  homepage_hero_text_student2: |-
    &ldquo;ខ្ញុំមិនដែលបានឃើញក្មេងទាំងនេះរំភើបក្នុងការសិក្សាអញ្ជឹងទេ។&rdquo;
    Michael, គ្រូបង្រៀន
  homepage_hero_text_student3: |-
    &ldquo;វិទ្យាសាស្រ្តកុំព្យូទ័រគឺជាជំនាញមួយដែលអ្នកមិនអាចដឹងថាអ្នកចូលចិត្តវារឺក៏អត់ទេប្រសិនបើអ្នកមិនបានសាកល្បងវា។&rdquo;
    Jackson, សិស្សថ្នាក់ទី៦
  homepage_hero_text_student4: "&ldquo;អ្នកអាចធ្វើអ្វីគ្រប់យ៉ាងនូវអ្វីដែលអ្នកចង់ធ្វើជាមួយការសរសេរកូដ។&rdquo;
    \nMaya, សិស្សថ្នាក់ទី២"
  homepage_hero_text_student5: "&ldquo;វិទ្យាសាស្រ្តកុំព្យូទ័រគឺមិនមែនសម្រាប់នរណាម្នាក់ទេ។
    វាសម្រាប់អ្នក ទីនេះនិងឥឡូវនេះ។&rdquo; \nGeraldo, គ្រូបង្រៀន"
  homepage_hero_text_teacher1: "&ldquo;ការសរសេរកូដបង្កើតភាពច្នៃប្រឌិត ការបំផុសគំនិតនិងការបង្កើតថ្មី
    &mdash; \nវាទាំងនេះគឺជាធាតុសំខាន់ៗនៅក្នុងអាជីពការងារទាំងអស់។&rdquo;\nFloresa,
    គ្រូបង្រៀន"
  homepage_hero_text_teacher2: |-
    &ldquo;កូនសិស្សរបស់ខ្ញុំ១០០% បានចូលរួមកម្មវិធីមួយនេះ។&rdquo;
    Adam, គ្រូបង្រៀន
  homepage_hero_text_stat_loc: ក្មេងស្រីចំនួន ៨លាន៥សែននាក់ បានចុះឈ្មោះសិក្សានៅលើគេហទំព័រ
    Code.org
  homepage_hero_text_stat_students: "#student_count គណនេយ្យរបស់សិស្សនៅលើគេហទំព័រ Code.org"
  homepage_hero_text_stat_served: 'កម្មវិធី Hour of Code: #served ត្រូវបានប្រើ'
  homepage_hero_hoc_is_coming: កម្មវិធី Hour of Code នឹងមកដល់ក្នុងពេលឆាប់ៗនេះ
  homepage_hero_hoc_is_here: កម្មវិធី Hour of Code នៅ​ទីនេះ
  homepage_slot_text_hoc: ពេលវេលា​នៃ​កូដ
  homepage_slot_text_frozen: ហ្គេម Frozen ជាមួយ Anna និង Elsa
  homepage_slot_text_teacher: ផ្ទាំងគ្រប់គ្រងសំរាប់គ្រូបង្រៀន
  homepage_slot_text_studio: ការបង្រៀនរបស់យើងទាំងអស់
  homepage_slot_text_shop: ហាង
  homepage_slot_text_flappy: Flappy កូដ
  homepage_action_text_hoc: កម្មវិធី Hour of Code គឺសំរាប់សិស្សគ្រប់គ្នា។
  homepage_action_text_num_served: "# បានប្រើប្រាស់"
  homepage_action_text_join_us: ចូលរួមជាមួយយើង
  homepage_action_text_sign_up: ចុះឈ្មោះ
  homepage_action_text_try_it: សាកល្បង
  homepage_action_text_volunteers: ត្រូវការអ្នកស្ម័គ្រចិត្តខាងបច្ចេកទេស
  homepage_action_text_codevideo: មេីលវិដេអូ
  homepage_action_text_teachervideo: មេីលវិដេអូ
  homepage_action_text_watchvideo: មេីលវិដេអូ
  homepage_action_text_girlvideo: បំផុសគំនិតក្មេងស្រី
  homepage_action_text_learn: ចាប់ផ្តើមរៀន
  homepage_action_text_signpetition: ចុះហត្ថលេខាលើញត្តិ
  homepage_action_text_wincelebritychat: ឈ្នះការជជែកជាមួយតារាល្បី
  homepage_signpetition_dropdown: ខ្ញុំយល់ព្រម &#x25BE;
  homepage_diversity_pledge: បង្កើនការចូលរួមពីគ្រប់ទិសទីពិសេសគឺស្រ្តីនិងសិស្សដែលបានទទួលការរើសអើង។
  homepage_banner_text_prizes: 'កម្មវិធី Hour of Code ហ្នឹងត្រលប់មកវិញសារជាថ្មីនៅថ្ងៃទី
    ៧ដល់១៣ ខែធ្នូ។ '
  homepage_banner_link_prizes: 'ចូលរួមជាមួយព្រឹត្តិការណ៏ដ៏ធំជាប្រវត្តិសាស្រ្ត។ '
  homepage_banner_text_main: Code.org និង College Board បានសហការគ្នាក្នុងការជំរុញអោយមានការចូលរួមសិក្សាវិទ្យាសាស្រ្តកុំព្យូទ័រពីគ្រប់មជ្ឈដ្ធាន។
  homepage_banner_text_link: សិក្សាបន្ថែម
  homepage_banner_privacy_link: សិក្សាបន្ថែម
  homepage_banner_20k_teachers_link: សិក្សាបន្ថែម
  homepage_banner_emailprivacy: យើងកំពុងធ្វើការផ្លាស់ប្តូរដ៏សំខាន់ចំពោះរបៀបដែលយើងគាំទ្រភាពជាឯកជនរបស់សិស្ស។
  homepage_banner_emailprivacy_link: អាន​បន្ត
  homepage_banner_40k_teachers_link: សិក្សាបន្ថែម
  homepage_slot_text_title_hoc: ពេលវេលា​នៃ​កូដ
  homepage_slot_text_blurb_hoc: អ្នកគ្រប់អាចរៀនបាន។ ចាប់ផ្តើមនៅថ្ងៃនេះ
  homepage_slot_text_link_hoc: សាក​ល្បង "ពេល​វេលា​នៃ​កូដ"
  homepage_slot_text_link_about_hoc: អំពីកម្មវិធី Hour of Code
  homepage_slot_text_link_host: រៀបចំកម្មវិធី Hour of Code
  homepage_slot_text_link_hocserved: "# បានប្រើប្រាស់"
  homepage_solot_text_link_volunteer: ស្ម័គ្រចិត្តក្នុងកម្មវិធី Hour of Code
  homepage_slot_text_blurb_students: ស្វែងរកការបង្រៀនរបស់យើងទាំងអស់
  homepage_slot_text_blurb_students_courses: ស្វែងរកមេរៀនរបស់យើង
  homepage_slot_text_link_codestudio: សាកល្បង Code Studio
  homepage_slot_text_link_local: ស្វែងរកថ្នាក់រៀនក្នុងតំបន់
  homepage_slot_text_link_othercourses: មេរៀនក្នុងប្រព័ន្ធអ៊ីនធើណែតដ៏ទៃទៀត
  homepage_slot_text_title_educators: អ្នក​អប់​រំ
  homepage_slot_text_blurb_educators: បង្រៀនសិស្សរបស់អ្នក
  homepage_slot_text_link_elementary: សាលាបឋមសិក្សា
  homepage_slot_text_link_middle: អនុវិទ្យាល័យ
  homepage_slot_text_link_high: វិទ្យាល័យ
  homepage_slot_text_link_k5: មេរៀនសំរាប់សិស្សមេត្តេយ្យថ្នាក់ទី៥
  homepage_slot_text_link_fullcurriculum: សូមមើលកម្មវិធីសិក្សាពេញលេញរបស់យើង
  homepage_slot_text_link_pd: ការអភិវឌ្ឍវិជ្ជាជីវៈ
  homepage_slot_text_title_advocates: អ្នកគាំពារ
  homepage_slot_text_blurb_advocates: គាំទ្រភាពសម្បូរបែបក្នុងការប្រើប្រាស់កុំព្យូទ័រ
  homepage_slot_text_link_stats: មើលរដ្ឋ
  homepage_slot_text_link_buy: ចូលរួម
  homepage_slot_text_link_donate: បរិចាក
  homepage_slot_text_link_shop: អាវយឺត មួក និងផ្សេងៗទៀត
  homepage_slot_text_link_administrators: នាំយកទៅសាលារៀនឬស្រុករបស់អ្នក
  homepage_header_codestudio: ការបង្កើតសិស្ស Code.org
  homepage_header_donors: Code.org សូមថ្លែងអំណរគុណដល់អ្នកគាំទ្រ
  homepage_donors_seall: មើលទាំងអស់
  homepage_donors_donate: បរិចាក
  homepage_below_hero_announcement_text: យើងខ្ញុំយកចិត្តទុកដាក់ដល់ភាពឯកជនរបស់អ្នកប្រើប្រាស់
    យើងខ្ញុំនឹងធើ្វការកែរប្រែរទៅលើគោលការឯកជន, មានប្រសិទ្ធភាពពីថៃ្ងឧសភា ២៥ ។
  homepage_below_hero_announcement_link_text: សិក្សាបន្ថែម
  contact_form_topic_student: ខ្ញុំគឺជាសិស្ស
  contact_form_topic_parent: ខ្ញុំគឺជាឪពុកម្តាយ
  contact_form_topic_teacher: ខ្ញុំគឺជាគ្រូបង្រៀន/ស្ថាប័នអប់រំ
  contact_form_topic_outside_us: ខ្ញុំរស់នៅក្រៅសហរដ្ឋអាមេរិក
  contact_form_topic_contribution: វិភាគទានសប្បុរសធម៌
  contact_form_topic_partner: ខ្ញុំចង់ធ្វើជាដៃគូ
  contact_form_topic_other: ផ្សេងៗ
  contact_form_label_topic: ប្រធានបទ
  contact_form_label_email: អ៊ីមែលរបស់អ្នក
  contact_form_label_message: សារ
  contact_form_label_submit: ផ្ញើ​សារ
  class_submission_in_school: នៅក្នុងសាលា
  class_submission_in_school_daily_programming_course: មេរៀនសរសេរកម្មវិធីជារៀងរាល់ថ្ងៃ
  class_submission_in_school_ap_computer_science: ការធ្វើតែស្តចូលរៀនវិទ្យាសាស្រ្តកុំព្យូទ័រ
  class_submission_in_school_full_university_cs_curriculum: កម្មវិធីសិក្សាពេញលេញរបស់មហាវិទ្យាល័យវិទ្យាសាស្រ្តកុំព្យូទ័រ
  class_submission_in_school_robotics_club: ក្លឹបធ្វើមនុស្សយន្ត
  class_submission_in_school_programming_integrated_in_other_classes: ការរួមបញ្ចូលការសរសេរកម្មវិធីជាមួយថ្នាក់ដ៏ទៃទៀត
    (គណិតវិទ្យា, វិទ្យាសាស្រ្ត, ល)
  class_submission_in_school_summer_school_cs_program: កម្មវិធីវិទ្យាសាស្រ្តកុំព្យូទ័រនៅពេលវ៉ាកង
  class_submission_in_school_exploring_computer_science: ស្វែងយល់ពីវិទ្យាសាស្រ្តកុំព្យូទ័រ
  class_submission_in_school_other: កម្មវិធីដ៏ទៃទៀតនៅក្នុងសាលា
  class_submission_out_of_school: កម្មវិធីនៅក្រៅសាលា
  class_submission_out_of_school_summer_camp: វគ្គខ្លីពេលវ៉ាកង
  class_submission_out_of_school_afterschool_program: កម្មវិធីក្រោយបញ្ចប់ម៉ោងសិក្សានៅសាលា
  class_submission_out_of_school_all-day_workshop: សិក្ខាសាលាពេញមួយថ្ងៃ (រហូតដល់ 1
    សប្តាហ៍)
  class_submission_out_of_school_multi-week_workshop: សិក្ខាសាលាច្រើនសប្តាហ៍
  class_submission_out_of_school_other: កម្មវិធីក្រៅសាលាដ៏ទៃទៀត
  class_submission_online: ប្រព័ន្ធអ៊ីនធើណែត
  class_submission_online_programming_class: ថ្នាក់រៀនសរសេរកម្មវិធីតាមប្រព័ន្ធអ៊ីនធើណែត
  class_submission_online_teacher_resource: ធនធានសំរាប់គ្រូក្នុងប្រព័ន្ធអ៊ីនធើណែត
  class_submission_online_other: ប្រព័ន្ធអ៊ីនធើណែតដ៏ទៃទៀត
  class_submission_level_preschool: មត្តេយ្យ
  class_submission_level_elementary: មឋមសិក្សា
  class_submission_level_middle_school: អនុវិទ្យាល័យ
  class_submission_level_high_school: វិទ្យាល័យ
  class_submission_level_college: មហាវិទ្យាល័យ
  class_submission_level_vocational: ថ្នាក់វិជ្ជាជីវៈ
  class_submission_languages_other: ភាសាដ៏ទៃទៀត
  videos_more: "<a href='%{inspiring_videos_playlist}'>វីដេអូបំផុសគំនិត</a>បន្ថែមជាមួយនឹងជនគំរូនិងតារាល្បីៗ"
  careers_page_more: "<a href='%{careers_url}' target='_blank'>វីដេអូបំផុសគំនិត</a>
    បន្ថែមជាមួយអ្នកជំនាញក្នុងវិស័យបច្ចេកវិទ្យា"
  playlab_choose_theme: ជ្រើសរើសទំរង់ Play Lab របស់អ្នក
  playlab_classic_title: បុរាណ
  playlab_gumball_title: The Amazing World of Gumball
  playlab_iceage_title: Ice Age - ហ្នឹងមកដល់ក្នុងពេលឆាប់ៗ
  playlab_iceage_title_live: Ice Age
  starwars_subtitle: Building a Galaxy With Code
  starwars_javascript_title: JavaScript
  starwars_javascript_description: ប្រើប្រាស់ការទាញ-ទម្លាក់ប្លុក និង JavaScript។
  starwars_javascript_specs: សំរាប់ភាសាអង់គ្លេសប៉ណ្ណោះ | កម្មវិធីបើកគេហទំព័រទំនើប
    | អាយុចាប់ពី១១ឆ្នាំឡើងទៅ
  starwars_blocks_title: ប្លុក
  starwars_blocks_description: ប្រើប្រាស់ការទាញ-ទម្លាក់ប្លុក។
  starwars_blocks_specs: ភាសាជាច្រើន | កម្មវិធីបើកគេហទំព័រ ទូរស័ព្ទទំនើប និង tablets
    | អាយុចាប់ពី ៦ដល់១០៦
  mc_name: Minecraft Hour of Code
  mc_longdescription: ប្រើប្លុកនៃកូដដើម្បី Steve ឬ Alex ធ្វើដំណើរផ្សងព្រេងនៅក្នុងពិភព
    Minecraft នេះ។
  mc_shortdescription: ប្រើប្លុកនៃកូដដើម្បី Steve ឬ Alex ធ្វើដំណើរផ្សងព្រេងនៅក្នុងពិភព
    Minecraft នេះ។
  mc_specs: ភាសាជាច្រើន | ឧបករណ៍បើកគេហទំព័រ និង tablets | អាយុចាប់ពី ៦ដល់១០៦
  minecraft_agent: 'Minecraft: ដំណើរផ្សងព្រេងរបស់វារៈបុរស'
  minecraft_designer: Minecraft Designer
  minecraft_adventurer: Minecraft Adventurer
  minecraft_tutorials: មេរៀន Minecraft Hour of Code
  minecraft_specs: ភាសាជាច្រើន | ឧបករណ៍បើកគេហទំព័រទំនើបៗ និង tablets | ថ្នាក់ទី២ឡើងទៅ
  minecraft_agent_description: Minecraft បានត្រលប់មកវិញក្នុងកម្មវិធី Hour of Code
    ជាមួយសកម្មភាពថ្មី‌! ដំណើរផ្សងព្រេងរបស់ Minecraft ជាមួយការសរសេរកូដ។
  minecraft_agent_button: ចាប់​ផ្ដើម
  minecraft_designer_button: ចាប់​ផ្ដើម
  minecraft_adventurer_description: ប្រើកូដដើម្បីឲ Alex ឬ Steve ធ្វើដំណើរផ្សងព្រេង។
  minecraft_adventurer_button: ចាប់​ផ្ដើម
  minecraft_no_internet: គ្មានអ៊ីនធើណែតប្រើប្រាស់?
  minecraft_download_adventurer: ទាញយក Minecraft Adventurer ដែលជាប្រភេទមិនត្រូវការអ៊ីនធើណែត។
  minecraft_subtitle: Minecraft Hour of Code
  minecraft_store_camps: ស្វែងរក Minecraft Hour of Code Camps ដោយឥតគិតថ្លៃនៅហាងរបស់ក្រុមហ៊ុនMicrosoft
  minecraft_signup_store_camps: "<a href='%{signup_store_camp}'>ចុះឈ្មោះ</a> សំរាប់សិក្ខាសាលា
    Minecraft Hour of Code ដោយឥតគិតថ្លៃនៅហាងក្រុមហ៊ុន Microsoft នៅក្នុងប្រទេសអូស្រ្តាលី
    កាណាដា ពឺតូរីកូ ឬ សហរដ្ឋអាមេរិក។ រៀនពីរបៀបសរសេរកូដគឺសំរាប់គ្រប់គ្នា ហើយវាបានរួមបញ្ចូលនូវភាពច្នៃប្រឌិត
    ការដោះស្រាយបញ្ហា និងភាពសប្បាយរីករាយជាច្រើន។"
  minecraft_host_event: រៀបចំព្រឹត្តិការណ៍ Minecraft Hour of Code
  minecraft_teach_resources: ប្រភពធនធានសំរាប់គ្រូបង្រៀន និងគំរោងមេរៀន។
  minecraft_leader_guide: ទាញយកធនធានទាំងនេះដើម្បីជួយអាចក្នុងការរៀបចំគំរោងនិងដឹកនាំព្រឹត្តិការណ៍មួយ។
  minecraft_facilitating_event: "<a href='%{minecraft_facilitator_download}'>ទាញយក</a>
    សៀវភៅមគ្គុទេសសំរាប់អ្នកសម្របសម្រួល និងឯកសារក្នុងការធ្វើបទបង្ហាញសំរាប់សិស្សឥលូវនេះ។"
  minecraft_join_online_training: ត្រៀមខ្លួនរួចរាល់ក្នុងការសម្របសម្រួលកម្មវិធី Hour
    of Code ជាមួយ Minecraft ហើយប៉ុន្តែមិនដឺងកន្លែងដែលត្រូវចាប់ផ្តើម? ស្វែងរក <a href='%{minecraft_webinar_url}'>សិក្ខាសាលាតាមអ៊ីនធើណែត</a>របស់យើង។
    អ្នកនឹងរៀនការអនុវត្តន៍ល្អៗ ប្រើប្រាស់ឧបករណ៍សំរាប់អ្នកសម្របសម្រួល ហើយទទួលបានការណែនាំមេរៀនថ្មី
    ដំណើរផ្សងព្រេងរបស់វារៈបុរស ពីក្រុមMinecraft។ គិតទុកជាមុននូវអ្វីដែលអ្នកត្រូវការក្នុងកម្មវិធី
    Hour of Code សំរាប់ក្មេងៗក្នុងកំឡុងសប្តាហ៍អបអរការអប់រំវិទ្យាសាស្រ្តកុំព្យូទ័រ
    (ថ្ងៃទី៤ ដល់ទី១០ ខែធ្នូ) និងទៅថ្ងៃមុខទៀត។
  minecraft_continue_learning: វិទ្យាសាស្រ្តកុំព្យូទ័រគឺសំរាប់មនុស្សគ្រប់គ្នា៖ ស្វែងរកបន្ថែមលើសពីកម្មវិធី
    Hour of Code នៅក្នុងហាងរបស់ ក្រុមហ៊ុនMicrosoft
  minecraft_continue_learning_description: មិនត្រូវការបទពីសោធន៍ក្នុងវិទ្យាសាស្រ្តកុំព្យូទ័រទេ!
    ជួយដល់យុវជនទាំងអស់ក្នុងការសិក្សានូវជំនាញដែលមានតំលៃតាមរយៈការអប់រំវិទ្យាសាស្រ្តកុំព្យូទ័រ។
    ចូលរួមជាមួយនៅតាមហាងរបស់ក្រុមហ៊ុនMicrosoft ដើម្បីទទួលបាននូវអត្ថប្រយោជន៍ចំនួនបីដូចជា
    សិក្ខាសិលារយៈពេលមួយម៉ោងដែលមានបរិយាកាសសប្បាយរីករាយក្នុងការទទួលយកបទពិសោធន៍ក្នុងការសរសេរកូដ
    ទំលាប់ជាមួយពាក្យគន្លិះមូលដ្ឋានក្នុងវិទ្យាសាស្រ្តកុំព្យូទ័រ និងការត្រៀមខ្លួនអោយរួចរាល់សំរាប់កម្មវិធីHour
    of Code នៅក្នុងថ្នាក់រៀនឬសាលារបស់អ្នក។ អ្នកហ្នឺងទទួលបានដូចនេះ! <a href='%{minecraft_continue_learning_url}'>ចុះឈ្មោះថ្ងៃនេះ</a>។
  minecraft_future: ជួយយុុវជនទាំងអស់ក្នុងការត្រៀមខ្លួនសំរាប់អនាគត
  minecraft_future_description: ស្វែងយល់វិធីសាស្រ្តពីសាលាដ៏ទៃឬអង្គការផ្សេងៗដែលបាននាំជំនាញឌីជីថលទៅកាន់សហគមន៍របស់ពួកគេដោយចាប់ផ្តើមពីអក្ខរកម្មឌីជីថលរហូតដល់ការអប់រំវិទ្យាសាស្រ្តកុំព្យូទ័រ។
    ពីចារណាលើវិធីសាស្រ្ត គន្លិះផ្សេងៗ ហើយ <a href='%{minecraft_future_url}'>ចូលទៅកាន់ប្រភពធនធាន</a>ដែលមានតំលៃ។
  minecraft_og_designer: Minecraft បានត្រលប់មកវិញជាមួយហ្នឹងសកម្មភាពថ្មីៗសំរាប់កម្មវិធី
    Hour of Code។ សរសេរកម្មវិធីសត្វ និងសត្វដ៏ទៃទៀតនៅក្នុងហ្គេមMinecraft ដោយខ្លួនឯង។
  minecraft_og_agent: Minecraft​ បានត្រលប់មកវិញសំរាប់កម្មវិធី Hour of Code អ្នកគឺជាវារៈបុរស!
    សរសេរកូដសំរាប់ដំណើរផ្សងព្រេងទៅកាន់តំបន់ជីវចំរុះរបស់ Minecraft។
  sports_page_title: កីឡា Hour of Code
  sports_og_title: ជំរុញខ្លួនអ្នក។ មនុស្សគ្រប់គ្នាអាចរៀនបាន។
  sports_og_description: ជើងឯកនិងមេដាយមាសលើកទឹកចិត្តអ្នកអោយសាកល្បងកម្មវិធីHour of
    Code។ សរសេរកូដសំរាប់ហ្គេមប្រភេទកីឡាដោយខ្លួនឯង។
  sports_watch_video: មេីលវិដេអូ
  sports_video_title: ជំរុញខ្លួនអ្នក។ មនុស្សគ្រប់គ្នាអាចរៀនបាន។
  sports_select_theme: ជ្រើរើសទំរង់នៃការបង្រៀនរបស់អ្នក
  sports_basketball_title: បង្កើតហ្គេមបោះបាល់
  sports_featured_athletes: មើលអត្តពលិកដែលមានលក្ខណៈពិសេស
  sports_athletes_title: អត្តពលិកដែលមានលក្ខណៈពិសេស
  sports_athlete_Draymond: Draymond Green ម្ចាស់មេដាយមាសអូឡាំពិក និងជើងឯកក្របខ័ណ្ឌ
    NBA នៅក្នុងក្លឹបGolden State Warriors
  sports_athlete_Serena: Serena Williams ម្ចាស់មេដាយមាសអូឡាំពិក និងម្ចាស់ជើងឯកកីឡាវាយកូនបាល់
  sports_athlete_Russell: Russell Okung ម្ចាស់ជើងឯកកីឡា Super Bowl និងកីឡាកររបស់ NFL
    នៅទីក្រុង Denver Broncos
  sports_athlete_Sergio: Sergio Ramos ម្ចាស់ជើងឯកពានរង្វាន់បាល់ទាត់ពិភពលោក និងជាកីឡាករបាល់ទាត់ប្រចាំក្លិប
    Real Madrid
  sports_athlete_Sue: Sue Bird ម្ចាស់មេដាយមាសអូឡាំពិក និងជាម្ចាស់ជើងឯក WNBA នៅ Seattle
    Storm
  sports_athlete_Alana: Alana Beard ម្ចាស់មេដាយមាស និងជាកីឡាករច្នើមរបស់WNBA នៅ Los
    Angeles Sparks
  sports_athlete_Angelo: Angelo Matthews ប្រធានក្រុមកីឡា Cricket របស់ប្រទេសស្រីលង្កា
  sports_athlete_Nneka: Nneka Ogwumike ម្ចាស់មេដាយមាស ម្ចាស់ជើងឯក WNBA និង MVP ឆ្នាំ២០១៦
    នៅ Los Angeles Sparks
  sports_athlete_Carmelo: Carmelo Anthony ម្ចាស់មេដាយមាសអូឡាំពិក និងជាកីឡាករច្នើមរបស់ស្ថាប័នបាល់បោះ
    NBA របស់ក្រុម New York Knicks
  sports_athlete_Marco: Marco Belinelli ម្ចាស់ជើង​ឯកស្ថាប័នបាល់បោះ NBA របស់ក្រុម Charlotte
    Hornets
  sports_athlete_Neymar: Neymar Jr. ម្ចាស់មេដាយមាសអូឡាំពិក និងជាកីឡាករបាល់ទាតប្រចាំក្លិប
    FC Barcelona និងជាកីឡាករជម្រើសជាតិប្រេស៊ីល
  sports_athlete_Sarah: Sarah Quita Offringa ម្ចាស់ជើងឯក Windsurfing
  sports_athlete_Marcelo: Marcelo, ម្ចាស់ជើងឯកកីឡាបាល់ទាត់ប្រចាំក្លិប Real Madrid
    និងជាកីឡាករជម្រើសជាតិរបស់ប្រទេសប្រេស៊ីល
  sports_athlete_Erika: Erika Olivera ច្ចាស់ជើងឯករត់ម៉ារ៉ាតុង
  sports_athlete_John: John Wall, កីឡាករច្នើមរបស់ស្ថាប័នបាល់បោះNBA របស់ក្រុម Washington
    Wizards
  sports_athlete_Chris: Chris Bosh ម្ចាស់មេដាយមាសអូឡាំពិក និងជាម្ចាស់ជើងឯកក្នុងស្ថាប័នបាល់បោះ
    NBA របស់ក្រុម Miami Heat
  sports_athlete_Harrison: Harrison Barnes ម្ចាស់មេដាយមាសអូឡាំពិក និងជាម្ចាស់ជើងឯកក្នុងស្ថាប័នបាល់បោះ
    NBA របស់ក្រុម Dallas Mavericks
  watch_inspirational_videos: មុនហ្នឹងអ្នកចាប់ផ្តើម សូមមើលវីដេអូបំផុសគំនិតមួយក្នុងចំណោមវីដេអូទាំងនេះ
  video_title_inspire_girl: បំផុសគំនិតក្មេងស្រី
  video_title_cs_intro: ការណែនាំពីវិទ្យាសាស្ត្រកុំព្យូទ័រ
  video_title_schools_dont_teach: អ្វីដែលសាលាភាគច្រើនមិនបានបង្រៀន
  video_title_obama: ការយល់ឃើញរបស់ប្រធានាធិបតី Obama ចំពោះវិទ្យាសាស្រ្តកុំព្យូទ័រ
  video_title_hoc_is_here: កម្មវិធី Hour of Code នៅទីនេះ - មនុស្សគ្រប់គ្នាអាចសិក្សា
  video_title_anybody_can_learn: មនុស្សគ្រប់គ្នាអាចរៀនបាន
  video_title_draymond_green: កម្មវិធី Hour of Code ជាមួយ Draymond Green
  video_title_russell_okung: កម្មវិធី Hour of Code ជាមួយ Russell Okung
  video_title_real_madrid: កម្មវិធី Hour of Code ជាមួយ Real Madrid
  video_title_marco_belinelli: កម្មវិធី Hour of Code ជាមួយ Marco Belinelli
  video_title_chris_bosh: ការយល់ឃើញចំពោះវិទ្យាសាស្រ្តកុំព្យូទ័ររបស់ Chris Bosh
  video_1min: ១នាទី
  video_2min: ២នាទី
  video_5min: ៥នាទី
  speak_another_language: និយាយភាសាផ្សេងទៀត?
  help_translate: ជួយពួកយើងក្នុងការបកប្រែភាសា។
  no_internet: គ្មានអ៊ីនធើណែតប្រើប្រាស់?
  download_offline: ទាញយកនូវប្រភេទដែលអាចប្រើដោយគ្មានអ៊ីនធើណែតបាន
  are_you_teacher: តើ​អ្នក​ជា​គ្រូ​បង្រៀន​មែនទេ?
  review_lesson_plan: ពិនិត្យឡើងវិញនូវផែនការមេរៀននិងធនធានគ្រូបង្រៀនផ្សេងទៀត។
  volunteer_engineer_submission_title: បំផុសគំនិតសិស្ស និងអ្នកស្ម័គ្រចិត្ត
  volunteer_engineer_submission_subtitle_generic: 'គ្រូបង្រៀនចំនួន ១០០, ០០០ នាក់នឹងទទួលរៀបចំកម្មវិធី
    Hour of Code នៅក្នុងថ្នាក់រៀនរបស់ពួកគេនៅឆ្នាំនេះ ចាប់ពីថ្ងៃទី ៧ដល់១៣ ខែធ្នូឆ្នាំ
    ២០១៥។ ពួកគេត្រូវការជំនួយរបស់អ្នក! '
  volunteer_engineer_submission_subtitle_specific: គ្រូបង្រៀនចំនួន%{num_teachers}
    ត្រូវការអ្នកស្ម័គ្រចិត្ត។ អ្នកស្ម័គ្រចិត្តចំនួន<br>%{num_volunteers} បានចុះឈ្មោះ។
    ចូរចូលរួមជាមួយពួកគេ។
  volunteer_engineer_submission_intro_background: កម្មវិធី Hour of Code គឺជាចលនាសកលលោកដើម្បីធ្វើការណែនាំអំពីវិទ្យាសាស្ត្រកុំព្យូទ័រក្នុងរយៈពេលមួយម៉ោងទៅដល់សិស្សរាប់លាននាក់នៅក្នុងជាង១៨០ប្រទេស។
    សូមចូលរួមក្នុងសប្តាហ៍នៃការអប់រំវិទ្យាសាស្រ្តកុំព្យូទ័រចាប់ពីថ្ងៃទី ៧ ដល់ថ្ងៃទី
    ១៣ ខែធ្នូ។
  volunteer_engineer_submission_intro_recruit: 'គ្រូបង្រៀនពេញចិត្តនៅពេលដែលមាននរណាម្មាក់
    <span style="font-family: ''Gotham 7r'', sans-serif;">មានចំណាប់អារម្មណ៍ចំពោះការអប់រំវិទ្យាសាស្រ្តកុំព្យូទ័រ</span>ដែលជាអ្នកអាចជួយនៅក្នុងថ្នាក់រៀនបាន
    ឬនរណាម្នាក់ដែលអាច<span style="font-family: ''Gotham 7r'', sans-serif;">បំផុសគំនិត</span>សិស្សរបស់ពួកគេដោយនិយាយអំពីទំហំនៃលទ្ធភាពដែលមានក្នុងវិទ្យាសាស្រ្តកុំព្យូទ័រ
    (ដែលអាចធ្វើតាមរយៈការឆ្លើយឆ្លងជាវីដេអូ)។'
  volunteer_engineer_submission_intro_guide: សិក្សាបន្ថែមពី<a href="%{volunteer_guide}">កម្មវិធីអ្នកស្ម័គ្រចិត្តរបស់យើងនៅទីនេះ</a>។
  volunteer_engineer_submission_intro_signup: សូមបញ្ចូលពត៌មានដូចខាងក្រោមប្រសិនបើអ្នកជានិស្សិតវិទ្យាសាស្រ្តកុំព្យូទ័រឬអ្នកជំនាញផ្នែកបង្កើតកម្មវិធី។
    ចន្លោះបំពេញដែលមានសញ្ញា<span class="form-required-field">*</span> គឺតម្រូវឲបំពេញជាដាច់ខាត។
  volunteer_engineer_submission_intro_links: តើអ្នកជាគ្រូបង្រៀនកំពុងស្វែងរកអ្នកស្ម័គ្រចិត្តដែរឬទេ?
    ស្វែងរកអ្នកស្ម័គ្រចិត្តក្នុងតំបន់តាមរយៈ<a href="%{volunteer_local}">ផែនទីអ្នកស្ម័គ្រចិត្ត</a>របស់យើង។
  volunteer_engineer_submission_update_information: ធ្វើបច្ចុប្បន្នភាពព័ត៌មានរបស់អ្នក
  volunteer_engineer_submission_header_shared: ព័ត៌មានដែលបានចែករំលែកជាមួយគ្រូលើផែនទីអ្នកស្ម័គ្រចិត្ត
  volunteer_engineer_submission_field_name: ឈ្មោះ
  volunteer_engineer_submission_field_name_placeholder: ឈ្មោះពេញ
  volunteer_engineer_submission_field_company: ក្រុមហ៊ុន(ឬសាកលវិទ្យាល័យ)
  volunteer_engineer_submission_field_company_placeholder: ក្រុមហ៊ុន(ឬសាកលវិទ្យាល័យ)
  volunteer_engineer_submission_field_experience_level: កំរិតបទពិសោធន៍
  volunteer_engineer_submission_field_location: ទីតាំង
  volunteer_engineer_submission_field_location_desc: ទីតាំងរបស់អ្នកនឹងត្រូវបានប្រើដើម្បីអនុញ្ញាតឱ្យគ្រូបង្រៀនស្វែងរកអ្នកស្ម័គ្រចិត្តដែលនៅក្បែរនោះហើយនឹងត្រូវបានបង្ហាញជាម្ជុលនៅលើផែនទី។
    ប្រសិនបើអ្នកព្រួយបារម្ភអំពីភាពឯកជន សូមប្រើអាសយដ្ឋានការងារ សាលារៀនឬគ្រាន់តែឈ្មោះទីក្រុងរបស់អ្នក។
  volunteer_engineer_submission_field_location_placeholder: លេខកូដតំបន់ ទីក្រុងនិងប្រទេស
    ឬអាស័យដ្ឋានផ្លូវ
  volunteer_engineer_submission_field_location_flexibility: ខ្ញុំអាចស្ម័គ្រចិត្តដោយ...
    (ជ្រើសរើសទាំងអស់ដែលអាច)
  volunteer_engineer_submission_checkbox_after_hoc: ខ្ញុំចាប់អារម្មណ៍ក្នុងការស្ម័គ្រចិត្តពេញមួយឆ្នាំ
  volunteer_engineer_submission_field_time_commitment: ការប្តេជ្ញាចិត្តចំពោះពេលវេលា
  volunteer_engineer_submission_field_linkedin: ប្រវត្តិរូបក្នុង LinkedIn
  volunteer_engineer_submission_field_linkedin_placeholder: http://www.linkedin.com/in/your_name
  volunteer_engineer_submission_field_facebook: ប្រវត្តិរូប Facebook
  volunteer_engineer_submission_field_facebook_placeholder: https://www.facebook.com/your_name
  volunteer_engineer_submission_field_description: ការ​ពណ៌នា
  volunteer_engineer_submission_field_description_desc: ពិពណ៌នាអំពីបទពិសោធន៍វិទ្យាសាស្រ្តកុំព្យូទ័រឬបទពិសោធន៍បច្ចេកទេសរបស់អ្នកនិងរបៀបដែលអ្នកចង់ចូលរួមជាអ្នកស្ម័គ្រចិត្តសម្រាប់គ្រូបង្រៀនក្នុងតំបន់។
  volunteer_engineer_submission_field_description_placeholder: ការពិពណ៌នាអំពីបទពិសោធន៍
    និង/ឬការចូលរួម។ ប្រសិនបើអ្នកនិយាយភាសាផ្សេងក្រៅពីអង់គ្លេសត្រូវប្រាកដថាបានបញ្ចូលវានៅទីនេះ។
  volunteer_engineer_submission_header_private: ពត៌មាននឹងត្រូវបានរក្សាទុកជាការសំងាត់ហើយនឹងមិនត្រូវបានចែករំលែកនោះទេ
  volunteer_engineer_submission_field_email: អាសយដ្ឋាន​អ៊ីមែល
  volunteer_engineer_submission_field_email_desc: អាសយដ្ឋានអ៊ីមែលរបស់អ្នកនឹងមិនត្រូវបានចែករំលែកទេប៉ុន្តែយើងនឹងផ្ញើសំណើពីគ្រូទៅកាន់អ្នក។
  volunteer_engineer_submission_field_email_placeholder: អាសយដ្ឋាន​អ៊ីមែល
  volunteer_engineer_submission_field_email_preference_privacy: "(សូមមើលគោលនយោបាយឯកភាពរបស់យើងខ្ញុំ)"
  volunteer_engineer_submission_field_email_preference_yes: យល់ព្រម
  volunteer_engineer_submission_field_email_preference_no: ទេ
  volunteer_engineer_submission_final_paragraph: អ្នកនឹងត្រូវបានចុះបញ្ជីនៅលើផែនទីសម្រាប់គ្រូបង្រៀនក្នុងតំបន់ដើម្បីទាក់ទងអ្នកសម្រាប់កម្មវិធី
    Hour of Code ឬឱកាសការងារស្ម័គ្រចិត្តផ្សេងទៀត។ អ៊ីម៉ែលនិងអាសយដ្ឋានពិតប្រាកដរបស់អ្នកនឹងមិនត្រូវបានចែករំលែកដោយពួកយើងទេ។
    ប៉ុន្តែព័ត៌មានផ្សេងទៀត (រួមទាំងទីតាំងប្រហាក់ប្រហែល) នឹងត្រូវបានមើលឃើញជាសាធារណៈដោយគ្រូក្នុងតំបន់។
  volunteer_engineer_submission_checkbox_contact: ខ្ញុំយល់ព្រមឲគ្រូបង្រៀនអាចទាក់ទងខ្ញុំដើម្បីឱកាសការងារស្ម័គ្រចិត្ត
    (ចំណាំ៖ អាសយដ្ឋានអ៊ីមែលរបស់អ្នកនឹងមិនត្រូវបានចែករំលែកទេ)
  volunteer_engineer_submission_checkbox_age_18_plus: ខ្ញុំបញ្ជាក់ថាខ្ញុំមានអាយុយ៉ាងហោចណាស់
    18 ឆ្នាំ។
  volunteer_engineer_submission_submit: ដាក់ស្នើរ
  volunteer_engineer_submission_thankyou: សូមអរគុណ! ព័ត៌មានអ្នកស្ម័គ្រចិត្តរបស់អ្នកត្រូវបានបញ្ជូនដោយជោគជ័យ។
    គ្រូនឹងប្រើ<a href="%{url}"> ផែនទីនេះ</a> ដើម្បីស្វែងរកនិងទាក់ទងអ្នកស្ម័គ្រចិត្តដូចជាអ្នក។
    សូមអនុញ្ញាតិ ៤៨ម៉ោងសំរាប់ព័ត៌មានរបស់អ្នកដើម្បីឱ្យបង្ហាញឲត្រឹមត្រូវនៅលើផែនទី។
  volunteer_engineer_submission_commitment_uncertain: មិនប្រាកដ
  volunteer_engineer_submission_commitment_one_hr_per_week: ១ម៉ោងក្នុងមួយអាទិត្យ
  volunteer_engineer_submission_commitment_three_hrs_per_week: ៣ម៉ោងក្នុងមួយអាទិត្យ
  volunteer_engineer_submission_commitment_five_hrs_per_week: ៥ម៉ោងក្នុងមួយអាទិត្យ
  volunteer_engineer_submission_commitment_now_and_then: ពេលនេះ​ក្តី​ពេលណា​ក្តី
  volunteer_engineer_submission_commitment_annually: ២ទៅ៣ដងក្នុងមួយឆ្នាំ
  volunteer_engineer_submission_commitment_monthly: ២ឬ៣ ម៉ោងក្នុងមួយខែ
  volunteer_engineer_submission_commitment_weekly: ២ឬ៣ ម៉ោងក្នុងមួយអាទិត្យ
  volunteer_engineer_submission_commitment_more: ផ្សេង​ទៀត
  volunteer_engineer_submission_location_flexibility_onsite: មកមើលនៅតាមសាលារៀន (១ម៉ោង
    ទៅ២ម៉ោង នៅក្នុងថ្នាក់រៀនឬសាលារៀន)
  volunteer_engineer_submission_location_flexibility_remote: មានសំនួរចំលើយជាមួយសិស្សពីចម្ងាយ(តាមរយៈសន្និសីទវីដេអូខ្លី)
  volunteer_engineer_submission_location_flexibility_curriculum: រួមចំណែកដល់គម្រោងកម្មវិធីសិក្សាដោយឥតគិតថ្លៃ
  volunteer_engineer_submission_experience_unspecified: មិនបានបញ្ជាក់
  volunteer_engineer_submission_experience_tech_company: មិនមែនជាវិស្វករនៅឯក្រុមហ៊ុនបច្ចេកវិទ្យា
  volunteer_engineer_submission_experience_university_student_or_researcher: និស្សិតវិទ្យាសាស្រ្តកុំព្យូទ័រ
  volunteer_engineer_submission_experience_software_professional: វិស្វករផ្នែក​បង្កើតកម្មវិធី
    ឬអ្នកជំនាញបច្ចេកទេស
  volunteer_engineer_submission_distance_8: ៨គីឡូម៉ែត្រ
  volunteer_engineer_submission_distance_16: ១៦គីឡូម៉ែត្រ
  volunteer_engineer_submission_distance_24: ២៤គីឡូម៉ែត្រ
  volunteer_engineer_submission_distance_32: ៣២គីឡូម៉ែត្រ
  volunteer_engineer_submission_num_volunteers_5: អ្នកស្ម័គ្រចិត្ត ៥នាក់
  volunteer_engineer_submission_num_volunteers_10: អ្នកស្ម័គ្រចិត្ត ១០នាក់
  volunteer_engineer_submission_num_volunteers_25: អ្នកស្ម័គ្រចិត្ត ២៥នាក់
  volunteer_engineer_submission_num_volunteers_50: អ្នកស្ម័គ្រចិត្ត ៥០នាក់
  volunteer_engineer_submission_type_task_onsite: ខ្ញុំចង់ឱ្យអ្នកមកមើលថ្នាក់រៀនរបស់ខ្ញុំសម្រាប់ជំនួយបច្ចេកទេសនិងការបំផុសគំនិត
  volunteer_engineer_submission_type_task_remote: ខ្ញុំចង់ឱ្យអ្នកប្រើប្រាស់ Skype
    ចូលទៅក្នុងបន្ទប់រៀនរបស់ខ្ញុំដើម្បីនិយាយពាក្យបំផុសគំនិតមួយចំនួនទៅកាន់ក្មេងៗ
  volunteer_engineer_submission_type_task_mentor: ខ្ញុំកំពុងស្វែងរកអ្នកណែនាំដើម្បីជួយរៀបចំខ្ញុំសម្រាប់ការសរសេរកូដជាមួយសិស្សរបស់ខ្ញុំ
  petition_age: អាយុ
  dashboard_announce_hoc_scaling_progress: ទេ! យើងកំពុងជួបប្រទះការប្រើប្រាស់កម្មវិធី
    Hour of Code ច្រើនហួសហេតុពេកហើយ។ យើងមិនអាចរក្សាទុកអ្វីដែលបានធ្វើនៅសប្តាហ៍នេះប៉ុន្តែអ្វីដែលបានធ្វើកាលពីមុនសប្តាហ៍នេះនៅតែមានសុវត្ថិភាព។
  dashboard_announce_learn_more_button: សិក្សាបន្ថែម
  dashboard_landing_title: ទំព័រដើមគ្រូបង្រៀន
  dashboard_landing_welcome: សូមស្វាគមន៍មកកាន់តារាងពត៌មានគ្រូបង្រៀនថ្មី។
  dashboard_landing_video: មេីលវិដេអូនេះ
  dashboard_landing_watch_video: សម្រាប់ដំណើរទស្សនកិច្ចនៃលក្ខណៈពិសេសថ្មីៗ!
  dashboard_landing_view_as_student: បើកមើលទំព័រនេះក្នុងនាមជាសិស្ស
  dashboard_landing_students_title: សិស្សរបស់អ្នក
  dashboard_landing_students_manage: មើលនិងគ្រប់គ្រងសិស្សរបស់អ្នក
  dashboard_landing_news_title: ធនធានសំរាប់អ្នកអប់រំថ្នាក់មត្តេយ្យដល់ទី៥ (មានតែភាសាអង់គ្លេសប៉ុណ្នោះ)
  dashboard_landing_new_beta: ថ្មី! សាកល្បងវគ្គសិក្សាសាកល្បងរបស់យើងសម្រាប់សិស្សថ្នាក់មត្តេយ្យដល់ទី៥
    ។
  dashboard_landing_new_k5courses: ថ្មី! សាកល្បងវគ្គសិក្សារបស់យើងសម្រាប់សិស្សថ្នាក់មត្តេយ្យដល់ទី៥
    ។
  dashboard_landing_useful_links: តំណដែលមានអត្ថប្រយោជន៍ផ្សេងៗទៀត
  dashboard_landing_classroom_resources: ធនធានសំរាប់ថ្នាក់រៀនរបស់អ្នក
  dashboard_landing_office_hours: សួរសំនួរជាលក្ខណៈបុគ្គល! ចូលមើលវិដេអូប្រចាំខែរបស់ពួកយើងរៀងរាល់ម៉ោងធ្វើការ។
  dashboard_landing_progress_title: ដំណើរការរបស់ថ្នាក់រៀនចំបង
  dashboard_landing_progress_biggest: នេះជាដំណើរការផ្នែកធំបំផុតរបស់អ្នក។
  dashboard_landing_view_progress: មើលដំណើរការសំរាប់ %{biggest_section}
  dashboard_landing_print_progress: បោះពុម្ភដំណើរការ
  dashboard_landing_available_title: មេរៀនដែលអាចប្រើបាន
  dashboard_landing_available_courses: នេះគឺជាមេរៀនដែលអាចរកបានសម្រាប់អ្នកនិងសិស្សរបស់អ្នក។
  dashboard_landing_more_tutorials: ចង់មើលការបង្រៀនផ្សេងទៀត?
  dashboard_landing_more_tutorials_desc: មានការបង្រៀនជាច្រើនទៀត <a href="/learn/beyond">
    ដែលបានផ្តល់ជូនពីដៃគូរបស់យើង </a> រៀនសរសេរកម្មវិធីជាមួយ មនុស្សយន្ត បង្កើតគេហទំព័រ
    បង្កើតកម្មវិធីផ្ទាល់ខ្លួន ឬស្វែងយល់ភាសាផ្សេងទៀតដូចជា C ++, Ruby, ឬ Python!
  dashboard_landing_inspire: បំផុសសិស្សរបស់អ្នកជាមួយផ្ទាំងរូបភាព វីដេអូនិងច្រើនទៀត។
  dashboard_landing_video_library: ប្រើវីដេអូពីបណ្ណាល័យវីដេអូនៃមូលដ្ឋានគ្រិះវិទ្យាសាស្រ្តកុំព្យូទ័រ។
  dashboard_landing_report_bug: ស្នើសុំលក្ខណៈពិសេសឬរាយការណ៍កំហុស។
  dashboard_landing_teacher_forum: ចូលរួមជាមួយសហគមន៍អ្នកសិក្សាជំនាញ។
  dashboard_hoc_courses: កម្មវិធី Hour of Code សំរាប់គ្រប់អាយុទាំងអស់
  dashboard_hoc_courses_desc: សូមសាកល្បងប្រើការបង្រៀនខ្លីៗទាំងនេះ ដែលមានរយៈពេល ១ម៉ោងជាមួយសិស្សរបស់អ្នក!
  dashboard_hoc_courses_desc_and_cta: សូមសាកល្បងប្រើការបង្រៀនខ្លីៗទាំងនេះ ដែលមានរយៈពេល
    ១ម៉ោងជាមួយសិស្សរបស់អ្នក។ <a href="https://hourofcode.com">ចូលរួមក្នុងចលនា Hour
    of Code</a> ក្នុងកំឡុងសប្តាហ៍អប់រំវិទ្យាសាស្រ្តកុំព្យូទ័រ។
  dashboard_k5_courses: មេរៀនចំនួន២០ម៉ោងសំរាប់សិស្សថ្នាក់មេត្តេយ្យដល់ថ្នាក់ទី៥
  dashboard_k5_courses_desc: វគ្គសិក្សាទាំងនេះបញ្ចូលគ្នាលើការបង្រៀនតាមអ៊ីនធឺណែត ការរៀននិងណែនាំដោយខ្លួនឯង
    ដែលមានសកម្មភាព"មិនជាប់" ដែលមានន័យថាមិនត្រូវការកុំព្យូទ័រគ្រប់ពេលនោះទេ។​ វគ្គសិក្សានីមួយៗមានប្រហែលជា២០មេរៀនដែលអាចត្រូវបានអនុវត្តជាជំពូកមួយឬលើសពីនេះក្នុងមួយត្រីមាស។
    ទោះជាសិស្សថ្នាក់មត្តេយ្យក៏អាចចូលរួមបានដែរ។ ដើម្បីជួយអ្នកក្នុងការចាប់ផ្តើម យើងផ្តល់ជូននូវសិក្ខាសាលាស្តីពីការអភិវឌ្ឍន៍ដែលមានគុណភាពខ្ពស់នៅជុំវិញសហរដ្ឋអាមេរិកដោយឥតគិតថ្លៃ។
    <a href="/professional-development-workshops">ស្វែងរកមួយដែលនៅក្បែរអ្នក!</a>
  dashboard_middle_courses: វគ្គសិក្សាចំនួន២០ម៉ោងសំរាប់ថ្នាក់អនុវិទ្យាល័យ
  dashboard_middle_courses_desc: កម្មវិធីសិក្សាកំរិតថ្នាក់អនុវិទ្យាល័យរបស់យើងប្រើប្រាស់វិទ្យាសាស្ត្រកុំព្យូទ័រនិងការសរសេរកម្មវិធីនៅក្នុងបរិបទនៃគណិតវិទ្យានិងវិទ្យាសាស្រ្តកំរិតអនុវិទ្យាល័យ
    - ធ្វើជាឧបករណ៍ដើម្បីមូលដ្ឋានគ្រិះបង្រៀនគណិតវិទ្យានិងវិទ្យាសាស្រ្ត។ ដើម្បីចុះឈ្មោះសម្រាប់សិក្ខាសាលាស្តីពីការអភិវឌ្ឍវិជ្ជាជីវៈសូមចុះឈ្មោះតាម
    <a href="/educate/districts"> ភាពជាដៃគូនៅក្នុងស្រុក </a> ជាមួយ Code.org ។
  dashboard_high_courses: មេរៀនសំរាប់ថ្នាក់វិទ្យាល័យមួយឆ្នាំពេញ
  dashboard_high_courses_desc: កម្មវិធីវិទ្យាល័យរបស់យើងជួយឱ្យសាលារៀនផ្តល់ជូននូវថ្នាក់វិទ្យាសាស្រ្តកុំព្យូទ័រពេញមួយឆ្នាំដោយរៀបចំបុគ្គលិកបង្រៀនដែលមានស្រាប់ដើម្បីផ្តល់ជូននូវជំនាញថ្មីនេះ។
    ដើម្បីចុះឈ្មោះសម្រាប់សិក្ខាសាលាស្តីពីការអភិវឌ្ឍវិជ្ជាជីវៈសូមចុះឈ្មោះតាម <a href="/educate/districts">
    ភាពជាដៃគូនៅក្នុងស្រុក </a> ជាមួយ Code.org ។
  dashboard_course_csina_desc: Code.org បានចាប់ដៃគូជាមួយ Bootstrap ដើម្បីអភិវឌ្ឍកម្មវិធីសិក្សាដែលបង្រៀនពីពិជគណិតនិងធរណីមាត្រតាមរយៈការសរសេរកម្មវិធីកុំព្យូទ័រ។
  dashboard_course_csins: វិទ្យាសាស្ត្រកុំព្យូទ័រក្នុងវិទ្យាសាស្រ្ត
  dashboard_course_csins_desc: Code.org បានចាប់ដៃគូជាមួយគម្រោង GUTS ដើម្បីផ្តល់ការណែនាំអំពីវិទ្យាសាស្រ្តកុំព្យូទ័រនៅក្នុងបរិបទនៃការធ្វើ
    modeling និង simulation។
  dashboard_course_ecs: ស្វែងយល់ពីវិទ្យាសាស្រ្តកុំព្យូទ័រ
  dashboard_course_ecs_desc: 'ការស្វែងយល់ពីវិទ្យាសាស្រ្តកុំព្យូទ័រគឺជាវគ្គសិក្សាមួយឆ្នាំដែលមាន
    6 មុខ: ការទំនាក់ទំនងរវាងមនុស្សនិងកុំព្យូទ័រ ការដោះស្រាយបញ្ហា ការរចនាគេហទំព័រ ការសរសេរកម្មវិធី
    ការគណនានិងវិភាគទិន្នន័យ និងការធ្វើមនុស្សយន្ត។'
  dashboard_course_csp: គោលការណ៍របស់តែស្តទ្រាមចូលរៀន® វិទ្យាសាស្រ្តកុំព្យូទ័រ
  dashboard_course_csp_desc: Code.org បានបង្កើតវិធីសាស្ត្រយ៉ាងម៉ត់ចត់ ទាក់ទាញនិងផ្តល់ភាពងាយស្រួលក្នុងការស្វែងយល់ពីគំនិតមូលដ្ឋាននៃការប្រើប្រាស់កុំព្យូទ័រ។
  dashboard_landing_loading: កំពុង​ដំណើរការ...
  dashboard_action_cancel: បោះបង់
  dashboard_action_delete: លុប
  dashboard_action_delete_yes: យល់ព្រម
  dashboard_action_delete_no: ទេ
  dashboard_action_confirm: ប្រាកដថាលុប?
  dashboard_action_done: រួចរាល់
  dashboard_action_print_certificates: បោះពុម្ពវិញ្ញាបនប័ត្រ
  dashboard_assessments_view: មើលការវាយតម្លៃនៅក្នុង៖
  dashboard_assessments_none: គ្រូភាគច្រើនវាស់វឌ្ឍនភាពរបស់សិស្សរបស់ពួកគេដោយប្រើផ្ទាំង
    "មើលដំណើរការ" ។ ប្រសិនបើអ្នកចាប់អារម្មណ៍ក្នុងការផ្តល់ការវាយតម្លៃបន្ថែមដល់សិស្សរបស់អ្នក
    អ្នកអាចរកឃើញសំណួរនិងផ្នែកនៅក្នុងគំរោងមេរៀនដែលត្រូវបានណែនាំ។ វាទាំងនេះត្រូវបានធ្វើនៅក្រៅ
    Code.org ។
  dashboard_assessments_none_part2: ប្រសិនបើអ្នកកំពុងបង្រៀនអនុវិទ្យាល័យឬវិទ្យាល័យយើងមានសំណួរសំរាប់ធ្វើការវាស់ស្ទង់ដែលអាចរកបានក្នុងផ្នែកមួយនៃ
    Code.org ដើម្បីជួយសិស្សរបស់អ្នកត្រៀមលក្ខណៈសម្រាប់ការធ្វើតេស្តចូលរៀន ។ ដើម្បីប្រើប្រាស់ការវាស់ស្ទង់ទាំងនេះ
    ដំបូងជ្រើសមេរៀនសំរាប់ថ្នាក់របស់អ្នក រួចជ្រើសរើសមេរៀនចេញពីតារាងជម្រើសខាងលើហើយអ្នកនឹងឃើញចំលើយនៅទីនោះ។
  dashboard_navigation_section_community: ការ​គាំទ្រ
  dashboard_students_name: ឈ្មោះ
  dashboard_students_male: ប្រុស
  dashboard_students_female: ស្រី
  dashboard_students_secret_word_title: ពាក្យដែលរក្សារជាការសម្ងាត់
  dashboard_grade_other: ផ្សេងៗ
  dashboard_login_none: អ៊ីមែល
  dashboard_stage: ដំណាក់​កាល
  dashboard_puzzle: ល្បែង​ប្រាជ្ញា
  dashboard_correctness_correct: ត្រឹម​ត្រូវ
  dashboard_student: សិស្ស
  learn_more: រៀនបន្ថែមទៀត
  learn_sign_up_button: ចុះឈ្មោះ
  blockly_name: Blockly
  iceage_name: Ice Age
  math_category_name: គណិត​វិទ្យា
  hoc_category_name: ពេលវេលា​នៃ​កូដ
  basketball_name: បង្កើតហ្គេមបោះបាល់
  lightbot_gradelevel: គ្រប់​អាយុ
  thinkersmith_gradelevel: គ្រប់​អាយុ
  lightbotintl_gradelevel: គ្រប់​អាយុ
  codehs_gradelevel: វិទ្យាល័យ
  codecademy_gradelevel: វិទ្យាល័យ
  processing_gradelevel: វិទ្យាល័យ
  codespark_gradelevel: មឋមសិក្សា
  kodable_gradelevel: មឋមសិក្សា
  bitsbox_gradelevel: មឋមសិក្សា
  makeschool_gradelevel: វិទ្យាល័យ
  touchdevelop_gradelevel: វិទ្យាល័យ
  blockly_gradelevel: គ្រប់​អាយុ
  boxisland_gradelevel: មឋមសិក្សា
  coursed_gradelevel: ថ្នាក់ទី៨ ឡើងទៅ
  coursed-2017_gradelevel: ថ្នាក់ទី៨ ឡើងទៅ
  coursed-2018_gradelevel: ថ្នាក់ទី៨ ឡើងទៅ
  lightbot_beyond_gradelevel: គ្រប់​អាយុ
  codecademy_beyond_gradelevel: វិទ្យាល័យ
  kodable_beyond_gradelevel: មឋមសិក្សា
  scratchjr_beyond_gradelevel: មឋមសិក្សា
  hacketyhack_beyond_gradelevel: វិទ្យាល័យ
  makeschool_beyond_gradelevel: វិទ្យាល័យ
  touchdevelop_beyond_gradelevel: វិទ្យាល័យ
  codehs_beyond_gradelevel: វិទ្យាល័យ
  processing_beyond_gradelevel: វិទ្យាល័យ
  flappy_shortcode: ទទះ
  header_home: ទំព័រដើម
  header_my_dashboard: ផ្ទាំង​គ្រប់គ្រងរបស់ខ្ញុំ
  header_courses: វគ្គ​សិក្សា
  header_course_catalog: មុខវិទ្យាដោយផ្នែក
  header_project_gallery: គម្រោង
  header_sections: វគ្គ
  header_professional_learning: ការរៀនដោយមានវិជ្ជាជីវ
  header_educate_elementary: សាលាបឋម
  header_educate_middle: អនុវិទ្យាល័យ
  header_educate_high: វិទ្យាល័យ
  header_educate_hoc: ពេលវេលា​នៃ​កូដ
  header_educate_partner: ដៃគូររបស់យើង
  header_educate_inspire: ជំរុញទឹកចិត្តសិស្ស
  header_about_us: អំពីយើង
  header_about_leadership: ភាពជាអ្នកដឹកនាំ
  header_about_donors: អ្នកផ្តល់ជំនួយ
  header_about_partners: ដៃគូរ
  header_about_team: ក្រុមទាំងមូល
  header_about_news: វគ្គថ្មី
  header_about_evaluation: ការវាយតម្លៃ
  header_about_jobs: កិច្ចការ
  header_about_contact: ទំនាក់ទំនងមកពួកយើង
  header_about_faqs: សម្រាប់សំនួរបន្ថែមទៀត
  header_learn: ស្វែងយល់បន្ថែំម
  header_teach: បង្រៀន
  header_help_us: ជួយពួកយើង
  header_about: អំពី
  header_teacher_community: សមាគមន៏នៃគ្រូបង្រៀន
  header_report_bug: រាយការណ៌អំពីកំហុសរបស់កម្មវិធី
  user_header_label: សួស្តី%{username}
  user_header_settings: គណនី​របស់​ខ្ញុំ
  user_header_logout: ចាកចេញ
  user_header_signin: ចូល​គណនី
  user_header_view_my_projects: មើលគម្រោងរបស់ខ្ញុំ
  view_all_sections: មើលផ្នែកទាំងអស់
  hero_name: 'Minecraft: ដំណើរផ្សងព្រេងរបស់វារៈបុរស'
<<<<<<< HEAD
  creativity_create: បង្កើត
=======
  ! '': 
  og_title_here: The Hour of Code is here!
  og_description_celeb: Try the new tutorials, win a celebrity video chat for yourself
    or your class!
  csedweek_og_description_soon: The Hour of Code is coming December 3-9, 2018. Computer
    science is foundational for every student to learn.
  csedweek_og_description_here: The Hour of Code is here. Computer science is foundational
    for every student to learn.
  hoc2014_students: Students
  congratulations_on_completing_course: Congratulations on completing %{course}
  third_party_curriculum: Curriculum
  just_did_course_donor: I just finished %{course} - check it out! Thanks %{donor_twitter}
    for supporting @codeorg
  homepage_stats_students: of US students have accounts on Code.org
  homepage_stats_female: of our students are female
  homepage_stats_teachers: teachers use Code.org
  homepage_stats_hourofcodde: of the world's students have tried the Hour of Code
  homepage_stats_policy: states changed policy to support computer science
  homepage_stats_title: We're making a difference
  homepage_slot_text_course4: Course 4
  homepage_banner_privacy_main: 'Aug 3: We''ve updated our privacy policy to include
    tools used in our new high school CS Principles course.'
  homepage_banner_20k_teachers: 20,000 teachers trained, and now teaching computer
    science in classrooms.
  homepage_banner_congress: America's leaders are calling on Congress to fund K-12
    computer science.
  homepage_banner_congress_link: Add your support
  homepage_banner_40k_teachers: We've prepared 40,000 new computer science teachers.
  homepage_slot_text_title_students: Students
  starwars_platform_text: Modern browsers, smartphones, tablets
  mc_gradelevel: Ages 6-106
  mc_platformtext: Modern browsers, smartphones, tablets
  minecraft_designer_description: Program animals and other Minecraft creatures in
    your own version of Minecraft.
  sports_title: Code your own sports game
  sports_all_sports_title: Mix and match across sports
  video_title_cs_is_everything: Computer Science is Changing Everything
  video_title_steph_curry: Hour of Code with Steph Curry
  video_title_my_name_is_aracely: My Name is Aracely
  video_3min: 3 min
  volunteer_engineer_submission_field_email_preference: Can we email you about updates
    to our courses, volunteer opportunities, or other computer science news?
  dashboard_landing_print_certificates: Print certificates for students who finish
    this course
  dashboard_landing_educator_blog: Read about news and updates to our materials at
    our Educator Blog
  dashboard_landing_video_player: Test our new video player at your school
  dashboard_course_csina: Computer Science in Algebra
  dashboard_assessments_summaries: Assessment summaries
  dashboard_assessments_answers: All assessment answers
  dashboard_surveys_answers: Surveys
  dashboard_percent: Percent
  dashboard_filter_by_stage: 'Filter by stage:'
  dashboard_filter_all: All
  dashboard_download_csv: Download CSV
  dashboard_navigation_home_page: Teacher home page
  dashboard_navigation_section_student_progress: Student Accounts and Progress
  dashboard_navigation_section_teacher_progress: Your Course Progress
  dashboard_navigation_section_lesson_plans: Lesson Plans and Resources
  dashboard_navigation_section_pd: Professional Development
  dashboard_navigation_section_speakers: Computer Science <br/> Guest Speakers
  dashboard_navigation_all_sections: Student Accounts and Progress
  dashboard_navigation_view_progress: Progress
  dashboard_navigation_view_text_responses: Text Responses
  dashboard_navigation_view_assessments: Assessments
  dashboard_navigation_view_assessments_surveys: Assessments/Surveys
  dashboard_navigation_add_students: Add Students
  dashboard_navigation_manage_students: Manage Students
  dashboard_navigation_lesson_plans_resources: Curriculum Standards
  dashboard_navigation_view_stats: Stats
  dashboard_navigation_section: 'Section: %{section_name}'
  dashboard_navigation_student: 'Student: %{student_name}'
  dashboard_progress_not_started: not started
  dashboard_progress_in_progress: in progress
  dashboard_progress_not_completed: not completed
  dashboard_progress_completed_too_many_blocks: completed, too many blocks
  dashboard_progress_completed_perfect: completed, perfect
  dashboard_progress_furthest_level_attempted: furthest level attempted
  dashboard_progress_submitted: submitted
  dashboard_progress_view: 'View progress in:'
  dashboard_progress_student_in_script: Progress information for %{student_name} in
    %{script_name}
  dashboard_progress_pair_programming: pair programming
  dashboard_responses_view: 'View text responses in:'
  dashboard_responses_none: Most of our classes are designed to work for younger ages
    and do not require students to type text responses to questions, so you will not
    see any text responses here. For older students in middle and high school courses,
    you can see their submissions to open-ended text response questions by choosing
    the assigned course from the drop down above.
  dashboard_sections_new_section: New section
  dashboard_sections_new_google_section: Import section from Google Classroom
  dashboard_sections_jumbotron_instruction: Create new sections and add students to
    them. Sections help you organize students into smaller groups so you can track
    their progress and manage their accounts.
  dashboard_sections_table_section: Section
  dashboard_sections_table_secret: Login Type
  dashboard_sections_table_grade: Grade
  dashboard_sections_table_course: Course
  dashboard_sections_table_pairing_allowed: Pair Programming
  dashboard_sections_table_stage_extras: Stage Extras
  dashboard_sections_table_students: Students
  dashboard_sections_table_code: Section Code
  dashboard_sections_name: Section Name
  dashboard_sections_choose_secret: If you would like to provide accounts to your
    students, choose a secret type of <b>word</b> or <b>picture</b> for that section.
  dashboard_sections_secret_word: A <b>word</b> allows you to set a secret word for
    each student.
  dashboard_sections_secret_picture: A <b>picture</b> allows you to set a secret picture
    for each student, ideal for younger students who can't yet type.
  dashboard_sections_secret_none: If you would like your students to manage their
    own accounts, including choosing their own passwords, choose a secret type of
    <b>none</b>.
  dashboard_sections_print_secrets: You may then print a sheet of cards containing
    account information to be distributed to your students individually.
  dashboard_sections_switch_section: 'Switch section:'
  dashboard_sections_close: Close
  dashboard_sections_move_students_desc: Select students to move to a new section.
    Moving students will not clear their progress.
  dashboard_sections_one_per_teacher: Students can only be in one section for each
    teacher. Your students will be added to this new section and leave their old section.
  dashboard_sections_move_to_section: 'Move to section:'
  dashboard_sections_enter_code: 'Enter section code:'
  dashboard_sections_code_placeholder: 6-character code (ABCDEF)
  dashboard_sections_other_section: Other Teacher
  dashboard_sections_both_sections: Would you like the student(s) to be in both sections?
  dashboard_sections_yes_both: Yes, I want to copy student(s) to be in this current
    section AND the new section
  dashboard_sections_no_move: No, I want to move student(s) to be in the new section
    only.
  dashboard_sections_move_students: Move students
  dashboard_sections_assign_hoc_script_desc: Participating in the Hour of Code?
  dashboard_sections_assign_hoc_script_msg: Please note that we will not be able to
    save progress in this course from December 3 - 11 due to the amount of traffic
    our site will receive for the Hour of Code.  Everything else in this tutorial
    will continue to work as expected.  You may still assign the course and give all
    students certificates for participating.  (Most teachers <a href='%{certificate_url}'>print
    these in advance</a>.)  We will save and report student progress for every other
    week of the year.
  dashboard_sections_assign_activity: Assign Course
  dashboard_error_none_selected: You didn't select any students to move. Please select
    at least one student.
  dashboard_error_other_section: If you're moving students between your own sections,
    select your section from the dropdown. Only select 'Other Section' to move your
    students to a different teacher's section.
  dashboard_students_add_multiple: 'Type or paste the names of your students, one
    per line:'
  dashboard_students_new_google_classroom_section: To add students, use <a href='http://classroom.google.com'
    target='_blank'>Google Classroom</a> and then click the <b>Sync students from
    Google Classroom</b> button above.
  dashboard_students_new_section: You've created a new section! Now add your students
    using the <b>Add student</b> and <b>Add multiple students</b> buttons above.
  dashboard_students_progress: Progress
  dashboard_students_completed_levels: Completed Levels
  dashboard_students_total_lines: Lines of Code
  dashboard_students_share_section: Ask your students to go to <a href=%{join_url}>%{join_url}</a>
    and type in the section code (%{section_code})
  dashboard_students_share_section_secondary: 'Alternatively, share this section''s
    sign in page with your students:'
  dashboard_students_print_info: Print out cards with your students' login information.
  dashboard_students_secret_picture_title: Secret Picture
  dashboard_students_secret_picture: This section uses <b>picture</b> as its secret
    type.  It means that each of your students has a secret picture used in place
    of a password to sign in.  Students should use the sign in web address given above
    to sign in.
  dashboard_students_reset_picture: You may reset a student's secret picture at any
    time by choosing <b>Show secret</b> and then <b>Reset secret</b>. A new secret
    picture will be generated for that student to use when they sign in.
  dashboard_students_secret_word: This section uses <b>word</b> as its secret type.  It
    means that each of your students has a pair of secret words used in place of a
    password to sign in.  Students should use the sign in web address given above
    to sign in.
  dashboard_students_reset_word: 'You may reset a student''s secret words at any time
    by choosing <b>Show secret</b> and then <b>Reset secret</b>. A new pair of secret
    words will be generated for that student to use when they sign in. '
  dashboard_students_join_link: Tell your students to create their own accounts and
    join your section at
  dashboard_students_no_email: If your students do not have email addresses, or you
    would like to create accounts for them, change this section's secret type to <b>word</b>
    or <b>picture</b>.
  dashboard_students_print_page: Print this page
  dashboard_students_signin_card: Visit %{join_url} and enter %{section_code}
  dashboard_students_url: Direct URL
  dashboard_privacy_document_link: <a href="/privacy/student-privacy", target="_blank">Click
    here</a> for our privacy document that can be shared or printed for your students.
  dashboard_curriculum_k5_title: K-5 Educator Resources
  dashboard_curriculum_middle_title: Middle School Educator Resources
  dashboard_curriculum_high_title: High School Educator Resources
  dashboard_lesson_plans: Lesson Plans
  dashboard_view_all_lesson_plans: Download complete curriculum for Courses 1-4
  dashboard_course1: 'Course 1:'
  dashboard_course2: 'Course 2:'
  dashboard_course3: 'Course 3:'
  dashboard_course4: 'Course 4: '
  dashboard_coursea: 'Course A: '
  dashboard_courseb: 'Course B: '
  dashboard_coursec: 'Course C: '
  dashboard_coursed: 'Course D: '
  dashboard_coursee: 'Course E: '
  dashboard_coursef: 'Course F: '
  dashboard_pre-express: 'Pre-reader Express Course: '
  dashboard_express: 'Express Course: '
  dashboard_unplugged: If you don't have computers, <a href='%{unplugged_url}'>try
    these unplugged lessons</a> in your classroom.
  dashboard_tools: 'Tools: '
  dashboard_curriculum: Curriculum
  dashboard_curriculum_overview: K-5 Curriculum Overview
  dashboard_overview: Overview
  dashboard_sequence: Sequence
  dashboard_framework: Framework
  dashboard_standards: Standards
  dashboard_implementation_guide: Implementation Guide
  dashboard_glossary: Glossary
  dashboard_classroom_strategies: Classroom strategies for teachers
  dashboard_debugging: 'Debugging:'
  dashboard_puzzle_solving: 'Puzzle-solving:'
  dashboard_student_worksheet: student worksheet
  dashboard_teacher_worksheet: teacher worksheet
  dashboard_curriculum_csina: 'Computer Science in Algebra:'
  dashboard_curriculum_csins: 'Computer Science in Science:'
  dashboard_curriculum_csp: 'Computer Science Principles:'
  dashboard_curriculum_ecs: 'Exploring Computer Science:'
  dashboard_curriculum_csd: 'Computer Science Discoveries: '
  dashboard_curriculum_apcsa: 'AP Computer Science in Java: '
  dashboard_grade_k: K
  dashboard_login_word: Word
  dashboard_login_picture: Picture
  dashboard_question: Question
  dashboard_response: Response
  dashboard_correctness: Correctness
  dashboard_correctness_free_response: Free response
  dashboard_correctness_unsubmitted: Unsubmitted
  dashboard_correctness_incorrect: Incorrect
  dashboard_submission_submitted: Submitted
  dashboard_submission_in_progress: In progress
  dashboard_status: Status
  dashboard_multi_correct: "# multiple choice correct"
  dashboard_multi_count: "# multiple choice"
  dashboard_multi_correct_percent: "% multiple choice correct"
  dashboard_submission_timestamp: Submission timestamp
  stats_hoc_2013_heading: 'Incredible stats from last year''s Hour of Code. In one
    week alone:'
  stats_hoc_2013_image_alt: Stats from 2013 Hour of Code
  dashboard_teacher: Teacher
  dashboard_sections_email_question: Do all students have a valid email address?
  dashboard_sections_account_creation_question: Who creates the student's account?
  dashboard_sections_password_question: What do students use as a "password"?
  dashboard_sections_picture_account_creation: A picture assigned by Code.org
  dashboard_sections_word_account_creation: A pair of simple words assigned by Code.org
  dashboard_sections_sign_in_question: Where do students sign-in?
  dashboard_sections_sign_in_unique: Unique web-page listed on "Manage Students" tab
  dashboard_sections_sign_in_main: http://code.org and click "Sign in"
  dashboard_sections_password_account_creation: Student-created text password
  dashboard_sections_login_type_explanation: This table helps explain which of these
    login types, <b>picture, word, or email</b>, you'll want to choose for a section.
  dashboard_faq: Frequently Asked Questions
  dashboard_faq_k5: K-5 Frequently Asked Questions
  code_hoc_coming: The Hour of Code is here - December 8-14!
  code_sign_up: Sign up to participate during CS Education Week
  host_an_hour: Host an hour
  learn_banner_title: Join us for the Hour of Code
  learn_banner_desc: The Hour of Code is a global movement reaching over 100 million
    students in more than 180 countries. Anyone, anywhere can organize an Hour of
    Code event. Help us give every student the opportunity to learn computer science!
    Organizers can follow our <a href='%{how_to_url}' target='_blank'>how-to guide</a>
    for teaching an Hour of Code and inspire students with <a href='%{videos_url}'
    target='_blank'>these videos</a>.
  learn_sign_up_description: Sign up to participate in the Hour of Code during CS
    Education Week
  learn_videos_watch: Watch this inspirational video with your classroom
  learn_videos_show: Show this inspirational video to your class
  learn_videos_before_hoc: Watch an inspirational video before your Hour of Code
  learn_educator_resources_description: Learn how to teach an Hour of Code
  learn_educator_resources_button: Educator resources
  learn_are_you_educator: Are you an educator? Learn <a href="http://hourofcode.com/resources/how-to">how
    to teach an Hour of Code</a>
  learn_find_volunteer: <a href="https://code.org/volunteer/local">Find a local volunteer</a>
    to help during your Hour of Code
  learn_teacher_led_lesson_plans: Be inspired by <a href="https://code.org/teacher-led">teacher
    led Hour of Code lesson plans</a>
  learn_how_to_hoc: Follow <a href="https://hourofcode.com/how-to">our how-to guide</a>
    for teaching one Hour of Code
  learn_hoc_prizes: <a href="https://hourofcode.com/prizes">Learn more</a> about the
    prizes for every educator, while supplies last
  learn_inspirational_videos: Inspire students by showing them <a href="https://code.org/educate/inspire">these
    videos</a>
  hoc2014_try_new_tutorials: Try our new Hour of Code tutorials
  hoc2014_try_new_tutorial: Try our new Hour of Code tutorial in beta
  hoc2014_try_scrat: Angry Birds, PvZ, and Scrat
  hoc2014_try_frozen: Artist with Anna and Elsa, from Frozen
  carousel_heading_codeorg: Tutorials by Code.org
  carousel_heading_codeorg_any_device: Tutorials by Code.org (for all devices)
  carousel_heading_3rd_party: Tutorials by 3rd parties
  carousel_heading_third_party: Tutorials by third parties
  carousel_heading_international: Partner tutorials in your language
  carousel_heading_domestic: Partner tutorials available in English
  carousel_heading_beginners: Partner tutorials for Grades K-8
  carousel_heading_beyond_beginners: 'For beginners: Get started with blocks-based
    coding'
  carousel_heading_javascript: Partner tutorials that teach JavaScript
  carousel_heading_beyond_javascript: Learn JavaScript
  carousel_heading_unplugged: No device or internet? Try 'unplugged' computer science
  carousel_heading_devices: Partner tutorial apps for phones and tablets
  carousel_heading_beyond_devices: Apps for phones and tablets
  carousel_heading_languages: Partner tutorials in other programming languages
  carousel_heading_beyond_languages: Learn other programming languages
  carousel_heading_apps_games: Make your own apps or games
  carousel_heading_university: University courses online
  carousel_heading_webpages: Learn to make web pages
  carousel_heading_robots: Learn to program with robots and devices
  carousel_heading_ide: Platforms popular among teachers
  carousel_heading_desktop: Learn to code on a computer
  carousel_heading_mobtabelem: For phones and tablets
  carousel_heading_prereader: For pre-readers
  carousel_heading_beyondblocks: Go beyond blocks - learn a programming language
  carousel_heading_nointernet: Unreliable or no internet? Install these apps on your
    computer
  educator_notes: Educator Notes
  teach_led_lesson_plans: Teacher Led Lesson Plans
  learn_footer_all_tutorials: See the <a href="https://code.org/learn">comprehensive
    list of Hour of Code tutorials</a>. To see our criteria and submission guidelines
    for Hour of Code tutorials, <a href="https://hourofcode.com/activity-guidelines">click
    here.</a>
  how_to_teach_hoc: How to Teach an Hour of Code
  more_resources_educators: More resources for teachers and educators
  beyond_submission: Want to submit a tutorial for Beyond an Hour? See the criteria
    and submission form.
  third_party_submission: Want to submit a tutorial to be listed here? <a href="%{submission_url}">See
    the criteria and submission form.</a>
  participants: participants
  teachers_notes: Teacher's Notes
  teachers_notes_hoc: 'Teachers: Read important educator notes here'
  previous: Previous
  next: Next
  older_systems: Partner tutorials that work on older systems
  older_systems_subheading: These should work on older Web browsers. To access all
    tutorials, upgrade to a <a href="http://browsehappy.com/" target="_blank">modern
    Web browser.</a>
  mobile_devices: Partner tutorials for mobile devices
  frozen_name: Code with Anna and Elsa
  starwars_name: 'Star Wars: Building a Galaxy with Code'
  codeorg_name: Classic Maze
  codeintl_name: Classic Maze
  thinkersmithspanish_name: Mis Amigos Roboticos
  khan_name: An introduction to JavaScript
  khanes_name: An introduction to JavaScript
  khanpt_name: An introduction to JavaScript
  khanhe_name: An introduction to JavaScript
  khanfr_name: An introduction to JavaScript
  khanpl_name: An introduction to JavaScript
  tynker_name: Build your own game
  scratch_name: Get creative with coding
  lightbot_name: Lightbot
  thinkersmith_name: My Robotic Friends
  condcards_name: Conditionals with Cards
  lightbotintl_name: Lightbot
  codehs_name: Learn to Code With Karel the Dog
  codecademy_name: Codecademy
  codecombat_name: CodeCombat
  codemonkey_name: CodeMonkey
  codeavengers_name: Build a Game with JavaScript
  processing_name: Drawing with Code
  robomind_name: Program a virtual robot
  groklearning_name: Eliza the Chatterbot Doctor
  quorum_name: Accessible programming (with screenreader support)
  codespark_name: The Foos (pre-readers welcome)
  kodable_name: Kodable (pre-readers welcome)
  tynkerapp_name: Tynker - on tablets
  robomindnl_name: Program a virtual robot
  flappy_name: Make a Flappy game
  bitsbox_name: Bitsbox - make a game
  makeschool_name: Build an iPhone game in your browser!
  touchdevelop_name: TouchDevelop
  appinventor_name: AppInventor Hour of Code
  thinkersmith2_name: Binary Baubles
  kodableunplugged_name: fuzzFamily Frenzy
  projguts_name: Rock, Paper, Scissors
  hourofcode_name: Classic Maze
  playlab_name: Play Lab
  infinity_name: Infinity Play Lab
  artist_name: Artist
  monstercoding_name: Mystery Island Coding Quest
  allcancode_name: Run Marco!
  csfirst_name: CS First
  boxisland_name: Box Island
  codesters_name: Codesters
  texasinstruments_name: 10 Minutes of Code
  teacherled_name: Teacher Led Lesson Plans
  course1_name: Course 1
  course2_name: Course 2
  course3_name: Course 3
  course4_name: Course 4
  coursea-draft_name: Course A
  coursea_name: Course A
  courseb-draft_name: Course B
  courseb_name: Course B
  coursec-draft_name: Course C
  coursec_name: Course C
  coursed-draft_name: Course D
  coursed_name: Course D
  coursee-draft_name: Course E
  coursee_name: Course E
  coursef-draft_name: Course F
  coursef_name: Course F
  coursea-2017_name: Course A (2017)
  courseb-2017_name: Course B (2017)
  coursec-2017_name: Course C (2017)
  coursed-2017_name: Course D (2017)
  coursee-2017_name: Course E (2017)
  coursef-2017_name: Course F (2017)
  coursea-2018_name: Course A (2018)
  courseb-2018_name: Course B (2018)
  coursec-2018_name: Course C (2018)
  coursed-2018_name: Course D (2018)
  coursee-2018_name: Course E (2018)
  coursef-2018_name: Course F (2018)
  accelerated_name: Accelerated Course
  express_name: Express Course
  pre-express_name: Pre-reader Express Course
  express-2017_name: Express Course (2017)
  pre-express-2017_name: Pre-reader Express Course (2017)
  express-2018_name: Express Course (2018)
  pre-express-2018_name: Pre-reader Express Course (2018)
  cspunit1_name: "(old) Unit 1: Digital Information"
  cspunit2_name: "(old) Unit 2: The Internet"
  cspunit3_name: "(old) Unit 3: Programming"
  cspunit4_name: "(old) Unit 4: Data"
  cspunit5_name: "(old) Unit 5: Explore and Create PT"
  cspunit6_name: 'Post-AP: Databases in Apps'
  csd1_name: 'Unit 1: Problem Solving'
  csd2_name: 'Unit 2: Web Development'
  csd3_name: 'Unit 3: Animation and Games'
  csd4_name: 'Unit 4: The Design Process'
  csd5_name: 'Unit 5: Data and Society'
  csd6_name: 'Unit 6: Physical Computing'
  csd1-2017_name: 'Unit 1: Problem Solving'
  csd2-2017_name: 'Unit 2: Web Development'
  csd3-2017_name: 'Unit 3: Animation and Games'
  csd4-2017_name: 'Unit 4: The Design Process'
  csd5-2017_name: 'Unit 5: Data and Society'
  csd6-2017_name: 'Unit 6: Physical Computing'
  csd1-2018_name: 'Unit 1: Problem Solving'
  csd2-2018_name: 'Unit 2: Web Development'
  csd3-2018_name: 'Unit 3: Animation and Games'
  csd4-2018_name: 'Unit 4: The Design Process'
  csd5-2018_name: 'Unit 5: Data and Society'
  csd6-2018_name: 'Unit 6: Physical Computing'
  csp1-2017_name: 'Unit 1: The Internet'
  csp2-2017_name: 'Unit 2: Digital Information'
  csp3-2017_name: 'Unit 3: Algorithms and Programming'
  csp4-2017_name: 'Unit 4: Big Data and Privacy'
  csp5-2017_name: 'Unit 5: Building Apps'
  csp-explore-2017_name: 'AP: Explore PT Prep'
  csp-create-2017_name: 'AP: Create PT Prep'
  csppostap-2017_name: 'Post AP: Databases in Apps'
  csp1-2018_name: 'Unit 1: The Internet'
  csp2-2018_name: 'Unit 2: Digital Information'
  csp3-2018_name: 'Unit 3: Algorithms and Programming'
  csp4-2018_name: 'Unit 4: Big Data and Privacy'
  csp5-2018_name: 'Unit 5: Building Apps'
  csp-explore-2018_name: 'AP: Explore PT Prep'
  csp-create-2018_name: 'AP: Create PT Prep'
  csppostap-2018_name: 'Post AP: Databases in Apps'
  csp1_name: 'Unit 1: The Internet'
  csp2_name: 'Unit 2: Digital Information'
  csp3_name: 'Unit 3: Algorithms and Programming'
  csp3-a_name: 'Unit 3: Intro Programming (version A)'
  csp3-research-mxghyt_name: 'Unit 3: Intro Programming (Subgoals)'
  csp4_name: 'Unit 4: Big Data and Privacy'
  csp5_name: 'Unit 5: Building Apps'
  csp6_name: 'Unit 6: AP Performance Tasks'
  csp-ap_name: AP Performance Tasks
  csppostap_name: 'Post AP: Databases in Apps'
  csp-post-survey_name: Student Post-Course Survey
  cspassessment_name: Full Test - 50 questions
  csp-explore_name: 'AP: Explore PT Prep'
  csp-create_name: 'AP: Create PT Prep'
  cspexam1-mWU7ilDYM9_name: Test Part 1 - 25 questions
  cspexam2-AKwgAh1ac5_name: Test Part 2 - 25 questions
  cspunit3_gradelevel: Grades 9-12
  cspunit3_shortdescription_congrats: This unit introduces the foundational concepts
    of computer programming, which unlocks the ability to make rich, interactive apps.
    This course uses JavaScript as the programming language, and App Lab as the programming
    environment to build apps, but the concepts learned in these lessons span all
    programming languages and tools.
  20-hour_name: Accelerated Course
  algebra_name: CS in Algebra Full Course
  AlgebraA_name: CS in Algebra Course A
  AlgebraB_name: CS in Algebra Course B
  gumball_name: Gumball
  classicmaze_name: Classic Maze
  minecraft_name: Minecraft
  starwarsblocks_name: Star Wars (Blocks)
  hoc-impact-study_name: Classic Maze with Survey
  flappy-impact-study_name: Flappy Code with Survey
  hoc-encryption_name: Simple Encryption
  text-compression_name: Text Compression
  csf_category_name: CS Fundamentals
  csf_2017_category_name: CS Fundamentals (2017)
  csf_2018_category_name: CS Fundamentals (2018)
  csf_international_category_name: CS Fundamentals International
  csf2_draft_category_name: 'Under Development: Courses A - F'
  csd_category_name: CS Discoveries ('17-'18)
  csd_2018_category_name: CS Discoveries ('18-'19)
  csp_category_name: "'15-'16 CS Principles"
  csp17_category_name: CS Principles ('17-'18)
  csp_2018_category_name: CS Principles ('18-'19)
  cspexams_category_name: CS Principles Practice Test
  research_studies_category_name: Research Studies
  applab_name: App Lab
  gamelab_name: Game Lab
  sports_name: Code your own sports game
  applab_gradelevel: Ages 13+
  applab_shortdescription_congrats: App Lab is a programming environment where you
    can make simple apps. Design an app, code with blocks or JavaScript to make it
    work, then share your app in seconds
  codeorg_gradelevel: Ages 4-104
  codeintl_gradelevel: Ages 4-104
  thinkersmithspanish_gradelevel: Por todos
  khan_gradelevel: Middle school +
  khanes_gradelevel: Middle school +
  khanpt_gradelevel: Middle school +
  khanhe_gradelevel: Middle school +
  khanfr_gradelevel: Middle school +
  khanpl_gradelevel: Middle school +
  tynker_gradelevel: Ages 5-13
  scratch_gradelevel: Ages 8+
  condcards_gradelevel: Ages 8-12
  codecombat_gradelevel: Middle school +
  codemonkey_gradelevel: Middle school +
  codeavengers_gradelevel: Middle school +
  robomind_gradelevel: Ages 8-13
  groklearning_gradelevel: Middle school +
  quorum_gradelevel: Middle school +
  tynkerapp_gradelevel: Ages 5-13
  robomindnl_gradelevel: Ages 8-13
  flappy_gradelevel: Ages 6-106
  appinventor_gradelevel: Middle school +
  thinkersmith2_gradelevel: Ages 8+
  kodableunplugged_gradelevel: Ages 8-13
  projguts_gradelevel: Ages 10-13
  hourofcode_gradelevel: Ages 6-106
  frozen_gradelevel: Ages 8-108
  starwars_gradelevel: Ages 6-106
  playlab_gradelevel: Ages 6-14
  infinity_gradelevel: Ages 6-14
  artist_gradelevel: Ages 8-108
  monstercoding_gradelevel: Ages 5-13
  allcancode_gradelevel: Ages 5-10
  csfirst_gradelevel: Ages 9-14
  codesters_gradelevel: Ages 12-14
  texasinstruments_gradelevel: Ages 13-16
  teacherled_gradelevel: Ages 5+
  course1_gradelevel: Ages 4-6
  course2_gradelevel: Ages 6-18
  course3_gradelevel: Ages 8-18
  course4_gradelevel: Ages 10-18
  coursea_gradelevel: Ages 4-7
  courseb_gradelevel: Ages 5-8
  coursec_gradelevel: Ages 6-10
  coursee_gradelevel: Ages 8-12
  coursef_gradelevel: Ages 9-13
  coursea-2017_gradelevel: Ages 4-7
  courseb-2017_gradelevel: Ages 5-8
  coursec-2017_gradelevel: Ages 6-10
  coursee-2017_gradelevel: Ages 8-12
  coursef-2017_gradelevel: Ages 9-13
  coursea-2018_gradelevel: Ages 4-7
  courseb-2018_gradelevel: Ages 5-8
  coursec-2018_gradelevel: Ages 6-10
  coursee-2018_gradelevel: Ages 8-12
  coursef-2018_gradelevel: Ages 9-13
  accelerated_gradelevel: Ages 10-18
  codeorg_platformtext: Modern browsers, smartphones, tablets
  codeintl_platformtext: Modern browsers, smartphones, tablets
  thinkersmithspanish_platformtext: Unplugged
  khan_platformtext: Modern web browsers
  khanes_platformtext: Modern web browsers
  khanpt_platformtext: Modern web browsers
  khanhe_platformtext: Modern web browsers
  khanfr_platformtext: Modern web browsers
  khanpl_platformtext: Modern web browsers
  tynker_platformtext: Modern web browsers
  scratch_platformtext: Desktop-only web browsers (not tablets)
  lightbot_platformtext: ALL browsers and iOS, Android, or Game Console
  thinkersmith_platformtext: Unplugged
  condcards_platformtext: Unplugged
  lightbotintl_platformtext: iOS, Android (or web browser)
  codehs_platformtext: Modern browsers. (Follow-on course requires  $$)
  codecademy_platformtext: Modern web browsers. iOS, Android apps
  codecombat_platformtext: Modern web browsers (Follow-on course requires $$)
  codemonkey_platformtext: Modern web browsers
  codeavengers_platformtext: Modern web browsers
  processing_platformtext: Modern web browsers
  robomind_platformtext: Modern web browsers, Mobile web
  groklearning_platformtext: Modern web browsers
  quorum_platformtext: Modern web browsers. Screen-readers supported
  codespark_platformtext: iOS, Android (or web browser)
  kodable_platformtext: iPad
  tynkerapp_platformtext: iPad, Android tablets
  robomindnl_platformtext: Modern web browsers, Mobile web
  flappy_platformtext: Modern browsers, smartphones, tablets
  bitsbox_platformtext: Modern web browsers
  makeschool_platformtext: Modern Web browsers
  touchdevelop_platformtext: Modern browsers, smartphones, all devices
  appinventor_platformtext: Modern browsers + Android
  blockly_platformtext: Modern browsers only
  thinkersmith2_platformtext: Unplugged
  kodableunplugged_platformtext: Unplugged
  projguts_platformtext: Unplugged
  hourofcode_platformtext: Modern browsers, smartphones, tablets
  frozen_platformtext: Modern browsers + tablets
  starwars_platformtext: Modern browsers + tablets
  playlab_platformtext: Modern browsers, smartphones, tablets
  monstercoding_platformtext: Modern web browsers, iOS, Android
  allcancode_platformtext: Modern web browsers, iOS
  csfirst_platformtext: Modern web browsers
  boxisland_platformtext: Android, iOS
  codesters_platformtext: Modern web browsers
  texasinstruments_platformtext: TI Calculators
  teacherled_platformtext: Modern browsers, smartphones, tablets
  codeorg_shortdescription: Learn to code with Mark Zuckerberg and Angry Birds!
  codeintl_shortdescription: Learn to code with Mark Zuckerberg and Angry Birds!
  thinkersmithspanish_shortdescription: Tutorial para un grupo sin computadoras
  khan_shortdescription: Learn to draw in JavaScript
  khanes_shortdescription: Learn to draw in JavaScript
  khanpt_shortdescription: Learn to draw in JavaScript
  khanhe_shortdescription: Learn to draw in JavaScript
  khanfr_shortdescription: Learn to draw in JavaScript
  khanpl_shortdescription: Learn to draw in JavaScript
  tynker_shortdescription: Learn to code by solving fun puzzles and build your own
    mobile games.
  scratch_shortdescription: Create interactive games, stories, and animations.
  lightbot_shortdescription: Program Lightbot to solve puzzles using procedures and
    loops!
  thinkersmith_shortdescription: Unplugged tutorial for a group with no devices
  condcards_shortdescription: Learn algorithms with a deck of cards
  lightbotintl_shortdescription: A game to teach coding concepts
  codehs_shortdescription: Start coding with Karel the Dog, a fun and visual intro
    to programming!
  codecademy_shortdescription: Learn JavaScript programming, in a web-browser
  codecombat_shortdescription: Defeat ogres to learn Python or JavaScript in this
    epic programming game!
  codemonkey_shortdescription: Students program a monkey to catch bananas.
  codeavengers_shortdescription: Learn JavaScript programming, in a web-browser
  processing_shortdescription: A one hour tutorial in the Processing languages
  robomind_shortdescription: Write code for a virtual robot
  groklearning_shortdescription: Teach "Eliza" the chatbot to fool your friends into
    thinking she's human!
  quorum_shortdescription: Join Mary on a guided tour as she learns the Quorum programming
    language.
  codespark_shortdescription: The Foos is a fun, kid-friendly game to learn about
    programming.
  kodable_shortdescription: A fun iPad game to teach computer programming concepts
  tynkerapp_shortdescription: 'Learn to program by solving fun coding puzzles. '
  robomindnl_shortdescription: Write code for a virtual robot
  flappy_shortdescription: Make your own game - Flappy Bird, Shark, or Submarine
  bitsbox_shortdescription: Code a series of apps to play and share, using real JavaScript.
  makeschool_shortdescription: Make an iPhone game! Learn by writing code to teach
    your monster new moves!
  touchdevelop_shortdescription: 'Solve puzzles, create games, and learn coding all
    on your phone. '
  appinventor_shortdescription: Make your own app! (Android-only)
  blockly_shortdescription: Download a ZIP file to learn offline
  thinkersmith2_shortdescription: Learn how computers use 1s and 0s to represent information
  kodableunplugged_shortdescription: A fun unplugged exercise
  projguts_shortdescription: Try modeling and simulation using rock/paper/scissors
  hourofcode_shortdescription: Learn to code with Mark Zuckerberg and Angry Birds!
  frozen_shortdescription: Let's use code to join Anna and Elsa as they explore the
    magic and beauty of ice.
  starwars_shortdescription: Learn to program droids, and create your own Star Wars
    game in a galaxy far, far away.
  playlab_shortdescription: Create a story or make a game with Play Lab!
  infinity_shortdescription: Use Play Lab to create a story or game starring Disney
    Infinity characters.
  artist_shortdescription: Draw cool pictures and designs with the Artist!
  monsterocding_shortdescription: A colorful self-guided programming adventure for
    children.
  allcancode_shortdescription: An immersive game to guide Marco with a visual programming
    language.
  csfirst_shortdescription: Animate a story about two characters on the ocean. Add
    your own style!
  boxisland_shortdescription: Take a coding trip on Box Island with the brave Hiro.
  codesters_shortdescription: Create your own games, animations, and artwork using
    Python.
  texasinstruments_shortdescription: Learn basic coding using the TI-84&#8482; Plus
    calculator.
  teacherled_shortdescription: Be inspired to design your own Hour of Code event with
    these lesson plans.
  course2_shortdescription_congrats: For students with basic reading skills, this
    course builds on Course 1. Students will create programs to solve problems and
    develop interactive games or stories they can share. Recommended for grades 2-5.
  course3_shortdescription_congrats: Ready for the next level? Students will delve
    deeper into programming topics introduced in previous courses to find flexible
    solutions to more complex problems. By the end of this course, students create
    interactive stories and games they can share with anyone. Recommended for grades
    4-5.
  course4_shortdescription_congrats: Ready to go further? Students will delve deeper
    into programming topics introduced in previous courses to find flexible solutions
    to more complex problems. By the end of this course, students create interactive
    stories and games they can share with anyone. Recommended for grades 4-8.
  coursea_shortdescription_congrats: An introduction to computer science for pre-readers.
  courseb_shortdescription_congrats: An introduction to computer science for pre-readers.
    (Similar to Course A, but with more variety for older students.)
  coursec_shortdescription_congrats: Learn the basics of computer science and create
    your own art, stories, and games.
  coursed_shortdescription_congrats: Quickly cover concepts from Course C, then go
    further with algorithms, nested loops, conditionals, and more.
  coursee_shortdescription_congrats: Quickly cover concepts in Course C & D and then
    go further with functions.
  coursef_shortdescription_congrats: Learn all the concepts in Computer Science Fundamentals
    and create your own art, story or game.
  coursea-2017_shortdescription_congrats: An introduction to computer science for
    pre-readers.
  courseb-2017_shortdescription_congrats: An introduction to computer science for
    pre-readers. (Similar to Course A, but with more variety for older students.)
  coursec-2017_shortdescription_congrats: Learn the basics of computer science and
    create your own art, stories, and games.
  coursed-2017_shortdescription_congrats: Quickly cover concepts from Course C, then
    go further with algorithms, nested loops, conditionals, and more.
  coursee-2017_shortdescription_congrats: Quickly cover concepts in Course C & D and
    then go further with functions.
  coursef-2017_shortdescription_congrats: Learn all the concepts in Computer Science
    Fundamentals and create your own art, story or game.
  coursea-2018_shortdescription_congrats: An introduction to computer science for
    pre-readers.
  courseb-2018_shortdescription_congrats: An introduction to computer science for
    pre-readers. (Similar to Course A, but with more variety for older students.)
  coursec-2018_shortdescription_congrats: Learn the basics of computer science and
    create your own art, stories, and games.
  coursed-2018_shortdescription_congrats: Quickly cover concepts from Course C, then
    go further with algorithms, nested loops, conditionals, and more.
  coursee-2018_shortdescription_congrats: Quickly cover concepts in Course C & D and
    then go further with functions.
  coursef-2018_shortdescription_congrats: Learn all the concepts in Computer Science
    Fundamentals and create your own art, story or game.
  codeorg_longdescription: Learn the basic concepts of Computer Science with drag
    and drop programming. This is a game-like, self-directed tutorial starring video
    lectures by Bill Gates, Mark Zuckerberg, Angry Birds and Plants vs. Zombies. Learn
    repeat-loops, conditionals, and basic algorithms. Available in 34 languages.
  codeintl_longdescription: Learn the basic concepts of Computer Science with drag
    and drop programming. This is a game-like, self-directed tutorial starring video
    lectures by Bill Gates, Mark Zuckerberg, Angry Birds and Plants vs. Zombies. Learn
    repeat-loops, conditionals, and basic algorithms. Available in 34 languages.
  thinkersmithspanish_longdescription: Mediante el uso de un "Vocabulario Robot" predefinido,
    los estudiantes descubrir&aacute;n como guiarse de modo tal de llevar a cabo tareas
    espec&iacute;ficas sin ser estas discutidas previamente. Este segmento ense&ntilde;a
    a los estudiantes la conexi&oacute;n entre s&iacute;mbolos y acciones as&iacute;
    como la valiosa habilidad de depuraci&oacute;n.
  khan_longdescription: Learn the basics of JavaScript programming while creating
    fun drawings with your code. Do it on your own or with your class!
  khanes_longdescription: Learn the basics of JavaScript programming while creating
    fun drawings with your code. Do it on your own or with your class!
  khanpt_longdescription: Learn the basics of JavaScript programming while creating
    fun drawings with your code. Do it on your own or with your class!
  khanhe_longdescription: Learn the basics of JavaScript programming while creating
    fun drawings with your code. Do it on your own or with your class!
  khanfr_longdescription: Learn the basics of JavaScript programming while creating
    fun drawings with your code. Do it on your own or with your class!
  khanpl_longdescription: Learn the basics of JavaScript programming while creating
    fun drawings with your code. Do it on your own or with your class!
  tynker_longdescription: Build your own games and share with friends! Solve fun coding
    puzzles and learn programming concepts in each level. Personalize games with animated
    characters, multiple levels and rich props. Make your games realistic using physics.
    See the code as visual blocks or JavaScript. Take your games mobile on iPads and
    Android tablets. Over a dozen fun activities to choose from!
  scratch_longdescription: With Scratch, you can create your own interactive games,
    stories, animations &mdash; and share them with your friends. Get started by animating
    your name, creating a holiday card, or making a pong game.
  lightbot_longdescription: Guide Lightbot to light up all the blue tiles! Lightbot
    is a puzzle game that uses programming game mechanics to let players gain a practical
    understanding of basic coding. Learn to sequence instructions, write procedures,
    and utilize loops to solve levels. Ideal for all ages.
  thinkersmith_longdescription: Using a pre-defined "Robot Vocabulary" students will
    figure out how to guide each other to accomplish specific tasks without discussing
    them first. This lesson teaches children the connection between symbols and actions,
    as well as the invaluable skill of debugging. "My Robotic Friends" works best
    as a group activity and includes a teacher workbook for classroom use.
  condcards_longdescription: Learn about algorithms and conditional statements in
    this "unplugged" activity using a deck of cards. Students do this activity in
    teams, and need one deck of cards per team.
  lightbotintl_longdescription: Learn core programming logic, starting from super-basic
    programming, for ages 4+, on iOS or Android (or Web browser) . Learn how to sequence
    commands, identify patterns, use procedures, and utilize loops!
  codehs_longdescription: Giving commands to a computer, which is what programming
    is all about, is just like giving commands to a dog. Learn how to code with Karel
    the Dog&mdash;a fun, accessible, and visual introduction to programming that teaches
    fundamental concepts like commands and functions to absolute beginners. Tutorial
    is student-directed but teachers can sign up to access teacher tools and track
    student success!
  codecademy_longdescription: Codecademy is an interactive, student-guided introduction
    to the basics of CS through JavaScript that's used by tens of millions of students
    around the world. We've prepared a no-hassle Hour of Code experience with accompanying
    quizzes, slides, and a completed project for students at the end.
  codecombat_longdescription: Defeat ogres to learn Python or JavaScript in this epic
    programming game!
  codemonkey_longdescription: 'CodeMonkey is an online game that teaches coding in
    a real programming language! Students program a monkey to catch bananas while
    it gets slightly more complicated on each level. They get star scores on each
    solution and can share it in a single click. '
  codeavengers_longdescription: Build a 2 player 2D top-down game with JavaScript
    in 10 short tasks. Then continue learning some basics of programming (variables
    and if statements) as you create a Quiz to share with friends. Along the way  earn
    points and badges as you compete to reach the top of the class leaderboard.
  processing_longdescription: An introduction to programming in the context of the
    visual arts using the Processing programming language. Short video lessons introduce
    coding exercises that lead to designing an interactive drawing program
  robomind_longdescription: 'Students learn the basics of programming by controlling
    their own virtual robot. The online course is fully self-contained with short
    presentations, movies, quizzes and automatic guidance/hints to help with the programming
    exercises. '
  groklearning_longdescription: Use the programming language Python to build a chatbot
    called "Eliza" to act as a robot psychotherapist. You'll teach Eliza how to talk
    and the right thing to say. Can she fool your friends into thinking she's a human
    not a computer?
  quorum_longdescription: This tutorial is accessible for the visually-impaired, and
    works with screenreaders. Join Mary on a tour as she joins a biology lab as a
    programmer and learns the Quorum programming language. This tutorial is student-guided
    with online example activities.
  codespark_longdescription: The Foos is a fun and kid-friendly way to learn about
    computer programming.  Program cute characters to solve puzzles and bring a virtual
    world to life.  The game is "word free" so all can play!
  kodable_longdescription: Kodable is a self-guided iPad game that introduces kids
    5+ to programming basics. Having a teacher or parent nearby is optimal, but not
    necessary.
  tynkerapp_longdescription: Learn to program by solving fun coding puzzles. Easily
    build games and stories using with themed graphics, 10+ game-kits and customizable
    characters. No Internet connectivity required. You can also access your creations
    on the web.
  robomindnl_longdescription: 'Students learn the basics of programming by controlling
    their own virtual robot. The online course is fully self-contained with short
    presentations, movies, quizzes and automatic guidance/hints to help with the programming
    exercises. '
  flappy_longdescription: Use drag-and-drop programming to make your own Flappy Bird
    game, and customize it to look different (Flappy Shark, Flappy Santa, whatever).
    Add the game to your phone in one click.
  bitsbox_longdescription: Customize your very own virtual tablet, then code a series
    of apps to play and share. Simple walkthroughs make it possible for even young
    kids to program real JavaScript, and the more advanced you are the further you'll
    go.
  makeschool_longdescription: Learn to code by making an iPhone game using a brand
    new and beginner-friendly programming language called Swift! Create a Pok&eacute;mon-inspired
    action game and write code to teach your monster new moves. You will learn how
    to use variables, methods, and objects to help your monster win!
  touchdevelop_longdescription: 'The touch-friendly editor will guide you in creating
    pixel art, solving the bear puzzle, or making your own jumping bird game. '
  appinventor_longdescription: Entertaining, quick video tutorials walk you through
    building three simple apps for your Android phone or tablet. Designed for novices
    and experts alike, this hour of code will get you ready to start building your
    own apps before you know it. Imagine sharing your own app creations with your
    friends! These activities are suitable for individuals and for teachers leading
    classes.
  blockly_longdescription: Got PCs with slow (or non-existent) internet access? Download
    the Blockly tutorials that were the precursor of the Code.org tutorials - a single
    3MB ZIP file can be loaded onto any computer or used off a memory stick
  thinkersmith2_longdescription: Students learn about representing and storing letters
    in binary, as functions of on and off. At the end, the class gets to encode their
    own initials to take home with them.
  kodableunplugged_longdescription: 'Designed for use with plain paper, the fuzzFamily
    Frenzy is an introduction to programming logic for kids 5 and up. A teacher should
    explain the game, then students program a partner to complete a simple obstacle
    course. '
  projguts_longdescription: This "unplugged" activity helps students learn how modeling
    and simulation works by having a group of students play different versions of
    the Rock / Paper / Scissors game, and see the results as different modeling experiments.
  hourofcode_longdescription: Placeholder for new code.org/hoc
  frozen_longdescription: Let's use code to join Anna and Elsa as they explore the
    magic and beauty of ice. You will create snowflakes and patterns as you ice-skate
    and make a winter wonderland that you can then share with your friends!
  starwars_longdescription: Learn to program droids, and create your own Star Wars
    game in a galaxy far, far away.
  playlab_longdescription: Create a story or make a game with Play Lab! Make animals,
    pirates, zombies, ninjas, and many more characters move, make sounds, score points,
    and even throw fireballs!
  monstercoding_longdescription: The Mystery Island Coding Quest by Monster Coding
    offers a fun filled self guided adventure that teaches several key programming
    concepts to children. Each block based activity builds on the previous, introducing
    kids to Functions, Boolean Values, Loops, If/Else Statements, and Arrays, using
    colorful animated graphics, audio instructions.
  allcancode_longdescription: Students play an adventure game based on an original
    story. They guide Marco - the main character - through each level by giving him
    step-by-step instructions in the form of the visual programming language used
    by the Hour of Code. They get introduced to sequencing commands, iteration and
    conditions without even noticing it.
  csfirst_longdescription: Create a story about two characters at sea. Animate the
    water, and customize the scenery to add your own flair. Use code to tell the story
    you want to tell!
  boxisland_longdescription: Take a trip on Box Island and help Hiro collect all the
    clocks scattered in the wilderness! In this tutorial you will learn the basics
    of algorithms, sequences, loops and conditionals!
  codesters_longdescription: 'Create your own games, animations, and artwork using
    Python.  Once you’re done, share them with friends! Program in Python, a real
    programming language used every day at companies - our drag and drop toolkit makes
    it easy to learn!  Try building a basketball game, choreographing a dance, or
    designing an animated card! '
  texasinstruments_longdescription: 'The 10 Minutes of Code activities can be used
    in class as a way to spark students'' interest in coding with the TI technology
    they carry in their backpacks everyday.  Learn the basics of coding using the
    TI-84&#8482; Plus and get started programming in just 10 minutes – no experience
    needed!  '
  teacherled_longdescription: Now that tens of thousands of educators have tried the
    Hour of Code, many classrooms are ready for more creative, less one-size-fits-all
    activities that teach the basics of computer science. To help teachers find inspiration,
    we collected and curated one-hour teacher-led lesson and activity plans designed
    for different subject areas for Hour of Code veterans.
  codeorg_beyond_name: Intro Computer Science (grades K-8)
  khan_beyond_name: Learn computer programming
  tynker_beyond_name: Learn programming at home
  scratch_beyond_name: Get creative with coding
  lightbot_beyond_name: LightBot
  codecademy_beyond_name: Codecademy
  kodable_beyond_name: Kodable
  scratchjr_beyond_name: ScratchJR for pre-readers
  hopscotch_beyond_name: 'Hopscotch: Programming On Your iPad'
  pocketcode_beyond_name: Pocket Code
  groklearning_beyond_name: Learn Python programming
  hacketyhack_beyond_name: Learn Ruby
  robomind_beyond_name: Program a virtual robot
  makeschool_beyond_name: Build an iPhone game in your browser!
  appinventor_beyond_name: AppInventor Hour of Code
  touchdevelop_beyond_name: TouchDevelop
  codehs_beyond_name: Learn to Code With Karel the Dog
  udemy_beyond_name: Online Programming Courses
  lynda_beyond_name: Online Programming Courses
  edx_beyond_name: Harvard CS50 class
  coursera_beyond_name: Stanford CS 101 class
  udacity_beyond_name: CS 101
  teachingtree_beyond_name: University courses online
  kodu_beyond_name: Kodu
  cargobot_beyond_name: Cargobot
  kidsruby_beyond_name: KidsRuby
  w3schools_beyond_name: Learn HTML
  codeavengers_beyond_name: Learn to Code Websites
  mozilla_beyond_name: Webmaker
  codecombat_beyond_name: CodeCombat
  codea_beyond_name: Codea
  lego_beyond_name: Mindstorms
  finch_beyond_name: Finch
  arduino_beyond_name: Arduino with Sparkfun
  processing_beyond_name: Program with Processing
  alice_beyond_name: Alice
  sphero_beyond_name: SPRK
  codeorg_beyond_gradelevel: Ages 4-104
  khan_beyond_gradelevel: Middle school +
  tynker_beyond_gradelevel: Ages 5-13
  scratch_beyond_gradelevel: Ages 8+
  hopscotch_beyond_gradelevel: Middle school +
  pocketcode_beyond_gradelevel: Middle school +
  groklearning_beyond_gradelevel: Middle school +
  robomind_beyond_gradelevel: Ages 8-13
  appinventor_beyond_gradelevel: Middle school +
  udemy_beyond_gradelevel: High school +
  lynda_beyond_gradelevel: High school +
  edx_beyond_gradelevel: University
  coursera_beyond_gradelevel: University
  udacity_beyond_gradelevel: University
  teachingtree_beyond_gradelevel: University
  kodu_beyond_gradelevel: Ages 8+
  cargobot_beyond_gradelevel: Ages 8+
  kidsruby_beyond_gradelevel: Ages 12+
  w3schools_beyond_gradelevel: Ages 12+
  codeavengers_beyond_gradelevel: Middle school +
  mozilla_beyond_gradelevel: Ages 12+
  codecombat_beyond_gradelevel: Middle school +
  codea_beyond_gradelevel: High school +
  lego_beyond_gradelevel: Middle school +
  finch_beyond_gradelevel: Ages 8+
  arduino_beyond_gradelevel: High school +
  alice_beyond_gradelevel: Middle school +
  sphero_beyond_gradelevel: Ages 8+
  codeorg_beyond_platformtext: Modern browsers, tablets
  khan_beyond_platformtext: Modern Web browsers
  tynker_beyond_platformtext: Modern web browsers ($$ required)
  scratch_beyond_platformtext: Any browser
  lightbot_beyond_platformtext: iOS, Android (or web browser)
  codecademy_beyond_platformtext: Modern web browsers. iOS, Android apps
  kodable_beyond_platformtext: iPad
  scratchjr_beyond_platformtext: iPad
  hopscotch_beyond_platformtext: iPad
  pocketcode_beyond_platformtext: Mobile App
  groklearning_beyond_platformtext: Modern web browsers
  hacketyhack_beyond_platformtext: Desktop install
  robomind_beyond_platformtext: Modern web browsers, Mobile web
  makeschool_beyond_platformtext: Modern Web browsers
  appinventor_beyond_platformtext: Modern browser + Android
  touchdevelop_beyond_platformtext: Modern browsers, smartphones, all devices
  codehs_beyond_platformtext: Modern browsers ($$ required)
  udemy_beyond_platformtext: Web based
  lynda_beyond_platformtext: Web based ($$ required)
  edx_beyond_platformtext: Modern browsers
  coursera_beyond_platformtext: Modern browsers
  udacity_beyond_platformtext: Modern browsers
  teachingtree_beyond_platformtext: Web based
  kodu_beyond_platformtext: Windows, xBox
  cargobot_beyond_platformtext: iPad
  kidsruby_beyond_platformtext: Desktop install
  w3schools_beyond_platformtext: Modern Web browsers
  codeavengers_beyond_platformtext: Modern Web browsers
  mozilla_beyond_platformtext: Modern Web browsers
  codecombat_beyond_platformtext: Web based (Firefox, Chrome, Safari, IE9+)
  codea_beyond_platformtext: iPad
  lego_beyond_platformtext: Robot purchase
  finch_beyond_platformtext: Robot purchase
  arduino_beyond_platformtext: Web browser, then Kit purchase
  processing_beyond_platformtext: Modern web browsers
  alice_beyond_platformtext: Windows or Mac (install required)
  sphero_beyond_platformtext: Robot purchase
  codeorg_beyond_shortdescription: Learn to code with Mark Zuckerberg and Angry Birds!
  khan_beyond_shortdescription: Learn to draw in JavaScript
  tynker_beyond_shortdescription: A fun and engaging course for children in grades
    4-8
  scratch_beyond_shortdescription: Create interactive games, stories, and animations.
  lightbot_beyond_shortdescription: A game to teach coding concepts
  codecademy_beyond_shortdescription: Learn JavaScript programming, in a web-browser
  kodable_beyond_shortdescription: A fun iPad game to teach computer programming concepts
  scratchjr_beyond_shortdescription: 'Create interactive stories and games using ScratchJr. '
  hopscotch_beyond_shortdescription: Learn visual programming on an iPad
  pocketcode_beyond_shortdescription: Create a game on your smartphone and share with
    friends to try!
  groklearning_beyond_shortdescription: Basic intro to python programming
  hacketyhack_beyond_shortdescription: Learn Ruby from the ground up
  robomind_beyond_shortdescription: Write code for a virtual robot
  makeschool_beyond_shortdescription: Learn to make an iPhone game in an hour
  appinventor_beyond_shortdescription: Make your own app! (Android-only)
  touchdevelop_beyond_shortdescription: Code mobile apps directly on your phone, tablet
    or laptop
  codehs_beyond_shortdescription: Learn JavaScript programming with a fun visual environment
  udemy_beyond_shortdescription: Dozens of online programming courses
  lynda_beyond_shortdescription: Dozens of online programming courses
  edx_beyond_shortdescription: The most popular class at Harvard
  coursera_beyond_shortdescription: Start with CS101
  udacity_beyond_shortdescription: Start with CS101
  teachingtree_beyond_shortdescription: 'Online Knowledge: Rapid and Unconstrained'
  kodu_beyond_shortdescription: Design a 3D game world
  cargobot_beyond_shortdescription: Program a robot arm on your iPad
  kidsruby_beyond_shortdescription: Learn to program using Ruby
  w3schools_beyond_shortdescription: Learn to make web sites
  codeavengers_beyond_shortdescription: Learn to code games and websites
  mozilla_beyond_shortdescription: Create and share web pages
  codecombat_beyond_shortdescription: Play a game and learn JavaScript to win
  codea_beyond_shortdescription: Make apps on your iPad
  lego_beyond_shortdescription: Build and program a robot
  finch_beyond_shortdescription: A robot for computer science education
  arduino_beyond_shortdescription: Learn Arduino with Sparkfun's Digital Sandbox.
  processing_beyond_shortdescription: Learn the Processing languages
  alice_beyond_shortdescription: Teach programming in a 3D environment
  sphero_beyond_shortdescription: SPRK lessons give kids a fun crash course in programming
    robots while sharpening skills in math and science.
  codeorg_beyond_longdescription: Learn the basic concepts of Computer Science with
    drag and drop programming. 3 full courses, each consists of 15-20 lessons that
    blend "unplugged" classroom activities interspersed with game-like, self-directed
    tutorials starring video lectures by Bill Gates, Mark Zuckerberg, Angry Birds
    and Plants vs. Zombies. Learn repeat-loops, conditionals, basic algorithms, functions,
    and variables.
  khan_beyond_longdescription: Learn the basics of JavaScript programming while creating
    fun drawings with your code. Do it on your own or with your class!
  tynker_beyond_longdescription: Tynker makes it fun & easy to learn programming.
    It makes it visual. Kids build games and mobile apps by arranging blocks of code.
    It removes the need to know programming syntax. Kids transform ideas into animated
    stories and math art right away. It promotes progressive learning. As kids learn
    fundamentals, Tynker introduces more advanced concepts including syntax driven
    programming.
  scratch_beyond_longdescription: With Scratch, you can create your own interactive
    games, stories, animations &mdash; and share them with your friends. Get started
    by animating your name, creating a holiday card, or making a pong game.
  lightbot_beyond_longdescription: Learn core programming logic, starting from super-basic
    programming, for ages 4+, on iOS or Android (or Web browser) . Learn how to sequence
    commands, identify patterns, use procedures, and utilize loops!
  codecademy_beyond_longdescription: Codecademy is an interactive, student-guided
    introduction to the basics of CS through JavaScript that's used by tens of millions
    of students around the world. We've prepared a no-hassle Hour of Code experience
    with accompanying quizzes, slides, and a completed project for students at the
    end.
  kodable_beyond_longdescription: Kodable is a self-guided iPad game that introduces
    kids 5+ to programming basics. Having a teacher or parent nearby is optimal, but
    not necessary.
  scratchjr_beyond_longdescription: ScratchJr is an introductory programming language
    that enables young children to create their own interactive stories and games.
    Children snap together graphical programming blocks to make characters move, jump,
    dance, and sing
  hopscotch_beyond_longdescription: Student-guided tutorial on the iPad using the
    Hopscotch programming language. Students will build games and apps for their iPad
    on their iPad. Students can work individually or with friends (up to 3 per iPad).
  pocketcode_beyond_longdescription: Create your own game on your smart phone with
    Pocket Code! Help skydiver Steve to deliver his parcels. You can share it with
    friends and other users to try!
  groklearning_beyond_longdescription: An introductory course using the programming
    language Python for people with no programming experience. Our unique mix of introductory
    content and challenges will bring you to a thorough understanding of Python and
    programming itself. We've taught this content to students of varying ages from
    diverse backgrounds and we're sure it'll suit you too.
  hacketyhack_beyond_longdescription: 'Hackety Hack will teach you the absolute basics
    of programming from the ground up. No previous programming experience is needed!
    With Hackety Hack, you''ll learn the Ruby programming language. Ruby is used for
    all kinds of programs, including desktop applications and websites. [Note: Desktop
    install required]'
  robomind_beyond_longdescription: 'Students learn the basics of programming by controling
    their own virtual robot. The online course is fully self-contained with short
    presentations, movies, quizzes and automatic guidance/hints to help with the programming
    exercises. '
  makeschool_beyond_longdescription: Know some ObjectiveC? Learn to make an iPhone
    game in an hour! We'll guide you through the process, to code, test, and play
    your game entirely in the browser and then share it on Facebook for friends to
    try! No prior iPhone development experience is required. You must understand what
    variables, methods, and objects are.
  appinventor_beyond_longdescription: Entertaining, quick video tutorials walk you
    through building three simple apps for your Android phone or tablet. Designed
    for novices and experts alike, this hour of code will get you ready to start building
    your own apps before you know it. Imagine sharing your own app creations with
    your friends! These activities are suitable for individuals and for teachers leading
    classes.
  touchdevelop_beyond_longdescription: TouchDevelop lets you create apps on iPad,
    iPhone, Android, PC, Mac, Windows Phone. Our touch-friendly editor makes coding
    fun, even on your phone or tablet!
  codehs_beyond_longdescription: 'Learn the basics of programming with Karel the Dog,
    a fun, accessible and visual introduction to coding, where giving commands to
    a computer is just like giving commands to a dog. This tutorial is great if led
    by a teacher, but can also be done independently. [Note: payment is required]'
  udemy_beyond_longdescription: 'Whether you''ve never seen a line of code or you
    code for a living, Udemy has a course for you, taught by professional instructors.
    [Note: payment is required]'
  lynda_beyond_longdescription: 'Learn how to code, create, and build web applications,
    from the foundations of object-oriented programming in C and C++, to how to write
    Java. Our developer tutorials can help you learn to develop and create mobile
    apps, work with PHP and MySQL databases, get started with the statistical processing
    language R, and much more. [Note: payment is required]'
  edx_beyond_longdescription: CS50x is Harvard College's introduction to the intellectual
    enterprises of computer science and the art of programming for majors and non-majors
    alike, with or without prior programming experience. Topics include abstraction,
    algorithms, data structures, encapsulation, resource management, security, software
    engineering, and web development. Languages include C, PHP, and JavaScript plus
    SQL, CSS, and HTML. The on-campus version of CS50x is Harvard's second-largest
    course.
  coursera_beyond_longdescription: 'Stanford''s CS 101 class taught by Nick Parlante
    (FREE!). CS101 teaches the essential ideas of Computer Science for a zero-prior-experience
    audience. Play and experiment with short bits of code to bring to life to the
    power and limitations of computers. CS101 also provides a general background on
    computers today: what is a computer, what is hardware, what is software, what
    is the internet. No previous experience is required other than the ability to
    use a web browser.'
  udacity_beyond_longdescription: In this course you will learn key concepts in computer
    science and learn how to write your own computer programs in the context of building
    a web crawler. There is no prior programming knowledge needed for this course.
    Beginners are welcome! At the end of this course, you will have learned key concepts
    in computer science and enough programming to be able to write Python programs
    to solve problems on your own. This course will prepare you to move on to intermediate-level
    computing courses.
  teachingtree_beyond_longdescription: TeachingTree is an open platform that lets
    anybody organize educational content. Our goal is for students to quickly access
    the exact clips they need in order to learn individual concepts. Everyone is encouraged
    to help by adding videos or tagging concepts.
  kodu_beyond_longdescription: Kodu lets kids create games on the PC and XBox via
    a simple visual programming language. Kodu can be used to teach creativity, problem
    solving, storytelling, as well as programming. Anyone can use Kodu to make a game,
    young children as well as adults with no design or programming skills. Kodu for
    the PC is available to download for free. Kodu for the XBox is also available
    in the USA on the XBox Marketplace, in the Indie Games channel for about $5.
  cargobot_beyond_longdescription: Cargo-Bot is a puzzle game where you teach a robot
    how to move crates. Sounds simple, right? It features 36 fiendishly clever puzzles,
    haunting music and stunning retina graphics. You can even record your solutions
    and share them on YouTube to show your friends.
  kidsruby_beyond_longdescription: 'Have fun and make games, or hack your homework
    using Ruby! Just tell your parents or teachers you''re learning Ruby programming...
    ;). Free and works on any computer. [Note: Desktop install required]'
  w3schools_beyond_longdescription: Learn to create websites on your own computer.
    Learn the server basics in less than a day. Learn to add databases to your website
  codeavengers_beyond_longdescription: Learn how to program games, apps and websites.
    Designed by experts with perfect level of difficulty for beginners, easy to understand
    instructions and great help when you need it. Our HTML, CSS and JavaScript courses
    include code challenges and revision games that make learning fun and effective
    for all ages.
  mozilla_beyond_longdescription: Thimble makes it ridiculously simple to create and
    share your own web pages. Write and edit HTML and CSS right in your browser, then
    instantly preview your work. Host and share your finished projects with a single
    click. Perfect for beginners and experts alike.
  codecombat_beyond_longdescription: Play as a Wizard using code (spells) to control
    your heroes, navigate mazes, defeat ogres, trick enemies, and rescue allies! Learn
    JavaScript in this HTML 5 web game for complete beginners.
  codea_beyond_longdescription: Codea for iPad lets you create games and simulations
    &mdash; or just about any visual idea you have. Turn your thoughts into interactive
    creations that make use of iPad features like Multi-Touch and the accelerometer.
    We think Codea is the most beautiful code editor you'll use, and it's easy. Codea
    is designed to let you touch your code. Want to change a number? Just tap and
    drag it. How about a color, or an image? Tapping will bring up visual editors
    that let you choose exactly what you want.
  lego_beyond_longdescription: Create small, customizable and programmable robots
    using LEGO pieces.
  finch_beyond_longdescription: The Finch is a new robot for computer science education.
    Its design is the result of a four year study at Carnegie Mellon's CREATE lab.
    The Finch is designed to support an engaging introduction to the art of programming.
    It has support for over a dozen programming languages and environments, including
    several environments appropriate for students as young as eight years old. The
    Finch was designed to allow students to write richly interactive programs.
  arduino_beyond_longdescription: Arduino is a popular platform designed to allow
    artists and designers to work with real sensors, LEDs, buzzers, and more. The
    Sparkfun Virtual Sandbox will teach you real Arduino code right in your browser.
  processing_beyond_longdescription: Processing is a programming language, development
    environment, and online community. Since 2001, Processing has promoted software
    literacy within the visual arts and visual literacy within technology. Initially
    created to serve as a software sketchbook and to teach computer programming fundamentals
    within a visual context, Processing evolved into a development tool for professionals.
    Today, there are tens of thousands of students, artists, designers, researchers,
    and hobbyists who use Processing for learning, prototyping, and production.
  alice_beyond_longdescription: Using an innovative programming environment to support
    the creation of 3D animations, the Alice Project provides tools and materials
    for teaching and learning computational thinking, problem solving, and computer
    programming across a spectrum of ages and grade levels.
  sphero_beyond_longdescription: Whether you're an educator or a parent, SPRK lessons
    give kids a fun crash course in programming robots while sharpening their skills
    in math and science.
  compatibility_hide_this_warning: Hide this warning
  compatibility_unsupported_browser: Your browser is not supported. Please upgrade
    your browser to <a href='%{supported_browsers_url}', target='_blank'>one of our
    supported browsers</a>. You can try viewing the page, but expect functionality
    to be broken.
  starwars_shortcode: star
  mc_shortcode: mc
  frozen_shortcode: frzn
  hourofcode_shortcode: code
  infinity_shortcode: inf
  playlab_shortcode: lab
  artist_shortcode: art
  header_educate_overview: Educator Overview
  header_educate_beyond: Beyond Code.org
  header_educate_community: Online Community
  header_educate_tools: Tools and Videos
  header_stats: Stats
  header_help_support: 'Help and support '
  header_tutorials: Tutorials
  header_documentation: Documentation
  csp_name: CS Principles
  csd_name: CS Discoveries
  csd_2018_name: CS Discoveries
  full_course_category_name: Full Courses
  user_header_create: 'Create '
  user_header_applab: 'App Lab '
  user_header_artist: 'Artist '
  user_header_gamelab: Game Lab
  user_header_playlab: Play Lab
  user_header_spritelab: Sprite Lab
  user_header_minecraft: Minecraft
  user_header_flappy: Flappy
  user_header_view_all: View all projects...
  user_header_view_project_gallery: View project gallery
  user_header_view_my_projects: View my projects
  view_section: View Section
  view_named_section: View %{section_name}
  privacy_doc_explanation: Click here for our privacy document that can be shared
    or printed for your students.
  signing_in: Signing In
  sign_in_overview: 'Your students can sign in to their Code.org accounts by following
    these steps:'
  sign_in_instruct_website: Go to %{code_org_url}.
  sign_in_instruct_code: 'Type in their section code: %{section_code}.'
  sign_in_instruct_name: Choose their display name.
  sign_in_instruct_secret: Choose their secret %{secret}.
  sign_in_instruct_button: Click the “Sign in” button.
  sign_in_overview_cards: Students can find all of this information, including their
    secret %{secret}, in the login cards below.
  reset_student_password: Resetting student passwords
  reset_student_password_instructions: You can reset the secret <word/picture> for
    any of your students by going to the “Manage Students” tab for the section, clicking
    the “Show secret” button under the “Password” column, and clicking the “Reset
    secret” button.
  login_cards: Login Cards
  print_login_cards: Print login cards
  joining_section: Joining your section (one-time only)
  joining_section_overview: If a student has not already joined your section, please
    ask them to do the following steps. Note that they only need to do this once.
    By joining your section, students will be able see the course assigned to them
    and you will be able to track the progress of the work they complete while they
    are signed in.
  joining_section_instruct_website: 'Create a Code.org account if they haven’t already
    done so. They can do this at https://studio.code.org/users/sign_up. Note that
    they can either sign up with an email address and password, or sign up through
    Google, Facebook, or Microsoft by clicking on one of these buttons:'
  joining_section_instruct_account: Sign in to their Code.org account.
  joining_section_instruct_code: 'Navigate to %{code_org_url} and type in their section
    code: %{section_code}.'
  joining_section_instruct_button: Once they press the “Go” button, they should be
    added to your section.
  signing_in_single_instruct: Your students can sign in to their Code.org accounts
    by going to https://code.org/ and clicking on the “Sign in” button on the top
    right corner.
  reset_student_password_email: If your student created a Code.org account by using
    their email address and password (instead of signing in through their Google,
    Facebook, Microsoft, or Clever account), you can reset their password by going
    to the “Manage Students” tab for the section, and clicking the “Reset password”
    button under the “Password” column.
  syncing_students: Syncing your students
  syncing_students_instructions: 'If your Code.org section is ever out of date with
    your list of students in Google Classroom, click on the “Sync students from Google
    Classroom” button on the “Manage students” tab:'
  google_sign_in_instruct: 'From there, they should choose the “Sign in with Google
    Account” option:'
  applab-intro_name: App Lab Intro
  aquatic_name: 'Minecraft: Voyage Aquatic'
  creativity: creativity
  creativity_create: Create
  creativity_hoc_coming: The Hour of Code is coming…
  creativity_what_will_you_create: What will you create?
  creativity_homepage: Give flight to imagination and birth to innovation. Start with
    an Hour of Code and your own brand of creativity, whatever it may be. Watch our
    video.
  creativity_hoc_about: 'This year, the Hour of Code is all about creativity. '
  creativity_social_media: 'This year''s #HourOfCode is about creativity. I’m in!
    Are you?'
  creativity_social_media_2: 'This year''s #HourOfCode is about creativity. What will
    you create?'
  creativity_courses: Go further with Code.org courses
  creativity_courses_link: Go further with <a href="https://studio.code.org/courses">Code.org
    courses</a>
  account_sign_up_email_opt_in: Can we email you about updates to our courses, local
    opportunities, or other computer science news? (roughly once a month)
  account_sign_up_child_accept_terms: I confirm that I have my parent or legal guardian's
    permission to use the Code.org services.
>>>>>>> 92fadfce
<|MERGE_RESOLUTION|>--- conflicted
+++ resolved
@@ -1,5 +1,4 @@
----
-km-KH:
+"km-KH":
   hour_of_code: ពេលវេលា​នៃ​កូដ
   hello: សួស្ដី​ពិភពលោក
   'yes': យល់ព្រម
@@ -820,9 +819,7 @@
   user_header_view_my_projects: មើលគម្រោងរបស់ខ្ញុំ
   view_all_sections: មើលផ្នែកទាំងអស់
   hero_name: 'Minecraft: ដំណើរផ្សងព្រេងរបស់វារៈបុរស'
-<<<<<<< HEAD
   creativity_create: បង្កើត
-=======
   ! '': 
   og_title_here: The Hour of Code is here!
   og_description_celeb: Try the new tutorials, win a celebrity video chat for yourself
@@ -2066,7 +2063,6 @@
   user_header_flappy: Flappy
   user_header_view_all: View all projects...
   user_header_view_project_gallery: View project gallery
-  user_header_view_my_projects: View my projects
   view_section: View Section
   view_named_section: View %{section_name}
   privacy_doc_explanation: Click here for our privacy document that can be shared
@@ -2120,7 +2116,6 @@
   applab-intro_name: App Lab Intro
   aquatic_name: 'Minecraft: Voyage Aquatic'
   creativity: creativity
-  creativity_create: Create
   creativity_hoc_coming: The Hour of Code is coming…
   creativity_what_will_you_create: What will you create?
   creativity_homepage: Give flight to imagination and birth to innovation. Start with
@@ -2137,5 +2132,4 @@
   account_sign_up_email_opt_in: Can we email you about updates to our courses, local
     opportunities, or other computer science news? (roughly once a month)
   account_sign_up_child_accept_terms: I confirm that I have my parent or legal guardian's
-    permission to use the Code.org services.
->>>>>>> 92fadfce
+    permission to use the Code.org services.