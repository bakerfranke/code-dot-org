--- conflicted
+++ resolved
@@ -822,1322 +822,4 @@
   view_all_sections: មើលផ្នែកទាំងអស់
   hero_name: 'Minecraft: ដំណើរផ្សងព្រេងរបស់វារៈបុរស'
   creativity_create: បង្កើត
-<<<<<<< HEAD
-  ! '': 
-  og_title_here: The Hour of Code is here!
-  og_description_celeb: Try the new tutorials, win a celebrity video chat for yourself
-    or your class!
-  csedweek_og_description_soon: The Hour of Code is coming December 3-9, 2018. Computer
-    science is foundational for every student to learn.
-  csedweek_og_description_here: The Hour of Code is here. Computer science is foundational
-    for every student to learn.
-  hoc2014_students: Students
-  congratulations_on_completing_course: Congratulations on completing %{course}
-  third_party_curriculum: Curriculum
-  just_did_course_donor: I just finished %{course} - check it out! Thanks %{donor_twitter}
-    for supporting @codeorg
-  homepage_stats_students: of US students have accounts on Code.org
-  homepage_stats_female: of our students are female
-  homepage_stats_teachers: teachers use Code.org
-  homepage_stats_hourofcodde: of the world's students have tried the Hour of Code
-  homepage_stats_policy: states changed policy to support computer science
-  homepage_stats_title: We're making a difference
-  homepage_slot_text_course4: Course 4
-  homepage_banner_privacy_main: 'Aug 3: We''ve updated our privacy policy to include
-    tools used in our new high school CS Principles course.'
-  homepage_banner_20k_teachers: 20,000 teachers trained, and now teaching computer
-    science in classrooms.
-  homepage_banner_congress: America's leaders are calling on Congress to fund K-12
-    computer science.
-  homepage_banner_congress_link: Add your support
-  homepage_banner_40k_teachers: We've prepared 40,000 new computer science teachers.
-  homepage_slot_text_title_students: Students
-  starwars_platform_text: Modern browsers, smartphones, tablets
-  mc_gradelevel: Ages 6-106
-  mc_platformtext: Modern browsers, smartphones, tablets
-  minecraft_designer_description: Program animals and other Minecraft creatures in
-    your own version of Minecraft.
-  sports_title: Code your own sports game
-  sports_all_sports_title: Mix and match across sports
-  video_title_cs_is_everything: Computer Science is Changing Everything
-  video_title_steph_curry: Hour of Code with Steph Curry
-  video_title_my_name_is_aracely: My Name is Aracely
-  video_3min: 3 min
-  volunteer_engineer_submission_field_email_preference: Can we email you about updates
-    to our courses, volunteer opportunities, or other computer science news?
-  dashboard_landing_print_certificates: Print certificates for students who finish
-    this course
-  dashboard_landing_educator_blog: Read about news and updates to our materials at
-    our Educator Blog
-  dashboard_landing_video_player: Test our new video player at your school
-  dashboard_course_csina: Computer Science in Algebra
-  dashboard_assessments_summaries: Assessment summaries
-  dashboard_assessments_answers: All assessment answers
-  dashboard_surveys_answers: Surveys
-  dashboard_percent: Percent
-  dashboard_filter_by_stage: 'Filter by stage:'
-  dashboard_filter_all: All
-  dashboard_download_csv: Download CSV
-  dashboard_navigation_home_page: Teacher home page
-  dashboard_navigation_section_student_progress: Student Accounts and Progress
-  dashboard_navigation_section_teacher_progress: Your Course Progress
-  dashboard_navigation_section_lesson_plans: Lesson Plans and Resources
-  dashboard_navigation_section_pd: Professional Development
-  dashboard_navigation_section_speakers: Computer Science <br/> Guest Speakers
-  dashboard_navigation_all_sections: Student Accounts and Progress
-  dashboard_navigation_view_progress: Progress
-  dashboard_navigation_view_text_responses: Text Responses
-  dashboard_navigation_view_assessments: Assessments
-  dashboard_navigation_view_assessments_surveys: Assessments/Surveys
-  dashboard_navigation_add_students: Add Students
-  dashboard_navigation_manage_students: Manage Students
-  dashboard_navigation_lesson_plans_resources: Curriculum Standards
-  dashboard_navigation_view_stats: Stats
-  dashboard_navigation_section: 'Section: %{section_name}'
-  dashboard_navigation_student: 'Student: %{student_name}'
-  dashboard_progress_not_started: not started
-  dashboard_progress_in_progress: in progress
-  dashboard_progress_not_completed: not completed
-  dashboard_progress_completed_too_many_blocks: completed, too many blocks
-  dashboard_progress_completed_perfect: completed, perfect
-  dashboard_progress_furthest_level_attempted: furthest level attempted
-  dashboard_progress_submitted: submitted
-  dashboard_progress_view: 'View progress in:'
-  dashboard_progress_student_in_script: Progress information for %{student_name} in
-    %{script_name}
-  dashboard_progress_pair_programming: pair programming
-  dashboard_responses_view: 'View text responses in:'
-  dashboard_responses_none: Most of our classes are designed to work for younger ages
-    and do not require students to type text responses to questions, so you will not
-    see any text responses here. For older students in middle and high school courses,
-    you can see their submissions to open-ended text response questions by choosing
-    the assigned course from the drop down above.
-  dashboard_sections_new_section: New section
-  dashboard_sections_new_google_section: Import section from Google Classroom
-  dashboard_sections_jumbotron_instruction: Create new sections and add students to
-    them. Sections help you organize students into smaller groups so you can track
-    their progress and manage their accounts.
-  dashboard_sections_table_section: Section
-  dashboard_sections_table_secret: Login Type
-  dashboard_sections_table_grade: Grade
-  dashboard_sections_table_course: Course
-  dashboard_sections_table_pairing_allowed: Pair Programming
-  dashboard_sections_table_stage_extras: Stage Extras
-  dashboard_sections_table_students: Students
-  dashboard_sections_table_code: Section Code
-  dashboard_sections_name: Section Name
-  dashboard_sections_choose_secret: If you would like to provide accounts to your
-    students, choose a secret type of <b>word</b> or <b>picture</b> for that section.
-  dashboard_sections_secret_word: A <b>word</b> allows you to set a secret word for
-    each student.
-  dashboard_sections_secret_picture: A <b>picture</b> allows you to set a secret picture
-    for each student, ideal for younger students who can't yet type.
-  dashboard_sections_secret_none: If you would like your students to manage their
-    own accounts, including choosing their own passwords, choose a secret type of
-    <b>none</b>.
-  dashboard_sections_print_secrets: You may then print a sheet of cards containing
-    account information to be distributed to your students individually.
-  dashboard_sections_switch_section: 'Switch section:'
-  dashboard_sections_close: Close
-  dashboard_sections_move_students_desc: Select students to move to a new section.
-    Moving students will not clear their progress.
-  dashboard_sections_one_per_teacher: Students can only be in one section for each
-    teacher. Your students will be added to this new section and leave their old section.
-  dashboard_sections_move_to_section: 'Move to section:'
-  dashboard_sections_enter_code: 'Enter section code:'
-  dashboard_sections_code_placeholder: 6-character code (ABCDEF)
-  dashboard_sections_other_section: Other Teacher
-  dashboard_sections_both_sections: Would you like the student(s) to be in both sections?
-  dashboard_sections_yes_both: Yes, I want to copy student(s) to be in this current
-    section AND the new section
-  dashboard_sections_no_move: No, I want to move student(s) to be in the new section
-    only.
-  dashboard_sections_move_students: Move students
-  dashboard_sections_assign_hoc_script_desc: Participating in the Hour of Code?
-  dashboard_sections_assign_hoc_script_msg: Please note that we will not be able to
-    save progress in this course from December 3 - 11 due to the amount of traffic
-    our site will receive for the Hour of Code.  Everything else in this tutorial
-    will continue to work as expected.  You may still assign the course and give all
-    students certificates for participating.  (Most teachers <a href='%{certificate_url}'>print
-    these in advance</a>.)  We will save and report student progress for every other
-    week of the year.
-  dashboard_sections_assign_activity: Assign Course
-  dashboard_error_none_selected: You didn't select any students to move. Please select
-    at least one student.
-  dashboard_error_other_section: If you're moving students between your own sections,
-    select your section from the dropdown. Only select 'Other Section' to move your
-    students to a different teacher's section.
-  dashboard_students_add_multiple: 'Type or paste the names of your students, one
-    per line:'
-  dashboard_students_new_google_classroom_section: To add students, use <a href='http://classroom.google.com'
-    target='_blank'>Google Classroom</a> and then click the <b>Sync students from
-    Google Classroom</b> button above.
-  dashboard_students_new_section: You've created a new section! Now add your students
-    using the <b>Add student</b> and <b>Add multiple students</b> buttons above.
-  dashboard_students_progress: Progress
-  dashboard_students_completed_levels: Completed Levels
-  dashboard_students_total_lines: Lines of Code
-  dashboard_students_share_section: Ask your students to go to <a href=%{join_url}>%{join_url}</a>
-    and type in the section code (%{section_code})
-  dashboard_students_share_section_secondary: 'Alternatively, share this section''s
-    sign in page with your students:'
-  dashboard_students_print_info: Print out cards with your students' login information.
-  dashboard_students_secret_picture_title: Secret Picture
-  dashboard_students_secret_picture: This section uses <b>picture</b> as its secret
-    type.  It means that each of your students has a secret picture used in place
-    of a password to sign in.  Students should use the sign in web address given above
-    to sign in.
-  dashboard_students_reset_picture: You may reset a student's secret picture at any
-    time by choosing <b>Show secret</b> and then <b>Reset secret</b>. A new secret
-    picture will be generated for that student to use when they sign in.
-  dashboard_students_secret_word: This section uses <b>word</b> as its secret type.  It
-    means that each of your students has a pair of secret words used in place of a
-    password to sign in.  Students should use the sign in web address given above
-    to sign in.
-  dashboard_students_reset_word: 'You may reset a student''s secret words at any time
-    by choosing <b>Show secret</b> and then <b>Reset secret</b>. A new pair of secret
-    words will be generated for that student to use when they sign in. '
-  dashboard_students_join_link: Tell your students to create their own accounts and
-    join your section at
-  dashboard_students_no_email: If your students do not have email addresses, or you
-    would like to create accounts for them, change this section's secret type to <b>word</b>
-    or <b>picture</b>.
-  dashboard_students_print_page: Print this page
-  dashboard_students_signin_card: Visit %{join_url} and enter %{section_code}
-  dashboard_students_url: Direct URL
-  dashboard_privacy_document_link: <a href="/privacy/student-privacy", target="_blank">Click
-    here</a> for our privacy document that can be shared or printed for your students.
-  dashboard_curriculum_k5_title: K-5 Educator Resources
-  dashboard_curriculum_middle_title: Middle School Educator Resources
-  dashboard_curriculum_high_title: High School Educator Resources
-  dashboard_lesson_plans: Lesson Plans
-  dashboard_view_all_lesson_plans: Download complete curriculum for Courses 1-4
-  dashboard_course1: 'Course 1:'
-  dashboard_course2: 'Course 2:'
-  dashboard_course3: 'Course 3:'
-  dashboard_course4: 'Course 4: '
-  dashboard_coursea: 'Course A: '
-  dashboard_courseb: 'Course B: '
-  dashboard_coursec: 'Course C: '
-  dashboard_coursed: 'Course D: '
-  dashboard_coursee: 'Course E: '
-  dashboard_coursef: 'Course F: '
-  dashboard_pre-express: 'Pre-reader Express Course: '
-  dashboard_express: 'Express Course: '
-  dashboard_unplugged: If you don't have computers, <a href='%{unplugged_url}'>try
-    these unplugged lessons</a> in your classroom.
-  dashboard_tools: 'Tools: '
-  dashboard_curriculum: Curriculum
-  dashboard_curriculum_overview: K-5 Curriculum Overview
-  dashboard_overview: Overview
-  dashboard_sequence: Sequence
-  dashboard_framework: Framework
-  dashboard_standards: Standards
-  dashboard_implementation_guide: Implementation Guide
-  dashboard_glossary: Glossary
-  dashboard_classroom_strategies: Classroom strategies for teachers
-  dashboard_debugging: 'Debugging:'
-  dashboard_puzzle_solving: 'Puzzle-solving:'
-  dashboard_student_worksheet: student worksheet
-  dashboard_teacher_worksheet: teacher worksheet
-  dashboard_curriculum_csina: 'Computer Science in Algebra:'
-  dashboard_curriculum_csins: 'Computer Science in Science:'
-  dashboard_curriculum_csp: 'Computer Science Principles:'
-  dashboard_curriculum_ecs: 'Exploring Computer Science:'
-  dashboard_curriculum_csd: 'Computer Science Discoveries: '
-  dashboard_curriculum_apcsa: 'AP Computer Science in Java: '
-  dashboard_grade_k: K
-  dashboard_login_word: Word
-  dashboard_login_picture: Picture
-  dashboard_question: Question
-  dashboard_response: Response
-  dashboard_correctness: Correctness
-  dashboard_correctness_free_response: Free response
-  dashboard_correctness_unsubmitted: Unsubmitted
-  dashboard_correctness_incorrect: Incorrect
-  dashboard_submission_submitted: Submitted
-  dashboard_submission_in_progress: In progress
-  dashboard_status: Status
-  dashboard_multi_correct: "# multiple choice correct"
-  dashboard_multi_count: "# multiple choice"
-  dashboard_multi_correct_percent: "% multiple choice correct"
-  dashboard_submission_timestamp: Submission timestamp
-  stats_hoc_2013_heading: 'Incredible stats from last year''s Hour of Code. In one
-    week alone:'
-  stats_hoc_2013_image_alt: Stats from 2013 Hour of Code
-  dashboard_teacher: Teacher
-  dashboard_sections_email_question: Do all students have a valid email address?
-  dashboard_sections_account_creation_question: Who creates the student's account?
-  dashboard_sections_password_question: What do students use as a "password"?
-  dashboard_sections_picture_account_creation: A picture assigned by Code.org
-  dashboard_sections_word_account_creation: A pair of simple words assigned by Code.org
-  dashboard_sections_sign_in_question: Where do students sign-in?
-  dashboard_sections_sign_in_unique: Unique web-page listed on "Manage Students" tab
-  dashboard_sections_sign_in_main: http://code.org and click "Sign in"
-  dashboard_sections_password_account_creation: Student-created text password
-  dashboard_sections_login_type_explanation: This table helps explain which of these
-    login types, <b>picture, word, or email</b>, you'll want to choose for a section.
-  dashboard_faq: Frequently Asked Questions
-  dashboard_faq_k5: K-5 Frequently Asked Questions
-  code_hoc_coming: The Hour of Code is here - December 8-14!
-  code_sign_up: Sign up to participate during CS Education Week
-  host_an_hour: Host an hour
-  learn_banner_title: Join us for the Hour of Code
-  learn_banner_desc: The Hour of Code is a global movement reaching over 100 million
-    students in more than 180 countries. Anyone, anywhere can organize an Hour of
-    Code event. Help us give every student the opportunity to learn computer science!
-    Organizers can follow our <a href='%{how_to_url}' target='_blank'>how-to guide</a>
-    for teaching an Hour of Code and inspire students with <a href='%{videos_url}'
-    target='_blank'>these videos</a>.
-  learn_sign_up_description: Sign up to participate in the Hour of Code during CS
-    Education Week
-  learn_videos_watch: Watch this inspirational video with your classroom
-  learn_videos_show: Show this inspirational video to your class
-  learn_videos_before_hoc: Watch an inspirational video before your Hour of Code
-  learn_educator_resources_description: Learn how to teach an Hour of Code
-  learn_educator_resources_button: Educator resources
-  learn_are_you_educator: Are you an educator? Learn <a href="http://hourofcode.com/resources/how-to">how
-    to teach an Hour of Code</a>
-  learn_find_volunteer: <a href="https://code.org/volunteer/local">Find a local volunteer</a>
-    to help during your Hour of Code
-  learn_teacher_led_lesson_plans: Be inspired by <a href="https://code.org/teacher-led">teacher
-    led Hour of Code lesson plans</a>
-  learn_how_to_hoc: Follow <a href="https://hourofcode.com/how-to">our how-to guide</a>
-    for teaching one Hour of Code
-  learn_hoc_prizes: <a href="https://hourofcode.com/prizes">Learn more</a> about the
-    prizes for every educator, while supplies last
-  learn_inspirational_videos: Inspire students by showing them <a href="https://code.org/educate/inspire">these
-    videos</a>
-  hoc2014_try_new_tutorials: Try our new Hour of Code tutorials
-  hoc2014_try_new_tutorial: Try our new Hour of Code tutorial in beta
-  hoc2014_try_scrat: Angry Birds, PvZ, and Scrat
-  hoc2014_try_frozen: Artist with Anna and Elsa, from Frozen
-  carousel_heading_codeorg: Tutorials by Code.org
-  carousel_heading_codeorg_any_device: Tutorials by Code.org (for all devices)
-  carousel_heading_3rd_party: Tutorials by 3rd parties
-  carousel_heading_third_party: Tutorials by third parties
-  carousel_heading_international: Partner tutorials in your language
-  carousel_heading_domestic: Partner tutorials available in English
-  carousel_heading_beginners: Partner tutorials for Grades K-8
-  carousel_heading_beyond_beginners: 'For beginners: Get started with blocks-based
-    coding'
-  carousel_heading_javascript: Partner tutorials that teach JavaScript
-  carousel_heading_beyond_javascript: Learn JavaScript
-  carousel_heading_unplugged: No device or internet? Try 'unplugged' computer science
-  carousel_heading_devices: Partner tutorial apps for phones and tablets
-  carousel_heading_beyond_devices: Apps for phones and tablets
-  carousel_heading_languages: Partner tutorials in other programming languages
-  carousel_heading_beyond_languages: Learn other programming languages
-  carousel_heading_apps_games: Make your own apps or games
-  carousel_heading_university: University courses online
-  carousel_heading_webpages: Learn to make web pages
-  carousel_heading_robots: Learn to program with robots and devices
-  carousel_heading_ide: Platforms popular among teachers
-  carousel_heading_desktop: Learn to code on a computer
-  carousel_heading_mobtabelem: For phones and tablets
-  carousel_heading_prereader: For pre-readers
-  carousel_heading_beyondblocks: Go beyond blocks - learn a programming language
-  carousel_heading_nointernet: Unreliable or no internet? Install these apps on your
-    computer
-  educator_notes: Educator Notes
-  teach_led_lesson_plans: Teacher Led Lesson Plans
-  learn_footer_all_tutorials: See the <a href="https://code.org/learn">comprehensive
-    list of Hour of Code tutorials</a>. To see our criteria and submission guidelines
-    for Hour of Code tutorials, <a href="https://hourofcode.com/activity-guidelines">click
-    here.</a>
-  how_to_teach_hoc: How to Teach an Hour of Code
-  more_resources_educators: More resources for teachers and educators
-  beyond_submission: Want to submit a tutorial for Beyond an Hour? See the criteria
-    and submission form.
-  third_party_submission: Want to submit a tutorial to be listed here? <a href="%{submission_url}">See
-    the criteria and submission form.</a>
-  participants: participants
-  teachers_notes: Teacher's Notes
-  teachers_notes_hoc: 'Teachers: Read important educator notes here'
-  previous: Previous
-  next: Next
-  older_systems: Partner tutorials that work on older systems
-  older_systems_subheading: These should work on older Web browsers. To access all
-    tutorials, upgrade to a <a href="http://browsehappy.com/" target="_blank">modern
-    Web browser.</a>
-  mobile_devices: Partner tutorials for mobile devices
-  frozen_name: Code with Anna and Elsa
-  starwars_name: 'Star Wars: Building a Galaxy with Code'
-  codeorg_name: Classic Maze
-  codeintl_name: Classic Maze
-  thinkersmithspanish_name: Mis Amigos Roboticos
-  khan_name: An introduction to JavaScript
-  khanes_name: An introduction to JavaScript
-  khanpt_name: An introduction to JavaScript
-  khanhe_name: An introduction to JavaScript
-  khanfr_name: An introduction to JavaScript
-  khanpl_name: An introduction to JavaScript
-  tynker_name: Build your own game
-  scratch_name: Get creative with coding
-  lightbot_name: Lightbot
-  thinkersmith_name: My Robotic Friends
-  condcards_name: Conditionals with Cards
-  lightbotintl_name: Lightbot
-  codehs_name: Learn to Code With Karel the Dog
-  codecademy_name: Codecademy
-  codecombat_name: CodeCombat
-  codemonkey_name: CodeMonkey
-  codeavengers_name: Build a Game with JavaScript
-  processing_name: Drawing with Code
-  robomind_name: Program a virtual robot
-  groklearning_name: Eliza the Chatterbot Doctor
-  quorum_name: Accessible programming (with screenreader support)
-  codespark_name: The Foos (pre-readers welcome)
-  kodable_name: Kodable (pre-readers welcome)
-  tynkerapp_name: Tynker - on tablets
-  robomindnl_name: Program a virtual robot
-  flappy_name: Make a Flappy game
-  bitsbox_name: Bitsbox - make a game
-  makeschool_name: Build an iPhone game in your browser!
-  touchdevelop_name: TouchDevelop
-  appinventor_name: AppInventor Hour of Code
-  thinkersmith2_name: Binary Baubles
-  kodableunplugged_name: fuzzFamily Frenzy
-  projguts_name: Rock, Paper, Scissors
-  hourofcode_name: Classic Maze
-  playlab_name: Play Lab
-  infinity_name: Infinity Play Lab
-  artist_name: Artist
-  monstercoding_name: Mystery Island Coding Quest
-  allcancode_name: Run Marco!
-  csfirst_name: CS First
-  boxisland_name: Box Island
-  codesters_name: Codesters
-  texasinstruments_name: 10 Minutes of Code
-  teacherled_name: Teacher Led Lesson Plans
-  course1_name: Course 1
-  course2_name: Course 2
-  course3_name: Course 3
-  course4_name: Course 4
-  coursea-draft_name: Course A
-  coursea_name: Course A
-  courseb-draft_name: Course B
-  courseb_name: Course B
-  coursec-draft_name: Course C
-  coursec_name: Course C
-  coursed-draft_name: Course D
-  coursed_name: Course D
-  coursee-draft_name: Course E
-  coursee_name: Course E
-  coursef-draft_name: Course F
-  coursef_name: Course F
-  coursea-2017_name: Course A (2017)
-  courseb-2017_name: Course B (2017)
-  coursec-2017_name: Course C (2017)
-  coursed-2017_name: Course D (2017)
-  coursee-2017_name: Course E (2017)
-  coursef-2017_name: Course F (2017)
-  coursea-2018_name: Course A (2018)
-  courseb-2018_name: Course B (2018)
-  coursec-2018_name: Course C (2018)
-  coursed-2018_name: Course D (2018)
-  coursee-2018_name: Course E (2018)
-  coursef-2018_name: Course F (2018)
-  accelerated_name: Accelerated Course
-  express_name: Express Course
-  pre-express_name: Pre-reader Express Course
-  express-2017_name: Express Course (2017)
-  pre-express-2017_name: Pre-reader Express Course (2017)
-  express-2018_name: Express Course (2018)
-  pre-express-2018_name: Pre-reader Express Course (2018)
-  cspunit1_name: "(old) Unit 1: Digital Information"
-  cspunit2_name: "(old) Unit 2: The Internet"
-  cspunit3_name: "(old) Unit 3: Programming"
-  cspunit4_name: "(old) Unit 4: Data"
-  cspunit5_name: "(old) Unit 5: Explore and Create PT"
-  cspunit6_name: 'Post-AP: Databases in Apps'
-  csd1_name: 'Unit 1: Problem Solving'
-  csd2_name: 'Unit 2: Web Development'
-  csd3_name: 'Unit 3: Animation and Games'
-  csd4_name: 'Unit 4: The Design Process'
-  csd5_name: 'Unit 5: Data and Society'
-  csd6_name: 'Unit 6: Physical Computing'
-  csd1-2017_name: 'Unit 1: Problem Solving'
-  csd2-2017_name: 'Unit 2: Web Development'
-  csd3-2017_name: 'Unit 3: Animation and Games'
-  csd4-2017_name: 'Unit 4: The Design Process'
-  csd5-2017_name: 'Unit 5: Data and Society'
-  csd6-2017_name: 'Unit 6: Physical Computing'
-  csd1-2018_name: 'Unit 1: Problem Solving'
-  csd2-2018_name: 'Unit 2: Web Development'
-  csd3-2018_name: 'Unit 3: Animation and Games'
-  csd4-2018_name: 'Unit 4: The Design Process'
-  csd5-2018_name: 'Unit 5: Data and Society'
-  csd6-2018_name: 'Unit 6: Physical Computing'
-  csp1-2017_name: 'Unit 1: The Internet'
-  csp2-2017_name: 'Unit 2: Digital Information'
-  csp3-2017_name: 'Unit 3: Algorithms and Programming'
-  csp4-2017_name: 'Unit 4: Big Data and Privacy'
-  csp5-2017_name: 'Unit 5: Building Apps'
-  csp-explore-2017_name: 'AP: Explore PT Prep'
-  csp-create-2017_name: 'AP: Create PT Prep'
-  csppostap-2017_name: 'Post AP: Databases in Apps'
-  csp1-2018_name: 'Unit 1: The Internet'
-  csp2-2018_name: 'Unit 2: Digital Information'
-  csp3-2018_name: 'Unit 3: Algorithms and Programming'
-  csp4-2018_name: 'Unit 4: Big Data and Privacy'
-  csp5-2018_name: 'Unit 5: Building Apps'
-  csp-explore-2018_name: 'AP: Explore PT Prep'
-  csp-create-2018_name: 'AP: Create PT Prep'
-  csppostap-2018_name: 'Post AP: Databases in Apps'
-  csp1_name: 'Unit 1: The Internet'
-  csp2_name: 'Unit 2: Digital Information'
-  csp3_name: 'Unit 3: Algorithms and Programming'
-  csp3-a_name: 'Unit 3: Intro Programming (version A)'
-  csp3-research-mxghyt_name: 'Unit 3: Intro Programming (Subgoals)'
-  csp4_name: 'Unit 4: Big Data and Privacy'
-  csp5_name: 'Unit 5: Building Apps'
-  csp6_name: 'Unit 6: AP Performance Tasks'
-  csp-ap_name: AP Performance Tasks
-  csppostap_name: 'Post AP: Databases in Apps'
-  csp-post-survey_name: Student Post-Course Survey
-  cspassessment_name: Full Test - 50 questions
-  csp-explore_name: 'AP: Explore PT Prep'
-  csp-create_name: 'AP: Create PT Prep'
-  cspexam1-mWU7ilDYM9_name: Test Part 1 - 25 questions
-  cspexam2-AKwgAh1ac5_name: Test Part 2 - 25 questions
-  cspunit3_gradelevel: Grades 9-12
-  cspunit3_shortdescription_congrats: This unit introduces the foundational concepts
-    of computer programming, which unlocks the ability to make rich, interactive apps.
-    This course uses JavaScript as the programming language, and App Lab as the programming
-    environment to build apps, but the concepts learned in these lessons span all
-    programming languages and tools.
-  20-hour_name: Accelerated Course
-  algebra_name: CS in Algebra Full Course
-  AlgebraA_name: CS in Algebra Course A
-  AlgebraB_name: CS in Algebra Course B
-  gumball_name: Gumball
-  classicmaze_name: Classic Maze
-  minecraft_name: Minecraft
-  starwarsblocks_name: Star Wars (Blocks)
-  hoc-impact-study_name: Classic Maze with Survey
-  flappy-impact-study_name: Flappy Code with Survey
-  hoc-encryption_name: Simple Encryption
-  text-compression_name: Text Compression
-  csf_category_name: CS Fundamentals
-  csf_2017_category_name: CS Fundamentals (2017)
-  csf_2018_category_name: CS Fundamentals (2018)
-  csf_international_category_name: CS Fundamentals International
-  csf2_draft_category_name: 'Under Development: Courses A - F'
-  csd_category_name: CS Discoveries ('17-'18)
-  csd_2018_category_name: CS Discoveries ('18-'19)
-  csp_category_name: "'15-'16 CS Principles"
-  csp17_category_name: CS Principles ('17-'18)
-  csp_2018_category_name: CS Principles ('18-'19)
-  cspexams_category_name: CS Principles Practice Test
-  research_studies_category_name: Research Studies
-  applab_name: App Lab
-  gamelab_name: Game Lab
-  sports_name: Code your own sports game
-  applab_gradelevel: Ages 13+
-  applab_shortdescription_congrats: App Lab is a programming environment where you
-    can make simple apps. Design an app, code with blocks or JavaScript to make it
-    work, then share your app in seconds
-  codeorg_gradelevel: Ages 4-104
-  codeintl_gradelevel: Ages 4-104
-  thinkersmithspanish_gradelevel: Por todos
-  khan_gradelevel: Middle school +
-  khanes_gradelevel: Middle school +
-  khanpt_gradelevel: Middle school +
-  khanhe_gradelevel: Middle school +
-  khanfr_gradelevel: Middle school +
-  khanpl_gradelevel: Middle school +
-  tynker_gradelevel: Ages 5-13
-  scratch_gradelevel: Ages 8+
-  condcards_gradelevel: Ages 8-12
-  codecombat_gradelevel: Middle school +
-  codemonkey_gradelevel: Middle school +
-  codeavengers_gradelevel: Middle school +
-  robomind_gradelevel: Ages 8-13
-  groklearning_gradelevel: Middle school +
-  quorum_gradelevel: Middle school +
-  tynkerapp_gradelevel: Ages 5-13
-  robomindnl_gradelevel: Ages 8-13
-  flappy_gradelevel: Ages 6-106
-  appinventor_gradelevel: Middle school +
-  thinkersmith2_gradelevel: Ages 8+
-  kodableunplugged_gradelevel: Ages 8-13
-  projguts_gradelevel: Ages 10-13
-  hourofcode_gradelevel: Ages 6-106
-  frozen_gradelevel: Ages 8-108
-  starwars_gradelevel: Ages 6-106
-  playlab_gradelevel: Ages 6-14
-  infinity_gradelevel: Ages 6-14
-  artist_gradelevel: Ages 8-108
-  monstercoding_gradelevel: Ages 5-13
-  allcancode_gradelevel: Ages 5-10
-  csfirst_gradelevel: Ages 9-14
-  codesters_gradelevel: Ages 12-14
-  texasinstruments_gradelevel: Ages 13-16
-  teacherled_gradelevel: Ages 5+
-  course1_gradelevel: Ages 4-6
-  course2_gradelevel: Ages 6-18
-  course3_gradelevel: Ages 8-18
-  course4_gradelevel: Ages 10-18
-  coursea_gradelevel: Ages 4-7
-  courseb_gradelevel: Ages 5-8
-  coursec_gradelevel: Ages 6-10
-  coursee_gradelevel: Ages 8-12
-  coursef_gradelevel: Ages 9-13
-  coursea-2017_gradelevel: Ages 4-7
-  courseb-2017_gradelevel: Ages 5-8
-  coursec-2017_gradelevel: Ages 6-10
-  coursee-2017_gradelevel: Ages 8-12
-  coursef-2017_gradelevel: Ages 9-13
-  coursea-2018_gradelevel: Ages 4-7
-  courseb-2018_gradelevel: Ages 5-8
-  coursec-2018_gradelevel: Ages 6-10
-  coursee-2018_gradelevel: Ages 8-12
-  coursef-2018_gradelevel: Ages 9-13
-  accelerated_gradelevel: Ages 10-18
-  codeorg_platformtext: Modern browsers, smartphones, tablets
-  codeintl_platformtext: Modern browsers, smartphones, tablets
-  thinkersmithspanish_platformtext: Unplugged
-  khan_platformtext: Modern web browsers
-  khanes_platformtext: Modern web browsers
-  khanpt_platformtext: Modern web browsers
-  khanhe_platformtext: Modern web browsers
-  khanfr_platformtext: Modern web browsers
-  khanpl_platformtext: Modern web browsers
-  tynker_platformtext: Modern web browsers
-  scratch_platformtext: Desktop-only web browsers (not tablets)
-  lightbot_platformtext: ALL browsers and iOS, Android, or Game Console
-  thinkersmith_platformtext: Unplugged
-  condcards_platformtext: Unplugged
-  lightbotintl_platformtext: iOS, Android (or web browser)
-  codehs_platformtext: Modern browsers. (Follow-on course requires  $$)
-  codecademy_platformtext: Modern web browsers. iOS, Android apps
-  codecombat_platformtext: Modern web browsers (Follow-on course requires $$)
-  codemonkey_platformtext: Modern web browsers
-  codeavengers_platformtext: Modern web browsers
-  processing_platformtext: Modern web browsers
-  robomind_platformtext: Modern web browsers, Mobile web
-  groklearning_platformtext: Modern web browsers
-  quorum_platformtext: Modern web browsers. Screen-readers supported
-  codespark_platformtext: iOS, Android (or web browser)
-  kodable_platformtext: iPad
-  tynkerapp_platformtext: iPad, Android tablets
-  robomindnl_platformtext: Modern web browsers, Mobile web
-  flappy_platformtext: Modern browsers, smartphones, tablets
-  bitsbox_platformtext: Modern web browsers
-  makeschool_platformtext: Modern Web browsers
-  touchdevelop_platformtext: Modern browsers, smartphones, all devices
-  appinventor_platformtext: Modern browsers + Android
-  blockly_platformtext: Modern browsers only
-  thinkersmith2_platformtext: Unplugged
-  kodableunplugged_platformtext: Unplugged
-  projguts_platformtext: Unplugged
-  hourofcode_platformtext: Modern browsers, smartphones, tablets
-  frozen_platformtext: Modern browsers + tablets
-  starwars_platformtext: Modern browsers + tablets
-  playlab_platformtext: Modern browsers, smartphones, tablets
-  monstercoding_platformtext: Modern web browsers, iOS, Android
-  allcancode_platformtext: Modern web browsers, iOS
-  csfirst_platformtext: Modern web browsers
-  boxisland_platformtext: Android, iOS
-  codesters_platformtext: Modern web browsers
-  texasinstruments_platformtext: TI Calculators
-  teacherled_platformtext: Modern browsers, smartphones, tablets
-  codeorg_shortdescription: Learn to code with Mark Zuckerberg and Angry Birds!
-  codeintl_shortdescription: Learn to code with Mark Zuckerberg and Angry Birds!
-  thinkersmithspanish_shortdescription: Tutorial para un grupo sin computadoras
-  khan_shortdescription: Learn to draw in JavaScript
-  khanes_shortdescription: Learn to draw in JavaScript
-  khanpt_shortdescription: Learn to draw in JavaScript
-  khanhe_shortdescription: Learn to draw in JavaScript
-  khanfr_shortdescription: Learn to draw in JavaScript
-  khanpl_shortdescription: Learn to draw in JavaScript
-  tynker_shortdescription: Learn to code by solving fun puzzles and build your own
-    mobile games.
-  scratch_shortdescription: Create interactive games, stories, and animations.
-  lightbot_shortdescription: Program Lightbot to solve puzzles using procedures and
-    loops!
-  thinkersmith_shortdescription: Unplugged tutorial for a group with no devices
-  condcards_shortdescription: Learn algorithms with a deck of cards
-  lightbotintl_shortdescription: A game to teach coding concepts
-  codehs_shortdescription: Start coding with Karel the Dog, a fun and visual intro
-    to programming!
-  codecademy_shortdescription: Learn JavaScript programming, in a web-browser
-  codecombat_shortdescription: Defeat ogres to learn Python or JavaScript in this
-    epic programming game!
-  codemonkey_shortdescription: Students program a monkey to catch bananas.
-  codeavengers_shortdescription: Learn JavaScript programming, in a web-browser
-  processing_shortdescription: A one hour tutorial in the Processing languages
-  robomind_shortdescription: Write code for a virtual robot
-  groklearning_shortdescription: Teach "Eliza" the chatbot to fool your friends into
-    thinking she's human!
-  quorum_shortdescription: Join Mary on a guided tour as she learns the Quorum programming
-    language.
-  codespark_shortdescription: The Foos is a fun, kid-friendly game to learn about
-    programming.
-  kodable_shortdescription: A fun iPad game to teach computer programming concepts
-  tynkerapp_shortdescription: 'Learn to program by solving fun coding puzzles. '
-  robomindnl_shortdescription: Write code for a virtual robot
-  flappy_shortdescription: Make your own game - Flappy Bird, Shark, or Submarine
-  bitsbox_shortdescription: Code a series of apps to play and share, using real JavaScript.
-  makeschool_shortdescription: Make an iPhone game! Learn by writing code to teach
-    your monster new moves!
-  touchdevelop_shortdescription: 'Solve puzzles, create games, and learn coding all
-    on your phone. '
-  appinventor_shortdescription: Make your own app! (Android-only)
-  blockly_shortdescription: Download a ZIP file to learn offline
-  thinkersmith2_shortdescription: Learn how computers use 1s and 0s to represent information
-  kodableunplugged_shortdescription: A fun unplugged exercise
-  projguts_shortdescription: Try modeling and simulation using rock/paper/scissors
-  hourofcode_shortdescription: Learn to code with Mark Zuckerberg and Angry Birds!
-  frozen_shortdescription: Let's use code to join Anna and Elsa as they explore the
-    magic and beauty of ice.
-  starwars_shortdescription: Learn to program droids, and create your own Star Wars
-    game in a galaxy far, far away.
-  playlab_shortdescription: Create a story or make a game with Play Lab!
-  infinity_shortdescription: Use Play Lab to create a story or game starring Disney
-    Infinity characters.
-  artist_shortdescription: Draw cool pictures and designs with the Artist!
-  monsterocding_shortdescription: A colorful self-guided programming adventure for
-    children.
-  allcancode_shortdescription: An immersive game to guide Marco with a visual programming
-    language.
-  csfirst_shortdescription: Animate a story about two characters on the ocean. Add
-    your own style!
-  boxisland_shortdescription: Take a coding trip on Box Island with the brave Hiro.
-  codesters_shortdescription: Create your own games, animations, and artwork using
-    Python.
-  texasinstruments_shortdescription: Learn basic coding using the TI-84&#8482; Plus
-    calculator.
-  teacherled_shortdescription: Be inspired to design your own Hour of Code event with
-    these lesson plans.
-  course2_shortdescription_congrats: For students with basic reading skills, this
-    course builds on Course 1. Students will create programs to solve problems and
-    develop interactive games or stories they can share. Recommended for grades 2-5.
-  course3_shortdescription_congrats: Ready for the next level? Students will delve
-    deeper into programming topics introduced in previous courses to find flexible
-    solutions to more complex problems. By the end of this course, students create
-    interactive stories and games they can share with anyone. Recommended for grades
-    4-5.
-  course4_shortdescription_congrats: Ready to go further? Students will delve deeper
-    into programming topics introduced in previous courses to find flexible solutions
-    to more complex problems. By the end of this course, students create interactive
-    stories and games they can share with anyone. Recommended for grades 4-8.
-  coursea_shortdescription_congrats: An introduction to computer science for pre-readers.
-  courseb_shortdescription_congrats: An introduction to computer science for pre-readers.
-    (Similar to Course A, but with more variety for older students.)
-  coursec_shortdescription_congrats: Learn the basics of computer science and create
-    your own art, stories, and games.
-  coursed_shortdescription_congrats: Quickly cover concepts from Course C, then go
-    further with algorithms, nested loops, conditionals, and more.
-  coursee_shortdescription_congrats: Quickly cover concepts in Course C & D and then
-    go further with functions.
-  coursef_shortdescription_congrats: Learn all the concepts in Computer Science Fundamentals
-    and create your own art, story or game.
-  coursea-2017_shortdescription_congrats: An introduction to computer science for
-    pre-readers.
-  courseb-2017_shortdescription_congrats: An introduction to computer science for
-    pre-readers. (Similar to Course A, but with more variety for older students.)
-  coursec-2017_shortdescription_congrats: Learn the basics of computer science and
-    create your own art, stories, and games.
-  coursed-2017_shortdescription_congrats: Quickly cover concepts from Course C, then
-    go further with algorithms, nested loops, conditionals, and more.
-  coursee-2017_shortdescription_congrats: Quickly cover concepts in Course C & D and
-    then go further with functions.
-  coursef-2017_shortdescription_congrats: Learn all the concepts in Computer Science
-    Fundamentals and create your own art, story or game.
-  coursea-2018_shortdescription_congrats: An introduction to computer science for
-    pre-readers.
-  courseb-2018_shortdescription_congrats: An introduction to computer science for
-    pre-readers. (Similar to Course A, but with more variety for older students.)
-  coursec-2018_shortdescription_congrats: Learn the basics of computer science and
-    create your own art, stories, and games.
-  coursed-2018_shortdescription_congrats: Quickly cover concepts from Course C, then
-    go further with algorithms, nested loops, conditionals, and more.
-  coursee-2018_shortdescription_congrats: Quickly cover concepts in Course C & D and
-    then go further with functions.
-  coursef-2018_shortdescription_congrats: Learn all the concepts in Computer Science
-    Fundamentals and create your own art, story or game.
-  codeorg_longdescription: Learn the basic concepts of Computer Science with drag
-    and drop programming. This is a game-like, self-directed tutorial starring video
-    lectures by Bill Gates, Mark Zuckerberg, Angry Birds and Plants vs. Zombies. Learn
-    repeat-loops, conditionals, and basic algorithms. Available in 34 languages.
-  codeintl_longdescription: Learn the basic concepts of Computer Science with drag
-    and drop programming. This is a game-like, self-directed tutorial starring video
-    lectures by Bill Gates, Mark Zuckerberg, Angry Birds and Plants vs. Zombies. Learn
-    repeat-loops, conditionals, and basic algorithms. Available in 34 languages.
-  thinkersmithspanish_longdescription: Mediante el uso de un "Vocabulario Robot" predefinido,
-    los estudiantes descubrir&aacute;n como guiarse de modo tal de llevar a cabo tareas
-    espec&iacute;ficas sin ser estas discutidas previamente. Este segmento ense&ntilde;a
-    a los estudiantes la conexi&oacute;n entre s&iacute;mbolos y acciones as&iacute;
-    como la valiosa habilidad de depuraci&oacute;n.
-  khan_longdescription: Learn the basics of JavaScript programming while creating
-    fun drawings with your code. Do it on your own or with your class!
-  khanes_longdescription: Learn the basics of JavaScript programming while creating
-    fun drawings with your code. Do it on your own or with your class!
-  khanpt_longdescription: Learn the basics of JavaScript programming while creating
-    fun drawings with your code. Do it on your own or with your class!
-  khanhe_longdescription: Learn the basics of JavaScript programming while creating
-    fun drawings with your code. Do it on your own or with your class!
-  khanfr_longdescription: Learn the basics of JavaScript programming while creating
-    fun drawings with your code. Do it on your own or with your class!
-  khanpl_longdescription: Learn the basics of JavaScript programming while creating
-    fun drawings with your code. Do it on your own or with your class!
-  tynker_longdescription: Build your own games and share with friends! Solve fun coding
-    puzzles and learn programming concepts in each level. Personalize games with animated
-    characters, multiple levels and rich props. Make your games realistic using physics.
-    See the code as visual blocks or JavaScript. Take your games mobile on iPads and
-    Android tablets. Over a dozen fun activities to choose from!
-  scratch_longdescription: With Scratch, you can create your own interactive games,
-    stories, animations &mdash; and share them with your friends. Get started by animating
-    your name, creating a holiday card, or making a pong game.
-  lightbot_longdescription: Guide Lightbot to light up all the blue tiles! Lightbot
-    is a puzzle game that uses programming game mechanics to let players gain a practical
-    understanding of basic coding. Learn to sequence instructions, write procedures,
-    and utilize loops to solve levels. Ideal for all ages.
-  thinkersmith_longdescription: Using a pre-defined "Robot Vocabulary" students will
-    figure out how to guide each other to accomplish specific tasks without discussing
-    them first. This lesson teaches children the connection between symbols and actions,
-    as well as the invaluable skill of debugging. "My Robotic Friends" works best
-    as a group activity and includes a teacher workbook for classroom use.
-  condcards_longdescription: Learn about algorithms and conditional statements in
-    this "unplugged" activity using a deck of cards. Students do this activity in
-    teams, and need one deck of cards per team.
-  lightbotintl_longdescription: Learn core programming logic, starting from super-basic
-    programming, for ages 4+, on iOS or Android (or Web browser) . Learn how to sequence
-    commands, identify patterns, use procedures, and utilize loops!
-  codehs_longdescription: Giving commands to a computer, which is what programming
-    is all about, is just like giving commands to a dog. Learn how to code with Karel
-    the Dog&mdash;a fun, accessible, and visual introduction to programming that teaches
-    fundamental concepts like commands and functions to absolute beginners. Tutorial
-    is student-directed but teachers can sign up to access teacher tools and track
-    student success!
-  codecademy_longdescription: Codecademy is an interactive, student-guided introduction
-    to the basics of CS through JavaScript that's used by tens of millions of students
-    around the world. We've prepared a no-hassle Hour of Code experience with accompanying
-    quizzes, slides, and a completed project for students at the end.
-  codecombat_longdescription: Defeat ogres to learn Python or JavaScript in this epic
-    programming game!
-  codemonkey_longdescription: 'CodeMonkey is an online game that teaches coding in
-    a real programming language! Students program a monkey to catch bananas while
-    it gets slightly more complicated on each level. They get star scores on each
-    solution and can share it in a single click. '
-  codeavengers_longdescription: Build a 2 player 2D top-down game with JavaScript
-    in 10 short tasks. Then continue learning some basics of programming (variables
-    and if statements) as you create a Quiz to share with friends. Along the way  earn
-    points and badges as you compete to reach the top of the class leaderboard.
-  processing_longdescription: An introduction to programming in the context of the
-    visual arts using the Processing programming language. Short video lessons introduce
-    coding exercises that lead to designing an interactive drawing program
-  robomind_longdescription: 'Students learn the basics of programming by controlling
-    their own virtual robot. The online course is fully self-contained with short
-    presentations, movies, quizzes and automatic guidance/hints to help with the programming
-    exercises. '
-  groklearning_longdescription: Use the programming language Python to build a chatbot
-    called "Eliza" to act as a robot psychotherapist. You'll teach Eliza how to talk
-    and the right thing to say. Can she fool your friends into thinking she's a human
-    not a computer?
-  quorum_longdescription: This tutorial is accessible for the visually-impaired, and
-    works with screenreaders. Join Mary on a tour as she joins a biology lab as a
-    programmer and learns the Quorum programming language. This tutorial is student-guided
-    with online example activities.
-  codespark_longdescription: The Foos is a fun and kid-friendly way to learn about
-    computer programming.  Program cute characters to solve puzzles and bring a virtual
-    world to life.  The game is "word free" so all can play!
-  kodable_longdescription: Kodable is a self-guided iPad game that introduces kids
-    5+ to programming basics. Having a teacher or parent nearby is optimal, but not
-    necessary.
-  tynkerapp_longdescription: Learn to program by solving fun coding puzzles. Easily
-    build games and stories using with themed graphics, 10+ game-kits and customizable
-    characters. No Internet connectivity required. You can also access your creations
-    on the web.
-  robomindnl_longdescription: 'Students learn the basics of programming by controlling
-    their own virtual robot. The online course is fully self-contained with short
-    presentations, movies, quizzes and automatic guidance/hints to help with the programming
-    exercises. '
-  flappy_longdescription: Use drag-and-drop programming to make your own Flappy Bird
-    game, and customize it to look different (Flappy Shark, Flappy Santa, whatever).
-    Add the game to your phone in one click.
-  bitsbox_longdescription: Customize your very own virtual tablet, then code a series
-    of apps to play and share. Simple walkthroughs make it possible for even young
-    kids to program real JavaScript, and the more advanced you are the further you'll
-    go.
-  makeschool_longdescription: Learn to code by making an iPhone game using a brand
-    new and beginner-friendly programming language called Swift! Create a Pok&eacute;mon-inspired
-    action game and write code to teach your monster new moves. You will learn how
-    to use variables, methods, and objects to help your monster win!
-  touchdevelop_longdescription: 'The touch-friendly editor will guide you in creating
-    pixel art, solving the bear puzzle, or making your own jumping bird game. '
-  appinventor_longdescription: Entertaining, quick video tutorials walk you through
-    building three simple apps for your Android phone or tablet. Designed for novices
-    and experts alike, this hour of code will get you ready to start building your
-    own apps before you know it. Imagine sharing your own app creations with your
-    friends! These activities are suitable for individuals and for teachers leading
-    classes.
-  blockly_longdescription: Got PCs with slow (or non-existent) internet access? Download
-    the Blockly tutorials that were the precursor of the Code.org tutorials - a single
-    3MB ZIP file can be loaded onto any computer or used off a memory stick
-  thinkersmith2_longdescription: Students learn about representing and storing letters
-    in binary, as functions of on and off. At the end, the class gets to encode their
-    own initials to take home with them.
-  kodableunplugged_longdescription: 'Designed for use with plain paper, the fuzzFamily
-    Frenzy is an introduction to programming logic for kids 5 and up. A teacher should
-    explain the game, then students program a partner to complete a simple obstacle
-    course. '
-  projguts_longdescription: This "unplugged" activity helps students learn how modeling
-    and simulation works by having a group of students play different versions of
-    the Rock / Paper / Scissors game, and see the results as different modeling experiments.
-  hourofcode_longdescription: Placeholder for new code.org/hoc
-  frozen_longdescription: Let's use code to join Anna and Elsa as they explore the
-    magic and beauty of ice. You will create snowflakes and patterns as you ice-skate
-    and make a winter wonderland that you can then share with your friends!
-  starwars_longdescription: Learn to program droids, and create your own Star Wars
-    game in a galaxy far, far away.
-  playlab_longdescription: Create a story or make a game with Play Lab! Make animals,
-    pirates, zombies, ninjas, and many more characters move, make sounds, score points,
-    and even throw fireballs!
-  monstercoding_longdescription: The Mystery Island Coding Quest by Monster Coding
-    offers a fun filled self guided adventure that teaches several key programming
-    concepts to children. Each block based activity builds on the previous, introducing
-    kids to Functions, Boolean Values, Loops, If/Else Statements, and Arrays, using
-    colorful animated graphics, audio instructions.
-  allcancode_longdescription: Students play an adventure game based on an original
-    story. They guide Marco - the main character - through each level by giving him
-    step-by-step instructions in the form of the visual programming language used
-    by the Hour of Code. They get introduced to sequencing commands, iteration and
-    conditions without even noticing it.
-  csfirst_longdescription: Create a story about two characters at sea. Animate the
-    water, and customize the scenery to add your own flair. Use code to tell the story
-    you want to tell!
-  boxisland_longdescription: Take a trip on Box Island and help Hiro collect all the
-    clocks scattered in the wilderness! In this tutorial you will learn the basics
-    of algorithms, sequences, loops and conditionals!
-  codesters_longdescription: 'Create your own games, animations, and artwork using
-    Python.  Once you’re done, share them with friends! Program in Python, a real
-    programming language used every day at companies - our drag and drop toolkit makes
-    it easy to learn!  Try building a basketball game, choreographing a dance, or
-    designing an animated card! '
-  texasinstruments_longdescription: 'The 10 Minutes of Code activities can be used
-    in class as a way to spark students'' interest in coding with the TI technology
-    they carry in their backpacks everyday.  Learn the basics of coding using the
-    TI-84&#8482; Plus and get started programming in just 10 minutes – no experience
-    needed!  '
-  teacherled_longdescription: Now that tens of thousands of educators have tried the
-    Hour of Code, many classrooms are ready for more creative, less one-size-fits-all
-    activities that teach the basics of computer science. To help teachers find inspiration,
-    we collected and curated one-hour teacher-led lesson and activity plans designed
-    for different subject areas for Hour of Code veterans.
-  codeorg_beyond_name: Intro Computer Science (grades K-8)
-  khan_beyond_name: Learn computer programming
-  tynker_beyond_name: Learn programming at home
-  scratch_beyond_name: Get creative with coding
-  lightbot_beyond_name: LightBot
-  codecademy_beyond_name: Codecademy
-  kodable_beyond_name: Kodable
-  scratchjr_beyond_name: ScratchJR for pre-readers
-  hopscotch_beyond_name: 'Hopscotch: Programming On Your iPad'
-  pocketcode_beyond_name: Pocket Code
-  groklearning_beyond_name: Learn Python programming
-  hacketyhack_beyond_name: Learn Ruby
-  robomind_beyond_name: Program a virtual robot
-  makeschool_beyond_name: Build an iPhone game in your browser!
-  appinventor_beyond_name: AppInventor Hour of Code
-  touchdevelop_beyond_name: TouchDevelop
-  codehs_beyond_name: Learn to Code With Karel the Dog
-  udemy_beyond_name: Online Programming Courses
-  lynda_beyond_name: Online Programming Courses
-  edx_beyond_name: Harvard CS50 class
-  coursera_beyond_name: Stanford CS 101 class
-  udacity_beyond_name: CS 101
-  teachingtree_beyond_name: University courses online
-  kodu_beyond_name: Kodu
-  cargobot_beyond_name: Cargobot
-  kidsruby_beyond_name: KidsRuby
-  w3schools_beyond_name: Learn HTML
-  codeavengers_beyond_name: Learn to Code Websites
-  mozilla_beyond_name: Webmaker
-  codecombat_beyond_name: CodeCombat
-  codea_beyond_name: Codea
-  lego_beyond_name: Mindstorms
-  finch_beyond_name: Finch
-  arduino_beyond_name: Arduino with Sparkfun
-  processing_beyond_name: Program with Processing
-  alice_beyond_name: Alice
-  sphero_beyond_name: SPRK
-  codeorg_beyond_gradelevel: Ages 4-104
-  khan_beyond_gradelevel: Middle school +
-  tynker_beyond_gradelevel: Ages 5-13
-  scratch_beyond_gradelevel: Ages 8+
-  hopscotch_beyond_gradelevel: Middle school +
-  pocketcode_beyond_gradelevel: Middle school +
-  groklearning_beyond_gradelevel: Middle school +
-  robomind_beyond_gradelevel: Ages 8-13
-  appinventor_beyond_gradelevel: Middle school +
-  udemy_beyond_gradelevel: High school +
-  lynda_beyond_gradelevel: High school +
-  edx_beyond_gradelevel: University
-  coursera_beyond_gradelevel: University
-  udacity_beyond_gradelevel: University
-  teachingtree_beyond_gradelevel: University
-  kodu_beyond_gradelevel: Ages 8+
-  cargobot_beyond_gradelevel: Ages 8+
-  kidsruby_beyond_gradelevel: Ages 12+
-  w3schools_beyond_gradelevel: Ages 12+
-  codeavengers_beyond_gradelevel: Middle school +
-  mozilla_beyond_gradelevel: Ages 12+
-  codecombat_beyond_gradelevel: Middle school +
-  codea_beyond_gradelevel: High school +
-  lego_beyond_gradelevel: Middle school +
-  finch_beyond_gradelevel: Ages 8+
-  arduino_beyond_gradelevel: High school +
-  alice_beyond_gradelevel: Middle school +
-  sphero_beyond_gradelevel: Ages 8+
-  codeorg_beyond_platformtext: Modern browsers, tablets
-  khan_beyond_platformtext: Modern Web browsers
-  tynker_beyond_platformtext: Modern web browsers ($$ required)
-  scratch_beyond_platformtext: Any browser
-  lightbot_beyond_platformtext: iOS, Android (or web browser)
-  codecademy_beyond_platformtext: Modern web browsers. iOS, Android apps
-  kodable_beyond_platformtext: iPad
-  scratchjr_beyond_platformtext: iPad
-  hopscotch_beyond_platformtext: iPad
-  pocketcode_beyond_platformtext: Mobile App
-  groklearning_beyond_platformtext: Modern web browsers
-  hacketyhack_beyond_platformtext: Desktop install
-  robomind_beyond_platformtext: Modern web browsers, Mobile web
-  makeschool_beyond_platformtext: Modern Web browsers
-  appinventor_beyond_platformtext: Modern browser + Android
-  touchdevelop_beyond_platformtext: Modern browsers, smartphones, all devices
-  codehs_beyond_platformtext: Modern browsers ($$ required)
-  udemy_beyond_platformtext: Web based
-  lynda_beyond_platformtext: Web based ($$ required)
-  edx_beyond_platformtext: Modern browsers
-  coursera_beyond_platformtext: Modern browsers
-  udacity_beyond_platformtext: Modern browsers
-  teachingtree_beyond_platformtext: Web based
-  kodu_beyond_platformtext: Windows, xBox
-  cargobot_beyond_platformtext: iPad
-  kidsruby_beyond_platformtext: Desktop install
-  w3schools_beyond_platformtext: Modern Web browsers
-  codeavengers_beyond_platformtext: Modern Web browsers
-  mozilla_beyond_platformtext: Modern Web browsers
-  codecombat_beyond_platformtext: Web based (Firefox, Chrome, Safari, IE9+)
-  codea_beyond_platformtext: iPad
-  lego_beyond_platformtext: Robot purchase
-  finch_beyond_platformtext: Robot purchase
-  arduino_beyond_platformtext: Web browser, then Kit purchase
-  processing_beyond_platformtext: Modern web browsers
-  alice_beyond_platformtext: Windows or Mac (install required)
-  sphero_beyond_platformtext: Robot purchase
-  codeorg_beyond_shortdescription: Learn to code with Mark Zuckerberg and Angry Birds!
-  khan_beyond_shortdescription: Learn to draw in JavaScript
-  tynker_beyond_shortdescription: A fun and engaging course for children in grades
-    4-8
-  scratch_beyond_shortdescription: Create interactive games, stories, and animations.
-  lightbot_beyond_shortdescription: A game to teach coding concepts
-  codecademy_beyond_shortdescription: Learn JavaScript programming, in a web-browser
-  kodable_beyond_shortdescription: A fun iPad game to teach computer programming concepts
-  scratchjr_beyond_shortdescription: 'Create interactive stories and games using ScratchJr. '
-  hopscotch_beyond_shortdescription: Learn visual programming on an iPad
-  pocketcode_beyond_shortdescription: Create a game on your smartphone and share with
-    friends to try!
-  groklearning_beyond_shortdescription: Basic intro to python programming
-  hacketyhack_beyond_shortdescription: Learn Ruby from the ground up
-  robomind_beyond_shortdescription: Write code for a virtual robot
-  makeschool_beyond_shortdescription: Learn to make an iPhone game in an hour
-  appinventor_beyond_shortdescription: Make your own app! (Android-only)
-  touchdevelop_beyond_shortdescription: Code mobile apps directly on your phone, tablet
-    or laptop
-  codehs_beyond_shortdescription: Learn JavaScript programming with a fun visual environment
-  udemy_beyond_shortdescription: Dozens of online programming courses
-  lynda_beyond_shortdescription: Dozens of online programming courses
-  edx_beyond_shortdescription: The most popular class at Harvard
-  coursera_beyond_shortdescription: Start with CS101
-  udacity_beyond_shortdescription: Start with CS101
-  teachingtree_beyond_shortdescription: 'Online Knowledge: Rapid and Unconstrained'
-  kodu_beyond_shortdescription: Design a 3D game world
-  cargobot_beyond_shortdescription: Program a robot arm on your iPad
-  kidsruby_beyond_shortdescription: Learn to program using Ruby
-  w3schools_beyond_shortdescription: Learn to make web sites
-  codeavengers_beyond_shortdescription: Learn to code games and websites
-  mozilla_beyond_shortdescription: Create and share web pages
-  codecombat_beyond_shortdescription: Play a game and learn JavaScript to win
-  codea_beyond_shortdescription: Make apps on your iPad
-  lego_beyond_shortdescription: Build and program a robot
-  finch_beyond_shortdescription: A robot for computer science education
-  arduino_beyond_shortdescription: Learn Arduino with Sparkfun's Digital Sandbox.
-  processing_beyond_shortdescription: Learn the Processing languages
-  alice_beyond_shortdescription: Teach programming in a 3D environment
-  sphero_beyond_shortdescription: SPRK lessons give kids a fun crash course in programming
-    robots while sharpening skills in math and science.
-  codeorg_beyond_longdescription: Learn the basic concepts of Computer Science with
-    drag and drop programming. 3 full courses, each consists of 15-20 lessons that
-    blend "unplugged" classroom activities interspersed with game-like, self-directed
-    tutorials starring video lectures by Bill Gates, Mark Zuckerberg, Angry Birds
-    and Plants vs. Zombies. Learn repeat-loops, conditionals, basic algorithms, functions,
-    and variables.
-  khan_beyond_longdescription: Learn the basics of JavaScript programming while creating
-    fun drawings with your code. Do it on your own or with your class!
-  tynker_beyond_longdescription: Tynker makes it fun & easy to learn programming.
-    It makes it visual. Kids build games and mobile apps by arranging blocks of code.
-    It removes the need to know programming syntax. Kids transform ideas into animated
-    stories and math art right away. It promotes progressive learning. As kids learn
-    fundamentals, Tynker introduces more advanced concepts including syntax driven
-    programming.
-  scratch_beyond_longdescription: With Scratch, you can create your own interactive
-    games, stories, animations &mdash; and share them with your friends. Get started
-    by animating your name, creating a holiday card, or making a pong game.
-  lightbot_beyond_longdescription: Learn core programming logic, starting from super-basic
-    programming, for ages 4+, on iOS or Android (or Web browser) . Learn how to sequence
-    commands, identify patterns, use procedures, and utilize loops!
-  codecademy_beyond_longdescription: Codecademy is an interactive, student-guided
-    introduction to the basics of CS through JavaScript that's used by tens of millions
-    of students around the world. We've prepared a no-hassle Hour of Code experience
-    with accompanying quizzes, slides, and a completed project for students at the
-    end.
-  kodable_beyond_longdescription: Kodable is a self-guided iPad game that introduces
-    kids 5+ to programming basics. Having a teacher or parent nearby is optimal, but
-    not necessary.
-  scratchjr_beyond_longdescription: ScratchJr is an introductory programming language
-    that enables young children to create their own interactive stories and games.
-    Children snap together graphical programming blocks to make characters move, jump,
-    dance, and sing
-  hopscotch_beyond_longdescription: Student-guided tutorial on the iPad using the
-    Hopscotch programming language. Students will build games and apps for their iPad
-    on their iPad. Students can work individually or with friends (up to 3 per iPad).
-  pocketcode_beyond_longdescription: Create your own game on your smart phone with
-    Pocket Code! Help skydiver Steve to deliver his parcels. You can share it with
-    friends and other users to try!
-  groklearning_beyond_longdescription: An introductory course using the programming
-    language Python for people with no programming experience. Our unique mix of introductory
-    content and challenges will bring you to a thorough understanding of Python and
-    programming itself. We've taught this content to students of varying ages from
-    diverse backgrounds and we're sure it'll suit you too.
-  hacketyhack_beyond_longdescription: 'Hackety Hack will teach you the absolute basics
-    of programming from the ground up. No previous programming experience is needed!
-    With Hackety Hack, you''ll learn the Ruby programming language. Ruby is used for
-    all kinds of programs, including desktop applications and websites. [Note: Desktop
-    install required]'
-  robomind_beyond_longdescription: 'Students learn the basics of programming by controling
-    their own virtual robot. The online course is fully self-contained with short
-    presentations, movies, quizzes and automatic guidance/hints to help with the programming
-    exercises. '
-  makeschool_beyond_longdescription: Know some ObjectiveC? Learn to make an iPhone
-    game in an hour! We'll guide you through the process, to code, test, and play
-    your game entirely in the browser and then share it on Facebook for friends to
-    try! No prior iPhone development experience is required. You must understand what
-    variables, methods, and objects are.
-  appinventor_beyond_longdescription: Entertaining, quick video tutorials walk you
-    through building three simple apps for your Android phone or tablet. Designed
-    for novices and experts alike, this hour of code will get you ready to start building
-    your own apps before you know it. Imagine sharing your own app creations with
-    your friends! These activities are suitable for individuals and for teachers leading
-    classes.
-  touchdevelop_beyond_longdescription: TouchDevelop lets you create apps on iPad,
-    iPhone, Android, PC, Mac, Windows Phone. Our touch-friendly editor makes coding
-    fun, even on your phone or tablet!
-  codehs_beyond_longdescription: 'Learn the basics of programming with Karel the Dog,
-    a fun, accessible and visual introduction to coding, where giving commands to
-    a computer is just like giving commands to a dog. This tutorial is great if led
-    by a teacher, but can also be done independently. [Note: payment is required]'
-  udemy_beyond_longdescription: 'Whether you''ve never seen a line of code or you
-    code for a living, Udemy has a course for you, taught by professional instructors.
-    [Note: payment is required]'
-  lynda_beyond_longdescription: 'Learn how to code, create, and build web applications,
-    from the foundations of object-oriented programming in C and C++, to how to write
-    Java. Our developer tutorials can help you learn to develop and create mobile
-    apps, work with PHP and MySQL databases, get started with the statistical processing
-    language R, and much more. [Note: payment is required]'
-  edx_beyond_longdescription: CS50x is Harvard College's introduction to the intellectual
-    enterprises of computer science and the art of programming for majors and non-majors
-    alike, with or without prior programming experience. Topics include abstraction,
-    algorithms, data structures, encapsulation, resource management, security, software
-    engineering, and web development. Languages include C, PHP, and JavaScript plus
-    SQL, CSS, and HTML. The on-campus version of CS50x is Harvard's second-largest
-    course.
-  coursera_beyond_longdescription: 'Stanford''s CS 101 class taught by Nick Parlante
-    (FREE!). CS101 teaches the essential ideas of Computer Science for a zero-prior-experience
-    audience. Play and experiment with short bits of code to bring to life to the
-    power and limitations of computers. CS101 also provides a general background on
-    computers today: what is a computer, what is hardware, what is software, what
-    is the internet. No previous experience is required other than the ability to
-    use a web browser.'
-  udacity_beyond_longdescription: In this course you will learn key concepts in computer
-    science and learn how to write your own computer programs in the context of building
-    a web crawler. There is no prior programming knowledge needed for this course.
-    Beginners are welcome! At the end of this course, you will have learned key concepts
-    in computer science and enough programming to be able to write Python programs
-    to solve problems on your own. This course will prepare you to move on to intermediate-level
-    computing courses.
-  teachingtree_beyond_longdescription: TeachingTree is an open platform that lets
-    anybody organize educational content. Our goal is for students to quickly access
-    the exact clips they need in order to learn individual concepts. Everyone is encouraged
-    to help by adding videos or tagging concepts.
-  kodu_beyond_longdescription: Kodu lets kids create games on the PC and XBox via
-    a simple visual programming language. Kodu can be used to teach creativity, problem
-    solving, storytelling, as well as programming. Anyone can use Kodu to make a game,
-    young children as well as adults with no design or programming skills. Kodu for
-    the PC is available to download for free. Kodu for the XBox is also available
-    in the USA on the XBox Marketplace, in the Indie Games channel for about $5.
-  cargobot_beyond_longdescription: Cargo-Bot is a puzzle game where you teach a robot
-    how to move crates. Sounds simple, right? It features 36 fiendishly clever puzzles,
-    haunting music and stunning retina graphics. You can even record your solutions
-    and share them on YouTube to show your friends.
-  kidsruby_beyond_longdescription: 'Have fun and make games, or hack your homework
-    using Ruby! Just tell your parents or teachers you''re learning Ruby programming...
-    ;). Free and works on any computer. [Note: Desktop install required]'
-  w3schools_beyond_longdescription: Learn to create websites on your own computer.
-    Learn the server basics in less than a day. Learn to add databases to your website
-  codeavengers_beyond_longdescription: Learn how to program games, apps and websites.
-    Designed by experts with perfect level of difficulty for beginners, easy to understand
-    instructions and great help when you need it. Our HTML, CSS and JavaScript courses
-    include code challenges and revision games that make learning fun and effective
-    for all ages.
-  mozilla_beyond_longdescription: Thimble makes it ridiculously simple to create and
-    share your own web pages. Write and edit HTML and CSS right in your browser, then
-    instantly preview your work. Host and share your finished projects with a single
-    click. Perfect for beginners and experts alike.
-  codecombat_beyond_longdescription: Play as a Wizard using code (spells) to control
-    your heroes, navigate mazes, defeat ogres, trick enemies, and rescue allies! Learn
-    JavaScript in this HTML 5 web game for complete beginners.
-  codea_beyond_longdescription: Codea for iPad lets you create games and simulations
-    &mdash; or just about any visual idea you have. Turn your thoughts into interactive
-    creations that make use of iPad features like Multi-Touch and the accelerometer.
-    We think Codea is the most beautiful code editor you'll use, and it's easy. Codea
-    is designed to let you touch your code. Want to change a number? Just tap and
-    drag it. How about a color, or an image? Tapping will bring up visual editors
-    that let you choose exactly what you want.
-  lego_beyond_longdescription: Create small, customizable and programmable robots
-    using LEGO pieces.
-  finch_beyond_longdescription: The Finch is a new robot for computer science education.
-    Its design is the result of a four year study at Carnegie Mellon's CREATE lab.
-    The Finch is designed to support an engaging introduction to the art of programming.
-    It has support for over a dozen programming languages and environments, including
-    several environments appropriate for students as young as eight years old. The
-    Finch was designed to allow students to write richly interactive programs.
-  arduino_beyond_longdescription: Arduino is a popular platform designed to allow
-    artists and designers to work with real sensors, LEDs, buzzers, and more. The
-    Sparkfun Virtual Sandbox will teach you real Arduino code right in your browser.
-  processing_beyond_longdescription: Processing is a programming language, development
-    environment, and online community. Since 2001, Processing has promoted software
-    literacy within the visual arts and visual literacy within technology. Initially
-    created to serve as a software sketchbook and to teach computer programming fundamentals
-    within a visual context, Processing evolved into a development tool for professionals.
-    Today, there are tens of thousands of students, artists, designers, researchers,
-    and hobbyists who use Processing for learning, prototyping, and production.
-  alice_beyond_longdescription: Using an innovative programming environment to support
-    the creation of 3D animations, the Alice Project provides tools and materials
-    for teaching and learning computational thinking, problem solving, and computer
-    programming across a spectrum of ages and grade levels.
-  sphero_beyond_longdescription: Whether you're an educator or a parent, SPRK lessons
-    give kids a fun crash course in programming robots while sharpening their skills
-    in math and science.
-  compatibility_hide_this_warning: Hide this warning
-  compatibility_unsupported_browser: Your browser is not supported. Please upgrade
-    your browser to <a href='%{supported_browsers_url}', target='_blank'>one of our
-    supported browsers</a>. You can try viewing the page, but expect functionality
-    to be broken.
-  starwars_shortcode: star
-  mc_shortcode: mc
-  frozen_shortcode: frzn
-  hourofcode_shortcode: code
-  infinity_shortcode: inf
-  playlab_shortcode: lab
-  artist_shortcode: art
-  header_educate_overview: Educator Overview
-  header_educate_beyond: Beyond Code.org
-  header_educate_community: Online Community
-  header_educate_tools: Tools and Videos
-  header_stats: Stats
-  header_help_support: 'Help and support '
-  header_tutorials: Tutorials
-  header_documentation: Documentation
-  csp_name: CS Principles
-  csd_name: CS Discoveries
-  csd_2018_name: CS Discoveries
-  full_course_category_name: Full Courses
-  user_header_team: Team
-  user_header_create: 'Create '
-  user_header_applab: 'App Lab '
-  user_header_artist: 'Artist '
-  user_header_gamelab: Game Lab
-  user_header_playlab: Play Lab
-  user_header_dance: Dance Party
-  user_header_spritelab: Sprite Lab
-  user_header_minecraft: Minecraft
-  user_header_flappy: Flappy
-  user_header_view_all: View all projects...
-  user_header_view_project_gallery: View project gallery
-  view_section: View Section
-  view_named_section: View %{section_name}
-  privacy_doc_explanation: Click here for our privacy document that can be shared
-    or printed for your students.
-  signing_in: Signing In
-  sign_in_overview: 'Your students can sign in to their Code.org accounts by following
-    these steps:'
-  sign_in_instruct_website: Go to %{code_org_url}.
-  sign_in_instruct_code: 'Type in their section code: %{section_code}.'
-  sign_in_instruct_name: Choose their display name.
-  sign_in_instruct_secret: Choose their secret %{secret}.
-  sign_in_instruct_button: Click the “Sign in” button.
-  sign_in_overview_cards: Students can find all of this information, including their
-    secret %{secret}, in the login cards below.
-  reset_student_password: Resetting student passwords
-  reset_student_password_instructions: You can reset the secret <word/picture> for
-    any of your students by going to the “Manage Students” tab for the section, clicking
-    the “Show secret” button under the “Password” column, and clicking the “Reset
-    secret” button.
-  login_cards: Login Cards
-  print_login_cards: Print login cards
-  joining_section: Joining your section (one-time only)
-  joining_section_overview: If a student has not already joined your section, please
-    ask them to do the following steps. Note that they only need to do this once.
-    By joining your section, students will be able see the course assigned to them
-    and you will be able to track the progress of the work they complete while they
-    are signed in.
-  joining_section_instruct_website: 'Create a Code.org account if they haven’t already
-    done so. They can do this at https://studio.code.org/users/sign_up. Note that
-    they can either sign up with an email address and password, or sign up through
-    Google, Facebook, or Microsoft by clicking on one of these buttons:'
-  joining_section_instruct_account: Sign in to their Code.org account.
-  joining_section_instruct_code: 'Navigate to %{code_org_url} and type in their section
-    code: %{section_code}.'
-  joining_section_instruct_button: Once they press the “Go” button, they should be
-    added to your section.
-  signing_in_single_instruct: Your students can sign in to their Code.org accounts
-    by going to https://code.org/ and clicking on the “Sign in” button on the top
-    right corner.
-  reset_student_password_email: If your student created a Code.org account by using
-    their email address and password (instead of signing in through their Google,
-    Facebook, Microsoft, or Clever account), you can reset their password by going
-    to the “Manage Students” tab for the section, and clicking the “Reset password”
-    button under the “Password” column.
-  syncing_students: Syncing your students
-  syncing_students_instructions: 'If your Code.org section is ever out of date with
-    your list of students in Google Classroom, click on the “Sync students from Google
-    Classroom” button on the “Manage students” tab:'
-  google_sign_in_instruct: 'From there, they should choose the “Sign in with Google
-    Account” option:'
-  applab-intro_name: App Lab Intro
-  aquatic_name: 'Minecraft: Voyage Aquatic'
-  creativity: creativity
-  creativity_hoc_coming: The Hour of Code is coming…
-  creativity_what_will_you_create: What will you create?
-  creativity_homepage: Give flight to imagination and birth to innovation. Start with
-    an Hour of Code and your own brand of creativity, whatever it may be. Watch our
-    video.
-  creativity_hoc_about: 'This year, the Hour of Code is all about creativity. '
-  creativity_social_media: 'This year''s #HourOfCode is about creativity. I’m in!
-    Are you?'
-  creativity_social_media_2: 'This year''s #HourOfCode is about creativity. What will
-    you create?'
-  creativity_courses: Go further with Code.org courses
-  creativity_courses_link: Go further with <a href="https://studio.code.org/courses">Code.org
-    courses</a>
-  account_sign_up_email_opt_in: Can we email you about updates to our courses, local
-    opportunities, or other computer science news? (roughly once a month)
-  account_sign_up_child_accept_terms: I confirm that I have my parent or legal guardian's
-    permission to use the Code.org services.
-=======
-  creativity_hoc_coming: កម្មវិធី Hour of Code នឹងមកដល់ក្នុងពេលឆាប់ៗនេះ…
->>>>>>> 139131a2
+  creativity_hoc_coming: កម្មវិធី Hour of Code នឹងមកដល់ក្នុងពេលឆាប់ៗនេះ…