--- conflicted
+++ resolved
@@ -354,16 +354,9 @@
     кроз овај Мајнкрафт свет.
   mc_gradelevel: Ages 6+
   mc_platformtext: Modern browsers, smartphones, tablets
-<<<<<<< HEAD
   mc_specs: Many languages (coming soon) | Modern browsers and tablets | Ages 6+
   minecraft_subtitle: Мајнкрафт час програмирања
   volunteer_engineer_submission_title: Volunteer for the Hour of Code
-=======
-  mc_specs: Many languages | Modern browsers and tablets | Ages 6+
-  minecraft_subtitle: Minecraft sat programiranja
-  volunteer_engineer_submission_title: Inspire students and volunteer for the Hour
-    of Code.
->>>>>>> d2c4eb48
   volunteer_engineer_submission_subtitle_generic: '100,000 teachers are going to host
     an Hour of Code in their classroom this year, Dec 7-13, 2015. They want your help! '
   volunteer_engineer_submission_subtitle_specific: '%{num_teachers} teachers want
