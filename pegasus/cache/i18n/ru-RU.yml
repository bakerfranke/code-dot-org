--- conflicted
+++ resolved
@@ -1,5 +1,4 @@
----
-ru-RU:
+"ru-RU":
   hour_of_code: Час кода
   hello: Привет, мир!
   'yes': Да
@@ -1980,7 +1979,6 @@
   user_header_settings: Настройки аккаунта
   user_header_logout: Выйти
   user_header_signin: Вход
-<<<<<<< HEAD
   user_header_gamelab: Игровая лаборатория
   user_header_playlab: Лаборатория игр
   user_header_minecraft: Minecraft
@@ -1992,8 +1990,6 @@
   account_sign_up_email_opt_in: Можем ли мы оповещать вас об обновлениях курсов, локальных
     возможностях и других новостях из области информатики по средствам электронной
     почты?
-=======
-  hero_name: 'Майнкрафт: Путешествие Героя'
   ! '': 
   og_title_soon: The Hour of Code is coming
   og_description_celeb: Try the new tutorials, win a celebrity video chat for yourself
@@ -2197,14 +2193,8 @@
   user_header_create: 'Create '
   user_header_applab: 'App Lab '
   user_header_artist: 'Artist '
-  user_header_gamelab: Game Lab
-  user_header_playlab: Play Lab
   user_header_spritelab: Sprite Lab
-  user_header_minecraft: Minecraft
-  user_header_flappy: Flappy
-  user_header_view_all: View all projects...
   user_header_view_project_gallery: View project gallery
-  user_header_view_my_projects: View my projects
   view_all_sections: View all sections
   view_section: View Section
   view_named_section: View %{section_name}
@@ -2259,7 +2249,6 @@
   applab-intro_name: App Lab Intro
   aquatic_name: 'Minecraft: Voyage Aquatic'
   creativity: creativity
-  creativity_create: Create
   creativity_hoc_coming: The Hour of Code is coming…
   creativity_what_will_you_create: What will you create?
   creativity_homepage: Give flight to imagination and birth to innovation. Start with
@@ -2273,8 +2262,5 @@
   creativity_courses: Go further with Code.org courses
   creativity_courses_link: Go further with <a href="https://studio.code.org/courses">Code.org
     courses</a>
-  account_sign_up_email_opt_in: Can we email you about updates to our courses, local
-    opportunities, or other computer science news? (roughly once a month)
   account_sign_up_child_accept_terms: I confirm that I have my parent or legal guardian's
-    permission to use the Code.org services.
->>>>>>> 92fadfce
+    permission to use the Code.org services.