"ru-RU":
  hour_of_code: Час кода
  hello: Привет, мир!
  select_language: Выберите язык
  en: Информатика
  computer_science_edweek: Образовательная неделя компьютерных технологий
  csedweek_dates: 8-14 декабря 2014 года
  csedweek_banner_hoc: '<a href="http://hourofcode.com" style="color: white; text-decoration:underline;
    font-weight:bold">Час Кода</a> приближается. Приглашаем всех преподавателей и
    организаторов, <a href="http://hourofcode.com" style="color: white; text-decoration:underline;
    font-weight:bold">запланируйте свой Час Кода</a>'
  csedweek_banner_teachers: '<a href="/csteacher" style="color: white; text-decoration:
    none; font-weight: 400">Вы преподаватель информатики ? См. также другие ресурсы
    CSEdWeek</a>'
  n_have_learned_an_hoc: <h1>Попробуйте </h1><h2>Час кода</h2><h3>#</h3>
  anybody_can_learn: Это может каждый.
  learn_now: Начать изучение
  petition_message: Каждый ученик в каждой школе должен иметь возможность для изучения
    информатики
  petition_sign_message: 'Если Вы согласны, впишите свое имя.  Присоединяйтесь к #
    подписавших.'
  petition_sign_message_support: 'Если вы поддерживаете нас, подпишите свое имя.  Присоединяйтесь
    к #остальным.'
  petition_join_others: 'Присоединяйтесь к #остальным'
  name: Имя
  email: Электронная почта
  zipcode: Почтовый индекс или страна
  submit: Отправить
  twentyhours_heading: 'Попробуй наш курс: введение в информатику'
  twentyhours_text: Закончил свой первый  Час Кода? Узнай больше об информатике и
    концепциях программирования в следующем курсе.
  og_title: Every child deserves opportunity
  og_description: Every student in every school deserves the opportunity to study
    computer science.
  hoc2014_heading: Участвуйте в <a href="http://hourofcode.com">Часе Кода</a> <br/>
    8-14 декабря 2014 г. <br/>
  hoc2014_students: Ученики
  hoc2014_try: Попробуйте его
  hoc2014_teachers: Преподаватели
  hoc2014_host: Организуйте его
  hoc2014_everyone: Все
  hoc2014_support: Поддержите его &#x25BE;
  hoc2014_whatishoc: Что такое Час Кода?
  csedweek_map_header: '# CSEdWeek /Час Кода события по всему миру'
  csedweek_map_signup: Зарегистрируй свое мероприятие
  csedweek_map_search_placeholder: Искать мероприятия Час кода
  csedweek_map_search_search: Поиск
  csedweek_map_search_reset: Сбросить
  csedweek_map_legend_title: легенда
  csedweek_map_legend_event: час на кодовый мероприятие
  csedweek_map_legend_cs_tech_jam: Техническая студия
  cded_sign_up: Зарегистрироваться
  cded_try_it: Попробуйте его
  twentyhours_trynow: Попробуйте сейчас
  california_heading: Попросите вашу школу обучать информатике
  california_text: Любой учитель может предложить наши <a href='http://studio.code.org/'>бесплатные
    курсы</a>.  Любая начальная школа может <a href='http://code.org/educate/k5'>обучать
    информатике</a>. Предложите школам <a href='http://code.org/educate/districts'>сотрудничать
    с нами.
  california_button: Подробнее
  flappy_heading: Порхающего дня рождения Code.org
  flappy_text: Code.org только что исполнилось 1 год. <br/><br/> Празднуйте с нами,
    создавая свои собственные <b>Порхающие</b>  игры. Программируйте ваши собственные
    правила и делитесь ими с друзьями!
  view_english_site: Посмотреть сайт на английском
  non_english_tutorials: 'Учебные материалы переведены на следующие языки:'
  write_your_first_program: Написать первую компьютерную программу
  learn_cs_concepts: 'Узнайте основные понятия компьютерных технологий, изучая визуальное
    программирование. Это обучение в игровой форме и видео лекциями, в которых главные
    роли исполняют: Билл Гейтс, Марк Цукерберг, Angry Birds и Plants vs. Zombies.
    Познакомьтесь с циклами, операторами ветвления и основами алгоритмов.'
  all_ages: Для любого возраста
  beginner: Новичок
  n_participants: '# участников'
  go: Старт
  thank_you_: Спасибо!
  congratulations: Поздравляем!
  congratulations_on_completing_hoc: Поздравляем с завершением одного Часа программирования
  congratulations_volunteer: 'Поздравляем: теперь, после того, как вы попробовали
    "Час программирования", <a href="https://code.org/volunteer"> зарегистрируйте
    на сайте желающих из класса</a> и помогайте ученикам в изучении "Часа программирования"!'
  course_name_accelerated: Ускоренный курс
  course_name_course1: Курс 1
  course_name_course2: Курс 2
  course_name_course3: Курс 3
  course_name_course4: Курс 4
  congratulations_on_completing_course: Поздравляем, вы завершили %{course}
  congrats_next_tutorials_title: Теперь попробуйте эти руководства
  congrats_next_tutorials_desc: Попробуйте эти короткие, одночасовые уроки, или попробуйте<a
    href="%{current_path}/next">партнерский урок</a>.
  get_a_certificate_of_achievement: Получить сертификат о результате
  enter_valid_age: Пожалуйста укажите правильный возраст
  enter_valid_email: Пожалуйста, введите действительный адрес электронной почты
  get_a_certificate_message: Мы вышлем Вам сертификат и информацию о том, как <a href='/learn/beyond'>Учиться
    дальше!</a>
  get_a_certificate_message_after: Нажми на сертификат для его загрузки или отправки
    на печать. А теперь продолжи <a href='http://studio.code.org'>с другими нашими
    курсами</a> или посмотри какие еще есть возможности <a href='/learn/beyond'>Научиться
    За Один Час</a>.
  thanks_for_submitting: Благодарим, ваш запрос отправлен!
  if_you_enjoyed: Если Вам понравилось обучение, пригласите друзей попробовать тоже!
    Мы хотим, чтобы весь мир научился.
  personalize_certificate: Заполните ваш сертификат
  share_achievement: Делитесь Вашими достижениями
  beyond_hour_message: Продолжай изучение <a href='http://studio.code.org'>других
    наших курсов</a> или посмотри какие еще есть возможности <a href='/learn/beyond'>Научиться
    За Один Час</a>.
  leaderboards_for_hoc: Доска лидеров Часа Кода.
  support_url: http://support.сode.org
  country: Страна
  city: Город
  gender: Пол
  boys: Мальчики
  girls: Девочки
  give_my_hour: 'Передать мой Час:'
  girls_team: Команда девочек
  boys_team: Команда мальчиков
  tell_the_world: Расскажите друзьям!
  thanks_for_voting: Спасибо за голосование!
  share_on_facebook: Поделиться на Facebook
  share_on_twitter: Поделиться в Twitter
  beyond_an_hour: Помимо Часа программирования
  get_started: Начать
  i_agree: Я согласен
  participant_select: '- Выбрать -'
  participant_student: Ученик
  participant_parent: Родитель
  participant_educator: Педагог
  participant_engineer: Программист
  participant_other: Ни один из вышеперечисленных
  print_all: Распечатать все
  print_ice_art: Распечатать свои ледяные творения
  create_art_with_zombie: или создать продвинутые картины с зомби
  i_am_a: Я
  never_spam: Мы никогда не пришлём Вам спам
  enter_country: Введите страну, если Вы не в  США
  used_infrequent_updates: Используется только для редких обновлений
  privacy_practices_children: Смотри нашу политику конфиденциальности для детей
  petition_thankyou: Благодарим Вас за подписание петиции
  continue_learning_header: Продолжайте обучение дальше
  continue_learning_body: Есть много вариантов. Вы можете обучаться онлайн, или в
    местной школе или в летнем лагере.
  learn_next_level: Перейти на следующий уровень
  learn_online: Попробуйте другие курсы онлайн
  learn_classes: Найти организации в которых обучают программированию
  hoc_is_here: '#HourOfCode уже здесь - посмотрите! @codeorg'
  just_did_hoc: 'Я только что закончил #HourOfCode - посмотрите! @codeorg'
  twitter_teach_cs: Почему не во всех школах изучают информатику? Мы можем исправить
    это. http://youtu.be/nKIu9yen5nc. Посетите наш сайт http://code.org/ чтобы узнать
    больше.
  learn_hoc: Учитесь программировать с Часом Кода
  beyond_hoc: После первого часа
  what_gender: Какого Вы пола?
  girl: Девочка
  boy: Мальчик
  help_recruit_coders: Помогите нам собрать больше программистов для Вашей команды!
  help_recruit: Помогите нам набрать больше программистов!
  lines_of_code: БОЛЕЕ <b># СТРОК КОДА</b> УЖЕ НАПИСАНО.
  lines_of_code_alt: <b>#</b> СТРОК КОДА, НАПИСАННЫХ УЧЕНИКАМИ
  who_has_done_hoc: 'Кто выполнил #HourOfCode? на code.org'
  hoc_leaderboards: Таблица лидеров Часа Кода
  students_and_lines: '%{students}% учеников завершили Час Кода и написали %{lines}
    строк кода.'
  start_hoc: Приступить к Часу Кода
  contact_form_topic_press: Пресса/СМИ (интервью или выступления участников)
  stats_nina: '"Каждый день приносил один и тот же результат - &mdash; 100% участие."
    - Nina Nichols Peery, Учитель'
  stats_student: '"Я знала, что этот шанс - <b>единственный в жизни</b>." - Mariana
    Alzate, пятиклассница'
  stats_michael: '"Я еще никогда<b> не видел</b>своих учеников такими заинтересованными
    в обучении." - Майкл Кларк, учитель'
  studiobar_title: Исследуй <a href='http://studio.code.org'>Студию Кода</a>
  studiobar_title_nolink: Исследуй Студию Кода
  studiobar_elementary_title: Начальные курсы
  studiobar_elementary_body: Наши три новых курса для K&#8209;5
  studiobar_hoc_title: Час кода
  studiobar_hoc_body: Учись писать код с Angry Birds
  studiobar_flappy_title: Порхающий код
  studiobar_flappy_body: Создай и поделись своей игрой Flappy
  studiobar_teacher_title: Сделано для учителей
  studiobar_teacher_body: Познакомьте Ваш класс со Студией Кода
  studiobar_frozen_title: Час кода
  studiobar_frozen_body: Создай зимнюю сказку с Анной и Эльзой
  studiobar_donate_title: Пожертвовать
  studiobar_donate_body: За каждый пожертвованный доллар, один ребенок получает возможность
    учиться
  studiobar_shop_title: Магазин
  studiobar_shop_body: Ломайте стереотипы. Носите наш логотип с гордостью.
  homepage_hero_text_malala: «Я призываю всех девочек мира изучать Час Кода», - Малала,
    лауреат Нобелевской премии мира
  homepage_hero_text_susan: «Если вы сможете изменить технологии, вы сможете изменить
    мир», - Сьюзен, Генеральный директор YouTube
  homepage_hero_text_fistbump: «Не просто играйте на своем телефоне, программируйте
    на нём», - Президент Барак Обама
  homepage_hero_text_sheryl: «Нашим детям - в том числе девочкам - нужна возможность
    изучать информатику.» Sheryl, главный операционный директор Facebook
  homepage_hero_text_satya: «Информатика поможет раскрыть лучшие возможности в мире»,
    - Сатья, Генеральный директор Microsoft
  homepage_hero_text_bosh: «Если Вы программируете, значит Вы можете выбрать направление
    своей жизни», - Крис Бош
  homepage_hero_text_student1: «Эти навыки изменили мое будущее. Не говоря уже о том,
    что это просто весело." Luna, 7-й класс
  homepage_hero_text_student2: «Я никогда не видел моих детей такими увлеченными обучением.»
    Майкл, учитель
  homepage_hero_text_student3: «Информатика — это огромная область, и Вы не узнаете,
    нравится Вам она или нет, пока не попробуете» Джексон, 6-й класс
  homepage_hero_text_student4: «С помощью программирования Вы можете сделать всё,
    что ваш разум захочет сделать.» Майя, 2 класс
  homepage_hero_text_student5: «Информатика - это наука не для кого-то другого. Это
    наука для вас, здесь и сейчас." Geraldo, преподаватель
  homepage_hero_text_teacher1: «При кодировании возникают искры творчества, вдохновения
    и инноваций  -  это важно для любой карьеры.» Floresa, учитель
  homepage_hero_text_teacher2: "&ldquo;Эта программа оказалась привлекательной для
    100% моих учеников, они захотели поучаствовать в этом.&ldquo; \nАдам, учитель\n"
  homepage_hero_text_stat_loc: '#loc строк кода, написанного студентами'
  homepage_hero_text_stat_students: '#student_count учётных записей студентов в Студии
    Кода'
  homepage_hero_text_stat_served: 'Час Кода: #served уже попробовали'
  homepage_slot_text_hoc: Час кода
  homepage_slot_text_frozen: Холодное сердце с Анной и Эльзой
  homepage_slot_text_teacher: Панель управления преподавателя
  homepage_slot_text_studio: Все наши учебники
  homepage_slot_text_course4: Курс 4
  homepage_slot_text_shop: Магазин
  homepage_slot_text_flappy: Порхающий код
  homepage_action_text_hoc: Час кода для каждого студента.
  homepage_action_text_num_served: Уже попробовали
  homepage_action_text_join_us: Присоединяйтесь к нам
  homepage_action_text_sign_up: Зарегистрироваться
  homepage_action_text_try_it: Попробуйте его
  homepage_action_text_volunteers: Требуются технические волонтеры
  homepage_action_text_codevideo: Посмотрите видео
  homepage_action_text_teachervideo: Посмотрите видео
  homepage_action_text_girlvideo: Вдохновите девочку
  homepage_action_text_learn: Начать обучение
  homepage_action_text_signpetition: Подписать петицию
  homepage_signpetition_dropdown: Подписать нашу петицию &#x25BE;
  homepage_diversity_pledge: Присоединиться к петиции о разнообразии
  homepage_banner_text_prizes: 'Час Кода состоится снова, 7-13 декабря. '
  homepage_banner_link_prizes: 'Присоединяйтесь к крупнейшему обучающему событию в
    истории. '
  homepage_banner_text_main: Code.org и Совет колледжа сформировать альянс, чтобы
    улучшить разнообразие в информатике.
  homepage_banner_text_link: узнать больше
  homepage_banner_privacy_main: 'Aug 3: We''ve updated our privacy policy to include
    tools used in our new high school CS Principles course.'
  homepage_banner_privacy_link: узнать больше
  homepage_slot_text_title_hoc: Час кода
  homepage_slot_text_blurb_hoc: Любой может научиться. Начните сегодня
  homepage_slot_text_link_hoc: Попробуйте Час кода
  homepage_slot_text_link_host: Провести Час Кода
  homepage_slot_text_link_hocserved: Уже попробовали
  homepage_solot_text_link_volunteer: Станьте добровольцем для Час Кода
  homepage_slot_text_title_students: Ученики
  homepage_slot_text_blurb_students: Изучите все наши обучающие курсы
  homepage_slot_text_link_codestudio: Попробуйте Студию Кода
  homepage_slot_text_link_local: Найти местный класс
  homepage_slot_text_link_othercourses: Другие онлайн курсы
  homepage_slot_text_title_educators: Преподаватели
  homepage_slot_text_blurb_educators: Научите Ваших учеников
  homepage_slot_text_link_k5: Курсы для детей
  homepage_slot_text_link_fullcurriculum: Посмотрите наш полный курс обучения
  homepage_slot_text_link_pd: Профессиональная разработка
  homepage_slot_text_title_advocates: Единомышленники
  homepage_slot_text_blurb_advocates: Поддержите нашу работу
  homepage_slot_text_link_stats: Посмотреть статистику
  homepage_slot_text_link_buy: Принять участие
  homepage_slot_text_link_donate: Сделать пожертвование
  homepage_header_codestudio: Творения учеников Студии Кода
  homepage_header_donors: Code.org благодарит своих помощников
  homepage_donors_seall: Просмотреть всё
  homepage_donors_donate: Пожертвовать
  contact_form_topic_student: Я ученик
  contact_form_topic_parent: Я родитель
  contact_form_topic_teacher: Я преподаватель/воспитатель
  contact_form_topic_outside_us: Я нахожусь за пределами США.
  contact_form_topic_contribution: Благотворительный взнос
  contact_form_topic_partner: Хочу быть, партнёром
  contact_form_topic_other: Другое
  contact_form_label_topic: Тема
  contact_form_label_email: Ваш адрес электронной почты
  contact_form_label_message: Сообщение
  contact_form_label_submit: Послать сообщение
  class_submission_in_school: в школе
  class_submission_in_school_daily_programming_course: Ежедневный курс программирования
  class_submission_in_school_ap_computer_science: Информатика начального уровня
  class_submission_in_school_full_university_cs_curriculum: Полная учебная программа
    университета информатики
  class_submission_in_school_robotics_club: Кружок робототехники
  class_submission_in_school_programming_integrated_in_other_classes: Курсы программирования,
    включенные в программы по другим предметам (математика, и т.д.)
  class_submission_in_school_summer_school_cs_program: Программа летней школы CS
  class_submission_in_school_exploring_computer_science: Изучение информатики
  class_submission_in_school_other: Еще в школе
  class_submission_out_of_school: Вне школы
  class_submission_out_of_school_summer_camp: Летний лагерь
  class_submission_out_of_school_afterschool_program: Внекласное обучение
  class_submission_out_of_school_all-day_workshop: Полный дневной курс (до 1 недели)
  class_submission_out_of_school_multi-week_workshop: Много-недельный курс
  class_submission_out_of_school_other: Еще вне школы
  class_submission_online: Онлайн
  class_submission_online_programming_class: Урок программирования онлайн
  class_submission_online_teacher_resource: Материалы учителя онлайн
  class_submission_online_other: Еще онлайн
  class_submission_level_preschool: Дошкольное образование
  class_submission_level_elementary: Младшие классы
  class_submission_level_middle_school: Средняя школа
  class_submission_level_high_school: Старшие классы
  class_submission_level_college: Средне-специальное образование
  class_submission_level_vocational: Профессиональный
  class_submission_languages_other: Другие языки
  inspirational_videos_more: Ещё <a href="https://www.youtube.com/playlist?list=PLzdnOPI1iJNfpD8i4Sx7U0y2MccnrNZuP">
    вдохновляющие видео</a> с ролевыми моделями и знаменитостями
  playlab_choose_theme: Выберите вашу тему для "Лаборатории игр"
  playlab_classic_title: Классический
  playlab_gumball_title: Удивительный мир Гамбола
  playlab_iceage_title: Ледниковый период - уже скоро
  playlab_iceage_title_live: Ледниковый Период
  starwars_subtitle: Создайте галактику, используя код
  starwars_javascript_title: Javascript
  starwars_javascript_description: Используйте переносные блоки и JavaScript.
  starwars_javascript_specs: Только английский | Современные браузеры | Возраст 11+
  starwars_javascript_start_button: Попробуйте сейчас
  starwars_blocks_title: Блоки
  starwars_blocks_description: Используйте переносные блоки.
<<<<<<< HEAD
  starwars_blocks_specs: На разных языках | Современные браузеры, смартфоны, планшеты
    | Возраст 6-10 лет
=======
  starwars_blocks_specs: Many languages | Modern browsers, smartphones, tablets |
    Ages 6-10
>>>>>>> d2c4eb48
  starwars_blocks_start_button: Подробнее
  starwars_watch_videos: Прежде чем начать, посмотрите одно их этих вдовнохвляющих
    видео
  starwars_speak_languages: Говорите на другом языке?
  starwars_help_translate: Помогите нам перевести
  starwars_platform_text: Современные браузеры, смартфоны, планшеты
  mc_name: Час Кода Minecraft
  mc_longdescription: Используйте блоки кода, чтобы помочь Стиву или Алексе в их приключениях
    в мире Minecraft.
  mc_shortdescription: Используйте блоки кода, чтобы помочь Стиву или Алексе в их
    приключениях в мире Minecraft.
  mc_gradelevel: Возраст 6+
  mc_platformtext: Современные браузеры, смартфоны, планшеты
<<<<<<< HEAD
  mc_specs: На разных языках | Современные браузеры, смартфоны, планшеты | Возраст
    6 лет и старше
=======
  mc_specs: Many languages | Modern browsers and tablets | Ages 6+
>>>>>>> d2c4eb48
  minecraft_subtitle: Час Кода Minecraft
  volunteer_engineer_submission_title: Вдохновить учеников и волонтеров на участие
    в образовательной программе "Час кода".
  volunteer_engineer_submission_subtitle_generic: '100 000 учителей, собираются провести
    Час Кода в своих классах в этом, 7-13 декабря 2015. Они хотят вашей помощи! '
  volunteer_engineer_submission_subtitle_specific: '%{num_teachers} учителей хотят,
    чтобы волонтеры, заинтересованные в поддержке мотивации к изучению информатики
    и программирования, помогли в проведении акции "Час кода" в декабре.<br>%{num_volunteers}
    волонтеров уже записались. Присоединяйся.'
  volunteer_engineer_submission_intro_background: Час Кода это глобальное движение,
    которое пробует за час ввести в информатику, и привлекло десятки миллионов студентов
    из более 180 стран. Пожалкйста, примите участие в "Неделе обучения информатике",
    7-13 декабря.
  volunteer_engineer_submission_intro_recruit: 'Этим учителям очень хотелось бы, чтобы
    был кто-нибудь <span style="font-family: ''Gotham 7r'', sans-serif;">, заинтересованный
    обучением информатикой, </span>кто мог помочь в классе, или <span style="font-family:
    ''Gotham 7r'', sans-serif;">кто мог бы мотивировать</span>учеников рассказом о
    возможных перспективах, которые можно достичь изучая компьютерные науки (что можно
    сделать через видеочат).'
  volunteer_engineer_submission_intro_signup: Пожалуйста заполните следующую информацию,
    если вы студент факультета компьютерных наук или профессиональный разработчик.
    Поля помеченные <span class="form-required-field">*</span> обязательны для заполнения.
  volunteer_engineer_submission_intro_links: Не полагаетесь на других? <a href="%{learn_more}">Узнайте
    больше</a> о том, как организовать собственный "Час кода" и найти волонтеров в
    нашей <a href="%{volunteer_local}">базе</a>.
  volunteer_engineer_submission_update_information: Update your information
  volunteer_engineer_submission_header_shared: Информация распространяемая с учителями
    на карте волонтеров
  volunteer_engineer_submission_field_name: Имя
  volunteer_engineer_submission_field_name_placeholder: Полное имя
  volunteer_engineer_submission_field_company: Компания (или университет)
  volunteer_engineer_submission_field_company_placeholder: Компания (или университет)
  volunteer_engineer_submission_field_experience_level: Уровень опыта
  volunteer_engineer_submission_field_location: Место
  volunteer_engineer_submission_field_location_desc: Если вы введете ваш точный адрес,
    мы не разгласим его, просто покажем вас, как метку на карте.
  volunteer_engineer_submission_field_location_placeholder: Почтовый индекс, город
    и государство/страна или почтовый адрес
  volunteer_engineer_submission_field_location_flexibility: Я могу помочь в течение
    часа кода... (выберите все подходящие варианты)
  volunteer_engineer_submission_checkbox_after_hoc: Я заинтересован в волонтерстве
    после Часа Кода
  volunteer_engineer_submission_field_time_commitment: Временные обязательства после
    часа кода
  volunteer_engineer_submission_field_linkedin: LinkedIn профиль
  volunteer_engineer_submission_field_linkedin_placeholder: http://www.linkedin.com/in/Ваше_имя
  volunteer_engineer_submission_field_facebook: Профиль Facebook
  volunteer_engineer_submission_field_facebook_placeholder: https://www.facebook.com/Ваше_имя
  volunteer_engineer_submission_field_description: Описание
  volunteer_engineer_submission_field_description_desc: Опишите ваш опыт компьютерной
    науки и как вы хотели бы участвовать в качестве добровольца для местных учителей.
  volunteer_engineer_submission_field_description_placeholder: Описание опыта и/или
    участия
  volunteer_engineer_submission_header_private: Информация остается приватной и никогда
    не будет распространена
  volunteer_engineer_submission_field_email: Адрес электронной почты
  volunteer_engineer_submission_field_email_desc: Ваш адрес электронной почты никогда
    не будет передан, но мы отправим вам запросы от учителей.
  volunteer_engineer_submission_field_email_placeholder: Адрес электронной почты
  volunteer_engineer_submission_final_paragraph: Вы будете перечислены на карте для
    местных учителей, чтобы связаться с вами для Час Кода или других волонтеров. Ваш
    адрес электронной почты и точный адрес никогда не будут переданы нами кому-либо.
    Но другпя информация (включая приблизительное местоположение) будет публично просматриваема
    для местных учителей.
  volunteer_engineer_submission_checkbox_contact: 'Я согласен с тем, что преподаватели
    могут связаться со мной для волонтерских задач (Примечание: ваш адрес электронной
    почты не будет передан)'
  volunteer_engineer_submission_submit: Отправить
  volunteer_engineer_submission_thankyou: Благодарим вас за волонтерство для Час Кода.
    Будьте готовы для Час Кода и вербуйте других инженеров, <a href="%{url}"> узнайте
    больше здесь.</a>
  volunteer_engineer_submission_commitment_uncertain: Неопределенный
  volunteer_engineer_submission_commitment_one_hr_per_week: 1 час в неделю
  volunteer_engineer_submission_commitment_three_hrs_per_week: 3 часа в неделю
  volunteer_engineer_submission_commitment_five_hrs_per_week: 5 часов в неделю
  volunteer_engineer_submission_commitment_now_and_then: Время от времени
  volunteer_engineer_submission_commitment_annually: 2 - 3 раза в год
  volunteer_engineer_submission_commitment_monthly: Пару часов в месяц
  volunteer_engineer_submission_commitment_weekly: Пару часов в неделю
  volunteer_engineer_submission_commitment_more: Ещё
  volunteer_engineer_submission_location_flexibility_onsite: Занятия в школе
  volunteer_engineer_submission_location_flexibility_remote: Наставничество удаленно
    (учителя или учащиеся)
  volunteer_engineer_submission_location_flexibility_curriculum: Желание способствовать
    open-source учебным проектам
  volunteer_engineer_submission_experience_unspecified: Не указано
  volunteer_engineer_submission_experience_tech_company: Не инженер в технической
    компании
  volunteer_engineer_submission_experience_university_student_or_researcher: Текущий
    студент университета (или научного)
  volunteer_engineer_submission_experience_software_professional: Профессиональное
    программное обеспечение
  volunteer_engineer_submission_distance_8: 5 миль
  volunteer_engineer_submission_distance_16: 10 миль
  volunteer_engineer_submission_distance_24: 15 миль
  volunteer_engineer_submission_distance_32: 20 миль
  volunteer_engineer_submission_num_volunteers_5: 5 волонтёров
  volunteer_engineer_submission_num_volunteers_10: 10 волонтёров
  volunteer_engineer_submission_num_volunteers_25: 25 волонтёров
  volunteer_engineer_submission_num_volunteers_50: 50 волонтёров
  volunteer_engineer_submission_type_task_onsite: Я хочу пригласить Вас в свой класс
    для технической помощи и вдохновления учеников
  volunteer_engineer_submission_type_task_remote: Я хочу пригласить Вас на Skype-звонок
    со своим классом для вдохновления учеников
  volunteer_engineer_submission_type_task_mentor: Я ищу наставника, который поможет
    мне подготовиться к программированию с моими учениками
  petition_age: Возраст
  dashboard_landing_title: Домашняя страница Преподавателя
  dashboard_landing_welcome: Добро пожаловать в новую, улучшенную панель управления
    преподавателя.
  dashboard_landing_video: Посмотри это видео
  dashboard_landing_watch_video: для путешествия по новым возможностям!
  dashboard_landing_view_as_student: Просмотреть этот сайт как ученик
  dashboard_landing_students_title: Ваши ученики
  dashboard_landing_students_manage: Просмотр и управление вашими учениками
  dashboard_landing_news_title: Ресурсы для дошкольного и начального образования (только
    на английском языке)
  dashboard_landing_new_beta: Новинка! Попробуй наши бета-курсы для учеников 5 класса.
  dashboard_landing_new_k5courses: Новинка! Попробуй наши курсы для учеников 5 класса.
  dashboard_landing_useful_links: Другие полезные ссылки
  dashboard_landing_office_hours: Задай вопрос лично ! Посетите наши ежемесячные видео-приемные.
  dashboard_landing_print_certificates: Распечатать сертификаты учеников, которые
    закончили этот курс
  dashboard_landing_educator_blog: Знакомтесь с новостями и обновлениями наших материалов
    на нашем Учебном Блоге
  dashboard_landing_smart_hints: Пожалуйста, помогите нам добавить умные подсказки
    к учебникам Code.org
  dashboard_landing_video_player: Протестировать наш новый видео-плеер в вашей школе
  dashboard_landing_progress_title: Главные успехи класса
  dashboard_landing_progress_biggest: Это успехи самого большого вашего раздела.
  dashboard_landing_view_progress: Просмотр Прогресса %{biggest_section}
  dashboard_landing_print_progress: Прогресс печати
  dashboard_landing_available_title: Доступные курсы
  dashboard_landing_available_courses: Доступные в данный момент курсы для вас и ваших
    учеников.
  dashboard_landing_more_tutorials: Хочешь увидеть еще больше уроков?
  dashboard_landing_more_tutorials_desc: Больше уроков <a href="/learn/beyond"> от
    наших партнеров.</a> Изучай как программировать роботов, делать веб-страницы,
    создавать свои приложения и изучать такие языки программирования как C++, Ruby
    или Python!
  dashboard_hoc_courses: Час кода для всех возрастов
  dashboard_hoc_courses_desc: Попробуйте любые из этих коротких часовых уроков с вашими
    студентами!
  dashboard_hoc_courses_desc_and_cta: Попробуйте эти короткие, одночасовые учебники
    со своими студентами. <a href="https://hourofcode.com"> Присоединяйтесь к движению
    Час Кода</a> во время недели обучения компьютерной науке.
  dashboard_k5_courses: 20-часовые курсы для детей от детского сада до 5-го класса
  dashboard_k5_courses_desc: Эти курсы совмещают само-контролируемое обучение онлайн
    с действиями без компьютера. Каждый курс состоит из 20 уроков которые могут быть
    выполнены за один заход или в течении семестра. Даже не умеющие читать дети дошкольного
    возраста могут участвовать. Чтобы помочь вам начать, мы предлагаем высококачественные
    программы повышения квалификации бесплатные для США. <a href="/professional-development-workshops">Найти
    поблизости!</a>
  dashboard_middle_courses: 20-часовой курс для средней школы
  dashboard_middle_courses_desc: Наша учебная программа средней школы использует информатику
    и программирование в рамках программы математики и науки для средней школы - как
    инструмент для обучения основым концепциям математики и науки. Чтобы зарегистрироваться
    на семинары по вопросам профессионального развития, оставьте заявку <a href="/educate/districts">
    в своем округе</a> с Code.org.
  dashboard_high_courses: Годовые курсы для старших классов
  dashboard_high_courses_desc: Наша программа для старших классов помогает школьным
    округам предлагать годовые программы информатики путем подготовки преподавательского
    состава к новому полю деятельности. Чтобы зарегистрироваться на семинары по вопросам
    профессионального развития, оставьте заявку <a href="/educate/districts"> в своём
    округе</a> с Code.org.
  dashboard_course_csina: Информатика в алгебре
  dashboard_course_csina_desc: Code.org в партнерстве с Bootstrap разработал программу
    которая обучает основным понятиям алгебры и геометрии с помощью программирования.
  dashboard_course_csins: Информатика в науке
  dashboard_course_csins_desc: Code.org совместно с Project GUTS создали введение
    в основные понятия информатики в контексте моделирования и симуляции.
  dashboard_course_ecs: Изучение информатики
  dashboard_course_ecs_desc: 'Изучение информатики это годовой курс, состоящий из
    6 блоков: Взаимодействие человека с компьютером, Решение задач, Веб-дизайн, Программирование
    и анализ данных, а также робототехника.'
  dashboard_course_csp: AP® Принципы информатики
  dashboard_course_csp_desc: Code.org разработал строгий, интересный и доступный курс,
    который исследует основополагающие идеи вычислений.
  dashboard_landing_loading: ЗАГРУЗКА...
  dashboard_action_edit: Редактировать
  dashboard_action_save: Сохранить
  dashboard_action_save_all: Сохранить все
  dashboard_action_cancel: Отменить
  dashboard_action_delete: Удалить
  dashboard_action_delete_yes: Да
  dashboard_action_delete_no: Нет
  dashboard_action_confirm: Удалить?
  dashboard_action_remove: Удалить
  dashboard_action_remove_confirm: Удалить?
  dashboard_action_done: Готово
  dashboard_action_required: необходимо
  dashboard_navigation_home_page: Домашняя страница преподавателя
  dashboard_navigation_section_student_progress: Учетные записи и прогресс студента
  dashboard_navigation_section_teacher_progress: Твой прогресс в обучении
  dashboard_navigation_section_lesson_plans: Планы уроков и ресурсы
  dashboard_navigation_section_community: Помощь и сообщество
  dashboard_navigation_section_pd: Профессиональная разработка
  dashboard_navigation_section_speakers: Информатика <br/> приглашенные ораторы
  dashboard_navigation_all_sections: Учетные записи и прогресс студента
  dashboard_navigation_view_progress: Просмотр хода выполнения
  dashboard_navigation_view_text_responses: Просмотр текстовых ответов
  dashboard_navigation_add_students: Добавить Учеников
  dashboard_navigation_manage_students: Управление Учениками
  dashboard_navigation_lesson_plans_resources: Планы уроков и ресурсы
  dashboard_navigation_view_stats: Статистика
  dashboard_navigation_section: 'Раздел: %{section_name}'
  dashboard_navigation_student: 'Ученик: %{student_name}'
  dashboard_sections_new_section: Новый раздел
  dashboard_sections_jumbotron_instruction: Создайте новые разделы и добавьте в них
    учеников. Разделы помогают вам разбивать учеников на маленькие группы, чтобы отслеживать
    их успехи и управлять их  учетными записями.
  dashboard_sections_table_section: Раздел
  dashboard_sections_table_secret: Тип входа
  dashboard_sections_table_grade: Оценка
  dashboard_sections_table_course: Курс
  dashboard_sections_table_students: Ученики
  dashboard_sections_table_code: Код раздела
  dashboard_sections_name: Название раздела
  dashboard_sections_choose_secret: Если вы хотите раздать учетные записи вашим ученикам,
    выберите тип секретного <b>слова</b> или <b>картинку</b> для данного раздела.
  dashboard_sections_secret_word: <b>Слово</b> позволяет установить секретное слово
    для каждого ученика.
  dashboard_sections_secret_picture: <b>Картинка</b> позволяет установить секретное
    изображение для каждого ученика, идеально подходит для младших учеников, которые
    еще не умеют печатать.
  dashboard_sections_secret_none: Если вы хотите, чтобы ваши ученики сами управляли
    своими учетными записями, включая выбор собственных паролей, выберите секретный
    тип <b>"нет"</b>.
  dashboard_sections_print_secrets: Затем вы можете распечатать листы, содержащие
    данные учетной записи и раздать ученикам индивидуально.
  dashboard_sections_switch_section: 'Переключить раздел:'
  dashboard_students_add_student: Добавить ученика
  dashboard_students_add_students: Добавить несколько учеников
  dashboard_students_add_multiple: 'Введите или вставьте имена ваших учеников по одному
    на строку:'
  dashboard_students_new_section: 'Вы создали новый раздел! Теперь добавьте ваших
    учеников, используя кнопки выше: <b>Добавить ученика</b> и <b>Добавить несколько
    учеников</b>.'
  dashboard_students_placeholder_name: Имя ученика
  dashboard_students_name: Имя
  dashboard_students_progress: Прогресс
  dashboard_students_age: Возраст
  dashboard_students_gender: Пол
  dashboard_students_male: Мужской
  dashboard_students_female: Женский
  dashboard_students_secret: Секрет
  dashboard_students_password: пароль
  dashboard_students_username: 'Имя пользователя: %{student_username}'
  dashboard_students_email: 'Адрес электронной почты: %{student_email}'
  dashboard_students_completed_levels: Пройденные уровни
  dashboard_students_total_lines: Строки кода
  dashboard_students_show_secret: Показать секрет
  dashboard_students_auto_generated: Автоматически сгененированные
  dashboard_students_reset_secret: Переустановить секрет
  dashboard_students_reset_password: Сменить пароль
  dashboard_students_share_section: 'Поделитесь страницей со своими студентами для
    входа в этот раздел:'
  dashboard_students_print_info: Распечатать карточки с данными для доступа учеников.
  dashboard_students_secret_picture_title: Секретное изображение
  dashboard_students_secret_picture: Этот раздел использует <b>изображение</b> в качестве
    секрета.  Это означает, что каждый из студентов имеет секретное изображение вместо
    пароля для входа.  Учащиеся должны использовать знак в приведенном выше адреса
    для входа.
  dashboard_students_reset_picture: Вы может поменять секретное изображение ученика
    в любое время, выберите <b>Показать секрет</b>,  затем <b>Сменить секрет</b>.
    Новое секретное изображение будет сгенерировано для входа этого ученика.
  dashboard_students_secret_word_title: Секретное слово
  dashboard_students_secret_word: Секретное слово
  dashboard_students_reset_word: 'Вы можете сбросить секретные слова ученика в любое
    время выбрав <b>Показать секрет</b> и затем <b>Сбросить секрет</b>. Новая пара
    секретных слов  будет сгенерирована для этого ученика при входе. '
  dashboard_students_join_link: Скажите вашим ученикам создать свои собственные учетные
    записи и присоединиться к вашему разделу в
  dashboard_students_no_email: Если ваши ученики не имеют адреса электронной почты
    или вы хотите создать учетные записи для них, измените секретный тип этого раздел
    на <b>слово</b> или <b>изображение</b>.
  dashboard_students_print_page: Распечатать эту страницу
  dashboard_students_url: Ссылка
  dashboard_privacy_document_link: Распечатать нашу политику конфиденциальности или
    поделиться можно<a href="/privacy/student-privacy", target="_blank">здесь</a>.
  dashboard_curriculum_k5_title: Ресурсы для педагогов от детского сада до 5-х классов
  dashboard_curriculum_middle_title: Ресурсы для педагогов средней школы
  dashboard_curriculum_high_title: Ресурсы для педагогов старших классов
  dashboard_lesson_plans: Планы уроков
  dashboard_view_all_lesson_plans: Посмотреть все планы уроков
  dashboard_course1: 'Курс 1:'
  dashboard_course2: 'Курс 2:'
  dashboard_course3: 'Курс 3:'
  dashboard_course4: 'Курс 4 (бета-версия): '
  dashboard_curriculum: Учебная программа
  dashboard_curriculum_overview: Обзор программы для дошкольников и учеников начальной
    школы
  dashboard_overview: Краткий обзор
  dashboard_sequence: Последовательность
  dashboard_framework: Структура
  dashboard_standards: Стандарты
  dashboard_implementation_guide: Руководство по внедрению
  dashboard_glossary: Словарь терминов
  dashboard_classroom_strategies: Стратегии учителей в классе
  dashboard_debugging: 'Отладка:'
  dashboard_puzzle_solving: 'Решение головоломок:'
  dashboard_student_worksheet: Рабочий лист студента
  dashboard_teacher_worksheet: Рабочий лист преподавателя
  dashboard_curriculum_csina: 'Информатика в алгебре:'
  dashboard_curriculum_csins: 'Компьютерная наука, познается в самой науке:'
  dashboard_curriculum_csp: 'AP® Принципы информатики:'
  dashboard_curriculum_ecs: 'Изучение информатики:'
  dashboard_grade_k: Детский сад
  dashboard_grade_other: Другое
  dashboard_login_word: Слово
  dashboard_login_picture: Изображение
  dashboard_login_none: Электронная почта
  dashboard_new_password: новый пароль
  dashboard_progress_not_started: не начато
  dashboard_progress_in_progress: в процессе
  dashboard_progress_not_completed: Не завершено
  dashboard_progress_completed_too_many_blocks: Завершено, слишком много блоков
  dashboard_progress_completed_perfect: Завершено, отлично
  dashboard_progress_furthest_level_attempted: запрошен слишком высокий уровень
  dashboard_stage: Этап
  dashboard_puzzle: Головоломка
  dashboard_question: Вопрос
  dashboard_response: Ответ
  stats_hoc_2013_heading: 'Невероятная статистика с прошлогоднего Часа Кода. Всего
    за одну неделю:'
  stats_hoc_2013_image_alt: Статистика с Часа Кода 2013 года
  dashboard_teacher: Учитель
  dashboard_student: Ученик
  dashboard_sections_email_question: Есть ли у всех учеников действительный адрес
    электронной почты?
  dashboard_sections_account_creation_question: Кто регистрирует ученика?
  dashboard_sections_password_question: Что ученики используют в качестве "пароля"?
  dashboard_sections_picture_account_creation: Изображение, назначенное Code.org
  dashboard_sections_word_account_creation: Простое слово, назначенное Code.org
  dashboard_sections_sign_in_question: Где ученики заходят?
  dashboard_sections_sign_in_unique: Уникальная веб-страница, указанная на вкладке
    "Управление Студентами"
  dashboard_sections_sign_in_main: http://code.org и нажмите кнопку «Войти»
  dashboard_sections_password_account_creation: Текстовый пароль, созданный учеником
  dashboard_sections_login_type_explanation: Это таблица поможет понять, какой из
    типов входа, <b>изображение, слово, или email</b> Вам лучше всего использовать,
    чтобы выбрать раздел.
  dashboard_faq: ЧАсто задаваемые ВОпросы
  dashboard_faq_k5: K-5 часто задаваемые вопросы
  dashboard_announcements: Объявления
  dashboard_announce_view_all: Посмотреть все
  dashboard_announce_message: '<b>December 16, 2015</b> - Thank you for participating
    in the Hour of Code 2015! Tracking and saving progress have now resumed in all
    Code Studio tutorials and courses. Note: Code.org offices will be closed December
    19 - January 3. Please expect delayed answers to any questions you submit until
    January 4.'
  dashboard_announce_button_text: узнать больше
  dashboard_announce_hoc: <b>15 октября, 2015</b> - Час кода приближается &mdash;
    каждый участвующий организатор получит подарочную карту для Amazon.com или Microsoft's
    Windows Store как благодарственный подарок. Присоединяйтесь к классным комнатам
    по всему миру 7-13 декабря.
  dashboard_announce_playlab: '<b>4 декабря 2015</b> - Час кода уже здесь! Попробуйте
    50 руководств для любого возраста и любого устройства. Новинка этой недели: программируй
    собственные рассказы и игры в обновленных Игровой Лаборатории, Ледниковом периоде
    и Удивительном мире Гамбола.'
  code_hoc_coming: '"Час кода" наступает - 8-14 декабря!'
  code_sign_up: Зарегистрируйтесь для участия в Неделе Информатики
  learn_more: Подробнее
  learn_sign_up_description: Зарегистрируйтесь, чтобы участвовать в Час Кода во время
    недели образования CS
  learn_sign_up_button: Зарегистрироваться
  learn_videos_watch: Смотрите вместе с вашими учениками вдохновляющие ролики
  learn_videos_show: Покажите это вдохновляющий видео-ролик вашему классу
  learn_videos_before_hoc: Посмотрите это вдохновляющее видео перед Часом Кода
  learn_educator_resources_description: Узнайте, как учить в Час Кода
  learn_educator_resources_button: Педагогические ресурсы
  learn_are_you_educator: Вы педагог? Узнайте, <a href="http://hourofcode.com/resources/how-to">
    как научить Час Кода</a>
  learn_find_volunteer: <a href="https://code.org/volunteer/local">Найдите местных
    волонтеров</a>, которые помогут в организации акции "Час кода"
  learn_teacher_led_lesson_plans: Руководствуйтесь <a href="https://code.org/teacher-led">планами
    уроков для учителей</a>
  learn_how_to_hoc: Следуйте <a href="https://hourofcode.com/how-to">нашему практическому
    руководству</a>
  learn_hoc_prizes: <a href="https://hourofcode.com/prizes">Узнайте больше</a> о призах
    для каждого педагога.
  learn_inspirational_videos: Покажите ученикам <a href="https://code.org/educate/inspire">мотивационные
    ролики</a>
  hoc2014_try_new_tutorials: Попробуйте наши новые учебные материалы для Часа Кода
  hoc2014_try_new_tutorial: Попробуй наше новое пособие "Час кода" в бета-версии
  hoc2014_try_scrat: Angry Birds, PvZ, и Scrat
  hoc2014_try_frozen: Рисуй вместе с Анной и Эльзой из "Холодного сердца"
  carousel_heading_codeorg: Уроки от Code.org
  carousel_heading_codeorg_any_device: Уроки от Code.org (для всех устройств)
  carousel_heading_3rd_party: Уроки от третьих лиц
  carousel_heading_third_party: Уроки от третьих лиц
  carousel_heading_international: Обучающее руководство на Вашем языке
  carousel_heading_domestic: Учебные материалы доступны на английском языке
  carousel_heading_beginners: Учебники для начинающих
  carousel_heading_beyond_beginners: Учебники для начинающих
  carousel_heading_javascript: Пособие для изучения JavaScript
  carousel_heading_beyond_javascript: Пособие для изучения JavaScript
  carousel_heading_unplugged: Нет выхода в Интернет ? Попробуй "информатику оффлайн"
  carousel_heading_devices: Обучающие приложения для телефонов и планшетов
  carousel_heading_beyond_devices: Обучающие приложения для телефонов и планшетов
  carousel_heading_languages: Учебные материалы по другим языкам программирования
  carousel_heading_beyond_languages: Учебные материалы по другим языкам программирования
  carousel_heading_apps_games: Создавай свои собственные приложения или игры
  carousel_heading_university: Университетские курсы онлайн
  carousel_heading_webpages: Научись создавать веб-страницы
  carousel_heading_robots: Научись программировать роботов
  carousel_heading_ide: Популярные среди преподавателей платформы
  educator_notes: Заметки педагога
  teach_led_lesson_plans: Планы уроков часа кода для учителей
  learn_footer_all_tutorials: Посмотрите <a href="https://code.org/educate/allhourofcode">полный
    список учебных пособий</a>. Для того, чтобы посмотреть наши требования и правила
    оформления для учебных пособий <a href="https://hourofcode.com/tutorial-guidelines">нажмите
    здесь.</a>
  how_to_teach_hoc: Как преподавать "Час Программирования"
  more_resources_educators: Больше ресурсов для учителей и преподавателей
  beyond_submission: Хотите представить учебник за час? Просмотрите критерии и форму
    представления.
  participants: участники
  teachers_notes: Заметки учителя
  teachers_notes_hoc: 'Учителям: ознакомьтесь с важными заметками для педагогов здесь'
  previous: Назад
  next: Вперед
  older_systems: Уроки доступные на более старых системах
  older_systems_subheading: Эти уроки должны работать в более старых браузерах. Для
    доступа ко всем урокам, установите <a href="http://browsehappy.com/" target="_blank">браузер
    новой версии.</a>
  mobile_devices: Учебники для мобильных устройств
  frozen_name: Программируй с Анной и Эльзой
  starwars_name: 'Звездные войны: Стрим Галактику с Code.org'
  codeorg_name: Классический лабиринт
  codeintl_name: Классический лабиринт
  thinkersmithspanish_name: Mis Amigos Roboticos
  khan_name: Введение в JavaScript
  khanes_name: Введение в JavaScript
  khanpt_name: Введение в JavaScript
  khanhe_name: Введение в JavaScript
  khanfr_name: Введение в JavaScript
  khanpl_name: Введение в JavaScript
  tynker_name: Создайте свою собственную игру
  scratch_name: Проявите творчество занимаясь программированием
  lightbot_name: Lightbot
  thinkersmith_name: Мои Друзья Роботы
  condcards_name: Условные выражения с Картами
  lightbotintl_name: Lightbot
  codehs_name: Учитесь писать код с Псом Карел
  codecademy_name: Codecademy
  codecombat_name: CodeCombat
  codemonkey_name: ОбезъянкаПрограммист
  codeavengers_name: Создайте Игру с JavaScript
  processing_name: Рисование с помощью Кода
  robomind_name: Запрограммируйте виртуального робота
  groklearning_name: Элиза - Доктор Chatterbot
  quorum_name: Доступное программирование (с поддержкой экранного чтения)
  codespark_name: The Foos (приветсвенние)
  kodable_name: Kodable (приветствие)
  tynkerapp_name: Tynker - о планшетах
  robomindnl_name: Запрограммируйте виртуального робота
  flappy_name: Сделайте игру Flappy
  bitsbox_name: Bitsbox - сделайте игру
  makeschool_name: Создайте игру на iPhone в Вашем браузере!
  touchdevelop_name: TouchDevelop
  appinventor_name: AppInventor Час Кода
  blockly_name: Блокли
  thinkersmith2_name: Binary Baubles
  kodableunplugged_name: fuzzFamily Frenzy
  projguts_name: Камень, ножницы, бумага
  hourofcode_name: Классический лабиринт
  playlab_name: Лаборатория игр
  infinity_name: Лаборатория игр Infinity
  artist_name: Художник
  monstercoding_name: Приключения - напиши свой код для Острова Сокровищ
  allcancode_name: Беги, Марко!
  csfirst_name: CS First
  boxisland_name: Box Island
  codesters_name: Codesters
  texasinstruments_name: Код за 10 минут
  teacherled_name: Планы уроков часа кода для учителей
  codeorg_gradelevel: Возраст 4-104
  codeintl_gradelevel: Возраст 4-104
  thinkersmithspanish_gradelevel: Por todos
  khan_gradelevel: Средняя школа +
  khanes_gradelevel: Средняя школа +
  khanpt_gradelevel: Средняя школа +
  khanhe_gradelevel: Средняя школа +
  khanfr_gradelevel: Средняя школа +
  khanpl_gradelevel: Средняя школа +
  tynker_gradelevel: Возраст 5-13
  scratch_gradelevel: Возраст 8 +
  lightbot_gradelevel: Для любого возраста
  thinkersmith_gradelevel: Для любого возраста
  condcards_gradelevel: Возраст 8-12
  lightbotintl_gradelevel: Для любого возраста
  codehs_gradelevel: Старшие классы
  codecademy_gradelevel: Старшие классы
  codecombat_gradelevel: Средняя школа +
  codemonkey_gradelevel: Средняя школа +
  codeavengers_gradelevel: Средняя школа +
  processing_gradelevel: Старшие классы
  robomind_gradelevel: Возраст 8-13
  groklearning_gradelevel: Средняя школа +
  quorum_gradelevel: Средняя школа +
  codespark_gradelevel: Младшие классы
  kodable_gradelevel: Младшие классы
  tynkerapp_gradelevel: Возраст 5-13
  robomindnl_gradelevel: Возраст 8-13
  flappy_gradelevel: Возраст 4-104
  bitsbox_gradelevel: Младшие классы
  makeschool_gradelevel: Старшие классы
  touchdevelop_gradelevel: Старшие классы
  appinventor_gradelevel: Средняя школа +
  blockly_gradelevel: Для любого возраста
  thinkersmith2_gradelevel: Возраст 8 +
  kodableunplugged_gradelevel: Возраст 8-13
  projguts_gradelevel: Возраст 10-13
  hourofcode_gradelevel: Возраст 4-104
  frozen_gradelevel: Возраст 8 +
  starwars_gradelevel: Возраст 6+
  playlab_gradelevel: Возраст 4-104
  infinity_gradelevel: Возраст 4-104
  artist_gradelevel: Возраст 4-104
  monstercoding_gradelevel: Возраст 5-13
  allcancode_gradelevel: Возраст 5-10 лет
  csfirst_gradelevel: Возраст 9-14 лет
  boxisland_gradelevel: Младшие классы
  codesters_gradelevel: Возраст 12-14 лет
  texasinstruments_gradelevel: Возраст 13-16 лет
  teacherled_gradelevel: Возраст 5 лет и старше
  codeorg_platformtext: Современные браузеры, смартфоны, планшеты
  codeintl_platformtext: Современные браузеры, смартфоны, планшеты
  thinkersmithspanish_platformtext: Офф-лайн
  khan_platformtext: Современные веб-браузеры
  khanes_platformtext: Современные веб-браузеры
  khanpt_platformtext: Современные веб-браузеры
  khanhe_platformtext: Современные веб-браузеры
  khanfr_platformtext: Современные веб-браузеры
  khanpl_platformtext: Современные веб-браузеры
  tynker_platformtext: Современные веб-браузеры
  scratch_platformtext: Браузеры только для компьютеров (не для планшетов)
  lightbot_platformtext: ВСЕ браузеры и iOS, Android или Игровые Консоли
  thinkersmith_platformtext: Офф-лайн
  condcards_platformtext: Офф-лайн
  lightbotintl_platformtext: Операционные системы iOS и Android (или веб-браузер)
  codehs_platformtext: Современные браузеры. (Для прохождения более углубленного курса
    требуется $$)
  codecademy_platformtext: Современные веб-браузеры. Приложения для операционных систем
    iOS и Android
  codecombat_platformtext: Современные веб-браузеры (для прохождения последующий курса
    требуются $$)
  codemonkey_platformtext: Современные веб-браузеры
  codeavengers_platformtext: Современные веб-браузеры
  processing_platformtext: Современные веб-браузеры
  robomind_platformtext: Современные веб-браузеры, мобильный интернет
  groklearning_platformtext: Современные веб-браузеры
  quorum_platformtext: Современные веб-браузеры. Поддерживается экранное чтение
  codespark_platformtext: Операционные системы iOS и Android (или веб-браузер)
  kodable_platformtext: iPad
  tynkerapp_platformtext: iPad, Android планшеты
  robomindnl_platformtext: Современные веб-браузеры, мобильный интернет
  flappy_platformtext: Современные браузеры, смартфоны, планшеты
  bitsbox_platformtext: Современные веб-браузеры
  makeschool_platformtext: Современные веб-браузеры
  touchdevelop_platformtext: Современные браузеры, смартфоны, все устройства
  appinventor_platformtext: Современные браузеры + Android
  blockly_platformtext: Только современные браузеры
  thinkersmith2_platformtext: Офф-лайн
  kodableunplugged_platformtext: Офф-лайн
  projguts_platformtext: Офф-лайн
  hourofcode_platformtext: Современные браузеры, смартфоны, планшеты
  frozen_platformtext: Современные браузеры + планшеты
  starwars_platformtext: Современные браузеры + планшеты
  playlab_platformtext: Современные браузеры, смартфоны, планшеты
  monstercoding_platformtext: Современные браузеры, системы на базе iOS и Android
  allcancode_platformtext: Современные браузеры, системы на базе iOS
  csfirst_platformtext: Современные веб-браузеры
  boxisland_platformtext: Cистемы на базе iOS и Android
  codesters_platformtext: Современные веб-браузеры
  texasinstruments_platformtext: Калькуляторы производства TI
  teacherled_platformtext: Современные браузеры, смартфоны, планшеты
  codeorg_shortdescription: Учитесь программировать с Марком Цукербергом и Angry Birds!
  codeintl_shortdescription: Учитесь программировать с Марком Цукербергом и Angry
    Birds!
  thinkersmithspanish_shortdescription: Tutorial para un grupo sin computadoras
  khan_shortdescription: Учитесь рисовать в JavaScript
  khanes_shortdescription: Учитесь рисовать в JavaScript
  khanpt_shortdescription: Учитесь рисовать в JavaScript
  khanhe_shortdescription: Учитесь рисовать в JavaScript
  khanfr_shortdescription: Учитесь рисовать в JavaScript
  khanpl_shortdescription: Учитесь рисовать в JavaScript
  tynker_shortdescription: Учитесь программировать, решая занимательные головоломки,
    и создайте свою собственную игру для мобильных устройств.
  scratch_shortdescription: Создавайте интерактивные игры, рассказы и анимации.
  lightbot_shortdescription: Запрограммируйте Lightbot для решения головоломок, с
    помощью процедур и циклов!
  thinkersmith_shortdescription: Урок доступный оффлайн для групп без доступа к устройствам
  condcards_shortdescription: Изучайте алгоритмы с колодой карт
  lightbotintl_shortdescription: Игра для обучения понятиям кодирования
  codehs_shortdescription: Начните программировать с Псом Карелом - веселое и визуальное
    введение в программирование!
  codecademy_shortdescription: Изучайте программирование в JavaScript, в веб-браузере
  codecombat_shortdescription: Победите огров, чтобы изучить Python или JavaScript
    в этой эпичной игре!
  codemonkey_shortdescription: Ученики запрограммируют обезьянку, чтобы она ловила
    бананы.
  codeavengers_shortdescription: Изучайте программирование в JavaScript, в веб-браузере
  processing_shortdescription: Часовой урок о языках обработки
  robomind_shortdescription: Напишите код для виртуального робота
  groklearning_shortdescription: Научите робота "Элизу", робота-собеседника, заставить
    думать Ваших друзей, что она - человек!
  quorum_shortdescription: Присоединяйтесь к Мэри на экскурсии, где она узнает о языке
    программирования Quorum.
  codespark_shortdescription: The Foos - это веселя игра, подходящая для детей, чтобы
    помочь узнать им о программировании.
  kodable_shortdescription: Весёлые игры для iPad для обучения основам программирования
  tynkerapp_shortdescription: 'Научись программировать, разгадывая веселые головоломки. '
  robomindnl_shortdescription: Напишите код для виртуального робота
  flappy_shortdescription: Создайте свою игру - Птица, котора машет крыльями, Акула,
    или Подводная Лодка
  bitsbox_shortdescription: Напишите серию приложений, в которые можно играть и поделиться
    с другими, используя настоящий JavaScript.
  makeschool_shortdescription: Сделайте игру для iPhone! Учитесь, написав код для
    новых движений вашего монстра!
  touchdevelop_shortdescription: 'Разгадывай головоломки, создавай игры и учись программировать,
    и все это - на мобильном телефоне. '
  appinventor_shortdescription: Сделайте своё собственное приложение! (Только для
    Android)
  blockly_shortdescription: Скачать ZIP-файл, чтобы учиться в режиме offline
  thinkersmith2_shortdescription: Узнайте, как компьютеры используют единички и нули
    для представления информации
  kodableunplugged_shortdescription: Весёлые упражнения без компьютера
  projguts_shortdescription: Испытайте моделирование с помощью игры "Камень - ножницы
    - бумага"
  hourofcode_shortdescription: Учитесь программировать с Марком Цукербергом и Angry
    Birds!
  frozen_shortdescription: Давайте использовать код, чтобы присоединиться к Анне и
    Эльзе, открывающим магию и красоту льда.
  starwars_shortdescription: Научись программировать дроидов и создай свою собственную
    игру по мотивам Звездных войн в далекой-далекой галактике.
  playlab_shortdescription: Создай историю или игру с Лабораторией игр!
  infinity_shortdescription: Используйте лабораторию игр, чтобы создать историю или
    игру с персонажами Disney Infinity.
  artist_shortdescription: Рисуйте картины и узоры вместе с Художником!
  monsterocding_shortdescription: Красочное приключение по программированию для детей.
  allcancode_shortdescription: Захватывающая игра - используй визуальный язык программирования
    для управления Marco.
  csfirst_shortdescription: Анимируйте историю двух персонажей в океане. Добавьте
    собственный стиль!
  boxisland_shortdescription: Создайте код путешествия на Box Island со смелым Hiro.
  codesters_shortdescription: Создавайте собственные игры, анимацию и графические
    работы, используя язык программирования Pyton.
  texasinstruments_shortdescription: Изучайте основы программирования при помощи графического
    калькулятора TI-84&#8482; Plus.
  teacherled_shortdescription: Be inspired to design your own Hour of Code event with
    these lesson plans.
  codeorg_longdescription: Изучайте основные понятия информатики с помощью drag-and-drop
    программирования. Это похожий на игру самоучитель с видеолекциями Билла Гейтса,
    Марка Цукерберга, Angry Birds и Plants vs. Zombies. Изучите циклы, условные операторы
    и основные алгоритмы. Доступен на 34 языках.
  codeintl_longdescription: Изучайте основные понятия информатики с помощью drag-and-drop
    программирования. Это похожий на игру самоучитель с видеолекциями Билла Гейтса,
    Марка Цукерберга, Angry Birds и Plants vs. Zombies. Изучите циклы, условные операторы
    и основные алгоритмы. Доступен на 34 языках.
  thinkersmithspanish_longdescription: |
    С помощью  словаря-робота, ученики научатся помогать друг другу для решать задачи без предварительных обсуждений. Этот урок показывает связи между символами и действиями, а также учит неотьемлемому навыку отладки программ.


    Это упражнение учит устанавливать соответствие между символами и действиями, а также развивает навык отладки. "Мои друзья-работы" работает лучше как групповая деятельность, и содержит рабочие листы учителя для использования в классе.
  khan_longdescription: Изучите основы программирования на JavaScript при создании
    смешных рисунков с вашим кодом. Изучайте самостоятельно или вместе с одноклассниками!
  khanes_longdescription: Изучите основы программирования на JavaScript при создании
    смешных рисунков с вашим кодом. Изучайте самостоятельно или вместе с одноклассниками!
  khanpt_longdescription: Изучите основы программирования на JavaScript при создании
    смешных рисунков с вашим кодом. Изучайте самостоятельно или вместе с одноклассниками!
  khanhe_longdescription: Изучите основы программирования на JavaScript при создании
    смешных рисунков с вашим кодом. Изучайте самостоятельно или вместе с одноклассниками!
  khanfr_longdescription: Изучите основы программирования на JavaScript при создании
    смешных рисунков с вашим кодом. Изучайте самостоятельно или вместе с одноклассниками!
  khanpl_longdescription: Изучите основы программирования на JavaScript при создании
    смешных рисунков с вашим кодом. Изучайте самостоятельно или вместе с одноклассниками!
  tynker_longdescription: Создайте свои игры и поделитесь ими с друзьями! Отгадывайте
    веселые загадки и учитесь информатике на каждом уровне. Сделайте свою игру уникальной
    при помощи фигур, разных уровней и богатых декораций. Сделайте свою игру более
    реалистичной при помощи физики.  Язык программирования можно видеть ввиде блоков
    или ввиде JavaScript. Создайте мобильную версию для Айпадов или планшетов с Андроид.
    Вы можете выбрать из более чем дюжины вариантов!
  scratch_longdescription: Со Scratch вы сможете создать свои собственные интерактивные
    игры, рассказы, анимации &mdash; и поделиться ими с друзьями. Начните с анимации
    вашего имени, создайте поздравительную открытку или сделайте игру.
  lightbot_longdescription: Помогите Светороботу подстветить все голубые плитки! Светоробот
    - это игра-ребус, в которой используется логика создания компьютерных игр и которая
    учит игроков практическому пониманию основ программирования. Научитесь создавать
    пошаговые инструкции, писать процедуры или использоваь циклы для перехода на новый
    уровень. Подходит для всех возрастов.
  thinkersmith_longdescription: Используя предварительно составленный "Словарь роботехники"
    ученики научаться помогать друг другу выполнять конкретные задания без предварительного
    обсуждения. Данный урок объясняет ученикам связь между символами и действиями,
    а также учит незаменимому навыку поиска и устранения неисправностей. Занятие "Мои
    роботехнические друзья" - лучше всего выполнять в группе. Имеется рабочая тетрадь
    для учителя для работы в классе.
  condcards_longdescription: Изучите принцип работы с алгоритмами и условными предложениями,
    используя колоду карт. Задание выполняется в командах. Каждой команде нужна одна
    колода карт.
  lightbotintl_longdescription: Пойми суть логики программирования, начиная с самых-самых
    основ программирования для детей от 4 лет, на операционных системах iOS или Android
    (или в веб-браузере). Узнай, как выстраивать последовательность команд, определять
    паттерны, использовать процедуры и применять циклы!
  codehs_longdescription: Давать команды компьютеру, чем и является программирование,
    это тоже самое, что и давать команды собаке. Научись кодировать с Псом Карелом&mdash;
    весёлое, доступное и наглядное знакомство с программированием, которое научит
    тех, кто только-только начинает программировать, самому важному - что такое команды
    и функции. Уроки ориентированы на школьников, но и учителя могут зарегистрироваться,
    чтобы получить возможность следить за успехами учеников!
  codecademy_longdescription: Codecademy - это интерактивный вводный курс в основы
    информатики, в котором студенты обучат вас основам программирования с помощью
    JavaScript, языка программирования, используемого десятками миллионов студентов
    по всему миру. Мы подготовили для вас испытание Час Кода, в ходе которого вы без
    излишнего стресса пройдете тесты, изучите слайды, а в конце выполните проект для
    студентов.
  codecombat_longdescription: Победите огров, чтобы изучить Python или JavaScript
    в этой эпичной игре!
  codemonkey_longdescription: 'CodeMonkey, это - онлайн-игра, которая учит писать
    код на настоящем языке программирования! Ученики с помощью кода учат обезьянку
    ловить бананы, и с каждым уровнем задача становится немного сложнее. За решение
    каждой задачи ученик получает очки и может поделиться своими успехами одним нажатием
    мыши. '
  codeavengers_longdescription: Создайте двухмерную игру для двух игроков используя
    10 коротких упражнений JavaScript. Затем продолжите обучение основам программирования
    (переменные и условия) создавая Тест для ваших друзей.  В ходе работы, зарабатывайте
    баллы и очки, чтобы стать лучшем в таблице лидеров.
  processing_longdescription: Введение в программирование в контексте визуального
    искусства с помощью языка программирования Processing. Короткие видеоуроки познакомят
    вас с простыми упражнениями по проектированию интерактивной программы рисования
  robomind_longdescription: 'Ученики изучают основы програмиррования, управляя своим
    собственным виртуальным роботом. Этот онлайн урок содержит короткие презентации,
    фильмы, тесты, и автоматические подсказки для помощи с упражнениями по программированию. '
  groklearning_longdescription: Используйте язык программирования Python для создания
    чат-робота под названием «Элиза» в качестве психотерапевта. Элиза будет учить,
    как говорить и то, что нужно сказать. Она сможет обмануть ваших друзей, заставив
    их думать, что она человек, а не компьютер?
  quorum_longdescription: Этот учебник доступен для людей с недостатками зрения; он
    работает с программами чтения с экрана. Присоединяйтесь к Мэри на экскурсию в
    биологическую лабораторию и изучайте язык программирования Quorum. Этот учебник
    содержит онлайновые упражнения и предназначен для самостоятельной работы учащимися.
  codespark_longdescription: '"The Foos" - веселый и доступный для всех возрастов
    способ обучится программированию. Напишите для симпатичных персонажей код, с помощью
    которого они смогут решать головоломки, и вдохните жизнь в виртуальный мир! В
    этой игре нет слов, так что в нее может играть каждый!'
  kodable_longdescription: Kodable - это игра для iPad, которая знакомит детей от
    5 лет основам программирования. Присутствие учителя или родителей необязательно,
    но приветствуется.
  tynkerapp_longdescription: Учитесь программировать решая весёлые головоломки. Легко
    создавайте игры и истории используя тематическую графику, более 10 игровых комплектов
    и редактируемые персонажи. Соединение с интернетом не требуется. Можно открыть
    доступ к вашим результатам через интернет.
  robomindnl_longdescription: 'Ученики изучают основы програмиррования, управляя своим
    собственным виртуальным роботом. Этот онлайн урок содержит короткие презентации,
    фильмы, тесты, и автоматические подсказки для помощи с упражнениями по программированию. '
  flappy_longdescription: Используя перетаскивание блоков, создайте игру Порхающая
    птичка. Вы можете выбрать другой персонаж (акулу, Деда Мороза, или кого-нибудь
    ещё). Вы можете добавить игру на ваш телефон одним щелчком.
  bitsbox_longdescription: С помощью собственного виртуального планшета, вы можете
    создать несколько игровых программ и поделиться ими. Простые инструкции позволяют
    даже маленьким детям изучить настоящий язык программирования Javascript, и чем
    лучше вы учитесь, тем большего вы добьетесь.
  makeschool_longdescription: Научитесь программировать, создавая игру для iPhone
    с помощью нового языка программирования для начинающих - Swift! Создавайте игру
    с покемонами - пишите код, чтобы научить монстриков выполнять новые движения.
    Вы научитесь использовать переменные, методы, и объекты, чтобы привести персонажей
    к победе!
  touchdevelop_longdescription: Сенсорный редактор поможет вам создать картину из
    точек, решить головоломку с медведем, или разработать вашу собственную игру с
    прыгающей птичкой.
  appinventor_longdescription: Развлекательные, короткие видео-уроки покажут вам как
    создать три простых приложения для Android телефона или планшета. Они предназначены
    как для новичков, так и для опытных учеников. Эти уроки Часа кода помогут начать
    программирование собственных приложений. Также, вы сможете поделиться своими творениями
    с друзьями! Эти уроки подходят как для индивидуальной, так и групповой работы
    с учителем.
  blockly_longdescription: Есть ПК с медленным (отсутствующим) доступом в Интернет?
    Скачай Blockly учебники, которые были предвестникомами Code.org учебников - один
    ZIP-файл 3MB может быть загружен на любой компьютер или использоваться с помощью
    карты памяти
  thinkersmith2_longdescription: Ученики узнают о представлении и хранения символов
    в двоичном формате, а также функции ВКЛ и ВЫКЛ. В конце занятия ученики закодируют
    собственные инициалы и заберут их с собой домой.
  kodableunplugged_longdescription: 'Упражнение fuzzFamily Frenzy разработана для
    использования на обычной бумаге, и служит вступлением в алгоритмический логику
    для детей от 5 лет. Учитель должен объяснить правила игры, а ученики создадут
    указания одноклассникам с целью преодоления полосы препятствий. '
  projguts_longdescription: Этот урок без компьютера поможет ученикам узнать о моделировании,
    создавая различные версии игры "камень-ножницы-бумага", и наблюдая за результами
    этих экспериментов.
  hourofcode_longdescription: Заполнитель для новых code.org/hoc
  frozen_longdescription: Давайте с помощью программирования кода присоединимся к
    Анне и Эльзе в их исследовании магии и красоты льда. Будем кататься на коньках
    и рисовать на льду снежинки и узоры, создавать зимнюю страну чудес и делиться
    этим с друзьями!
  starwars_longdescription: Научись программировать дроидов и создай свою собственную
    игру по мотивам Звездных войн в далекой-далекой галактике.
  playlab_longdescription: Создайте историю или игру с помощью Лаборатории игр! Запрограммируйте
    животных, зомби, ниндзя, и многих других персонажей, чтобы они говорили, набирали
    очки, и даже бросали огненные шары!
  monstercoding_longdescription: Monster Coding предлагает увлекательное путешествие,
    наполненное приключениями, на Таинственный Остров, где детям будут представлены
    несколько ключевых понятий программирования. Знания поделены на разделы, при этом
    каждый раздел базируется на предыдущем. Дети получат представление о функциях,
    булевых (логических) значениях, циклах, условных операторах if/else (если/иначе)
    и массивах. Информация представлена с использованием цветной анимированной графики
    и аудиоинструкций.
  allcancode_longdescription: Ученики играют в приключенческую игру на основе оригинальной
    истории. Они управляют главным героем Марко и проводят его через каждый уровень,
    давая пошаговые инструкции в интерфейсе визуального языка программирования, используемого
    в Hour of Code. Ученики получат представление о последовательностях команд, итерациях
    и условиях, даже не акцентируя на этом внимания.
  csfirst_longdescription: Создайте историю о двух морских жителях. Добавьте анимацию
    для воды и создайте декорации по своему сценарию. Расскажите историю, которую
    вы придумали, при помощи программного кода!
  boxisland_longdescription: Take a trip on Box Island and help Hiro collect all the
    clocks scattered in the wilderness! In this tutorial you will learn the basics
    of algorithms, sequences, loops and conditionals!
  codesters_longdescription: 'Создавайте собственные игры, анимацию и графические
    работы, используя язык программирования Pyton. Поделитесь с друзьями тем, что
    сделали! Наш инструментальный набор "drag and drop" облегчит изучение Pyton, реального
    языка программирования, который каждый день используется в организациях по всему
    миру. Попробуйте создать игру в баскетбол, хореографию для танца или разработайте
    анимированные визитки! '
  texasinstruments_longdescription: 'The 10 Minutes of Code activities can be used
    in class as a way to spark students'' interest in coding with the TI technology
    they carry in their backpacks everyday.  Learn the basics of coding using the
    TI-84&#8482; Plus and get started programming in just 10 minutes – no experience
    needed!  '
  teacherled_longdescription: Now that tens of thousands of educators have tried the
    Hour of Code, many classrooms are ready for more creative, less one-size-fits-all
    activities that teach the basics of computer science. To help teachers find inspiration,
    we collected and curated one-hour teacher-led lesson and activity plans designed
    for different subject areas for Hour of Code veterans.
  codeorg_beyond_name: Введение в информатику (для детей до 8-го класса)
  khan_beyond_name: Обучайтесь компьютерному программированию
  tynker_beyond_name: Обучайтесь программированию у себя дома
  scratch_beyond_name: Проявите творчество занимаясь программированием
  lightbot_beyond_name: LightBot
  codecademy_beyond_name: Codecademy
  kodable_beyond_name: Kodable
  scratchjr_beyond_name: ScratchJR для детей, еще не научившихся читать
  hopscotch_beyond_name: 'Игра в классики: Программируйте на вашем iPad'
  pocketcode_beyond_name: Pocket Code
  groklearning_beyond_name: Познакомьтесь с программированием на Питоне
  hacketyhack_beyond_name: Познакомьтесь с Руби
  robomind_beyond_name: Запрограммируйте виртуального робота
  makeschool_beyond_name: Создайте игру для iPhone в Вашем браузере!
  appinventor_beyond_name: AppInventor Час Кода
  touchdevelop_beyond_name: TouchDevelop
  codehs_beyond_name: Учитесь писать код с Псом Карел
  udemy_beyond_name: Онлайн-курсы программирования
  lynda_beyond_name: Онлайн-курсы программирования
  edx_beyond_name: Курс CS50 Гарвардского университета
  coursera_beyond_name: Курс CS 101 Стэнфордского университета
  udacity_beyond_name: CS 101
  teachingtree_beyond_name: Университетские курсы онлайн
  kodu_beyond_name: Kodu
  cargobot_beyond_name: Cargobot
  kidsruby_beyond_name: KidsRuby
  w3schools_beyond_name: Изучите HTML
  codeavengers_beyond_name: Научись писать код для веб-сайтов
  mozilla_beyond_name: Webmaker
  codecombat_beyond_name: CodeCombat
  codea_beyond_name: Codea
  lego_beyond_name: Mindstorms
  finch_beyond_name: Finch
  arduino_beyond_name: Arduino c микроконтроллером
  processing_beyond_name: Программа с обработкой
  alice_beyond_name: Alice
  sphero_beyond_name: SPRK
  codeorg_beyond_gradelevel: Возраст 4-104
  khan_beyond_gradelevel: Средняя школа +
  tynker_beyond_gradelevel: Возраст 5-13
  scratch_beyond_gradelevel: Возраст 8 +
  lightbot_beyond_gradelevel: Для любого возраста
  codecademy_beyond_gradelevel: Старшие классы
  kodable_beyond_gradelevel: Младшие классы
  scratchjr_beyond_gradelevel: Младшие классы
  hopscotch_beyond_gradelevel: Средняя школа +
  pocketcode_beyond_gradelevel: Средняя школа +
  groklearning_beyond_gradelevel: Средняя школа +
  hacketyhack_beyond_gradelevel: Старшие классы
  robomind_beyond_gradelevel: Возраст 8-13
  makeschool_beyond_gradelevel: Старшие классы
  appinventor_beyond_gradelevel: Средняя школа +
  touchdevelop_beyond_gradelevel: Старшие классы
  codehs_beyond_gradelevel: Старшие классы
  udemy_beyond_gradelevel: Средняя школа +
  lynda_beyond_gradelevel: Средняя школа +
  edx_beyond_gradelevel: Университет
  coursera_beyond_gradelevel: Университет
  udacity_beyond_gradelevel: Университет
  teachingtree_beyond_gradelevel: Университет
  kodu_beyond_gradelevel: Возраст 8 +
  cargobot_beyond_gradelevel: Возраст 8 +
  kidsruby_beyond_gradelevel: Возраст 12+
  w3schools_beyond_gradelevel: Возраст 12+
  codeavengers_beyond_gradelevel: Средняя школа +
  mozilla_beyond_gradelevel: Возраст 12+
  codecombat_beyond_gradelevel: Средняя школа +
  codea_beyond_gradelevel: Средняя школа +
  lego_beyond_gradelevel: Средняя школа +
  finch_beyond_gradelevel: Возраст 8 +
  arduino_beyond_gradelevel: Средняя школа +
  processing_beyond_gradelevel: Старшие классы
  alice_beyond_gradelevel: Средняя школа +
  sphero_beyond_gradelevel: Возраст 8 +
  codeorg_beyond_platformtext: Современные браузеры и планшеты
  khan_beyond_platformtext: Современные веб-браузеры
  tynker_beyond_platformtext: Современные веб-браузеры (требуется $$)
  scratch_beyond_platformtext: Любой браузер
  lightbot_beyond_platformtext: Операционные системы iOS и Android (или веб-браузер)
  codecademy_beyond_platformtext: Современные веб-браузеры. Приложения для операционных
    систем iOS и Android
  kodable_beyond_platformtext: iPad
  scratchjr_beyond_platformtext: iPad
  hopscotch_beyond_platformtext: iPad
  pocketcode_beyond_platformtext: Приложение для мобильного телефона
  groklearning_beyond_platformtext: Современные веб-браузеры
  hacketyhack_beyond_platformtext: Настольная установка
  robomind_beyond_platformtext: Современные веб-браузеры, мобильный интернет
  makeschool_beyond_platformtext: Современные веб-браузеры
  appinventor_beyond_platformtext: Современный браузер + Android
  touchdevelop_beyond_platformtext: Современные браузеры, смартфоны, все устройства
  codehs_beyond_platformtext: Современные браузеры (требуется $$)
  udemy_beyond_platformtext: На базе онлайн-технологий
  lynda_beyond_platformtext: На базе онлайн-технологий (требуется $$)
  edx_beyond_platformtext: Современные браузеры
  coursera_beyond_platformtext: Современные браузеры
  udacity_beyond_platformtext: Современные браузеры
  teachingtree_beyond_platformtext: На базе онлайн-технологий
  kodu_beyond_platformtext: Windows, xBox
  cargobot_beyond_platformtext: iPad
  kidsruby_beyond_platformtext: Настольная установка
  w3schools_beyond_platformtext: Современные веб-браузеры
  codeavengers_beyond_platformtext: Современные веб-браузеры
  mozilla_beyond_platformtext: Современные веб-браузеры
  codecombat_beyond_platformtext: На базе онлайн-технологий (Firefox, Chrome, Safari,
    IE9 +)
  codea_beyond_platformtext: iPad
  lego_beyond_platformtext: Покупка робота
  finch_beyond_platformtext: Покупка робота
  arduino_beyond_platformtext: Веб-браузер, а затем приобрести комплект
  processing_beyond_platformtext: Современные веб-браузеры
  alice_beyond_platformtext: Windows или Mac (требуется установка)
  sphero_beyond_platformtext: Покупка робота
  codeorg_beyond_shortdescription: Учитесь программировать с Марком Цукербергом и
    Angry Birds!
  khan_beyond_shortdescription: Учитесь рисовать в JavaScript
  tynker_beyond_shortdescription: Веселый и занимательный курс для учеников 4-8 классов
  scratch_beyond_shortdescription: Создавайте интерактивные игры, рассказы и анимации.
  lightbot_beyond_shortdescription: Игра для обучения понятиям кодирования
  codecademy_beyond_shortdescription: Изучайте программирование в JavaScript, в веб-браузере
  kodable_beyond_shortdescription: Весёлые игры для iPad для обучения основам программирования
  scratchjr_beyond_shortdescription: 'Создавайте интерактивные истории и игры с помощью
    ScratchJr. '
  hopscotch_beyond_shortdescription: Обучайтесь визуальному программированию на iPad
  pocketcode_beyond_shortdescription: Создайте игру на вашем смартфоне и поделитесь
    ею с друзьями!
  groklearning_beyond_shortdescription: Введение в программирование на Питоне
  hacketyhack_beyond_shortdescription: Обучайтесь Ruby с нуля
  robomind_beyond_shortdescription: Напишите код для виртуального робота
  makeschool_beyond_shortdescription: Создайте игру для iPhone за один час
  appinventor_beyond_shortdescription: Сделайте своё собственное приложение! (Только
    для Android)
  touchdevelop_beyond_shortdescription: Кодируйте мобильные приложения прямо на вашем
    телефоне, планшете или ноутбуке
  codehs_beyond_shortdescription: Познакомьтесь с программированием на JavaScript
    в занимательной визуальной среде
  udemy_beyond_shortdescription: Десятки онлайн-курсов программирования
  lynda_beyond_shortdescription: Десятки онлайн-курсов программирования
  edx_beyond_shortdescription: Самый популярный курс Гарвардского университета
  coursera_beyond_shortdescription: Начните обучение с курса CS101
  udacity_beyond_shortdescription: Начните обучение с курса CS101
  teachingtree_beyond_shortdescription: 'Знания онлайн: быстро и неограниченно'
  kodu_beyond_shortdescription: Создайте трехмерный игровой мир
  cargobot_beyond_shortdescription: Программирование руки-робота на вашем iPad
  kidsruby_beyond_shortdescription: Научитесь программированию с помощью языка Ruby
  w3schools_beyond_shortdescription: Научитесь создавать веб-сайты
  codeavengers_beyond_shortdescription: Научитесь писать код для игр и веб-сайтов
  mozilla_beyond_shortdescription: Создавайте и делитесь веб-страницами
  codecombat_beyond_shortdescription: Для того, чтобы выиграть, сыграйте в игру и
    научитесь языку JavaScript
  codea_beyond_shortdescription: Создавайте приложения на вашем iPad
  lego_beyond_shortdescription: Создайте робота и напишите для него программу
  finch_beyond_shortdescription: Робот для обучения информатике
  arduino_beyond_shortdescription: Изучайте Arduino - программируемый компьютер.
  processing_beyond_shortdescription: Обучайтесь языкам для обработки данных
  alice_beyond_shortdescription: Обучайте программированию в трехмерной среде
  sphero_beyond_shortdescription: Уроки SPRK позволят детям пройти интенсивный курс
    по программированию роботов, одновременно улучшая их навыки в математике и точных
    науках.
  codeorg_beyond_longdescription: 'Узнайте основные понятия информатики, используя
    визуальное программирование. Вам предоставляются 3 курса, в каждом из которых
    15-20 уроков, состоящих из упражнений без компьютера, а также увлекательных игровых
    видео-лекций в которых учувствуют: Билл Гейтс, Марк Цукерберг, Angry Birds ("Сердитые
    птицы") и Plants vs. Zombies ("Растения против зомби"). Познакомьтесь с циклами,
    операторами ветвления, функциями, и основами алгоритмов.'
  khan_beyond_longdescription: Изучите основы программирования на JavaScript при создании
    смешных рисунков с вашим кодом. Изучайте самостоятельно или вместе с одноклассниками!
  tynker_beyond_longdescription: Tynker делает изучение программирования интересным
    и легким, и  визуальным. Дети создают игры и мобильные приложения, используя блоки
    кода. При этом отпадает необходимость изучать синтаксис программирования. Дети
    сразу воплощают свои идеи в анимированных историях и математических выражениях
    - это способствует прогрессивному обучению. Обучая основам, Tynker также знакомит
    детей с более сложными понятиями, такими как синтаксическое программирование.
  scratch_beyond_longdescription: Со Scratch вы сможете создать свои собственные интерактивные
    игры, рассказы, анимации &mdash; и поделиться ими с друзьями. Начните с анимации
    вашего имени, создайте поздравительную открытку или сделайте игру.
  lightbot_beyond_longdescription: Пойми суть логики программирования, начиная с самых-самых
    основ программирования для детей от 4 лет, на операционных системах iOS или Android
    (или в веб-браузере). Узнай, как выстраивать последовательность команд, определять
    паттерны, использовать процедуры и применять циклы!
  codecademy_beyond_longdescription: Codecademy - это интерактивный вводный курс в
    основы информатики, в котором студенты обучат вас основам программирования с помощью
    JavaScript, языка программирования, используемого десятками миллионов студентов
    по всему миру. Мы подготовили для вас испытание Час Кода, в ходе которого вы без
    излишнего стресса пройдете тесты, изучите слайды, а в конце выполните проект для
    студентов.
  kodable_beyond_longdescription: Kodable - это игра для iPad, которая знакомит детей
    от 5 лет основам программирования. Присутствие учителя или родителей необязательно,
    но приветствуется.
  scratchjr_beyond_longdescription: ScratchJr это начальный язык программирования,
    который позволяет детям создавать собственные интерактивные истории и игры. Дети
    будут составлять графические блоки команд, чтобы заставить персонажей двигаться,
    прыгать, танцевать и петь
  hopscotch_beyond_longdescription: Учебник для iPad с использованием языка программирования
    Hopscotch. Ученики будут создавать игры и программы на своих планшетах, работая
    индивидуально или в малых группах (до 3 учеников на устройство).
  pocketcode_beyond_longdescription: Создайте вашу собственную игру на смартфон с
    помощью карманного кода! Помогите парашютисту Стиву доставить посылки. Вы можете
    поделиться им с друзьями и другими пользователями, чтобы попробовать!
  groklearning_beyond_longdescription: Вводный курс в язык программирования Python
    для тех, кто не имеет опыта программирования. Наше уникальное сочетание базового
    материала с интересными задачами поможет разобраться как в языке Python, так и
    с самим программированием в целом. Мы уже использовали эти учебные материалы с
    учениками разного возраста и с разным базовым уровнем и убеждены, что они подойдут
    и вам.
  hacketyhack_beyond_longdescription: 'Hackety Hack научит вас основам программирования
    с самого начала. Для этого урока не требуется предыдущего опыта в программировании!
    С Hackety Hack вы изучите язык Ruby, который используется для различных типов
    программ, включая программы для настольных компьютеров и вебсайты. [Примечание:
    требуется установка программы]'
  robomind_beyond_longdescription: 'Ученики изучают основы программирования, управляя
    своим собственным виртуальным роботом. Этот онлайн урок содержит короткие презентации,
    фильмы, тесты, и автоматические подсказки для помощи с упражнениями по программированию. '
  makeschool_beyond_longdescription: Уже знаете немного о ObjectiveC? Тогда научитесь
    создавать игру для iPhone за один час! Мы покажем, как можно спроектировать, запрограммировать,
    протестировать и поиграть в игру в своем браузере, а затем поделиться этой игрой
    с друзьями на Facebook! Предыдущий опыт разработки приложений для iPhone не нужен.
    Необходимо знать что такое переменные, методы и объекты.
  appinventor_beyond_longdescription: Развлекательные, короткие видео-уроки покажут
    вам как создать три простых приложения для Android телефона или планшета. Они
    предназначены как для новичков, так и для опытных учеников. Эти уроки Часа кода
    помогут начать программирование собственных приложений. Также, вы сможете поделиться
    своими творениями с друзьями! Эти уроки подходят как для индивидуальной, так и
    групповой работы с учителем.
  touchdevelop_beyond_longdescription: TouchDevelop позволяет создавать программы
    на iPad, iPhone, Android, PC, Mac, Windows Phone. Наш сенсорный редактор сделает
    программирование весёлым даже на телефоне или планшете!
  codehs_beyond_longdescription: 'Изучайте основы программирования с собакой Карел
    - это весёлое, доступное и визуальное вступление в программирование, где команды
    для компьютера, используются как команды для собаки. Этот урок лучше изучать с
    учителем, но можно и самостоятельно. [Примечание: требуется оплата]'
  udemy_beyond_longdescription: 'Неважно, видели ли вы когда-нибудь хоть одну строчку
    кода или, наоборот, программирование является вашей работой, у Udemy есть для
    вас курс, который преподают профессиональные инструкторы. [Внимание: требуется
    оплата]'
  lynda_beyond_longdescription: 'Узнайте, как писать код и разрабатывать веб-приложения,
    начиная с самых основ объектно-ориентированного программирования на языках C,
    С ++, и Java. Наши уроки помогут вам научиться разрабатывать мобильные приложения,
    работать с PHP и базами данных MySQL, познакомиться с языком статистической обработки
    данных R и многое другое. [Примечание: требуется оплата]'
  edx_beyond_longdescription: CS50x это введеине в интеллектуальную сферу информатики
    и искусства программирования для студентов различных специальностей от Гарвардcкого
    Колледжа. Курс изучает такие темы как абстрация, алгоритмы, структуры данных,
    инкапсуляция, управления ресурсами, безопасность, разработка программ и веб-приложений.
    В курсе используются такие языки как C, PHP и JavaScript, а также SQL, CSS и HTML.
    Очный курс CS50x является вторым по массовости курсу Гарварда.
  coursera_beyond_longdescription: 'Курс CS 101 от Стэнфордского университета преподает
    Ник Парлан (бесплатно!). CS101 учит базовым понятиям информатики для аудитории
    без предварительной подготовки. Можно экспериментировать с короткими фрагментами
    кода и пробовать исследовать возможности и ограничения компьютеров. CS101 также
    знакомит с общими основами современной компьютерной техники: что такое компьютер,
    его аппаратное и программное обеспечение, что такое интернет. Курс не требуется
    предварительных знаний, кроме умения пользоваться браузером.'
  udacity_beyond_longdescription: В этом курсе вы изучите базовые понятия информатики
    и научитесь писать собственные программы на примере разработки поискового робота.
    Для обучения не требуется предварительный опыт программирования. Добро пожаловать
    начинающим! По завершении курса, вы изучите основы информатики и сможете писать
    программы на языке Python для решения ваших собственных задач. Этот курс может
    служить основой для более сложных курсов по информатике.
  teachingtree_beyond_longdescription: TeachingTree является открытой платформой,
    которая позволяет организовывать учебные материалы. Нашей целью является предоставление
    ученикам легкого доступа к индивидуальным материалам, чтобы они могли изучить
    отдельные концепции информатики. Мы приглашаем всех размещать видео и добавлять
    к ним теги концепций.
  kodu_beyond_longdescription: Kodu позволяет создавать игры для компьютера или XBox
    с помощью простого визуальнго языка программирования. Kodu можно использовать
    для обучения изобретательности, навыков решения задач, создания сюжетных историй,
    а также программирования. Kodu доступен для каждого, кто хочет создать игру, вне
    зависимости от возраста и предварительных знаний. Для компьютера Kodu можно скачать
    бесплатно. Kodu для XBox доступен в США через XBox Marketplace, в Indie Games
    channel стоимостью $5.
  cargobot_beyond_longdescription: Cargo-Bot (Грузовой робот) это головоломка, в которой
    вы должны научить робота как передвигать ящики. Звучит просто, не так ли? Здесь
    есть 36 сложнейших задач, захватывающая музыка и удивительная графика. Вы можете
    даже записать свое решение и выложить его на YouTube, чтобы поделиться со своими
    друзьям.
  kidsruby_beyond_longdescription: 'Создавайте игры, развлекайтесь, или облегчайте
    себе работу над домашними заданиями с помощью Ruby! Просто скажите родителям и
    учителям, что вы изучаете язык программирования Ruby... ;) Это бесплатно и будет
    работать на любом компьютере. [Примечание: требуется установка программы]'
  w3schools_beyond_longdescription: Научитесь создавать веб-сайты на своем компьютере.
    Обучитесь основам серверов менее чем за один день. Научитесь присоединять базы
    данных к вашему веб-сайту
  codeavengers_beyond_longdescription: Создавайте игры, приложения и веб-сайты. Разработано
    экспертами, с идеальным для новичков уровнем сложности, понятными инструкциями
    и необходимой помощью. Наши курсы HTML, CSS и JavaScript включают в себя задания
    по созданию кода и игры для повторения, делая обучение веселым и эффективным для
    всех возрастов.
  mozilla_beyond_longdescription: Thimble делает создание и публикацию веб-сайтов
    до смешного простым. Пишите и редактируйте HTML и CSS прямо в вашем браузере,
    и используйте возможность немедленного предварительного просмотра проделанной
    вами работы. Размещайте и делитесь законченной работой одним нажатием мыши. Идеальное
    решение как для новичков, так и профессионалов.
  codecombat_beyond_longdescription: Играйте в роли Волшебника, используя код (заклинания),
    чтобы управлять вашими героями, передвигаться по лабиринтам, побеждать огров,
    запутывать противников и спасать друзей! Обучитесь JavaScript в этой веб-игре
    HTML 5 для абсолютных новичков.
  codea_beyond_longdescription: Codea для iPad позволяет создавать игры и симуляции
    &mdash; или реализовывать любые визуальные идеи. Превратите свои мысли в интерактивные
    объекты, которые используют возможности iPad такие как мультитач и акселерометр.
    Мы считаем, что Codea является самым красивым редактором кода, и к тому же простым
    в использовании. Codea создан для того, чтобы вы могли докоснуться до вашего кода.
    Хотите изменить число? Нажмите и перетащите. Как насчет цветов или изображений?
    Дотроньтесь, чтобы вызвать визуальный редактор, где можно выбрать то, что вы хотите.
  lego_beyond_longdescription: Создайте маленьких, настраиваемых и программируемых
    роботов используя конструктор LEGO.
  finch_beyond_longdescription: Finch - это новый робот для обучения информатике.
    Его разработали в результате четырехлетних исследований в лаборатории CREATE в
    университете Карнеги - Меллон. Finch создан для увлекательного ознакомления с
    искусством программирования. Он понимает больше десятка языков и сред программирования,
    включая несколько таких, которые подойдут для младших учеников в возрасте от 8
    лет. Finch разработан для того, чтобы позволить ученикам создавать интерактивные
    программы.
  arduino_beyond_longdescription: Arduino - это популярная платформа, которая позволяет
    художникам и дизайнерам работать с настоящими сенсорами, светодиодами и многим
    другим. Sparkfun Virtual Sandbox научит программировать используя Arduino прямо
    в вашем браузере.
  processing_beyond_longdescription: Processing - это язык программирования, среда
    разработки, и онлайновая сообщество. Начиная с 2001 года, Processing способствует
    обучению информатике в контексте визуального искусства и технологий. Изначально,
    он был создан для разработки программных макетов и преподавания основ программирования
    в графическом аспекте, теперь Processing превратился в инструмент разработки для
    профессионалов. На сегодняшний день десятки тысяч учеников, студентов, художников,
    дизайнеров, исследователей, и любителей используют Processing для обучения, создания
    прототипов, и проектов.
  alice_beyond_longdescription: Используя инновационную среду программирования для
    создания 3D-анимации, проект Alice предлагает инструменты и учебные материалы
    для обучения вычислительному мышлению, навыкам решения задач и программированию
    для учеников разного возраста и уровней.
  sphero_beyond_longdescription: Неважно, являетесь ли вы педагогом или родителем,
    уроки SPRK позволят детишкам пройти интенсивный курс по программированию роботов,
    одновременно улучшая их навыки в математике и точных науках.
  compatibility_https_header: Пожалуйста, включите HTTPS для Code.org.
  compatibility_https_message: Чтобы повысить безопасность, мы переходим на HTTPS
    с %{https_date}. Вы не сможете получить доступ к Code.org после этой даты. <a
    href='%{it_requirements_url}'> Нажмите здесь</a>, чтобы узнать как включить HTTPS
    для Code.org.
  compatibility_https_hide_this_warning: Скрыть это предупреждение
  starwars_shortcode: sw
  mc_shortcode: mc
  frozen_shortcode: frzn
  hourofcode_shortcode: code
  flappy_shortcode: взмах крыльев
  infinity_shortcode: inf
  playlab_shortcode: играть
  artist_shortcode: art
  og_title: Every child deserves opportunity
  og_description: Every student in every school deserves the opportunity to study
    computer science.
  volunteer_engineer_submission_update_information: Update your information
  dashboard_announce_message: '<b>December 16, 2015</b> - Thank you for participating
    in the Hour of Code 2015! Tracking and saving progress have now resumed in all
    Code Studio tutorials and courses. Note: Code.org offices will be closed December
    19 - January 3. Please expect delayed answers to any questions you submit until
    January 4.'
  dashboard_announce_button_text: Learn more<|MERGE_RESOLUTION|>--- conflicted
+++ resolved
@@ -323,13 +323,8 @@
   starwars_javascript_start_button: Попробуйте сейчас
   starwars_blocks_title: Блоки
   starwars_blocks_description: Используйте переносные блоки.
-<<<<<<< HEAD
   starwars_blocks_specs: На разных языках | Современные браузеры, смартфоны, планшеты
     | Возраст 6-10 лет
-=======
-  starwars_blocks_specs: Many languages | Modern browsers, smartphones, tablets |
-    Ages 6-10
->>>>>>> d2c4eb48
   starwars_blocks_start_button: Подробнее
   starwars_watch_videos: Прежде чем начать, посмотрите одно их этих вдовнохвляющих
     видео
@@ -343,12 +338,8 @@
     приключениях в мире Minecraft.
   mc_gradelevel: Возраст 6+
   mc_platformtext: Современные браузеры, смартфоны, планшеты
-<<<<<<< HEAD
   mc_specs: На разных языках | Современные браузеры, смартфоны, планшеты | Возраст
     6 лет и старше
-=======
-  mc_specs: Many languages | Modern browsers and tablets | Ages 6+
->>>>>>> d2c4eb48
   minecraft_subtitle: Час Кода Minecraft
   volunteer_engineer_submission_title: Вдохновить учеников и волонтеров на участие
     в образовательной программе "Час кода".
