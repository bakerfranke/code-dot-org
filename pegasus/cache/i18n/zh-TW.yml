---
zh-TW:
  hour_of_code: 一小時玩程式
  hello: Hello world
  'yes': 是
  'no': 否
  select_language: 請選擇您的語言
  upgrade_ie_message: Code.org 將不提供 Internet Explorer 8、 9 和 10 的支援。請升級到較新版本的瀏覽器。
  upgrade_ie_message_csedweek: CSEdWeek.org 將不提供 Internet Explorer 8、 9 和 10 的支援。請升級到較新版本的瀏覽器。
  upgrade_ie_link: 進一步了解
  en: 計算機科學
  computer_science_edweek: 計算機科學教育週
  csedweek_dates: 2018 年 12 月 3-9 日
  csedweek_banner_hoc: '<a href="http://hourofcode.com" style="color: white; text-decoration:underline;
    font-weight:bold">一小時玩程式</a>活動即將開始。所有的教師以及召集人，趕快<a href="http://hourofcode.com"
    style="color: white; text-decoration:underline; font-weight:bold">開始計畫您的活動吧！</a>'
  csedweek_banner_teachers: '<a href="/csteacher" style="color: white; text-decoration:
    none; font-weight: 400">您是教電腦或資訊科學的老師嗎？請看看其它 CSEdWeek 的資源</a>'
  n_have_learned_an_hoc: "<h1>立刻嘗試</h1><h3> # 人已體驗的</h3><h2>一小時玩程式活動</h2>"
  anybody_can_learn: 任何人都可以學習。
  learn_now: 現在就開始學習
  petition_message: 每個在學校的學生都應該有機會學習計算機科學
  petition_sign_message: '如果您同意，請簽署您的名字。目前已有 # 人簽署。'
  petition_sign_message_support: '如果您支持我們的理想，請在此簽署您的名字。目前已有 # 人簽署。'
  petition_join_others: '目前已有 # 人簽署。'
  name: 你的名字
  email: 電子郵件
  zipcode: 郵遞區號或國家
  submit: 提交
  twentyhours_heading: 試試我們的計算機科學課程簡介
  twentyhours_text: 完成您的第一個小時的程式設計課程了嗎？在此後續課程中你可以瞭解更多資訊科學和程式設計的核心觀念。
  og_title: Code.org：每個人都可以學習
  og_title_soon: 一小時玩程式（Hour of Code）活動來囉
  og_title_here: 快來參加一小時玩程式（Hour of Code）活動！
  og_description: 每一個學校的每一個學生都應該要有學習計算機科學的機會。
  og_description_celeb: 試試新的教程，為你或你的班級贏得與名人視訊聊天的機會！
  csedweek_og_title: 計算機科學教育週
  csedweek_og_description: 2018 年 12 月的 3-9 日。計算機科學是每一個學生都要學習的基礎。
  csedweek_og_description_soon: 一小時玩程式活動即將在 2018 年 12 月 3 - 9 日進行。計算機科學是每一個學生都要學習的基礎。
  csedweek_og_description_here: 一小時玩程式（Hour of Code）活動來囉。計算機科學是每個學生都有具備的基礎知識喔。
  hoc2014_heading: 加入<a href="http://hourofcode.com">一小時的程式設計課程</a> <br/>，2014 年 12
    月 8 日至 14 日 <br/>
  hoc2014_students: 所有學生
  hoc2014_try: 試一試
  hoc2014_teachers: 教師
  hoc2014_host: 舉辦活動
  hoc2014_everyone: 任何人
  hoc2014_support: 支援 &#x25BE;
  hoc2014_whatishoc: 一小時玩程式（Hour of Code）是什麼？
  csedweek_map_header: "# 個計算機科學教育週 / 一小時玩程式活動在全球"
  csedweek_map_signup: 註冊您的活動
  csedweek_map_search_placeholder: 搜尋一小時玩程式活動
  csedweek_map_search_search: 搜尋
  csedweek_map_search_reset: 重置
  csedweek_map_legend_title: 圖例
  csedweek_map_legend_event: 一小時玩程式活動
  csedweek_map_legend_cs_tech_jam: 特別活動
  cded_sign_up: 註冊
  cded_try_it: 試一試
  try_now: 快來試試
  california_heading: 邀請你的學校推展計算機科學教育
  california_text: 任何教師都可以利用我們的<a href='http://studio.code.org/'>免費課程</a>。任何小學都都可以<a
    href='http://code.org/educate/k5'>教授計算機科學</a>。誠摯邀請中學以上的學校<a href='http://code.org/educate/districts'>與我們合作。
  california_button: 繼續學習
  flappy_heading: Flappy Birthday to Code.org
  flappy_text: Code.org 滿 1 歲囉。<br/> <br/>藉著您製作自己的客製化<b>像素鳥</b> 遊戲和我們一起慶祝。撰寫您自己的程式規則，並與朋友們分享！
  view_english_site: 檢視英文網站
  non_english_tutorials: 教程已被翻譯成多種語言：
  write_your_first_program: 編寫您的第一個電腦程式
  learn_cs_concepts: 使用拖曳程式積木的方式來學習計算機科學的基本概念。這是一個遊戲式、自學式的教程，由比爾 · 蓋茨、馬克 · 佐柏克、憤怒鳥和植物大戰僵屍所主演。在這個課程中您將學到重複迴圈、如果陳述式、和基礎的演算法。
  all_ages: 所有年齢
  beginner: 基礎
  n_participants: "# 名參與者"
  go: 開始
  thank_you_: 謝謝！
  congratulations: 恭喜你！
  congratulations_on_completing_hoc: 恭喜你完成了一小時玩程式活動
  congratulations_volunteer: 恭喜：你已經體驗過一小時的程式設計課程了，現在你可以<a href="https://code.org/volunteer">報名成為志工</a>來幫助學生學習一小時玩程式課程。
  congratulations_on_completing_course: 恭喜你完成了 %{course}
  congrats_next_tutorials_title: 畢業到下一級別
  congrats_next_tutorials_desc: 試試這些簡短的、不到 1 小時的教程，或是試試<a href="%{current_path}/next">合作夥伴的教程</a>。
  get_a_certificate_of_achievement: 獲取成就證書
  view_course: 檢視課程
  view_unit: 檢視單元
  make_app: 製作一個 app
  congrats_guest_speaker_title: 為你的教室找尋一名客座講師
  congrats_guest_speaker_desc: 可喜可賀，你的學生已經完成了計算機科學課程了，考慮看看邀請一個客座講師到你的教室，讓他們能把計算機科學與真實世界相連結。你可以使用我們的志工地圖來聯絡本地志工到你的班級；或者，搜尋其他國家的學生或科技專家並透過遠端視訊的方式啟發你的學生。
  congrats_guest_speaker_cta: 尋找一位客座講師
  congrats_third_party_title: 把你學到的新技能用在應用程式和網站上
  third_party_gradelevel_kto8: 年級 K-8
  third_party_gradelevel_kto2: 年級 K-2
  third_party_gradelevel_2to8: 年級 2-8
  third_party_gradelevel_4to12: 年級 4-12
  third_party_gradelevel_5to12: 年級 5-12
  third_party_gradelevel_6plus: 年級 6+
  third_party_gradelevel_8plus: 年級 8+
  third_party_platform_all: 平台：Web，ipad 和 Android
  third_party_platform_mobile: 平台：iPad & Android
  third_party_platform_web: 平台：Web
  third_party_price_varies: 價格：視方案決定
  third_party_price_free: 價格：免費
  third_party_price_299: 價格：$2.99/下載
  third_party_price_individual: 個別價格︰ 免費試用 & 25 美元 / 月
  third_party_price_school: 學校價格：免費方案、專業方案 $2, 500+
  third_party_tynker_desc: Tynker 的創意計算平臺透過樂趣、直觀和富有想像力的方式，來培養孩子的計算思維以及編程技巧。我們創新的視覺化編程語言、互動式自學課程，和以遊戲為基礎的編程活動，可以提供簡單易懂的程式設計介紹，使孩童更具創新和創造能力。
  third_party_tynker_btn_curriculum: 試試給學齡前幼童的 Tynker 課程
  third_party_tynker_btn_site: 造訪 Tynker
  third_party_scratchjr_desc: Scratch Jr 是讓幼童 （5-7 歲） 能夠創建他們自己的互動故事和遊戲的入門級程式語言。幼童只需拖曳積木組合成程式堆，就能使角色移動、跳躍、
    跳舞和唱歌。兒童可以用繪圖編輯器修改角色，或是加入他們自己的聲音和音效，甚至添加自己的照片，然後使用程式積木來讓他們的角色更生動寫實。
  third_party_scratchjr_btn_curriculum: 下載 Scratch. Jr 課程
  third_party_scratchjr_btn_site: 造訪 Scratch Jr.
  third_party_scratch_desc: 透過 Scratch，你可以撰寫自己的互動故事、遊戲和動畫程式，並分享你的創作給社群的其他人。Scratch
    協助年輕朋友學習如何有創意的思考、系統化的理性思維和協作的工作，這些都是 21 世紀生活中必要技能。
  third_party_scratch_btn_curriculum: 下載 Scratch 課程
  third_party_scratch_btn_forum: Scratch Educator Forum
  third_party_scratch_btn_site: 造訪 Scratch
  third_party_lightbot_desc: 在Lightbot中，學生們必須撰寫機器人程式來解決難題。學生們會在瀏覽器中 （需要 Flash Player），或在
    Android 或 iOS 設備上玩遊戲。學生們會從 Lightbot 中初始的"基本"級別開始遊戲。他們將學會如何告訴電腦執行一系列的基本命令，並因此體驗到編寫電腦程式後所發生的歷程。
  third_party_lightbot_btn_curriculum: 下載 Lightbot 課程
  third_party_lightbot_btn_site: 造訪 Lightbot
  third_party_khan_desc: 學習如何使用 JavaScript & ProcessingJS 來進行編寫繪圖、 動畫和遊戲的程式，或學習如何用
    HTML 和 CSS 製作網頁。你可以分享你創造的東西，或者探索別人的創作，彼此互相學習！
  third_party_khan_btn_learn: 在 Khan Academy 學習 CS
  third_party_khan_btn_forum: Khan Academy CS Forum
  third_party_appinv_desc: MIT（麻省理工學院）Inventor App是使用程式設計塊為介面的程式設計工具，該工具允許每個人，甚至新手，開始著手撰寫程式和建構功能齊全的應用程式在Android
    設備上。MIT APP Inventor新手可以有設計在一個或小於一個小時內的時間，完成他們第一個應用程式，並可以比用更傳統的、 基於文本的語言程式用更少的時間建立更複雜的應用程式。
  third_party_appinv_btn_curriculum: 下載 App Inventor 2 的課程
  third_party_appinv_btn_forum: App Inventor 2 論壇
  third_party_appinv_btn_site: 造訪 App Inventor 2
  third_party_codehs_desc: CodeHS 介紹了程式積木相關視頻短片、 代碼範例和大量的程式設計練習，讓初學者操作學習編碼時能更富樂趣與無障礙。
    CodeHS 也提供學校與教師課程，教學工具和專業的開發。個別的學習者，你可以從網路導師中獲得所需的協助或指導。
  third_party_codehs_btn_try: 更多的計算機科學學習管道（給學校）
  third_party_codecademy_desc: 我們正在重新思考教育的本質。網路幾乎顛覆了所有事情 - 商業、社交、健康…太多太多了。我們正在建立世界需要的一種教育
    - 第一個真正的網路教育。
  third_party_codecademy_btn_curriculum: 下載 Codecademy 的課程
  third_party_codecademy_btn_site: 造訪 Codecademy
  third_party_organization: 組織
  third_party_curriculum: 課程
  third_party_pricing: 價格
  third_party_cost_free: 學生和教師免費
  third_party_cost_5permonth: 每課程 5 美元/月
  third_party_cost_299: 2.99 美元/下載
  third_party_cost_free_399: 免費試用，美金 399 元 / 每班級
  third_party_cost_free_2: 免費試用，美金 2 元 / 每學生
  third_party_cost_free_10: 免費試用，美金 9.99 元 / 每月
  third_party_desc_5_4to8: 約 5 堂課，適合年級 4-8
  third_party_desc_10to12_kto3: 約 10-12 堂課，適合年級 K-3
  third_party_desc_11_kto5: 約 11 堂課，適合年級 K-5
  third_party_desc_10to12_kto5: 約 10-12 堂課，適合年級 K-5
  third_party_desc_40_4to8: 超過 40 個堂課，適合年級 4-8
  third_party_desc_dozens_kto8: 10 多堂課，適用年級 K-8
  third_party_desc_10to15_3to12: 約 10-15 堂課，適合年級 3-12
  third_party_desc_25to40_3to12: 約 25 - 40 堂課，適合年級 3-12
  third_party_desc_20_2to8: 約 20 個課程，適合年級 2-8
  third_party_desc_7to22_5to12: 約 7-12 堂課，適合年級 5-12
  third_party_desc_20_4to12: 超過 20 個堂課，適合年級 4-12
  enter_valid_age: 請選擇一個有效的年齡
  enter_valid_email: 請輸入一個有效的電子信箱
  get_a_certificate_message: 我們將會寄送給您一份證書，以及有關<a href='/learn/beyond'>一小時課程後的學習</a>的相關訊息。
  get_a_certificate_message_after: 點擊證書可以下載或列印。現在，繼續我們的<a href='http://studio.code.org'>其它課程</a>，或點擊<a
    href='/learn/beyond'>超越一小時玩程式</a>以觀看更多學習內容。
  thanks_for_submitting: 感謝您的提交！
  if_you_enjoyed: 如果你喜歡這樣的學習方式，不妨邀請你的朋友一起體驗！我們希望全世界都能學習。
  personalize_certificate: 在證書上留下你的英文姓名
  share_achievement: 分享你的成就
  beyond_hour_message: 繼續<a href='http://studio.code.org'>其它的課程</a>，或前往<a href='/learn/beyond'>超越一小時玩程式</a>觀看更多可學習的項目。
  leaderboards_for_hoc: 一小時玩程式的排行榜。
  support_url: http://support.code.org
  country: 國家
  city: 城市
  gender: 性別
  boys: 男生
  girls: 女
  give_my_hour: 把我的一小時交給：
  girls_team: 女生組
  boys_team: 男生組
  tell_the_world: 告訴全世界！
  thanks_for_voting: 感謝您的投票！
  share_on_facebook: 在 Facebook 上分享
  share_on_twitter: 在 Twitter 上分享
  beyond_an_hour: 超越一小時玩程式
  get_started: 開始
  i_agree: 我同意
  participant_select: "-- 選擇 --"
  participant_student: 學生
  participant_parent: 家長
  participant_educator: 教育人員
  participant_engineer: 軟體工程師
  participant_other: 以上皆非
  print_all: 全部列印
  print_ice_art: 列印你的作品
  create_art_with_zombie: 或和殭屍創作先進藝術作品
  i_am_a: 我是
  never_spam: 我們永遠不會發送垃圾郵件
  enter_country: 如果在美國以外，輸入您的國家
  used_infrequent_updates: 僅用在更新通知
  privacy_practices_children: 參閱我們的兒童隱私政策
  petition_thankyou: 感謝你在請願書上簽名
  continue_learning_header: 在一小時後繼續學習程式
  continue_learning_body: 這裡有很多的選項，你可以選擇在線上、在本地學校，或是夏令營中學習。
  learn_code_studio: 試試 Code.org 裡的課程
  learn_next_level: 體驗其他的 Code.org 課程
  learn_online: 試試其它的線上課程
  learn_classes: 尋找本地的教室
  learn_back_to_minecraft: 進一步了解 Minecraft
  hoc_is_here: "#HourOfCode 又來啦，就在 12 月的 5-11 日。https://youtu.be/KsOIlDT145A。"
  just_did_hoc: '我完成了 #HourOfCode - 快來看看吧！ @codeorg'
  just_did_course1: 我剛完成了課程 1 - 快來瞧瞧！@codeorg
  just_did_course2: 我剛完成了課程 2 - 快來瞧瞧！@codeorg
  just_did_course3: 我剛完成了課程 3 - 快來瞧瞧！@codeorg
  just_did_course4: 我剛完成了課程 4 - 快來瞧瞧！@codeorg
  just_did_coursea: 我剛完成了課程 A - 快來瞧瞧！@codeorg
  just_did_courseb: 我剛完成了課程 B - 快來瞧瞧！@codeorg
  just_did_coursec: 我剛完成了課程 C - 快來瞧瞧！@codeorg
  just_did_coursed: 我剛完成了課程 D - 快來瞧瞧！@codeorg
  just_did_coursee: 我剛完成了課程 E - 快來瞧瞧！@codeorg
  just_did_coursef: 我剛完成了課程 F - 快來瞧瞧！@codeorg
  just_did_accelerated: 我剛完成了快速入門課程 - 有空你也來看看吧！@codeorg
  just_did_hoc_donor: '我剛才做了個 #HourOfCode - 快來瞧瞧（特別感謝 %{donor_twitter} 對 @codeorg
    的支持）'
  just_did_course_donor: 我剛完成了 %{course} - 快來瞧瞧（特別感謝 %{donor_twitter} 對 @codeorg 的支持）
  twitter_teach_cs: 每 10 人就有 9 人同意學校應該教計算機科學。http://youtu.be/nKIu9yen5nc，造訪 https://code.org/。
  twitter_cs_foundational: 計算機科學是適合每一個學生學習的基礎觀念。https://youtu.be/QvyTEx1wyOY
  learn_hoc: 學習一小時的程式設計
  beyond_hoc: 超越一小時玩程式
  what_gender: 您的性別是？
  girl: 女
  boy: 男生
  help_recruit_coders: 協助我們為你的團隊招募更多的程式設計師！
  help_recruit: 幫我們招募更多的程式設計師！
  lines_of_code: 目前為止已寫了超過 <b># 行程式碼</b>。
  lines_of_code_alt: 學生們已寫了 <b>#</b> 行程式碼
  who_has_done_hoc: '誰完成了 #HourOfCode？ @codeorg'
  who_has_done_hoc_donor: '誰完成了 #HourOfCode？（感謝 %{donor_twitter} 對 @codeorg 的支持）'
  hoc_leaderboards: 一小時玩程式的排行榜
  students_and_lines: "%{students} 名學生已完成「一小時玩程式」課程，共撰寫了 %{lines} 行程式碼。"
  start_hoc: 馬上開始「一小時玩程式」
  contact_form_topic_press: 新聞 / 媒體（採訪或演講活動）
  stats_nina: "「每一天學生都 100% 投入。」Nina Nichols Peery，老師"
  stats_student: "「這可是<b>一生只有一次</b>的難得機會。」Mariana Alzate，五年級學生"
  stats_michael: "「我<b>從來沒有</b>看過我的學生們如些熱衷學習。」Frank Martinez，老師"
  studiobar_title: 探索 <a href='Http://studio.code.org'>Code.org 上的課程</a>
  studiobar_title_nolink: 探索 Code.org
  studiobar_elementary_title: 國小課程
  studiobar_elementary_body: 我們為 K&#8209;5 設計的 3 個新課程
  studiobar_hoc_title: 一小時玩程式活動
  studiobar_hoc_body: 與憤怒鳥一起學習編程
  studiobar_flappy_title: 像素鳥程式
  studiobar_flappy_body: 製作和分享你自己的像素鳥遊戲
  studiobar_teacher_title: 為教師設計
  studiobar_teacher_body: 在你的教室介紹 Code.org
  studiobar_frozen_title: 一小時玩程式
  studiobar_frozen_body: 與安娜和艾莎一起打造出冬季仙境
  studiobar_donate_title: 贊助
  studiobar_donate_body: 你捐的每一分錢都能幫助一個孩子學習
  studiobar_shop_title: 商店
  studiobar_shop_body: 打破刻板印象，驕傲地穿戴我們的徽標。
  homepage_stats_students: 名美國學生擁有 Code.org 的帳戶
  homepage_stats_female: 名學生是女性
  homepage_stats_teachers: 名教師使用 Code.org
  homepage_stats_hourofcodde: 名來自世界各地的學生都參與過一小時玩程式（Hour of Code）活動
  homepage_stats_policy: 個州用政策來支持計算機科學
  homepage_stats_title: 我們正在翻轉
  homepage_hero_text_malala: "「我鼓勵世界各地的女孩都來參與一小時玩程式活動。」馬萊拉，諾貝爾和平獎得主。"
  homepage_hero_text_susan: "「如果你能改變科技，你也可以改變世界。」蘇珊，YouTube 執行長"
  homepage_hero_text_fistbump: "「不要只是在手機上玩遊戲，來寫程式吧。」歐巴馬，美國總統"
  homepage_hero_text_sheryl: "「我們的孩子（包括女孩子）需要學習計算機科學的機會。」謝麗爾，Facebook 營運長"
  homepage_hero_text_satya: "「計算機科學可以打開這個世界上最好的契機。」薩提亞，微軟執行長"
  homepage_hero_text_satya_new: |-
    &ldquo;Computer science empowers
    students to create the world of tomorrow.&rdquo;
    Satya, CEO of Microsoft
  homepage_hero_text_bosh: "「如果你學習編程，你就可以選擇自己人生的方向。」克里斯波什"
  homepage_hero_text_student1: "「這些技能已經改變了我的未來。更重要的是，它真的很有趣。」盧娜，國中一年級學生"
  homepage_hero_text_student2: "「我從來沒見過孩子們如此興奮地學習。」麥克，教師"
  homepage_hero_text_student3: "「計算機科學，是一門如果你沒試過，不會知道自己是不是會喜歡它的領域。」杰克遜，國小六年級學生"
  homepage_hero_text_student4: "「通過寫程式你可以做到任何想做的事情。」瑪雅，國小二年級學生"
  homepage_hero_text_student5: "「計算機科學不是別人的，是你的，它就在這裡，快開始吧。」杰拉爾多，教師"
  homepage_hero_text_teacher1: "「編寫程式的過程中會擦出創造、靈感、創新的火花，這都是任何職業不可或缺的。」弗洛雷蕯，教師"
  homepage_hero_text_teacher2: "「我所有的學生都投入、 參與了這個課程。」亞當，教師"
  homepage_hero_text_stat_loc: 850 萬名女孩已經參與了 Code.org 的程式設計活動
  homepage_hero_text_stat_students: 'Code.org 上已有 #student_count 個學生帳戶'
  homepage_hero_text_stat_served: '一小時玩程式：已有 #served 次參與'
  homepage_hero_hoc_is_coming: 一小時玩程式活動（Hour of Code）即將展開
  homepage_hero_hoc_is_here: 一小時玩程式活動（Hour of Code）來囉
  homepage_slot_text_hoc: 一小時玩程式活動
  homepage_slot_text_frozen: 與安娜與艾莎一同玩冰雪奇緣
  homepage_slot_text_teacher: 教師控制台
  homepage_slot_text_studio: 我們的所有教程
  homepage_slot_text_course4: 課程 4
  homepage_slot_text_shop: 商店
  homepage_slot_text_flappy: 一小時玩 Flappy
  homepage_action_text_hoc: 提供給所有學生的<br>一小時玩程式
  homepage_action_text_num_served: "# 人已體驗"
  homepage_action_text_join_us: 加入我們
  homepage_action_text_sign_up: 註冊
  homepage_action_text_try_it: 試一試
  homepage_action_text_volunteers: 徵求技術志工
  homepage_action_text_codevideo: 觀看影片
  homepage_action_text_teachervideo: 觀看影片
  homepage_action_text_watchvideo: 觀看影片
  homepage_action_text_girlvideo: 鼓勵女生參與
  homepage_action_text_learn: 開始學習
  homepage_action_text_signpetition: 在意願書上簽名
  homepage_action_text_wincelebritychat: 贏得與名人聊天的機會
  homepage_signpetition_dropdown: 我同意 &#x25BE;
  homepage_diversity_pledge: 承諾多樣性
  homepage_banner_text_prizes: '一小時玩程式（Hour of Code）又來囉，就在 12 月的 7 - 13 日。 '
  homepage_banner_link_prizes: '參加史上最大的學習盛會。 '
  homepage_banner_text_main: Code.org 和美國大學理事會組成了一個聯盟，以提高在計算機科學中的多元性為宗旨。
  homepage_banner_text_link: 進一步了解
  homepage_banner_privacy_main: 8月3日：我們已經更新我們的隱私聲明，包括我們新的高中計算機科學原理課程中使用的工具。
  homepage_banner_privacy_link: 進一步了解
  homepage_banner_20k_teachers: 20,000 名老師經過訓練後，現在已在課堂上教授計算機科學。
  homepage_banner_20k_teachers_link: 進一步了解
  homepage_banner_congress: 美國領導人正在呼籲他們的國會將經費投資在幼兒園到高中的計算機科學課程中。
  homepage_banner_congress_link: 添加您的支援
  homepage_banner_emailprivacy: 我們在學生隱私聲明部分有重大變更。
  homepage_banner_emailprivacy_link: 繼續閱讀
  homepage_banner_40k_teachers: 我們已經儲備了 40,000 名新的計算機科學教師。
  homepage_banner_40k_teachers_link: 進一步了解
  homepage_slot_text_title_hoc: 一小時玩程式
  homepage_slot_text_blurb_hoc: 任何人都可以學習 從今天開始
  homepage_slot_text_link_hoc: 試試一小時玩程式
  homepage_slot_text_link_about_hoc: 關於一小時玩程式（Hour of Code）
  homepage_slot_text_link_host: 舉辦一小時玩程式活動
  homepage_slot_text_link_hocserved: "# 人已體驗"
  homepage_solot_text_link_volunteer: 擔任一小時玩程式的志工
  homepage_slot_text_title_students: 學生
  homepage_slot_text_blurb_students: 探索我們的所有教程
  homepage_slot_text_blurb_students_courses: 探索我們的課程
  homepage_slot_text_link_codestudio: 試試 Code.org 的課程
  homepage_slot_text_link_local: 尋找本地的班級
  homepage_slot_text_link_othercourses: 其他的線上課程
  homepage_slot_text_title_educators: 教師
  homepage_slot_text_blurb_educators: 指導你的學生
  homepage_slot_text_link_elementary: 國小
  homepage_slot_text_link_middle: 國中
  homepage_slot_text_link_high: 高中
  homepage_slot_text_link_k5: K-5 年級課程
  homepage_slot_text_link_fullcurriculum: 看看我們完整的課程
  homepage_slot_text_link_pd: 專業發展
  homepage_slot_text_title_advocates: 推廣者
  homepage_slot_text_blurb_advocates: 支持資訊學習多元性
  homepage_slot_text_link_stats: 觀看統計結果
  homepage_slot_text_link_buy: 加入我們
  homepage_slot_text_link_donate: 贊助
  homepage_slot_text_link_shop: T 恤、帽子等更多
  homepage_slot_text_link_administrators: 將 CS 帶入校園
  homepage_header_codestudio: Code.org 上的學生作品
  homepage_header_donors: Code.org 感謝所有支持者
  homepage_donors_seall: 檢視全部
  homepage_donors_donate: 贊助
  homepage_below_hero_announcement_text: 我們尊重您的隱私權，並且正在對我們的隱私權政策做一些更新，更新後的政策將於 5 月
    25 日生效。
  homepage_below_hero_announcement_link_text: 進一步了解
  contact_form_topic_student: 我是學生
  contact_form_topic_parent: 我是家長
  contact_form_topic_teacher: 我是老師
  contact_form_topic_outside_us: 我在美國境外
  contact_form_topic_contribution: 慈善捐款
  contact_form_topic_partner: 我想成為合作夥伴
  contact_form_topic_other: 其它
  contact_form_label_topic: 主題
  contact_form_label_email: 你的電子信箱
  contact_form_label_message: 訊息
  contact_form_label_submit: 發送訊息
  class_submission_in_school: 在學校
  class_submission_in_school_daily_programming_course: 每日制編程課程
  class_submission_in_school_ap_computer_science: AP 計算機科學
  class_submission_in_school_full_university_cs_curriculum: 完整的大學 CS 課程
  class_submission_in_school_robotics_club: Robotics club
  class_submission_in_school_programming_integrated_in_other_classes: 在其它的科目（數學、科學等）裡加入程設思維
  class_submission_in_school_summer_school_cs_program: 暑期的學校 CS 編程活動
  class_submission_in_school_exploring_computer_science: 探索計算機科學
  class_submission_in_school_other: 學校（非本科）
  class_submission_out_of_school: 學校外
  class_submission_out_of_school_summer_camp: 夏令營
  class_submission_out_of_school_afterschool_program: 課後活動計畫
  class_submission_out_of_school_all-day_workshop: 全日制工作坊 （達 1 周）
  class_submission_out_of_school_multi-week_workshop: 多週制工作坊
  class_submission_out_of_school_other: 學校外
  class_submission_online: 線上
  class_submission_online_programming_class: 線上的編程班級
  class_submission_online_teacher_resource: 線上教師資源
  class_submission_online_other: 其他線上
  class_submission_level_preschool: 幼稚園
  class_submission_level_elementary: 小學
  class_submission_level_middle_school: 國中
  class_submission_level_high_school: 高中
  class_submission_level_college: 大學
  class_submission_level_vocational: 專業級
  class_submission_languages_other: 其他語言
  videos_more: 更多來自模特兒及知名人士的<a href='%{inspiring_videos_playlist}'>啟發影片</a>
  careers_page_more: 更多來自科技領域專業人士的<a href='%{careers_url}' target='_blank'>啟發影片</a>
  playlab_choose_theme: 選擇一個 Play Lab 主題
  playlab_classic_title: 經典
  playlab_gumball_title: 阿甘妙世界
  playlab_iceage_title: 冰原歷險記 - 即將推出
  playlab_iceage_title_live: 冰原歷險記
  starwars_subtitle: 用程式建立一個銀河系
  starwars_javascript_title: JavaScript
  starwars_javascript_description: 使用程式積木及 JavaScript。
  starwars_javascript_specs: 英文 | 現代瀏覽器 | 年齡 11+
  starwars_blocks_title: 程式積木
  starwars_blocks_description: 使用程式積木。
  starwars_blocks_specs: 多種語言 | 現代瀏覽器、手機、平板 | 年齡 6-106
  starwars_platform_text: 現代瀏覽器、手機、平板
  mc_name: 一小時玩 Minecraft
  mc_longdescription: 使用程式積木，讓 Steve 或 Alex 在 Minecraft 世界裡完成冒險。
  mc_shortdescription: 使用程式積木，讓 Steve 或 Alex 在 Minecraft 裡完成探險。
  mc_gradelevel: 年齡 6-106
  mc_platformtext: 瀏覽器, 智慧手機, 平板
  mc_specs: 多種語言 | 現代瀏覽器和平板電腦 | 年齡 6-106
  minecraft_agent: Minecraft：英雄之旅
  minecraft_designer: Minecraft 設計師
  minecraft_adventurer: Minecraft 探險家
  minecraft_tutorials: 一小時玩 Minecraft 教程
  minecraft_specs: 多種語言 | 最新瀏覽器或平板電腦 | 年級 2+
  minecraft_agent_description: 全新的一小時玩 Minecraft 活動來了！用程式暢遊 Minecraft 世界吧。
  minecraft_agent_button: 開始
  minecraft_designer_description: 在 Minecraft 上為動物等其他生物編寫程式，打造屬於你自己的世界。
  minecraft_designer_button: 開始
  minecraft_adventurer_description: 使用程式積木與 Steve 或 Alex 一起完成冒險。
  minecraft_adventurer_button: 開始
  minecraft_no_internet: 沒有網路嗎？
  minecraft_download_adventurer: 下載離線版的 Minecraft 探險家。
  minecraft_subtitle: 一小時玩 Minecraft
  minecraft_store_camps: 在 Microsoft 商店上免費的一小時玩 Minecraft 營隊
  minecraft_signup_store_camps: "<a href='%{signup_store_camp}', target='_blank'>註冊</a>在微軟商店取得免費的一小時玩
    Minecraft 工作坊，學習編程是如何通過個人或群體的創造力來解決問題、帶來樂趣（限澳洲、加拿大、波多黎各、美國地區）。"
  minecraft_host_event: 舉辦一小時玩 Minecraft 活動
  minecraft_teach_resources: 教師資源與教案
  minecraft_leader_guide: 下載資源來幫助你計畫以及主導一個活動。
  minecraft_facilitating_event: "<a href='%{minecraft_facilitator_download}', target='_blank'>下載</a>
    幫助各年齡層學生的快速入門指南與文稿。"
  minecraft_join_online_training: 你想要自己舉辦一小時玩 Minecraft 活動，但不知從哪兒開始嗎？不妨參考我們的 <a href='%{minecraft_webinar_url}',
    target='_blank'>隨選網路研討會</a>，你可以學到最佳實踐、獲得直接可用的指導員材料，以及由 Minecraft 團隊提供的新英雄之旅的演示。讓您能在計算機科學週（12月4-10日）之前將資源準備就緒。
  minecraft_continue_learning: 給每個人的計算機科學：在微軟商店上的超越一小時活動。
  minecraft_continue_learning_description: 不需具備任何學習計算機科學的經驗！確保所有年輕人都能從計算機科學教育中學習到寶貴的技能。加入我們在微軟的商店，從三個系列中挑選一個來學習，這一小時的工作坊學習將讓你在有趣無壓力的環境下體驗編程，熟悉關鍵的計算機科學概念，並為您打好領導辦理一小時玩程式活動的基礎。<a
    href='%{minecraft_continue_learning_url}', target='_blank'>快加入我們吧！</a>
  minecraft_future: 幫年輕人為將來做好準備
  minecraft_future_description: 瞭解其它學校或非營利組織如何將計算機科學教育帶到他們的社群，從不同的模式中得到一些靈感，也可以從他們那裡<a
    href='%{minecraft_future_url}', target='_blank'>獲得有用的資源</a>。
  minecraft_og_designer: Minecraft 有新的活動囉，開始用程式打造你自己的世界吧。
  minecraft_og_agent: 一小時玩 Minecraft 又有新的編程活動了，跟著我們來趟英雄之旅吧。
  sports_page_title: 一小時玩運動遊戲
  sports_og_title: 只要不斷鞭策自己，你一定學得會。
  sports_og_description: 世界體育冠軍和金牌得主們都在鼓勵你試試一小時玩程式活動（Hour of Code）。快來編寫一個你自己的運動遊戲。
  sports_title: 編寫一個你自己的運動遊戲程式
  sports_watch_video: 觀看影片
  sports_video_title: 只要不斷鞭策自己，你一定學得會。
  sports_select_theme: 選擇你的教程主題
  sports_basketball_title: 製作一個籃球遊戲
  sports_all_sports_title: 搞個混搭的運動遊戲
  sports_featured_athletes: 觀看精選的運動員
  sports_athletes_title: 精選的運動員
  sports_athlete_Draymond: Draymond Green（籃球球員，NBA 金州勇士隊球員，曾獲奧運金牌和 NBA 總冠軍）
  sports_athlete_Serena: Serena Williams（網球球員，曾獲奧運金牌和網球冠軍）
  sports_athlete_Russell: Russell Okung（美式足球員，NFL 丹佛野馬隊，曾獲超級盃冠軍）
  sports_athlete_Sergio: Sergio Ramos（足球員，皇家馬德里球隊，曾獲世界盃冠軍）
  sports_athlete_Sue: Sue Bird（籃球球員，西雅圖風暴隊，曾獲奧運金牌和 WNBA 總冠軍）
  sports_athlete_Alana: Alana Beard（籃球球員，洛杉磯火花隊，曾獲奧運金牌）
  sports_athlete_Angelo: Angelo Matthews（板球球員，斯里蘭卡板球隊隊長）
  sports_athlete_Nneka: Nneka Ogwumike（籃球球員，洛杉磯火花隊，曾獲金牌、WNBA 總冠軍、2016 最有價值洛球員）
  sports_athlete_Carmelo: Carmelo Anthony（籃球球員，NAB 紐約尼克隊，曾獲奧運金牌）
  sports_athlete_Marco: Marco Belinelli（籃球球員，夏洛特黃蜂隊，曾獲 NBA 總冠軍）
  sports_athlete_Neymar: Neymar Jr.（足球球員，巴賽隆納足球隊和巴西國家隊，曾獲奧運金牌）
  sports_athlete_Sarah: Sarah Quita Offringa（風帆衝浪冠軍）
  sports_athlete_Marcelo: Marcelo（足球球員，皇家馬德里隊和巴西國家隊，曾獲冠軍）
  sports_athlete_Erika: Erika Olivera（馬拉松冠軍跑手）
  sports_athlete_John: John Wall（籃球球員，華盛頓巫師隊）
  sports_athlete_Chris: Chris Bosh（籃球球員，邁阿密熱火隊，曾獲奧運金牌和NBA冠軍）
  sports_athlete_Harrison: Harrison Barnes（籃球球員，達拉斯小牛隊，曾獲奧運金牌和NBA冠軍）
  watch_inspirational_videos: 在你開始之前，不妨先看一支鼓舞人心的影片
  video_title_cs_is_everything: 計算機科學改變了一切
  video_title_inspire_girl: 鼓勵女生參與
  video_title_cs_intro: 計算機科學介紹
  video_title_schools_dont_teach: 大部分學校沒有教的內容
  video_title_obama: 美國總統 Obama 談計算機科學
  video_title_hoc_is_here: 任何人都可以學得會的一小時玩程式（Hour of Code）來了
  video_title_anybody_can_learn: 任何人都可以學習
  video_title_steph_curry: 和 Steph Curry 一起玩一小時的程式
  video_title_draymond_green: 和 Draymond Green 玩一小時程式
  video_title_russell_okung: 和 Russell Okung 玩一小時程式
  video_title_real_madrid: 和 Real Madrid 玩一小時程式
  video_title_marco_belinelli: 和 Marco Belinelli 玩一小時程式
  video_title_chris_bosh: Chris Bosh 談計算機科學
  video_title_my_name_is_aracely: 我是 Aracely
  video_1min: 1 分鐘
  video_2min: 2 分鐘
  video_3min: 3 分鐘
  video_5min: 5 分鐘
  speak_another_language: 使用其它語言？
  help_translate: 協助我們翻譯。
  no_internet: 沒有網路嗎？
  download_offline: 下載離線版本。
  are_you_teacher: 你是一名教師？
  review_lesson_plan: 審查教學計畫和其他教師資源。
  volunteer_engineer_submission_title: 鼓勵學生和志工加入我們
  volunteer_engineer_submission_subtitle_generic: '2015 年的12/7-12/13，有 100,000 個老師舉辦一小時玩程式活動，他們需要你的幫忙！ '
  volunteer_engineer_submission_subtitle_specific: "%{num_teachers} 名教師需要志工。<br>%{num_volunteers}
    人已自願參加，加入他們。"
  volunteer_engineer_submission_intro_background: 一小時玩程式（Hour of Code）是一個介紹計算機科學的全球性活動，在超過
    180 個國家，有數以千萬計的學生響應。歡迎你在計算機科學教育週（CsedWeek，12/7-12/13）一同參與活動。
  volunteer_engineer_submission_intro_recruit: '這些老師希望有<span style="font-family: ''Gotham
    7r'', sans-serif;">熱衷於計算機科學教育的人士</span>能夠在課堂上提供幫助，或是藉由談論計算機科學的可能性有多大（不一定要面對面，或許也能透過視訊）來<span
    style="font-family: ''Gotham 7r'', sans-serif;">啟發</span>學生的人。'
  volunteer_engineer_submission_intro_guide: 進一步了解我們的<a href="%{volunteer_guide}">志工專案</a>。
  volunteer_engineer_submission_intro_signup: 如果你是學習計算機科學的學生，或是軟體專業人士，請填寫下列資訊。必須年滿
    18 歲才能申請為志工，所有填寫的訊息都會在<a href="/volunteer/local">志工地圖</a>上公開顯示。<span class="form-required-field">*</span>為必填。
  volunteer_engineer_submission_intro_links: 需要些志工嗎？在我們的<a href="%{volunteer_local}">志工地圖</a>上尋找本地有哪些志願者。
  volunteer_engineer_submission_update_information: 更新你的個人資訊
  volunteer_engineer_submission_header_shared: 在志工地圖上分享給老師的資訊
  volunteer_engineer_submission_field_name: 你的名字
  volunteer_engineer_submission_field_name_placeholder: 全名
  volunteer_engineer_submission_field_company: 企業（或大學）
  volunteer_engineer_submission_field_company_placeholder: 公司(或大學)
  volunteer_engineer_submission_field_experience_level: 經驗水平
  volunteer_engineer_submission_field_location: 位置
  volunteer_engineer_submission_field_location_desc: 你所在的位置會在教師尋求臨近志工時被顯示，但也只是大概的位置，如果你有隱私的顧慮，請使用你的工作或學校地址，或者是只用城市。
  volunteer_engineer_submission_field_location_placeholder: 郵遞區號、城市和州/國家、或地址
  volunteer_engineer_submission_field_location_flexibility: 我願意協助…（請選擇）
  volunteer_engineer_submission_checkbox_after_hoc: 我有興趣擔任一年期的志工
  volunteer_engineer_submission_field_time_commitment: 時間承諾
  volunteer_engineer_submission_field_linkedin: LinkedIn 個人檔案
  volunteer_engineer_submission_field_linkedin_placeholder: http://www.linkedin.com/in/your_name
  volunteer_engineer_submission_field_facebook: Facebook 的個人資料
  volunteer_engineer_submission_field_facebook_placeholder: https://www.facebook.com/your_name
  volunteer_engineer_submission_field_description: 描述
  volunteer_engineer_submission_field_description_desc: 描述你的計算機科學經驗或是技術專長背景，還有你為何願意成為幫助當地教師的志工。
  volunteer_engineer_submission_field_description_placeholder: 描述你的經驗和 (或) 參與。如果你會說英語以外的語言，一定要將其包括在這裡。
  volunteer_engineer_submission_header_private: 加密及非公開資訊
  volunteer_engineer_submission_field_email: 電子信箱
  volunteer_engineer_submission_field_email_desc: 你的電子信箱絕不會公開，但如果你的老師有任何通知時，我們會轉發到這個信箱。
  volunteer_engineer_submission_field_email_placeholder: 電子信箱
  volunteer_engineer_submission_field_email_preference: 我們是否可以透過電子郵件向您發送有關我們課程、當地機會或其它計算機科學資訊的一些更新？
  volunteer_engineer_submission_field_email_preference_privacy: "（請參閱我們的隱私政策）"
  volunteer_engineer_submission_field_email_preference_yes: 是
  volunteer_engineer_submission_field_email_preference_no: 否
  volunteer_engineer_submission_final_paragraph: 你會被標示在地圖上，這樣當地的老師就能在辦理一小時玩程式活動時有機會與你或其他志工聯絡。我們絕對不會洩漏你的電子信箱和聯絡地址，但其他資訊（包括你的大略位置）會公開讓當地老師看到。
  volunteer_engineer_submission_checkbox_contact: 我同意老師可以在需要志工時聯繫我（註：你的信箱不會被洩漏）
  volunteer_engineer_submission_checkbox_age_18_plus: 我很確定我滿 18 歲。
  volunteer_engineer_submission_submit: 送出
  volunteer_engineer_submission_thankyou: 感謝你！你的志工請願表已提交。請允許我們將你的資料公開在地圖上 48 小時，這樣一來教師才可以從<a
    href="%{url}">地圖</a>中搜尋或聯絡到像你一樣的志工。
  volunteer_engineer_submission_commitment_uncertain: 不確定
  volunteer_engineer_submission_commitment_one_hr_per_week: 1 小時 / 週
  volunteer_engineer_submission_commitment_three_hrs_per_week: 3 小時 / 週
  volunteer_engineer_submission_commitment_five_hrs_per_week: 5 小時 / 週
  volunteer_engineer_submission_commitment_now_and_then: 從現在開始
  volunteer_engineer_submission_commitment_annually: 每年 2-3 次
  volunteer_engineer_submission_commitment_monthly: 多個小時 / 月
  volunteer_engineer_submission_commitment_weekly: 多個小時 / 週
  volunteer_engineer_submission_commitment_more: 更多
  volunteer_engineer_submission_location_flexibility_onsite: 造訪學校（1-2 小時的班級或學校活動）
  volunteer_engineer_submission_location_flexibility_remote: 與學生進行遠端問答（透過簡短的視訊會議）
  volunteer_engineer_submission_location_flexibility_curriculum: 貢獻開源的課程專案
  volunteer_engineer_submission_experience_unspecified: 未指定
  volunteer_engineer_submission_experience_tech_company: 沒有工程師的科技公司
  volunteer_engineer_submission_experience_university_student_or_researcher: 大學本科系學生
  volunteer_engineer_submission_experience_software_professional: 軟體工程師或科技專家
  volunteer_engineer_submission_distance_8: 5 英里
  volunteer_engineer_submission_distance_16: 10 英里
  volunteer_engineer_submission_distance_24: 15 英里
  volunteer_engineer_submission_distance_32: 20 英里
  volunteer_engineer_submission_num_volunteers_5: 5 名志工
  volunteer_engineer_submission_num_volunteers_10: 10 名志工
  volunteer_engineer_submission_num_volunteers_25: 25 名志工
  volunteer_engineer_submission_num_volunteers_50: 50 名志工
  volunteer_engineer_submission_type_task_onsite: 我希望您能造訪我的班級並給予技術協助，並給孩子些啟發。
  volunteer_engineer_submission_type_task_remote: 我希望您能透過 Skype 和我班上的孩子說些話，讓他們得到啟發。
  volunteer_engineer_submission_type_task_mentor: 我在尋找一個導師，幫助我準備給學生的編程教學。
  petition_age: 年齡
  dashboard_announce_hoc_scaling_progress: 呀！現在正是一小時玩程式活動的高峰期，你在這一週完成的進度紀錄我們暫時都不會儲存，別擔心，之前的紀錄還留著啦。
  dashboard_announce_learn_more_button: 進一步了解
  dashboard_landing_title: 教師主頁
  dashboard_landing_welcome: 歡迎來到我們最新改版的教師控制台。
  dashboard_landing_video: 觀看這個影片
  dashboard_landing_watch_video: 概覽我們有哪些新特色！
  dashboard_landing_view_as_student: 以學生身份檢視站台
  dashboard_landing_students_title: 你的所有學生
  dashboard_landing_students_manage: 查看和管理學生
  dashboard_landing_news_title: K-5 教師資源（英文）
  dashboard_landing_new_beta: 新課程！試試我們為 K-5 學生設計的課程（測試版）。
  dashboard_landing_new_k5courses: 新課程！試試我們為 K-5 學生設計的課程。
  dashboard_landing_useful_links: 其他有用連結
  dashboard_landing_classroom_resources: 你的教室的資源
  dashboard_landing_office_hours: 面對面提問！請訪問我們每月的視頻辦公時間。
  dashboard_landing_print_certificates: 為完成此課程的學生列印證書
  dashboard_landing_educator_blog: 在Educator Blog閱讀我們的最新資訊
  dashboard_landing_video_player: 在你的學校測試我們新的影片播放器
  dashboard_landing_progress_title: 主要課程進度
  dashboard_landing_progress_biggest: 這是你最大的學習小組的進度。
  dashboard_landing_view_progress: 檢視 %{biggest_section} 的進度
  dashboard_landing_print_progress: 列印進度
  dashboard_landing_available_title: 可用課程
  dashboard_landing_available_courses: 這裡是你和你的學生目前可用的課程。
  dashboard_landing_more_tutorials: 想看更多教程？
  dashboard_landing_more_tutorials_desc: 這裡有更多<a href="/learn/beyond">由我們的合作夥伴提供的</a>的教程。像是學習為機器人編程、製作站台網頁、製作自己的應用程式，或是探索其他的編程語言，像是
    C++、Ruby 或 Python！
  dashboard_landing_inspire: 用海報、影片…等方式來啟發你的學生。
  dashboard_landing_video_library: 使用來自計算機科學概論視頻庫的影片。
  dashboard_landing_report_bug: 請求一個功能或回報一個臭蟲。
  dashboard_landing_teacher_forum: 加入專業學習社群。
  dashboard_hoc_courses: 為不同年齡層設計的一小時玩程式課程
  dashboard_hoc_courses_desc: 和你的學生一起體驗這些不超過 1 小時的教程！
  dashboard_hoc_courses_desc_and_cta: 跟您的學生一起試試這些簡短、不超過一小時的教程。在計算機科學教育週<a href="https://hourofcode.com">加入一小時玩程式的活動</a>。
  dashboard_k5_courses: 給 K-5 年級的 20 小時課程
  dashboard_k5_courses_desc: 這些課程包含了可以讓學生自學並自己控制進度的線上教程，也有根本不需要電腦的「不插電」活動。每一個課程都大約有
    20 節課，可以作為一個單元實施，或是在做為一整個學期的課程，即使是幼兒園的學齡前學童都可以參加。為了幫助你開始，我們在美國各地提供了高品質的專業發展工作坊，<a
    href="/professional-development-workshops">看看你的附近有哪些吧！</a>
  dashboard_middle_courses: 給 6-8 年級的 20 小時課程
  dashboard_middle_courses_desc: 我們的國中課程中，用計算機科學和編程當作工具，來教授數學和科學觀念。報名參加專業發展工作坊，申請與
    Code.org <a href="/educate/districts">建立跨區合作關係</a>。
  dashboard_high_courses: 為期一年的高中課程
  dashboard_high_courses_desc: 我們的高中課程計劃介由現有的教師提供教學資源，提供學校一學年完整的電腦科學課程。若要報名參加此專業發展課程的討論，請至
    Code.org 的<a href="/educate/districts">區域合作</a>。
  dashboard_course_csina: 代數裡的計算機科學
  dashboard_course_csina_desc: Code.org 與 Bootstrap 合作，開發一套通過計算機編程教授代數和幾何概念的課程。
  dashboard_course_csins: 科學裡的計算機科學
  dashboard_course_csins_desc: Code.org 與 GUTS 項目合作，介紹計算機科學概念，範圍包括建模與仿真。
  dashboard_course_ecs: 探索計算機科學
  dashboard_course_ecs_desc: "「計算機科學探索」是為期一年的課程，包括6個單元：人與電腦的互動、問題解決、網頁設計、程式設計、計算與數據分析、機器人。"
  dashboard_course_csp: AP® 計算機科學原理
  dashboard_course_csp_desc: Code.org 設計了嚴謹、 緊密和容易接受的課程，專門探索計算相關的基本思想。
  dashboard_landing_loading: 正在載入…
  dashboard_action_cancel: 取消
  dashboard_action_delete: 删除
  dashboard_action_delete_yes: 是
  dashboard_action_delete_no: 否
  dashboard_action_confirm: 要刪除嗎？
  dashboard_action_done: 完成
  dashboard_action_print_certificates: 列印所有證書
  dashboard_assessments_view: 檢視評量：
  dashboard_assessments_none: 大多數教師透過「檢視進度」頁籤上可以衡量學生進度。如果你有興趣給你的學生額外的評量，你可以在課程計畫找到建議的問題和領域，這些都是在
    Code.org 平台之外的。
  dashboard_assessments_none_part2: 如果你是在國中或高中教課，Code Studio 有提供部分的評量來幫助你的學生準備AP（Advanced
    Placement，大學先修課程）。若要使用這些評量，首先將課程分配到你的班級，接著從下拉清單挑選，你就可以在這看到學生的答案。
  dashboard_assessments_summaries: 評量總結
  dashboard_assessments_answers: 所有評量答案
  dashboard_surveys_answers: 問卷調查
  dashboard_percent: "%"
  dashboard_filter_by_stage: 篩選階段：
  dashboard_filter_all: 全部
  dashboard_download_csv: 下載 CSV
  dashboard_navigation_home_page: 教師主頁
  dashboard_navigation_section_student_progress: 學生帳戶與學習進度
  dashboard_navigation_section_teacher_progress: 您的課程進度
  dashboard_navigation_section_lesson_plans: 教學計畫與資源
  dashboard_navigation_section_community: 説明和社區
  dashboard_navigation_section_pd: 專業發展
  dashboard_navigation_section_speakers: 計算機科學<br/>特邀演講者
  dashboard_navigation_all_sections: 學生帳戶與學習進度
  dashboard_navigation_view_progress: 進度
  dashboard_navigation_view_text_responses: 文字回應
  dashboard_navigation_view_assessments: 評量
  dashboard_navigation_view_assessments_surveys: 評量 / 調查
  dashboard_navigation_add_students: 新增多個學生
  dashboard_navigation_manage_students: 管理學生
  dashboard_navigation_lesson_plans_resources: 教學計畫與資源
  dashboard_navigation_view_stats: 統計資料
  dashboard_navigation_section: 學習小組：%{section_name}
  dashboard_navigation_student: 學生：%{student_name}
  dashboard_progress_not_started: 未開始
  dashboard_progress_in_progress: 進行中
  dashboard_progress_not_completed: 未完成
  dashboard_progress_completed_too_many_blocks: 已完成，但用了太多的積木
  dashboard_progress_completed_perfect: 完成，非常完美
  dashboard_progress_furthest_level_attempted: 嘗試到的最遠關卡
  dashboard_progress_submitted: 已提交
  dashboard_progress_view: 檢視進度：
  dashboard_progress_student_in_script: "%{student_name} 在 %{script_name} 的進度"
  dashboard_progress_pair_programming: 小組編程
  dashboard_responses_view: 檢視文字回應：
  dashboard_responses_none: 我們開設的大部分的課程都是面向年輕一代的。我們並不要求這些同學用文字的方法回答問題，因此你不會在這裏找到任何文字回應。而對於較爲年長的在國中及高中的學生的課程，可以從上方的下拉清單選擇的開放式問題給他們用文字作答。
  dashboard_sections_new_section: 新的學習小組
  dashboard_sections_new_google_section: 從 Google Classroom 匯入學生資料
  dashboard_sections_jumbotron_instruction: 建立新的學習小組，並添加學生到小組中。學習小組可以協助你將學生分成更小的群組，以便你可以分別追蹤他們的進度和管理他們的帳戶。
  dashboard_sections_table_section: 學習小組
  dashboard_sections_table_secret: 登入方式
  dashboard_sections_table_grade: 年級
  dashboard_sections_table_course: 課程
  dashboard_sections_table_pairing_allowed: 小組編程
  dashboard_sections_table_stage_extras: 階段額外資源
  dashboard_sections_table_students: 所有學生
  dashboard_sections_table_code: 學習小組代碼
  dashboard_sections_name: 學習小組名稱
  dashboard_sections_choose_secret: 如果您想要提供帳號給學生使用，請為該學習小組選擇一個 <b>通關文字</b> 或 <b>通關圖片</b>
    做為進入密鑰。
  dashboard_sections_secret_word: "<b>通關文字</b> 允許您為每個學生設置一個機密文字。"
  dashboard_sections_secret_picture: "<b>通關圖片</b> 是針對年紀小到無法輸入文字的學生，由您為他們設置秘密圖片作為通關密鑰。"
  dashboard_sections_secret_none: 如果您想讓學生去管理他們自己的帳戶，包括選擇他們自己的密碼，通關類型請選擇「無」。
  dashboard_sections_print_secrets: 您可以列印一張帳戶資訊的小卡，再個別分發給學生。
  dashboard_sections_switch_section: 切換學習小組：
  dashboard_sections_close: 關閉
  dashboard_sections_move_students_desc: 選擇學生以移動到新的學習小組。被轉移學生的進度不會被清除。
  dashboard_sections_one_per_teacher: 學生只可以在一個老師的學習小組中。你的學生若想加入一個新的學習小組，必須離開原來的學習小組。
  dashboard_sections_move_to_section: 移動到學習小組：
  dashboard_sections_enter_code: 輸入學習小組代碼︰
  dashboard_sections_code_placeholder: 6 個字元的代碼 (ABCDEF)
  dashboard_sections_other_section: 其他的老師
  dashboard_sections_both_sections: 你想讓學生同時加入二個學習小組嗎？
  dashboard_sections_yes_both: 是的，我想要把學生複製到這個學習小組和新的學習小組中。
  dashboard_sections_no_move: 不，我只想移動學生到新的學習小組。
  dashboard_sections_move_students: 移動學生
  dashboard_sections_assign_hoc_script_desc: 要參加一小時玩程式嗎？
  dashboard_sections_assign_hoc_script_msg: 請注意，在 12 月的 5-11 日我們將停止儲存課程進度，因為一小時玩程式的活動流量非常的高。你仍可以指派課程並給予參加者證書（許多老師<a
    href='%{certificate_url}'>會提前列印以防萬一</a>）。
  dashboard_sections_assign_activity: 指派課程
  dashboard_error_none_selected: 你尚未選擇要移動的學生，請選取至少一名學生。
  dashboard_error_other_section: 如果你要在你的學習小組之間移動學生，可以從下拉清單選擇你的學習小組，只選擇「其他學習小組」可以把你的學生移動到其他的學習小組中。
  dashboard_students_add_multiple: 輸入或貼上學生的姓名，一個學生一行：
  dashboard_students_new_google_classroom_section: 若要添加學生，請先登入 <a href='http://classroom.google.com'
    target='_blank'>Google Classroom</a> 然後點擊下方的<b>從 Google Classroom 同步學生資料</b>按鈕。
  dashboard_students_new_section: 你已經創建新的學習小組了！現在用下方的<b>新增一個學生</b>和<b>新增多個學生</b>按鈕來添加學生到小組中。
  dashboard_students_name: 你的名字
  dashboard_students_progress: 進度
  dashboard_students_male: 男性
  dashboard_students_female: 女性
  dashboard_students_completed_levels: 已完成的階段
  dashboard_students_total_lines: 程式碼行數總計
  dashboard_students_share_section: 告訴你的學生連結到 <a href=%{join_url}>%{join_url}</a>
    並輸入學習小組代碼（%{section_code}）
  dashboard_students_share_section_secondary: 或者，分享學習小組的登入頁面給你的學生：
  dashboard_students_print_info: 列印學生登入卡片
  dashboard_students_secret_picture_title: 通關圖片
  dashboard_students_secret_picture: 這個學習小組用了<b>通關圖片</b>作為通關方式。意思是說你的每個學生有個取代登入密碼的秘密圖片，可以透過上方的網址，用它來登入。
  dashboard_students_reset_picture: 如果你要重設一個學生的通關圖片，可以先選<b>顯示通關圖片</b>，接著選<b>重置通關圖片</b>。你可以隨時重置，系統將產生新的通關圖片讓學生在登入時使用。
  dashboard_students_secret_word_title: 通關密語
  dashboard_students_secret_word: 這個學習小組使用<b>通關密語</b>作為通關方式。這個意思是說你的每個學生會有取代登入密碼的一對秘密單字，他們可以透過上方的連結，使用它來登入。
  dashboard_students_reset_word: '如果你要重設一個學生的通關密語，可以先選<b>顯示通關密語</b>，接著選<b>重置通關密語</b>。你可以隨時重置，系統將產生新的通關密語讓學生在登入時使用。 '
  dashboard_students_join_link: 告訴你的學生建立自己的帳戶並加入你的學習小組
  dashboard_students_no_email: 如果你的學生沒有電子信箱，或是你想要為他們建立帳戶，可以將這個學習小組的通關類型改成<b>通關密語</b>或是<b>通關圖片</b>。
  dashboard_students_print_page: 列印此頁
  dashboard_students_signin_card: 造訪 %{join_url} 並輸入 %{section_code}
  dashboard_students_url: 直連網址
  dashboard_privacy_document_link: <a href="/privacy/student-privacy", target="_blank">
    點擊此處</a> 觀看我們的隱私聲明文件，你可以分享或列印給學生。
  dashboard_curriculum_k5_title: K-5 教師資源
  dashboard_curriculum_middle_title: 國中教師資源
  dashboard_curriculum_high_title: 高中教育資源
  dashboard_lesson_plans: 教學計畫
  dashboard_view_all_lesson_plans: 下載完整的 1-4 課程
  dashboard_course1: 課程 1：
  dashboard_course2: 課程 2：
  dashboard_course3: 課程 3：
  dashboard_course4: '課程 4： '
  dashboard_coursea: 課程 A：
  dashboard_courseb: 課程 B：
  dashboard_coursec: 課程 C：
  dashboard_coursed: 課程 D：
  dashboard_coursee: 課程 E：
  dashboard_coursef: 課程 F：
  dashboard_express: 速學課程：
  dashboard_unplugged: 如果你沒有電腦，你可以在你的教室<a href='%{unplugged_url}'>試試這些不插電教學活動 </a>。
  dashboard_tools: 工具：
  dashboard_curriculum: 課程
  dashboard_curriculum_overview: K-5 課程概覽
  dashboard_overview: 概覽
  dashboard_sequence: '序列 '
  dashboard_framework: 框架（Framework）
  dashboard_standards: 標準
  dashboard_implementation_guide: 實施指南
  dashboard_glossary: 詞彙表
  dashboard_classroom_strategies: 教師的教學策略
  dashboard_debugging: 除錯：
  dashboard_puzzle_solving: 關卡解法：
  dashboard_student_worksheet: 學生工作表
  dashboard_teacher_worksheet: 教師工作表
  dashboard_curriculum_csina: 代數裡的計算機科學：
  dashboard_curriculum_csins: 科學裡的計算機科學：
  dashboard_curriculum_csp: 計算機科學原理：
  dashboard_curriculum_ecs: 計算機科學探索：
  dashboard_curriculum_csd: 計算機科學探索：
  dashboard_grade_k: K
  dashboard_grade_other: 其它
  dashboard_login_word: 通關密語
  dashboard_login_picture: 通關圖片
  dashboard_login_none: 電子郵件
  dashboard_stage: 階段
  dashboard_puzzle: 關卡
  dashboard_question: 問題
  dashboard_response: 回應
  dashboard_correctness: 正確性
  dashboard_correctness_free_response: 自由回應
  dashboard_correctness_unsubmitted: 已取消提交
  dashboard_correctness_correct: 正確
  dashboard_correctness_incorrect: 不正確
  dashboard_submission_submitted: 已提交
  dashboard_submission_in_progress: 正在進行
  dashboard_status: 狀態
  dashboard_multi_correct: "# 個選項正確"
  dashboard_multi_count: "# 個選項"
  dashboard_multi_correct_percent: "% 個選項正確"
  dashboard_submission_timestamp: 提交時間戳記
  stats_hoc_2013_heading: 去年的一小時玩程式結束後，活動統計數據簡直讓人不敢相信，在短短的一週內：
  stats_hoc_2013_image_alt: 2013 一小時玩程式的統計資料
  dashboard_teacher: 教師
  dashboard_student: 學生
  dashboard_sections_email_question: 所有學生都有電子信箱嗎？
  dashboard_sections_account_creation_question: 誰可以建立學生帳戶？
  dashboard_sections_password_question: 學生要用什麼當作「密碼」？
  dashboard_sections_picture_account_creation: 由 Code.org 分配的圖片
  dashboard_sections_word_account_creation: 由 Code.org 分配的簡單單字
  dashboard_sections_sign_in_question: 學生從何處登入？
  dashboard_sections_sign_in_unique: 在「管理學生」頁籤上列出的單獨網頁
  dashboard_sections_sign_in_main: http://code.org 並點擊「登入」
  dashboard_sections_password_account_creation: 學生建立的文字密碼
  dashboard_sections_login_type_explanation: 本表協助説明你可以選擇的學習小組登入類型，<b>通關圖片、 通關密語或電子信箱</b>。
  dashboard_faq: 常見問答
  dashboard_faq_k5: K-5 常見問答
  code_hoc_coming: 一小時玩程式活動將於12 月的 8-14 日登場！
  code_sign_up: 註冊以參加計算機科學教育週
  host_an_hour: 舉辦一小時活動
  learn_banner_title: 加入我們的一小時玩程式
  learn_banner_desc: 一小時玩程式是個全球性活動，影響了 180 個國家裡超過 1 億的學生。不管是誰，在哪裡，都可以舉辦一個一小時玩程式活動。幫助我們，給每位學生一個學習計算機科學的機會！召集人可以按照我們的<a
    href='%{how_to_url}' target='_blank'>操作指南</a>教授一小時玩程式課程，並且通過<a href='%{videos_url}'
    target='_blank'>這些影片</a>激勵學生。
  learn_more: 快來試試
  learn_sign_up_description: 註冊以參加計算機科學教育週的一小時玩程式活動
  learn_sign_up_button: 註冊
  learn_videos_watch: 在課堂播放這段激勵人心的影片
  learn_videos_show: 在你的課堂上播放這段激勵人心的影片
  learn_videos_before_hoc: 在開始你的一小時玩程式活動前，觀看一段勵志影片
  learn_educator_resources_description: 學習如何指導一小時玩程式活動
  learn_educator_resources_button: 教師資源
  learn_are_you_educator: 你是教師嗎？學習<a href="http://hourofcode.com/resources/how-to">如何指導一小時玩程式活動</a>
  learn_find_volunteer: <a href="https://code.org/volunteer/local">尋找當地的志工</a> 來協助你辦理一小時玩程式活動。
  learn_teacher_led_lesson_plans: 從<a href="https://code.org/teacher-led">一小時教程式</a>中得到靈感
  learn_how_to_hoc: 參照我們的<a href="https://hourofcode.com/how-to">一小時玩程式教學指引</a>
  learn_hoc_prizes: <a href="https://hourofcode.com/prizes">進一步瞭解</a>關於教師的獎品
  learn_inspirational_videos: 播放<a href="https://code.org/educate/inspire">這些影片</a>來啟發學生
  hoc2014_try_new_tutorials: 試試新的一小時玩程式教程
  hoc2014_try_new_tutorial: 試試我們新的、測試的一小時玩程式課程
  hoc2014_try_scrat: 憤怒鳥、植物大戰殭屍、鼠奎特
  hoc2014_try_frozen: 來自冰雪奇緣的安娜及艾莎。
  carousel_heading_codeorg: 由 Code.org 提供的教程
  carousel_heading_codeorg_any_device: 由 Code.org 提供的教程（適用所有裝置）
  carousel_heading_3rd_party: 由第三方提供的教程
  carousel_heading_third_party: 由第三方提供的教程
  carousel_heading_international: 合作夥伴的教程 - 中文
  carousel_heading_domestic: 合作夥伴的教程 - 英文
  carousel_heading_beginners: 合作夥伴的教程 - 年級 K-8
  carousel_heading_beyond_beginners: 適合初學者的教程
  carousel_heading_javascript: 合作夥伴的 JavaScript 教程
  carousel_heading_beyond_javascript: 學習 JavaScript 的教程
  carousel_heading_unplugged: 沒有設備或網路？試試「不插電」的計算機科學
  carousel_heading_devices: 合作夥伴的教程 - 手機及平板 app
  carousel_heading_beyond_devices: 手機和平板上的教程 App
  carousel_heading_languages: 合作夥伴的教程 - 其他編程語言
  carousel_heading_beyond_languages: 學習其他編程語言的教程
  carousel_heading_apps_games: 建立自己的應用程式或遊戲
  carousel_heading_university: 大學的線上課程
  carousel_heading_webpages: 學習如何製作網頁
  carousel_heading_robots: 學習機器人編程
  carousel_heading_ide: 教師愛用的平台
  carousel_heading_desktop: 學習用電腦編寫程式
  carousel_heading_mobtabelem: 用手機或平板操作
  carousel_heading_prereader: 給學齡前兒童
  carousel_heading_beyondblocks: 積木式編程之後 - 學習一門編程語言
  carousel_heading_nointernet: 網路不穩？在你的電腦上安裝這些應用程式吧。
  educator_notes: 教師備註
  teach_led_lesson_plans: 一小時教程式計畫
  learn_footer_all_tutorials: 參閲<a href="https://code.org/learn">一小時玩程式教程的完整列表</a>。若要檢視一小時玩程式的準則與提交指南，請<a
    href="https://hourofcode.com/activity-guidelines">點擊這裡</a>。
  how_to_teach_hoc: 如何指導一小時玩程式
  more_resources_educators: 更多的教師資源
  beyond_submission: 想要提交超越一小時玩程式的教程嗎？看看規範和提交表單。
  third_party_submission: 想要分享你的教程嗎？<a href="%{submission_url}">檢視條件和提交表單</a>。
  participants: 參與者
  teachers_notes: 教師備註
  teachers_notes_hoc: 教師：請閱讀這些重要的教師備註
  previous: 上一個
  next: 下一個
  older_systems: 合作夥伴的教程 - 適用舊系統
  older_systems_subheading: 這些應該還是可以在較舊的 Web 瀏覽器上使用，如果要使用所有教程，請改用或升級成<a href="http://browsehappy.com/"
    target="_blank">現代 Web 瀏覽器。</a>
  mobile_devices: 合作夥伴的教程 - 手機
  frozen_name: 與安娜與艾莎一同玩程式
  starwars_name: 星際大戰：用程式建立一個銀河系
  codeorg_name: 經典迷宮
  codeintl_name: 經典迷宮
  khan_name: JavaScript 簡介
  khanes_name: JavaScript 簡介
  khanpt_name: JavaScript 簡介
  khanhe_name: JavaScript 簡介
  khanfr_name: JavaScript 簡介
  khanpl_name: JavaScript 簡介
  tynker_name: 建立你自己的遊戲
  scratch_name: 透過編程發揮創意
  thinkersmith_name: 我的機器人朋友
  condcards_name: 用撲克牌學習條件判斷（Conditionals）
  codehs_name: 與小狗 Karel 一起學習編程
  codemonkey_name: CodeMonkey
  codeavengers_name: 用 JavaScript 創建一個遊戲
  processing_name: 用程式繪圖
  robomind_name: 編程一個虛擬機器人
  groklearning_name: Eliza the Chatterbot Doctor
  quorum_name: 無障礙編程（可用螢幕閱讀器輔助）
  codespark_name: Foos (歡迎學齡前使用者)
  kodable_name: Kodable（歡迎學齡前使用者）
  tynkerapp_name: Tynker - 適用於平板
  robomindnl_name: 用程式設計出虛擬機器人
  flappy_name: 製作一個像素鳥遊戲
  bitsbox_name: Bitsbox - 製作一個遊戲
  makeschool_name: 在你的瀏覽器創建一個 iPhone 遊戲！
  appinventor_name: 一小時玩 AppInventor
  blockly_name: Blockly
  projguts_name: 剪刀、石頭、布
  hourofcode_name: 經典迷宮
  playlab_name: Play Lab
  infinity_name: Infinity Play Lab
  artist_name: 藝術家
  monstercoding_name: Mystery Island Coding Quest
  allcancode_name: Run Marco!
  csfirst_name: CS First
  boxisland_name: 方塊島
  texasinstruments_name: 十分鐘玩程式
  teacherled_name: 一小時教程式計畫
  course1_name: 課程 1
  course2_name: 課程 2
  course3_name: 課程 3
  course4_name: 課程 4
  coursea-draft_name: 課程 A
  coursea_name: 課程 A
  courseb-draft_name: 課程 B
  courseb_name: 課程 B
  coursec-draft_name: 課程 C
  coursec_name: 課程 C
  coursed-draft_name: 課程 D
  coursed_name: 課程 D
  coursee-draft_name: 課程 E
  coursee_name: 課程 E
  coursef-draft_name: 課程 F
  coursef_name: 課程 F
  coursea-2017_name: 課程 A（2017）
  courseb-2017_name: 課程 B（2017）
  coursec-2017_name: 課程 C（2017）
  coursed-2017_name: 課程 D（2017）
  coursee-2017_name: 課程 E（2017）
  coursef-2017_name: 課程 F（2017）
  coursea-2018_name: 課程 A（2018）
  courseb-2018_name: 課程 B（2018）
  coursec-2018_name: 課程 C（2018）
  coursed-2018_name: 課程 D（2018）
  coursee-2018_name: 課程 E（2018）
  coursef-2018_name: 課程 F（2018）
  accelerated_name: 速成課程
  express_name: 速學課程
  pre-express_name: 學前兒童的速學課程
  express-2017_name: 速學課程（2017）
  pre-express-2017_name: 學前兒童的速學課程（2017）
  pre-express-2018_name: 學前兒童的速學課程（2018）
  cspunit1_name: "（舊）單元 1：數位資訊"
  cspunit2_name: "（舊）單元 2：網際網路"
  cspunit3_name: "（舊）單元 3：程式設計"
  cspunit4_name: "（舊）單元 4：數據"
  cspunit5_name: "（舊）單元 5：探索及建立 PT"
  cspunit6_name: Post-AP：App 的數據庫
  csd3_name: 單元 3：動畫與遊戲
  csd4_name: 單元 4：設計流程
  csd5_name: 單元 5：數據和社會
  csd6_name: 單元 6：物理運算
  csd1-2017_name: 單元 1：問題解決
  csd2-2017_name: 單元 2：Web 開發
  csd3-2017_name: 單元 3：動畫與遊戲
  csd4-2017_name: 單元 4：設計流程
  csd5-2017_name: 單元 5：數據和社會
  csd6-2017_name: 單元 6：物理運算
  csd1-2018_name: 單元 1：問題解決
  csd2-2018_name: 單元 2：Web 開發
  csd3-2018_name: 單元 3：動畫與遊戲
  csd4-2018_name: 單元 4：設計流程
  csd5-2018_name: 單元 5：數據和社會
  csd6-2018_name: 單元 6：物理運算
  csp1-2017_name: 單元 1：網際網路
  csp2-2017_name: 單元 2：數位資訊
  csppostap-2017_name: Post AP：App 的數據庫
  csp1-2018_name: 單元 1：網際網路
  csp2-2018_name: 單元 2：數位資訊
  csppostap-2018_name: Post AP：App 的數據庫
  csp1_name: 單元 1：網際網路
  csp2_name: 單元 2：數位資訊
  csp3-a_name: 單元 3：程式設計介紹（版本 A）
  csp3-research-mxghyt_name: 單元 3：程式設計介紹（子目標）
  csppostap_name: Post AP：App 的數據庫
  csp-post-survey_name: 課後問卷調查
  cspassessment_name: 完整測驗 - 共 50 題
  cspexam1-mWU7ilDYM9_name: 測驗第一部分：25 題
  cspexam2-AKwgAh1ac5_name: 測驗第二部分：25 題
  cspunit3_gradelevel: 年級 9-12
  20-hour_name: 速成課程
  algebra_name: 代數裡的 CS
  AlgebraA_name: 代數裡的 CS 課程 A
  AlgebraB_name: 代數裡的 CS 課程 B
  gumball_name: 陶阿甘
  classicmaze_name: 經典迷宮
  iceage_name: 冰原歷險記
  minecraft_name: Minecraft
  starwarsblocks_name: 星際大戰（程式積木）
  hoc-encryption_name: 簡單加密
  math_category_name: 運算
  hoc_category_name: 一小時玩程式
  csf_category_name: CS 基本原理
  csf_2017_category_name: 計算機科學基礎（2017）
  csf_2018_category_name: 計算機科學基礎（2018）
  csf_international_category_name: 計算機科學基礎國際版
  csf2_draft_category_name: 開發中：課程 A - F
  csd_2018_category_name: 計算機科學探索（'18-'19）
  csp_category_name: "'15-' 16 計算機科學原理"
  csp17_category_name: CS 原理
  csp_2018_category_name: 計算機科學原理（'18-'19）
  cspexams_category_name: 計算機科學原理應用測驗
  applab_name: App Lab
  gamelab_name: Game Lab
  basketball_name: 製作一個籃球遊戲
  sports_name: 編寫一個你自己的運動遊戲程式
  applab_gradelevel: 年齡 13+
  applab_shortdescription_congrats: App Lab 是個編程環境，你可以在裡頭做些簡單的應用程式。可以用積木或是 JavaScript
    的方式設計，製作完後也能分享。
  codeorg_gradelevel: 年齡 4-104
  codeintl_gradelevel: 年齡 4-104
  khan_gradelevel: 中學 +
  khanes_gradelevel: 中學 +
  khanpt_gradelevel: 中學 +
  khanhe_gradelevel: 中學 +
  khanfr_gradelevel: 中學 +
  khanpl_gradelevel: 中學 +
  tynker_gradelevel: 年齡 5-13
  scratch_gradelevel: 年齡 8+
  lightbot_gradelevel: 適合所有年齢
  thinkersmith_gradelevel: 所有年齢
  condcards_gradelevel: 年齡 8-12
  lightbotintl_gradelevel: 所有年齡
  codehs_gradelevel: 高中
  codecademy_gradelevel: 高中
  codecombat_gradelevel: 中學 +
  codemonkey_gradelevel: 中學以上
  codeavengers_gradelevel: 中學以上
  processing_gradelevel: 高中
  robomind_gradelevel: 年齡 8-13
  groklearning_gradelevel: 中學 +
  quorum_gradelevel: 中學以上
  codespark_gradelevel: 小學
  kodable_gradelevel: 小學
  tynkerapp_gradelevel: 年齡 5-13
  robomindnl_gradelevel: 年齡 8-13
  flappy_gradelevel: 年齡 6-106
  bitsbox_gradelevel: 小學
  makeschool_gradelevel: 高中
  touchdevelop_gradelevel: 高中
  appinventor_gradelevel: 中學 +
  blockly_gradelevel: 所有年齢
  thinkersmith2_gradelevel: 年齡 8+
  kodableunplugged_gradelevel: 年齡 8-13
  projguts_gradelevel: 年齡 10-13
  hourofcode_gradelevel: 年齡 6-106
  frozen_gradelevel: 年齡 8-108
  starwars_gradelevel: 年齡 6-106
  playlab_gradelevel: 年齡 6-14
  infinity_gradelevel: 年齡 6-14
  artist_gradelevel: 年齡 8-108
  monstercoding_gradelevel: 年齡 5-13
  allcancode_gradelevel: 年齡 5-10
  csfirst_gradelevel: 年齡 9-14
  boxisland_gradelevel: 小學
  codesters_gradelevel: 年齡 12-14
  texasinstruments_gradelevel: 年齡 13-16
  teacherled_gradelevel: 年齡 5+
  course1_gradelevel: 年齡 4-6
  course2_gradelevel: 年齡 6-18
  course3_gradelevel: 年齡 8-18
  course4_gradelevel: 年齡 10-18
  coursea_gradelevel: 年齡 4-7
  courseb_gradelevel: 年齡 5-8
  coursec_gradelevel: 年齡 6-10
  coursed_gradelevel: 年級 8+
  coursee_gradelevel: 年齡 8-12
  coursef_gradelevel: 年齡 9-13
  coursea-2017_gradelevel: 年齡 4-7
  courseb-2017_gradelevel: 年齡 5-8
  coursec-2017_gradelevel: 年齡 6-10
  coursed-2017_gradelevel: 年級 8+
  coursee-2017_gradelevel: 年齡 8-12
  coursef-2017_gradelevel: 年齡 9-13
  coursea-2018_gradelevel: 年齡 4-7
  courseb-2018_gradelevel: 年齡 5-8
  coursec-2018_gradelevel: 年齡 6-10
  coursed-2018_gradelevel: 年級 8+
  coursee-2018_gradelevel: 年齡 8-12
  coursef-2018_gradelevel: 年齡 9-13
  accelerated_gradelevel: 年齡 10-18
  codeorg_platformtext: 現代瀏覽器、手機、平板
  codeintl_platformtext: 瀏覽器, 智慧手機, 平板
  thinkersmithspanish_platformtext: 不插電
  khan_platformtext: 現代 Web 瀏覽器
  khanes_platformtext: 現代 Web 瀏覽器
  khanpt_platformtext: 現代 Web 瀏覽器
  khanhe_platformtext: 現代 Web 瀏覽器
  khanfr_platformtext: 現代 Web 瀏覽器
  khanpl_platformtext: 現代 Web 瀏覽器
  tynker_platformtext: 現代 Web 瀏覽器
  scratch_platformtext: 僅適用電腦版瀏覽器（不能在平板上使用）
  lightbot_platformtext: 所有瀏覽器和 iOS、Android 系統或遊戲器
  thinkersmith_platformtext: 不插電的
  condcards_platformtext: 不插電的
  lightbotintl_platformtext: iOS，Android（或 web 瀏覽器）
  codehs_platformtext: 現代瀏覽器。（後續課程需要 $$）
  codecademy_platformtext: 當代 web 瀏覽器。iOS，Android Apps。
  codecombat_platformtext: 現代瀏覽器。（後續課程需要 $$）
  codemonkey_platformtext: 現代 Web 瀏覽器
  codeavengers_platformtext: 現代 Web 瀏覽器
  processing_platformtext: 現代 Web 瀏覽器
  robomind_platformtext: 當代 web 瀏覽器，行動網路
  groklearning_platformtext: 現代 Web 瀏覽器
  quorum_platformtext: 現代 web 瀏覽器。支援螢幕閱讀器
  codespark_platformtext: iOS，Android系統 （或 web 瀏覽器）
  kodable_platformtext: iPad
  tynkerapp_platformtext: iPad，Android 平板
  robomindnl_platformtext: 當代 web 瀏覽器，行動網路
  flappy_platformtext: 瀏覽器, 智慧手機, 平板
  bitsbox_platformtext: 現代 Web 瀏覽器
  makeschool_platformtext: 當代 Web 瀏覽器
  touchdevelop_platformtext: 當代的瀏覽器、 智慧型手機、 所有設備
  appinventor_platformtext: 現代瀏覽器 + Android
  blockly_platformtext: 現代瀏覽器
  thinkersmith2_platformtext: 不插電的
  kodableunplugged_platformtext: 不插電的
  projguts_platformtext: 不插電的
  hourofcode_platformtext: 現代瀏覽器、手機、平板
  frozen_platformtext: 現代瀏覽器 + 平板
  starwars_platformtext: 現代瀏覽器 + 平板
  playlab_platformtext: 瀏覽器, 智慧手機, 平板
  monstercoding_platformtext: 現代瀏覽器、iOS、Android
  allcancode_platformtext: 現代瀏覽器、iOS
  csfirst_platformtext: 現代 Web 瀏覽器
  boxisland_platformtext: Android, iOS
  codesters_platformtext: 現代 Web 瀏覽器
  texasinstruments_platformtext: TI 計算機
  teacherled_platformtext: 現代瀏覽器、手機、平板
  codeorg_shortdescription: 與馬克（Facebook 創辦人）及憤怒鳥一起學習編程！
  codeintl_shortdescription: 與馬克（Facebook 創辦人）及憤怒鳥一起學習編程！
  khan_shortdescription: 學習用 JavaScript 畫圖
  khanes_shortdescription: 學習用 JavaScript 畫圖
  khanpt_shortdescription: 學習用 JavaScript 畫圖
  khanhe_shortdescription: 學習用 JavaScript 畫圖
  khanfr_shortdescription: 學習用 JavaScript 畫圖
  khanpl_shortdescription: 學習用 JavaScript 畫圖
  tynker_shortdescription: 透過有趣的關卡學習編程，並建立你自己的手機遊戲。
  scratch_shortdescription: 建立互動遊戲、 故事和動畫。
  lightbot_shortdescription: 編程 Lightbot 以完成關卡！
  thinkersmith_shortdescription: 給團體的不插電計算機科學
  condcards_shortdescription: 透過一副撲克牌學習演算法（algorithms）
  lightbotintl_shortdescription: 教導程式設計概念的遊戲
  codehs_shortdescription: 與小狗 Karel 一同學習程式設計，是一個有趣的視覺化的編程入門 ！
  codecademy_shortdescription: 透過網頁瀏覽器學習 JavaScript 程式。
  codecombat_shortdescription: 在這個史詩般的電腦遊戲中，打敗食人魔並學會 Python 或 JavaScript 程式語言！
  codemonkey_shortdescription: 學生為一隻猴子編程，目標是獲得香蕉。
  codeavengers_shortdescription: 透過網頁瀏覽器學習 JavaScript 程式。
  processing_shortdescription: 語言處理器的一小時教程
  robomind_shortdescription: 為虛擬機器器人編寫程式碼
  groklearning_shortdescription: 教聊天機器人 Eliza 捉弄你的朋友，讓他們誤以為她是人類！
  quorum_shortdescription: 與瑪麗一同探索學習 Quorum 編程語言。
  codespark_shortdescription: Foos 是一個學習程式設計的遊戲，有趣且適合孩子。
  kodable_shortdescription: 一個有趣的 iPad 遊戲，教授計算機編程概念
  tynkerapp_shortdescription: '透過完成關卡學習程式設計。 '
  robomindnl_shortdescription: 為虛擬機器器人編寫程式碼
  flappy_shortdescription: 設計你自己的像素鳥、鯊魚、潛水艇遊戲
  bitsbox_shortdescription: 編程一系列的應用程式，可以遊戲並分享，使用真正的 JavaScript 。
  makeschool_shortdescription: 設計一個 iPhone 遊戲！學習用程式讓你的怪物移動！
  touchdevelop_shortdescription: '在你的手機上解開謎題、建立遊戲、學習編程。 '
  appinventor_shortdescription: 製作你自己的應用程式！（限 Android）
  blockly_shortdescription: 下載 ZIP 檔以在線下學習
  thinkersmith2_shortdescription: 學習電腦是如何用 0 和 1 來表示訊息的
  kodableunplugged_shortdescription: 一個有趣的不插電練習單元
  projguts_shortdescription: 試著用石頭 / 布 / 剪刀來建模和模擬
  hourofcode_shortdescription: 與馬克（Facebook 創辦人）及憤怒鳥一起學習編程！
  frozen_shortdescription: 讓我們使用程式碼，與安娜和艾莎一同探索美麗且神奇的冰。
  starwars_shortdescription: 學習用程式控制機器人，並創造你自己的星際大戰遊戲…在那很遠很遠的銀河系…
  playlab_shortdescription: 在 Play Lab 上創作故事或是遊戲！
  infinity_shortdescription: 用 Play Lab 來創造一個由《迪士尼無限世界》中的角色所主演的故事或遊戲。
  artist_shortdescription: 和小畫家一起畫圖和設計！
  monsterocding_shortdescription: 為孩子設計的各種自學式編程活動。
  allcancode_shortdescription: 一個身歷其境的遊戲，用視覺化編程語言控制瑪利歐。
  csfirst_shortdescription: 關於兩個人在海上的故事，在裡頭加入動畫、添加自己的風格！
  boxisland_shortdescription: 與勇者阿廣在方塊島上來一趟編碼旅行。
  codesters_shortdescription: 用 Python 建立你自己的遊戲、動畫和藝術作品。
  texasinstruments_shortdescription: 用TI-84&#8482; Plus 工程計算機學習基礎的編碼。
  teacherled_shortdescription: 要設計你自己的一小時玩程式活動？從這些教學計畫中獲得靈感。
  course2_shortdescription_congrats: 給有基本閱讀能力的學生，此課程建立於課程1。學生們將利用程式解決問題，並且開發可分享的互動式遊戲或故事。建議年級
    2-5。
  course3_shortdescription_congrats: 準備到下一級別了嗎？學生會進入比之前更深入的編程主題，替更複雜的問題找出彈性的解決方案。在課程的最後，學生能創造並分享的自己的互動式故事和遊戲。建議年級
    4-5。
  course4_shortdescription_congrats: 準備更進一步了嗎？學生會進入比之前更深入的編程主題，替更複雜的問題找出彈性的解決方案。在課程的最後，學生能創造並分享的自己的互動式故事和遊戲。建議年級
    4-8。
  coursea_shortdescription_congrats: 給學齡前兒童的電腦科學指南
  courseb_shortdescription_congrats: 為學前兒童準備的計算機科學介紹（類似課程 A，但對年紀大些的學童提供了更多變化）
  coursed_shortdescription_congrats: 快速地導覽在課程 C 的概念，進一步的介紹演算法、巢狀迴圈、條件判斷式…等的使用。
  coursee_shortdescription_congrats: 快速地導覽在課程 C 和課程 D 的概念，進一步的介紹函式的使用。
  coursef_shortdescription_congrats: 學習計算機科學的基礎概念，並創建自己的藝術、故事、遊戲作品。
  coursea-2017_shortdescription_congrats: 給學齡前兒童的電腦科學指南
  courseb-2017_shortdescription_congrats: 為學前兒童準備的計算機科學介紹（類似課程 A，但對年紀大些的學童提供了更多變化）
  coursed-2017_shortdescription_congrats: 快速地導覽在課程 C 的概念，進一步的介紹演算法、巢狀迴圈、條件判斷式…等的使用。
  coursee-2017_shortdescription_congrats: 快速地導覽在課程 C 和課程 D 的概念，進一步的介紹函式的使用。
  coursef-2017_shortdescription_congrats: 學習計算機科學的基礎概念，並創建自己的藝術、故事、遊戲作品。
  coursea-2018_shortdescription_congrats: 給學齡前兒童的電腦科學指南
  courseb-2018_shortdescription_congrats: 為學前兒童準備的計算機科學介紹（類似課程 A，但對年紀大些的學童提供了更多變化）
  coursed-2018_shortdescription_congrats: 快速地導覽在課程 C 的概念，進一步的介紹演算法、巢狀迴圈、條件判斷式…等的使用。
  coursee-2018_shortdescription_congrats: 快速地導覽在課程 C 和課程 D 的概念，進一步的介紹函式的使用。
  coursef-2018_shortdescription_congrats: 學習計算機科學的基礎概念，並創建自己的藝術、故事、遊戲作品。
  codeorg_longdescription: 使用拖曳程式積木的方式來學習計算機科學的基本概念。這是一個遊戲式、自學式的教程，由比爾 · 蓋茨、馬克 · 佐柏克、憤怒鳥和植物大戰僵屍所主演。在這個課程中您將學到重複迴圈、條件判斷、基礎的演算法。共有
    34 種語言可用。
  codeintl_longdescription: 學習電腦科學與阻力的基本概念，並將程式設計。這是主演視頻講座由比爾 · 蓋茨、 馬克 · 朱克伯格、 憤怒的小鳥和植物大戰僵屍的遊戲一樣，自編自導自演的教程。瞭解重複迴圈、
    條件和基本演算法。在 34 種語言中可用。
  thinkersmithspanish_longdescription: 生物 el 美國勞軍聯合組織德聯合國"Vocabulario 機器人"predefinido，洛杉磯隊
    descubrirán 科摩 guiarse de modo tal de llevar 卡波雷 específicas 罪 ser estas discutidas
    previamente。埃斯特角城 segmento enseña 洛杉磯隊 la conexión 恩特雷 símbolos y acciones 歷史科摩拉
    valiosa habilidad de depuración。
  khan_longdescription: 利用編程方式創作有趣的圖案，從中學習基礎的 JavaScript 編程。獨自完成或者和你的同學一起做！
  khanes_longdescription: 學習同時創造樂趣的 JavaScript 程式設計的基礎知識與您的代碼的圖紙。做你自己或你的類 ！
  khanpt_longdescription: 學習同時創造樂趣的 JavaScript 程式設計的基礎知識與您的代碼的圖紙。做你自己或你的類 ！
  khanhe_longdescription: 學習同時創造樂趣的 JavaScript 程式設計的基礎知識與您的代碼的圖紙。做你自己或你的類 ！
  khanfr_longdescription: 學習同時創造樂趣的 JavaScript 程式設計的基礎知識與您的代碼的圖紙。做你自己或你的類 ！
  khanpl_longdescription: 學習同時創造樂趣的 JavaScript 程式設計的基礎知識與您的代碼的圖紙。做你自己或你的類 ！
  tynker_longdescription: 建立你自己的遊戲，與朋友分享！解決有趣的關卡，並在每個關卡中學習編程概念。用動畫角色、多個層次、 豐富的道具來個性化你的遊戲。應用物理概念讓你的遊戲更加真實。程式碼可以同時用程式積木或
    JavaScript 的方式呈現。將你的遊戲帶到 Ipad 和 Android 平板。有十多個有趣的活動可供選擇！
  scratch_longdescription: 透過 Scratch，你可以創建您自己的互動遊戲、故事、動畫。並將你的創作分享給朋友。從讓你的名字動起來、 創作節日卡片，製作彈跳球遊戲開始。
  lightbot_longdescription: 指引 Lightbot 去照亮所有的藍色磚塊！Lightbot 是一款益智遊戲，使用編程遊戲機制，讓玩家實際的透過基礎編程、指令序列、迴圈應用來解決關卡，適用所有年齡。
  thinkersmith_longdescription: 使用預先設定好的「機器人詞彙」，學生就可以在不需事先討論的情況下理解如何引導對方完成特定任務。這堂課教導孩子符號和行為之間的關聯，還有除錯這個不可忽視的技能。「我的機器人朋友」非常適合分組進行活動，內容包含了課堂使用的教師手冊。
  condcards_longdescription: 在這個「不插電」活動中，使用一副撲克牌學習演算法和條件陳述式。學生用分組方式進行，每一組別需要一副牌。
  lightbotintl_longdescription: 學習核心的程式邏輯，從最簡單的編程基礎開始。適合年齡為 4+，可在 iOS 或 Android（或
    Web 瀏覽器）使用。學習怎樣序列一連串的指令、抽象化模型、使用程序以及利用迴圈！
  codehs_longdescription: 透過指令來操作電腦，這就是編程，就像是對小狗發號施令。讓初學者能夠學習如何用程式控制 Karel 這隻小狗&mdash;透過有趣的、沒有障礙的視覺化指南，來學習純文字式的編程概念，像是指令和函式。教程內容是學生自學導向，不過教師可以註冊以獲得教師工具並追蹤學生進度！
  codecademy_longdescription: Codecademy 透過 JavaScript，以互動式、學生導向的方式介紹基礎的計算機科學，已經有數以千萬計、來自世界各地的學生使用它。我們已經準備了可以減少初學瓶頸的「一小時學程式」課程活動，內容有隨堂測驗、教學簡報，並給學生一個完整的專題為結束。
  codecombat_longdescription: 在這個史詩般的電腦遊戲中，打敗食人魔並學會 Python 或 JavaScript 程式語言！
  codemonkey_longdescription: CodeMonkey 是一個線上的遊戲，用真正的程式語言教授程式碼編寫 ！學生設計程式讓一隻猴子抓住香蕉，而它在每個級別會稍微增加複雜程度。他們在解決問題時獲得星星分數並點擊一下就可以分享。
  codeavengers_longdescription: 使用 JavaScrip 語言建立的雙人直向捲軸遊戲，共有 10 個簡短任務。當您建立一個問答遊戲與朋友分享時，能持續學習程式設計的一些基礎知識（變數和如果陳述式）
    。在到達班級排行榜榜首的過程中賺取積分和徽章。
  processing_longdescription: 使用程式語言處理器，在視覺藝術的情境中介紹程式設計。簡短的影片課程介紹引導設計互動式繪圖程式的編寫程式碼練習
  robomind_longdescription: '通過控制他們自己的虛擬機器人，學生可以學習編程的基礎知識。這個線上課程很完整，包含了簡報、影片、測驗與自動的指引/提示來協助編程練習。 '
  groklearning_longdescription: 使用編程語言 Python 來把名為 Eliza 的聊天機器人編程成為一個精神治療醫師。你將教導 Eliza
    如何說話和說出正確的事情。她可以捉弄你的朋友，讓他們誤以為她是個人不是台電腦嗎？
  quorum_longdescription: 本教案可供視障人士透過輔助器閱讀與瀏覽。從程式設計師的角度，與瑪麗一同探索生物學實驗室，並學習 Quorum 語言。教程包含線上示例，是學生自學式的活動。
  codespark_longdescription: Foos 是一個有趣的、面向孩童的計算機編程學習方式。為可愛角色編程來解決難題，將虛擬世界帶入現實。這個遊戲是免費的，任何人都可以使用！
  kodable_longdescription: Kodable 是一個自我引導的 iPad 遊戲，為 5 歲以上的 孩子介紹程式設計的基礎知識。最好有老師或家長的陪伴，但不是必須的。
  tynkerapp_longdescription: 透過解決有趣的關卡學習程式設計，使用主題式圖像輕鬆地建構遊戲和故事。內含 10 個以上的遊戲包，以及和可自訂化的角色。不需連接網際網路，當然你也可透過網路存取你的創作。
  robomindnl_longdescription: 學生透過控制他們自己的虛擬機器器人學習程式設計的基礎知識。線上課程完整包含了簡短的簡報、 影片、 測驗與自動指導/提示來協助程式設計練習。
  flappy_longdescription: 使用拖曳程式積木的方式來設計一個你自己的像素鳥遊戲，透過特色化讓它看起來與眾不同（像素鯊魚、像素聖誕老人…隨你高興）。只要點一下，就能在你的手機上玩到它。
  bitsbox_longdescription: 自訂您自己的虛擬平板，然後編寫一系列的 Apps 來使用及分享。即使是非常小的孩子，也能透過簡單體驗來使用真正
    JavaScript，並做出一些超乎你想像的事。
  makeschool_longdescription: 使用這個全新的、容易上手的，名為 Swift 的程式語言建立一個 iPhone 遊戲，並從中學習編程。建立一個類神奇寶貝的動作遊戲，並編寫程式讓你的怪物學習新的動作。您將學會如何使用變數、方法和物件，來幫助你的怪物獲勝！
  touchdevelop_longdescription: '友善的觸控式編輯器將引導你創作像素藝術、解決熊謎題，或是建立你自己的跳跳鳥遊戲。 '
  appinventor_longdescription: 娛樂、簡短的影片教程可引導你在 Android 手機或平板上建立三個簡單的 App。它是為新手和專家設計的，這個一小時玩程式活動讓你開始建構自己的
    App，在你瞭解它之前。想像一下以後你就能與朋友分享自己創造的應用程式！這些活動適合個人自學和教師帶領的班級課程。
  blockly_longdescription: 你的電腦連線速度很慢（或根本沒有連線）？下載 Blockly 的教程（Code.org 教程的前身），只佔 3
    MB 容量的 ZIP 檔案，可以在任何電腦或隨身碟上使用。
  thinkersmith2_longdescription: 學生學習以二進制的方式呈現及儲存字元 - 利用開和關的功能。結束時，學生可以把自己的名字編碼帶回家。
  kodableunplugged_longdescription: '使用普通紙的設計，fuzzFamily Frenzy 教導 5 歲以上的孩子的程式設計邏輯。老師應解釋這個遊戲，然後學生作伴來完成一個簡單的障礙課程。 '
  projguts_longdescription: 這個「不插電」活動是讓一群學生玩不同版本的剪刀 / 石頭 / 布的遊戲，以幫助學生學習建模與模擬是如何運作的，並查看不同的建模在實驗後的結果。
  hourofcode_longdescription: 新的 code.org/hoc 的預留位置
  frozen_longdescription: 讓我們使用程式碼，與安娜和艾莎一同探索美麗且神奇的冰。你可以利用在雪上溜冰製造出雪花等圖案，然後打造一個冬季仙境並分享給你的朋友！
  starwars_longdescription: 學習用程式控制機器人，並創造你自己的星際大戰遊戲…在那很遠很遠的銀河系…
  playlab_longdescription: 利用 Play Lab 來創作故事或建立遊戲！讓動物、海盜、殭屍、忍者…等角色動起來、發出聲音、獲得分數…甚至是丢個火球出來！
  monstercoding_longdescription: Monster Coding 出品的神秘島編程任務提供了充滿樂趣的自我冒險，可以教導孩子們幾個重要的程式設計概念。裡頭將會有之前教給孩子們的每個程式積木，像是函式、布林值、迴圈、如果否則陳述式、陣列，還有多彩繽紛的動物圖案及音效。
  allcancode_longdescription: 學生在故事式的遊戲上展開冒險。藉由一小時玩程式中的視覺化編程語言，給主角馬可指令，一步一步的帶領他通過每個關卡。學生們在無形中會學習到程式中的序列指令、重複迴圈和條件判斷式。
  csfirst_longdescription: 創作一個關於 2 個角色在海上的故事。為水加上動畫，並且自訂場景來添加你的風格。用程式碼來訴說你想表達的故事！
  boxisland_longdescription: 在方塊島上探險，幫助阿廣收集所有散落在荒野中的時鐘！在這個教程中，你會學習基礎的演算法、序列、迴圈和條件判斷式！
  codesters_longdescription: '用 python 創建自己的遊戲、動畫和藝術。一旦你完成了，請與朋友們分享！用企業常用的程式語言 python
    寫程式，我們的拖曳式工具包會讓 python 變得更容易學習！試著建立一個籃球遊戲、編排一段舞蹈、或設計一張動畫卡片！ '
  texasinstruments_longdescription: '十分鐘玩程式可以用在課堂上，透過每天一點點的 TI 技術介紹來激發學生的編程興趣，使用 TI-84&#8482;
    Plus 學習基本的程式碼並且開始編程，只需 10 分鐘，不需有任何前備經驗！  '
  teacherled_longdescription: 成千上萬的教師已經體驗過一小時玩程式活動，許多教室準備使用更創意、更別緻的方式來教授計算機科學基礎。為了幫助老師尋找靈感，我們為不同領域的使用者們蓃集並策畫「一小時教程式」的活動。
  codeorg_beyond_name: 計算機科學簡介（年級 K-8）
  khan_beyond_name: 學習計算機編程
  tynker_beyond_name: 在家學習編程
  scratch_beyond_name: 透過編程發揮創意
  kodable_beyond_name: Kodable
  scratchjr_beyond_name: 給學齡前幼童的 ScratchJR
  hopscotch_beyond_name: Hopscotch：在你的 iPad 上設計程式
  pocketcode_beyond_name: 口袋程式碼
  groklearning_beyond_name: 學習 Python 編程
  hacketyhack_beyond_name: 學習 Ruby
  robomind_beyond_name: 用程式設計出虛擬機器人
  makeschool_beyond_name: 在你的瀏覽器創建一個 iPhone 遊戲！
  appinventor_beyond_name: 一小時玩 AppInventor
  codehs_beyond_name: 使用Karel狗學習程式設計
  udemy_beyond_name: 線上的程式設計課程
  lynda_beyond_name: 線上程式設計課程
  edx_beyond_name: 哈佛的 CS50 課程
  coursera_beyond_name: 史丹佛大學 CS 101 課程
  teachingtree_beyond_name: 大學的線上課程
  w3schools_beyond_name: 學習 HTML
  codeavengers_beyond_name: 學習網站程式設計
  arduino_beyond_name: Arduino 與 Sparkfun
  processing_beyond_name: 處理常式
  codeorg_beyond_gradelevel: 年齡 4-104
  khan_beyond_gradelevel: 中學以上
  tynker_beyond_gradelevel: 年齡 5-13
  scratch_beyond_gradelevel: 年齡 8+
  lightbot_beyond_gradelevel: 所有年齢
  codecademy_beyond_gradelevel: 高中
  kodable_beyond_gradelevel: 小學
  scratchjr_beyond_gradelevel: 小學
  hopscotch_beyond_gradelevel: 中學以上
  pocketcode_beyond_gradelevel: 中學以上
  groklearning_beyond_gradelevel: 中學以上
  hacketyhack_beyond_gradelevel: 高中
  robomind_beyond_gradelevel: 年齡 8-13
  makeschool_beyond_gradelevel: 高中
  appinventor_beyond_gradelevel: 中學以上
  touchdevelop_beyond_gradelevel: 高中
  codehs_beyond_gradelevel: 高中
  udemy_beyond_gradelevel: 高中 +
  lynda_beyond_gradelevel: 高中 +
  edx_beyond_gradelevel: 大學
  coursera_beyond_gradelevel: 大學
  udacity_beyond_gradelevel: 大學
  teachingtree_beyond_gradelevel: 大學
  kodu_beyond_gradelevel: 年齡 8+
  cargobot_beyond_gradelevel: 年齡 8+
  kidsruby_beyond_gradelevel: 年齡 12+
  w3schools_beyond_gradelevel: 年齡 12+
  codeavengers_beyond_gradelevel: 中學以上
  mozilla_beyond_gradelevel: 年齡 12+
  codecombat_beyond_gradelevel: 中學以上
  codea_beyond_gradelevel: 高中 +
  lego_beyond_gradelevel: 中學以上
  finch_beyond_gradelevel: 年齡 8+
  arduino_beyond_gradelevel: 高中 +
  processing_beyond_gradelevel: 高中
  alice_beyond_gradelevel: 中學以上
  sphero_beyond_gradelevel: 年齡 8+
  codeorg_beyond_platformtext: 現代瀏覽器、平板
  khan_beyond_platformtext: 現代 Web 瀏覽器
  tynker_beyond_platformtext: 現代 web 瀏覽器（需要 $$）
  scratch_beyond_platformtext: 任何瀏覽器
  lightbot_beyond_platformtext: iOS，Android（或 web 瀏覽器）
  codecademy_beyond_platformtext: 現代 web 瀏覽器、iOS、Android Apps
  kodable_beyond_platformtext: iPad
  scratchjr_beyond_platformtext: iPad
  hopscotch_beyond_platformtext: iPad
  pocketcode_beyond_platformtext: 手機 App
  groklearning_beyond_platformtext: 現代 Web 瀏覽器
  hacketyhack_beyond_platformtext: 電腦版安裝
  robomind_beyond_platformtext: 現代 web 瀏覽器、行動網路
  makeschool_beyond_platformtext: 當代 Web 瀏覽器
  appinventor_beyond_platformtext: 現代瀏覽器 + Android
  touchdevelop_beyond_platformtext: 現代瀏覽器、手機、所有裝置
  codehs_beyond_platformtext: 現代瀏覽器 （需要$$ ）
  udemy_beyond_platformtext: Web 式
  lynda_beyond_platformtext: Web 式（需要$$）
  edx_beyond_platformtext: 現代瀏覽器
  coursera_beyond_platformtext: 現代的瀏覽器
  udacity_beyond_platformtext: 現代的瀏覽器
  teachingtree_beyond_platformtext: " web式"
  kodu_beyond_platformtext: Windows、xBox
  cargobot_beyond_platformtext: iPad
  kidsruby_beyond_platformtext: 桌面安裝
  w3schools_beyond_platformtext: 當代 Web 瀏覽器
  codeavengers_beyond_platformtext: 當代 Web 瀏覽器
  mozilla_beyond_platformtext: 當代 Web 瀏覽器
  codecombat_beyond_platformtext: Web 式 (Firefox, Chrome, Safari, IE9+)
  codea_beyond_platformtext: iPad
  lego_beyond_platformtext: 機器人購買
  finch_beyond_platformtext: 機器人購買
  arduino_beyond_platformtext: Web 瀏覽器，然後購買套件
  processing_beyond_platformtext: 現代 Web 瀏覽器
  alice_beyond_platformtext: Windows 或 Mac（需安裝）
  sphero_beyond_platformtext: 機器人購買
  codeorg_beyond_shortdescription: 與馬克（Facebook 創辦人）及憤怒鳥一起學習編程！
  khan_beyond_shortdescription: 學習用 JavaScript 畫圖
  tynker_beyond_shortdescription: 為 4-8 年級孩童設計的，富趣味且有參與感的課程
  scratch_beyond_shortdescription: 建立互動遊戲、 故事和動畫。
  lightbot_beyond_shortdescription: 教導程式設計概念的遊戲
  codecademy_beyond_shortdescription: 透過網頁瀏覽器學習 JavaScript 程式。
  kodable_beyond_shortdescription: 一個有趣的 iPad 遊戲，教授計算機編程概念
  scratchjr_beyond_shortdescription: '使用 ScratchJr 創建互動式故事和遊戲。 '
  hopscotch_beyond_shortdescription: 在 ipad 上學習視覺化編程
  pocketcode_beyond_shortdescription: 在你的手機創建一個遊戲，並與朋友們分享 ！
  groklearning_beyond_shortdescription: Python 程式設計基本介紹
  hacketyhack_beyond_shortdescription: 從基礎開始學習 Ruby
  robomind_beyond_shortdescription: 為虛擬機器器人編寫程式碼
  makeschool_beyond_shortdescription: 在一小時內學會製作 iPhone 遊戲
  appinventor_beyond_shortdescription: 製作你自己的應用程式！（限 Android）
  touchdevelop_beyond_shortdescription: 在您的手機、平板、筆電上編寫手機的 app。
  codehs_beyond_shortdescription: 使用有趣的視覺化編程環境學習 JavaScript
  udemy_beyond_shortdescription: 數十種線上的程式設計課程
  lynda_beyond_shortdescription: 數十種線上的程式設計課程
  edx_beyond_shortdescription: 哈佛大學最受歡迎的課程
  coursera_beyond_shortdescription: 從 CS101 開始
  udacity_beyond_shortdescription: 從 CS101 開始
  teachingtree_beyond_shortdescription: 線上知識：快速且並不受約束
  kodu_beyond_shortdescription: 設計一個 3D 的遊戲世界
  cargobot_beyond_shortdescription: 在你的 iPad 上編程機器手臂
  kidsruby_beyond_shortdescription: 學會使用 Ruby 語言編程
  w3schools_beyond_shortdescription: 學習如何做網站
  codeavengers_beyond_shortdescription: 學習遊戲與網站的程式設計
  mozilla_beyond_shortdescription: 建立並分享網頁
  codecombat_beyond_shortdescription: 一邊玩遊戲、一邊學習 JavaScript
  codea_beyond_shortdescription: 在你的 iPad 上製作應用程式
  lego_beyond_shortdescription: 組合並編程機器人
  finch_beyond_shortdescription: 為計算機科學教育設計的機器人
  arduino_beyond_shortdescription: 使用 Sparkfun 的數位沙盒學習 Arduino。
  processing_beyond_shortdescription: 學習語言處理
  alice_beyond_shortdescription: 3D 環境中的程式設計教學
  sphero_beyond_shortdescription: SPRK 的教學內容給孩子們一個有趣的機器人程式設計速成課程，同時銳化數學和科學技能。
  codeorg_beyond_longdescription: 利用拖曳程式積木的方式學習計算機科學的基本概念。3 個完整課程，每個課程包含 15-20 單元，其中穿插了「不插電」的單元活動。這是一個遊戲式、自學式的教程，由比爾
    · 蓋茨、馬克 · 佐柏克、憤怒鳥和植物大戰僵屍所主演。在這個課程中您將學到重複迴圈、條件判斷、和基礎的演算法、函式、變數。
  khan_beyond_longdescription: 學習同時創造樂趣的 JavaScript 程式設計的基礎知識與您的代碼的圖紙。做你自己或你的類 ！
  tynker_beyond_longdescription: Tynker 讓學習程式設計變得輕鬆有趣。它是用視覺化方式程現，孩子們透過排放積木來建立遊戲和應用程式。它去除了需要了解程式語法的障礙，孩子們可以馬上把想法轉變成動畫故事和數學藝術，它促進了漸進式學習。在孩子們學習基礎後，Tynker
    會介紹更進一步的概念，當中包含了驅動編程的語法。
  scratch_beyond_longdescription: 透過 Scratch，你可以創建您自己的互動遊戲、故事、動畫。並將你的創作分享給朋友。從讓你的名字動起來、
    創作節日卡片，製作彈跳球遊戲開始。
  lightbot_beyond_longdescription: 從非常基本的程式設計開始學習核心程式設計邏輯，適合年紀為4歲以上，作業系統可使用iOS 或 android
    系統 （或 Web 瀏覽器）。學習如何排列命令、 識別模式、 使用程序與利用迴圈 ！
  codecademy_beyond_longdescription: Codecademy 透過 JavaScript，以互動式、學生導向的方式介紹基礎的計算機科學，已經有數以千萬計、來自世界各地的學生使用它。我們已經準備了可以減少初學瓶頸的「一小時學程式」課程活動，內容有隨堂測驗、教學簡報，並給學生一個完整的專題為結束。
  kodable_beyond_longdescription: Kodable 是一個自我引導的 iPad 遊戲，為 5 歲以上的 孩子介紹程式設計的基礎知識。最好有老師或家長的陪伴，但不是必需的。
  scratchjr_beyond_longdescription: ScratchJr 是入門級的程式設計語言，使年幼的孩童能夠創建他們自己的互動故事和遊戲。孩童將圖像式的積木貼合在一起，使角包移動、跳躍、
    跳舞和唱歌。
  hopscotch_beyond_longdescription: IPad 上的學生導向式教程，使用 Hopscotch 編程語言 。學生可以單獨或與朋友們一起（每台
    iPad 最多 3 人）在他們的 iPad 上建立他們的 iPad 遊戲和應用程式。
  pocketcode_beyond_longdescription: 用你的口袋裡的代碼在智慧手機上創建你自己的遊戲！幫助跳傘員 Steve 交付他的包裹。你可以分享給朋友，和其他人一同體驗！
  groklearning_beyond_longdescription: 給沒有編程經驗的人的 Python 語言入門課程。我們獨特搭配的介紹和挑戰內容，將讓你徹底理解
    Python 和程式設計本身。我們曾經使用這些內容教授過不同年齡和不同背景的學生，相信它會適合你。
  hacketyhack_beyond_longdescription: Hackety Hack 會札實地從頭教你基礎的編程，你不需要具備任何前備知識！透過 Hackety
    Hack，您會學習到編程語言 Ruby。Ruby 被用在各式各樣的程式，包括桌面應用程式和網站。（僅可安裝在電腦上）
  robomind_beyond_longdescription: '通過控制他們自己的虛擬機器人，學生可以學習編程的基礎知識。這個線上課程很完整，包含了簡報、影片、測驗與自動的指引/提示來協助編程練習。 '
  makeschool_beyond_longdescription: 有聽過 ObjectiveC 嗎？在一小時內學會製作一個 iPhone 遊戲！我們會在整個過程引導您，讓你能夠設計、測試、在瀏覽器上玩你的遊戲，然後把它分享到
    facebook 上讓你的朋友體驗！你不需具備 iPhone 開發經驗，但您必須瞭解變數、方法和物件是什麼。
  appinventor_beyond_longdescription: 娛樂、簡短的影片教程可引導你在 Android 手機或平板上建立三個簡單的 App。它是為新手和專家設計的，這個一小時玩程式活動讓你開始建構自己的
    App，在你瞭解它之前。想像一下以後你就能與朋友分享自己創造的應用程式！這些活動適合個人自學和教師帶領的班級課程。
  touchdevelop_beyond_longdescription: TouchDevelop 允許您創建在 ipad、iPhone、Android、PC、Mac、Windows
    Phone 上的應用程式，我們友善的觸控式編輯器，讓你即使是在手機或平板上編寫程式也能很有趣。
  codehs_beyond_longdescription: 與小狗 Karel 一起學習基本的程式設計，通過有趣、易理解、視覺化的指引來學習編程，給電腦指令就像命令一隻狗，教程最好透過教師指導，但也可以獨立完成。[註：需付費]
  udemy_beyond_longdescription: 不論你是沒見過程式碼、或是靠寫程式維生的人。Udemy 都有專業導師為你提供課程。[註：需付費]
  lynda_beyond_longdescription: 瞭解如何編寫程式碼、 建立和建構 web 應用程式，從 C 和 C++ 物件導向程式語言的基礎到如何編寫
    JaVa。我們的開發人員教程可以協助你學習開發和建立行動 app，使用 PHP 和 MySQL 資料庫，開始使用統計處理語言 R 等等。[注意： 需付費]
  edx_beyond_longdescription: CS50x 是哈佛大學針對主修和非主修學生介紹計算機科學和程式設計藝術的課程，不論對象有沒有編程經驗。主題包括抽象化、演算法、數據結構、封裝、資源管理、安全、軟體工程和網頁程式開發。程式語言包括
    C、PHP 和 JavaScript 加上 SQL、CSS 和 HTML。關於校園版本的 CS50x 是哈佛大學的第二大的課程。
  coursera_beyond_longdescription: 由史丹佛大學尼克 • 帕蘭蒂（Nick Parlante）講授的的 CS 101 課程（免費）！。CS101
    為沒有任何基礎經驗的聽眾教授計算機科學的基礎概念。遊戲及體驗簡短的程式碼，讓學生了解電腦的力量與限制。CS101 還提供了今日電腦的一般背景概念：什麼是電腦，什麼是硬體、軟體，什麼是網際網路。不需要經驗，僅需有使用
    web 瀏覽器的能力。
  udacity_beyond_longdescription: 在此課程中你將學習在計算機科學的關鍵概念，並學習如何構建出網路爬蟲（web crawler）。這個課程不需要有前備的編程知識，歡迎初學者使用！在課程結束後，你將會學習計算機科學，以及足夠的程式設計能力來編寫
    Python 設式以解決自己的問題。本課程會讓你繼續準備好升到中級計算機課程。
  teachingtree_beyond_longdescription: TeachingTree 是一個開放的平臺，可以讓任何人組織教學內容。我們的目標是讓學生可以快速訪問他們所需學習個體概念的確切片段。鼓勵每個人透過添加影片或是標記內容來互相幫助。
  kodu_beyond_longdescription: Kodu 讓孩子們通過一種簡單的視覺化編程語言在 PC 和 XBox 上創建遊戲。Kodu 可以用來教創造力、問題解決能力、說故事能力，當然還有程式設計能力。任何人都可以使用
    Kodu 創建遊戲， 沒有編程經驗的兒童甚至是大人也可以。在 PC 上運行的 Kodu 可供免費下載。而 Xbox 版本在美國的 XBox 市集也可以免費下載，在
    Indie Games channel 上使用則需花費約 5 美元。
  cargobot_beyond_longdescription: Cargo-Bot 是一款益智遊戲，在哪裡你可以教機器人如何移動板條箱。聽起來很簡單，對嗎？它的特色是包含
    36 個巧妙的關卡、動人的音樂和令人驚歎的視網膜圖形。你甚至可以錄下您的解決方案，並分享到 youtube 上給你的朋友觀看。
  kidsruby_beyond_longdescription: 享受和製作遊戲，或是用 Ruby 駭入你的家庭作業！只要告訴你的父母或老師，你在學習 Ruby
    程式設計...;)。免費，而且可在任何電腦運行。（注意：僅可在電腦安裝）
  w3schools_beyond_longdescription: 學習如何在你自己的電腦上創建網站。在一天內學習伺服器基礎，瞭解如何添加數據庫到您的網站。
  codeavengers_beyond_longdescription: 學習如何編寫遊戲、應用程式和網站的程式。由專家為初學者設計出了完美的難度級別關卡，容易理解的指引。我們的
    HTML、CSS 和 JavaScript 課程包括編程挑戰，以及改編遊戲，讓學習更有趣，更有效果，適合所有年齡。
  mozilla_beyond_longdescription: Thimble 讓建立和分享你自己的網頁變得極其簡單。在你的瀏覽器上編寫 HTML 和 CSS，然後即時的預覽你的成果。只要點擊一下，你完成的專案就可以被分享出去，非常的適合初學者，也適合專家。
  codecombat_beyond_longdescription: 扮演一個巫師，使用程式（咒語）來控制你的英雄通過迷宮、打敗食人魔、玩弄敵人、救援盟友！在這個網頁遊戲上給初學者學習
    JavaScript。
  codea_beyond_longdescription: Codea for iPad 讓你把你的構想變成遊戲和模擬程式 &mdash; 。利用iPad 的獨特功能如多點觸控和加速度計將你的想法變成的互動
    的創作。我們認為Codea是一個很容易用很漂亮的程式編輯器。Codea讓你接觸你的程式。想要更改其中一個號碼？只需點擊並拖動它。如何更改一種顏色或者圖像？輕輕觸碰啟動視覺編輯器，讓你選擇你想要的。
  lego_beyond_longdescription: 利用樂高積木創造小型、可自訂和可編程的機器人。
  finch_beyond_longdescription: Finch 是用於計算機科學教育的新機器人。它是卡耐基梅隆大學創建實驗室為時四年的研究成果。Finch
    的設計旨在利用吸引的方式介紹編程的藝術。它支援十多種不同和程式設計語言和開發環境，包括幾種適合八歲的學生使用的開發環境。Finch 的設計目的是為了讓學生編寫豐富互動程式。
  arduino_beyond_longdescription: Arduino 是一個流行的平台，讓藝術家和設計師使用真實的傳感器、LED、蜂鳴器等等。Sparkfun
    的虛擬沙盒環境將在瀏覽器上教你編寫 Arduino 程式碼。
  processing_beyond_longdescription: Processing 是個程式語言、開發環境和線上社區。自 2001 年以來，Processing
    促進了軟體文化在視覺藝術和科學上的視覺設計導論。Processing 最初主要作為軟件速寫和教授視覺範疇上的基礎電腦程式設計，往後演變成了一個專業人員的開發工具。今天，有成千上萬的學生、藝術家、
    設計師、研究人員和愛好者用 Processing 學習、開發樣板和生產產品。
  alice_beyond_longdescription: 愛麗絲計畫利用一種創新的編程環境以支援 3D 動畫創作，當中提供了跨年齡和年級的工具和材料來訓練學生的計算思維、問題解決，還有計算機編程能力。
  sphero_beyond_longdescription: 不管你是教師還是家長，SPRK 教學內容會給孩子一個有趣的機器人編程速成課程，並同時磨鍊孩子在數學和科學上的技能。
  compatibility_hide_this_warning: 隱藏這個警告
  compatibility_unsupported_browser: 您的瀏覽器不支援。請升級您的瀏覽器到<a href='%{supported_browsers_url}',
    target='_blank'>支援的瀏覽器版本之一</a>。您還是可以瀏覽此頁面，但有些有功能是會無法正常運作。
  starwars_shortcode: 星號
  mc_shortcode: mc
  frozen_shortcode: frzn
  hourofcode_shortcode: 代碼
  flappy_shortcode: 拍打翅膀
  header_home: 主頁
  header_my_dashboard: 我的控制台
  header_courses: 課程
  header_course_catalog: 課程目錄
  header_project_gallery: 所有專案
  header_sections: 學習小組
  header_professional_learning: 專業學習
  header_educate_overview: 教育工作者概覽
  header_educate_elementary: 國小
  header_educate_middle: 國中
  header_educate_high: 高中
  header_educate_hoc: 一小時玩程式
  header_educate_partner: 與我們合作
  header_educate_beyond: 超越 Code.org
  header_educate_inspire: 激勵學生
  header_educate_community: 線上社群
  header_educate_tools: 工具和影片
  header_about_us: 關於我們
  header_about_leadership: 管理團隊
  header_about_donors: 贊助者
  header_about_partners: 合作夥伴
  header_about_team: 全體成員
  header_about_news: 新聞室
  header_about_evaluation: 評估
  header_about_jobs: 招聘
  header_about_contact: 聯絡我們
  header_about_faqs: 常見問答
  header_learn: 學習
  header_teach: 教育
  header_stats: 統計資料
  header_help_us: 幫助我們
  header_about: 關於
  header_teacher_community: 教師社群
  header_help_support: 幫助與支援
  header_report_bug: 回報 Bug
  header_tutorials: 所有教程
  header_documentation: 說明文件
  csp_name: CS 原理
  csd_name: 計算機科學探索
  csd_2018_name: 計算機科學探索
  full_course_category_name: 完整課程
  user_header_label: 嗨，%{username}
  user_header_settings: 帳戶設定
  user_header_logout: 登出
  user_header_signin: 登入
  user_header_gamelab: Game Lab
  user_header_playlab: Play Lab
  user_header_minecraft: Minecraft
  user_header_flappy: 像素鳥
  user_header_view_all: 瀏覽所有專案…
  user_header_view_my_projects: 檢視我的專案
  view_all_sections: 檢視所有的學習小組
  view_section: 檢視學習小組
  view_named_section: 檢視 %{section_name}
  privacy_doc_explanation: 分享或列印隱私聲明文件給學生
  signing_in: 正在登入
  sign_in_overview: 學生可透過以下步驟來登入 Code.org：
  sign_in_instruct_website: 連結到 %{code_org_url}。
  sign_in_instruct_code: 輸入他們的學習小組代碼：%{section_code}。
  sign_in_instruct_name: 選擇他們的名字。
  sign_in_instruct_secret: 選擇他們的 %{secret}。
  sign_in_instruct_button: 點擊「登入」按鈕。
  sign_in_overview_cards: 學生可以在下方的登入卡中找到所有資訊，包含他們的通關 %{secret}。
  reset_student_password: 重設學生通關密碼
  reset_student_password_instructions: 你可以為你的學生重新設置通關的 <word/picture>，方式是在學習小組的「管理學生」頁籤上，點擊在「通關密鑰」欄位中的「顯示通關密鑰」按鈕，然後再點擊「重置」按鈕。
  login_cards: 登入卡
  print_login_cards: 列印登入卡
  joining_section: 加入學習小組（只能加入一次）
  joining_section_overview: 如果學生還沒有加入你的學習小組，請要求他們按照下面的步驟來完成加入。請注意，這個操作只需做一次。學生加入小組後，就能看你分派給他們的課程，而你也能追縱他們的進度。
  joining_section_instruct_website: 如果他們還沒有註冊，請他們在 https://studio.code.org/users/sign_up
    先完成註冊。注意，他們可以使用自己的信箱，或是通過第三方帳號登入，像是 Google、Facebook 或 Microsoft。
  joining_section_instruct_account: 用他們的 Code.org 帳戶登入。
  joining_section_instruct_code: 引導他們到 %{code_org_url} 並輸入學習小組代碼：%{section_code}。
  joining_section_instruct_button: 一旦他們點擊了「加入」按鈕，他們就會被添加到該學習小組中。
  signing_in_single_instruct: 你的學生可以透過 https://code.org/ 頁面右上角的「登入」按鈕來登入他們的 Code.org
    帳戶。
  reset_student_password_email: 如果你的學生已經用他們的信箱創建了一個 Code.org 帳戶，而不是透過 Google、Facebook、Microsoft、Clever
    的帳戶來註冊，那麼你就可以在「管理學生」頁面上重置學生的通關密鑰。
  syncing_students: 同步學生資料
  syncing_students_instructions: 如果學習小組上的學生名單與你在 Google Classroom 上所建立的不一致，你可以點擊「管理學生」頁籤上的「從
    Google Classrrom 上同步學生資料」按鈕：
  google_sign_in_instruct: 前提是他們應該要「用 Google 帳戶登入」：
  applab-intro_name: App Lab 介紹
<<<<<<< HEAD
  creativity_create: 建立
  account_sign_up_email_opt_in: 我們是否可以透過電子郵件向您發送有關我們課程、當地機會或其它計算機科學資訊的一些更新？
  account_sign_up_child_accept_terms: '我確定我的監護人已允許我使用 Code.org 提供的服務。 '
=======
  ! '': 
  dashboard_pre-express: 'Pre-reader Express Course: '
  dashboard_curriculum_apcsa: 'AP Computer Science in Java: '
  thinkersmithspanish_name: Mis Amigos Roboticos
  lightbot_name: Lightbot
  lightbotintl_name: Lightbot
  codecademy_name: Codecademy
  codecombat_name: CodeCombat
  touchdevelop_name: TouchDevelop
  thinkersmith2_name: Binary Baubles
  kodableunplugged_name: fuzzFamily Frenzy
  codesters_name: Codesters
  express-2018_name: Express Course (2018)
  csd1_name: 'Unit 1: Problem Solving'
  csd2_name: 'Unit 2: Web Development'
  csp3-2017_name: 'Unit 3: Algorithms and Programming'
  csp4-2017_name: 'Unit 4: Big Data and Privacy'
  csp5-2017_name: 'Unit 5: Building Apps'
  csp-explore-2017_name: 'AP: Explore PT Prep'
  csp-create-2017_name: 'AP: Create PT Prep'
  csp3-2018_name: 'Unit 3: Algorithms and Programming'
  csp4-2018_name: 'Unit 4: Big Data and Privacy'
  csp5-2018_name: 'Unit 5: Building Apps'
  csp-explore-2018_name: 'AP: Explore PT Prep'
  csp-create-2018_name: 'AP: Create PT Prep'
  csp3_name: 'Unit 3: Algorithms and Programming'
  csp4_name: 'Unit 4: Big Data and Privacy'
  csp5_name: 'Unit 5: Building Apps'
  csp6_name: 'Unit 6: AP Performance Tasks'
  csp-ap_name: AP Performance Tasks
  csp-explore_name: 'AP: Explore PT Prep'
  csp-create_name: 'AP: Create PT Prep'
  cspunit3_shortdescription_congrats: This unit introduces the foundational concepts
    of computer programming, which unlocks the ability to make rich, interactive apps.
    This course uses JavaScript as the programming language, and App Lab as the programming
    environment to build apps, but the concepts learned in these lessons span all
    programming languages and tools.
  hoc-impact-study_name: Classic Maze with Survey
  flappy-impact-study_name: Flappy Code with Survey
  text-compression_name: Text Compression
  csd_category_name: CS Discoveries ('17-'18)
  research_studies_category_name: Research Studies
  thinkersmithspanish_gradelevel: Por todos
  thinkersmithspanish_shortdescription: Tutorial para un grupo sin computadoras
  coursec_shortdescription_congrats: Learn the basics of computer science and create
    your own art, stories, and games.
  coursec-2017_shortdescription_congrats: Learn the basics of computer science and
    create your own art, stories, and games.
  coursec-2018_shortdescription_congrats: Learn the basics of computer science and
    create your own art, stories, and games.
  lightbot_beyond_name: LightBot
  codecademy_beyond_name: Codecademy
  touchdevelop_beyond_name: TouchDevelop
  udacity_beyond_name: CS 101
  kodu_beyond_name: Kodu
  cargobot_beyond_name: Cargobot
  kidsruby_beyond_name: KidsRuby
  mozilla_beyond_name: Webmaker
  codecombat_beyond_name: CodeCombat
  codea_beyond_name: Codea
  lego_beyond_name: Mindstorms
  finch_beyond_name: Finch
  alice_beyond_name: Alice
  sphero_beyond_name: SPRK
  infinity_shortcode: inf
  playlab_shortcode: lab
  artist_shortcode: art
  user_header_create: 'Create '
  user_header_applab: 'App Lab '
  user_header_artist: 'Artist '
  user_header_gamelab: Game Lab
  user_header_playlab: Play Lab
  user_header_spritelab: Sprite Lab
  user_header_minecraft: Minecraft
  user_header_flappy: Flappy
  user_header_view_all: View all projects...
  user_header_view_project_gallery: View project gallery
  user_header_view_my_projects: View my projects
  hero_name: 'Minecraft: Hero''s Journey'
  aquatic_name: 'Minecraft: Voyage Aquatic'
  creativity: creativity
  creativity_create: Create
  creativity_hoc_coming: The Hour of Code is coming…
  creativity_what_will_you_create: What will you create?
  creativity_homepage: Give flight to imagination and birth to innovation. Start with
    an Hour of Code and your own brand of creativity, whatever it may be. Watch our
    video.
  creativity_hoc_about: 'This year, the Hour of Code is all about creativity. '
  creativity_social_media: 'This year''s #HourOfCode is about creativity. I’m in!
    Are you?'
  creativity_social_media_2: 'This year''s #HourOfCode is about creativity. What will
    you create?'
  creativity_courses: Go further with Code.org courses
  creativity_courses_link: Go further with <a href="https://studio.code.org/courses">Code.org
    courses</a>
  account_sign_up_email_opt_in: Can we email you about updates to our courses, local
    opportunities, or other computer science news? (roughly once a month)
  account_sign_up_child_accept_terms: I confirm that I have my parent or legal guardian's
    permission to use the Code.org services.
>>>>>>> 92fadfce
<|MERGE_RESOLUTION|>--- conflicted
+++ resolved
@@ -1,5 +1,4 @@
----
-zh-TW:
+"zh-TW":
   hour_of_code: 一小時玩程式
   hello: Hello world
   'yes': 是
@@ -1560,11 +1559,9 @@
     Google Classrrom 上同步學生資料」按鈕：
   google_sign_in_instruct: 前提是他們應該要「用 Google 帳戶登入」：
   applab-intro_name: App Lab 介紹
-<<<<<<< HEAD
   creativity_create: 建立
   account_sign_up_email_opt_in: 我們是否可以透過電子郵件向您發送有關我們課程、當地機會或其它計算機科學資訊的一些更新？
   account_sign_up_child_accept_terms: '我確定我的監護人已允許我使用 Code.org 提供的服務。 '
-=======
   ! '': 
   dashboard_pre-express: 'Pre-reader Express Course: '
   dashboard_curriculum_apcsa: 'AP Computer Science in Java: '
@@ -1635,18 +1632,11 @@
   user_header_create: 'Create '
   user_header_applab: 'App Lab '
   user_header_artist: 'Artist '
-  user_header_gamelab: Game Lab
-  user_header_playlab: Play Lab
   user_header_spritelab: Sprite Lab
-  user_header_minecraft: Minecraft
-  user_header_flappy: Flappy
-  user_header_view_all: View all projects...
   user_header_view_project_gallery: View project gallery
-  user_header_view_my_projects: View my projects
   hero_name: 'Minecraft: Hero''s Journey'
   aquatic_name: 'Minecraft: Voyage Aquatic'
   creativity: creativity
-  creativity_create: Create
   creativity_hoc_coming: The Hour of Code is coming…
   creativity_what_will_you_create: What will you create?
   creativity_homepage: Give flight to imagination and birth to innovation. Start with
@@ -1659,9 +1649,4 @@
     you create?'
   creativity_courses: Go further with Code.org courses
   creativity_courses_link: Go further with <a href="https://studio.code.org/courses">Code.org
-    courses</a>
-  account_sign_up_email_opt_in: Can we email you about updates to our courses, local
-    opportunities, or other computer science news? (roughly once a month)
-  account_sign_up_child_accept_terms: I confirm that I have my parent or legal guardian's
-    permission to use the Code.org services.
->>>>>>> 92fadfce
+    courses</a>