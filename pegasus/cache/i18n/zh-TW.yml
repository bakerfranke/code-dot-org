"zh-TW":
  hour_of_code: "一小時的程式課程"
  hello: "世界您好"
  select_language: "請選擇您的語言"
  en: "資訊科學"
  computer_science_edweek: "電腦科學教育周"
  csedweek_dates: 2014 年 12 月 8-14 日
  csedweek_banner_hoc: '<a href="http://hourofcode.com" style="color: white; text-decoration:underline;
    font-weight:bold">編程一小時</a> 即將到來。招喚教師以及志願者們<a href="http://hourofcode.com" style="color:
    white; text-decoration:underline; font-weight:bold">策劃您的編程一小時</a>'
  csedweek_banner_teachers: '<a href="/csteacher" style="color: white; text-decoration:
    none; font-weight: 400">您是電腦科學的導師嗎？請查閱其它CWSdWeek的資源</a>'
  n_have_learned_an_hoc: "<h1>即刻試下</h1><h2>一小時編程</h2><h3>#人已嘗試</h3>"
  anybody_can_learn: "任何人都可以學習。"
  learn_now: "現在就開始進行學習課程"
  petition_message: "每個在學校的學生都應該有機會去學習電腦科學"
  petition_sign_message: "如果您同意，簽署您的名字。 加入 # 其他人。"
  petition_sign_message_support: "如果你支持我們，請在這裡簽名。加入 # 已簽名的。"
  petition_join_others: "參與其他活動"
  name: "你的名字"
  email: "電子郵件"
  zipcode: "郵遞區號或國家"
  submit: "送出"
  twentyhours_heading: "試試看我們的電腦科學課程簡介"
  twentyhours_text: "完成您的第一個小時的編程了嗎？在此後續課程可以瞭解更多核心電腦科學和程式設計的概念。"
  hoc2014_heading: 加入 <a href="HTTP://hourofcode.com"> 編程一小時</a> <br/>，2014 年 12 月
    8日至14 日 <br/>
  hoc2014_students: "學生"
  hoc2014_try: "試一試"
  hoc2014_teachers: "教師"
  hoc2014_host: "舉辦教學"
  hoc2014_everyone: "任何人"
  hoc2014_support: "支援 &#x25BE;"
  hoc2014_whatishoc: "什麼是”一小時編程“？"
  csedweek_map_header: "#電腦科學教學週(CSEdWeek) / 世界各地都有 Hour of Code"
  csedweek_map_signup: "註冊你的帳號"
  csedweek_map_search_placeholder: "搜尋Hour of Code的活動"
  csedweek_map_search_search: "搜尋"
  csedweek_map_search_reset: "再試一次"
  csedweek_map_legend_title: "傳說"
  csedweek_map_legend_event: "一個小時的程式課程活動"
  csedweek_map_legend_cs_tech_jam: CS Tech Jam
  cded_sign_up: "註冊帳號"
  cded_try_it: "試一試"
  twentyhours_trynow: "快來試試"
  california_heading: "邀請你的學校推行計算機科學教育"
  california_text: "任何一個老師可以提供我們 <a href='HTTP://learn.code.org/'> 免費介紹課程</a>。任何小學可
    <a href='HTTP://code.org/educate/k5'> 教導電腦科學</a>。誠邀高中<a href='http://code.org/educate/districts'>與我們合作。"
  california_button: "瞭解更多資訊"
  flappy_heading: 祝 Code.org："Flappy" Birthday
  flappy_text: Code.org 剛滿 1 歲。 <br/> <br/> 藉著您製作自己的客製化 <b>Flappy</b> 遊戲和我們一起慶祝。撰寫您自己的程式規則，並與朋友們分享
    ！
  view_english_site: "觀看英語網站"
  non_english_tutorials: "教學課程被翻譯成多種語言："
  write_your_first_program: "編寫您的第一個電腦程式"
  learn_cs_concepts: 使用拖拉的程式設計來學習電腦科學中基本概念。這是一個類似遊戲的初學影音課程。由 比爾 · 蓋茨(Bill Gates)、
    馬克 · 佐柏克(Mark Zuckerberg)、 憤怒鳥 (Angry Birds) 和 植物大戰僵屍 (Plants Vs Zombies) 所主演。在這個課程中您將學到
    "重複迴圈" (repeat-loops)、 "如果-就"(if-then)語法、和簡易的演算法。
  all_ages: "適合所有年齢"
  beginner: "初學者"
  n_participants: "# 參與者"
  go: "開始"
  thank_you_: "謝謝！"
  congratulations: "恭喜你！"
  congratulations_on_completing_hoc: "恭喜你，你已完成 1 個小時的程式設計課程。"
  congratulations_volunteer: 恭禧：你可以開始嘗試一個小時的程式課程, <a href="https://code.org/volunteer">註冊為教室志工</a>
    幫助學生學習一個小時的程式課程
  course_name_accelerated: "速成課程"
  course_name_course1: "課程 1"
  course_name_course2: Course 2
  course_name_course3: "課程 3"
  course_name_course4: "課程 4"
  congratulations_on_completing_course: "恭喜你完成 %{course}"
  congrats_next_tutorials_title: "接下來請嘗試下面這些教程"
  congrats_next_tutorials_desc: 嘗試這些較短，約一小時的教程或嘗試 <a href="%{current_path}/next">
    合作夥伴教程</a>。
  get_a_certificate_of_achievement: "獲取成就證書"
  enter_valid_age: "請選擇一個有效的年齡"
  enter_valid_email: "請輸入一個有效的電子郵件信箱"
  get_a_certificate_message: "我們將會寄送給您有關<a href='/learn/beyond'>一小時後的學習</a>的證書和相關訊息。"
  get_a_certificate_message_after: "點擊證書以便下載或打印。現在繼續<a href='http://studio.code.org'>其它的課程</a>，或點擊“<a
    href='/learn/beyond'>學習超過一小時</a>”查閱其它學習選項。"
  thanks_for_submitting: "謝謝!"
  if_you_enjoyed: "如果你喜歡這樣的學習方式，不彷也邀請你的朋友們一起加入 ！我們希望全世界都能參與這樣的學習方式。"
  personalize_certificate: "個人化您的證書"
  share_achievement: "分享你的成就"
  beyond_hour_message: "繼續<a href='http://studio.code.org'>其它的課程</a>，或點擊“<a href='/learn/beyond'>學習超過一小時</a>”查閱其它學習選項。"
  leaderboards_for_hoc: "一小時的程式設計課程排行榜。"
  support_url: http://support.code.org
  country: "國家"
  city: "城市"
  gender: "性別"
  boys: "男"
  girls: "女"
  give_my_hour: "把我的一小時交給："
  girls_team: "女子團隊"
  boys_team: "男子團隊"
  tell_the_world: "告訴全世界 ！"
  thanks_for_voting: "感謝您的投票 ！"
  share_on_facebook: "在 Facebook 上分享"
  share_on_twitter: "在 Twitter 上分享"
  beyond_an_hour: "一個小時的代碼的進階"
  get_started: "開始"
  i_agree: "我同意"
  participant_select: "-請選擇-"
  participant_student: "學生 "
  participant_parent: "家長"
  participant_educator: "教育人員"
  participant_engineer: "軟體工程師"
  participant_other: "以上皆非"
  print_all: "全部列印"
  print_ice_art: "列印您的冰藝術作品"
  create_art_with_zombie: "或用僵屍製作進一部的藝術作品"
  i_am_a: "我是"
  never_spam: "我們永遠不會發送垃圾郵件"
  enter_country: "如果在美國以外，輸入您的國家"
  used_infrequent_updates: "僅用於不經常更新"
  privacy_practices_children: "請參閱我們的小孩隱私政策"
  petition_thankyou: "感謝你在請願書上簽名"
  continue_learning_header: "繼續學習在一個小時之後"
  continue_learning_body: "有很多的選項。您可以在網上學習，或在當地學校或夏令營。"
  learn_next_level: "繼續到下一級別"
  learn_online: "嘗試其他線上課程"
  learn_classes: "尋找當地的教室"
  hoc_is_here: "#HourOfCode 已經開始了，讓我們一起試試吧！ @codeorg"
  just_did_hoc: "我已經完成了 #HourOfCode - 快來看看吧！ @codeorg"
  twitter_teach_cs: "為什麼沒有更多的學校教計算機科學？我們可以解決這個問題。HTTP://youtu.be/nKIu9yen5nc。請瀏覽 http://code.org/
    了解更多。"
  learn_hoc_prizes: <a href="https://hourofcode.com/prizes">知道更多</a> 關於教師的獎勵。
  learn_hoc: "學習一小時的程式設計"
  beyond_hoc: "一小時後的學習課程"
  what_gender: "您的性別是？"
  girl: "女"
  boy: "男"
  help_recruit_coders: "協助我們將更多的程式設計師招募到您的隊伍來！"
  help_recruit: "幫我們招募更多的程式設計師 ！"
  lines_of_code: "到現在已經撰寫超過 <b># 行程式碼</b>。"
  lines_of_code_alt: "學生們已經撰寫 <b>#</b>行的程式碼"
  who_has_done_hoc: "誰已經完成  #HourOfCode ？ @codeorg"
  hoc_leaderboards: "一小時的程式設計課程排行榜"
  students_and_lines: '%{students} 個學生已經完成"一小時的程式碼"課程 ，同時撰寫了 %{lines} 行的程式碼。'
  start_hoc: 現在就開始進行"一小時的程式碼"課程吧
  contact_form_topic_press: "新聞/媒體（採訪或演講活動）"
  stats_nina: '"每一天都宣告著相同的結果 &mdash; 100%的參與."-Nina Nichols Peery老師'
  stats_student: '"我知道這是 <b>千載難逢</b> 的機會。"-Mariana Alzate, 五年級'
  stats_michael: 我 <b>從來沒有</b> 看過我的學生們對學習感到如此地興奮。" -Michael Clark老師。
  studiobar_title: "探討 <a href='HTTP://studio.code.org'> 編程工作室</a>"
  studiobar_title_nolink: "探討 編程工作室"
  studiobar_elementary_title: "初級課程"
  studiobar_elementary_body: "我們三個的新課程，為 K &#8209; 5"
  studiobar_hoc_title: "一小時的編程"
  studiobar_hoc_body: "與憤怒鳥一起學習編程"
  studiobar_flappy_title: Flappy遊戲設計
  studiobar_flappy_body: "製作和分享你自己的Flappy遊戲"
  studiobar_teacher_title: "為導師們製造"
  studiobar_teacher_body: "在您的課室裡介紹編程工作室"
  studiobar_frozen_title: "一小時的程式設計課程"
  studiobar_frozen_body: "與安娜和埃爾莎創建一個冬季仙境"
  studiobar_donate_title: "捐贈"
  studiobar_donate_body: "一個孩子學習為你捐的每一分錢"
  studiobar_shop_title: "商店"
  studiobar_shop_body: "打破傳統。驕傲地戴上我們的徽標。"
  homepage_hero_text_malala: "&ldquo;我鼓勵世界各地的女孩都去學習一小時程式課程。&rdquo;馬萊拉，諾貝爾和平獎得主"
  homepage_hero_text_susan: "&ldquo;如果你能改變科技，你也可以改變世界。&rdquo;蘇珊，YouTube 執行長"
  homepage_hero_text_fistbump: "&ldquo;不要只是在手機上玩遊戲，來寫程式吧。&rdquo;歐巴馬, 美國總統"
  homepage_hero_text_sheryl: "&ldquo;我們的孩子 &mdash; 包括女孩子 &mdash; 需要機會去學習資訊科學。&rdquo;謝麗爾，Facebook
    營運長"
  homepage_hero_text_satya: "&ldquo;資訊科學可以提供世界上最好的機會。&rdquo;薩提亞，微軟執行長。"
  homepage_hero_text_bosh: "&ldquo;如果您開始寫程式，您就可以挑選生活中的課程。&rdquo; Chris Bosh"
  homepage_hero_text_student1: "&ldquo;這些技能已經改變了我的未來。更重要的是，它真的很有趣。&rdquo;盧娜，七年級學生"
  homepage_hero_text_student2: "&ldquo;我從來沒見過孩子們這麼興奮地學習。 &rdquo;Michael，老師"
  homepage_hero_text_student3: "&ldquo;資訊科學是一門在親自嘗試之前不會知道自己喜歡或不喜歡它的領域。&rdquo;Jackson，6
    年級學生"
  homepage_hero_text_student4: "&ldquo;你可以透過寫程式做出任何你想要做的。&rdquo;瑪雅，二年級學生"
  homepage_hero_text_student5: "&ldquo;資訊科學是不為其他人，就為了現在這個時刻，就在這裡的你的一門學問。&rdquo;傑拉爾多，老師。"
  homepage_hero_text_teacher1: "&ldquo;寫程式可以啟發創意、 靈感和創新 &mdash; 這些特質在任何職業都是不可缺少的。&rdquo;Floresa，老師"
  homepage_hero_text_teacher2: "&ldquo;這個課程讓我 100% 的學生都投入、 參與在裡面。&rdquo;亞當，老師"
  homepage_hero_text_stat_loc: "二百五十萬名女孩已經在 Code Studio 中學習"
  homepage_hero_text_stat_students: "在 Code Studio 中已經有 #student_count 個學生帳號"
  homepage_hero_text_stat_served: "一小時程式課程：已有 #served 參與"
  homepage_slot_text_hoc: "一小時的編程"
  homepage_slot_text_frozen: "冰雪奇緣：安娜公主與艾莎女王"
  homepage_slot_text_teacher: Teacher Dashboard
  homepage_slot_text_studio: "我們所有的教學課程"
  homepage_slot_text_course4: "課程 4"
  homepage_slot_text_shop: "商店"
  homepage_slot_text_flappy: Flappy遊戲設計
  homepage_action_text_hoc: "每個人都可以參與的一小時程式課程"
  homepage_action_text_num_served: "#服務。"
  homepage_action_text_join_us: "加入我們"
  homepage_action_text_sign_up: "註冊帳號"
  homepage_action_text_try_it: "試一試"
  homepage_action_text_volunteers: "徵求技術志工"
  homepage_action_text_codevideo: "觀看影片"
  homepage_action_text_teachervideo: "觀看影片"
  homepage_action_text_girlvideo: "激勵女生參與"
  homepage_action_text_learn: "開始學習"
  homepage_action_text_signpetition: "在意願書上簽名"
  homepage_signpetition_dropdown: "我同意 &#x25BE;"
  homepage_diversity_pledge: "立下增加多元性的承諾"
  homepage_banner_text_prizes: 'Hour of Code 將在 12/7 - 12/13 再次舉行。 '
  homepage_banner_link_prizes: "參加這有史以來最盛大的學習課程。 "
  homepage_banner_text_main: Code.org 和美國大學理事會組成了一個聯盟，以提高在資訊科學中的多元性為宗旨。
  homepage_banner_text_link: "瞭解更多資訊"
  homepage_banner_privacy_main: 'Aug 3: We''ve updated our privacy policy to include
    tools used in our new high school CS Principles course.'
  homepage_banner_privacy_link: "瞭解更多資訊"
  homepage_slot_text_title_hoc: "一小時的程式設計課程"
  homepage_slot_text_blurb_hoc: "任何人都可以學習。從今天開始"
  homepage_slot_text_link_hoc: "試試一小時的程式設計課程"
  homepage_slot_text_link_host: "舉辦「一小時程式學習」活動。"
  homepage_slot_text_link_hocserved: "#服務。"
  homepage_solot_text_link_volunteer: "在「一小時程式學習」活動中擔任志工"
  homepage_slot_text_title_students: "學生"
  homepage_slot_text_blurb_students: "瀏覽所有教學課程"
  homepage_slot_text_link_codestudio: "試試 Code Studio"
  homepage_slot_text_link_local: "尋找地區性課程"
  homepage_slot_text_link_othercourses: "其他線上課程"
  homepage_slot_text_title_educators: "教育工作者"
  homepage_slot_text_blurb_educators: "教您的學生。"
  homepage_slot_text_link_k5: K-5 年級課程
  homepage_slot_text_link_fullcurriculum: "看看我們完整的課程"
  homepage_slot_text_link_pd: "專業發展"
  homepage_slot_text_title_advocates: "推廣者"
  homepage_slot_text_blurb_advocates: "支持資訊學習多元性"
  homepage_slot_text_link_stats: "瞭解統計資訊"
  homepage_slot_text_link_buy: "參與"
  homepage_slot_text_link_donate: "捐款"
  homepage_header_codestudio: Code Studio 學生的作品
  homepage_header_donors: Code.org 感謝所有的支持者
  homepage_donors_seall: "全部顯示"
  homepage_donors_donate: "捐贈"
  contact_form_topic_student: "我是位學生"
  contact_form_topic_parent: "我是位家長"
  contact_form_topic_teacher: "我是個老師/教育家"
  contact_form_topic_outside_us: "我在美國境外"
  contact_form_topic_contribution: "慈善捐款"
  contact_form_topic_partner: "我想成為合作夥伴"
  contact_form_topic_other: "其他"
  contact_form_label_topic: "主題"
  contact_form_label_email: "您的電子郵件地址"
  contact_form_label_message: "訊息"
  contact_form_label_submit: "發送訊息"
  class_submission_in_school: "校內"
  class_submission_in_school_daily_programming_course: "全日制編程課程"
  class_submission_in_school_ap_computer_science: AP計算機科學
  class_submission_in_school_full_university_cs_curriculum: "計算機科學本科生"
  class_submission_in_school_robotics_club: "機器人學會"
  class_submission_in_school_programming_integrated_in_other_classes: "在其它的科目（數學、科學等）裡加入編程理念"
  class_submission_in_school_summer_school_cs_program: "學校暑期電腦科技課程"
  class_submission_in_school_exploring_computer_science: "探索電腦科學"
  class_submission_in_school_other: "學校（非本科）"
  class_submission_out_of_school: "校外"
  class_submission_out_of_school_summer_camp: "夏令營"
  class_submission_out_of_school_afterschool_program: "校外課程"
  class_submission_out_of_school_all-day_workshop: "全日制課程（一星期以內）"
  class_submission_out_of_school_multi-week_workshop: "多周課程"
  class_submission_out_of_school_other: "學校以外"
  class_submission_online: "線上"
  class_submission_online_programming_class: "線上編程課程"
  class_submission_online_teacher_resource: "線上教師資源"
  class_submission_online_other: "其他線上"
  class_submission_level_preschool: "幼稚園"
  class_submission_level_elementary: "小學"
  class_submission_level_middle_school: "中學"
  class_submission_level_high_school: "高中"
  class_submission_level_college: "學院"
  class_submission_level_vocational: "職業"
  class_submission_languages_other: "其他語言"
  inspirational_videos_more: 更多名人的 <a href="HTTPs://www.youtube.com/playlist?list=PLzdnOPI1iJNfpD8i4Sx7U0y2MccnrNZuP">
    激勵影片</a>
  starwars_subtitle: "用程式建立一個銀河系"
  starwars_javascript_title: Javascript
  starwars_javascript_description: "使用拖拉區塊及JavaScript."
  starwars_javascript_specs: "英文 | 瀏覽器 | 11歲以上"
  starwars_javascript_start_button: "快來試試"
  starwars_blocks_title: "程式積木"
  starwars_blocks_description: "使用拖拉模塊"
  starwars_blocks_specs: "多國語言(增加中) | 瀏覽器, 智慧手機, 平板 |年齡6-10歲"
  starwars_blocks_start_button: "快來試試"
  starwars_watch_videos: "在開始始，先看一些激發靈感的影片"
  starwars_speak_languages: "使用另一種語言?"
  starwars_help_translate: "協助我們翻譯"
  starwars_platform_text: "瀏覽器, 智慧手機, 平板"
  mc_name: "當個創世神的一個小時程式課程"
  mc_longdescription: "使用程式模塊幫助 Steve 或 Alex 闖過創世神的各種冒險"
  mc_shortdescription: "使用程式模塊幫助 Steve 或 Alex 闖過創世神的各種冒險"
  mc_gradelevel: "年齡6歲以上"
  mc_platformtext: "當代的瀏覽器、 智慧型手機、 平板電腦"
  mc_specs: "多國語言(即將上線) |瀏覽器和平板 |年齡6歲以上"
  minecraft_subtitle: "當個創世神的一個小時程式課程"
  volunteer_engineer_submission_title: "激勵學生和志工參與一個小時的程式課程"
  volunteer_engineer_submission_subtitle_generic: '2015年12/7-12/13有100,000個老師在教Hour
    of Code，他們需要你的幫忙! '
  volunteer_engineer_submission_subtitle_specific: "%{num_teachers} 教師想要參與一個小時程式課程的<br>%{num_volunteers}
    志工 註冊 加入他們"
  volunteer_engineer_submission_intro_background: Hour of Code是在教電腦科學的全球性的運動，在超過180個以上的國家有好幾千萬個學生響應。請在12/7-12/13的電腦科學教學週
    (CSEdWeek) 一起參與。
  volunteer_engineer_submission_intro_recruit: 'These teachers would love to have
    somebody <span style="font-family: ''Gotham 7r'', sans-serif;">technical</span>
    who can help in the classroom, or for somebody who can <span style="font-family:
    ''Gotham 7r'', sans-serif;">inspire</span> their students by talking about the
    breadth of possibilities with computer science (which could be done through a
    video chat). If you''re not an engineer, anyone can organize an Hour of Code.
    <a href="%{url}">Learn more here</a>.'
  volunteer_engineer_submission_intro_signup: '如果你是在學習電腦科學的學生或是軟體的專業人士，請輸入下列資訊。此為必填:
    <span class="form-required-field">*</span>'
  volunteer_engineer_submission_header_shared: "在志工地圖上與老師共用的資訊"
  volunteer_engineer_submission_field_name: "你的名字"
  volunteer_engineer_submission_field_name_placeholder: "全名"
  volunteer_engineer_submission_field_company: "公司(或大學)"
  volunteer_engineer_submission_field_company_placeholder: "公司(或大學)"
  volunteer_engineer_submission_field_experience_level: Experience level
  volunteer_engineer_submission_field_location: "位置"
  volunteer_engineer_submission_field_location_desc: "我們不會洩漏您的確切地址，只是用來標記在地圖上。"
  volunteer_engineer_submission_field_location_placeholder: "郵遞區號，城市和州/國家，或街道住址"
  volunteer_engineer_submission_field_location_flexibility: "我可以幫忙Hour of Code......(請選擇選項)"
  volunteer_engineer_submission_checkbox_after_hoc: "我對Hour of Code的志願工作有興趣"
  volunteer_engineer_submission_field_time_commitment: Time commitment after the Hour
    of Code
  volunteer_engineer_submission_field_linkedin: LinkedIn 個人檔案
  volunteer_engineer_submission_field_linkedin_placeholder: http://www.linkedin.com/in/your_name
  volunteer_engineer_submission_field_facebook: Facebook的個人資料
  volunteer_engineer_submission_field_facebook_placeholder: https://www.facebook.com/your_name
  volunteer_engineer_submission_field_description: "描述"
  volunteer_engineer_submission_field_description_desc: Describe your computer science
    experience and how you would like to participate as a volunteer for local teachers.
  volunteer_engineer_submission_field_description_placeholder: Description of experience
    and/or participation
  volunteer_engineer_submission_header_private: Information kept private and never
    shared
  volunteer_engineer_submission_field_email: "電子郵件地址"
  volunteer_engineer_submission_field_email_desc: Your email address will never be
    shared, but we'll send you requests from teachers.
  volunteer_engineer_submission_field_email_placeholder: "電子郵件地址"
  volunteer_engineer_submission_final_paragraph: You will be listed on a map for local
    teachers to contact you for the Hour of Code or other volunteer opportunities.
    Your email and exact address will NEVER be shared by us. But the other information
    (including approximate location) will be publicly viewable by local teachers.
  volunteer_engineer_submission_checkbox_contact: 'I agree that teachers can contact
    me for volunteer opportunities (Note: your email address won''t be shared)'
  volunteer_engineer_submission_submit: "送出"
  volunteer_engineer_submission_thankyou: Thank you for volunteering for the Hour
    of Code. To get ready for the Hour of Code and recruit other engineers, <a href="%{url}">learn
    more here.</a>
  volunteer_engineer_submission_commitment_uncertain: "不確定"
  volunteer_engineer_submission_commitment_one_hr_per_week: "每星期１小時"
  volunteer_engineer_submission_commitment_three_hrs_per_week: "每星期３小時"
  volunteer_engineer_submission_commitment_five_hrs_per_week: "每星期５小時"
  volunteer_engineer_submission_commitment_now_and_then: "從現在開始"
  volunteer_engineer_submission_commitment_annually: "每年2-3次"
  volunteer_engineer_submission_commitment_monthly: "每個月幾小時"
  volunteer_engineer_submission_commitment_weekly: "每週幾小時"
  volunteer_engineer_submission_commitment_more: "更多"
  volunteer_engineer_submission_location_flexibility_onsite: "網上學校"
  volunteer_engineer_submission_location_flexibility_remote: "遠端教師或學生"
  volunteer_engineer_submission_location_flexibility_curriculum: "願意為開源計劃或開源項目作出貢獻"
  volunteer_engineer_submission_experience_unspecified: "未指定"
  volunteer_engineer_submission_experience_tech_company: Non-engineer at a tech company
  volunteer_engineer_submission_experience_university_student_or_researcher: "正在修讀學位或研究生"
  volunteer_engineer_submission_experience_software_professional: "軟件專家"
  volunteer_engineer_submission_distance_8: 5 英里
  volunteer_engineer_submission_distance_16: 10 英里
  volunteer_engineer_submission_distance_24: 15 英里
  volunteer_engineer_submission_distance_32: 20 英里
  volunteer_engineer_submission_num_volunteers_5: 5 名志工
  volunteer_engineer_submission_num_volunteers_10: 10 名志工
  volunteer_engineer_submission_num_volunteers_25: 25 個志工
  volunteer_engineer_submission_num_volunteers_50: 50 位志工
  volunteer_engineer_submission_type_task_onsite: "我希望你參觀我的教室並提供科技協助和鼓勵"
  volunteer_engineer_submission_type_task_remote: I want you to Skype into my classroom
    to say a few words of inspiration to the kids
  volunteer_engineer_submission_type_task_mentor: I'm looking for a mentor to help
    prepare me for coding with my students
  petition_age: "年齡"
  dashboard_landing_title: "教師主頁"
  dashboard_landing_welcome: "歡迎來到改良過的新版教師主控台"
  dashboard_landing_video: "觀看此視頻"
  dashboard_landing_watch_video: "瀏覽新功能!"
  dashboard_landing_view_as_student: "作為一名學生，查看本網站"
  dashboard_landing_students_title: "你的學生"
  dashboard_landing_students_manage: "查看和管理您的學生們"
  dashboard_landing_news_title: K 5 教育者資源(僅有英文版)
  dashboard_landing_new_beta: "新增功能！K 5 學生們請嘗試我們的 Beta 測試版課程。"
  dashboard_landing_new_k5courses: "新增功能！K 5 學生們請嘗試我們的課程。"
  dashboard_landing_useful_links: "其他有用的連結 （僅有英文本）"
  dashboard_landing_office_hours: "面對面提問！請訪問我們每月的視頻辦公時間。"
  dashboard_landing_print_certificates: "為完成此課程的學生列印證書"
  dashboard_landing_educator_blog: "在Educator Blog閱讀我們的最新資訊"
  dashboard_landing_smart_hints: "請協助我們添加小提示到Code.org 的教程"
  dashboard_landing_video_player: "在您的學校測試我們新的影片"
  dashboard_landing_progress_title: "主要課程進度"
  dashboard_landing_progress_biggest: "這是您最大的分區進度"
  dashboard_landing_view_progress: "查看%{biggest_section}的進度"
  dashboard_landing_print_progress: Print progress
  dashboard_landing_available_title: "可用課程"
  dashboard_landing_available_courses: "這是目前可供您及您的學生們的課程。"
  dashboard_landing_more_tutorials: "想看更多教程嗎?"
  dashboard_landing_more_tutorials_desc: 我們的合作夥伴提供更多教程 <a href="/learn/beyond">。</a>學會用機器人程式設計，
    製造網上頁面，製造你自己的應用程式，或探討其他電腦程式設計語言如C++、Ruby或Python!
  dashboard_hoc_courses: "適合所有年齡層的一個小時程式設計課程"
  dashboard_hoc_courses_desc: Try any of these shorter 1 hour tutorials with your
    students!
  dashboard_hoc_courses_desc_and_cta: Try these short, one-hour tutorials with your
    students. <a href="https://hourofcode.com">Join the Hour of Code movement</a>
    during Computer Science Education Week.
  dashboard_k5_courses: K-5 的 20 小時課程
  dashboard_k5_courses_desc: These courses blend online, self-guided and self-paced
    tutorials with "unplugged" activities that require no computer at all. Each course
    consists of about 20 lessons that may be implemented as one unit or over the course
    of a semester. Even kindergarten-aged pre-readers can participate. To help you
    get started, we offer high quality professional development workshops around the
    U.S. free of charge. <a href="/professional-development-workshops">Find one near
    you!</a>
  dashboard_middle_courses: 20 小時中學課程
  dashboard_middle_courses_desc: Our middle school curriculum uses computer science
    and programming within the context of middle school math and science - as a tool
    to teach math and science concepts. To register for professional development workshops,
    apply for a <a href="/educate/districts">district-wide partnership</a> with Code.org.
  dashboard_high_courses: Year-long High School Courses
  dashboard_high_courses_desc: Our high school program helps school districts offer
    full-year computer science classes by preparing existing teaching staff to offer
    this new field. To register for professional development workshops, apply for
    a <a href="/educate/districts">district-wide partnership</a> with Code.org.
  dashboard_course_csina: Computer Science in Algebra
  dashboard_course_csina_desc: Code.org has partnered with Bootstrap to develop a
    curriculum which teaches algebraic and geometric concepts through computer programming.
  dashboard_course_csins: Computer Science in Science
  dashboard_course_csins_desc: Code.org has partnered with Project GUTS to deliver
    an introduction to computer science concepts within the context of modeling and
    simulation.
  dashboard_course_ecs: "探索電腦科學"
  dashboard_course_ecs_desc: 'Exploring Computer Science is a yearlong course consisting
    of 6 units: Human Computer Interaction, Problem Solving, Web Design, Programming,
    Computing and Data Analysis, and Robotics.'
  dashboard_course_csp: AP® Computer Science Principles
  dashboard_course_csp_desc: Code.org has designed a rigorous, engaging, and approachable
    course that explores the foundational ideas of computing.
  dashboard_landing_loading: "載入中..."
  dashboard_action_edit: "编辑"
  dashboard_action_save: "儲存"
  dashboard_action_save_all: "全部保存"
  dashboard_action_cancel: "取消"
  dashboard_action_delete: "删除"
  dashboard_action_delete_yes: "是"
  dashboard_action_delete_no: "否"
  dashboard_action_confirm: "要刪除嗎？"
  dashboard_action_remove: "刪除"
  dashboard_action_remove_confirm: "刪除？"
  dashboard_action_done: "完成"
  dashboard_action_required: "必須的"
  dashboard_navigation_home_page: "教師主頁"
  dashboard_navigation_section_student_progress: "學生戶口及進度"
  dashboard_navigation_section_teacher_progress: "您的課程進度"
  dashboard_navigation_section_lesson_plans: "教案和資源"
  dashboard_navigation_section_community: "説明和社區"
  dashboard_navigation_section_pd: "專業發展"
  dashboard_navigation_section_speakers: "電腦科學 <br/> 特邀演講者"
  dashboard_navigation_all_sections: "學生戶口及進度"
  dashboard_navigation_view_progress: "查看進度"
  dashboard_navigation_view_text_responses: "觀看文字回應"
  dashboard_navigation_add_students: "新增學生"
  dashboard_navigation_manage_students: "管理學生們"
  dashboard_navigation_lesson_plans_resources: "教案和資源"
  dashboard_navigation_view_stats: "檢視統計資料"
  dashboard_navigation_section: "分區： %{section_name}"
  dashboard_navigation_student: "學生： %{student_name}"
  dashboard_sections_new_section: "新分區"
  dashboard_sections_jumbotron_instruction: "建立新課程區段，並新增學生資料。課程區段可協助您將學生分成更小的群組，以便您可以追蹤他們的進度和管理他們的帳戶。"
  dashboard_sections_table_section: "班級"
  dashboard_sections_table_secret: "登入方式"
  dashboard_sections_table_grade: "年級"
  dashboard_sections_table_course: "課程"
  dashboard_sections_table_students: "學生"
  dashboard_sections_table_code: "班級代碼"
  dashboard_sections_name: "班別名稱"
  dashboard_sections_choose_secret: "如果您想要提供帳號給學生使用，請為該課程區段選擇一個通關密鑰 的<b>通關密語</b> 或
    <b>通關圖片</b> 。"
  dashboard_sections_secret_word: "<b>通關密語</b> 允許您為每個學生設置一個機密語詞。"
  dashboard_sections_secret_picture: "<b>通關圖片</b> 是針對年紀小到無法輸入文字的學生，由您為他們設置秘密圖片作為通關密鑰。"
  dashboard_sections_secret_none: "如果您想讓學生去管理他們自己的帳戶，包括選擇他們自己的密碼，選擇的 <b>無</b> 通關密錀的類型。"
  dashboard_sections_print_secrets: "您可以列印一張包含各帳戶資訊的小卡，再個別分發給學生。"
  dashboard_sections_switch_section: "切換課程區段："
  dashboard_students_add_student: "新增學生"
  dashboard_students_add_students: "增加多名學生"
  dashboard_students_add_multiple: "輸入或貼上您的學生姓名，一位學生一行："
  dashboard_students_new_section: "您已經建立了一個新的課程區段 ！現在可以使用上面的 <b>增加學生</b> 和 <b>增加多位學生</b>
    按鈕將您的學生資料加入。"
  dashboard_students_placeholder_name: "學生姓名 "
  dashboard_students_name: "你的名字"
  dashboard_students_progress: "進展"
  dashboard_students_age: "年齡"
  dashboard_students_gender: "性別"
  dashboard_students_male: "男性"
  dashboard_students_female: "女性"
  dashboard_students_secret: "通關密鑰"
  dashboard_students_password: "密碼"
  dashboard_students_username: "學生姓名： %{student_username}"
  dashboard_students_email: "電子郵件: %{student_email}"
  dashboard_students_completed_levels: "已完成的層級"
  dashboard_students_total_lines: "程式碼行數總計"
  dashboard_students_show_secret: "顯示通關密鑰"
  dashboard_students_auto_generated: "自動產生"
  dashboard_students_reset_secret: "重設密碼"
  dashboard_students_reset_password: "重置密碼"
  dashboard_students_share_section: "分享此課程區段的登入頁面給您的學生們："
  dashboard_students_print_info: "列印學生登入資料卡"
  dashboard_students_secret_picture_title: "通關圖片"
  dashboard_students_secret_picture: "通關圖片"
  dashboard_students_reset_picture: " 藉由<b>顯示通關密錀</b>，與 <b>重置通關密錀</b>您可隨時重置學生通關圖片。系統將產生新的通關圖片讓他們登錄時使用。"
  dashboard_students_secret_word_title: "通關密語"
  dashboard_students_secret_word: "通關密語"
  dashboard_students_reset_word: "藉由<b>顯示通關密語</b>，與 <b>重置通關密語</b>您可隨時重置學生通關密語。系統將產生新的通關密語讓他們登錄時使用。"
  dashboard_students_join_link: "告訴您的學生建立自己的帳戶並加入您的課程區段於"
  dashboard_students_no_email: "如果您的學生並沒有電子郵件地址，或您想要為其建立帳戶，更改此課程區段的通關密錀類型為 <b>通關密語</b>
    或 <b>通關圖片</b>。"
  dashboard_students_print_page: "列印此頁"
  dashboard_students_url: "網址"
  dashboard_privacy_document_link: <a href="/privacy/student-privacy", target="_blank">
    按這裡</a> 是我們的隱私安全性文件，可以分享或列印給您的學生。
  dashboard_curriculum_k5_title: K-5 教育資源
  dashboard_curriculum_middle_title: "中學教育資源"
  dashboard_curriculum_high_title: "高中教育資源"
  dashboard_lesson_plans: "課程計畫"
  dashboard_view_all_lesson_plans: "瀏覽所有教案"
  dashboard_course1: "課程 1"
  dashboard_course2: "課程 2："
  dashboard_course3: "課程 3："
  dashboard_course4: "課程 4 (測試版):"
  dashboard_curriculum: "課程"
  dashboard_curriculum_overview: "學前至五年級課程概述"
  dashboard_overview: "概觀"
  dashboard_sequence: "序列 "
  dashboard_framework: "主架構"
  dashboard_standards: "標準"
  dashboard_implementation_guide: "實施指南"
  dashboard_glossary: "專有名詞"
  dashboard_classroom_strategies: "教師的教學策略"
  dashboard_debugging: "偵錯："
  dashboard_puzzle_solving: "解決謎題："
  dashboard_student_worksheet: "學生工作表"
  dashboard_teacher_worksheet: "教師工作表"
  dashboard_curriculum_csina: "電腦科學在代數中:"
  dashboard_curriculum_csins: "電腦科學在科學中:"
  dashboard_curriculum_csp: 'AP ® 電腦科學原則:'
  dashboard_curriculum_ecs: "探索電腦科學"
  dashboard_grade_k: "學前"
  dashboard_grade_other: "其他"
  dashboard_login_word: "文字"
  dashboard_login_picture: "圖片"
  dashboard_login_none: "電子郵件"
  dashboard_new_password: "新密碼"
  dashboard_progress_not_started: "未開始"
  dashboard_progress_in_progress: "進行中"
  dashboard_progress_not_completed: "未完成"
  dashboard_progress_completed_too_many_blocks: "完成，但使用過多積木"
  dashboard_progress_completed_perfect: "完美完成"
  dashboard_progress_furthest_level_attempted: "嘗試到的最遠關卡"
  dashboard_stage: "階段"
  dashboard_puzzle: "關卡"
  dashboard_question: "問題 "
  dashboard_response: "回應"
  stats_hoc_2013_heading: "去年的一小時程式設計有令人難以置信的統計資料。在一個禮拜內："
  stats_hoc_2013_image_alt: "統計來自2013的Hour of Code"
  dashboard_teacher: "教師"
  dashboard_student: "學生 "
  dashboard_sections_email_question: "所有的學生都有一個有效的電子郵件地址嗎？"
  dashboard_sections_account_creation_question: "由誰創造學生帳戶？"
  dashboard_sections_password_question: 學生使用什麼作為"密碼"？
  dashboard_sections_picture_account_creation: "由 Code.org 配置的圖片"
  dashboard_sections_word_account_creation: "由 Code.org 配置一個簡單的語詞，"
  dashboard_sections_sign_in_question: "學生從何處登入？"
  dashboard_sections_sign_in_unique: 獨特的網頁式列表在"管理學生"標籤上
  dashboard_sections_sign_in_main: 連結至http://code.org，然後按一下"登入"
  dashboard_sections_password_account_creation: "學生建立的文字密碼"
  dashboard_sections_login_type_explanation: "本表協助説明您可以選擇的課程區段登入類型，<b>通關圖片、 通關密語或電子郵件</b>。"
  dashboard_faq: "常見問題集"
  dashboard_faq_k5: K-5 的常見問題
  dashboard_announcements: "公告"
  dashboard_announce_view_all: "全部查看"
  dashboard_announce_hoc: "<b>2015 年 11 月 9 日</b>-全新的一小時程式設計教學課程，以即將上映的電影星際大戰：原力覺醒。與雷伊一同指導新的BB-8機器人完成所有的任務。然後，在遙不可及的銀河系中，加入萊婭來建立並共享你的遊戲。"
  code_hoc_coming: "代碼小時就在這裡 — — 12 月 8-14 ！"
  code_sign_up: "註冊參與電腦科學教育週"
  learn_more: "瞭解更多資訊"
  learn_sign_up_description: "在 CS 教育週期間報名參加一小時的程式碼課程"
  learn_sign_up_button: "註冊帳號"
  learn_videos_watch: Watch this inspirational video with your classroom
  learn_videos_show: Show this inspirational video to your class
  learn_videos_before_hoc: Watch an inspirational video before your Hour of Code
  learn_educator_resources_description: "學習如何教導一個小時的程式碼課程"
  learn_educator_resources_button: "教育資源"
  learn_are_you_educator: 你是教育工作者嗎？學習<a href="http://hourofcode.com/resources/how-to">如何教導一個小時的程式碼課程</a>
  hoc2014_try_new_tutorials: "試試我們新的Hour of Code活動教案"
  hoc2014_try_new_tutorial: "試試全新Beta版的一小時程式碼教程"
  hoc2014_try_scrat: "憤怒的小鳥，PvZ 和Scrat"
  hoc2014_try_frozen: "來自冰雪奇緣的藝術家安娜及愛紗。"
  carousel_heading_codeorg: "由 Code.org 所提供的教學課程"
  carousel_heading_codeorg_any_device: Tutorials by Code.org (for all devices)
  carousel_heading_3rd_party: "由 協力廠商 所提供的教學課程"
  carousel_heading_third_party: "由 協力廠商 所提供的教學課程"
  carousel_heading_international: "使用你語言的教程"
  carousel_heading_domestic: "可用的在英語教程"
  carousel_heading_beginners: "適合初學者的教程"
  carousel_heading_javascript: "教 JAVAscript 的自學教案"
  carousel_heading_unplugged: "沒有設備或網際網路嗎？試試 '不插電'的電腦科學"
  carousel_heading_devices: "手機和平板電腦的自學APPs"
  carousel_heading_languages: "其他程式設計語言的自學教案"
  carousel_heading_apps_games: "建立自己的應用程式或遊戲"
  carousel_heading_university: "線上大學課程"
  carousel_heading_webpages: "學習製作網頁"
  carousel_heading_robots: "使用機器人學習程式設計"
  carousel_heading_ide: "教師們的熱門平臺"
  educator_notes: "教育者注意事項"
  teach_led_lesson_plans: "一小時程式碼的教學計畫"
  how_to_teach_hoc: "如何教an Hour of Code (一個小時的代碼)"
  more_resources_educators: "給教師和教育工作者的更多資源"
  beyond_submission: Want to submit a tutorial for Beyond an Hour? See the criteria
    and submission form.
  participants: "參與者"
  teachers_notes: "老師的重要提示"
  teachers_notes_hoc: "教師： 閱讀重要教育家筆記在這裡"
  previous: "上一項"
  next: "下一項"
  older_systems: "用於舊系統的自學教案"
  older_systems_subheading: 這些適用於較舊的 Web 瀏覽器。若要取用所有教案，請到 <a href="HTTP://browsehappy.com/"target="_blank">
    當代Web瀏覽器。</a>升級瀏覽器。
  mobile_devices: "用於行動裝置的自學教案"
  frozen_name: "與 Anna 和 Elsa 一起寫程式吧"
  starwars_name: "星際大戰：用程式建立一個銀河系"
  codeorg_name: "編寫您的第一個電腦程式"
  codeintl_name: "編寫您的第一個電腦程式"
  thinkersmithspanish_name: Mis Amigos Roboticos
  khan_name: JavaScript 簡介
  khanes_name: JavaScript 簡介
  khanpt_name: JavaScript 簡介
  khanhe_name: JavaScript 簡介
  khanfr_name: JavaScript 簡介
  khanpl_name: JavaScript 簡介
  tynker_name: "建立你自己的遊戲"
  scratch_name: "用程式設計發揮創意"
  lightbot_name: Lightbot
  thinkersmith_name: "我的機器人朋友"
  condcards_name: "使用卡片的條件"
  lightbotintl_name: Lightbot
  codehs_name: "使用Karel狗學習程式設計"
  codecademy_name: Codecademy
  codecombat_name: CodeCombat
  codemonkey_name: Code猴
  codeavengers_name: "建立使用 JavaScript 的遊戲"
  processing_name: "用程式繪圖"
  robomind_name: "用程式設計出虛擬機器人"
  groklearning_name: Eliza機器人醫生
  quorum_name: "無障礙程式設計(使用螢幕閱讀器輔助）"
  codespark_name: Foos (歡迎學齡前使用者)
  kodable_name: Kodable (歡迎學齡前使用者)
  tynkerapp_name: Tynker-用於平板電腦
  robomindnl_name: "用程式設計出虛擬機器人"
  flappy_name: "製作一個Flappy遊戲"
  bitsbox_name: Bitsbox-製作遊戲
  makeschool_name: "用您的瀏覽器建立 iPhone 遊戲 ！"
  touchdevelop_name: TouchDevelop
  appinventor_name: AppInventor（App產生器） Hour of Code活動
  blockly_name: Blockly
  thinkersmith2_name: Binary Baubles
  kodableunplugged_name: fuzzFamily Frenzy
  projguts_name: "剪刀、石頭，布"
  hourofcode_name: "新的 code.org/hoc 的預留位置"
  playlab_name: "播放實驗室"
  infinity_name: Infinity Play Lab
  artist_name: "畫家"
  codeorg_gradelevel: "適合年齡自 4 至104歲"
  codeintl_gradelevel: "適合年齡自 4 至104歲"
  thinkersmithspanish_gradelevel: Por todos
  khan_gradelevel: "中學以上"
  khanes_gradelevel: "中學以上"
  khanpt_gradelevel: "中學以上"
  khanhe_gradelevel: "中學以上"
  khanfr_gradelevel: "中學以上"
  khanpl_gradelevel: "中學以上"
  tynker_gradelevel: "適合年齡自 5至13歲"
  scratch_gradelevel: "適合年齡８歲以上"
  lightbot_gradelevel: "適合所有年齢"
  thinkersmith_gradelevel: "適合所有年齢"
  condcards_gradelevel: "適合年齡自 8至12歲"
  lightbotintl_gradelevel: "適合所有年齢"
  codehs_gradelevel: "高中"
  codecademy_gradelevel: "高中"
  codecombat_gradelevel: "中學以上"
  codemonkey_gradelevel: "中學以上"
  codeavengers_gradelevel: "中學以上"
  processing_gradelevel: "高中"
  robomind_gradelevel: "適合年齡自 8至13歲"
  groklearning_gradelevel: "中學以上"
  quorum_gradelevel: "中學以上"
  codespark_gradelevel: "小學"
  kodable_gradelevel: "小學"
  tynkerapp_gradelevel: "適合年齡自 5至13歲"
  robomindnl_gradelevel: "適合年齡自 8至13歲"
  flappy_gradelevel: "適合年齡自 4 至104歲"
  bitsbox_gradelevel: "小學"
  makeschool_gradelevel: "高中"
  touchdevelop_gradelevel: "高中"
  appinventor_gradelevel: "中學以上"
  blockly_gradelevel: "適合所有年齢"
  thinkersmith2_gradelevel: "適合年齡８歲以上"
  kodableunplugged_gradelevel: "適合年齡自 8至13歲"
  projguts_gradelevel: 10-13 歲
  hourofcode_gradelevel: "適合年齡自 4 至104歲"
  frozen_gradelevel: "適合年齡８歲以上"
  starwars_gradelevel: "年齡6歲以上"
  playlab_gradelevel: "適合年齡自 4 至104歲"
  infinity_gradelevel: "適合年齡自 4 至104歲"
  artist_gradelevel: "適合年齡自 4 至104歲"
  codeorg_platformtext: "當代的瀏覽器、 智慧型手機、 平板電腦"
  codeintl_platformtext: "當代的瀏覽器、 智慧型手機、 平板電腦"
  thinkersmithspanish_platformtext: "不插電的"
  khan_platformtext: "當代 Web 瀏覽器"
  khanes_platformtext: "當代 Web 瀏覽器"
  khanpt_platformtext: "當代 Web 瀏覽器"
  khanhe_platformtext: "當代 Web 瀏覽器"
  khanfr_platformtext: "當代 Web 瀏覽器"
  khanpl_platformtext: "當代 Web 瀏覽器"
  tynker_platformtext: "當代 Web 瀏覽器"
  scratch_platformtext: "僅桌面 web 瀏覽器 (而不是平板電腦)"
  lightbot_platformtext: "所有瀏覽器和 iOS、 Android系統或遊戲器"
  thinkersmith_platformtext: "不插電的"
  condcards_platformtext: "非不插電"
  lightbotintl_platformtext: iOS，Android系統 （或 web 瀏覽器）
  codehs_platformtext: "現代的瀏覽器。(後續課程需要 $$)"
  codecademy_platformtext: "當代 web 瀏覽器。iOS，Android Apps。"
  codecombat_platformtext: "現代的瀏覽器。(後續課程需要 $$)"
  codemonkey_platformtext: "當代 Web 瀏覽器"
  codeavengers_platformtext: "當代 Web 瀏覽器"
  processing_platformtext: "當代 Web 瀏覽器"
  robomind_platformtext: "當代 web 瀏覽器，行動網路"
  groklearning_platformtext: "當代 Web 瀏覽器"
  quorum_platformtext: "當代 web 瀏覽器。螢幕閱讀器輔助"
  codespark_platformtext: iOS，Android系統 （或 web 瀏覽器）
  kodable_platformtext: iPad
  tynkerapp_platformtext: iPad，安卓平板電腦
  robomindnl_platformtext: "當代 web 瀏覽器，行動網路"
  flappy_platformtext: "當代的瀏覽器、 智慧型手機、 平板電腦"
  bitsbox_platformtext: "當代 Web 瀏覽器"
  makeschool_platformtext: "當代 Web 瀏覽器"
  touchdevelop_platformtext: "當代的瀏覽器、 智慧型手機、 所有設備"
  appinventor_platformtext: "當代瀏覽器 + android 系統"
  blockly_platformtext: "僅支援當代瀏覽器"
  thinkersmith2_platformtext: "不插電的"
  kodableunplugged_platformtext: "不插電的"
  projguts_platformtext: "不插電的"
  hourofcode_platformtext: "當代的瀏覽器、 智慧型手機、 平板電腦"
  frozen_platformtext: "當代瀏覽器 + 平板電腦"
  starwars_platformtext: "當代瀏覽器 + 平板電腦"
  playlab_platformtext: "當代的瀏覽器、 智慧型手機、 平板電腦"
  codeorg_shortdescription: "與Facebook創辦人馬克 · 佐伯克及憤怒的小鳥一起學習程式碼 ！"
  codeintl_shortdescription: "與Facebook創辦人馬克 · 佐伯克及憤怒的小鳥一起學習程式碼 ！"
  thinkersmithspanish_shortdescription: Tutorial para un grupo sin computadoras
  khan_shortdescription: "用 JavaScript 語言學習繪圖"
  khanes_shortdescription: "用 JavaScript 語言學習繪圖"
  khanpt_shortdescription: "用 JavaScript 語言學習繪圖"
  khanhe_shortdescription: "用 JavaScript 語言學習繪圖"
  khanfr_shortdescription: "用 JavaScript 語言學習繪圖"
  khanpl_shortdescription: "用 JavaScript 語言學習繪圖"
  tynker_shortdescription: "透過有趣的拼圖學習程式碼，以及建立您自己的手機遊戲。"
  scratch_shortdescription: "建立互動遊戲、 故事和動畫。"
  lightbot_shortdescription: " 用Lightbot的程序和迴圈程式來解謎題 ！"
  thinkersmith_shortdescription: "給沒有設備群組的不插電自學教案"
  condcards_shortdescription: "用撲克牌學習演算法"
  lightbotintl_shortdescription: "教導程式設計概念的遊戲"
  codehs_shortdescription: "與Karel狗開始程式設計，一個有趣的視覺化程式設計介紹 ！"
  codecademy_shortdescription: "在 web 瀏覽器中學習 JavaScript 程式設計。"
  codecombat_shortdescription: "在這個史詩般的電腦遊戲中，打敗食人魔並學會 Python 或 JavaScript 程式語言！"
  codemonkey_shortdescription: "學生節目一隻猴子趕上香蕉。"
  codeavengers_shortdescription: "在 web 瀏覽器中學習 JavaScript 程式設計。"
  processing_shortdescription: "語言處理器的一小時自學教案"
  robomind_shortdescription: "為虛擬機器器人編寫程式碼"
  groklearning_shortdescription: 教"伊麗莎(Eliza)"機器人聊天來愚弄你的朋友們，讓他們誤以為她是人類 ！
  quorum_shortdescription: "與瑪麗(Mary)在導覽旅遊中一起學習Quorum程式語言。"
  codespark_shortdescription: Foos是一個有趣而適合孩子的遊戲，用以學習程式設計。
  kodable_shortdescription: "一個教授電腦程式設計概念的有趣 iPad 的遊戲"
  tynkerapp_shortdescription: "學習程式設計求解樂趣編碼的難題。 "
  robomindnl_shortdescription: "為虛擬機器器人編寫程式碼"
  flappy_shortdescription: "用Flappy鳥、鯊魚或潛艇設計出自己的遊戲"
  bitsbox_shortdescription: "編寫一系列的Apps代碼來播放和共用，使用真正的 JavaScript 。"
  makeschool_shortdescription: "設計一個 iPhone 遊戲 ！學習使用程式碼來教你的怪物移動 ！"
  touchdevelop_shortdescription: "解謎，建立遊戲，和學習程式碼都在您的手機上完成。"
  appinventor_shortdescription: "建立自己的應用程式 ！（只限安卓系統）"
  blockly_shortdescription: "下載 ZIP 檔，以瞭解離線"
  thinkersmith2_shortdescription: "瞭解電腦如何使用 0 和 1 來表示的資訊"
  kodableunplugged_shortdescription: "一個有趣的拔出練習"
  projguts_shortdescription: "嘗試建模與模擬使用石頭/布/剪刀"
  hourofcode_shortdescription: "與Facebook創辦人馬克 · 佐伯克及憤怒的小鳥一起學習程式碼 ！"
  frozen_shortdescription: "讓我們使用程式碼加入安娜(Anna)和愛莎(Elsa)一同探索神奇而美麗的冰。"
  starwars_shortdescription: "學習用程式控制機器人，並在遙遠的銀河系中創造你自己的星際大戰遊戲"
  playlab_shortdescription: "創建一個故事或做遊戲玩實驗室！"
  infinity_shortdescription: Use Play Lab to create a story or game starring Disney
    Infinity characters.
  artist_shortdescription: "和小畫家一起畫圖和設計!"
  codeorg_longdescription: "學習電腦科學與阻力的基本概念，並將程式設計。這是主演視頻講座由比爾 · 蓋茨、 馬克 · 朱克伯格、 憤怒的小鳥和植物大戰僵屍的遊戲一樣，自編自導自演的教程。瞭解重複迴圈、
    條件和基本演算法。在 34 種語言中可用。"
  codeintl_longdescription: "學習電腦科學與阻力的基本概念，並將程式設計。這是主演視頻講座由比爾 · 蓋茨、 馬克 · 朱克伯格、 憤怒的小鳥和植物大戰僵屍的遊戲一樣，自編自導自演的教程。瞭解重複迴圈、
    條件和基本演算法。在 34 種語言中可用。"
  thinkersmithspanish_longdescription: 生物 el 美國勞軍聯合組織德聯合國"Vocabulario 機器人"predefinido，洛杉磯隊
    descubrirán 科摩 guiarse de modo tal de llevar 卡波雷 específicas 罪 ser estas discutidas
    previamente。埃斯特角城 segmento enseña 洛杉磯隊 la conexión 恩特雷 símbolos y acciones 歷史科摩拉
    valiosa habilidad de depuración。
  khan_longdescription: "學習同時創造樂趣的 JavaScript 程式設計的基礎知識與您的代碼的圖紙。做你自己或你的類 ！"
  khanes_longdescription: "學習同時創造樂趣的 JavaScript 程式設計的基礎知識與您的代碼的圖紙。做你自己或你的類 ！"
  khanpt_longdescription: "學習同時創造樂趣的 JavaScript 程式設計的基礎知識與您的代碼的圖紙。做你自己或你的類 ！"
  khanhe_longdescription: "學習同時創造樂趣的 JavaScript 程式設計的基礎知識與您的代碼的圖紙。做你自己或你的類 ！"
  khanfr_longdescription: "學習同時創造樂趣的 JavaScript 程式設計的基礎知識與您的代碼的圖紙。做你自己或你的類 ！"
  khanpl_longdescription: "學習同時創造樂趣的 JavaScript 程式設計的基礎知識與您的代碼的圖紙。做你自己或你的類 ！"
  tynker_longdescription: "建立你自己的遊戲，與朋友分享 ！解決有趣的編碼拼圖和學習程式設計的概念，在每個級別。用動畫人物，多層次、 豐富的道具個人化遊戲。讓您的遊戲的現實使用物理。看到作為視覺塊或
    JavaScript 的代碼。把你的遊戲流通在 Ipad 和 Android 平板電腦。十幾個有趣的活動可供選擇 ！"
  scratch_longdescription: "從頭開始，您可以創建您自己的互動遊戲、 故事、 動畫 &mdash; 和它們分享給你的朋友。開始通過動畫你的名字、
    創建節日賀卡，或製作的乒乓遊戲。"
  lightbot_longdescription: "指南 Lightbot，照亮了所有的藍色瓷磚 ！Lightbot 是一款益智遊戲，使用程式設計遊戲模式，讓玩家獲得切實瞭解到基本編碼。學會序列說明，寫的程式，並利用迴圈來解決水準。所有年齡的理想選擇。"
  thinkersmith_longdescription: 使用預先定義的"機器人詞彙"學生可不需事先討論，就能理解如何引導對方完成特定任務。這門課教孩子符號和行為之間的關聯，以及非常寶貴的除錯技能。"我的機器人朋友"以分組進行活動是最佳的，其包括課堂使用的教師手冊。
  condcards_longdescription: 在這個"不插電"的活動中，使用一副撲克牌學習演算法和條件式敘述。學生以團隊模式進行這項活動，每一團隊需要一副牌。
  lightbotintl_longdescription: "從非常基本的程式設計開始學習核心程式設計邏輯，適合年紀為4歲以上，作業系統可使用iOS 或 android
    系統 （或 Web 瀏覽器）。學習如何排列命令、 識別模式、 使用程序與利用迴圈 ！"
  codehs_longdescription: "程式設計的概念就是給予一台電腦命令，就像給一隻狗的命令一般。用Karel狗 &mdash學習如何編寫程式碼;
    用有趣、 易懂及視覺化介紹方式來教授沒有任何基礎的初學者基本程式設計概念，例如命令、功能等。自學教案是針對學生設計，但教師可以註冊以使用教師工具並追蹤學生的成效
    ！"
  codecademy_longdescription: Codecademy 透過 JavaScript ，以互動式，學生引導介紹的基礎電腦科學課程，千萬個來自世界各地的學生已使用過。我們已經準備了無麻煩的Hour
    of Code經驗，附測驗、 幻燈片，及給學生一個完整的專案為結束。
  codecombat_longdescription: "在這個史詩般的電腦遊戲中，打敗食人魔並學會 Python 或 JavaScript 程式語言！"
  codemonkey_longdescription: CodeMonkey 是一個線上的遊戲，用真正的程式語言教授程式碼編寫 ！學生設計程式讓一隻猴子抓住香蕉，而它在每個級別會稍微增加複雜程度。他們在解決問題時獲得星星分數並點擊一下就可以分享。
  codeavengers_longdescription: "使用JavaScrip語言建立的 2 個玩家、 10 個簡短任務的 2D 由上而下的遊戲。當您建立一個問答遊戲與朋友分享時，能持續學習程式設計的一些基礎知識
    (變數和 if 敘述） 。在到達班級排行榜榜首的過程中賺取積分和徽章。"
  processing_longdescription: "使用程式語言處理器，在視覺藝術的情境中介紹程式設計。簡短的影片課程介紹引導設計互動式繪圖程式的編寫程式碼練習"
  robomind_longdescription: "學生透過控制他們自己的虛擬機器器人學習程式設計的基礎知識。線上課程完整包含了簡短的簡報、 影片、 測驗與自動指導/提示來協助程式設計練習。"
  groklearning_longdescription: 使用 Python 程式設計語言來構建稱為"伊麗莎(Eliza)"聊天機器人扮演一個精神治療醫師。你將教導伊麗莎如何說話和說正確的事情。她可以愚弄你的朋友們，讓他們誤以為她是一個人不是一台電腦嗎？
  quorum_longdescription: "本教案可供視障人士透過輔助器閱讀與流覽。與瑪麗以一名程式設計師加入生物學實驗室，並學習Quorum程式語言。本教案包含線上示例活動的學生引導式課程。"
  codespark_longdescription: Foos是一個有趣的，以友好孩子的方式來學習電腦程式設計。設計可愛的人物來解決難題，並為生活帶來一個虛擬的世界。這場比賽是"不需言語的"，所以任何人都可以玩
    ！
  kodable_longdescription: Kodable 是一個自我引導的 iPad 遊戲，為 5 歲以上的 孩子介紹程式設計的基礎知識。最好有老師或家長的陪伴，但不是必需的。
  tynkerapp_longdescription: "透過解決有趣的迷題學習程式設計。使用主題的圖形輕鬆地建構遊戲和故事，10 個以上的遊戲包和可自訂化的角色。不需連接網際網路。您也可以在
    web 上取得您的創作。"
  robomindnl_longdescription: "學生透過控制他們自己的虛擬機器器人學習程式設計的基礎知識。線上課程完整包含了簡短的簡報、 影片、 測驗與自動指導/提示來協助程式設計練習。"
  flappy_longdescription: "使用拖放式的程式語言設計你自己Flappy鳥遊戲，並可自訂它不同的外觀 （Flappy鯊魚、Flappy聖誕老人、或任何角色）。只要按一下，就可將遊戲加到您的手機中。"
  bitsbox_longdescription: "自訂您自己的虛擬平板電腦，然後編寫一系列的Apps來使用及分享。讓非常小的孩子透過簡單體驗來使用真正 JAVAscript
    ，成為可能的事，您會達到比您想到還遠。"
  makeschool_longdescription: Learn to code by making an iPhone game using a brand
    new and beginner-friendly programming language called Swift! Create a Pok&eacute;mon-inspired
    action game and write code to teach your monster new moves. You will learn how
    to use variables, methods, and objects to help your monster win!
  touchdevelop_longdescription: "觸控式螢幕友好編輯器將引導您創造像素藝術、 解決熊謎題，或者建立你自己的跳躍鳥遊戲。"
  appinventor_longdescription: "娛樂、 簡短的影片教案引導您在您的 Android 手機或平板電腦上完成建立三個簡單的APPs程式。它設計給新手和專家，此Hour
    of Code活動讓你開始建構自己的Apps，在你瞭解它之前。想像一下與朋友分享您自己創造的應用程式 ！這些活動適合個人自學和教師帶領的班級課程。"
  blockly_longdescription: "您有網際網路連線很慢（或根本不存在）的電腦嗎？下載 Blockly 的自學教案 ，Code.org 教案的前輩元老
    — — 一個 3 MB ZIP 檔案可以載入到任何一台電腦上或存在一個隨身碟上使用。"
  thinkersmith2_longdescription: "學生以打開和關閉的功能學習如何在二進位檔案中表示和儲存字元。結束時，此課程獲取自己名字的編碼帶回家。"
  kodableunplugged_longdescription: "使用普通紙的設計，fuzzFamily Frenzy教導 5 歲以上的孩子的程式設計邏輯。老師應解釋這個遊戲，然後學生作伴來完成一個簡單的障礙課程。"
  projguts_longdescription: 這次"不插電"活動由一群學生玩不同版本的剪刀 / 石頭 / 布的遊戲，以協助學生學習如何建模與模擬運作原理，並查看結果作為不同的建模實驗。
  hourofcode_longdescription: "新的 code.org/hoc 的預留位置"
  frozen_longdescription: Let's use code to join Anna and Elsa as they explore the
    magic and beauty of ice. You will create snowflakes and patterns as you ice-skate
    and make a winter wonderland that you can then share with your friends!
  starwars_longdescription: "學習用程式控制機器人，並在遙遠的銀河系中創造你自己的星際大戰遊戲"
  playlab_longdescription: "創建一個故事或讓與發揮實驗室的遊戲!使動物，海盜，僵屍，忍者，和更多的角色移動，發出的聲音，得分，和甚至投擲火球!"
  codeorg_beyond_name: "介紹電腦科學 (學齡前到8 年級）"
  khan_beyond_name: "學習電腦程式設計"
  tynker_beyond_name: "在家學習程式設計"
  scratch_beyond_name: "用程式設計發揮創意"
  lightbot_beyond_name: LightBot
  codecademy_beyond_name: Codecademy
  kodable_beyond_name: Kodable
  scratchjr_beyond_name: ScratchJR 預讀者
  hopscotch_beyond_name: Hopscotch:在你的 iPad 設計程式
  pocketcode_beyond_name: "口袋程式碼"
  groklearning_beyond_name: "學習 Python 程式設計"
  hacketyhack_beyond_name: "學習 Ruby"
  robomind_beyond_name: "用程式設計出虛擬機器人"
  makeschool_beyond_name: "用您的瀏覽器建立 iPhone 遊戲 ！"
  appinventor_beyond_name: AppInventor（App產生器） Hour of Code活動
  touchdevelop_beyond_name: TouchDevelop
  codehs_beyond_name: "使用Karel狗學習程式設計"
  udemy_beyond_name: "線上程式設計課程"
  lynda_beyond_name: "線上程式設計課程"
  edx_beyond_name: "哈佛 CS50 課堂"
  coursera_beyond_name: "史丹佛大學 電腦科學 101 班"
  udacity_beyond_name: CS 101
  teachingtree_beyond_name: "線上大學課程"
  kodu_beyond_name: Kodu
  cargobot_beyond_name: Cargobot
  kidsruby_beyond_name: KidsRuby
  w3schools_beyond_name: "學習 HTML"
  codeavengers_beyond_name: "學習網站程式設計"
  mozilla_beyond_name: Webmaker
  codecombat_beyond_name: CodeCombat
  codea_beyond_name: Codea
  lego_beyond_name: Mindstorms
  finch_beyond_name: Finch
  arduino_beyond_name: Sparkfun的Aruino機器人
  processing_beyond_name: "處理常式"
  alice_beyond_name: Alice
  sphero_beyond_name: SPRK
  codeorg_beyond_gradelevel: "適合年齡自 4 至104歲"
  khan_beyond_gradelevel: "中學以上"
  tynker_beyond_gradelevel: "適合年齡自 5至13歲"
  scratch_beyond_gradelevel: "適合年齡８歲以上"
  lightbot_beyond_gradelevel: "適合所有年齢"
  codecademy_beyond_gradelevel: "高中"
  kodable_beyond_gradelevel: "小學"
  scratchjr_beyond_gradelevel: "小學"
  hopscotch_beyond_gradelevel: "中學以上"
  pocketcode_beyond_gradelevel: "中學以上"
  groklearning_beyond_gradelevel: "中學以上"
  hacketyhack_beyond_gradelevel: "高中"
  robomind_beyond_gradelevel: "適合年齡自 8至13歲"
  makeschool_beyond_gradelevel: "高中"
  appinventor_beyond_gradelevel: "中學以上"
  touchdevelop_beyond_gradelevel: "高中"
  codehs_beyond_gradelevel: "高中"
  udemy_beyond_gradelevel: "高中以上"
  lynda_beyond_gradelevel: "高中以上"
  edx_beyond_gradelevel: "大學"
  coursera_beyond_gradelevel: "大學"
  udacity_beyond_gradelevel: "大學"
  teachingtree_beyond_gradelevel: "大學"
  kodu_beyond_gradelevel: "適合年齡８歲以上"
  cargobot_beyond_gradelevel: "適合年齡８歲以上"
  kidsruby_beyond_gradelevel: 12 歲以上
  w3schools_beyond_gradelevel: 12 歲以上
  codeavengers_beyond_gradelevel: "中學以上"
  mozilla_beyond_gradelevel: 12 歲以上
  codecombat_beyond_gradelevel: "中學以上"
  codea_beyond_gradelevel: "高中以上"
  lego_beyond_gradelevel: "中學以上"
  finch_beyond_gradelevel: "適合年齡８歲以上"
  arduino_beyond_gradelevel: "高中以上"
  processing_beyond_gradelevel: "高中"
  alice_beyond_gradelevel: "中學以上"
  sphero_beyond_gradelevel: "適合年齡８歲以上"
  codeorg_beyond_platformtext: "當代瀏覽器 + 平板電腦"
  khan_beyond_platformtext: "當代 Web 瀏覽器"
  tynker_beyond_platformtext: "當代 web 瀏覽器 （需要$$ ）"
  scratch_beyond_platformtext: "任何瀏覽器"
  lightbot_beyond_platformtext: iOS，Android系統 （或 web 瀏覽器）
  codecademy_beyond_platformtext: "當代 web 瀏覽器。iOS，Android Apps。"
  kodable_beyond_platformtext: iPad
  scratchjr_beyond_platformtext: iPad
  hopscotch_beyond_platformtext: iPad
  pocketcode_beyond_platformtext: "行動App"
  groklearning_beyond_platformtext: "當代 Web 瀏覽器"
  hacketyhack_beyond_platformtext: "桌面安裝"
  robomind_beyond_platformtext: "當代 web 瀏覽器，行動網路"
  makeschool_beyond_platformtext: "當代 Web 瀏覽器"
  appinventor_beyond_platformtext: "當代瀏覽器 + android 系統"
  touchdevelop_beyond_platformtext: "當代的瀏覽器、 智慧型手機、 所有設備"
  codehs_beyond_platformtext: "當代的瀏覽器 （需要$$ ）"
  udemy_beyond_platformtext: " web式"
  lynda_beyond_platformtext: " web 式（ 需要$$）"
  edx_beyond_platformtext: "現代的瀏覽器"
  coursera_beyond_platformtext: "現代的瀏覽器"
  udacity_beyond_platformtext: "現代的瀏覽器"
  teachingtree_beyond_platformtext: " web式"
  kodu_beyond_platformtext: Windows, xBox
  cargobot_beyond_platformtext: iPad
  kidsruby_beyond_platformtext: "桌面安裝"
  w3schools_beyond_platformtext: "當代 Web 瀏覽器"
  codeavengers_beyond_platformtext: "當代 Web 瀏覽器"
  mozilla_beyond_platformtext: "當代 Web 瀏覽器"
  codecombat_beyond_platformtext: "基於Web的 (Firefox，Chrome，Safari，IE9 +)"
  codea_beyond_platformtext: iPad
  lego_beyond_platformtext: "機器人購買"
  finch_beyond_platformtext: "機器人購買"
  arduino_beyond_platformtext: Web 瀏覽器，然後購買套件
  processing_beyond_platformtext: "當代 Web 瀏覽器"
  alice_beyond_platformtext: Windows 或 Mac (需要安裝)
  sphero_beyond_platformtext: "機器人購買"
  codeorg_beyond_shortdescription: "與Facebook創辦人馬克 · 佐伯克及憤怒的小鳥一起學習程式碼 ！"
  khan_beyond_shortdescription: "用 JavaScript 語言學習繪圖"
  tynker_beyond_shortdescription: "一個有趣和配合4-8年級學生的課程"
  scratch_beyond_shortdescription: "建立互動遊戲、 故事和動畫。"
  lightbot_beyond_shortdescription: "教導程式設計概念的遊戲"
  codecademy_beyond_shortdescription: "在 web 瀏覽器中學習 JavaScript 程式設計。"
  kodable_beyond_shortdescription: "一個教授電腦程式設計概念的有趣 iPad 的遊戲"
  scratchjr_beyond_shortdescription: "使用 ScratchJr創建互動式故事和遊戲。"
  hopscotch_beyond_shortdescription: "在 iPad 上學習視覺化程式設計"
  pocketcode_beyond_shortdescription: "在你的智慧手機創建一個遊戲，並與朋友們分享 ！"
  groklearning_beyond_shortdescription: "基本的 python 程式設計簡介"
  hacketyhack_beyond_shortdescription: "從基礎學習Ruby"
  robomind_beyond_shortdescription: "為虛擬機器器人編寫程式碼"
  makeschool_beyond_shortdescription: "學習在一小時內做一個 iPhone 遊戲"
  appinventor_beyond_shortdescription: "建立自己的應用程式 ！（只限安卓系統）"
  touchdevelop_beyond_shortdescription: "直接在您的手機、 平板電腦或筆記型電腦上的編寫App程式碼"
  codehs_beyond_shortdescription: "使用一個有趣的視覺環境來學習 JavaScript 程式設計"
  udemy_beyond_shortdescription: "幾十個線上程式設計課程"
  lynda_beyond_shortdescription: "幾十個線上程式設計課程"
  edx_beyond_shortdescription: "哈佛最受歡迎的課程"
  coursera_beyond_shortdescription: "從 CS101 開始"
  udacity_beyond_shortdescription: "從 CS101 開始"
  teachingtree_beyond_shortdescription: "線上知識： 快速、 不受約束"
  kodu_beyond_shortdescription: "設計一個 3D 的遊戲世界"
  cargobot_beyond_shortdescription: "在你的 iPad 上的寫一個機器人手臂的程式"
  kidsruby_beyond_shortdescription: "學會使用 Ruby 程式設計"
  w3schools_beyond_shortdescription: "學習做網站"
  codeavengers_beyond_shortdescription: "學習寫遊戲程式和網站"
  mozilla_beyond_shortdescription: "創建並分享網頁"
  codecombat_beyond_shortdescription: "玩遊戲和學習 JavaScript 來取勝"
  codea_beyond_shortdescription: "建立在 iPad 上使用的應用程式"
  lego_beyond_shortdescription: "建構和程式設計一個機器人"
  finch_beyond_shortdescription: "為資訊科學教育的機器人"
  arduino_beyond_shortdescription: "使用Sparkfun 的數位沙盒來學習Arduino。"
  processing_beyond_shortdescription: "學習處理語言"
  alice_beyond_shortdescription: 3D 環境中的程式設計教學
  sphero_beyond_shortdescription: SPRK課程給孩子們一個有趣的機器人程式設計速成課程，同時銳化數學和科學技能。
  codeorg_beyond_longdescription: 用拖拉程式設計來學習資訊科學的基本概念。 3個完整的課程，每課包含15-20節課, 混合"不插電"的課堂活動，自我學習教材從比爾•蓋茲和馬克•祖伯格主講的影片，到憤怒鳥和植物大戰殭屍遊戲。學習重複迴圈、
    條件、 基本演算法、 函數和變數。
  khan_beyond_longdescription: "學習同時創造樂趣的 JavaScript 程式設計的基礎知識與您的代碼的圖紙。做你自己或你的類 ！"
  tynker_beyond_longdescription: Tynker讓學習程式設計變得輕鬆有趣。 它利用視覺化，孩子們安排程式區塊來建造遊戲和移動應用程序。它刪除需要了解程式語法的障礙，
    孩子們可以馬上把想法轉變為動畫的故事和數學藝術，它促進了漸進式學習， 當孩子們學習基礎知識，Tynker引入更高級的概念包括驅動程式設計的語法。
  scratch_beyond_longdescription: "從頭開始，您可以創建您自己的互動遊戲、 故事、 動畫 &mdash; 和它們分享給你的朋友。開始通過動畫你的名字、
    創建節日賀卡，或製作的乒乓遊戲。"
  lightbot_beyond_longdescription: "從非常基本的程式設計開始學習核心程式設計邏輯，適合年紀為4歲以上，作業系統可使用iOS 或
    android 系統 （或 Web 瀏覽器）。學習如何排列命令、 識別模式、 使用程序與利用迴圈 ！"
  codecademy_beyond_longdescription: Codecademy 透過 JavaScript ，以互動式，學生引導介紹的基礎電腦科學課程，千萬個來自世界各地的學生已使用過。我們已經準備了無麻煩的Hour
    of Code經驗，附測驗、 幻燈片，及給學生一個完整的專案為結束。
  kodable_beyond_longdescription: Kodable 是一個自我引導的 iPad 遊戲，為 5 歲以上的 孩子介紹程式設計的基礎知識。最好有老師或家長的陪伴，但不是必需的。
  scratchjr_beyond_longdescription: ScratchJr 是介紹性的程式設計語言，使年輕的孩童能夠創建他們自己的互動故事和遊戲。孩童將圖形化程式區塊扣合在一起，讓使文字移動、跳躍、
    跳舞和唱歌
  hopscotch_beyond_longdescription: iPad 上的學生指導教程正在使用Hopscotch程式設計語言的 。學生將建立在他們的 iPad
    的遊戲和他們的 iPad 應用程式。學生可以單獨或與朋友們 (最多每 iPad 3)。
  pocketcode_beyond_longdescription: "用你的口袋裡的代碼在智慧手機上創建你自己的遊戲 ！説明跳傘 Steve 交付他的包裹。你可以與朋友和其他使用者嘗試分享它
    ！"
  groklearning_beyond_longdescription: "有沒有程式設計經驗的人使用 Python 程式設計語言入門課程。我們的介紹性內容和挑戰的獨特組合將為您帶入
    Python 透徹理解和程式設計本身。我們教過此內容不同年齡段的學生來自不同背景，我們相信它會太適合你。"
  hacketyhack_beyond_longdescription: Hackety 駭客會教你程式設計從地面絕對基礎了。沒有以前的程式設計經驗被需要 ！Hackety
    對駭客，您將學習 Ruby 程式設計語言。Ruby 用於所有種類的程式，包括桌面應用程式和網站。[注意： 桌面安裝所需]
  robomind_beyond_longdescription: "學生透過控制他們自己的虛擬機器器人學習程式設計的基礎知識。線上課程完整包含了簡短的簡報、 影片、
    測驗與自動指導/提示來協助程式設計練習。 "
  makeschool_beyond_longdescription: Know some ObjectiveC? Learn to make an iPhone
    game in an hour! We'll guide you through the process, to code, test, and play
    your game entirely in the browser and then share it on Facebook for friends to
    try! No prior iPhone development experience is required. You must understand what
    variables, methods, and objects are.
  appinventor_beyond_longdescription: "娛樂、 簡短的影片教案引導您在您的 Android 手機或平板電腦上完成建立三個簡單的APPs程式。它設計給新手和專家，此Hour
    of Code活動讓你開始建構自己的Apps，在你瞭解它之前。想像一下與朋友分享您自己創造的應用程式 ！這些活動適合個人自學和教師帶領的班級課程。"
  touchdevelop_beyond_longdescription: TouchDevelop 允許您創建應用程式，ipad、 iPhone、 Android、
    PC、 Mac、 Windows Phone。我們觸控式螢幕友好編輯器使編碼的樂趣，甚至在您的手機或平板電腦 ！
  codehs_beyond_longdescription: "學習通過Karel程式設計的基礎知識狗，編碼，給一台電腦的命令在哪裡就像給一隻狗的命令有趣、 無障礙和視覺上的簡介。本教程是偉大的如果由一名教師，但是也可以獨立完成。[注：
    付款是必需]"
  udemy_beyond_longdescription: "是否你從未見過一行代碼或你代碼的人，Udemy 將對你的專業導師授課的課程。[注： 付款是必需]"
  lynda_beyond_longdescription: "瞭解如何編寫程式碼、 建立和建構 web 應用程式，從 C 和 c + + 物件導向程式語言的基礎到如何編寫
    JAVA。我們的開發人員教案可以協助你學習開發和建立行動APPs，使用 PHP 和 MySQL 資料庫，從統計處理語言 R 開始和更多。[注意： 必需付費]"
  edx_beyond_longdescription: CS50x 是哈佛大學針對主修和非主修學生介紹電腦科學和程式藝術的課程，不論有或沒有程式設計經驗。主題包括抽象化、
    演算法、 資料結構、 封裝、 資源管理、 安全、 軟體工程和網頁程式開發。程式語言包括 C、 PHP 和 JavaScript 加上 SQL、 CSS 和
    HTML。關於校園版本的 CS50x 是哈佛大學的第二大的課程。
  coursera_beyond_longdescription: "史丹佛大學尼克 • 帕蘭蒂(Nick Parlante)講授的的 CS 101 課堂 （免費）
    ！。CS101 為沒有任何基礎經驗的聽眾教授電腦科學的基礎概念。玩及體驗簡短的程式碼讓學生體會電腦的能量與限制。CS101 還提供了今日電腦的一般背景概念：
    什麼是電腦，什麼是硬體、軟體，什麼是互聯網。不需要經驗，僅需使用 web 瀏覽器的能力。"
  udacity_beyond_longdescription: "在此課程中你將學習在電腦科學中的關鍵概念，並學習如何在建設網路編目程式的上下文中編寫您自己的電腦程式。沒有事先的程式設計知識，需要對這門課程。初學者，歡迎
    ！在本課程結束，你將會學習電腦科學和足夠的程式設計必須能夠編寫 Python 程式，以解決自己的問題中的關鍵概念。本課程將為你繼續前進到中級電腦課程。"
  teachingtree_beyond_longdescription: TeachingTree 是一個開放的平臺，可以讓組織教育的內容。我們的目標是讓學生可以快速訪問他們所需學習個體概念的確切剪輯。每個人都被鼓勵説明通過添加視頻或標記的概念。
  kodu_beyond_longdescription: Kodu 讓孩子們通過一種簡單的視覺化程式設計語言在 PC 和 XBox 上創建遊戲。Kodu 可以用來教創造力，問題解決，講故事，以及程式設計。任何人都可以使用
    Kodu創建遊戲， 年輕的兒童與成年人一樣，沒有設計或程式設計技能的。在 pc 上運行 Kodu 是可供免費下載。Kodu xbox 平臺也是在美國在 XBox
    的市場中，大約 5 美元的獨立遊戲通道中可用的。
  cargobot_beyond_longdescription: "貨物 Bot 是一款益智遊戲在哪裡你教會機器人如何移動板條箱。聽起來很簡單，對嗎？其特點是
    36 極其巧妙的謎題，縈繞的音樂和令人驚歎的視網膜圖形。你甚至可以記錄您的解決方案，並分享他們在 youtube 上展示你的朋友。"
  kidsruby_beyond_longdescription: "有樂趣和製作遊戲或駭客使用 Ruby 的功課 ！只是告訴你的父母或老師，你在學習 Ruby
    程式設計...;)。自由和在任何電腦上工作。[注意： 桌面安裝所需]"
  w3schools_beyond_longdescription: "學習如何在您自己的電腦上創建網站。在不到一天學習伺服器基礎。瞭解如何將資料庫添加到您的網站"
  codeavengers_beyond_longdescription: "學習如何程式設計遊戲、 應用程式和網站。由對新手而言完美的難度級別的專家設計，容易理解指令和很大的説明，當你需要它。我們
    HTML、 CSS 和 JavaScript 的課程包括代碼挑戰和使所有年齡段的學習樂趣和有效的修改遊戲。"
  mozilla_beyond_longdescription: "頂針使可笑的簡單地創建和共用您自己的 web 頁面。編寫和編輯 HTML 和 CSS 的權利在您的瀏覽器，然後即時預覽您的工作。主機和一個單一的點擊分享您已完成的專案。適合初學者和專家的一致好評。"
  codecombat_beyond_longdescription: "扮演一個嚮導使用代碼 (咒語) 來控制你的英雄，迷宮，打敗食人魔，欺騙敵人，和救援盟友
    ！在此 HTML 5 web 遊戲為初學者學習 JavaScript。"
  codea_beyond_longdescription: Codea for iPad 讓你把你的構想變成遊戲和模擬程式 &mdash; 。利用iPad 的獨特功能如多點觸控和加速度計將你的想法變成的互動
    的創作。我們認為Codea是一個很容易用很漂亮的程式編輯器。Codea讓你接觸你的程式。想要更改其中一個號碼？只需點擊並拖動它。如何更改一種顏色或者圖像？輕輕觸碰啟動視覺編輯器，讓你選擇你想要的。
  lego_beyond_longdescription: "利用樂高塊創造小、 可自訂和可編程的機器人。"
  finch_beyond_longdescription: "芬奇(The Finch) 是一種用於計算機科學教育種的全新機器人。它是卡耐基梅隆大學創建實驗室進行四年研究的成果。芬奇的設計旨在利用吸引的方式介紹編程的藝術。它支援十多種不同和程式設計語言和開發環境，包括幾種適合八歲的學生使用的開發環境。芬奇的設計目的
    是為了讓學生編寫豐富互動程式。"
  arduino_beyond_longdescription: Arduino 是一個流行的平台讓演出者和設計師與真實的感應器、 光二極管、 蜂鳴器 一起工作。Sparkfun
    虛擬沙箱將教你利用 Arduino 在瀏覽器上編碼。
  processing_beyond_longdescription: Processing 是程式設計語言，開發環境和線上社區。自2001 年以來，Processing
    促進了軟體文化在視覺藝術和科學上的視覺設計導論。Processing 最初主要作為軟件速寫和教授視覺範疇上的基礎電腦程式設計，往後演變成了一個專業人員的開發工具。今天，有成千上萬的學生、
    演出者、 設計師、 研究人員和愛好者用Processing 於學習、 開發樣板和生產產品。
  alice_beyond_longdescription: "愛麗絲計劃利用一種創新的程式設計環境支援3D 動畫創作 ，及提供跨年齡和年級的教學工具和教材來訓練學生的計算思維、
    解決問題技巧和電腦程式設計。"
  sphero_beyond_longdescription: "無論你是一位教育家或父母， SPRK 給孩子一個有趣速成的機器人程式設計課程，並同時磨練孩子的數學和科學的技能。"
  compatibility_https_header: "請對Code.org啟用HTTPS (加密傳輸協定)"
  compatibility_https_message: "為了提高安全性，我們在 %{https_date} 切換到 HTTPS。你將不能在此日期後訪問 Code.org。<a
    href='%{it_requirements_url}'> 按一下此處</a> 瞭解如何對Code.org啟用 HTTPS。"
  compatibility_https_hide_this_warning: "隱藏此警告"
  starwars_shortcode: sw
  mc_shortcode: mc
  frozen_shortcode: frzn
  hourofcode_shortcode: code
  flappy_shortcode: "拍打翅膀"
  infinity_shortcode: inf
<<<<<<< HEAD
  playlab_shortcode: 玩
=======
  playlab_shortcode: "玩"
>>>>>>> 0d839b4f
  artist_shortcode: art
  learn_find_volunteer: <a href="https://code.org/volunteer/local">Find a local volunteer</a>
    to help during your Hour of Code
  learn_teacher_led_lesson_plans: Be inspired by <a href="https://code.org/teacher-led">teacher
    led Hour of Code lesson plans</a>
  learn_how_to_hoc: Follow <a href="https://hourofcode.com/how-to">our how-to guide</a>
    for teaching one Hour of Code
  learn_inspirational_videos: Inspire students by showing them <a href="https://code.org/educate/inspire">these
    videos</a><|MERGE_RESOLUTION|>--- conflicted
+++ resolved
@@ -1090,11 +1090,7 @@
   hourofcode_shortcode: code
   flappy_shortcode: "拍打翅膀"
   infinity_shortcode: inf
-<<<<<<< HEAD
-  playlab_shortcode: 玩
-=======
   playlab_shortcode: "玩"
->>>>>>> 0d839b4f
   artist_shortcode: art
   learn_find_volunteer: <a href="https://code.org/volunteer/local">Find a local volunteer</a>
     to help during your Hour of Code
