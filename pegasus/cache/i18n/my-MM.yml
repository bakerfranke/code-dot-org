---
my-MM:
  hello: မဂၤလာပါ ကမာၻၾကီး
  select_language: ကျေးဇူးပြု၍ဘာသာစကားရွေးချယ်ပါ
  upgrade_ie_message: Code.orgသည်မကြာခင်အင်တာနက်Explorer 8, 9, and 10တို့ကိုဖယ်ရှားပါတော့မည်။ကျေးဇူးပြု၍အဆင့်ထပ်မြင့်ပေးပါ။
  upgrade_ie_message_csedweek: CSEdWeek.org သည်မကြာခင်အင်တာနက်Explorer 8, 9, and 10ကိုဖယ်ရှားပါတော့မည်။ကျေးဇူးပြု၍browserကိုအဆင့်မြင့်ပေးပါ.
  upgrade_ie_link: ဆက်သင်ယူရန်
  en: ကွန်ပျုတာသိပ္ပံ
  computer_science_edweek: ကွန်ပျူတာသိပ္ပံ ပညာရေး ရက်သတ္တပတ်
  csedweek_dates: ဒီဇင်ဘာ၈-၁၄, ၂၀၁၄
  learn_now: စတင်သင်ကြားပါ
  name: အမည္
  email: email လိပ္စာ
  zipcode: ZIP code သို့မဟုတ် နိုင်ငံ
  submit: ပေးပို့ပါ
  og_title_soon: Hour of Code လာနေပါပြီ
  csedweek_og_title: ကွန်ပျူတာသိပ္ပံ ပညာရေး ရက်သတ္တပတ်
  csedweek_map_search_reset: ပြန်လည်စတင်မယ်
  view_english_site: အင်္ဂလိပ် အင်တာနက်စာမျက်နှာကိုကြည့်ရှုရန်
  non_english_tutorials: 'ဘာသာစကားအမျိုးမျိုးနှင့် ပြန်ဆိုထားသည့် Tutorialsများ:'
  write_your_first_program: သင့်ရဲ့ပထမဆုံးကွန်ပျူတာပရိုဂရမ်ကိုရေးပါ
  learn_cs_concepts: ကြန္ပ်ဴတာသိပၸံရဲ့ အေျခခံသေဘာတရားကို ဆြဲယူေနရာခ်ထားသည့္ Programming
    နဲ႔ေလ့လာမယ္။ Game ပံုစံ သင္ၾကားထားျပီး  Bill Gates, Mark Zuckerberg, Angry Birds,
    Plants vs Zombies ေတြပါပါတယ္။ repeat loops, if statements, အေျခခံ algorithm ေတြကိုေလ့လာၾကပါမယ္။
  all_ages: အသက်အရွယ်အားလုံး
  beginner: အခုမှစသူ
  n_participants: "# ပါဝင်သူ"
  go: စမယ်
  thank_you_: ကျေးဇူးတင်ပါသည်!
  congratulations: ဂုဏ္ယူပါတယ္
  get_a_certificate_of_achievement: အောင်မြင်စွာပြီးဆုံးကြောင်း certificateရယူပါ
  enter_valid_email: ကျေးဇူးပြု၍ email ရေးပေးပါ
  thanks_for_submitting: ေပးပို႔မႈအတြက္ ေက်းဇူးတင္ပါတယ္။
  leaderboards_for_hoc: Hour of Code အတွက် ဦးဆောင်သူများ
  country: နိုင်ငံ
  city: မြို့
  gender: က်ား/မ
  boys: ယောက်ျားလေး
  girls: မိန်းကလေး
  give_my_hour: ကိုယ့် အချိန်ကို ပေးမယ်
  girls_team: မိန်းကလေး အဖွဲ့
  tell_the_world: တစ်ကမ္ဘာလုံးကိုပြောလိုက်ပါ့!
  share_on_facebook: Facebook မှာshareမယ်
  share_on_twitter: Twitter မှာshare မယ်
  learn_back_to_minecraft: Minecraft နှင့် ဆက်လက်သင်ယူပါ
  homepage_hero_text_malala: |-
    &ldquo;ကျွန်မနိုင်ငံတစ်နိုင်ငံချင်းစီတိုင်းမှာရှိတဲ့မိန်းကလေးများကို one Hour of Code သင်ဖို့စိန်ခေါ်ပါတယ်&rdquo;
    Malala, Nobel Peace Prize winner
  homepage_hero_text_susan: |-
    &ldquo;သင်နည်းပညာကိုပြောင်းလဲနိုင်လျှင်ကမ္ဘာကြီးကိုလဲပြောင်းလဲနိုင်ပါတယ်&rdquo;
    Susan, CEO of YouTube
  homepage_hero_text_fistbump: |-
    &ldquo;သင့်ဖုန်းနှင့်ဆော့ဘဲမဆော့ပါနှင့်၊အဲဒါကိုprogram လုပ်လိုက်ပါ&rdquo;
    President Barack Obama
  homepage_hero_text_sheryl: |-
    &ldquo;&mdash;မိန်းကလေးများအပါအဝင်&mdash;ကျွန်မတို့ကလေးတွေComputer Science သင်ကြားဖို့အခွင့်အလမ်းလိုအပ်ပါတယ်&rdquo;
    Sheryl, COO of Facebook
  homepage_hero_text_satya: |-
    &ldquo;ကွန်ပျူတာသိပ္ပံဟာကမ္ဘာ့အကောင်းဆုံးအခွင့်အလမ်းများဆီကို လမ်းဖွင့်ပေးနိုင်ပါတယ်&rdquo;
    Satt's, CEO of Microsoft
  homepage_hero_text_satya_new: |-
    &ldquo;ကွန်ပျူတာသိပ္ပံကကျောင်းသားများကိုကမ္ဘာကြီးရဲ့မနက်ဖြန်များကိုဖန်တီးခွင့်ပေးထားပါတယ်&rdquo;
    Satya, CEO of Microsoft
  homepage_hero_text_bosh: |-
    &ldquo;သင်codeလုပ်လျှင်၊သင့်ရဲ့တစ်သက်သာသင်တန်းကိုရွေးချယ်နိုင်တယ်&rdquo;
    Chris Bosh
  homepage_hero_text_student1: |-
    &ldquo;ဒီကျွမ်းကျင်မှုတွေကကျွန်မဘဝကိုပြောင်းလဲခဲ့ပါပြီ၊ဖော်ပြရန်မဟုတ်၊အပျော်သက်သက်ပါဘဲ။&rdquo;
    Luna, 7th grade
  homepage_hero_text_student2: |-
    &ldquo; ကျွန်တော့်ကလေးတွေသင်ယူရတာကိုအင်မတန်စိတ်လှုပ်ရှားပုံတစ်ခါမှမမြင်ဖူးဘူး&rdquo;
    Michael, teacher
  homepage_hero_text_student3: |-
    &ldquo;ကွန်ပျူတာသိပ္ပံဆိုတာသင်ကြိုက်သည်ဖြစ်စေ၊မကြိုက်သည်ဖြစ်စေသင်စမ်းမကြည့်ခင်အထိသိနိုင်တဲ့နယ်ပယ်တစ်ခုမဟုတ်ပါဘူး&rdquo;
    Jackson, 6th grade
  homepage_hero_text_student4: |-
    &ldquo;ပရိုဂရမ်းမင်းနဲ့သင့်စိတ်ကလုပ်ချင်တဲ့ဘယ်ဟာမဆိုလုပ်နိုင်ပါတယ်&rdquo;
    Maya, 2nd grade
  homepage_hero_text_student5: |-
    &ldquo; ကွန်ပျူတာသိပ္ပံဟာတစ်ယောက်ယောက်အတွက်မဟုတ်ပါဘူး၊ယခုသင့်အတွက်ဒီမှာရှိပါတယ်&rdquo;
    Geraldo, teacher
  homepage_hero_text_teacher1: |-
    &ldquo;ဘယ်အလုပ်အတွက်မဆိုအရေးပါတဲ့ဖန်တီးမှု၊တီထွင်မှုနဲ့အားပေးမှုတို့ကို&mdash;Codingကအစပျိုးပေးပါတယ်&rdquo;
    Floresa, teacher
  homepage_hero_text_teacher2: "&ldquo;ဒီပရိုဂရမ်မှာကျွန်တော့်ကျောင်းသားအားလုံးစိတ်ဝင်စား၊ပါဝင်ခဲ့ပါတယ်&rdquo;Adam,
    teacher"
  homepage_hero_text_stat_loc: Code.orgတွင်လေ့လာရန်မိန်းကလေးပေါင်းရှစ်ဒသမငါးသန်းစာရင်းသွင်းထားသည်#loc
  homepage_hero_text_stat_students: "#student_count Code.orgမွေက်ာင္းသားအေကာင့္မ်ား"
  homepage_hero_text_stat_served: 'The Hour of Code: #served ၀န်ဆောင်မှု'
  homepage_hero_hoc_is_coming: Hour of Code လာနေပါပြီ
  homepage_hero_hoc_is_here: Hour of Codeကိုဒီမှာကြည့်ရန်
  homepage_slot_text_frozen: Frozen နှင့်အတူ Anna နဲ့ Elsa
  homepage_slot_text_teacher: ဆရာ့ကျောက်သင်ပုန်း
  homepage_slot_text_studio: ကျွန်ုပ်တို့ရဲ့tutorialများ
  homepage_action_text_hoc: ကျောင်းသားတိုင်းအတွက် Hour of Code
  homepage_action_text_join_us: ကျွန်ပ်တို့နှင့်ပူးပေါင်းပါ
  homepage_action_text_volunteers: နည်းပညာဆိုင်ရာစေတနာ့ထန်ထမ်းများအလိုရှိပါသည်
  homepage_action_text_codevideo: ဗီဒီရိုကြည့်ပါ
  homepage_action_text_teachervideo: ဗီဒီရိုကြည့်ပါ
  homepage_action_text_watchvideo: ဗီဒီရိုကြည့်ပါ
  homepage_action_text_girlvideo: မိန်းကလေးတစ်ဦးကိုဆွဲဆောင်ခြင်း
  homepage_action_text_learn: စတင်လေ့လာသည်
  homepage_action_text_signpetition: လျှောက်လွှာတွင်လက်မှတ်ထိုးသည်
  homepage_action_text_wincelebritychat: Celebrity Chat တစ်ခုလုပ်မယ်
  homepage_signpetition_dropdown: လက်ခံသည်&#x25BE;
  homepage_diversity_pledge: အားလုံးပါဝင်ကွန်ပျူတာသိပ္ပံတစ်ခွင်
  homepage_banner_text_prizes: Hour of Code ​ေနာက်တစ်ကြိမ်ရောက်ရှိလာနေပါပြီ၊ဒီဇင်ဘာ
    ၇-၁၃
  homepage_banner_link_prizes: 'သမိုင်းတွင်အကြီးဆုံးသင်ယူခြင်းလှုပ်ရှားမှု၌ပါဝင်ရန် '
  homepage_banner_text_main: Code.org နှင့် College Board တို့ကွန်ပျူတာသိပ္ပံတွင်ဘက်စုံတိုးတက်စေရန်ပူးပေါင်းအဖွဲ့ဖွဲ့စည်းထားသည်
  homepage_banner_text_link: ဆက်သင်ယူရန်
  homepage_banner_privacy_link: ဆက်သင်ယူရန်
  homepage_banner_20k_teachers_link: ဆက်သင်ယူရန်
  homepage_banner_emailprivacy: ကျွန်ုပ်တို့ကျောင်းသားprivacyပံ့ပိုးပုံအတွက်အရေးကြီးသောအပြောင်းအလဲပြုလုပ်နေပါသည်
  homepage_banner_emailprivacy_link: ဆက်ဖတ်ရန်
  homepage_banner_40k_teachers_link: ဆက်သင်ယူရန်
  homepage_slot_text_blurb_hoc: မည်သူမဆိုသင်ယူနိုင်သည်။ယနေ့ဘဲစတင်ပါ
  homepage_slot_text_link_hoc: Hour of Code ကို စမ်းကြည့်ပါ
  homepage_slot_text_link_about_hoc: Hour of Code အကြောင်း
  homepage_slot_text_link_host: Hour of Codeကို ကိုယ်တိုင်ပြုလုပ်ကျင်းပရန်
  homepage_solot_text_link_volunteer: Hour of Code အတွက်စေတနာ့ဝန်ထမ်း
  homepage_slot_text_blurb_students: ကျွန်ုပ်တို့ tutorial အားလုံးကိုကြည့်ရန်
  homepage_slot_text_blurb_students_courses: ကျွန်ုပ်တို့သင်တန်းများကိုကြည့်ရန်
  homepage_slot_text_link_codestudio: ကုတ်စတူဒီယိုကိုလေ့လာရန်
  homepage_slot_text_link_local: ဒေသတွင်းသင်တန်းတစ်ခုရှာရန်
  homepage_slot_text_link_othercourses: အခြားအွန်လိုင်းသင်တန်းများ
  homepage_slot_text_title_educators: ဆရာ/ဆရာမများ
  homepage_slot_text_blurb_educators: သင့်ကျောင်းသားများကိုသင်ကြားပေးပါ
  homepage_slot_text_link_elementary: မူလတန်းကျောင်း
  homepage_slot_text_link_k5: K-5အဆင့်သင်တန်းများ
  homepage_slot_text_link_fullcurriculum: ကျွန်ုပ်တို့သင်ရိုးညွှန်းတမ်းအစုံကိုကြည့်ရန်
  homepage_slot_text_link_pd: အတတ်ပညာဆိုင်ရာတိုးတက်မှု
  homepage_slot_text_title_advocates: အားပေးသူများ
  homepage_slot_text_blurb_advocates: Computingတွင်မျိုးစုံထောက်ပံ့ပါ
  homepage_slot_text_link_stats: စာရင်းကြည့်ရန်
  homepage_slot_text_link_buy: ပါဝင်ရန်
  homepage_slot_text_link_shop: တီရှပ်များ၊ဦးထုပ်များနှင့်အခြားပစ္စည်းများ
  homepage_slot_text_link_administrators: သင့်ကျောင်း (သို့မဟုတ်) ​ေဒသတွင်ပြုလုပ်ပါ
  homepage_header_codestudio: Code.org ​ေကျာင်းသားဖန်တီးမှုများ
  homepage_header_donors: Code.orgအားပံ့ပိုးပေးသူများကိုကျေးဇူးတင်ပါသည်
  homepage_donors_seall: အားလုံးကြည့်ရန်
  homepage_below_hero_announcement_link_text: ဆက်သင်ယူရန်
  starwars_blocks_title: Blocks
  mc_name: Minecraft Hour of Code
  mc_longdescription: ဤ Minecraft ကမ္ဘာကိုဖြတ်၍ Steve နှင့် Alexကို ခေါ်ကာ စွန့်စားခန်းသွားရန်
    ကုတ်နံပါတ် blockများကို သုံးပါ
  mc_shortdescription: ဤ Minecraft ကမ္ဘာကိုဖြတ်၍ Steve နှင့် Alexကို ခေါ်ကာ စွန့်စားခန်းသွားရန်
    ကုတ်နံပါတ် blockများကို သုံးပါ
  mc_specs: ဘာသာစကားများ |ခေတ်မှီ browsersများ နှင့် tabletsများ |Ages 6-106
  minecraft_agent: 'Minecraft: လူစွမ်းကောင်း၏ ခရီးစဉ်'
  minecraft_designer: Minecraft ဒီဇိုင်းနာ
  minecraft_adventurer: Minecraft စွန့်စားခန်း
  minecraft_tutorials: Minecraft Hour of Code နည်းပြ Tutorialများ
  minecraft_specs: ဘာသာစကားများ |ခေတ်မှီ browsersများ နှင့် tabletsများ |Grades 2+
  minecraft_agent_description: Minecraftက လုပ်ရှားမှုအသစ်များနဲ့အတူ Hour of Codeအတွက်ပြန်လာပါပြီ။
    Minecraftနှင့်code မှတစ်ဆင့်ခရီးစဉ်
  minecraft_adventurer_description: "  
     ."
  minecraft_download_adventurer: အင်တာနက်အသုံးပြုစရာ မလိုသော minecraft adventurer
    ဂိမ်းကစားနည်းကို ဒေါင်းလုတ်ဆွဲပါ.
  minecraft_subtitle: Minecraft Hour of Code
  minecraft_store_camps: "'Microsoft' Storeတွင် minecraft camps ကို အခမဲ့ ရနိုင်ပါတယ်။"
  minecraft_signup_store_camps: Austrialia, Canada, Puerto Rico သို့မဟုတ် US စသော
    နိုင်ငံများရှိ Microsoft store များတွင် Minecraft Hour of Code workshops များကို
    အခမဲ့ ရယူရန် <a href='%{signup_store_camp}'>sign up</a> လုပ်ပြီး တီထွင်ဖန်တီးမှုများ
    ပြသနာဖြေရှင်းနည်းများဖြင့် ပါဝင်ပေါင်းစပ်ထားသော coding ကို သင်ယူပါ။.
  minecraft_host_event: Minecraft Hour of Code event တစ်ခု ကျင်းပပါ။
  minecraft_teach_resources: ဆရာ့အရင်းအမြစ်များနှင့် သင်ခန်းစာ အစီအစဉ်
  minecraft_leader_guide: Eventတစ်ခုကို အစီအစဉ်ဆွဲရန် နှင့် ဦးဆောင်ရာ၌ သင့်ကို ကူညီနိုင်ရန်
    အရင်းအမြစ်များကို downloadဆွဲပါ.
  minecraft_facilitating_event: ကျောင်းသားငယ်များနှင့် အတန်းကြီးကျောင်းသားများအတွက်
    facilitator quick start guide နှင့် powerpoint presentation များကို ယခု <a href='%{minecraft_facilitator_download}'>Download</a>
    ရယူနိုင်ပါပြီ။
  minecraft_join_online_training: Hour of Code ကို minecraft တွင် အသုံးပြုရန် <a href='%{minecraft_webinar_url}'>on-demand
    webinar</a>တွင်လေ့လာပါ။ Minecraft teamမှ မည်သို့ ပြုလုပ်ရမည်ကို သိနိုင်ပါသည်။
    ထိုမှတစ်ဆင့် December 4-10 Computer science education week တွင် Hour of code ကို
    လူငယ်တွေဆီ ရောက်ရှိစေရန် ဘာတွေ လိုအပ်ကြောင်း စဉ်းစားပါ။.
  minecraft_continue_learning: 'လူတိုင်းအတွက် ကွန်ပျူတာ သိပ္ပံ: Beyond an Hour of
    Code at the Microsoft Store'
  minecraft_continue_learning_description: |-
    ကွန်ပျူတာသိပ္ပံဆိုင်ရာမည်သည့် အတွေ့ကြုံမှမလိုအပ်ဘဲ ၁နာရီကြာသော workshopကို အခမဲ့ တက်ရောက်နိုင်ရန် ခြင်းဖြင့်သင်သည်Codingအကြောင်းများ ကွန်ပျူတာသိပ္ပံရဲ့အယူအဆများ နှင့်ရင်းနှီးလာမည်ဖြစ်ပြီး Hour of Codeကိုလဲကိုယ်တိုင်ဦးဆောင်ကျင်းပနိုင်မည်ဖြစ်သည်။
     <a href='%{minecraft_continue_learning_url}'>ယနေ့ဘဲSign up လုပ်ပါ</a>.
  minecraft_future: လူငယ်အားလုံးကို အနာဂတ်အတွက် အဆင့်သင့်ဖြစ်အောင် ကူညီပါ
  minecraft_future_description: ကျောင်းတွေ စေတနာရှင် အဖွဲ့အစည်းတွေက digital skills
    တွေကို digital literacy ကတစ်ဆင့်ကွန်ပျူတာသိပ္ပံပညာရေး နဲ့ လူထုဆီကိုဘယ်လိုယူဆောင်ပေးကြတယ်ဆိုတာ
    သိရှိရန် <a href='%{minecraft_future_url}'>access the resources</a> တွင်ရှာဖွေပါ.
  minecraft_og_designer: Minecraft သည် အသစ်သစ်သော လုပ်ဆောင်ချက်တေ့နဲ့အတူ ယခု ဗားရှင်းအသစ်တွင်
    ပါဝင်လာပါပြီ။animals တွေနဲ့အတူအခြားMinecraft သက်ရှိတွေကိုကိုယ်တိုင်ပရိုဂရမ်ဆွဲနိုင်ပါပြီ
  minecraft_og_agent: Minecraft ဂိမ်းကစားနည်းသည် Hour of Code အတွက်ပြန်လည်ရောက်ရှိလာပါပြီ။သင်သည်
    လူစွမ်းကောင်းတစ်ယောက်ဖြစ်ပါသည်။Minecraft biomesသို့ ခရီးသွားရန် ကုတ်နံပါတ်များကို
    ရေးသားပါ.
  sports_watch_video: ဗီဒီရိုကြည့်ပါ
  video_title_inspire_girl: မိန်းကလေးတစ်ဦးကိုဆွဲဆောင်ခြင်း
  volunteer_engineer_submission_field_name: အမည္
  volunteer_engineer_submission_field_description: ဖော်ပြချက်
  volunteer_engineer_submission_submit: ပေးပို့ပါ
  dashboard_announce_learn_more_button: ဆက်သင်ယူရန်
  dashboard_action_cancel: ပယ်ဖျတ်သည်
  dashboard_students_name: အမည္
  dashboard_login_none: email လိပ္စာ
  blockly_name: Blockly
  math_category_name: သင်္ချာ
  lightbot_gradelevel: အသက်အရွယ်အားလုံး
  thinkersmith_gradelevel: အသက်အရွယ်အားလုံး
  lightbotintl_gradelevel: အသက်အရွယ်အားလုံး
  blockly_gradelevel: အသက်အရွယ်အားလုံး
  lightbot_beyond_gradelevel: အသက်အရွယ်အားလုံး
  flappy_shortcode: လှုပ်ခတ်ပါ
  header_my_dashboard: ကျွန်ုပ်ကျောက်သင်ပုံး
  header_professional_learning: Professional Learning
  user_header_view_my_projects: ပရောဂျက်တွေကို ကြည့်မယ်
  view_all_sections: Section အားလုံးကို ကြည့်မယ်
  hero_name: 'Minecraft: လူစွမ်းကောင်း၏ ခရီးစဉ်'
<<<<<<< HEAD
  creativity_create: ဖန်တီးပါ
  creativity_hoc_coming: Hour of Code လာနေပါပြီ…
=======
  ! '': 
  hour_of_code: Hour of Code
  'yes': 'Yes'
  'no': 'No'
  csedweek_banner_hoc: 'The <a href="http://hourofcode.com" style="color: white; text-decoration:underline;
    font-weight:bold">Hour of Code</a> is coming. Calling all teachers and organizers,
    <a href="http://hourofcode.com" style="color: white; text-decoration:underline;
    font-weight:bold">plan your Hour of Code</a>'
  csedweek_banner_teachers: '<a href="/csteacher" style="color: white; text-decoration:
    none; font-weight: 400">Are you a CS teacher? See other CSEdWeek resources</a>'
  n_have_learned_an_hoc: "<h1>Try an</h1><h2>Hour of Code</h2><h3># served</h3>"
  anybody_can_learn: Anybody can learn.
  petition_message: Every student in every school should have the opportunity to learn
    computer science
  petition_sign_message: 'If you agree, sign your name and join our mailing list along
    with # others.'
  petition_sign_message_support: 'If you support us, sign your name and join our mailing
    list along with # others.'
  petition_join_others: 'Join # others'
  twentyhours_heading: Try our Intro to Computer Science Course
  twentyhours_text: Finished your first Hour of Code? Learn more core computer science
    and programming concepts in this follow-up course.
  og_title: 'Code.org: Anybody can Learn'
  og_title_here: The Hour of Code is here!
  og_description: Every student in every school deserves the opportunity to study
    computer science.
  og_description_celeb: Try the new tutorials, win a celebrity video chat for yourself
    or your class!
  csedweek_og_description: December 3-9, 2018. Computer science is foundational for
    every student to learn.
  csedweek_og_description_soon: The Hour of Code is coming December 3-9, 2018. Computer
    science is foundational for every student to learn.
  csedweek_og_description_here: The Hour of Code is here. Computer science is foundational
    for every student to learn.
  hoc2014_heading: Join the <a href="http://hourofcode.com">Hour of Code</a><br/>December
    8 - 14, 2014<br/>
  hoc2014_students: Students
  hoc2014_try: Try it
  hoc2014_teachers: Teachers
  hoc2014_host: Host it
  hoc2014_everyone: Everyone
  hoc2014_support: Support it &#x25BE;
  hoc2014_whatishoc: What is the Hour of Code?
  csedweek_map_header: "# CSEdWeek / Hour of Code events around the world"
  csedweek_map_signup: Sign up your event
  csedweek_map_search_placeholder: Search for Hour of Code events
  csedweek_map_search_search: Search
  csedweek_map_legend_title: Legend
  csedweek_map_legend_event: Hour of Code Event
  csedweek_map_legend_cs_tech_jam: Special Event
  cded_sign_up: Sign up
  cded_try_it: Try it
  try_now: Try now
  california_heading: Ask your school to teach computer science
  california_text: Any teacher can offer our <a href='http://studio.code.org/'>free
    courses</a>.  Any elementary school can <a href='http://code.org/educate/k5'>teach
    computer science</a>. Ask high schools to <a href='http://code.org/educate/districts'>partner
    with us.
  california_button: Learn More
  flappy_heading: Flappy Birthday to Code.org
  flappy_text: Code.org just turned 1 year old.<br/><br/> Celebrate with us by making
    your own custom <b>Flappy</b> game. Code your own rules, and share it with friends!
  congratulations_on_completing_hoc: Congratulations on completing one Hour of Code
  congratulations_volunteer: 'Congratulations: Now that you’ve tried the Hour of Code,
    <a href="https://code.org/volunteer">sign up to volunteer in a classroom</a> and
    help students learn an Hour of Code!'
  congratulations_on_completing_course: Congratulations on completing %{course}
  congrats_next_tutorials_title: Graduate to the next level
  congrats_next_tutorials_desc: Try these shorter, 1 hour tutorials or try a <a href="%{current_path}/next">partner
    tutorial</a>.
  view_course: View course
  view_unit: View unit
  make_app: Make an app
  congrats_guest_speaker_title: Find a guest speaker for your classroom
  congrats_guest_speaker_desc: Now that your students have finished a computer science
    course, consider celebrating and connecting it to things they can build in the
    real world by inviting a guest speaker to your classroom. You can use our map
    of volunteers to contact local volunteers to visit your classroom, or search in
    any city to find computer science students or technical professionals who are
    ready to inspire your students remotely, via video chat.
  congrats_guest_speaker_cta: Find a guest speaker
  congrats_third_party_title: Use your new skills with these apps and websites
  third_party_gradelevel_kto8: Grades K-8
  third_party_gradelevel_kto2: Grades K-2
  third_party_gradelevel_2to8: Grades 2-8
  third_party_gradelevel_4to12: Grades 4-12
  third_party_gradelevel_5to12: Grades 5-12
  third_party_gradelevel_6plus: Grades 6+
  third_party_gradelevel_8plus: Grade 8+
  third_party_platform_all: 'Platform: Web, iPad & Android'
  third_party_platform_mobile: 'Platform: iPad & Android'
  third_party_platform_web: 'Platform: Web'
  third_party_price_varies: 'Price: Plans vary'
  third_party_price_free: 'Price: Free'
  third_party_price_299: 'Price: $2.99/download'
  third_party_price_individual: 'Individual Price: Free Trial & $25/month'
  third_party_price_school: 'School Price: Free Plans & Pro at $2500+'
  third_party_tynker_desc: Tynker's creative computing platform helps children develop
    computational thinking and programming skills in a fun, intuitive and imaginative
    way. Our innovative visual programming language, interactive self-paced courses,
    and game-based programming activities provide an easy introduction to programming,
    and empower children to innovate and create.
  third_party_tynker_btn_curriculum: Try Tynker's Curriculum for Early Readers
  third_party_tynker_btn_site: Visit Tynker
  third_party_scratchjr_desc: Scratch Jr. is an introductory programming language
    that enables young children (ages 5-7) to create their own interactive stories
    and games. Children snap together graphical programming blocks to make characters
    move, jump, dance, and sing. Children can modify characters in the paint editor,
    add their own voices and sounds, even insert photos of themselves - then use the
    programming blocks to make their characters come to life.
  third_party_scratchjr_btn_curriculum: Download Scratch Jr. Curriculum
  third_party_scratchjr_btn_site: Visit Scratch Jr.
  third_party_scratch_desc: With Scratch, you can program your own interactive stories,
    games, and animations and share your creations with others in the online community.
    Scratch helps young people learn to think creatively, reason systematically, and
    work collaboratively — essential skills for life in the 21st century.
  third_party_scratch_btn_curriculum: Download Scratch Curriculum
  third_party_scratch_btn_forum: Scratch Educator Forum
  third_party_scratch_btn_site: Visit Scratch
  third_party_lightbot_desc: In Lightbot, students must program a robot with commands
    to solve puzzles. Students may play the game in the Browser (requires Flash Player),
    or on Android or iOS devices. Students play the initial set of “Basic” levels
    in Lightbot. They will learn how to tell a computer what to do with a series of
    basic commands and gain the general process by which computer programs are written.
  third_party_lightbot_btn_curriculum: Download Lightbot Curriculum
  third_party_lightbot_btn_site: Visit Lightbot
  third_party_khan_desc: Learn how to program drawings, animations, and games using
    JavaScript & ProcessingJS, or learn how to create webpages with HTML & CSS. You
    can share whatever you create, explore what others have created and learn from
    each other!
  third_party_khan_btn_learn: Learn CS with Khan Academy
  third_party_khan_btn_forum: Khan Academy CS Forum
  third_party_appinv_desc: MIT App Inventor is a block-based programming tool that
    allows everyone, even novices, to start programming and build fully functional
    apps for Android devices. Newcomers to App Inventor can have their first app up
    and running in an hour or less, and can program more complex apps in significantly
    less time than with more traditional, text-based languages.
  third_party_appinv_btn_curriculum: Download App Inventor 2 Curriculum
  third_party_appinv_btn_forum: App Inventor 2 Forum
  third_party_appinv_btn_site: Visit App Inventor 2
  third_party_codehs_desc: CodeHS introduces the building blocks of programming with
    short videos, example code, and lots of programming exercises that make coding
    fun and accessible for beginners. For schools and teachers CodeHS provides curriculum,
    teacher tools and PD. For individual learners, you can get the help you need along
    the way from a network of tutors.
  third_party_codehs_btn_try: Intro CS Learn More for Schools
  third_party_codecademy_desc: We are rethinking education from the bottom up. The
    web has rethought nearly everything - commerce, social networking, healthcare,
    and more. We are building the education the world needs - the first truly net
    native education.
  third_party_codecademy_btn_curriculum: Download Codecademy Curriculum
  third_party_codecademy_btn_site: Visit Codecademy
  third_party_organization: Organization
  third_party_curriculum: Curriculum
  third_party_pricing: Pricing
  third_party_cost_free: Free for students and teachers
  third_party_cost_5permonth: "$5/month per class"
  third_party_cost_299: "$2.99/download"
  third_party_cost_free_399: Free to try, $399/classroom
  third_party_cost_free_2: Free to try, $2/student
  third_party_cost_free_10: Free to try, $9.99/month
  third_party_desc_5_4to8: Approximately 5 lessons, geared toward grades 4-8
  third_party_desc_10to12_kto3: Approximately 10-12 lessons, geared toward grades
    K-3
  third_party_desc_11_kto5: Approximately 11 lessons, geared toward grades K-5
  third_party_desc_10to12_kto5: Approximately 10-12 lessons, geared toward grades
    K-5
  third_party_desc_40_4to8: More than 40 lessons, geared toward grades 4-8
  third_party_desc_dozens_kto8: Dozens of lessons for all grades K-8
  third_party_desc_10to15_3to12: Between 10 & 15 lessons, geared toward grades 3-12
  third_party_desc_25to40_3to12: From 25 - 40 lessons, intended for grades 3-12
  third_party_desc_20_2to8: About 20 lessons, geared toward grades 2-8
  third_party_desc_7to22_5to12: Between 7 & 22 lessons, geared toward grades 5-12
  third_party_desc_20_4to12: More than 20 lessons, geared toward grades 4-12
  enter_valid_age: Please select a valid age
  get_a_certificate_message: We'll send you a certificate and information about how
    to <a href='/learn/beyond'>Learn beyond an Hour</a>
  get_a_certificate_message_after: Click on the certificate to download or print it.
    Now, keep going with our <a href='http://studio.code.org'>other courses</a>, or
    see more options to <a href='/learn/beyond'>Learn beyond an Hour</a>.
  if_you_enjoyed: If you enjoyed learning, ask friends to try it too!  We want the
    whole world to learn.
  personalize_certificate: Personalize your certificate
  share_achievement: Share your achievement
  beyond_hour_message: Keep going with our <a href='http://studio.code.org'>other
    courses</a>, or see more options to <a href='/learn/beyond'>Learn beyond an Hour</a>.
  support_url: http://support.code.org/
  boys_team: Boys' Team
  thanks_for_voting: Thanks for voting!
  beyond_an_hour: Beyond an Hour of Code
  get_started: Start
  i_agree: I agree
  participant_select: "- Select -"
  participant_student: Student
  participant_parent: Parent
  participant_educator: Educator
  participant_engineer: Software Engineer
  participant_other: None of the Above
  print_all: Print all
  print_ice_art: Print your ice art
  create_art_with_zombie: or make advanced art with zombie
  i_am_a: I am a
  never_spam: We'll never spam you
  enter_country: Enter country if outside the United States
  used_infrequent_updates: Only used for infrequent updates
  privacy_practices_children: See our privacy practices for children
  petition_thankyou: Thank you for signing the petition
  continue_learning_header: Continue learning beyond an Hour
  continue_learning_body: There are lots of options.  You can learn online, or at
    a local school, or summer camp.
  learn_code_studio: Try Code.org's courses
  learn_next_level: Try another Code.org course
  learn_online: Try other courses online
  learn_classes: Find local classes
  hoc_is_here: 'The #HourOfCode is coming again December 5-11. https://youtu.be/KsOIlDT145A.'
  just_did_hoc: 'I just did the #HourOfCode - check it out! @codeorg'
  just_did_course1: I just finished Course 1 - check it out! @codeorg
  just_did_course2: I just finished Course 2 - check it out! @codeorg
  just_did_course3: I just finished Course 3 - check it out! @codeorg
  just_did_course4: I just finished Course 4 - check it out! @codeorg
  just_did_coursea: I just finished Course A - check it out! @codeorg
  just_did_courseb: I just finished Course B - check it out! @codeorg
  just_did_coursec: I just finished Course C - check it out! @codeorg
  just_did_coursed: I just finished Course D - check it out! @codeorg
  just_did_coursee: I just finished Course E - check it out! @codeorg
  just_did_coursef: I just finished Course F - check it out! @codeorg
  just_did_accelerated: I just finished the Accelerated Course - check it out! @codeorg
  just_did_hoc_donor: 'I just did the #HourOfCode - check it out! (Thanks %{donor_twitter}
    for supporting @codeorg)'
  just_did_course_donor: I just finished %{course} - check it out! Thanks %{donor_twitter}
    for supporting @codeorg
  twitter_teach_cs: 9 out of 10 people agree, schools should teach computer science.
    http://youtu.be/nKIu9yen5nc. Visit https://code.org/.
  twitter_cs_foundational: Computer science is foundational for every student to learn.
    https://youtu.be/QvyTEx1wyOY.
  learn_hoc: Learn an Hour of Code
  beyond_hoc: Beyond an Hour
  what_gender: What gender are you?
  girl: Girl
  boy: Boy
  help_recruit_coders: Help us recruit more coders to your team!
  help_recruit: Help us recruit more coders!
  lines_of_code: OVER <b># LINES OF CODE</b> WRITTEN TO DATE.
  lines_of_code_alt: "<b>#</b> LINES OF CODE WRITTEN BY STUDENTS"
  who_has_done_hoc: 'Who has done the #HourOfCode? @codeorg'
  who_has_done_hoc_donor: 'Who has done the #HourOfCode? (Thanks %{donor_twitter}
    for supporting @codeorg)'
  hoc_leaderboards: The Hour of Code Leaderboards
  students_and_lines: "%{students} students have done the Hour of Code and written
    %{lines} lines of code."
  start_hoc: Start the Hour of Code now
  contact_form_topic_press: Press/media (interview or speaking engagement)
  stats_nina: '"Every single day yielded the same results&mdash; 100% engagement."
    - Nina Nichols Peery, Teacher'
  stats_student: '"I knew this was a <b>once-in-a-lifetime</b> chance." - Mariana
    Alzate, 5th grader'
  stats_michael: '"I have <b>never, ever</b> seen my students so excited about learning."
    - Frank Martinez, Teacher'
  studiobar_title: Explore <a href='http://studio.code.org'>Code.org's courses</a>
  studiobar_title_nolink: Explore Code.org's courses
  studiobar_elementary_title: Elementary courses
  studiobar_elementary_body: Our three new courses for K&#8209;5
  studiobar_hoc_title: The Hour of Code
  studiobar_hoc_body: Learn to code with Angry Birds
  studiobar_flappy_title: Flappy Code
  studiobar_flappy_body: Make and share your own Flappy game
  studiobar_teacher_title: Made for teachers
  studiobar_teacher_body: Introduce Code.org in your classroom
  studiobar_frozen_title: Hour of Code
  studiobar_frozen_body: Create a winter wonderland with Anna and Elsa
  studiobar_donate_title: Donate
  studiobar_donate_body: One child learns for each dollar you donate
  studiobar_shop_title: Shop
  studiobar_shop_body: Break stereotypes. Wear our logo with pride.
  homepage_stats_students: of US students have accounts on Code.org
  homepage_stats_female: of our students are female
  homepage_stats_teachers: teachers use Code.org
  homepage_stats_hourofcodde: of the world's students have tried the Hour of Code
  homepage_stats_policy: states changed policy to support computer science
  homepage_stats_title: We're making a difference
  homepage_slot_text_hoc: The Hour of Code
  homepage_slot_text_course4: Course 4
  homepage_slot_text_shop: Shop
  homepage_slot_text_flappy: Flappy Code
  homepage_action_text_num_served: "# served"
  homepage_action_text_sign_up: Sign up
  homepage_action_text_try_it: Try it
  homepage_banner_privacy_main: 'Aug 3: We''ve updated our privacy policy to include
    tools used in our new high school CS Principles course.'
  homepage_banner_20k_teachers: 20,000 teachers trained, and now teaching computer
    science in classrooms.
  homepage_banner_congress: America's leaders are calling on Congress to fund K-12
    computer science.
  homepage_banner_congress_link: Add your support
  homepage_banner_40k_teachers: We've prepared 40,000 new computer science teachers.
  homepage_slot_text_title_hoc: Hour of Code
  homepage_slot_text_link_hocserved: "# served"
  homepage_slot_text_title_students: Students
  homepage_slot_text_link_middle: Middle school
  homepage_slot_text_link_high: High school
  homepage_slot_text_link_donate: Donate
  homepage_donors_donate: Donate
  homepage_below_hero_announcement_text: We care about your privacy and are making
    some updates to our privacy policy, effective May 25.
  contact_form_topic_student: I'm a student
  contact_form_topic_parent: I'm a parent
  contact_form_topic_teacher: I'm a teacher/educator
  contact_form_topic_outside_us: I'm outside the U.S.
  contact_form_topic_contribution: Charitable contribution
  contact_form_topic_partner: I'd like to partner
  contact_form_topic_other: Other
  contact_form_label_topic: Topic
  contact_form_label_email: Your email address
  contact_form_label_message: Message
  contact_form_label_submit: Send Message
  class_submission_in_school: In school
  class_submission_in_school_daily_programming_course: Daily programming course
  class_submission_in_school_ap_computer_science: AP computer science
  class_submission_in_school_full_university_cs_curriculum: Full university CS curriculum
  class_submission_in_school_robotics_club: Robotics club
  class_submission_in_school_programming_integrated_in_other_classes: Programming
    integrated in other classes (math, science, etc)
  class_submission_in_school_summer_school_cs_program: Summer school CS program
  class_submission_in_school_exploring_computer_science: Exploring Computer Science
  class_submission_in_school_other: Other in school
  class_submission_out_of_school: Out of school
  class_submission_out_of_school_summer_camp: Summer camp
  class_submission_out_of_school_afterschool_program: Afterschool program
  class_submission_out_of_school_all-day_workshop: All-day workshop (up to 1 week)
  class_submission_out_of_school_multi-week_workshop: Multi-week workshop
  class_submission_out_of_school_other: Other out of school
  class_submission_online: Online
  class_submission_online_programming_class: Online programming class
  class_submission_online_teacher_resource: Online teacher resource
  class_submission_online_other: Other online
  class_submission_level_preschool: Preschool
  class_submission_level_elementary: Elementary
  class_submission_level_middle_school: Middle school
  class_submission_level_high_school: High school
  class_submission_level_college: College
  class_submission_level_vocational: Vocational
  class_submission_languages_other: Other language(s)
  videos_more: More <a href='%{inspiring_videos_playlist}'>inspirational videos</a>
    featuring role models and celebrities
  careers_page_more: More <a href='%{careers_url}' target='_blank'>inspirational videos</a>
    featuring professionals in technology fields
  playlab_choose_theme: Choose your Play Lab theme
  playlab_classic_title: Classic
  playlab_gumball_title: The Amazing World of Gumball
  playlab_iceage_title: Ice Age - Coming soon
  playlab_iceage_title_live: Ice Age
  starwars_subtitle: Building a Galaxy With Code
  starwars_javascript_title: JavaScript
  starwars_javascript_description: Use drag-drop blocks and JavaScript.
  starwars_javascript_specs: English only | Modern browsers | Ages 11+
  starwars_blocks_description: Use drag-drop blocks.
  starwars_blocks_specs: Many languages | Modern browsers, smartphones, tablets |
    Ages 6-106
  starwars_platform_text: Modern browsers, smartphones, tablets
  mc_gradelevel: Ages 6-106
  mc_platformtext: Modern browsers, smartphones, tablets
  minecraft_agent_button: Start
  minecraft_designer_description: Program animals and other Minecraft creatures in
    your own version of Minecraft.
  minecraft_designer_button: Start
  minecraft_adventurer_button: Start
  minecraft_no_internet: Don't have Internet?
  sports_page_title: Hour of Code Sports
  sports_og_title: Push yourself. Anybody can learn.
  sports_og_description: Champions and gold medalists encourage you to try the Hour
    of Code. Code your own sports game.
  sports_title: Code your own sports game
  sports_video_title: Push yourself. Anybody can learn.
  sports_select_theme: Select your tutorial theme
  sports_basketball_title: Make a basketball game
  sports_all_sports_title: Mix and match across sports
  sports_featured_athletes: See featured athletes
  sports_athletes_title: Featured athletes
  sports_athlete_Draymond: Draymond Green, Olympic Gold Medalist and NBA Champion,
    Golden State Warriors
  sports_athlete_Serena: Serena Williams, Olympic Gold Medalist and Tennis Champion
  sports_athlete_Russell: Russell Okung, Super Bowl Champion and NFL player, Denver
    Broncos
  sports_athlete_Sergio: Sergio Ramos, World Cup Champion and Soccer/Futbol Player,
    Real Madrid
  sports_athlete_Sue: Sue Bird, Olympic Gold Medalist and WNBA Champion, Seattle Storm
  sports_athlete_Alana: Alana Beard, Gold Medalist and WNBA All-Star, Los Angeles
    Sparks
  sports_athlete_Angelo: Angelo Matthews, Captain of the Sri Lankan Cricket Team
  sports_athlete_Nneka: Nneka Ogwumike, Gold Medalist, WNBA Champion and 2016 MVP,
    Los Angeles Sparks
  sports_athlete_Carmelo: Carmelo Anthony, Olympic Gold Medalist and NBA All-Star,
    New York Knicks
  sports_athlete_Marco: Marco Belinelli, NBA Champion, Charlotte Hornets
  sports_athlete_Neymar: Neymar Jr., Olympic Gold Medalist and Soccer/Futbol Player,
    FC Barcelona and Brazil National Team
  sports_athlete_Sarah: Sarah Quita Offringa, Windsurfing Champion
  sports_athlete_Marcelo: Marcelo, Soccer/Futbol Champion, Real Madrid and Brazil
    National Team
  sports_athlete_Erika: Erika Olivera, Champion Marathon Runner
  sports_athlete_John: John Wall, NBA All-Star, Washington Wizards
  sports_athlete_Chris: Chris Bosh, Olympic Gold Medalist and NBA Champion, Miami
    Heat
  sports_athlete_Harrison: Harrison Barnes, Olympic Gold Medalist and NBA Champion,
    Dallas Mavericks
  watch_inspirational_videos: Before you get started, watch one of these inspirational
    videos
  video_title_cs_is_everything: Computer Science is Changing Everything
  video_title_cs_intro: Computer Science intro
  video_title_schools_dont_teach: What Most Schools Don't Teach
  video_title_obama: President Obama on computer science
  video_title_hoc_is_here: Hour of Code is Here - Anybody Can Learn
  video_title_anybody_can_learn: Anybody Can Learn
  video_title_steph_curry: Hour of Code with Steph Curry
  video_title_draymond_green: Hour of Code with Draymond Green
  video_title_russell_okung: Hour of Code with Russell Okung
  video_title_real_madrid: Hour of Code with Real Madrid
  video_title_marco_belinelli: Hour of Code with Marco Belinelli
  video_title_chris_bosh: Chris Bosh on Computer Science
  video_title_my_name_is_aracely: My Name is Aracely
  video_1min: 1 min
  video_2min: 2 min
  video_3min: 3 min
  video_5min: 5 min
  speak_another_language: Speak another language?
  help_translate: Help us translate.
  no_internet: Don't have Internet?
  download_offline: Download the offline version.
  are_you_teacher: Are you a teacher?
  review_lesson_plan: Review the lesson plan and other teacher resources.
  volunteer_engineer_submission_title: Inspire students and volunteer
  volunteer_engineer_submission_subtitle_generic: '100,000 teachers are going to host
    an Hour of Code in their classroom this year, Dec 7-13, 2015. They want your help! '
  volunteer_engineer_submission_subtitle_specific: "%{num_teachers} teachers need
    volunteers.<br>%{num_volunteers} volunteers have signed up. Join them."
  volunteer_engineer_submission_intro_background: The Hour of Code is a global movement
    to try an hour introduction to computer science, reaching tens of millions of
    students in 180+ countries. Please get involved during Computer Science Education
    Week, December 7-13.
  volunteer_engineer_submission_intro_recruit: 'Teachers would love to have somebody
    <span style="font-family: ''Gotham 7r'', sans-serif;">passionate about computer
    science education</span> who can help in the classroom, or for somebody who can
    <span style="font-family: ''Gotham 7r'', sans-serif;">inspire</span> their students
    by talking about the breadth of possibilities with computer science (which could
    be done through a video chat).'
  volunteer_engineer_submission_intro_guide: Learn more about our <a href="%{volunteer_guide}">volunteer
    program here</a>.
  volunteer_engineer_submission_intro_signup: Please enter the following information
    if you are a computer science student or software professional. You must be at
    least 18 years old to sign up as a volunteer. Note that all the fields you fill
    out in this section will be publicly available to anyone looking at the <a href="/volunteer/local">volunteer
    map</a>. Fields marked with a <span class="form-required-field">*</span> are required.
  volunteer_engineer_submission_intro_links: Are you a teacher looking for volunteers?
    Find a local volunteer on our <a href="%{volunteer_local}">volunteer map</a>.
  volunteer_engineer_submission_update_information: Update your information
  volunteer_engineer_submission_header_shared: Information shared with teachers on
    volunteer map
  volunteer_engineer_submission_field_name_placeholder: Full Name
  volunteer_engineer_submission_field_company: Company (or University)
  volunteer_engineer_submission_field_company_placeholder: Company (or University)
  volunteer_engineer_submission_field_experience_level: Experience level
  volunteer_engineer_submission_field_location: Location
  volunteer_engineer_submission_field_location_desc: Your location will be used to
    allow teachers to search for nearby volunteers and will be shown as a pin on the
    map. Please enter just your city or zip code to protect your privacy.
  volunteer_engineer_submission_field_location_placeholder: ZIP code, city and state/country
  volunteer_engineer_submission_field_location_flexibility: I can volunteer by...
    (select all that apply)
  volunteer_engineer_submission_checkbox_after_hoc: I’m interested in volunteering
    year-round
  volunteer_engineer_submission_field_time_commitment: Time commitment
  volunteer_engineer_submission_field_linkedin: LinkedIn profile
  volunteer_engineer_submission_field_linkedin_placeholder: http://www.linkedin.com/in/your_name
  volunteer_engineer_submission_field_facebook: Facebook profile
  volunteer_engineer_submission_field_facebook_placeholder: https://www.facebook.com/your_name
  volunteer_engineer_submission_field_description_desc: Describe your computer science
    experience or technical background and how you would like to participate as a
    volunteer for local teachers.
  volunteer_engineer_submission_field_description_placeholder: Description of experience
    and/or participation. If you speak language(s) other than English, be sure to
    include it here.
  volunteer_engineer_submission_header_private: Information kept private and never
    shared
  volunteer_engineer_submission_field_email: Email address
  volunteer_engineer_submission_field_email_desc: Your email address will never be
    shared, but we'll send you requests from teachers.
  volunteer_engineer_submission_field_email_placeholder: Email address
  volunteer_engineer_submission_field_email_preference: Can we email you about updates
    to our courses, volunteer opportunities, or other computer science news?
  volunteer_engineer_submission_field_email_preference_privacy: "(See our privacy
    policy)"
  volunteer_engineer_submission_field_email_preference_yes: 'Yes'
  volunteer_engineer_submission_field_email_preference_no: 'No'
  volunteer_engineer_submission_final_paragraph: You will be listed on a map for local
    teachers to contact you for the Hour of Code or other volunteer opportunities.
    Your email and exact address will NEVER be shared by us. But the other information
    (including approximate location) will be publicly viewable by local teachers.
  volunteer_engineer_submission_checkbox_contact: 'I agree that teachers can contact
    me for volunteer opportunities (Note: your email address won''t be shared)'
  volunteer_engineer_submission_checkbox_age_18_plus: I certify that I am at least
    18 years old.
  volunteer_engineer_submission_thankyou: Thank you! Your volunteer information was
    successfully submitted. Teachers will be using <a href="%{url}">this map</a> to
    search for and contact volunteers like you. Please allow 48 hours for your information
    to appear correctly on the map.
  volunteer_engineer_submission_commitment_uncertain: Uncertain
  volunteer_engineer_submission_commitment_one_hr_per_week: 1 hour per week
  volunteer_engineer_submission_commitment_three_hrs_per_week: 3 hours per week
  volunteer_engineer_submission_commitment_five_hrs_per_week: 5 hours per week
  volunteer_engineer_submission_commitment_now_and_then: Every now and then
  volunteer_engineer_submission_commitment_annually: 2-3 times per year
  volunteer_engineer_submission_commitment_monthly: A couple hours per month
  volunteer_engineer_submission_commitment_weekly: A couple hours per week
  volunteer_engineer_submission_commitment_more: More
  volunteer_engineer_submission_location_flexibility_onsite: visiting on-site at a
    school (1-2 hours in a classroom or a school assembly)
  volunteer_engineer_submission_location_flexibility_remote: having a Q&A with students
    remotely (via short video conference)
  volunteer_engineer_submission_location_flexibility_curriculum: contributing to open-source
    curriculum projects
  volunteer_engineer_submission_experience_unspecified: Unspecified
  volunteer_engineer_submission_experience_tech_company: Non-engineer at a tech company
  volunteer_engineer_submission_experience_university_student_or_researcher: University
    computer science student
  volunteer_engineer_submission_experience_software_professional: Software engineer
    or technical specialist
  volunteer_engineer_submission_distance_8: 5 miles
  volunteer_engineer_submission_distance_16: 10 miles
  volunteer_engineer_submission_distance_24: 15 miles
  volunteer_engineer_submission_distance_32: 20 miles
  volunteer_engineer_submission_num_volunteers_5: 5 volunteers
  volunteer_engineer_submission_num_volunteers_10: 10 volunteers
  volunteer_engineer_submission_num_volunteers_25: 25 volunteers
  volunteer_engineer_submission_num_volunteers_50: 50 volunteers
  volunteer_engineer_submission_type_task_onsite: I want you to visit my classroom
    for technical help and inspiration
  volunteer_engineer_submission_type_task_remote: I want you to Skype into my classroom
    to say a few words of inspiration to the kids
  volunteer_engineer_submission_type_task_mentor: I'm looking for a mentor to help
    prepare me for coding with my students
  petition_age: Age
  dashboard_announce_hoc_scaling_progress: Yikes! We are experiencing high Hour of
    Code traffic. We are unable to save any progress this week, but progress from
    before this week is still safe.
  dashboard_landing_title: Teacher Home Page
  dashboard_landing_welcome: Welcome to the new and improved teacher dashboard.
  dashboard_landing_video: Watch this video
  dashboard_landing_watch_video: for a tour of the new features!
  dashboard_landing_view_as_student: View this site as a student
  dashboard_landing_students_title: Your students
  dashboard_landing_students_manage: View and manage your students
  dashboard_landing_news_title: K-5 Educator Resources (in English only)
  dashboard_landing_new_beta: New! Try our beta courses for K-5 students.
  dashboard_landing_new_k5courses: New! Try our courses for K-5 students.
  dashboard_landing_useful_links: Other useful links
  dashboard_landing_classroom_resources: Resources for your classroom
  dashboard_landing_office_hours: Ask a question in person! Visit our monthly video
    office hours.
  dashboard_landing_print_certificates: Print certificates for students who finish
    this course
  dashboard_landing_educator_blog: Read about news and updates to our materials at
    our Educator Blog
  dashboard_landing_video_player: Test our new video player at your school
  dashboard_landing_progress_title: Main class progress
  dashboard_landing_progress_biggest: This is the progress for your biggest section.
  dashboard_landing_view_progress: View Progress for %{biggest_section}
  dashboard_landing_print_progress: Print progress
  dashboard_landing_available_title: Available courses
  dashboard_landing_available_courses: Here are the courses currently available for
    you and your students.
  dashboard_landing_more_tutorials: Want to see even more tutorials?
  dashboard_landing_more_tutorials_desc: There are more tutorials <a href="/learn/beyond">offered
    by our partners.</a> Learn to program with robots, make web pages, make your own
    app, or explore other languages like C++, Ruby, or Python!
  dashboard_landing_inspire: Inspire your students with posters, videos, and more.
  dashboard_landing_video_library: Use a video from the Video Library of computer
    science concepts.
  dashboard_landing_report_bug: Request a feature or report a bug.
  dashboard_landing_teacher_forum: Join the professional learning community.
  dashboard_hoc_courses: The Hour of Code for All Ages
  dashboard_hoc_courses_desc: Try any of these shorter 1 hour tutorials with your
    students!
  dashboard_hoc_courses_desc_and_cta: Try these short, one-hour tutorials with your
    students. <a href="https://hourofcode.com">Join the Hour of Code movement</a>
    during Computer Science Education Week.
  dashboard_k5_courses: 20-Hour Courses for K-5
  dashboard_k5_courses_desc: These courses blend online, self-guided and self-paced
    tutorials with "unplugged" activities that require no computer at all. Each course
    consists of about 20 lessons that may be implemented as one unit or over the course
    of a semester. Even kindergarten-aged pre-readers can participate. To help you
    get started, we offer high quality professional development workshops around the
    U.S. free of charge. <a href="/professional-development-workshops">Find one near
    you!</a>
  dashboard_middle_courses: 20-Hour Middle School Courses
  dashboard_middle_courses_desc: Our middle school curriculum uses computer science
    and programming within the context of middle school math and science - as a tool
    to teach math and science concepts. To register for professional development workshops,
    apply for a <a href="/educate/districts">district-wide partnership</a> with Code.org.
  dashboard_high_courses: Year-long High School Courses
  dashboard_high_courses_desc: Our high school program helps school districts offer
    full-year computer science classes by preparing existing teaching staff to offer
    this new field. To register for professional development workshops, apply for
    a <a href="/educate/districts">district-wide partnership</a> with Code.org.
  dashboard_course_csina: Computer Science in Algebra
  dashboard_course_csina_desc: Code.org has partnered with Bootstrap to develop a
    curriculum which teaches algebraic and geometric concepts through computer programming.
  dashboard_course_csins: Computer Science in Science
  dashboard_course_csins_desc: Code.org has partnered with Project GUTS to deliver
    an introduction to computer science concepts within the context of modeling and
    simulation.
  dashboard_course_ecs: Exploring Computer Science
  dashboard_course_ecs_desc: 'Exploring Computer Science is a yearlong course consisting
    of 6 units: Human Computer Interaction, Problem Solving, Web Design, Programming,
    Computing and Data Analysis, and Robotics.'
  dashboard_course_csp: AP® Computer Science Principles
  dashboard_course_csp_desc: Code.org has designed a rigorous, engaging, and approachable
    course that explores the foundational ideas of computing.
  dashboard_landing_loading: Loading...
  dashboard_action_delete: Delete
  dashboard_action_delete_yes: 'Yes'
  dashboard_action_delete_no: 'No'
  dashboard_action_confirm: Delete?
  dashboard_action_done: Done
  dashboard_action_print_certificates: Print certificates
  dashboard_assessments_view: 'View assessments in:'
  dashboard_assessments_none: Most teachers measure their students' progress using
    the "View Progress" tab. If you are interested in giving your students additional
    assessments, you can find recommended questions and areas in the lesson plans.
    These are done outside of Code.org.
  dashboard_assessments_none_part2: If you are teaching a middle or high school course,
    we have assessment questions available as part of Code.org to help your students
    prepare for the AP test. To use these assessments, first assign the course to
    your class and then pick the course from the drop down above and you'll see your
    students' answers here.
  dashboard_assessments_summaries: Assessment summaries
  dashboard_assessments_answers: All assessment answers
  dashboard_surveys_answers: Surveys
  dashboard_percent: Percent
  dashboard_filter_by_stage: 'Filter by stage:'
  dashboard_filter_all: All
  dashboard_download_csv: Download CSV
  dashboard_navigation_home_page: Teacher home page
  dashboard_navigation_section_student_progress: Student Accounts and Progress
  dashboard_navigation_section_teacher_progress: Your Course Progress
  dashboard_navigation_section_lesson_plans: Lesson Plans and Resources
  dashboard_navigation_section_community: Support
  dashboard_navigation_section_pd: Professional Development
  dashboard_navigation_section_speakers: Computer Science <br/> Guest Speakers
  dashboard_navigation_all_sections: Student Accounts and Progress
  dashboard_navigation_view_progress: Progress
  dashboard_navigation_view_text_responses: Text Responses
  dashboard_navigation_view_assessments: Assessments
  dashboard_navigation_view_assessments_surveys: Assessments/Surveys
  dashboard_navigation_add_students: Add Students
  dashboard_navigation_manage_students: Manage Students
  dashboard_navigation_lesson_plans_resources: Curriculum Standards
  dashboard_navigation_view_stats: Stats
  dashboard_navigation_section: 'Section: %{section_name}'
  dashboard_navigation_student: 'Student: %{student_name}'
  dashboard_progress_not_started: not started
  dashboard_progress_in_progress: in progress
  dashboard_progress_not_completed: not completed
  dashboard_progress_completed_too_many_blocks: completed, too many blocks
  dashboard_progress_completed_perfect: completed, perfect
  dashboard_progress_furthest_level_attempted: furthest level attempted
  dashboard_progress_submitted: submitted
  dashboard_progress_view: 'View progress in:'
  dashboard_progress_student_in_script: Progress information for %{student_name} in
    %{script_name}
  dashboard_progress_pair_programming: pair programming
  dashboard_responses_view: 'View text responses in:'
  dashboard_responses_none: Most of our classes are designed to work for younger ages
    and do not require students to type text responses to questions, so you will not
    see any text responses here. For older students in middle and high school courses,
    you can see their submissions to open-ended text response questions by choosing
    the assigned course from the drop down above.
  dashboard_sections_new_section: New section
  dashboard_sections_new_google_section: Import section from Google Classroom
  dashboard_sections_jumbotron_instruction: Create new sections and add students to
    them. Sections help you organize students into smaller groups so you can track
    their progress and manage their accounts.
  dashboard_sections_table_section: Section
  dashboard_sections_table_secret: Login Type
  dashboard_sections_table_grade: Grade
  dashboard_sections_table_course: Course
  dashboard_sections_table_pairing_allowed: Pair Programming
  dashboard_sections_table_stage_extras: Stage Extras
  dashboard_sections_table_students: Students
  dashboard_sections_table_code: Section Code
  dashboard_sections_name: Section Name
  dashboard_sections_choose_secret: If you would like to provide accounts to your
    students, choose a secret type of <b>word</b> or <b>picture</b> for that section.
  dashboard_sections_secret_word: A <b>word</b> allows you to set a secret word for
    each student.
  dashboard_sections_secret_picture: A <b>picture</b> allows you to set a secret picture
    for each student, ideal for younger students who can't yet type.
  dashboard_sections_secret_none: If you would like your students to manage their
    own accounts, including choosing their own passwords, choose a secret type of
    <b>none</b>.
  dashboard_sections_print_secrets: You may then print a sheet of cards containing
    account information to be distributed to your students individually.
  dashboard_sections_switch_section: 'Switch section:'
  dashboard_sections_close: Close
  dashboard_sections_move_students_desc: Select students to move to a new section.
    Moving students will not clear their progress.
  dashboard_sections_one_per_teacher: Students can only be in one section for each
    teacher. Your students will be added to this new section and leave their old section.
  dashboard_sections_move_to_section: 'Move to section:'
  dashboard_sections_enter_code: 'Enter section code:'
  dashboard_sections_code_placeholder: 6-character code (ABCDEF)
  dashboard_sections_other_section: Other Teacher
  dashboard_sections_both_sections: Would you like the student(s) to be in both sections?
  dashboard_sections_yes_both: Yes, I want to copy student(s) to be in this current
    section AND the new section
  dashboard_sections_no_move: No, I want to move student(s) to be in the new section
    only.
  dashboard_sections_move_students: Move students
  dashboard_sections_assign_hoc_script_desc: Participating in the Hour of Code?
  dashboard_sections_assign_hoc_script_msg: Please note that we will not be able to
    save progress in this course from December 3 - 11 due to the amount of traffic
    our site will receive for the Hour of Code.  Everything else in this tutorial
    will continue to work as expected.  You may still assign the course and give all
    students certificates for participating.  (Most teachers <a href='%{certificate_url}'>print
    these in advance</a>.)  We will save and report student progress for every other
    week of the year.
  dashboard_sections_assign_activity: Assign Course
  dashboard_error_none_selected: You didn't select any students to move. Please select
    at least one student.
  dashboard_error_other_section: If you're moving students between your own sections,
    select your section from the dropdown. Only select 'Other Section' to move your
    students to a different teacher's section.
  dashboard_students_add_multiple: 'Type or paste the names of your students, one
    per line:'
  dashboard_students_new_google_classroom_section: To add students, use <a href='http://classroom.google.com'
    target='_blank'>Google Classroom</a> and then click the <b>Sync students from
    Google Classroom</b> button above.
  dashboard_students_new_section: You've created a new section! Now add your students
    using the <b>Add student</b> and <b>Add multiple students</b> buttons above.
  dashboard_students_progress: Progress
  dashboard_students_male: Male
  dashboard_students_female: Female
  dashboard_students_completed_levels: Completed Levels
  dashboard_students_total_lines: Lines of Code
  dashboard_students_share_section: Ask your students to go to <a href=%{join_url}>%{join_url}</a>
    and type in the section code (%{section_code})
  dashboard_students_share_section_secondary: 'Alternatively, share this section''s
    sign in page with your students:'
  dashboard_students_print_info: Print out cards with your students' login information.
  dashboard_students_secret_picture_title: Secret Picture
  dashboard_students_secret_picture: This section uses <b>picture</b> as its secret
    type.  It means that each of your students has a secret picture used in place
    of a password to sign in.  Students should use the sign in web address given above
    to sign in.
  dashboard_students_reset_picture: You may reset a student's secret picture at any
    time by choosing <b>Show secret</b> and then <b>Reset secret</b>. A new secret
    picture will be generated for that student to use when they sign in.
  dashboard_students_secret_word_title: Secret Words
  dashboard_students_secret_word: This section uses <b>word</b> as its secret type.  It
    means that each of your students has a pair of secret words used in place of a
    password to sign in.  Students should use the sign in web address given above
    to sign in.
  dashboard_students_reset_word: 'You may reset a student''s secret words at any time
    by choosing <b>Show secret</b> and then <b>Reset secret</b>. A new pair of secret
    words will be generated for that student to use when they sign in. '
  dashboard_students_join_link: Tell your students to create their own accounts and
    join your section at
  dashboard_students_no_email: If your students do not have email addresses, or you
    would like to create accounts for them, change this section's secret type to <b>word</b>
    or <b>picture</b>.
  dashboard_students_print_page: Print this page
  dashboard_students_signin_card: Visit %{join_url} and enter %{section_code}
  dashboard_students_url: Direct URL
  dashboard_privacy_document_link: <a href="/privacy/student-privacy", target="_blank">Click
    here</a> for our privacy document that can be shared or printed for your students.
  dashboard_curriculum_k5_title: K-5 Educator Resources
  dashboard_curriculum_middle_title: Middle School Educator Resources
  dashboard_curriculum_high_title: High School Educator Resources
  dashboard_lesson_plans: Lesson Plans
  dashboard_view_all_lesson_plans: Download complete curriculum for Courses 1-4
  dashboard_course1: 'Course 1:'
  dashboard_course2: 'Course 2:'
  dashboard_course3: 'Course 3:'
  dashboard_course4: 'Course 4: '
  dashboard_coursea: 'Course A: '
  dashboard_courseb: 'Course B: '
  dashboard_coursec: 'Course C: '
  dashboard_coursed: 'Course D: '
  dashboard_coursee: 'Course E: '
  dashboard_coursef: 'Course F: '
  dashboard_pre-express: 'Pre-reader Express Course: '
  dashboard_express: 'Express Course: '
  dashboard_unplugged: If you don't have computers, <a href='%{unplugged_url}'>try
    these unplugged lessons</a> in your classroom.
  dashboard_tools: 'Tools: '
  dashboard_curriculum: Curriculum
  dashboard_curriculum_overview: K-5 Curriculum Overview
  dashboard_overview: Overview
  dashboard_sequence: Sequence
  dashboard_framework: Framework
  dashboard_standards: Standards
  dashboard_implementation_guide: Implementation Guide
  dashboard_glossary: Glossary
  dashboard_classroom_strategies: Classroom strategies for teachers
  dashboard_debugging: 'Debugging:'
  dashboard_puzzle_solving: 'Puzzle-solving:'
  dashboard_student_worksheet: student worksheet
  dashboard_teacher_worksheet: teacher worksheet
  dashboard_curriculum_csina: 'Computer Science in Algebra:'
  dashboard_curriculum_csins: 'Computer Science in Science:'
  dashboard_curriculum_csp: 'Computer Science Principles:'
  dashboard_curriculum_ecs: 'Exploring Computer Science:'
  dashboard_curriculum_csd: 'Computer Science Discoveries: '
  dashboard_curriculum_apcsa: 'AP Computer Science in Java: '
  dashboard_grade_k: K
  dashboard_grade_other: Other
  dashboard_login_word: Word
  dashboard_login_picture: Picture
  dashboard_stage: Stage
  dashboard_puzzle: Puzzle
  dashboard_question: Question
  dashboard_response: Response
  dashboard_correctness: Correctness
  dashboard_correctness_free_response: Free response
  dashboard_correctness_unsubmitted: Unsubmitted
  dashboard_correctness_correct: Correct
  dashboard_correctness_incorrect: Incorrect
  dashboard_submission_submitted: Submitted
  dashboard_submission_in_progress: In progress
  dashboard_status: Status
  dashboard_multi_correct: "# multiple choice correct"
  dashboard_multi_count: "# multiple choice"
  dashboard_multi_correct_percent: "% multiple choice correct"
  dashboard_submission_timestamp: Submission timestamp
  stats_hoc_2013_heading: 'Incredible stats from last year''s Hour of Code. In one
    week alone:'
  stats_hoc_2013_image_alt: Stats from 2013 Hour of Code
  dashboard_teacher: Teacher
  dashboard_student: Student
  dashboard_sections_email_question: Do all students have a valid email address?
  dashboard_sections_account_creation_question: Who creates the student's account?
  dashboard_sections_password_question: What do students use as a "password"?
  dashboard_sections_picture_account_creation: A picture assigned by Code.org
  dashboard_sections_word_account_creation: A pair of simple words assigned by Code.org
  dashboard_sections_sign_in_question: Where do students sign-in?
  dashboard_sections_sign_in_unique: Unique web-page listed on "Manage Students" tab
  dashboard_sections_sign_in_main: http://code.org and click "Sign in"
  dashboard_sections_password_account_creation: Student-created text password
  dashboard_sections_login_type_explanation: This table helps explain which of these
    login types, <b>picture, word, or email</b>, you'll want to choose for a section.
  dashboard_faq: Frequently Asked Questions
  dashboard_faq_k5: K-5 Frequently Asked Questions
  code_hoc_coming: The Hour of Code is here - December 8-14!
  code_sign_up: Sign up to participate during CS Education Week
  host_an_hour: Host an hour
  learn_banner_title: Join us for the Hour of Code
  learn_banner_desc: The Hour of Code is a global movement reaching over 100 million
    students in more than 180 countries. Anyone, anywhere can organize an Hour of
    Code event. Help us give every student the opportunity to learn computer science!
    Organizers can follow our <a href='%{how_to_url}' target='_blank'>how-to guide</a>
    for teaching an Hour of Code and inspire students with <a href='%{videos_url}'
    target='_blank'>these videos</a>.
  learn_more: Try now
  learn_sign_up_description: Sign up to participate in the Hour of Code during CS
    Education Week
  learn_sign_up_button: Sign up
  learn_videos_watch: Watch this inspirational video with your classroom
  learn_videos_show: Show this inspirational video to your class
  learn_videos_before_hoc: Watch an inspirational video before your Hour of Code
  learn_educator_resources_description: Learn how to teach an Hour of Code
  learn_educator_resources_button: Educator resources
  learn_are_you_educator: Are you an educator? Learn <a href="http://hourofcode.com/resources/how-to">how
    to teach an Hour of Code</a>
  learn_find_volunteer: <a href="https://code.org/volunteer/local">Find a local volunteer</a>
    to help during your Hour of Code
  learn_teacher_led_lesson_plans: Be inspired by <a href="https://code.org/teacher-led">teacher
    led Hour of Code lesson plans</a>
  learn_how_to_hoc: Follow <a href="https://hourofcode.com/how-to">our how-to guide</a>
    for teaching one Hour of Code
  learn_hoc_prizes: <a href="https://hourofcode.com/prizes">Learn more</a> about the
    prizes for every educator, while supplies last
  learn_inspirational_videos: Inspire students by showing them <a href="https://code.org/educate/inspire">these
    videos</a>
  hoc2014_try_new_tutorials: Try our new Hour of Code tutorials
  hoc2014_try_new_tutorial: Try our new Hour of Code tutorial in beta
  hoc2014_try_scrat: Angry Birds, PvZ, and Scrat
  hoc2014_try_frozen: Artist with Anna and Elsa, from Frozen
  carousel_heading_codeorg: Tutorials by Code.org
  carousel_heading_codeorg_any_device: Tutorials by Code.org (for all devices)
  carousel_heading_3rd_party: Tutorials by 3rd parties
  carousel_heading_third_party: Tutorials by third parties
  carousel_heading_international: Partner tutorials in your language
  carousel_heading_domestic: Partner tutorials available in English
  carousel_heading_beginners: Partner tutorials for Grades K-8
  carousel_heading_beyond_beginners: 'For beginners: Get started with blocks-based
    coding'
  carousel_heading_javascript: Partner tutorials that teach JavaScript
  carousel_heading_beyond_javascript: Learn JavaScript
  carousel_heading_unplugged: No device or internet? Try 'unplugged' computer science
  carousel_heading_devices: Partner tutorial apps for phones and tablets
  carousel_heading_beyond_devices: Apps for phones and tablets
  carousel_heading_languages: Partner tutorials in other programming languages
  carousel_heading_beyond_languages: Learn other programming languages
  carousel_heading_apps_games: Make your own apps or games
  carousel_heading_university: University courses online
  carousel_heading_webpages: Learn to make web pages
  carousel_heading_robots: Learn to program with robots and devices
  carousel_heading_ide: Platforms popular among teachers
  carousel_heading_desktop: Learn to code on a computer
  carousel_heading_mobtabelem: For phones and tablets
  carousel_heading_prereader: For pre-readers
  carousel_heading_beyondblocks: Go beyond blocks - learn a programming language
  carousel_heading_nointernet: Unreliable or no internet? Install these apps on your
    computer
  educator_notes: Educator Notes
  teach_led_lesson_plans: Teacher Led Lesson Plans
  learn_footer_all_tutorials: See the <a href="https://code.org/learn">comprehensive
    list of Hour of Code tutorials</a>. To see our criteria and submission guidelines
    for Hour of Code tutorials, <a href="https://hourofcode.com/activity-guidelines">click
    here.</a>
  how_to_teach_hoc: How to Teach an Hour of Code
  more_resources_educators: More resources for teachers and educators
  beyond_submission: Want to submit a tutorial for Beyond an Hour? See the criteria
    and submission form.
  third_party_submission: Want to submit a tutorial to be listed here? <a href="%{submission_url}">See
    the criteria and submission form.</a>
  participants: participants
  teachers_notes: Teacher's Notes
  teachers_notes_hoc: 'Teachers: Read important educator notes here'
  previous: Previous
  next: Next
  older_systems: Partner tutorials that work on older systems
  older_systems_subheading: These should work on older Web browsers. To access all
    tutorials, upgrade to a <a href="http://browsehappy.com/" target="_blank">modern
    Web browser.</a>
  mobile_devices: Partner tutorials for mobile devices
  frozen_name: Code with Anna and Elsa
  starwars_name: 'Star Wars: Building a Galaxy with Code'
  codeorg_name: Classic Maze
  codeintl_name: Classic Maze
  thinkersmithspanish_name: Mis Amigos Roboticos
  khan_name: An introduction to JavaScript
  khanes_name: An introduction to JavaScript
  khanpt_name: An introduction to JavaScript
  khanhe_name: An introduction to JavaScript
  khanfr_name: An introduction to JavaScript
  khanpl_name: An introduction to JavaScript
  tynker_name: Build your own game
  scratch_name: Get creative with coding
  lightbot_name: Lightbot
  thinkersmith_name: My Robotic Friends
  condcards_name: Conditionals with Cards
  lightbotintl_name: Lightbot
  codehs_name: Learn to Code With Karel the Dog
  codecademy_name: Codecademy
  codecombat_name: CodeCombat
  codemonkey_name: CodeMonkey
  codeavengers_name: Build a Game with JavaScript
  processing_name: Drawing with Code
  robomind_name: Program a virtual robot
  groklearning_name: Eliza the Chatterbot Doctor
  quorum_name: Accessible programming (with screenreader support)
  codespark_name: The Foos (pre-readers welcome)
  kodable_name: Kodable (pre-readers welcome)
  tynkerapp_name: Tynker - on tablets
  robomindnl_name: Program a virtual robot
  flappy_name: Make a Flappy game
  bitsbox_name: Bitsbox - make a game
  makeschool_name: Build an iPhone game in your browser!
  touchdevelop_name: TouchDevelop
  appinventor_name: AppInventor Hour of Code
  thinkersmith2_name: Binary Baubles
  kodableunplugged_name: fuzzFamily Frenzy
  projguts_name: Rock, Paper, Scissors
  hourofcode_name: Classic Maze
  playlab_name: Play Lab
  infinity_name: Infinity Play Lab
  artist_name: Artist
  monstercoding_name: Mystery Island Coding Quest
  allcancode_name: Run Marco!
  csfirst_name: CS First
  boxisland_name: Box Island
  codesters_name: Codesters
  texasinstruments_name: 10 Minutes of Code
  teacherled_name: Teacher Led Lesson Plans
  course1_name: Course 1
  course2_name: Course 2
  course3_name: Course 3
  course4_name: Course 4
  coursea-draft_name: Course A
  coursea_name: Course A
  courseb-draft_name: Course B
  courseb_name: Course B
  coursec-draft_name: Course C
  coursec_name: Course C
  coursed-draft_name: Course D
  coursed_name: Course D
  coursee-draft_name: Course E
  coursee_name: Course E
  coursef-draft_name: Course F
  coursef_name: Course F
  coursea-2017_name: Course A (2017)
  courseb-2017_name: Course B (2017)
  coursec-2017_name: Course C (2017)
  coursed-2017_name: Course D (2017)
  coursee-2017_name: Course E (2017)
  coursef-2017_name: Course F (2017)
  coursea-2018_name: Course A (2018)
  courseb-2018_name: Course B (2018)
  coursec-2018_name: Course C (2018)
  coursed-2018_name: Course D (2018)
  coursee-2018_name: Course E (2018)
  coursef-2018_name: Course F (2018)
  accelerated_name: Accelerated Course
  express_name: Express Course
  pre-express_name: Pre-reader Express Course
  express-2017_name: Express Course (2017)
  pre-express-2017_name: Pre-reader Express Course (2017)
  express-2018_name: Express Course (2018)
  pre-express-2018_name: Pre-reader Express Course (2018)
  cspunit1_name: "(old) Unit 1: Digital Information"
  cspunit2_name: "(old) Unit 2: The Internet"
  cspunit3_name: "(old) Unit 3: Programming"
  cspunit4_name: "(old) Unit 4: Data"
  cspunit5_name: "(old) Unit 5: Explore and Create PT"
  cspunit6_name: 'Post-AP: Databases in Apps'
  csd1_name: 'Unit 1: Problem Solving'
  csd2_name: 'Unit 2: Web Development'
  csd3_name: 'Unit 3: Animation and Games'
  csd4_name: 'Unit 4: The Design Process'
  csd5_name: 'Unit 5: Data and Society'
  csd6_name: 'Unit 6: Physical Computing'
  csd1-2017_name: 'Unit 1: Problem Solving'
  csd2-2017_name: 'Unit 2: Web Development'
  csd3-2017_name: 'Unit 3: Animation and Games'
  csd4-2017_name: 'Unit 4: The Design Process'
  csd5-2017_name: 'Unit 5: Data and Society'
  csd6-2017_name: 'Unit 6: Physical Computing'
  csd1-2018_name: 'Unit 1: Problem Solving'
  csd2-2018_name: 'Unit 2: Web Development'
  csd3-2018_name: 'Unit 3: Animation and Games'
  csd4-2018_name: 'Unit 4: The Design Process'
  csd5-2018_name: 'Unit 5: Data and Society'
  csd6-2018_name: 'Unit 6: Physical Computing'
  csp1-2017_name: 'Unit 1: The Internet'
  csp2-2017_name: 'Unit 2: Digital Information'
  csp3-2017_name: 'Unit 3: Algorithms and Programming'
  csp4-2017_name: 'Unit 4: Big Data and Privacy'
  csp5-2017_name: 'Unit 5: Building Apps'
  csp-explore-2017_name: 'AP: Explore PT Prep'
  csp-create-2017_name: 'AP: Create PT Prep'
  csppostap-2017_name: 'Post AP: Databases in Apps'
  csp1-2018_name: 'Unit 1: The Internet'
  csp2-2018_name: 'Unit 2: Digital Information'
  csp3-2018_name: 'Unit 3: Algorithms and Programming'
  csp4-2018_name: 'Unit 4: Big Data and Privacy'
  csp5-2018_name: 'Unit 5: Building Apps'
  csp-explore-2018_name: 'AP: Explore PT Prep'
  csp-create-2018_name: 'AP: Create PT Prep'
  csppostap-2018_name: 'Post AP: Databases in Apps'
  csp1_name: 'Unit 1: The Internet'
  csp2_name: 'Unit 2: Digital Information'
  csp3_name: 'Unit 3: Algorithms and Programming'
  csp3-a_name: 'Unit 3: Intro Programming (version A)'
  csp3-research-mxghyt_name: 'Unit 3: Intro Programming (Subgoals)'
  csp4_name: 'Unit 4: Big Data and Privacy'
  csp5_name: 'Unit 5: Building Apps'
  csp6_name: 'Unit 6: AP Performance Tasks'
  csp-ap_name: AP Performance Tasks
  csppostap_name: 'Post AP: Databases in Apps'
  csp-post-survey_name: Student Post-Course Survey
  cspassessment_name: Full Test - 50 questions
  csp-explore_name: 'AP: Explore PT Prep'
  csp-create_name: 'AP: Create PT Prep'
  cspexam1-mWU7ilDYM9_name: Test Part 1 - 25 questions
  cspexam2-AKwgAh1ac5_name: Test Part 2 - 25 questions
  cspunit3_gradelevel: Grades 9-12
  cspunit3_shortdescription_congrats: This unit introduces the foundational concepts
    of computer programming, which unlocks the ability to make rich, interactive apps.
    This course uses JavaScript as the programming language, and App Lab as the programming
    environment to build apps, but the concepts learned in these lessons span all
    programming languages and tools.
  20-hour_name: Accelerated Course
  algebra_name: CS in Algebra Full Course
  AlgebraA_name: CS in Algebra Course A
  AlgebraB_name: CS in Algebra Course B
  gumball_name: Gumball
  classicmaze_name: Classic Maze
  iceage_name: Ice Age
  minecraft_name: Minecraft
  starwarsblocks_name: Star Wars (Blocks)
  hoc-impact-study_name: Classic Maze with Survey
  flappy-impact-study_name: Flappy Code with Survey
  hoc-encryption_name: Simple Encryption
  text-compression_name: Text Compression
  hoc_category_name: Hour of Code
  csf_category_name: CS Fundamentals
  csf_2017_category_name: CS Fundamentals (2017)
  csf_2018_category_name: CS Fundamentals (2018)
  csf_international_category_name: CS Fundamentals International
  csf2_draft_category_name: 'Under Development: Courses A - F'
  csd_category_name: CS Discoveries ('17-'18)
  csd_2018_category_name: CS Discoveries ('18-'19)
  csp_category_name: "'15-'16 CS Principles"
  csp17_category_name: CS Principles ('17-'18)
  csp_2018_category_name: CS Principles ('18-'19)
  cspexams_category_name: CS Principles Practice Test
  research_studies_category_name: Research Studies
  applab_name: App Lab
  gamelab_name: Game Lab
  basketball_name: Make a basketball game
  sports_name: Code your own sports game
  applab_gradelevel: Ages 13+
  applab_shortdescription_congrats: App Lab is a programming environment where you
    can make simple apps. Design an app, code with blocks or JavaScript to make it
    work, then share your app in seconds
  codeorg_gradelevel: Ages 4-104
  codeintl_gradelevel: Ages 4-104
  thinkersmithspanish_gradelevel: Por todos
  khan_gradelevel: Middle school +
  khanes_gradelevel: Middle school +
  khanpt_gradelevel: Middle school +
  khanhe_gradelevel: Middle school +
  khanfr_gradelevel: Middle school +
  khanpl_gradelevel: Middle school +
  tynker_gradelevel: Ages 5-13
  scratch_gradelevel: Ages 8+
  condcards_gradelevel: Ages 8-12
  codehs_gradelevel: High school
  codecademy_gradelevel: High school
  codecombat_gradelevel: Middle school +
  codemonkey_gradelevel: Middle school +
  codeavengers_gradelevel: Middle school +
  processing_gradelevel: High school
  robomind_gradelevel: Ages 8-13
  groklearning_gradelevel: Middle school +
  quorum_gradelevel: Middle school +
  codespark_gradelevel: Elementary
  kodable_gradelevel: Elementary
  tynkerapp_gradelevel: Ages 5-13
  robomindnl_gradelevel: Ages 8-13
  flappy_gradelevel: Ages 6-106
  bitsbox_gradelevel: Elementary
  makeschool_gradelevel: High school
  touchdevelop_gradelevel: High school
  appinventor_gradelevel: Middle school +
  thinkersmith2_gradelevel: Ages 8+
  kodableunplugged_gradelevel: Ages 8-13
  projguts_gradelevel: Ages 10-13
  hourofcode_gradelevel: Ages 6-106
  frozen_gradelevel: Ages 8-108
  starwars_gradelevel: Ages 6-106
  playlab_gradelevel: Ages 6-14
  infinity_gradelevel: Ages 6-14
  artist_gradelevel: Ages 8-108
  monstercoding_gradelevel: Ages 5-13
  allcancode_gradelevel: Ages 5-10
  csfirst_gradelevel: Ages 9-14
  boxisland_gradelevel: Elementary
  codesters_gradelevel: Ages 12-14
  texasinstruments_gradelevel: Ages 13-16
  teacherled_gradelevel: Ages 5+
  course1_gradelevel: Ages 4-6
  course2_gradelevel: Ages 6-18
  course3_gradelevel: Ages 8-18
  course4_gradelevel: Ages 10-18
  coursea_gradelevel: Ages 4-7
  courseb_gradelevel: Ages 5-8
  coursec_gradelevel: Ages 6-10
  coursed_gradelevel: Ages 7-11
  coursee_gradelevel: Ages 8-12
  coursef_gradelevel: Ages 9-13
  coursea-2017_gradelevel: Ages 4-7
  courseb-2017_gradelevel: Ages 5-8
  coursec-2017_gradelevel: Ages 6-10
  coursed-2017_gradelevel: Ages 7-11
  coursee-2017_gradelevel: Ages 8-12
  coursef-2017_gradelevel: Ages 9-13
  coursea-2018_gradelevel: Ages 4-7
  courseb-2018_gradelevel: Ages 5-8
  coursec-2018_gradelevel: Ages 6-10
  coursed-2018_gradelevel: Ages 7-11
  coursee-2018_gradelevel: Ages 8-12
  coursef-2018_gradelevel: Ages 9-13
  accelerated_gradelevel: Ages 10-18
  codeorg_platformtext: Modern browsers, smartphones, tablets
  codeintl_platformtext: Modern browsers, smartphones, tablets
  thinkersmithspanish_platformtext: Unplugged
  khan_platformtext: Modern web browsers
  khanes_platformtext: Modern web browsers
  khanpt_platformtext: Modern web browsers
  khanhe_platformtext: Modern web browsers
  khanfr_platformtext: Modern web browsers
  khanpl_platformtext: Modern web browsers
  tynker_platformtext: Modern web browsers
  scratch_platformtext: Desktop-only web browsers (not tablets)
  lightbot_platformtext: ALL browsers and iOS, Android, or Game Console
  thinkersmith_platformtext: Unplugged
  condcards_platformtext: Unplugged
  lightbotintl_platformtext: iOS, Android (or web browser)
  codehs_platformtext: Modern browsers. (Follow-on course requires  $$)
  codecademy_platformtext: Modern web browsers. iOS, Android apps
  codecombat_platformtext: Modern web browsers (Follow-on course requires $$)
  codemonkey_platformtext: Modern web browsers
  codeavengers_platformtext: Modern web browsers
  processing_platformtext: Modern web browsers
  robomind_platformtext: Modern web browsers, Mobile web
  groklearning_platformtext: Modern web browsers
  quorum_platformtext: Modern web browsers. Screen-readers supported
  codespark_platformtext: iOS, Android (or web browser)
  kodable_platformtext: iPad
  tynkerapp_platformtext: iPad, Android tablets
  robomindnl_platformtext: Modern web browsers, Mobile web
  flappy_platformtext: Modern browsers, smartphones, tablets
  bitsbox_platformtext: Modern web browsers
  makeschool_platformtext: Modern Web browsers
  touchdevelop_platformtext: Modern browsers, smartphones, all devices
  appinventor_platformtext: Modern browsers + Android
  blockly_platformtext: Modern browsers only
  thinkersmith2_platformtext: Unplugged
  kodableunplugged_platformtext: Unplugged
  projguts_platformtext: Unplugged
  hourofcode_platformtext: Modern browsers, smartphones, tablets
  frozen_platformtext: Modern browsers + tablets
  starwars_platformtext: Modern browsers + tablets
  playlab_platformtext: Modern browsers, smartphones, tablets
  monstercoding_platformtext: Modern web browsers, iOS, Android
  allcancode_platformtext: Modern web browsers, iOS
  csfirst_platformtext: Modern web browsers
  boxisland_platformtext: Android, iOS
  codesters_platformtext: Modern web browsers
  texasinstruments_platformtext: TI Calculators
  teacherled_platformtext: Modern browsers, smartphones, tablets
  codeorg_shortdescription: Learn to code with Mark Zuckerberg and Angry Birds!
  codeintl_shortdescription: Learn to code with Mark Zuckerberg and Angry Birds!
  thinkersmithspanish_shortdescription: Tutorial para un grupo sin computadoras
  khan_shortdescription: Learn to draw in JavaScript
  khanes_shortdescription: Learn to draw in JavaScript
  khanpt_shortdescription: Learn to draw in JavaScript
  khanhe_shortdescription: Learn to draw in JavaScript
  khanfr_shortdescription: Learn to draw in JavaScript
  khanpl_shortdescription: Learn to draw in JavaScript
  tynker_shortdescription: Learn to code by solving fun puzzles and build your own
    mobile games.
  scratch_shortdescription: Create interactive games, stories, and animations.
  lightbot_shortdescription: Program Lightbot to solve puzzles using procedures and
    loops!
  thinkersmith_shortdescription: Unplugged tutorial for a group with no devices
  condcards_shortdescription: Learn algorithms with a deck of cards
  lightbotintl_shortdescription: A game to teach coding concepts
  codehs_shortdescription: Start coding with Karel the Dog, a fun and visual intro
    to programming!
  codecademy_shortdescription: Learn JavaScript programming, in a web-browser
  codecombat_shortdescription: Defeat ogres to learn Python or JavaScript in this
    epic programming game!
  codemonkey_shortdescription: Students program a monkey to catch bananas.
  codeavengers_shortdescription: Learn JavaScript programming, in a web-browser
  processing_shortdescription: A one hour tutorial in the Processing languages
  robomind_shortdescription: Write code for a virtual robot
  groklearning_shortdescription: Teach "Eliza" the chatbot to fool your friends into
    thinking she's human!
  quorum_shortdescription: Join Mary on a guided tour as she learns the Quorum programming
    language.
  codespark_shortdescription: The Foos is a fun, kid-friendly game to learn about
    programming.
  kodable_shortdescription: A fun iPad game to teach computer programming concepts
  tynkerapp_shortdescription: 'Learn to program by solving fun coding puzzles. '
  robomindnl_shortdescription: Write code for a virtual robot
  flappy_shortdescription: Make your own game - Flappy Bird, Shark, or Submarine
  bitsbox_shortdescription: Code a series of apps to play and share, using real JavaScript.
  makeschool_shortdescription: Make an iPhone game! Learn by writing code to teach
    your monster new moves!
  touchdevelop_shortdescription: 'Solve puzzles, create games, and learn coding all
    on your phone. '
  appinventor_shortdescription: Make your own app! (Android-only)
  blockly_shortdescription: Download a ZIP file to learn offline
  thinkersmith2_shortdescription: Learn how computers use 1s and 0s to represent information
  kodableunplugged_shortdescription: A fun unplugged exercise
  projguts_shortdescription: Try modeling and simulation using rock/paper/scissors
  hourofcode_shortdescription: Learn to code with Mark Zuckerberg and Angry Birds!
  frozen_shortdescription: Let's use code to join Anna and Elsa as they explore the
    magic and beauty of ice.
  starwars_shortdescription: Learn to program droids, and create your own Star Wars
    game in a galaxy far, far away.
  playlab_shortdescription: Create a story or make a game with Play Lab!
  infinity_shortdescription: Use Play Lab to create a story or game starring Disney
    Infinity characters.
  artist_shortdescription: Draw cool pictures and designs with the Artist!
  monsterocding_shortdescription: A colorful self-guided programming adventure for
    children.
  allcancode_shortdescription: An immersive game to guide Marco with a visual programming
    language.
  csfirst_shortdescription: Animate a story about two characters on the ocean. Add
    your own style!
  boxisland_shortdescription: Take a coding trip on Box Island with the brave Hiro.
  codesters_shortdescription: Create your own games, animations, and artwork using
    Python.
  texasinstruments_shortdescription: Learn basic coding using the TI-84&#8482; Plus
    calculator.
  teacherled_shortdescription: Be inspired to design your own Hour of Code event with
    these lesson plans.
  course2_shortdescription_congrats: For students with basic reading skills, this
    course builds on Course 1. Students will create programs to solve problems and
    develop interactive games or stories they can share. Recommended for grades 2-5.
  course3_shortdescription_congrats: Ready for the next level? Students will delve
    deeper into programming topics introduced in previous courses to find flexible
    solutions to more complex problems. By the end of this course, students create
    interactive stories and games they can share with anyone. Recommended for grades
    4-5.
  course4_shortdescription_congrats: Ready to go further? Students will delve deeper
    into programming topics introduced in previous courses to find flexible solutions
    to more complex problems. By the end of this course, students create interactive
    stories and games they can share with anyone. Recommended for grades 4-8.
  coursea_shortdescription_congrats: An introduction to computer science for pre-readers.
  courseb_shortdescription_congrats: An introduction to computer science for pre-readers.
    (Similar to Course A, but with more variety for older students.)
  coursec_shortdescription_congrats: Learn the basics of computer science and create
    your own art, stories, and games.
  coursed_shortdescription_congrats: Quickly cover concepts from Course C, then go
    further with algorithms, nested loops, conditionals, and more.
  coursee_shortdescription_congrats: Quickly cover concepts in Course C & D and then
    go further with functions.
  coursef_shortdescription_congrats: Learn all the concepts in Computer Science Fundamentals
    and create your own art, story or game.
  coursea-2017_shortdescription_congrats: An introduction to computer science for
    pre-readers.
  courseb-2017_shortdescription_congrats: An introduction to computer science for
    pre-readers. (Similar to Course A, but with more variety for older students.)
  coursec-2017_shortdescription_congrats: Learn the basics of computer science and
    create your own art, stories, and games.
  coursed-2017_shortdescription_congrats: Quickly cover concepts from Course C, then
    go further with algorithms, nested loops, conditionals, and more.
  coursee-2017_shortdescription_congrats: Quickly cover concepts in Course C & D and
    then go further with functions.
  coursef-2017_shortdescription_congrats: Learn all the concepts in Computer Science
    Fundamentals and create your own art, story or game.
  coursea-2018_shortdescription_congrats: An introduction to computer science for
    pre-readers.
  courseb-2018_shortdescription_congrats: An introduction to computer science for
    pre-readers. (Similar to Course A, but with more variety for older students.)
  coursec-2018_shortdescription_congrats: Learn the basics of computer science and
    create your own art, stories, and games.
  coursed-2018_shortdescription_congrats: Quickly cover concepts from Course C, then
    go further with algorithms, nested loops, conditionals, and more.
  coursee-2018_shortdescription_congrats: Quickly cover concepts in Course C & D and
    then go further with functions.
  coursef-2018_shortdescription_congrats: Learn all the concepts in Computer Science
    Fundamentals and create your own art, story or game.
  codeorg_longdescription: Learn the basic concepts of Computer Science with drag
    and drop programming. This is a game-like, self-directed tutorial starring video
    lectures by Bill Gates, Mark Zuckerberg, Angry Birds and Plants vs. Zombies. Learn
    repeat-loops, conditionals, and basic algorithms. Available in 34 languages.
  codeintl_longdescription: Learn the basic concepts of Computer Science with drag
    and drop programming. This is a game-like, self-directed tutorial starring video
    lectures by Bill Gates, Mark Zuckerberg, Angry Birds and Plants vs. Zombies. Learn
    repeat-loops, conditionals, and basic algorithms. Available in 34 languages.
  thinkersmithspanish_longdescription: Mediante el uso de un "Vocabulario Robot" predefinido,
    los estudiantes descubrir&aacute;n como guiarse de modo tal de llevar a cabo tareas
    espec&iacute;ficas sin ser estas discutidas previamente. Este segmento ense&ntilde;a
    a los estudiantes la conexi&oacute;n entre s&iacute;mbolos y acciones as&iacute;
    como la valiosa habilidad de depuraci&oacute;n.
  khan_longdescription: Learn the basics of JavaScript programming while creating
    fun drawings with your code. Do it on your own or with your class!
  khanes_longdescription: Learn the basics of JavaScript programming while creating
    fun drawings with your code. Do it on your own or with your class!
  khanpt_longdescription: Learn the basics of JavaScript programming while creating
    fun drawings with your code. Do it on your own or with your class!
  khanhe_longdescription: Learn the basics of JavaScript programming while creating
    fun drawings with your code. Do it on your own or with your class!
  khanfr_longdescription: Learn the basics of JavaScript programming while creating
    fun drawings with your code. Do it on your own or with your class!
  khanpl_longdescription: Learn the basics of JavaScript programming while creating
    fun drawings with your code. Do it on your own or with your class!
  tynker_longdescription: Build your own games and share with friends! Solve fun coding
    puzzles and learn programming concepts in each level. Personalize games with animated
    characters, multiple levels and rich props. Make your games realistic using physics.
    See the code as visual blocks or JavaScript. Take your games mobile on iPads and
    Android tablets. Over a dozen fun activities to choose from!
  scratch_longdescription: With Scratch, you can create your own interactive games,
    stories, animations &mdash; and share them with your friends. Get started by animating
    your name, creating a holiday card, or making a pong game.
  lightbot_longdescription: Guide Lightbot to light up all the blue tiles! Lightbot
    is a puzzle game that uses programming game mechanics to let players gain a practical
    understanding of basic coding. Learn to sequence instructions, write procedures,
    and utilize loops to solve levels. Ideal for all ages.
  thinkersmith_longdescription: Using a pre-defined "Robot Vocabulary" students will
    figure out how to guide each other to accomplish specific tasks without discussing
    them first. This lesson teaches children the connection between symbols and actions,
    as well as the invaluable skill of debugging. "My Robotic Friends" works best
    as a group activity and includes a teacher workbook for classroom use.
  condcards_longdescription: Learn about algorithms and conditional statements in
    this "unplugged" activity using a deck of cards. Students do this activity in
    teams, and need one deck of cards per team.
  lightbotintl_longdescription: Learn core programming logic, starting from super-basic
    programming, for ages 4+, on iOS or Android (or Web browser) . Learn how to sequence
    commands, identify patterns, use procedures, and utilize loops!
  codehs_longdescription: Giving commands to a computer, which is what programming
    is all about, is just like giving commands to a dog. Learn how to code with Karel
    the Dog&mdash;a fun, accessible, and visual introduction to programming that teaches
    fundamental concepts like commands and functions to absolute beginners. Tutorial
    is student-directed but teachers can sign up to access teacher tools and track
    student success!
  codecademy_longdescription: Codecademy is an interactive, student-guided introduction
    to the basics of CS through JavaScript that's used by tens of millions of students
    around the world. We've prepared a no-hassle Hour of Code experience with accompanying
    quizzes, slides, and a completed project for students at the end.
  codecombat_longdescription: Defeat ogres to learn Python or JavaScript in this epic
    programming game!
  codemonkey_longdescription: 'CodeMonkey is an online game that teaches coding in
    a real programming language! Students program a monkey to catch bananas while
    it gets slightly more complicated on each level. They get star scores on each
    solution and can share it in a single click. '
  codeavengers_longdescription: Build a 2 player 2D top-down game with JavaScript
    in 10 short tasks. Then continue learning some basics of programming (variables
    and if statements) as you create a Quiz to share with friends. Along the way  earn
    points and badges as you compete to reach the top of the class leaderboard.
  processing_longdescription: An introduction to programming in the context of the
    visual arts using the Processing programming language. Short video lessons introduce
    coding exercises that lead to designing an interactive drawing program
  robomind_longdescription: 'Students learn the basics of programming by controlling
    their own virtual robot. The online course is fully self-contained with short
    presentations, movies, quizzes and automatic guidance/hints to help with the programming
    exercises. '
  groklearning_longdescription: Use the programming language Python to build a chatbot
    called "Eliza" to act as a robot psychotherapist. You'll teach Eliza how to talk
    and the right thing to say. Can she fool your friends into thinking she's a human
    not a computer?
  quorum_longdescription: This tutorial is accessible for the visually-impaired, and
    works with screenreaders. Join Mary on a tour as she joins a biology lab as a
    programmer and learns the Quorum programming language. This tutorial is student-guided
    with online example activities.
  codespark_longdescription: The Foos is a fun and kid-friendly way to learn about
    computer programming.  Program cute characters to solve puzzles and bring a virtual
    world to life.  The game is "word free" so all can play!
  kodable_longdescription: Kodable is a self-guided iPad game that introduces kids
    5+ to programming basics. Having a teacher or parent nearby is optimal, but not
    necessary.
  tynkerapp_longdescription: Learn to program by solving fun coding puzzles. Easily
    build games and stories using with themed graphics, 10+ game-kits and customizable
    characters. No Internet connectivity required. You can also access your creations
    on the web.
  robomindnl_longdescription: 'Students learn the basics of programming by controlling
    their own virtual robot. The online course is fully self-contained with short
    presentations, movies, quizzes and automatic guidance/hints to help with the programming
    exercises. '
  flappy_longdescription: Use drag-and-drop programming to make your own Flappy Bird
    game, and customize it to look different (Flappy Shark, Flappy Santa, whatever).
    Add the game to your phone in one click.
  bitsbox_longdescription: Customize your very own virtual tablet, then code a series
    of apps to play and share. Simple walkthroughs make it possible for even young
    kids to program real JavaScript, and the more advanced you are the further you'll
    go.
  makeschool_longdescription: Learn to code by making an iPhone game using a brand
    new and beginner-friendly programming language called Swift! Create a Pok&eacute;mon-inspired
    action game and write code to teach your monster new moves. You will learn how
    to use variables, methods, and objects to help your monster win!
  touchdevelop_longdescription: 'The touch-friendly editor will guide you in creating
    pixel art, solving the bear puzzle, or making your own jumping bird game. '
  appinventor_longdescription: Entertaining, quick video tutorials walk you through
    building three simple apps for your Android phone or tablet. Designed for novices
    and experts alike, this hour of code will get you ready to start building your
    own apps before you know it. Imagine sharing your own app creations with your
    friends! These activities are suitable for individuals and for teachers leading
    classes.
  blockly_longdescription: Got PCs with slow (or non-existent) internet access? Download
    the Blockly tutorials that were the precursor of the Code.org tutorials - a single
    3MB ZIP file can be loaded onto any computer or used off a memory stick
  thinkersmith2_longdescription: Students learn about representing and storing letters
    in binary, as functions of on and off. At the end, the class gets to encode their
    own initials to take home with them.
  kodableunplugged_longdescription: 'Designed for use with plain paper, the fuzzFamily
    Frenzy is an introduction to programming logic for kids 5 and up. A teacher should
    explain the game, then students program a partner to complete a simple obstacle
    course. '
  projguts_longdescription: This "unplugged" activity helps students learn how modeling
    and simulation works by having a group of students play different versions of
    the Rock / Paper / Scissors game, and see the results as different modeling experiments.
  hourofcode_longdescription: Placeholder for new code.org/hoc
  frozen_longdescription: Let's use code to join Anna and Elsa as they explore the
    magic and beauty of ice. You will create snowflakes and patterns as you ice-skate
    and make a winter wonderland that you can then share with your friends!
  starwars_longdescription: Learn to program droids, and create your own Star Wars
    game in a galaxy far, far away.
  playlab_longdescription: Create a story or make a game with Play Lab! Make animals,
    pirates, zombies, ninjas, and many more characters move, make sounds, score points,
    and even throw fireballs!
  monstercoding_longdescription: The Mystery Island Coding Quest by Monster Coding
    offers a fun filled self guided adventure that teaches several key programming
    concepts to children. Each block based activity builds on the previous, introducing
    kids to Functions, Boolean Values, Loops, If/Else Statements, and Arrays, using
    colorful animated graphics, audio instructions.
  allcancode_longdescription: Students play an adventure game based on an original
    story. They guide Marco - the main character - through each level by giving him
    step-by-step instructions in the form of the visual programming language used
    by the Hour of Code. They get introduced to sequencing commands, iteration and
    conditions without even noticing it.
  csfirst_longdescription: Create a story about two characters at sea. Animate the
    water, and customize the scenery to add your own flair. Use code to tell the story
    you want to tell!
  boxisland_longdescription: Take a trip on Box Island and help Hiro collect all the
    clocks scattered in the wilderness! In this tutorial you will learn the basics
    of algorithms, sequences, loops and conditionals!
  codesters_longdescription: 'Create your own games, animations, and artwork using
    Python.  Once you’re done, share them with friends! Program in Python, a real
    programming language used every day at companies - our drag and drop toolkit makes
    it easy to learn!  Try building a basketball game, choreographing a dance, or
    designing an animated card! '
  texasinstruments_longdescription: 'The 10 Minutes of Code activities can be used
    in class as a way to spark students'' interest in coding with the TI technology
    they carry in their backpacks everyday.  Learn the basics of coding using the
    TI-84&#8482; Plus and get started programming in just 10 minutes – no experience
    needed!  '
  teacherled_longdescription: Now that tens of thousands of educators have tried the
    Hour of Code, many classrooms are ready for more creative, less one-size-fits-all
    activities that teach the basics of computer science. To help teachers find inspiration,
    we collected and curated one-hour teacher-led lesson and activity plans designed
    for different subject areas for Hour of Code veterans.
  codeorg_beyond_name: Intro Computer Science (grades K-8)
  khan_beyond_name: Learn computer programming
  tynker_beyond_name: Learn programming at home
  scratch_beyond_name: Get creative with coding
  lightbot_beyond_name: LightBot
  codecademy_beyond_name: Codecademy
  kodable_beyond_name: Kodable
  scratchjr_beyond_name: ScratchJR for pre-readers
  hopscotch_beyond_name: 'Hopscotch: Programming On Your iPad'
  pocketcode_beyond_name: Pocket Code
  groklearning_beyond_name: Learn Python programming
  hacketyhack_beyond_name: Learn Ruby
  robomind_beyond_name: Program a virtual robot
  makeschool_beyond_name: Build an iPhone game in your browser!
  appinventor_beyond_name: AppInventor Hour of Code
  touchdevelop_beyond_name: TouchDevelop
  codehs_beyond_name: Learn to Code With Karel the Dog
  udemy_beyond_name: Online Programming Courses
  lynda_beyond_name: Online Programming Courses
  edx_beyond_name: Harvard CS50 class
  coursera_beyond_name: Stanford CS 101 class
  udacity_beyond_name: CS 101
  teachingtree_beyond_name: University courses online
  kodu_beyond_name: Kodu
  cargobot_beyond_name: Cargobot
  kidsruby_beyond_name: KidsRuby
  w3schools_beyond_name: Learn HTML
  codeavengers_beyond_name: Learn to Code Websites
  mozilla_beyond_name: Webmaker
  codecombat_beyond_name: CodeCombat
  codea_beyond_name: Codea
  lego_beyond_name: Mindstorms
  finch_beyond_name: Finch
  arduino_beyond_name: Arduino with Sparkfun
  processing_beyond_name: Program with Processing
  alice_beyond_name: Alice
  sphero_beyond_name: SPRK
  codeorg_beyond_gradelevel: Ages 4-104
  khan_beyond_gradelevel: Middle school +
  tynker_beyond_gradelevel: Ages 5-13
  scratch_beyond_gradelevel: Ages 8+
  codecademy_beyond_gradelevel: High school
  kodable_beyond_gradelevel: Elementary
  scratchjr_beyond_gradelevel: Elementary
  hopscotch_beyond_gradelevel: Middle school +
  pocketcode_beyond_gradelevel: Middle school +
  groklearning_beyond_gradelevel: Middle school +
  hacketyhack_beyond_gradelevel: High school
  robomind_beyond_gradelevel: Ages 8-13
  makeschool_beyond_gradelevel: High school
  appinventor_beyond_gradelevel: Middle school +
  touchdevelop_beyond_gradelevel: High school
  codehs_beyond_gradelevel: High school
  udemy_beyond_gradelevel: High school +
  lynda_beyond_gradelevel: High school +
  edx_beyond_gradelevel: University
  coursera_beyond_gradelevel: University
  udacity_beyond_gradelevel: University
  teachingtree_beyond_gradelevel: University
  kodu_beyond_gradelevel: Ages 8+
  cargobot_beyond_gradelevel: Ages 8+
  kidsruby_beyond_gradelevel: Ages 12+
  w3schools_beyond_gradelevel: Ages 12+
  codeavengers_beyond_gradelevel: Middle school +
  mozilla_beyond_gradelevel: Ages 12+
  codecombat_beyond_gradelevel: Middle school +
  codea_beyond_gradelevel: High school +
  lego_beyond_gradelevel: Middle school +
  finch_beyond_gradelevel: Ages 8+
  arduino_beyond_gradelevel: High school +
  processing_beyond_gradelevel: High school
  alice_beyond_gradelevel: Middle school +
  sphero_beyond_gradelevel: Ages 8+
  codeorg_beyond_platformtext: Modern browsers, tablets
  khan_beyond_platformtext: Modern Web browsers
  tynker_beyond_platformtext: Modern web browsers ($$ required)
  scratch_beyond_platformtext: Any browser
  lightbot_beyond_platformtext: iOS, Android (or web browser)
  codecademy_beyond_platformtext: Modern web browsers. iOS, Android apps
  kodable_beyond_platformtext: iPad
  scratchjr_beyond_platformtext: iPad
  hopscotch_beyond_platformtext: iPad
  pocketcode_beyond_platformtext: Mobile App
  groklearning_beyond_platformtext: Modern web browsers
  hacketyhack_beyond_platformtext: Desktop install
  robomind_beyond_platformtext: Modern web browsers, Mobile web
  makeschool_beyond_platformtext: Modern Web browsers
  appinventor_beyond_platformtext: Modern browser + Android
  touchdevelop_beyond_platformtext: Modern browsers, smartphones, all devices
  codehs_beyond_platformtext: Modern browsers ($$ required)
  udemy_beyond_platformtext: Web based
  lynda_beyond_platformtext: Web based ($$ required)
  edx_beyond_platformtext: Modern browsers
  coursera_beyond_platformtext: Modern browsers
  udacity_beyond_platformtext: Modern browsers
  teachingtree_beyond_platformtext: Web based
  kodu_beyond_platformtext: Windows, xBox
  cargobot_beyond_platformtext: iPad
  kidsruby_beyond_platformtext: Desktop install
  w3schools_beyond_platformtext: Modern Web browsers
  codeavengers_beyond_platformtext: Modern Web browsers
  mozilla_beyond_platformtext: Modern Web browsers
  codecombat_beyond_platformtext: Web based (Firefox, Chrome, Safari, IE9+)
  codea_beyond_platformtext: iPad
  lego_beyond_platformtext: Robot purchase
  finch_beyond_platformtext: Robot purchase
  arduino_beyond_platformtext: Web browser, then Kit purchase
  processing_beyond_platformtext: Modern web browsers
  alice_beyond_platformtext: Windows or Mac (install required)
  sphero_beyond_platformtext: Robot purchase
  codeorg_beyond_shortdescription: Learn to code with Mark Zuckerberg and Angry Birds!
  khan_beyond_shortdescription: Learn to draw in JavaScript
  tynker_beyond_shortdescription: A fun and engaging course for children in grades
    4-8
  scratch_beyond_shortdescription: Create interactive games, stories, and animations.
  lightbot_beyond_shortdescription: A game to teach coding concepts
  codecademy_beyond_shortdescription: Learn JavaScript programming, in a web-browser
  kodable_beyond_shortdescription: A fun iPad game to teach computer programming concepts
  scratchjr_beyond_shortdescription: 'Create interactive stories and games using ScratchJr. '
  hopscotch_beyond_shortdescription: Learn visual programming on an iPad
  pocketcode_beyond_shortdescription: Create a game on your smartphone and share with
    friends to try!
  groklearning_beyond_shortdescription: Basic intro to python programming
  hacketyhack_beyond_shortdescription: Learn Ruby from the ground up
  robomind_beyond_shortdescription: Write code for a virtual robot
  makeschool_beyond_shortdescription: Learn to make an iPhone game in an hour
  appinventor_beyond_shortdescription: Make your own app! (Android-only)
  touchdevelop_beyond_shortdescription: Code mobile apps directly on your phone, tablet
    or laptop
  codehs_beyond_shortdescription: Learn JavaScript programming with a fun visual environment
  udemy_beyond_shortdescription: Dozens of online programming courses
  lynda_beyond_shortdescription: Dozens of online programming courses
  edx_beyond_shortdescription: The most popular class at Harvard
  coursera_beyond_shortdescription: Start with CS101
  udacity_beyond_shortdescription: Start with CS101
  teachingtree_beyond_shortdescription: 'Online Knowledge: Rapid and Unconstrained'
  kodu_beyond_shortdescription: Design a 3D game world
  cargobot_beyond_shortdescription: Program a robot arm on your iPad
  kidsruby_beyond_shortdescription: Learn to program using Ruby
  w3schools_beyond_shortdescription: Learn to make web sites
  codeavengers_beyond_shortdescription: Learn to code games and websites
  mozilla_beyond_shortdescription: Create and share web pages
  codecombat_beyond_shortdescription: Play a game and learn JavaScript to win
  codea_beyond_shortdescription: Make apps on your iPad
  lego_beyond_shortdescription: Build and program a robot
  finch_beyond_shortdescription: A robot for computer science education
  arduino_beyond_shortdescription: Learn Arduino with Sparkfun's Digital Sandbox.
  processing_beyond_shortdescription: Learn the Processing languages
  alice_beyond_shortdescription: Teach programming in a 3D environment
  sphero_beyond_shortdescription: SPRK lessons give kids a fun crash course in programming
    robots while sharpening skills in math and science.
  codeorg_beyond_longdescription: Learn the basic concepts of Computer Science with
    drag and drop programming. 3 full courses, each consists of 15-20 lessons that
    blend "unplugged" classroom activities interspersed with game-like, self-directed
    tutorials starring video lectures by Bill Gates, Mark Zuckerberg, Angry Birds
    and Plants vs. Zombies. Learn repeat-loops, conditionals, basic algorithms, functions,
    and variables.
  khan_beyond_longdescription: Learn the basics of JavaScript programming while creating
    fun drawings with your code. Do it on your own or with your class!
  tynker_beyond_longdescription: Tynker makes it fun & easy to learn programming.
    It makes it visual. Kids build games and mobile apps by arranging blocks of code.
    It removes the need to know programming syntax. Kids transform ideas into animated
    stories and math art right away. It promotes progressive learning. As kids learn
    fundamentals, Tynker introduces more advanced concepts including syntax driven
    programming.
  scratch_beyond_longdescription: With Scratch, you can create your own interactive
    games, stories, animations &mdash; and share them with your friends. Get started
    by animating your name, creating a holiday card, or making a pong game.
  lightbot_beyond_longdescription: Learn core programming logic, starting from super-basic
    programming, for ages 4+, on iOS or Android (or Web browser) . Learn how to sequence
    commands, identify patterns, use procedures, and utilize loops!
  codecademy_beyond_longdescription: Codecademy is an interactive, student-guided
    introduction to the basics of CS through JavaScript that's used by tens of millions
    of students around the world. We've prepared a no-hassle Hour of Code experience
    with accompanying quizzes, slides, and a completed project for students at the
    end.
  kodable_beyond_longdescription: Kodable is a self-guided iPad game that introduces
    kids 5+ to programming basics. Having a teacher or parent nearby is optimal, but
    not necessary.
  scratchjr_beyond_longdescription: ScratchJr is an introductory programming language
    that enables young children to create their own interactive stories and games.
    Children snap together graphical programming blocks to make characters move, jump,
    dance, and sing
  hopscotch_beyond_longdescription: Student-guided tutorial on the iPad using the
    Hopscotch programming language. Students will build games and apps for their iPad
    on their iPad. Students can work individually or with friends (up to 3 per iPad).
  pocketcode_beyond_longdescription: Create your own game on your smart phone with
    Pocket Code! Help skydiver Steve to deliver his parcels. You can share it with
    friends and other users to try!
  groklearning_beyond_longdescription: An introductory course using the programming
    language Python for people with no programming experience. Our unique mix of introductory
    content and challenges will bring you to a thorough understanding of Python and
    programming itself. We've taught this content to students of varying ages from
    diverse backgrounds and we're sure it'll suit you too.
  hacketyhack_beyond_longdescription: 'Hackety Hack will teach you the absolute basics
    of programming from the ground up. No previous programming experience is needed!
    With Hackety Hack, you''ll learn the Ruby programming language. Ruby is used for
    all kinds of programs, including desktop applications and websites. [Note: Desktop
    install required]'
  robomind_beyond_longdescription: 'Students learn the basics of programming by controling
    their own virtual robot. The online course is fully self-contained with short
    presentations, movies, quizzes and automatic guidance/hints to help with the programming
    exercises. '
  makeschool_beyond_longdescription: Know some ObjectiveC? Learn to make an iPhone
    game in an hour! We'll guide you through the process, to code, test, and play
    your game entirely in the browser and then share it on Facebook for friends to
    try! No prior iPhone development experience is required. You must understand what
    variables, methods, and objects are.
  appinventor_beyond_longdescription: Entertaining, quick video tutorials walk you
    through building three simple apps for your Android phone or tablet. Designed
    for novices and experts alike, this hour of code will get you ready to start building
    your own apps before you know it. Imagine sharing your own app creations with
    your friends! These activities are suitable for individuals and for teachers leading
    classes.
  touchdevelop_beyond_longdescription: TouchDevelop lets you create apps on iPad,
    iPhone, Android, PC, Mac, Windows Phone. Our touch-friendly editor makes coding
    fun, even on your phone or tablet!
  codehs_beyond_longdescription: 'Learn the basics of programming with Karel the Dog,
    a fun, accessible and visual introduction to coding, where giving commands to
    a computer is just like giving commands to a dog. This tutorial is great if led
    by a teacher, but can also be done independently. [Note: payment is required]'
  udemy_beyond_longdescription: 'Whether you''ve never seen a line of code or you
    code for a living, Udemy has a course for you, taught by professional instructors.
    [Note: payment is required]'
  lynda_beyond_longdescription: 'Learn how to code, create, and build web applications,
    from the foundations of object-oriented programming in C and C++, to how to write
    Java. Our developer tutorials can help you learn to develop and create mobile
    apps, work with PHP and MySQL databases, get started with the statistical processing
    language R, and much more. [Note: payment is required]'
  edx_beyond_longdescription: CS50x is Harvard College's introduction to the intellectual
    enterprises of computer science and the art of programming for majors and non-majors
    alike, with or without prior programming experience. Topics include abstraction,
    algorithms, data structures, encapsulation, resource management, security, software
    engineering, and web development. Languages include C, PHP, and JavaScript plus
    SQL, CSS, and HTML. The on-campus version of CS50x is Harvard's second-largest
    course.
  coursera_beyond_longdescription: 'Stanford''s CS 101 class taught by Nick Parlante
    (FREE!). CS101 teaches the essential ideas of Computer Science for a zero-prior-experience
    audience. Play and experiment with short bits of code to bring to life to the
    power and limitations of computers. CS101 also provides a general background on
    computers today: what is a computer, what is hardware, what is software, what
    is the internet. No previous experience is required other than the ability to
    use a web browser.'
  udacity_beyond_longdescription: In this course you will learn key concepts in computer
    science and learn how to write your own computer programs in the context of building
    a web crawler. There is no prior programming knowledge needed for this course.
    Beginners are welcome! At the end of this course, you will have learned key concepts
    in computer science and enough programming to be able to write Python programs
    to solve problems on your own. This course will prepare you to move on to intermediate-level
    computing courses.
  teachingtree_beyond_longdescription: TeachingTree is an open platform that lets
    anybody organize educational content. Our goal is for students to quickly access
    the exact clips they need in order to learn individual concepts. Everyone is encouraged
    to help by adding videos or tagging concepts.
  kodu_beyond_longdescription: Kodu lets kids create games on the PC and XBox via
    a simple visual programming language. Kodu can be used to teach creativity, problem
    solving, storytelling, as well as programming. Anyone can use Kodu to make a game,
    young children as well as adults with no design or programming skills. Kodu for
    the PC is available to download for free. Kodu for the XBox is also available
    in the USA on the XBox Marketplace, in the Indie Games channel for about $5.
  cargobot_beyond_longdescription: Cargo-Bot is a puzzle game where you teach a robot
    how to move crates. Sounds simple, right? It features 36 fiendishly clever puzzles,
    haunting music and stunning retina graphics. You can even record your solutions
    and share them on YouTube to show your friends.
  kidsruby_beyond_longdescription: 'Have fun and make games, or hack your homework
    using Ruby! Just tell your parents or teachers you''re learning Ruby programming...
    ;). Free and works on any computer. [Note: Desktop install required]'
  w3schools_beyond_longdescription: Learn to create websites on your own computer.
    Learn the server basics in less than a day. Learn to add databases to your website
  codeavengers_beyond_longdescription: Learn how to program games, apps and websites.
    Designed by experts with perfect level of difficulty for beginners, easy to understand
    instructions and great help when you need it. Our HTML, CSS and JavaScript courses
    include code challenges and revision games that make learning fun and effective
    for all ages.
  mozilla_beyond_longdescription: Thimble makes it ridiculously simple to create and
    share your own web pages. Write and edit HTML and CSS right in your browser, then
    instantly preview your work. Host and share your finished projects with a single
    click. Perfect for beginners and experts alike.
  codecombat_beyond_longdescription: Play as a Wizard using code (spells) to control
    your heroes, navigate mazes, defeat ogres, trick enemies, and rescue allies! Learn
    JavaScript in this HTML 5 web game for complete beginners.
  codea_beyond_longdescription: Codea for iPad lets you create games and simulations
    &mdash; or just about any visual idea you have. Turn your thoughts into interactive
    creations that make use of iPad features like Multi-Touch and the accelerometer.
    We think Codea is the most beautiful code editor you'll use, and it's easy. Codea
    is designed to let you touch your code. Want to change a number? Just tap and
    drag it. How about a color, or an image? Tapping will bring up visual editors
    that let you choose exactly what you want.
  lego_beyond_longdescription: Create small, customizable and programmable robots
    using LEGO pieces.
  finch_beyond_longdescription: The Finch is a new robot for computer science education.
    Its design is the result of a four year study at Carnegie Mellon's CREATE lab.
    The Finch is designed to support an engaging introduction to the art of programming.
    It has support for over a dozen programming languages and environments, including
    several environments appropriate for students as young as eight years old. The
    Finch was designed to allow students to write richly interactive programs.
  arduino_beyond_longdescription: Arduino is a popular platform designed to allow
    artists and designers to work with real sensors, LEDs, buzzers, and more. The
    Sparkfun Virtual Sandbox will teach you real Arduino code right in your browser.
  processing_beyond_longdescription: Processing is a programming language, development
    environment, and online community. Since 2001, Processing has promoted software
    literacy within the visual arts and visual literacy within technology. Initially
    created to serve as a software sketchbook and to teach computer programming fundamentals
    within a visual context, Processing evolved into a development tool for professionals.
    Today, there are tens of thousands of students, artists, designers, researchers,
    and hobbyists who use Processing for learning, prototyping, and production.
  alice_beyond_longdescription: Using an innovative programming environment to support
    the creation of 3D animations, the Alice Project provides tools and materials
    for teaching and learning computational thinking, problem solving, and computer
    programming across a spectrum of ages and grade levels.
  sphero_beyond_longdescription: Whether you're an educator or a parent, SPRK lessons
    give kids a fun crash course in programming robots while sharpening their skills
    in math and science.
  compatibility_hide_this_warning: Hide this warning
  compatibility_unsupported_browser: Your browser is not supported. Please upgrade
    your browser to <a href='%{supported_browsers_url}', target='_blank'>one of our
    supported browsers</a>. You can try viewing the page, but expect functionality
    to be broken.
  starwars_shortcode: star
  mc_shortcode: mc
  frozen_shortcode: frzn
  hourofcode_shortcode: code
  infinity_shortcode: inf
  playlab_shortcode: lab
  artist_shortcode: art
  header_home: Home
  header_courses: Courses
  header_course_catalog: Course Catalog
  header_project_gallery: Projects
  header_sections: Sections
  header_educate_overview: Educator Overview
  header_educate_elementary: Elementary School
  header_educate_middle: Middle School
  header_educate_high: High School
  header_educate_hoc: Hour of Code
  header_educate_partner: Partner with Us
  header_educate_beyond: Beyond Code.org
  header_educate_inspire: Inspire a Student
  header_educate_community: Online Community
  header_educate_tools: Tools and Videos
  header_about_us: About Us
  header_about_leadership: Leadership
  header_about_donors: Donors
  header_about_partners: Partners
  header_about_team: Full Team
  header_about_news: Newsroom
  header_about_evaluation: Evaluation
  header_about_jobs: Jobs
  header_about_contact: Contact Us
  header_about_faqs: FAQs
  header_learn: Learn
  header_teach: Teach
  header_stats: Stats
  header_help_us: Help Us
  header_about: About
  header_teacher_community: Teacher community
  header_help_support: 'Help and support '
  header_report_bug: Report bug
  header_tutorials: Tutorials
  header_documentation: Documentation
  csp_name: CS Principles
  csd_name: CS Discoveries
  csd_2018_name: CS Discoveries
  full_course_category_name: Full Courses
  user_header_label: Hi %{username}
  user_header_settings: Account settings
  user_header_logout: Sign out
  user_header_signin: Sign in
  user_header_create: 'Create '
  user_header_applab: 'App Lab '
  user_header_artist: 'Artist '
  user_header_gamelab: Game Lab
  user_header_playlab: Play Lab
  user_header_spritelab: Sprite Lab
  user_header_minecraft: Minecraft
  user_header_flappy: Flappy
  user_header_view_all: View all projects...
  user_header_view_project_gallery: View project gallery
  user_header_view_my_projects: View my projects
  view_section: View Section
  view_named_section: View %{section_name}
  privacy_doc_explanation: Click here for our privacy document that can be shared
    or printed for your students.
  signing_in: Signing In
  sign_in_overview: 'Your students can sign in to their Code.org accounts by following
    these steps:'
  sign_in_instruct_website: Go to %{code_org_url}.
  sign_in_instruct_code: 'Type in their section code: %{section_code}.'
  sign_in_instruct_name: Choose their display name.
  sign_in_instruct_secret: Choose their secret %{secret}.
  sign_in_instruct_button: Click the “Sign in” button.
  sign_in_overview_cards: Students can find all of this information, including their
    secret %{secret}, in the login cards below.
  reset_student_password: Resetting student passwords
  reset_student_password_instructions: You can reset the secret <word/picture> for
    any of your students by going to the “Manage Students” tab for the section, clicking
    the “Show secret” button under the “Password” column, and clicking the “Reset
    secret” button.
  login_cards: Login Cards
  print_login_cards: Print login cards
  joining_section: Joining your section (one-time only)
  joining_section_overview: If a student has not already joined your section, please
    ask them to do the following steps. Note that they only need to do this once.
    By joining your section, students will be able see the course assigned to them
    and you will be able to track the progress of the work they complete while they
    are signed in.
  joining_section_instruct_website: 'Create a Code.org account if they haven’t already
    done so. They can do this at https://studio.code.org/users/sign_up. Note that
    they can either sign up with an email address and password, or sign up through
    Google, Facebook, or Microsoft by clicking on one of these buttons:'
  joining_section_instruct_account: Sign in to their Code.org account.
  joining_section_instruct_code: 'Navigate to %{code_org_url} and type in their section
    code: %{section_code}.'
  joining_section_instruct_button: Once they press the “Go” button, they should be
    added to your section.
  signing_in_single_instruct: Your students can sign in to their Code.org accounts
    by going to https://code.org/ and clicking on the “Sign in” button on the top
    right corner.
  reset_student_password_email: If your student created a Code.org account by using
    their email address and password (instead of signing in through their Google,
    Facebook, Microsoft, or Clever account), you can reset their password by going
    to the “Manage Students” tab for the section, and clicking the “Reset password”
    button under the “Password” column.
  syncing_students: Syncing your students
  syncing_students_instructions: 'If your Code.org section is ever out of date with
    your list of students in Google Classroom, click on the “Sync students from Google
    Classroom” button on the “Manage students” tab:'
  google_sign_in_instruct: 'From there, they should choose the “Sign in with Google
    Account” option:'
  applab-intro_name: App Lab Intro
  aquatic_name: 'Minecraft: Voyage Aquatic'
  creativity: creativity
  creativity_create: Create
  creativity_hoc_coming: The Hour of Code is coming…
  creativity_what_will_you_create: What will you create?
  creativity_homepage: Give flight to imagination and birth to innovation. Start with
    an Hour of Code and your own brand of creativity, whatever it may be. Watch our
    video.
  creativity_hoc_about: 'This year, the Hour of Code is all about creativity. '
  creativity_social_media: 'This year''s #HourOfCode is about creativity. I’m in!
    Are you?'
  creativity_social_media_2: 'This year''s #HourOfCode is about creativity. What will
    you create?'
  creativity_courses: Go further with Code.org courses
  creativity_courses_link: Go further with <a href="https://studio.code.org/courses">Code.org
    courses</a>
  account_sign_up_email_opt_in: Can we email you about updates to our courses, local
    opportunities, or other computer science news? (roughly once a month)
  account_sign_up_child_accept_terms: I confirm that I have my parent or legal guardian's
    permission to use the Code.org services.
>>>>>>> 92fadfce
<|MERGE_RESOLUTION|>--- conflicted
+++ resolved
@@ -1,5 +1,4 @@
----
-my-MM:
+"my-MM":
   hello: မဂၤလာပါ ကမာၻၾကီး
   select_language: ကျေးဇူးပြု၍ဘာသာစကားရွေးချယ်ပါ
   upgrade_ie_message: Code.orgသည်မကြာခင်အင်တာနက်Explorer 8, 9, and 10တို့ကိုဖယ်ရှားပါတော့မည်။ကျေးဇူးပြု၍အဆင့်ထပ်မြင့်ပေးပါ။
@@ -211,10 +210,8 @@
   user_header_view_my_projects: ပရောဂျက်တွေကို ကြည့်မယ်
   view_all_sections: Section အားလုံးကို ကြည့်မယ်
   hero_name: 'Minecraft: လူစွမ်းကောင်း၏ ခရီးစဉ်'
-<<<<<<< HEAD
   creativity_create: ဖန်တီးပါ
   creativity_hoc_coming: Hour of Code လာနေပါပြီ…
-=======
   ! '': 
   hour_of_code: Hour of Code
   'yes': 'Yes'
@@ -2109,7 +2106,6 @@
   user_header_flappy: Flappy
   user_header_view_all: View all projects...
   user_header_view_project_gallery: View project gallery
-  user_header_view_my_projects: View my projects
   view_section: View Section
   view_named_section: View %{section_name}
   privacy_doc_explanation: Click here for our privacy document that can be shared
@@ -2163,8 +2159,6 @@
   applab-intro_name: App Lab Intro
   aquatic_name: 'Minecraft: Voyage Aquatic'
   creativity: creativity
-  creativity_create: Create
-  creativity_hoc_coming: The Hour of Code is coming…
   creativity_what_will_you_create: What will you create?
   creativity_homepage: Give flight to imagination and birth to innovation. Start with
     an Hour of Code and your own brand of creativity, whatever it may be. Watch our
@@ -2180,5 +2174,4 @@
   account_sign_up_email_opt_in: Can we email you about updates to our courses, local
     opportunities, or other computer science news? (roughly once a month)
   account_sign_up_child_accept_terms: I confirm that I have my parent or legal guardian's
-    permission to use the Code.org services.
->>>>>>> 92fadfce
+    permission to use the Code.org services.