---
ta-IN:
  hour_of_code: நிரல்வரி நேரம்
  hello: ஹலோ உலகம்
  'yes': ஆம்
  'no': இல்லை
  select_language: உங்கள் மொழியை தேர்ந்தெடுக்கவும்
  upgrade_ie_message: Code.org விரைவில் Internet Explorer 8, 9 மற்றும் 10 ஆதரவு நீக்கிவிடும்.
    தயவுசெய்து ஒரு நவீன உலாவி மேம்படுத்தல்.
  upgrade_ie_message_csedweek: Code.org விரைவில் Internet Explorer 8, 9 மற்றும் 10
    ஆதரவு நீக்கிவிடும். தயவுசெய்து ஒரு நவீன உலாவி மேம்படுத்தல்.
  en: கணினி அறிவியல்
  computer_science_edweek: கணினி அறிவியல் கல்வி வாரம்
  csedweek_dates: மார்கழி 8-14, 2014
  csedweek_banner_hoc: '<a href="http://hourofcode.com" style="color: white; text-decoration:underline;
    font-weight:bold">ஒரு மணியில் குறியீடு </a> இதோ வருகிறது. அனைத்து ஆசிரியர்கள்
    மற்றும் அமைப்பாளர்களுக்கு, <a href="http://hourofcode.com" style="color: white;
    text-decoration:underline; font-weight:bold"> திட்டமிடுங்கள் உங்கள் ஒரு மணியில்
    குறியீட்டை</a> '
  csedweek_banner_teachers: '<a href="/csteacher" style="color: white; text-decoration:
    none; font-weight: 400"> CS நீங்கள் ஒரு கணனி ஆசிரியர? மற்ற CSEdWeek ஆதாரங்களை
    பார்க்கவும்</a>'
  anybody_can_learn: எவரும் கற்றுக்கொள்ளலாம்.
  learn_now: இப்போது கற்க
  petition_message: ஒவ்வொரு பள்ளியிலும், எல்லா மாணவர்களும் கணினி அறிவியல் கற்க வாய்ப்பு
    இருக்க வேண்டும்
  petition_sign_message: நீங்கள் ஒப்புக்கொண்டால்,உங்கள் பெயரை பதியுங்கள்,மற்றவர்களுடன்
    சேருங்கள்.
  name: பெயர்
  email: மின்னஞ்சல்
  zipcode: அஞ்சல் குறியீடு அல்லது நாடு
  submit: சமர்ப்பிக்க
  twentyhours_heading: நமது முதற் கணிப்பொறி அறிவியல் பயிற்சியை செய்ய முயற்சிக்கவும்
  twentyhours_text: உங்கள் முதல் மணி, குறியீடு பூர்த்தி? மேலும் முக்கிய கணினி அறிவியல்
    மற்றும் நிரலாக்க கருத்துக்கள் அறிய இந்த படாத்தை பின்பற்றுங்கள்.
  csedweek_og_title: கணினி அறிவியல் கல்வி வாரம்
  hoc2014_heading: சேருங்கள்<a href="http://hourofcode.com"> மணி குறியீடை</a><br/>
    டிசம்பர் 8-14, 2014 <br/>
  hoc2014_try: இதை முயற்சிக்கவும்
  hoc2014_teachers: ஆசிரியர்கள்
  hoc2014_host: சேவையகத்தில் சேர்
  hoc2014_everyone: ஒவ்வொருவரும்
  hoc2014_whatishoc: ஒரு மணி நேரக் கணினி குறியீடு என்றால் என்ன?
  csedweek_map_search_search: தேடு
  csedweek_map_search_reset: மீட்டமை
  cded_try_it: இதை முயற்சிக்கவும்
  try_now: இப்பொழுது முயற்சிக்கவும்
  california_heading: உங்கள் பள்ளி கூடத்தில் கணினி அறிவியலை கற்றுக்கொடுக்க கேட்டுக்கொள்ளவும்
  california_button: மேலும் அறிய
  view_english_site: ஆங்கில தளத்தை பார்க்க
  non_english_tutorials: 'பயிற்சிகள் பல மொழிகளில் மொழிபெயர்க்கப்பட்டுள்ளது:'
  write_your_first_program: உங்கள் முதலாவது கணினி நிரலை எழுதவும்
  all_ages: அனைத்து வயதினரும்
  n_participants: "# பங்குபற்றுபவர்கள்"
  go: செல்
  thank_you_: நன்றி!
  congratulations: வாழ்த்துக்கள்!
  get_a_certificate_of_achievement: சாதனைக்கு ஓர் சான்றிதழை பெறுக
  third_party_gradelevel_kto2: தரம் மழலை-2
  third_party_gradelevel_2to8: தரம் 2-8
  third_party_gradelevel_4to12: தரம் 4-12
  third_party_gradelevel_5to12: தரம் 5-12
  third_party_gradelevel_6plus: தரம் 6+
  third_party_gradelevel_8plus: தரம் 8+
  third_party_price_varies: 'விலை: திட்டங்கள் மாறுபடும்'
  third_party_price_free: 'விலை: இலவசம்'
  third_party_price_299: 'விலை: $2.99/பதிவிறக்கம்'
  third_party_price_individual: 'தனி விலை: இலவச சோதனை & $25/ மாதம்'
  enter_valid_age: ஒரு செல்லுபடியாகும் வயது தேர்ந்தெடுக்கவும்
  enter_valid_email: தயவுசெய்து சரியான மின்னஞ்சல் முகவரியை உள்ளிடவும்
  thanks_for_submitting: சமர்ப்பித்ததற்க்கு நன்றிகள்!
  share_achievement: உங்கள் சாதனையை பகிரவும்
  country: நாடு
  city: நகரம்
  gender: பாலினம்
  boys: ஆண்கள்
  girls: பெண்கள்
  girls_team: பெண்களின் அணி
  tell_the_world: உலகத்திடம் சொல்லுங்கள்!
  thanks_for_voting: வாக்களித்ததற்கு நன்றிகள்!
  share_on_facebook: பேஸ்புக்கில் பகிரவும்
  share_on_twitter: ட்விட்டரில் பகிரவும்
  get_started: தொடங்குக
  i_agree: நான் ஒப்புக்கொள்கிறேன்
  participant_select: "-தேர்வு-"
  participant_student: மாணவர்
  participant_parent: பெற்றோர்
  participant_educator: கல்வியாளர்
  participant_engineer: மென்பொருள் பொறியாளர்
  participant_other: மேலுள்ளவை எதுவுமில்லை
  i_am_a: நான் ஒரு
  enter_country: அமெரிக்காவுக்கு வெளியே இருந்தால் உங்கள் நாட்டை உள்ளிடவும்
  petition_thankyou: மனுவில் கையெழுத்திட்டமைக்கி நன்றி
  learn_classes: உள்ளூர் வகுப்புகளை கண்டுபிடி
  learn_hoc: ஒரு மணி நேரம் குறியீடை அறிய
  beyond_hoc: ஒரு மணி நேரம் தாண்டி
  what_gender: உங்கள் பாலினம் என்ன?
  girl: பெண்
  boy: ஆண்
  contact_form_topic_press: பத்திரிக்கை/ஊடகம் (பேட்டி அல்லது ஒப்பந்தம் பேசும் போது)
  studiobar_frozen_title: நிரல்வரி நேரம்
  homepage_action_text_try_it: இதை முயற்சிக்கவும்
  homepage_slot_text_title_hoc: நிரல்வரி நேரம்
  homepage_slot_text_link_hoc: நிரல்தொடர் மணியை முயல்க
  contact_form_topic_other: வேறு
  contact_form_label_topic: தலைப்பு
  contact_form_label_email: உங்கள் மின்னஞ்சல் முகவரி
  contact_form_label_message: செய்தி
  contact_form_label_submit: செய்தியை அனுப்பு
  starwars_blocks_title: தொகுதிகள்
  minecraft_agent_button: தொடங்குக
  minecraft_designer_button: தொடங்குக
  minecraft_adventurer_button: தொடங்குக
  volunteer_engineer_submission_field_name: பெயர்
  volunteer_engineer_submission_field_description: விளக்கம்
  volunteer_engineer_submission_field_email_preference_yes: ஆம்
  volunteer_engineer_submission_field_email_preference_no: இல்லை
  volunteer_engineer_submission_submit: சமர்ப்பிக்க
  volunteer_engineer_submission_experience_software_professional: மென்பொருள் பொறியாளர்
  petition_age: வயது
  dashboard_action_cancel: ரத்து செய்
  dashboard_action_delete_yes: ஆம்
  dashboard_action_delete_no: இல்லை
  dashboard_students_name: பெயர்
  dashboard_sequence: தொடர்வரிசை
  dashboard_grade_other: வேறு
  dashboard_login_none: மின்னஞ்சல்
  dashboard_stage: மேடை
  dashboard_puzzle: புதிர்
  dashboard_student: மாணவர்
  learn_more: இப்பொழுது முயற்சிக்கவும்
  carousel_heading_international: உங்கள் மொழியிலுள்ள பயிற்சிகள்
  blockly_name: புலோக்லி
  course1_name: கோர்ஸ் 1
  math_category_name: கணிதம்
  hoc_category_name: நிரல்வரி நேரம்
  lightbot_gradelevel: அனைத்து வயதினரும்
  thinkersmith_gradelevel: அனைத்து வயதினரும்
  lightbotintl_gradelevel: அனைத்து வயதினரும்
  blockly_gradelevel: அனைத்து வயதினரும்
  course1_gradelevel: வயது 4-6
  coursed_gradelevel: தரம் 8+
  coursed-2017_gradelevel: தரம் 8+
  coursed-2018_gradelevel: தரம் 8+
  lightbot_beyond_gradelevel: அனைத்து வயதினரும்
  flappy_shortcode: flap
  header_courses: பாடங்கள்
  header_educate_hoc: நிரல்வரி நேரம்
  user_header_label: வணக்கம் %{username}
  user_header_settings: எனது கணக்கு
  user_header_logout: வெளியேறு
  user_header_signin: உள்நுழை
<<<<<<< HEAD
  creativity_create: உருவாக்கு
=======
  ! '': 
  upgrade_ie_link: Learn more
  n_have_learned_an_hoc: "<h1>Try an</h1><h2>Hour of Code</h2><h3># served</h3>"
  petition_sign_message_support: 'If you support us, sign your name and join our mailing
    list along with # others.'
  petition_join_others: 'Join # others'
  og_title: 'Code.org: Anybody can Learn'
  og_title_soon: The Hour of Code is coming
  og_title_here: The Hour of Code is here!
  og_description: Every student in every school deserves the opportunity to study
    computer science.
  og_description_celeb: Try the new tutorials, win a celebrity video chat for yourself
    or your class!
  csedweek_og_description: December 3-9, 2018. Computer science is foundational for
    every student to learn.
  csedweek_og_description_soon: The Hour of Code is coming December 3-9, 2018. Computer
    science is foundational for every student to learn.
  csedweek_og_description_here: The Hour of Code is here. Computer science is foundational
    for every student to learn.
  hoc2014_students: Students
  hoc2014_support: Support it &#x25BE;
  csedweek_map_header: "# CSEdWeek / Hour of Code events around the world"
  csedweek_map_signup: Sign up your event
  csedweek_map_search_placeholder: Search for Hour of Code events
  csedweek_map_legend_title: Legend
  csedweek_map_legend_event: Hour of Code Event
  csedweek_map_legend_cs_tech_jam: Special Event
  cded_sign_up: Sign up
  california_text: Any teacher can offer our <a href='http://studio.code.org/'>free
    courses</a>.  Any elementary school can <a href='http://code.org/educate/k5'>teach
    computer science</a>. Ask high schools to <a href='http://code.org/educate/districts'>partner
    with us.
  flappy_heading: Flappy Birthday to Code.org
  flappy_text: Code.org just turned 1 year old.<br/><br/> Celebrate with us by making
    your own custom <b>Flappy</b> game. Code your own rules, and share it with friends!
  learn_cs_concepts: Learn the basic concepts of Computer Science with drag and drop
    programming. This is a game-like tutorial starring video lectures by Bill Gates,
    Mark Zuckerberg, Angry Birds and Plants vs. Zombies. Learn repeat-loops, if-then
    statements, and basic algorithms.
  beginner: Beginner
  congratulations_on_completing_hoc: Congratulations on completing one Hour of Code
  congratulations_volunteer: 'Congratulations: Now that you’ve tried the Hour of Code,
    <a href="https://code.org/volunteer">sign up to volunteer in a classroom</a> and
    help students learn an Hour of Code!'
  congratulations_on_completing_course: Congratulations on completing %{course}
  congrats_next_tutorials_title: Graduate to the next level
  congrats_next_tutorials_desc: Try these shorter, 1 hour tutorials or try a <a href="%{current_path}/next">partner
    tutorial</a>.
  view_course: View course
  view_unit: View unit
  make_app: Make an app
  congrats_guest_speaker_title: Find a guest speaker for your classroom
  congrats_guest_speaker_desc: Now that your students have finished a computer science
    course, consider celebrating and connecting it to things they can build in the
    real world by inviting a guest speaker to your classroom. You can use our map
    of volunteers to contact local volunteers to visit your classroom, or search in
    any city to find computer science students or technical professionals who are
    ready to inspire your students remotely, via video chat.
  congrats_guest_speaker_cta: Find a guest speaker
  congrats_third_party_title: Use your new skills with these apps and websites
  third_party_gradelevel_kto8: Grades K-8
  third_party_platform_all: 'Platform: Web, iPad & Android'
  third_party_platform_mobile: 'Platform: iPad & Android'
  third_party_platform_web: 'Platform: Web'
  third_party_price_school: 'School Price: Free Plans & Pro at $2500+'
  third_party_tynker_desc: Tynker's creative computing platform helps children develop
    computational thinking and programming skills in a fun, intuitive and imaginative
    way. Our innovative visual programming language, interactive self-paced courses,
    and game-based programming activities provide an easy introduction to programming,
    and empower children to innovate and create.
  third_party_tynker_btn_curriculum: Try Tynker's Curriculum for Early Readers
  third_party_tynker_btn_site: Visit Tynker
  third_party_scratchjr_desc: Scratch Jr. is an introductory programming language
    that enables young children (ages 5-7) to create their own interactive stories
    and games. Children snap together graphical programming blocks to make characters
    move, jump, dance, and sing. Children can modify characters in the paint editor,
    add their own voices and sounds, even insert photos of themselves - then use the
    programming blocks to make their characters come to life.
  third_party_scratchjr_btn_curriculum: Download Scratch Jr. Curriculum
  third_party_scratchjr_btn_site: Visit Scratch Jr.
  third_party_scratch_desc: With Scratch, you can program your own interactive stories,
    games, and animations and share your creations with others in the online community.
    Scratch helps young people learn to think creatively, reason systematically, and
    work collaboratively — essential skills for life in the 21st century.
  third_party_scratch_btn_curriculum: Download Scratch Curriculum
  third_party_scratch_btn_forum: Scratch Educator Forum
  third_party_scratch_btn_site: Visit Scratch
  third_party_lightbot_desc: In Lightbot, students must program a robot with commands
    to solve puzzles. Students may play the game in the Browser (requires Flash Player),
    or on Android or iOS devices. Students play the initial set of “Basic” levels
    in Lightbot. They will learn how to tell a computer what to do with a series of
    basic commands and gain the general process by which computer programs are written.
  third_party_lightbot_btn_curriculum: Download Lightbot Curriculum
  third_party_lightbot_btn_site: Visit Lightbot
  third_party_khan_desc: Learn how to program drawings, animations, and games using
    JavaScript & ProcessingJS, or learn how to create webpages with HTML & CSS. You
    can share whatever you create, explore what others have created and learn from
    each other!
  third_party_khan_btn_learn: Learn CS with Khan Academy
  third_party_khan_btn_forum: Khan Academy CS Forum
  third_party_appinv_desc: MIT App Inventor is a block-based programming tool that
    allows everyone, even novices, to start programming and build fully functional
    apps for Android devices. Newcomers to App Inventor can have their first app up
    and running in an hour or less, and can program more complex apps in significantly
    less time than with more traditional, text-based languages.
  third_party_appinv_btn_curriculum: Download App Inventor 2 Curriculum
  third_party_appinv_btn_forum: App Inventor 2 Forum
  third_party_appinv_btn_site: Visit App Inventor 2
  third_party_codehs_desc: CodeHS introduces the building blocks of programming with
    short videos, example code, and lots of programming exercises that make coding
    fun and accessible for beginners. For schools and teachers CodeHS provides curriculum,
    teacher tools and PD. For individual learners, you can get the help you need along
    the way from a network of tutors.
  third_party_codehs_btn_try: Intro CS Learn More for Schools
  third_party_codecademy_desc: We are rethinking education from the bottom up. The
    web has rethought nearly everything - commerce, social networking, healthcare,
    and more. We are building the education the world needs - the first truly net
    native education.
  third_party_codecademy_btn_curriculum: Download Codecademy Curriculum
  third_party_codecademy_btn_site: Visit Codecademy
  third_party_organization: Organization
  third_party_curriculum: Curriculum
  third_party_pricing: Pricing
  third_party_cost_free: Free for students and teachers
  third_party_cost_5permonth: "$5/month per class"
  third_party_cost_299: "$2.99/download"
  third_party_cost_free_399: Free to try, $399/classroom
  third_party_cost_free_2: Free to try, $2/student
  third_party_cost_free_10: Free to try, $9.99/month
  third_party_desc_5_4to8: Approximately 5 lessons, geared toward grades 4-8
  third_party_desc_10to12_kto3: Approximately 10-12 lessons, geared toward grades
    K-3
  third_party_desc_11_kto5: Approximately 11 lessons, geared toward grades K-5
  third_party_desc_10to12_kto5: Approximately 10-12 lessons, geared toward grades
    K-5
  third_party_desc_40_4to8: More than 40 lessons, geared toward grades 4-8
  third_party_desc_dozens_kto8: Dozens of lessons for all grades K-8
  third_party_desc_10to15_3to12: Between 10 & 15 lessons, geared toward grades 3-12
  third_party_desc_25to40_3to12: From 25 - 40 lessons, intended for grades 3-12
  third_party_desc_20_2to8: About 20 lessons, geared toward grades 2-8
  third_party_desc_7to22_5to12: Between 7 & 22 lessons, geared toward grades 5-12
  third_party_desc_20_4to12: More than 20 lessons, geared toward grades 4-12
  get_a_certificate_message: We'll send you a certificate and information about how
    to <a href='/learn/beyond'>Learn beyond an Hour</a>
  get_a_certificate_message_after: Click on the certificate to download or print it.
    Now, keep going with our <a href='http://studio.code.org'>other courses</a>, or
    see more options to <a href='/learn/beyond'>Learn beyond an Hour</a>.
  if_you_enjoyed: If you enjoyed learning, ask friends to try it too!  We want the
    whole world to learn.
  personalize_certificate: Personalize your certificate
  beyond_hour_message: Keep going with our <a href='http://studio.code.org'>other
    courses</a>, or see more options to <a href='/learn/beyond'>Learn beyond an Hour</a>.
  leaderboards_for_hoc: Leaderboards for the Hour of Code.
  support_url: http://support.code.org/
  give_my_hour: 'Give my Hour to:'
  boys_team: Boys' Team
  beyond_an_hour: Beyond an Hour of Code
  print_all: Print all
  print_ice_art: Print your ice art
  create_art_with_zombie: or make advanced art with zombie
  never_spam: We'll never spam you
  used_infrequent_updates: Only used for infrequent updates
  privacy_practices_children: See our privacy practices for children
  continue_learning_header: Continue learning beyond an Hour
  continue_learning_body: There are lots of options.  You can learn online, or at
    a local school, or summer camp.
  learn_code_studio: Try Code.org's courses
  learn_next_level: Try another Code.org course
  learn_online: Try other courses online
  learn_back_to_minecraft: Keep learning with Minecraft
  hoc_is_here: 'The #HourOfCode is coming again December 5-11. https://youtu.be/KsOIlDT145A.'
  just_did_hoc: 'I just did the #HourOfCode - check it out! @codeorg'
  just_did_course1: I just finished Course 1 - check it out! @codeorg
  just_did_course2: I just finished Course 2 - check it out! @codeorg
  just_did_course3: I just finished Course 3 - check it out! @codeorg
  just_did_course4: I just finished Course 4 - check it out! @codeorg
  just_did_coursea: I just finished Course A - check it out! @codeorg
  just_did_courseb: I just finished Course B - check it out! @codeorg
  just_did_coursec: I just finished Course C - check it out! @codeorg
  just_did_coursed: I just finished Course D - check it out! @codeorg
  just_did_coursee: I just finished Course E - check it out! @codeorg
  just_did_coursef: I just finished Course F - check it out! @codeorg
  just_did_accelerated: I just finished the Accelerated Course - check it out! @codeorg
  just_did_hoc_donor: 'I just did the #HourOfCode - check it out! (Thanks %{donor_twitter}
    for supporting @codeorg)'
  just_did_course_donor: I just finished %{course} - check it out! Thanks %{donor_twitter}
    for supporting @codeorg
  twitter_teach_cs: 9 out of 10 people agree, schools should teach computer science.
    http://youtu.be/nKIu9yen5nc. Visit https://code.org/.
  twitter_cs_foundational: Computer science is foundational for every student to learn.
    https://youtu.be/QvyTEx1wyOY.
  help_recruit_coders: Help us recruit more coders to your team!
  help_recruit: Help us recruit more coders!
  lines_of_code: OVER <b># LINES OF CODE</b> WRITTEN TO DATE.
  lines_of_code_alt: "<b>#</b> LINES OF CODE WRITTEN BY STUDENTS"
  who_has_done_hoc: 'Who has done the #HourOfCode? @codeorg'
  who_has_done_hoc_donor: 'Who has done the #HourOfCode? (Thanks %{donor_twitter}
    for supporting @codeorg)'
  hoc_leaderboards: The Hour of Code Leaderboards
  students_and_lines: "%{students} students have done the Hour of Code and written
    %{lines} lines of code."
  start_hoc: Start the Hour of Code now
  stats_nina: '"Every single day yielded the same results&mdash; 100% engagement."
    - Nina Nichols Peery, Teacher'
  stats_student: '"I knew this was a <b>once-in-a-lifetime</b> chance." - Mariana
    Alzate, 5th grader'
  stats_michael: '"I have <b>never, ever</b> seen my students so excited about learning."
    - Frank Martinez, Teacher'
  studiobar_title: Explore <a href='http://studio.code.org'>Code.org's courses</a>
  studiobar_title_nolink: Explore Code.org's courses
  studiobar_elementary_title: Elementary courses
  studiobar_elementary_body: Our three new courses for K&#8209;5
  studiobar_hoc_title: The Hour of Code
  studiobar_hoc_body: Learn to code with Angry Birds
  studiobar_flappy_title: Flappy Code
  studiobar_flappy_body: Make and share your own Flappy game
  studiobar_teacher_title: Made for teachers
  studiobar_teacher_body: Introduce Code.org in your classroom
  studiobar_frozen_body: Create a winter wonderland with Anna and Elsa
  studiobar_donate_title: Donate
  studiobar_donate_body: One child learns for each dollar you donate
  studiobar_shop_title: Shop
  studiobar_shop_body: Break stereotypes. Wear our logo with pride.
  homepage_stats_students: of US students have accounts on Code.org
  homepage_stats_female: of our students are female
  homepage_stats_teachers: teachers use Code.org
  homepage_stats_hourofcodde: of the world's students have tried the Hour of Code
  homepage_stats_policy: states changed policy to support computer science
  homepage_stats_title: We're making a difference
  homepage_hero_text_malala: "&ldquo;I challenge girls in every single country\nto
    learn one Hour of Code&rdquo; \nMalala, Nobel Peace Prize winner"
  homepage_hero_text_susan: |-
    &ldquo;If you can change technology,
    you can change the world.&rdquo;
    Susan, CEO of YouTube
  homepage_hero_text_fistbump: |-
    &ldquo;Don't just play on your phone,
    program it.&rdquo;
    President Barack Obama
  homepage_hero_text_sheryl: |-
    &ldquo;Our children &mdash; including our girls &mdash;
    need the opportunity to learn computer science.&rdquo;
    Sheryl, COO of Facebook
  homepage_hero_text_satya: |-
    &ldquo;Computer science can unlock
    the best opportunities in the world.&rdquo;
    Satya, CEO of Microsoft
  homepage_hero_text_satya_new: |-
    &ldquo;Computer science empowers
    students to create the world of tomorrow.&rdquo;
    Satya, CEO of Microsoft
  homepage_hero_text_bosh: |-
    &ldquo;If you code, you can pick and choose
    the course of your life.&rdquo;
    Chris Bosh
  homepage_hero_text_student1: |-
    &ldquo;These skills have changed my future.
    Not to mention, it's just plain fun.&rdquo;
    Luna, 7th grade
  homepage_hero_text_student2: |-
    &ldquo;I have never, ever seen my kids
    so excited about learning.&rdquo;
    Michael, teacher
  homepage_hero_text_student3: |-
    &ldquo;Computer science is a field you can't
    know if you like or not before you try it.&rdquo;
    Jackson, 6th grade
  homepage_hero_text_student4: "&ldquo;You can do anything your mind\nwants to do
    with programming.&rdquo; \nMaya, 2nd grade"
  homepage_hero_text_student5: "&ldquo;Computer science isn't for someone\nelse. It's
    for you, here, now.&rdquo; \nGeraldo, teacher"
  homepage_hero_text_teacher1: "&ldquo;Coding sparks creativity, inspiration and innovation
    &mdash; \nall of which are essential in any career.&rdquo;\nFloresa, teacher"
  homepage_hero_text_teacher2: |-
    &ldquo;This program got 100% of my students
    engaged, involved and participating.&rdquo;
    Adam, teacher
  homepage_hero_text_stat_loc: 8.5 million girls are enrolled to learn on Code.org
  homepage_hero_text_stat_students: "#student_count student accounts on Code.org"
  homepage_hero_text_stat_served: 'The Hour of Code: #served served'
  homepage_hero_hoc_is_coming: The Hour of Code is coming
  homepage_hero_hoc_is_here: The Hour of Code is here
  homepage_slot_text_hoc: The Hour of Code
  homepage_slot_text_frozen: Frozen with Anna and Elsa
  homepage_slot_text_teacher: Teacher Dashboard
  homepage_slot_text_studio: All of our tutorials
  homepage_slot_text_course4: Course 4
  homepage_slot_text_shop: Shop
  homepage_slot_text_flappy: Flappy Code
  homepage_action_text_hoc: An Hour of Code for every student.
  homepage_action_text_num_served: "# served"
  homepage_action_text_join_us: Join us
  homepage_action_text_sign_up: Sign up
  homepage_action_text_volunteers: Technical volunteers wanted
  homepage_action_text_codevideo: Watch the video
  homepage_action_text_teachervideo: Watch the video
  homepage_action_text_watchvideo: Watch the video
  homepage_action_text_girlvideo: Inspire a girl
  homepage_action_text_learn: Start learning
  homepage_action_text_signpetition: Sign the petition
  homepage_action_text_wincelebritychat: Win a celebrity chat
  homepage_signpetition_dropdown: I agree &#x25BE;
  homepage_diversity_pledge: Take the diversity pledge
  homepage_banner_text_prizes: 'The Hour of Code is coming again, December 7-13. '
  homepage_banner_link_prizes: 'Join the largest learning event in history. '
  homepage_banner_text_main: Code.org and the College Board form an alliance to improve
    diversity in computer science.
  homepage_banner_text_link: Learn more
  homepage_banner_privacy_main: 'Aug 3: We''ve updated our privacy policy to include
    tools used in our new high school CS Principles course.'
  homepage_banner_privacy_link: Learn more
  homepage_banner_20k_teachers: 20,000 teachers trained, and now teaching computer
    science in classrooms.
  homepage_banner_20k_teachers_link: Learn more
  homepage_banner_congress: America's leaders are calling on Congress to fund K-12
    computer science.
  homepage_banner_congress_link: Add your support
  homepage_banner_emailprivacy: We’re making an important change to how we support
    student privacy.
  homepage_banner_emailprivacy_link: Read more
  homepage_banner_40k_teachers: We've prepared 40,000 new computer science teachers.
  homepage_banner_40k_teachers_link: Learn more
  homepage_slot_text_blurb_hoc: Anybody can learn. Start today
  homepage_slot_text_link_about_hoc: About the Hour of Code
  homepage_slot_text_link_host: Host an Hour of Code
  homepage_slot_text_link_hocserved: "# served"
  homepage_solot_text_link_volunteer: Volunteer for the Hour of Code
  homepage_slot_text_title_students: Students
  homepage_slot_text_blurb_students: Explore all of our tutorials
  homepage_slot_text_blurb_students_courses: Explore our courses
  homepage_slot_text_link_codestudio: Try Code Studio
  homepage_slot_text_link_local: Find a local class
  homepage_slot_text_link_othercourses: Other online courses
  homepage_slot_text_title_educators: Educators
  homepage_slot_text_blurb_educators: Teach your students
  homepage_slot_text_link_elementary: Elementary school
  homepage_slot_text_link_middle: Middle school
  homepage_slot_text_link_high: High school
  homepage_slot_text_link_k5: Courses for grades K-5
  homepage_slot_text_link_fullcurriculum: See our full curriculum
  homepage_slot_text_link_pd: Professional development
  homepage_slot_text_title_advocates: Advocates
  homepage_slot_text_blurb_advocates: Support diversity in computing
  homepage_slot_text_link_stats: See the stats
  homepage_slot_text_link_buy: Get involved
  homepage_slot_text_link_donate: Donate
  homepage_slot_text_link_shop: T-shirts, hats, & more
  homepage_slot_text_link_administrators: Bring CS to your school
  homepage_header_codestudio: Over 25 million Code.org projects created
  homepage_header_donors: Code.org thanks its supporters
  homepage_donors_seall: See all
  homepage_donors_donate: Donate
  homepage_below_hero_announcement_text: We care about your privacy and are making
    some updates to our privacy policy, effective May 25.
  homepage_below_hero_announcement_link_text: Learn more
  contact_form_topic_student: I'm a student
  contact_form_topic_parent: I'm a parent
  contact_form_topic_teacher: I'm a teacher/educator
  contact_form_topic_outside_us: I'm outside the U.S.
  contact_form_topic_contribution: Charitable contribution
  contact_form_topic_partner: I'd like to partner
  class_submission_in_school: In school
  class_submission_in_school_daily_programming_course: Daily programming course
  class_submission_in_school_ap_computer_science: AP computer science
  class_submission_in_school_full_university_cs_curriculum: Full university CS curriculum
  class_submission_in_school_robotics_club: Robotics club
  class_submission_in_school_programming_integrated_in_other_classes: Programming
    integrated in other classes (math, science, etc)
  class_submission_in_school_summer_school_cs_program: Summer school CS program
  class_submission_in_school_exploring_computer_science: Exploring Computer Science
  class_submission_in_school_other: Other in school
  class_submission_out_of_school: Out of school
  class_submission_out_of_school_summer_camp: Summer camp
  class_submission_out_of_school_afterschool_program: Afterschool program
  class_submission_out_of_school_all-day_workshop: All-day workshop (up to 1 week)
  class_submission_out_of_school_multi-week_workshop: Multi-week workshop
  class_submission_out_of_school_other: Other out of school
  class_submission_online: Online
  class_submission_online_programming_class: Online programming class
  class_submission_online_teacher_resource: Online teacher resource
  class_submission_online_other: Other online
  class_submission_level_preschool: Preschool
  class_submission_level_elementary: Elementary
  class_submission_level_middle_school: Middle school
  class_submission_level_high_school: High school
  class_submission_level_college: College
  class_submission_level_vocational: Vocational
  class_submission_languages_other: Other language(s)
  videos_more: More <a href='%{inspiring_videos_playlist}'>inspirational videos</a>
    featuring role models and celebrities
  careers_page_more: More <a href='%{careers_url}' target='_blank'>inspirational videos</a>
    featuring professionals in technology fields
  playlab_choose_theme: Choose your Play Lab theme
  playlab_classic_title: Classic
  playlab_gumball_title: The Amazing World of Gumball
  playlab_iceage_title: Ice Age - Coming soon
  playlab_iceage_title_live: Ice Age
  starwars_subtitle: Building a Galaxy With Code
  starwars_javascript_title: JavaScript
  starwars_javascript_description: Use drag-drop blocks and JavaScript.
  starwars_javascript_specs: English only | Modern browsers | Ages 11+
  starwars_blocks_description: Use drag-drop blocks.
  starwars_blocks_specs: Many languages | Modern browsers, smartphones, tablets |
    Ages 6-106
  starwars_platform_text: Modern browsers, smartphones, tablets
  mc_name: Minecraft Hour of Code
  mc_longdescription: Use blocks of code to take Steve or Alex on an adventure through
    this Minecraft world.
  mc_shortdescription: Use blocks of code to take Steve or Alex on an adventure through
    this Minecraft world.
  mc_gradelevel: Ages 6-106
  mc_platformtext: Modern browsers, smartphones, tablets
  mc_specs: Many languages | Modern browsers and tablets | Ages 6-106
  minecraft_agent: 'Minecraft: Hero’s Journey'
  minecraft_designer: Minecraft Designer
  minecraft_adventurer: Minecraft Adventurer
  minecraft_tutorials: Minecraft Hour of Code Tutorials
  minecraft_specs: Many languages | Modern browsers and tablets | Grades 2+
  minecraft_agent_description: Minecraft is back for the Hour of Code with a brand
    new activity! Journey through Minecraft with code.
  minecraft_designer_description: Program animals and other Minecraft creatures in
    your own version of Minecraft.
  minecraft_adventurer_description: Use code to take Alex or Steve on an adventure.
  minecraft_no_internet: Don't have Internet?
  minecraft_download_adventurer: Download the offline version of Minecraft Adventurer.
  minecraft_subtitle: Minecraft Hour of Code
  minecraft_store_camps: Free Minecraft Hour of Code Camps at the Microsoft Store
  minecraft_signup_store_camps: "<a href='%{signup_store_camp}', target='_blank'>Sign
    up</a> for the free Minecraft Hour of Code workshops at Microsoft Stores in Australia,
    Canada, Puerto Rico or the US. Learn how coding is for everyone and combines creativity,
    problem solving and loads of fun."
  minecraft_host_event: Host a Minecraft Hour of Code Event
  minecraft_teach_resources: Teacher resources and lesson plan.
  minecraft_leader_guide: Download resources to help you plan and lead an event.
  minecraft_facilitating_event: "<a href='%{minecraft_facilitator_download}', target='_blank'>Download</a>
    facilitator quick start guide and PowerPoint presentations for younger and older
    students now."
  minecraft_join_online_training: Ready to facilitate your own Hour of Code with Minecraft,
    but not sure where to start? Check out our <a href='%{minecraft_webinar_url}',
    target='_blank'>on-demand webinar</a>. You will learn best practices, access ready-to-go
    facilitator materials, and get a walk-through of the new Hero’s Journey tutorial
    from the Minecraft team. Get a head start on thinking through what you need to
    bring Hour of Code to young people during Computer Science Education week (December
    4-10) and beyond.
  minecraft_continue_learning: 'Computer Science for Everyone: Beyond an Hour of Code
    at the Microsoft Store'
  minecraft_continue_learning_description: No computer science experience required!
    Help ensure all youth can learn the valuable skills gained through computer science
    education. Join us at the Microsoft Store to engage in a free series of three,
    1-hour workshops where you will experience coding in a fun and stress-free environment,
    become familiar with key computer science concepts, and get ready to lead an Hour
    of Code in your classroom or community. You got this! <a href='%{minecraft_continue_learning_url}',
    target='_blank'>Sign up today</a>.
  minecraft_future: Help all youth become future ready
  minecraft_future_description: Find out how other schools and nonprofits are bringing
    digital skills, from digital literacy to computer science education, to their
    communities. Consider different models, get tips and tricks, and <a href='%{minecraft_future_url}',
    target='_blank'>access the resources</a> they found most valuable.
  minecraft_og_designer: Minecraft is back with a new activity for the Hour of Code.
    Program animals and other Minecraft creatures in your own version of Minecraft.
  minecraft_og_agent: Minecraft is back for the Hour of Code, and you’re the hero!
    Write code to journey through Minecraft biomes.
  sports_page_title: Hour of Code Sports
  sports_og_title: Push yourself. Anybody can learn.
  sports_og_description: Champions and gold medalists encourage you to try the Hour
    of Code. Code your own sports game.
  sports_title: Code your own sports game
  sports_watch_video: Watch the video
  sports_video_title: Push yourself. Anybody can learn.
  sports_select_theme: Select your tutorial theme
  sports_basketball_title: Make a basketball game
  sports_all_sports_title: Mix and match across sports
  sports_featured_athletes: See featured athletes
  sports_athletes_title: Featured athletes
  sports_athlete_Draymond: Draymond Green, Olympic Gold Medalist and NBA Champion,
    Golden State Warriors
  sports_athlete_Serena: Serena Williams, Olympic Gold Medalist and Tennis Champion
  sports_athlete_Russell: Russell Okung, Super Bowl Champion and NFL player, Denver
    Broncos
  sports_athlete_Sergio: Sergio Ramos, World Cup Champion and Soccer/Futbol Player,
    Real Madrid
  sports_athlete_Sue: Sue Bird, Olympic Gold Medalist and WNBA Champion, Seattle Storm
  sports_athlete_Alana: Alana Beard, Gold Medalist and WNBA All-Star, Los Angeles
    Sparks
  sports_athlete_Angelo: Angelo Matthews, Captain of the Sri Lankan Cricket Team
  sports_athlete_Nneka: Nneka Ogwumike, Gold Medalist, WNBA Champion and 2016 MVP,
    Los Angeles Sparks
  sports_athlete_Carmelo: Carmelo Anthony, Olympic Gold Medalist and NBA All-Star,
    New York Knicks
  sports_athlete_Marco: Marco Belinelli, NBA Champion, Charlotte Hornets
  sports_athlete_Neymar: Neymar Jr., Olympic Gold Medalist and Soccer/Futbol Player,
    FC Barcelona and Brazil National Team
  sports_athlete_Sarah: Sarah Quita Offringa, Windsurfing Champion
  sports_athlete_Marcelo: Marcelo, Soccer/Futbol Champion, Real Madrid and Brazil
    National Team
  sports_athlete_Erika: Erika Olivera, Champion Marathon Runner
  sports_athlete_John: John Wall, NBA All-Star, Washington Wizards
  sports_athlete_Chris: Chris Bosh, Olympic Gold Medalist and NBA Champion, Miami
    Heat
  sports_athlete_Harrison: Harrison Barnes, Olympic Gold Medalist and NBA Champion,
    Dallas Mavericks
  watch_inspirational_videos: Before you get started, watch one of these inspirational
    videos
  video_title_cs_is_everything: Computer Science is Changing Everything
  video_title_inspire_girl: Inspire a girl
  video_title_cs_intro: Computer Science intro
  video_title_schools_dont_teach: What Most Schools Don't Teach
  video_title_obama: President Obama on computer science
  video_title_hoc_is_here: Hour of Code is Here - Anybody Can Learn
  video_title_anybody_can_learn: Anybody Can Learn
  video_title_steph_curry: Hour of Code with Steph Curry
  video_title_draymond_green: Hour of Code with Draymond Green
  video_title_russell_okung: Hour of Code with Russell Okung
  video_title_real_madrid: Hour of Code with Real Madrid
  video_title_marco_belinelli: Hour of Code with Marco Belinelli
  video_title_chris_bosh: Chris Bosh on Computer Science
  video_title_my_name_is_aracely: My Name is Aracely
  video_1min: 1 min
  video_2min: 2 min
  video_3min: 3 min
  video_5min: 5 min
  speak_another_language: Speak another language?
  help_translate: Help us translate.
  no_internet: Don't have Internet?
  download_offline: Download the offline version.
  are_you_teacher: Are you a teacher?
  review_lesson_plan: Review the lesson plan and other teacher resources.
  volunteer_engineer_submission_title: Inspire students and volunteer
  volunteer_engineer_submission_subtitle_generic: '100,000 teachers are going to host
    an Hour of Code in their classroom this year, Dec 7-13, 2015. They want your help! '
  volunteer_engineer_submission_subtitle_specific: "%{num_teachers} teachers need
    volunteers.<br>%{num_volunteers} volunteers have signed up. Join them."
  volunteer_engineer_submission_intro_background: The Hour of Code is a global movement
    to try an hour introduction to computer science, reaching tens of millions of
    students in 180+ countries. Please get involved during Computer Science Education
    Week, December 7-13.
  volunteer_engineer_submission_intro_recruit: 'Teachers would love to have somebody
    <span style="font-family: ''Gotham 7r'', sans-serif;">passionate about computer
    science education</span> who can help in the classroom, or for somebody who can
    <span style="font-family: ''Gotham 7r'', sans-serif;">inspire</span> their students
    by talking about the breadth of possibilities with computer science (which could
    be done through a video chat).'
  volunteer_engineer_submission_intro_guide: Learn more about our <a href="%{volunteer_guide}">volunteer
    program here</a>.
  volunteer_engineer_submission_intro_signup: Please enter the following information
    if you are a computer science student or software professional. You must be at
    least 18 years old to sign up as a volunteer. Note that all the fields you fill
    out in this section will be publicly available to anyone looking at the <a href="/volunteer/local">volunteer
    map</a>. Fields marked with a <span class="form-required-field">*</span> are required.
  volunteer_engineer_submission_intro_links: Are you a teacher looking for volunteers?
    Find a local volunteer on our <a href="%{volunteer_local}">volunteer map</a>.
  volunteer_engineer_submission_update_information: Update your information
  volunteer_engineer_submission_header_shared: Information shared with teachers on
    volunteer map
  volunteer_engineer_submission_field_name_placeholder: Full Name
  volunteer_engineer_submission_field_company: Company (or University)
  volunteer_engineer_submission_field_company_placeholder: Company (or University)
  volunteer_engineer_submission_field_experience_level: Experience level
  volunteer_engineer_submission_field_location: Location
  volunteer_engineer_submission_field_location_desc: Your location will be used to
    allow teachers to search for nearby volunteers and will be shown as a pin on the
    map. Please enter just your city or zip code to protect your privacy.
  volunteer_engineer_submission_field_location_placeholder: ZIP code, city and state/country
  volunteer_engineer_submission_field_location_flexibility: I can volunteer by...
    (select all that apply)
  volunteer_engineer_submission_checkbox_after_hoc: I’m interested in volunteering
    year-round
  volunteer_engineer_submission_field_time_commitment: Time commitment
  volunteer_engineer_submission_field_linkedin: LinkedIn profile
  volunteer_engineer_submission_field_linkedin_placeholder: http://www.linkedin.com/in/your_name
  volunteer_engineer_submission_field_facebook: Facebook profile
  volunteer_engineer_submission_field_facebook_placeholder: https://www.facebook.com/your_name
  volunteer_engineer_submission_field_description_desc: Describe your computer science
    experience or technical background and how you would like to participate as a
    volunteer for local teachers.
  volunteer_engineer_submission_field_description_placeholder: Description of experience
    and/or participation. If you speak language(s) other than English, be sure to
    include it here.
  volunteer_engineer_submission_header_private: Information kept private and never
    shared
  volunteer_engineer_submission_field_email: Email address
  volunteer_engineer_submission_field_email_desc: Your email address will never be
    shared, but we'll send you requests from teachers.
  volunteer_engineer_submission_field_email_placeholder: Email address
  volunteer_engineer_submission_field_email_preference: Can we email you about updates
    to our courses, volunteer opportunities, or other computer science news?
  volunteer_engineer_submission_field_email_preference_privacy: "(See our privacy
    policy)"
  volunteer_engineer_submission_final_paragraph: You will be listed on a map for local
    teachers to contact you for the Hour of Code or other volunteer opportunities.
    Your email and exact address will NEVER be shared by us. But the other information
    (including approximate location) will be publicly viewable by local teachers.
  volunteer_engineer_submission_checkbox_contact: 'I agree that teachers can contact
    me for volunteer opportunities (Note: your email address won''t be shared)'
  volunteer_engineer_submission_checkbox_age_18_plus: I certify that I am at least
    18 years old.
  volunteer_engineer_submission_thankyou: Thank you! Your volunteer information was
    successfully submitted. Teachers will be using <a href="%{url}">this map</a> to
    search for and contact volunteers like you. Please allow 48 hours for your information
    to appear correctly on the map.
  volunteer_engineer_submission_commitment_uncertain: Uncertain
  volunteer_engineer_submission_commitment_one_hr_per_week: 1 hour per week
  volunteer_engineer_submission_commitment_three_hrs_per_week: 3 hours per week
  volunteer_engineer_submission_commitment_five_hrs_per_week: 5 hours per week
  volunteer_engineer_submission_commitment_now_and_then: Every now and then
  volunteer_engineer_submission_commitment_annually: 2-3 times per year
  volunteer_engineer_submission_commitment_monthly: A couple hours per month
  volunteer_engineer_submission_commitment_weekly: A couple hours per week
  volunteer_engineer_submission_commitment_more: More
  volunteer_engineer_submission_location_flexibility_onsite: visiting on-site at a
    school (1-2 hours in a classroom or a school assembly)
  volunteer_engineer_submission_location_flexibility_remote: having a Q&A with students
    remotely (via short video conference)
  volunteer_engineer_submission_location_flexibility_curriculum: contributing to open-source
    curriculum projects
  volunteer_engineer_submission_experience_unspecified: Unspecified
  volunteer_engineer_submission_experience_tech_company: Non-engineer at a tech company
  volunteer_engineer_submission_experience_university_student_or_researcher: University
    computer science student
  volunteer_engineer_submission_distance_8: 5 miles
  volunteer_engineer_submission_distance_16: 10 miles
  volunteer_engineer_submission_distance_24: 15 miles
  volunteer_engineer_submission_distance_32: 20 miles
  volunteer_engineer_submission_num_volunteers_5: 5 volunteers
  volunteer_engineer_submission_num_volunteers_10: 10 volunteers
  volunteer_engineer_submission_num_volunteers_25: 25 volunteers
  volunteer_engineer_submission_num_volunteers_50: 50 volunteers
  volunteer_engineer_submission_type_task_onsite: I want you to visit my classroom
    for technical help and inspiration
  volunteer_engineer_submission_type_task_remote: I want you to Skype into my classroom
    to say a few words of inspiration to the kids
  volunteer_engineer_submission_type_task_mentor: I'm looking for a mentor to help
    prepare me for coding with my students
  dashboard_announce_hoc_scaling_progress: Yikes! We are experiencing high Hour of
    Code traffic. We are unable to save any progress this week, but progress from
    before this week is still safe.
  dashboard_announce_learn_more_button: Learn more
  dashboard_landing_title: Teacher Home Page
  dashboard_landing_welcome: Welcome to the new and improved teacher dashboard.
  dashboard_landing_video: Watch this video
  dashboard_landing_watch_video: for a tour of the new features!
  dashboard_landing_view_as_student: View this site as a student
  dashboard_landing_students_title: Your students
  dashboard_landing_students_manage: View and manage your students
  dashboard_landing_news_title: K-5 Educator Resources (in English only)
  dashboard_landing_new_beta: New! Try our beta courses for K-5 students.
  dashboard_landing_new_k5courses: New! Try our courses for K-5 students.
  dashboard_landing_useful_links: Other useful links
  dashboard_landing_classroom_resources: Resources for your classroom
  dashboard_landing_office_hours: Ask a question in person! Visit our monthly video
    office hours.
  dashboard_landing_print_certificates: Print certificates for students who finish
    this course
  dashboard_landing_educator_blog: Read about news and updates to our materials at
    our Educator Blog
  dashboard_landing_video_player: Test our new video player at your school
  dashboard_landing_progress_title: Main class progress
  dashboard_landing_progress_biggest: This is the progress for your biggest section.
  dashboard_landing_view_progress: View Progress for %{biggest_section}
  dashboard_landing_print_progress: Print progress
  dashboard_landing_available_title: Available courses
  dashboard_landing_available_courses: Here are the courses currently available for
    you and your students.
  dashboard_landing_more_tutorials: Want to see even more tutorials?
  dashboard_landing_more_tutorials_desc: There are more tutorials <a href="/learn/beyond">offered
    by our partners.</a> Learn to program with robots, make web pages, make your own
    app, or explore other languages like C++, Ruby, or Python!
  dashboard_landing_inspire: Inspire your students with posters, videos, and more.
  dashboard_landing_video_library: Use a video from the Video Library of computer
    science concepts.
  dashboard_landing_report_bug: Request a feature or report a bug.
  dashboard_landing_teacher_forum: Join the professional learning community.
  dashboard_hoc_courses: The Hour of Code for All Ages
  dashboard_hoc_courses_desc: Try any of these shorter 1 hour tutorials with your
    students!
  dashboard_hoc_courses_desc_and_cta: Try these short, one-hour tutorials with your
    students. <a href="https://hourofcode.com">Join the Hour of Code movement</a>
    during Computer Science Education Week.
  dashboard_k5_courses: 20-Hour Courses for K-5
  dashboard_k5_courses_desc: These courses blend online, self-guided and self-paced
    tutorials with "unplugged" activities that require no computer at all. Each course
    consists of about 20 lessons that may be implemented as one unit or over the course
    of a semester. Even kindergarten-aged pre-readers can participate. To help you
    get started, we offer high quality professional development workshops around the
    U.S. free of charge. <a href="/professional-development-workshops">Find one near
    you!</a>
  dashboard_middle_courses: 20-Hour Middle School Courses
  dashboard_middle_courses_desc: Our middle school curriculum uses computer science
    and programming within the context of middle school math and science - as a tool
    to teach math and science concepts. To register for professional development workshops,
    apply for a <a href="/educate/districts">district-wide partnership</a> with Code.org.
  dashboard_high_courses: Year-long High School Courses
  dashboard_high_courses_desc: Our high school program helps school districts offer
    full-year computer science classes by preparing existing teaching staff to offer
    this new field. To register for professional development workshops, apply for
    a <a href="/educate/districts">district-wide partnership</a> with Code.org.
  dashboard_course_csina: Computer Science in Algebra
  dashboard_course_csina_desc: Code.org has partnered with Bootstrap to develop a
    curriculum which teaches algebraic and geometric concepts through computer programming.
  dashboard_course_csins: Computer Science in Science
  dashboard_course_csins_desc: Code.org has partnered with Project GUTS to deliver
    an introduction to computer science concepts within the context of modeling and
    simulation.
  dashboard_course_ecs: Exploring Computer Science
  dashboard_course_ecs_desc: 'Exploring Computer Science is a yearlong course consisting
    of 6 units: Human Computer Interaction, Problem Solving, Web Design, Programming,
    Computing and Data Analysis, and Robotics.'
  dashboard_course_csp: AP® Computer Science Principles
  dashboard_course_csp_desc: Code.org has designed a rigorous, engaging, and approachable
    course that explores the foundational ideas of computing.
  dashboard_landing_loading: Loading...
  dashboard_action_delete: Delete
  dashboard_action_confirm: Delete?
  dashboard_action_done: Done
  dashboard_action_print_certificates: Print certificates
  dashboard_assessments_view: 'View assessments in:'
  dashboard_assessments_none: Most teachers measure their students' progress using
    the "View Progress" tab. If you are interested in giving your students additional
    assessments, you can find recommended questions and areas in the lesson plans.
    These are done outside of Code.org.
  dashboard_assessments_none_part2: If you are teaching a middle or high school course,
    we have assessment questions available as part of Code.org to help your students
    prepare for the AP test. To use these assessments, first assign the course to
    your class and then pick the course from the drop down above and you'll see your
    students' answers here.
  dashboard_assessments_summaries: Assessment summaries
  dashboard_assessments_answers: All assessment answers
  dashboard_surveys_answers: Surveys
  dashboard_percent: Percent
  dashboard_filter_by_stage: 'Filter by stage:'
  dashboard_filter_all: All
  dashboard_download_csv: Download CSV
  dashboard_navigation_home_page: Teacher home page
  dashboard_navigation_section_student_progress: Student Accounts and Progress
  dashboard_navigation_section_teacher_progress: Your Course Progress
  dashboard_navigation_section_lesson_plans: Lesson Plans and Resources
  dashboard_navigation_section_community: Support
  dashboard_navigation_section_pd: Professional Development
  dashboard_navigation_section_speakers: Computer Science <br/> Guest Speakers
  dashboard_navigation_all_sections: Student Accounts and Progress
  dashboard_navigation_view_progress: Progress
  dashboard_navigation_view_text_responses: Text Responses
  dashboard_navigation_view_assessments: Assessments
  dashboard_navigation_view_assessments_surveys: Assessments/Surveys
  dashboard_navigation_add_students: Add Students
  dashboard_navigation_manage_students: Manage Students
  dashboard_navigation_lesson_plans_resources: Curriculum Standards
  dashboard_navigation_view_stats: Stats
  dashboard_navigation_section: 'Section: %{section_name}'
  dashboard_navigation_student: 'Student: %{student_name}'
  dashboard_progress_not_started: not started
  dashboard_progress_in_progress: in progress
  dashboard_progress_not_completed: not completed
  dashboard_progress_completed_too_many_blocks: completed, too many blocks
  dashboard_progress_completed_perfect: completed, perfect
  dashboard_progress_furthest_level_attempted: furthest level attempted
  dashboard_progress_submitted: submitted
  dashboard_progress_view: 'View progress in:'
  dashboard_progress_student_in_script: Progress information for %{student_name} in
    %{script_name}
  dashboard_progress_pair_programming: pair programming
  dashboard_responses_view: 'View text responses in:'
  dashboard_responses_none: Most of our classes are designed to work for younger ages
    and do not require students to type text responses to questions, so you will not
    see any text responses here. For older students in middle and high school courses,
    you can see their submissions to open-ended text response questions by choosing
    the assigned course from the drop down above.
  dashboard_sections_new_section: New section
  dashboard_sections_new_google_section: Import section from Google Classroom
  dashboard_sections_jumbotron_instruction: Create new sections and add students to
    them. Sections help you organize students into smaller groups so you can track
    their progress and manage their accounts.
  dashboard_sections_table_section: Section
  dashboard_sections_table_secret: Login Type
  dashboard_sections_table_grade: Grade
  dashboard_sections_table_course: Course
  dashboard_sections_table_pairing_allowed: Pair Programming
  dashboard_sections_table_stage_extras: Stage Extras
  dashboard_sections_table_students: Students
  dashboard_sections_table_code: Section Code
  dashboard_sections_name: Section Name
  dashboard_sections_choose_secret: If you would like to provide accounts to your
    students, choose a secret type of <b>word</b> or <b>picture</b> for that section.
  dashboard_sections_secret_word: A <b>word</b> allows you to set a secret word for
    each student.
  dashboard_sections_secret_picture: A <b>picture</b> allows you to set a secret picture
    for each student, ideal for younger students who can't yet type.
  dashboard_sections_secret_none: If you would like your students to manage their
    own accounts, including choosing their own passwords, choose a secret type of
    <b>none</b>.
  dashboard_sections_print_secrets: You may then print a sheet of cards containing
    account information to be distributed to your students individually.
  dashboard_sections_switch_section: 'Switch section:'
  dashboard_sections_close: Close
  dashboard_sections_move_students_desc: Select students to move to a new section.
    Moving students will not clear their progress.
  dashboard_sections_one_per_teacher: Students can only be in one section for each
    teacher. Your students will be added to this new section and leave their old section.
  dashboard_sections_move_to_section: 'Move to section:'
  dashboard_sections_enter_code: 'Enter section code:'
  dashboard_sections_code_placeholder: 6-character code (ABCDEF)
  dashboard_sections_other_section: Other Teacher
  dashboard_sections_both_sections: Would you like the student(s) to be in both sections?
  dashboard_sections_yes_both: Yes, I want to copy student(s) to be in this current
    section AND the new section
  dashboard_sections_no_move: No, I want to move student(s) to be in the new section
    only.
  dashboard_sections_move_students: Move students
  dashboard_sections_assign_hoc_script_desc: Participating in the Hour of Code?
  dashboard_sections_assign_hoc_script_msg: Please note that we will not be able to
    save progress in this course from December 3 - 11 due to the amount of traffic
    our site will receive for the Hour of Code.  Everything else in this tutorial
    will continue to work as expected.  You may still assign the course and give all
    students certificates for participating.  (Most teachers <a href='%{certificate_url}'>print
    these in advance</a>.)  We will save and report student progress for every other
    week of the year.
  dashboard_sections_assign_activity: Assign Course
  dashboard_error_none_selected: You didn't select any students to move. Please select
    at least one student.
  dashboard_error_other_section: If you're moving students between your own sections,
    select your section from the dropdown. Only select 'Other Section' to move your
    students to a different teacher's section.
  dashboard_students_add_multiple: 'Type or paste the names of your students, one
    per line:'
  dashboard_students_new_google_classroom_section: To add students, use <a href='http://classroom.google.com'
    target='_blank'>Google Classroom</a> and then click the <b>Sync students from
    Google Classroom</b> button above.
  dashboard_students_new_section: You've created a new section! Now add your students
    using the <b>Add student</b> and <b>Add multiple students</b> buttons above.
  dashboard_students_progress: Progress
  dashboard_students_male: Male
  dashboard_students_female: Female
  dashboard_students_completed_levels: Completed Levels
  dashboard_students_total_lines: Lines of Code
  dashboard_students_share_section: Ask your students to go to <a href=%{join_url}>%{join_url}</a>
    and type in the section code (%{section_code})
  dashboard_students_share_section_secondary: 'Alternatively, share this section''s
    sign in page with your students:'
  dashboard_students_print_info: Print out cards with your students' login information.
  dashboard_students_secret_picture_title: Secret Picture
  dashboard_students_secret_picture: This section uses <b>picture</b> as its secret
    type.  It means that each of your students has a secret picture used in place
    of a password to sign in.  Students should use the sign in web address given above
    to sign in.
  dashboard_students_reset_picture: You may reset a student's secret picture at any
    time by choosing <b>Show secret</b> and then <b>Reset secret</b>. A new secret
    picture will be generated for that student to use when they sign in.
  dashboard_students_secret_word_title: Secret Words
  dashboard_students_secret_word: This section uses <b>word</b> as its secret type.  It
    means that each of your students has a pair of secret words used in place of a
    password to sign in.  Students should use the sign in web address given above
    to sign in.
  dashboard_students_reset_word: 'You may reset a student''s secret words at any time
    by choosing <b>Show secret</b> and then <b>Reset secret</b>. A new pair of secret
    words will be generated for that student to use when they sign in. '
  dashboard_students_join_link: Tell your students to create their own accounts and
    join your section at
  dashboard_students_no_email: If your students do not have email addresses, or you
    would like to create accounts for them, change this section's secret type to <b>word</b>
    or <b>picture</b>.
  dashboard_students_print_page: Print this page
  dashboard_students_signin_card: Visit %{join_url} and enter %{section_code}
  dashboard_students_url: Direct URL
  dashboard_privacy_document_link: <a href="/privacy/student-privacy", target="_blank">Click
    here</a> for our privacy document that can be shared or printed for your students.
  dashboard_curriculum_k5_title: K-5 Educator Resources
  dashboard_curriculum_middle_title: Middle School Educator Resources
  dashboard_curriculum_high_title: High School Educator Resources
  dashboard_lesson_plans: Lesson Plans
  dashboard_view_all_lesson_plans: Download complete curriculum for Courses 1-4
  dashboard_course1: 'Course 1:'
  dashboard_course2: 'Course 2:'
  dashboard_course3: 'Course 3:'
  dashboard_course4: 'Course 4: '
  dashboard_coursea: 'Course A: '
  dashboard_courseb: 'Course B: '
  dashboard_coursec: 'Course C: '
  dashboard_coursed: 'Course D: '
  dashboard_coursee: 'Course E: '
  dashboard_coursef: 'Course F: '
  dashboard_pre-express: 'Pre-reader Express Course: '
  dashboard_express: 'Express Course: '
  dashboard_unplugged: If you don't have computers, <a href='%{unplugged_url}'>try
    these unplugged lessons</a> in your classroom.
  dashboard_tools: 'Tools: '
  dashboard_curriculum: Curriculum
  dashboard_curriculum_overview: K-5 Curriculum Overview
  dashboard_overview: Overview
  dashboard_framework: Framework
  dashboard_standards: Standards
  dashboard_implementation_guide: Implementation Guide
  dashboard_glossary: Glossary
  dashboard_classroom_strategies: Classroom strategies for teachers
  dashboard_debugging: 'Debugging:'
  dashboard_puzzle_solving: 'Puzzle-solving:'
  dashboard_student_worksheet: student worksheet
  dashboard_teacher_worksheet: teacher worksheet
  dashboard_curriculum_csina: 'Computer Science in Algebra:'
  dashboard_curriculum_csins: 'Computer Science in Science:'
  dashboard_curriculum_csp: 'Computer Science Principles:'
  dashboard_curriculum_ecs: 'Exploring Computer Science:'
  dashboard_curriculum_csd: 'Computer Science Discoveries: '
  dashboard_curriculum_apcsa: 'AP Computer Science in Java: '
  dashboard_grade_k: K
  dashboard_login_word: Word
  dashboard_login_picture: Picture
  dashboard_question: Question
  dashboard_response: Response
  dashboard_correctness: Correctness
  dashboard_correctness_free_response: Free response
  dashboard_correctness_unsubmitted: Unsubmitted
  dashboard_correctness_correct: Correct
  dashboard_correctness_incorrect: Incorrect
  dashboard_submission_submitted: Submitted
  dashboard_submission_in_progress: In progress
  dashboard_status: Status
  dashboard_multi_correct: "# multiple choice correct"
  dashboard_multi_count: "# multiple choice"
  dashboard_multi_correct_percent: "% multiple choice correct"
  dashboard_submission_timestamp: Submission timestamp
  stats_hoc_2013_heading: 'Incredible stats from last year''s Hour of Code. In one
    week alone:'
  stats_hoc_2013_image_alt: Stats from 2013 Hour of Code
  dashboard_teacher: Teacher
  dashboard_sections_email_question: Do all students have a valid email address?
  dashboard_sections_account_creation_question: Who creates the student's account?
  dashboard_sections_password_question: What do students use as a "password"?
  dashboard_sections_picture_account_creation: A picture assigned by Code.org
  dashboard_sections_word_account_creation: A pair of simple words assigned by Code.org
  dashboard_sections_sign_in_question: Where do students sign-in?
  dashboard_sections_sign_in_unique: Unique web-page listed on "Manage Students" tab
  dashboard_sections_sign_in_main: http://code.org and click "Sign in"
  dashboard_sections_password_account_creation: Student-created text password
  dashboard_sections_login_type_explanation: This table helps explain which of these
    login types, <b>picture, word, or email</b>, you'll want to choose for a section.
  dashboard_faq: Frequently Asked Questions
  dashboard_faq_k5: K-5 Frequently Asked Questions
  code_hoc_coming: The Hour of Code is here - December 8-14!
  code_sign_up: Sign up to participate during CS Education Week
  host_an_hour: Host an hour
  learn_banner_title: Join us for the Hour of Code
  learn_banner_desc: The Hour of Code is a global movement reaching over 100 million
    students in more than 180 countries. Anyone, anywhere can organize an Hour of
    Code event. Help us give every student the opportunity to learn computer science!
    Organizers can follow our <a href='%{how_to_url}' target='_blank'>how-to guide</a>
    for teaching an Hour of Code and inspire students with <a href='%{videos_url}'
    target='_blank'>these videos</a>.
  learn_sign_up_description: Sign up to participate in the Hour of Code during CS
    Education Week
  learn_sign_up_button: Sign up
  learn_videos_watch: Watch this inspirational video with your classroom
  learn_videos_show: Show this inspirational video to your class
  learn_videos_before_hoc: Watch an inspirational video before your Hour of Code
  learn_educator_resources_description: Learn how to teach an Hour of Code
  learn_educator_resources_button: Educator resources
  learn_are_you_educator: Are you an educator? Learn <a href="http://hourofcode.com/resources/how-to">how
    to teach an Hour of Code</a>
  learn_find_volunteer: <a href="https://code.org/volunteer/local">Find a local volunteer</a>
    to help during your Hour of Code
  learn_teacher_led_lesson_plans: Be inspired by <a href="https://code.org/teacher-led">teacher
    led Hour of Code lesson plans</a>
  learn_how_to_hoc: Follow <a href="https://hourofcode.com/how-to">our how-to guide</a>
    for teaching one Hour of Code
  learn_hoc_prizes: <a href="https://hourofcode.com/prizes">Learn more</a> about the
    prizes for every educator, while supplies last
  learn_inspirational_videos: Inspire students by showing them <a href="https://code.org/educate/inspire">these
    videos</a>
  hoc2014_try_new_tutorials: Try our new Hour of Code tutorials
  hoc2014_try_new_tutorial: Try our new Hour of Code tutorial in beta
  hoc2014_try_scrat: Angry Birds, PvZ, and Scrat
  hoc2014_try_frozen: Artist with Anna and Elsa, from Frozen
  carousel_heading_codeorg: Tutorials by Code.org
  carousel_heading_codeorg_any_device: Tutorials by Code.org (for all devices)
  carousel_heading_3rd_party: Tutorials by 3rd parties
  carousel_heading_third_party: Tutorials by third parties
  carousel_heading_domestic: Partner tutorials available in English
  carousel_heading_beginners: Partner tutorials for Grades K-8
  carousel_heading_beyond_beginners: 'For beginners: Get started with blocks-based
    coding'
  carousel_heading_javascript: Partner tutorials that teach JavaScript
  carousel_heading_beyond_javascript: Learn JavaScript
  carousel_heading_unplugged: No device or internet? Try 'unplugged' computer science
  carousel_heading_devices: Partner tutorial apps for phones and tablets
  carousel_heading_beyond_devices: Apps for phones and tablets
  carousel_heading_languages: Partner tutorials in other programming languages
  carousel_heading_beyond_languages: Learn other programming languages
  carousel_heading_apps_games: Make your own apps or games
  carousel_heading_university: University courses online
  carousel_heading_webpages: Learn to make web pages
  carousel_heading_robots: Learn to program with robots and devices
  carousel_heading_ide: Platforms popular among teachers
  carousel_heading_desktop: Learn to code on a computer
  carousel_heading_mobtabelem: For phones and tablets
  carousel_heading_prereader: For pre-readers
  carousel_heading_beyondblocks: Go beyond blocks - learn a programming language
  carousel_heading_nointernet: Unreliable or no internet? Install these apps on your
    computer
  educator_notes: Educator Notes
  teach_led_lesson_plans: Teacher Led Lesson Plans
  learn_footer_all_tutorials: See the <a href="https://code.org/learn">comprehensive
    list of Hour of Code tutorials</a>. To see our criteria and submission guidelines
    for Hour of Code tutorials, <a href="https://hourofcode.com/activity-guidelines">click
    here.</a>
  how_to_teach_hoc: How to Teach an Hour of Code
  more_resources_educators: More resources for teachers and educators
  beyond_submission: Want to submit a tutorial for Beyond an Hour? See the criteria
    and submission form.
  third_party_submission: Want to submit a tutorial to be listed here? <a href="%{submission_url}">See
    the criteria and submission form.</a>
  participants: participants
  teachers_notes: Teacher's Notes
  teachers_notes_hoc: 'Teachers: Read important educator notes here'
  previous: Previous
  next: Next
  older_systems: Partner tutorials that work on older systems
  older_systems_subheading: These should work on older Web browsers. To access all
    tutorials, upgrade to a <a href="http://browsehappy.com/" target="_blank">modern
    Web browser.</a>
  mobile_devices: Partner tutorials for mobile devices
  frozen_name: Code with Anna and Elsa
  starwars_name: 'Star Wars: Building a Galaxy with Code'
  codeorg_name: Classic Maze
  codeintl_name: Classic Maze
  thinkersmithspanish_name: Mis Amigos Roboticos
  khan_name: An introduction to JavaScript
  khanes_name: An introduction to JavaScript
  khanpt_name: An introduction to JavaScript
  khanhe_name: An introduction to JavaScript
  khanfr_name: An introduction to JavaScript
  khanpl_name: An introduction to JavaScript
  tynker_name: Build your own game
  scratch_name: Get creative with coding
  lightbot_name: Lightbot
  thinkersmith_name: My Robotic Friends
  condcards_name: Conditionals with Cards
  lightbotintl_name: Lightbot
  codehs_name: Learn to Code With Karel the Dog
  codecademy_name: Codecademy
  codecombat_name: CodeCombat
  codemonkey_name: CodeMonkey
  codeavengers_name: Build a Game with JavaScript
  processing_name: Drawing with Code
  robomind_name: Program a virtual robot
  groklearning_name: Eliza the Chatterbot Doctor
  quorum_name: Accessible programming (with screenreader support)
  codespark_name: The Foos (pre-readers welcome)
  kodable_name: Kodable (pre-readers welcome)
  tynkerapp_name: Tynker - on tablets
  robomindnl_name: Program a virtual robot
  flappy_name: Make a Flappy game
  bitsbox_name: Bitsbox - make a game
  makeschool_name: Build an iPhone game in your browser!
  touchdevelop_name: TouchDevelop
  appinventor_name: AppInventor Hour of Code
  thinkersmith2_name: Binary Baubles
  kodableunplugged_name: fuzzFamily Frenzy
  projguts_name: Rock, Paper, Scissors
  hourofcode_name: Classic Maze
  playlab_name: Play Lab
  infinity_name: Infinity Play Lab
  artist_name: Artist
  monstercoding_name: Mystery Island Coding Quest
  allcancode_name: Run Marco!
  csfirst_name: CS First
  boxisland_name: Box Island
  codesters_name: Codesters
  texasinstruments_name: 10 Minutes of Code
  teacherled_name: Teacher Led Lesson Plans
  course2_name: Course 2
  course3_name: Course 3
  course4_name: Course 4
  coursea-draft_name: Course A
  coursea_name: Course A
  courseb-draft_name: Course B
  courseb_name: Course B
  coursec-draft_name: Course C
  coursec_name: Course C
  coursed-draft_name: Course D
  coursed_name: Course D
  coursee-draft_name: Course E
  coursee_name: Course E
  coursef-draft_name: Course F
  coursef_name: Course F
  coursea-2017_name: Course A (2017)
  courseb-2017_name: Course B (2017)
  coursec-2017_name: Course C (2017)
  coursed-2017_name: Course D (2017)
  coursee-2017_name: Course E (2017)
  coursef-2017_name: Course F (2017)
  coursea-2018_name: Course A (2018)
  courseb-2018_name: Course B (2018)
  coursec-2018_name: Course C (2018)
  coursed-2018_name: Course D (2018)
  coursee-2018_name: Course E (2018)
  coursef-2018_name: Course F (2018)
  accelerated_name: Accelerated Course
  express_name: Express Course
  pre-express_name: Pre-reader Express Course
  express-2017_name: Express Course (2017)
  pre-express-2017_name: Pre-reader Express Course (2017)
  express-2018_name: Express Course (2018)
  pre-express-2018_name: Pre-reader Express Course (2018)
  cspunit1_name: "(old) Unit 1: Digital Information"
  cspunit2_name: "(old) Unit 2: The Internet"
  cspunit3_name: "(old) Unit 3: Programming"
  cspunit4_name: "(old) Unit 4: Data"
  cspunit5_name: "(old) Unit 5: Explore and Create PT"
  cspunit6_name: 'Post-AP: Databases in Apps'
  csd1_name: 'Unit 1: Problem Solving'
  csd2_name: 'Unit 2: Web Development'
  csd3_name: 'Unit 3: Animation and Games'
  csd4_name: 'Unit 4: The Design Process'
  csd5_name: 'Unit 5: Data and Society'
  csd6_name: 'Unit 6: Physical Computing'
  csd1-2017_name: 'Unit 1: Problem Solving'
  csd2-2017_name: 'Unit 2: Web Development'
  csd3-2017_name: 'Unit 3: Animation and Games'
  csd4-2017_name: 'Unit 4: The Design Process'
  csd5-2017_name: 'Unit 5: Data and Society'
  csd6-2017_name: 'Unit 6: Physical Computing'
  csd1-2018_name: 'Unit 1: Problem Solving'
  csd2-2018_name: 'Unit 2: Web Development'
  csd3-2018_name: 'Unit 3: Animation and Games'
  csd4-2018_name: 'Unit 4: The Design Process'
  csd5-2018_name: 'Unit 5: Data and Society'
  csd6-2018_name: 'Unit 6: Physical Computing'
  csp1-2017_name: 'Unit 1: The Internet'
  csp2-2017_name: 'Unit 2: Digital Information'
  csp3-2017_name: 'Unit 3: Algorithms and Programming'
  csp4-2017_name: 'Unit 4: Big Data and Privacy'
  csp5-2017_name: 'Unit 5: Building Apps'
  csp-explore-2017_name: 'AP: Explore PT Prep'
  csp-create-2017_name: 'AP: Create PT Prep'
  csppostap-2017_name: 'Post AP: Databases in Apps'
  csp1-2018_name: 'Unit 1: The Internet'
  csp2-2018_name: 'Unit 2: Digital Information'
  csp3-2018_name: 'Unit 3: Algorithms and Programming'
  csp4-2018_name: 'Unit 4: Big Data and Privacy'
  csp5-2018_name: 'Unit 5: Building Apps'
  csp-explore-2018_name: 'AP: Explore PT Prep'
  csp-create-2018_name: 'AP: Create PT Prep'
  csppostap-2018_name: 'Post AP: Databases in Apps'
  csp1_name: 'Unit 1: The Internet'
  csp2_name: 'Unit 2: Digital Information'
  csp3_name: 'Unit 3: Algorithms and Programming'
  csp3-a_name: 'Unit 3: Intro Programming (version A)'
  csp3-research-mxghyt_name: 'Unit 3: Intro Programming (Subgoals)'
  csp4_name: 'Unit 4: Big Data and Privacy'
  csp5_name: 'Unit 5: Building Apps'
  csp6_name: 'Unit 6: AP Performance Tasks'
  csp-ap_name: AP Performance Tasks
  csppostap_name: 'Post AP: Databases in Apps'
  csp-post-survey_name: Student Post-Course Survey
  cspassessment_name: Full Test - 50 questions
  csp-explore_name: 'AP: Explore PT Prep'
  csp-create_name: 'AP: Create PT Prep'
  cspexam1-mWU7ilDYM9_name: Test Part 1 - 25 questions
  cspexam2-AKwgAh1ac5_name: Test Part 2 - 25 questions
  cspunit3_gradelevel: Grades 9-12
  cspunit3_shortdescription_congrats: This unit introduces the foundational concepts
    of computer programming, which unlocks the ability to make rich, interactive apps.
    This course uses JavaScript as the programming language, and App Lab as the programming
    environment to build apps, but the concepts learned in these lessons span all
    programming languages and tools.
  20-hour_name: Accelerated Course
  algebra_name: CS in Algebra Full Course
  AlgebraA_name: CS in Algebra Course A
  AlgebraB_name: CS in Algebra Course B
  gumball_name: Gumball
  classicmaze_name: Classic Maze
  iceage_name: Ice Age
  minecraft_name: Minecraft
  starwarsblocks_name: Star Wars (Blocks)
  hoc-impact-study_name: Classic Maze with Survey
  flappy-impact-study_name: Flappy Code with Survey
  hoc-encryption_name: Simple Encryption
  text-compression_name: Text Compression
  csf_category_name: CS Fundamentals
  csf_2017_category_name: CS Fundamentals (2017)
  csf_2018_category_name: CS Fundamentals (2018)
  csf_international_category_name: CS Fundamentals International
  csf2_draft_category_name: 'Under Development: Courses A - F'
  csd_category_name: CS Discoveries ('17-'18)
  csd_2018_category_name: CS Discoveries ('18-'19)
  csp_category_name: "'15-'16 CS Principles"
  csp17_category_name: CS Principles ('17-'18)
  csp_2018_category_name: CS Principles ('18-'19)
  cspexams_category_name: CS Principles Practice Test
  research_studies_category_name: Research Studies
  applab_name: App Lab
  gamelab_name: Game Lab
  basketball_name: Make a basketball game
  sports_name: Code your own sports game
  applab_gradelevel: Ages 13+
  applab_shortdescription_congrats: App Lab is a programming environment where you
    can make simple apps. Design an app, code with blocks or JavaScript to make it
    work, then share your app in seconds
  codeorg_gradelevel: Ages 4-104
  codeintl_gradelevel: Ages 4-104
  thinkersmithspanish_gradelevel: Por todos
  khan_gradelevel: Middle school +
  khanes_gradelevel: Middle school +
  khanpt_gradelevel: Middle school +
  khanhe_gradelevel: Middle school +
  khanfr_gradelevel: Middle school +
  khanpl_gradelevel: Middle school +
  tynker_gradelevel: Ages 5-13
  scratch_gradelevel: Ages 8+
  condcards_gradelevel: Ages 8-12
  codehs_gradelevel: High school
  codecademy_gradelevel: High school
  codecombat_gradelevel: Middle school +
  codemonkey_gradelevel: Middle school +
  codeavengers_gradelevel: Middle school +
  processing_gradelevel: High school
  robomind_gradelevel: Ages 8-13
  groklearning_gradelevel: Middle school +
  quorum_gradelevel: Middle school +
  codespark_gradelevel: Elementary
  kodable_gradelevel: Elementary
  tynkerapp_gradelevel: Ages 5-13
  robomindnl_gradelevel: Ages 8-13
  flappy_gradelevel: Ages 6-106
  bitsbox_gradelevel: Elementary
  makeschool_gradelevel: High school
  touchdevelop_gradelevel: High school
  appinventor_gradelevel: Middle school +
  thinkersmith2_gradelevel: Ages 8+
  kodableunplugged_gradelevel: Ages 8-13
  projguts_gradelevel: Ages 10-13
  hourofcode_gradelevel: Ages 6-106
  frozen_gradelevel: Ages 8-108
  starwars_gradelevel: Ages 6-106
  playlab_gradelevel: Ages 6-14
  infinity_gradelevel: Ages 6-14
  artist_gradelevel: Ages 8-108
  monstercoding_gradelevel: Ages 5-13
  allcancode_gradelevel: Ages 5-10
  csfirst_gradelevel: Ages 9-14
  boxisland_gradelevel: Elementary
  codesters_gradelevel: Ages 12-14
  texasinstruments_gradelevel: Ages 13-16
  teacherled_gradelevel: Ages 5+
  course2_gradelevel: Ages 6-18
  course3_gradelevel: Ages 8-18
  course4_gradelevel: Ages 10-18
  coursea_gradelevel: Ages 4-7
  courseb_gradelevel: Ages 5-8
  coursec_gradelevel: Ages 6-10
  coursee_gradelevel: Ages 8-12
  coursef_gradelevel: Ages 9-13
  coursea-2017_gradelevel: Ages 4-7
  courseb-2017_gradelevel: Ages 5-8
  coursec-2017_gradelevel: Ages 6-10
  coursee-2017_gradelevel: Ages 8-12
  coursef-2017_gradelevel: Ages 9-13
  coursea-2018_gradelevel: Ages 4-7
  courseb-2018_gradelevel: Ages 5-8
  coursec-2018_gradelevel: Ages 6-10
  coursee-2018_gradelevel: Ages 8-12
  coursef-2018_gradelevel: Ages 9-13
  accelerated_gradelevel: Ages 10-18
  codeorg_platformtext: Modern browsers, smartphones, tablets
  codeintl_platformtext: Modern browsers, smartphones, tablets
  thinkersmithspanish_platformtext: Unplugged
  khan_platformtext: Modern web browsers
  khanes_platformtext: Modern web browsers
  khanpt_platformtext: Modern web browsers
  khanhe_platformtext: Modern web browsers
  khanfr_platformtext: Modern web browsers
  khanpl_platformtext: Modern web browsers
  tynker_platformtext: Modern web browsers
  scratch_platformtext: Desktop-only web browsers (not tablets)
  lightbot_platformtext: ALL browsers and iOS, Android, or Game Console
  thinkersmith_platformtext: Unplugged
  condcards_platformtext: Unplugged
  lightbotintl_platformtext: iOS, Android (or web browser)
  codehs_platformtext: Modern browsers. (Follow-on course requires  $$)
  codecademy_platformtext: Modern web browsers. iOS, Android apps
  codecombat_platformtext: Modern web browsers (Follow-on course requires $$)
  codemonkey_platformtext: Modern web browsers
  codeavengers_platformtext: Modern web browsers
  processing_platformtext: Modern web browsers
  robomind_platformtext: Modern web browsers, Mobile web
  groklearning_platformtext: Modern web browsers
  quorum_platformtext: Modern web browsers. Screen-readers supported
  codespark_platformtext: iOS, Android (or web browser)
  kodable_platformtext: iPad
  tynkerapp_platformtext: iPad, Android tablets
  robomindnl_platformtext: Modern web browsers, Mobile web
  flappy_platformtext: Modern browsers, smartphones, tablets
  bitsbox_platformtext: Modern web browsers
  makeschool_platformtext: Modern Web browsers
  touchdevelop_platformtext: Modern browsers, smartphones, all devices
  appinventor_platformtext: Modern browsers + Android
  blockly_platformtext: Modern browsers only
  thinkersmith2_platformtext: Unplugged
  kodableunplugged_platformtext: Unplugged
  projguts_platformtext: Unplugged
  hourofcode_platformtext: Modern browsers, smartphones, tablets
  frozen_platformtext: Modern browsers + tablets
  starwars_platformtext: Modern browsers + tablets
  playlab_platformtext: Modern browsers, smartphones, tablets
  monstercoding_platformtext: Modern web browsers, iOS, Android
  allcancode_platformtext: Modern web browsers, iOS
  csfirst_platformtext: Modern web browsers
  boxisland_platformtext: Android, iOS
  codesters_platformtext: Modern web browsers
  texasinstruments_platformtext: TI Calculators
  teacherled_platformtext: Modern browsers, smartphones, tablets
  codeorg_shortdescription: Learn to code with Mark Zuckerberg and Angry Birds!
  codeintl_shortdescription: Learn to code with Mark Zuckerberg and Angry Birds!
  thinkersmithspanish_shortdescription: Tutorial para un grupo sin computadoras
  khan_shortdescription: Learn to draw in JavaScript
  khanes_shortdescription: Learn to draw in JavaScript
  khanpt_shortdescription: Learn to draw in JavaScript
  khanhe_shortdescription: Learn to draw in JavaScript
  khanfr_shortdescription: Learn to draw in JavaScript
  khanpl_shortdescription: Learn to draw in JavaScript
  tynker_shortdescription: Learn to code by solving fun puzzles and build your own
    mobile games.
  scratch_shortdescription: Create interactive games, stories, and animations.
  lightbot_shortdescription: Program Lightbot to solve puzzles using procedures and
    loops!
  thinkersmith_shortdescription: Unplugged tutorial for a group with no devices
  condcards_shortdescription: Learn algorithms with a deck of cards
  lightbotintl_shortdescription: A game to teach coding concepts
  codehs_shortdescription: Start coding with Karel the Dog, a fun and visual intro
    to programming!
  codecademy_shortdescription: Learn JavaScript programming, in a web-browser
  codecombat_shortdescription: Defeat ogres to learn Python or JavaScript in this
    epic programming game!
  codemonkey_shortdescription: Students program a monkey to catch bananas.
  codeavengers_shortdescription: Learn JavaScript programming, in a web-browser
  processing_shortdescription: A one hour tutorial in the Processing languages
  robomind_shortdescription: Write code for a virtual robot
  groklearning_shortdescription: Teach "Eliza" the chatbot to fool your friends into
    thinking she's human!
  quorum_shortdescription: Join Mary on a guided tour as she learns the Quorum programming
    language.
  codespark_shortdescription: The Foos is a fun, kid-friendly game to learn about
    programming.
  kodable_shortdescription: A fun iPad game to teach computer programming concepts
  tynkerapp_shortdescription: 'Learn to program by solving fun coding puzzles. '
  robomindnl_shortdescription: Write code for a virtual robot
  flappy_shortdescription: Make your own game - Flappy Bird, Shark, or Submarine
  bitsbox_shortdescription: Code a series of apps to play and share, using real JavaScript.
  makeschool_shortdescription: Make an iPhone game! Learn by writing code to teach
    your monster new moves!
  touchdevelop_shortdescription: 'Solve puzzles, create games, and learn coding all
    on your phone. '
  appinventor_shortdescription: Make your own app! (Android-only)
  blockly_shortdescription: Download a ZIP file to learn offline
  thinkersmith2_shortdescription: Learn how computers use 1s and 0s to represent information
  kodableunplugged_shortdescription: A fun unplugged exercise
  projguts_shortdescription: Try modeling and simulation using rock/paper/scissors
  hourofcode_shortdescription: Learn to code with Mark Zuckerberg and Angry Birds!
  frozen_shortdescription: Let's use code to join Anna and Elsa as they explore the
    magic and beauty of ice.
  starwars_shortdescription: Learn to program droids, and create your own Star Wars
    game in a galaxy far, far away.
  playlab_shortdescription: Create a story or make a game with Play Lab!
  infinity_shortdescription: Use Play Lab to create a story or game starring Disney
    Infinity characters.
  artist_shortdescription: Draw cool pictures and designs with the Artist!
  monsterocding_shortdescription: A colorful self-guided programming adventure for
    children.
  allcancode_shortdescription: An immersive game to guide Marco with a visual programming
    language.
  csfirst_shortdescription: Animate a story about two characters on the ocean. Add
    your own style!
  boxisland_shortdescription: Take a coding trip on Box Island with the brave Hiro.
  codesters_shortdescription: Create your own games, animations, and artwork using
    Python.
  texasinstruments_shortdescription: Learn basic coding using the TI-84&#8482; Plus
    calculator.
  teacherled_shortdescription: Be inspired to design your own Hour of Code event with
    these lesson plans.
  course2_shortdescription_congrats: For students with basic reading skills, this
    course builds on Course 1. Students will create programs to solve problems and
    develop interactive games or stories they can share. Recommended for grades 2-5.
  course3_shortdescription_congrats: Ready for the next level? Students will delve
    deeper into programming topics introduced in previous courses to find flexible
    solutions to more complex problems. By the end of this course, students create
    interactive stories and games they can share with anyone. Recommended for grades
    4-5.
  course4_shortdescription_congrats: Ready to go further? Students will delve deeper
    into programming topics introduced in previous courses to find flexible solutions
    to more complex problems. By the end of this course, students create interactive
    stories and games they can share with anyone. Recommended for grades 4-8.
  coursea_shortdescription_congrats: An introduction to computer science for pre-readers.
  courseb_shortdescription_congrats: An introduction to computer science for pre-readers.
    (Similar to Course A, but with more variety for older students.)
  coursec_shortdescription_congrats: Learn the basics of computer science and create
    your own art, stories, and games.
  coursed_shortdescription_congrats: Quickly cover concepts from Course C, then go
    further with algorithms, nested loops, conditionals, and more.
  coursee_shortdescription_congrats: Quickly cover concepts in Course C & D and then
    go further with functions.
  coursef_shortdescription_congrats: Learn all the concepts in Computer Science Fundamentals
    and create your own art, story or game.
  coursea-2017_shortdescription_congrats: An introduction to computer science for
    pre-readers.
  courseb-2017_shortdescription_congrats: An introduction to computer science for
    pre-readers. (Similar to Course A, but with more variety for older students.)
  coursec-2017_shortdescription_congrats: Learn the basics of computer science and
    create your own art, stories, and games.
  coursed-2017_shortdescription_congrats: Quickly cover concepts from Course C, then
    go further with algorithms, nested loops, conditionals, and more.
  coursee-2017_shortdescription_congrats: Quickly cover concepts in Course C & D and
    then go further with functions.
  coursef-2017_shortdescription_congrats: Learn all the concepts in Computer Science
    Fundamentals and create your own art, story or game.
  coursea-2018_shortdescription_congrats: An introduction to computer science for
    pre-readers.
  courseb-2018_shortdescription_congrats: An introduction to computer science for
    pre-readers. (Similar to Course A, but with more variety for older students.)
  coursec-2018_shortdescription_congrats: Learn the basics of computer science and
    create your own art, stories, and games.
  coursed-2018_shortdescription_congrats: Quickly cover concepts from Course C, then
    go further with algorithms, nested loops, conditionals, and more.
  coursee-2018_shortdescription_congrats: Quickly cover concepts in Course C & D and
    then go further with functions.
  coursef-2018_shortdescription_congrats: Learn all the concepts in Computer Science
    Fundamentals and create your own art, story or game.
  codeorg_longdescription: Learn the basic concepts of Computer Science with drag
    and drop programming. This is a game-like, self-directed tutorial starring video
    lectures by Bill Gates, Mark Zuckerberg, Angry Birds and Plants vs. Zombies. Learn
    repeat-loops, conditionals, and basic algorithms. Available in 34 languages.
  codeintl_longdescription: Learn the basic concepts of Computer Science with drag
    and drop programming. This is a game-like, self-directed tutorial starring video
    lectures by Bill Gates, Mark Zuckerberg, Angry Birds and Plants vs. Zombies. Learn
    repeat-loops, conditionals, and basic algorithms. Available in 34 languages.
  thinkersmithspanish_longdescription: Mediante el uso de un "Vocabulario Robot" predefinido,
    los estudiantes descubrir&aacute;n como guiarse de modo tal de llevar a cabo tareas
    espec&iacute;ficas sin ser estas discutidas previamente. Este segmento ense&ntilde;a
    a los estudiantes la conexi&oacute;n entre s&iacute;mbolos y acciones as&iacute;
    como la valiosa habilidad de depuraci&oacute;n.
  khan_longdescription: Learn the basics of JavaScript programming while creating
    fun drawings with your code. Do it on your own or with your class!
  khanes_longdescription: Learn the basics of JavaScript programming while creating
    fun drawings with your code. Do it on your own or with your class!
  khanpt_longdescription: Learn the basics of JavaScript programming while creating
    fun drawings with your code. Do it on your own or with your class!
  khanhe_longdescription: Learn the basics of JavaScript programming while creating
    fun drawings with your code. Do it on your own or with your class!
  khanfr_longdescription: Learn the basics of JavaScript programming while creating
    fun drawings with your code. Do it on your own or with your class!
  khanpl_longdescription: Learn the basics of JavaScript programming while creating
    fun drawings with your code. Do it on your own or with your class!
  tynker_longdescription: Build your own games and share with friends! Solve fun coding
    puzzles and learn programming concepts in each level. Personalize games with animated
    characters, multiple levels and rich props. Make your games realistic using physics.
    See the code as visual blocks or JavaScript. Take your games mobile on iPads and
    Android tablets. Over a dozen fun activities to choose from!
  scratch_longdescription: With Scratch, you can create your own interactive games,
    stories, animations &mdash; and share them with your friends. Get started by animating
    your name, creating a holiday card, or making a pong game.
  lightbot_longdescription: Guide Lightbot to light up all the blue tiles! Lightbot
    is a puzzle game that uses programming game mechanics to let players gain a practical
    understanding of basic coding. Learn to sequence instructions, write procedures,
    and utilize loops to solve levels. Ideal for all ages.
  thinkersmith_longdescription: Using a pre-defined "Robot Vocabulary" students will
    figure out how to guide each other to accomplish specific tasks without discussing
    them first. This lesson teaches children the connection between symbols and actions,
    as well as the invaluable skill of debugging. "My Robotic Friends" works best
    as a group activity and includes a teacher workbook for classroom use.
  condcards_longdescription: Learn about algorithms and conditional statements in
    this "unplugged" activity using a deck of cards. Students do this activity in
    teams, and need one deck of cards per team.
  lightbotintl_longdescription: Learn core programming logic, starting from super-basic
    programming, for ages 4+, on iOS or Android (or Web browser) . Learn how to sequence
    commands, identify patterns, use procedures, and utilize loops!
  codehs_longdescription: Giving commands to a computer, which is what programming
    is all about, is just like giving commands to a dog. Learn how to code with Karel
    the Dog&mdash;a fun, accessible, and visual introduction to programming that teaches
    fundamental concepts like commands and functions to absolute beginners. Tutorial
    is student-directed but teachers can sign up to access teacher tools and track
    student success!
  codecademy_longdescription: Codecademy is an interactive, student-guided introduction
    to the basics of CS through JavaScript that's used by tens of millions of students
    around the world. We've prepared a no-hassle Hour of Code experience with accompanying
    quizzes, slides, and a completed project for students at the end.
  codecombat_longdescription: Defeat ogres to learn Python or JavaScript in this epic
    programming game!
  codemonkey_longdescription: 'CodeMonkey is an online game that teaches coding in
    a real programming language! Students program a monkey to catch bananas while
    it gets slightly more complicated on each level. They get star scores on each
    solution and can share it in a single click. '
  codeavengers_longdescription: Build a 2 player 2D top-down game with JavaScript
    in 10 short tasks. Then continue learning some basics of programming (variables
    and if statements) as you create a Quiz to share with friends. Along the way  earn
    points and badges as you compete to reach the top of the class leaderboard.
  processing_longdescription: An introduction to programming in the context of the
    visual arts using the Processing programming language. Short video lessons introduce
    coding exercises that lead to designing an interactive drawing program
  robomind_longdescription: 'Students learn the basics of programming by controlling
    their own virtual robot. The online course is fully self-contained with short
    presentations, movies, quizzes and automatic guidance/hints to help with the programming
    exercises. '
  groklearning_longdescription: Use the programming language Python to build a chatbot
    called "Eliza" to act as a robot psychotherapist. You'll teach Eliza how to talk
    and the right thing to say. Can she fool your friends into thinking she's a human
    not a computer?
  quorum_longdescription: This tutorial is accessible for the visually-impaired, and
    works with screenreaders. Join Mary on a tour as she joins a biology lab as a
    programmer and learns the Quorum programming language. This tutorial is student-guided
    with online example activities.
  codespark_longdescription: The Foos is a fun and kid-friendly way to learn about
    computer programming.  Program cute characters to solve puzzles and bring a virtual
    world to life.  The game is "word free" so all can play!
  kodable_longdescription: Kodable is a self-guided iPad game that introduces kids
    5+ to programming basics. Having a teacher or parent nearby is optimal, but not
    necessary.
  tynkerapp_longdescription: Learn to program by solving fun coding puzzles. Easily
    build games and stories using with themed graphics, 10+ game-kits and customizable
    characters. No Internet connectivity required. You can also access your creations
    on the web.
  robomindnl_longdescription: 'Students learn the basics of programming by controlling
    their own virtual robot. The online course is fully self-contained with short
    presentations, movies, quizzes and automatic guidance/hints to help with the programming
    exercises. '
  flappy_longdescription: Use drag-and-drop programming to make your own Flappy Bird
    game, and customize it to look different (Flappy Shark, Flappy Santa, whatever).
    Add the game to your phone in one click.
  bitsbox_longdescription: Customize your very own virtual tablet, then code a series
    of apps to play and share. Simple walkthroughs make it possible for even young
    kids to program real JavaScript, and the more advanced you are the further you'll
    go.
  makeschool_longdescription: Learn to code by making an iPhone game using a brand
    new and beginner-friendly programming language called Swift! Create a Pok&eacute;mon-inspired
    action game and write code to teach your monster new moves. You will learn how
    to use variables, methods, and objects to help your monster win!
  touchdevelop_longdescription: 'The touch-friendly editor will guide you in creating
    pixel art, solving the bear puzzle, or making your own jumping bird game. '
  appinventor_longdescription: Entertaining, quick video tutorials walk you through
    building three simple apps for your Android phone or tablet. Designed for novices
    and experts alike, this hour of code will get you ready to start building your
    own apps before you know it. Imagine sharing your own app creations with your
    friends! These activities are suitable for individuals and for teachers leading
    classes.
  blockly_longdescription: Got PCs with slow (or non-existent) internet access? Download
    the Blockly tutorials that were the precursor of the Code.org tutorials - a single
    3MB ZIP file can be loaded onto any computer or used off a memory stick
  thinkersmith2_longdescription: Students learn about representing and storing letters
    in binary, as functions of on and off. At the end, the class gets to encode their
    own initials to take home with them.
  kodableunplugged_longdescription: 'Designed for use with plain paper, the fuzzFamily
    Frenzy is an introduction to programming logic for kids 5 and up. A teacher should
    explain the game, then students program a partner to complete a simple obstacle
    course. '
  projguts_longdescription: This "unplugged" activity helps students learn how modeling
    and simulation works by having a group of students play different versions of
    the Rock / Paper / Scissors game, and see the results as different modeling experiments.
  hourofcode_longdescription: Placeholder for new code.org/hoc
  frozen_longdescription: Let's use code to join Anna and Elsa as they explore the
    magic and beauty of ice. You will create snowflakes and patterns as you ice-skate
    and make a winter wonderland that you can then share with your friends!
  starwars_longdescription: Learn to program droids, and create your own Star Wars
    game in a galaxy far, far away.
  playlab_longdescription: Create a story or make a game with Play Lab! Make animals,
    pirates, zombies, ninjas, and many more characters move, make sounds, score points,
    and even throw fireballs!
  monstercoding_longdescription: The Mystery Island Coding Quest by Monster Coding
    offers a fun filled self guided adventure that teaches several key programming
    concepts to children. Each block based activity builds on the previous, introducing
    kids to Functions, Boolean Values, Loops, If/Else Statements, and Arrays, using
    colorful animated graphics, audio instructions.
  allcancode_longdescription: Students play an adventure game based on an original
    story. They guide Marco - the main character - through each level by giving him
    step-by-step instructions in the form of the visual programming language used
    by the Hour of Code. They get introduced to sequencing commands, iteration and
    conditions without even noticing it.
  csfirst_longdescription: Create a story about two characters at sea. Animate the
    water, and customize the scenery to add your own flair. Use code to tell the story
    you want to tell!
  boxisland_longdescription: Take a trip on Box Island and help Hiro collect all the
    clocks scattered in the wilderness! In this tutorial you will learn the basics
    of algorithms, sequences, loops and conditionals!
  codesters_longdescription: 'Create your own games, animations, and artwork using
    Python.  Once you’re done, share them with friends! Program in Python, a real
    programming language used every day at companies - our drag and drop toolkit makes
    it easy to learn!  Try building a basketball game, choreographing a dance, or
    designing an animated card! '
  texasinstruments_longdescription: 'The 10 Minutes of Code activities can be used
    in class as a way to spark students'' interest in coding with the TI technology
    they carry in their backpacks everyday.  Learn the basics of coding using the
    TI-84&#8482; Plus and get started programming in just 10 minutes – no experience
    needed!  '
  teacherled_longdescription: Now that tens of thousands of educators have tried the
    Hour of Code, many classrooms are ready for more creative, less one-size-fits-all
    activities that teach the basics of computer science. To help teachers find inspiration,
    we collected and curated one-hour teacher-led lesson and activity plans designed
    for different subject areas for Hour of Code veterans.
  codeorg_beyond_name: Intro Computer Science (grades K-8)
  khan_beyond_name: Learn computer programming
  tynker_beyond_name: Learn programming at home
  scratch_beyond_name: Get creative with coding
  lightbot_beyond_name: LightBot
  codecademy_beyond_name: Codecademy
  kodable_beyond_name: Kodable
  scratchjr_beyond_name: ScratchJR for pre-readers
  hopscotch_beyond_name: 'Hopscotch: Programming On Your iPad'
  pocketcode_beyond_name: Pocket Code
  groklearning_beyond_name: Learn Python programming
  hacketyhack_beyond_name: Learn Ruby
  robomind_beyond_name: Program a virtual robot
  makeschool_beyond_name: Build an iPhone game in your browser!
  appinventor_beyond_name: AppInventor Hour of Code
  touchdevelop_beyond_name: TouchDevelop
  codehs_beyond_name: Learn to Code With Karel the Dog
  udemy_beyond_name: Online Programming Courses
  lynda_beyond_name: Online Programming Courses
  edx_beyond_name: Harvard CS50 class
  coursera_beyond_name: Stanford CS 101 class
  udacity_beyond_name: CS 101
  teachingtree_beyond_name: University courses online
  kodu_beyond_name: Kodu
  cargobot_beyond_name: Cargobot
  kidsruby_beyond_name: KidsRuby
  w3schools_beyond_name: Learn HTML
  codeavengers_beyond_name: Learn to Code Websites
  mozilla_beyond_name: Webmaker
  codecombat_beyond_name: CodeCombat
  codea_beyond_name: Codea
  lego_beyond_name: Mindstorms
  finch_beyond_name: Finch
  arduino_beyond_name: Arduino with Sparkfun
  processing_beyond_name: Program with Processing
  alice_beyond_name: Alice
  sphero_beyond_name: SPRK
  codeorg_beyond_gradelevel: Ages 4-104
  khan_beyond_gradelevel: Middle school +
  tynker_beyond_gradelevel: Ages 5-13
  scratch_beyond_gradelevel: Ages 8+
  codecademy_beyond_gradelevel: High school
  kodable_beyond_gradelevel: Elementary
  scratchjr_beyond_gradelevel: Elementary
  hopscotch_beyond_gradelevel: Middle school +
  pocketcode_beyond_gradelevel: Middle school +
  groklearning_beyond_gradelevel: Middle school +
  hacketyhack_beyond_gradelevel: High school
  robomind_beyond_gradelevel: Ages 8-13
  makeschool_beyond_gradelevel: High school
  appinventor_beyond_gradelevel: Middle school +
  touchdevelop_beyond_gradelevel: High school
  codehs_beyond_gradelevel: High school
  udemy_beyond_gradelevel: High school +
  lynda_beyond_gradelevel: High school +
  edx_beyond_gradelevel: University
  coursera_beyond_gradelevel: University
  udacity_beyond_gradelevel: University
  teachingtree_beyond_gradelevel: University
  kodu_beyond_gradelevel: Ages 8+
  cargobot_beyond_gradelevel: Ages 8+
  kidsruby_beyond_gradelevel: Ages 12+
  w3schools_beyond_gradelevel: Ages 12+
  codeavengers_beyond_gradelevel: Middle school +
  mozilla_beyond_gradelevel: Ages 12+
  codecombat_beyond_gradelevel: Middle school +
  codea_beyond_gradelevel: High school +
  lego_beyond_gradelevel: Middle school +
  finch_beyond_gradelevel: Ages 8+
  arduino_beyond_gradelevel: High school +
  processing_beyond_gradelevel: High school
  alice_beyond_gradelevel: Middle school +
  sphero_beyond_gradelevel: Ages 8+
  codeorg_beyond_platformtext: Modern browsers, tablets
  khan_beyond_platformtext: Modern Web browsers
  tynker_beyond_platformtext: Modern web browsers ($$ required)
  scratch_beyond_platformtext: Any browser
  lightbot_beyond_platformtext: iOS, Android (or web browser)
  codecademy_beyond_platformtext: Modern web browsers. iOS, Android apps
  kodable_beyond_platformtext: iPad
  scratchjr_beyond_platformtext: iPad
  hopscotch_beyond_platformtext: iPad
  pocketcode_beyond_platformtext: Mobile App
  groklearning_beyond_platformtext: Modern web browsers
  hacketyhack_beyond_platformtext: Desktop install
  robomind_beyond_platformtext: Modern web browsers, Mobile web
  makeschool_beyond_platformtext: Modern Web browsers
  appinventor_beyond_platformtext: Modern browser + Android
  touchdevelop_beyond_platformtext: Modern browsers, smartphones, all devices
  codehs_beyond_platformtext: Modern browsers ($$ required)
  udemy_beyond_platformtext: Web based
  lynda_beyond_platformtext: Web based ($$ required)
  edx_beyond_platformtext: Modern browsers
  coursera_beyond_platformtext: Modern browsers
  udacity_beyond_platformtext: Modern browsers
  teachingtree_beyond_platformtext: Web based
  kodu_beyond_platformtext: Windows, xBox
  cargobot_beyond_platformtext: iPad
  kidsruby_beyond_platformtext: Desktop install
  w3schools_beyond_platformtext: Modern Web browsers
  codeavengers_beyond_platformtext: Modern Web browsers
  mozilla_beyond_platformtext: Modern Web browsers
  codecombat_beyond_platformtext: Web based (Firefox, Chrome, Safari, IE9+)
  codea_beyond_platformtext: iPad
  lego_beyond_platformtext: Robot purchase
  finch_beyond_platformtext: Robot purchase
  arduino_beyond_platformtext: Web browser, then Kit purchase
  processing_beyond_platformtext: Modern web browsers
  alice_beyond_platformtext: Windows or Mac (install required)
  sphero_beyond_platformtext: Robot purchase
  codeorg_beyond_shortdescription: Learn to code with Mark Zuckerberg and Angry Birds!
  khan_beyond_shortdescription: Learn to draw in JavaScript
  tynker_beyond_shortdescription: A fun and engaging course for children in grades
    4-8
  scratch_beyond_shortdescription: Create interactive games, stories, and animations.
  lightbot_beyond_shortdescription: A game to teach coding concepts
  codecademy_beyond_shortdescription: Learn JavaScript programming, in a web-browser
  kodable_beyond_shortdescription: A fun iPad game to teach computer programming concepts
  scratchjr_beyond_shortdescription: 'Create interactive stories and games using ScratchJr. '
  hopscotch_beyond_shortdescription: Learn visual programming on an iPad
  pocketcode_beyond_shortdescription: Create a game on your smartphone and share with
    friends to try!
  groklearning_beyond_shortdescription: Basic intro to python programming
  hacketyhack_beyond_shortdescription: Learn Ruby from the ground up
  robomind_beyond_shortdescription: Write code for a virtual robot
  makeschool_beyond_shortdescription: Learn to make an iPhone game in an hour
  appinventor_beyond_shortdescription: Make your own app! (Android-only)
  touchdevelop_beyond_shortdescription: Code mobile apps directly on your phone, tablet
    or laptop
  codehs_beyond_shortdescription: Learn JavaScript programming with a fun visual environment
  udemy_beyond_shortdescription: Dozens of online programming courses
  lynda_beyond_shortdescription: Dozens of online programming courses
  edx_beyond_shortdescription: The most popular class at Harvard
  coursera_beyond_shortdescription: Start with CS101
  udacity_beyond_shortdescription: Start with CS101
  teachingtree_beyond_shortdescription: 'Online Knowledge: Rapid and Unconstrained'
  kodu_beyond_shortdescription: Design a 3D game world
  cargobot_beyond_shortdescription: Program a robot arm on your iPad
  kidsruby_beyond_shortdescription: Learn to program using Ruby
  w3schools_beyond_shortdescription: Learn to make web sites
  codeavengers_beyond_shortdescription: Learn to code games and websites
  mozilla_beyond_shortdescription: Create and share web pages
  codecombat_beyond_shortdescription: Play a game and learn JavaScript to win
  codea_beyond_shortdescription: Make apps on your iPad
  lego_beyond_shortdescription: Build and program a robot
  finch_beyond_shortdescription: A robot for computer science education
  arduino_beyond_shortdescription: Learn Arduino with Sparkfun's Digital Sandbox.
  processing_beyond_shortdescription: Learn the Processing languages
  alice_beyond_shortdescription: Teach programming in a 3D environment
  sphero_beyond_shortdescription: SPRK lessons give kids a fun crash course in programming
    robots while sharpening skills in math and science.
  codeorg_beyond_longdescription: Learn the basic concepts of Computer Science with
    drag and drop programming. 3 full courses, each consists of 15-20 lessons that
    blend "unplugged" classroom activities interspersed with game-like, self-directed
    tutorials starring video lectures by Bill Gates, Mark Zuckerberg, Angry Birds
    and Plants vs. Zombies. Learn repeat-loops, conditionals, basic algorithms, functions,
    and variables.
  khan_beyond_longdescription: Learn the basics of JavaScript programming while creating
    fun drawings with your code. Do it on your own or with your class!
  tynker_beyond_longdescription: Tynker makes it fun & easy to learn programming.
    It makes it visual. Kids build games and mobile apps by arranging blocks of code.
    It removes the need to know programming syntax. Kids transform ideas into animated
    stories and math art right away. It promotes progressive learning. As kids learn
    fundamentals, Tynker introduces more advanced concepts including syntax driven
    programming.
  scratch_beyond_longdescription: With Scratch, you can create your own interactive
    games, stories, animations &mdash; and share them with your friends. Get started
    by animating your name, creating a holiday card, or making a pong game.
  lightbot_beyond_longdescription: Learn core programming logic, starting from super-basic
    programming, for ages 4+, on iOS or Android (or Web browser) . Learn how to sequence
    commands, identify patterns, use procedures, and utilize loops!
  codecademy_beyond_longdescription: Codecademy is an interactive, student-guided
    introduction to the basics of CS through JavaScript that's used by tens of millions
    of students around the world. We've prepared a no-hassle Hour of Code experience
    with accompanying quizzes, slides, and a completed project for students at the
    end.
  kodable_beyond_longdescription: Kodable is a self-guided iPad game that introduces
    kids 5+ to programming basics. Having a teacher or parent nearby is optimal, but
    not necessary.
  scratchjr_beyond_longdescription: ScratchJr is an introductory programming language
    that enables young children to create their own interactive stories and games.
    Children snap together graphical programming blocks to make characters move, jump,
    dance, and sing
  hopscotch_beyond_longdescription: Student-guided tutorial on the iPad using the
    Hopscotch programming language. Students will build games and apps for their iPad
    on their iPad. Students can work individually or with friends (up to 3 per iPad).
  pocketcode_beyond_longdescription: Create your own game on your smart phone with
    Pocket Code! Help skydiver Steve to deliver his parcels. You can share it with
    friends and other users to try!
  groklearning_beyond_longdescription: An introductory course using the programming
    language Python for people with no programming experience. Our unique mix of introductory
    content and challenges will bring you to a thorough understanding of Python and
    programming itself. We've taught this content to students of varying ages from
    diverse backgrounds and we're sure it'll suit you too.
  hacketyhack_beyond_longdescription: 'Hackety Hack will teach you the absolute basics
    of programming from the ground up. No previous programming experience is needed!
    With Hackety Hack, you''ll learn the Ruby programming language. Ruby is used for
    all kinds of programs, including desktop applications and websites. [Note: Desktop
    install required]'
  robomind_beyond_longdescription: 'Students learn the basics of programming by controling
    their own virtual robot. The online course is fully self-contained with short
    presentations, movies, quizzes and automatic guidance/hints to help with the programming
    exercises. '
  makeschool_beyond_longdescription: Know some ObjectiveC? Learn to make an iPhone
    game in an hour! We'll guide you through the process, to code, test, and play
    your game entirely in the browser and then share it on Facebook for friends to
    try! No prior iPhone development experience is required. You must understand what
    variables, methods, and objects are.
  appinventor_beyond_longdescription: Entertaining, quick video tutorials walk you
    through building three simple apps for your Android phone or tablet. Designed
    for novices and experts alike, this hour of code will get you ready to start building
    your own apps before you know it. Imagine sharing your own app creations with
    your friends! These activities are suitable for individuals and for teachers leading
    classes.
  touchdevelop_beyond_longdescription: TouchDevelop lets you create apps on iPad,
    iPhone, Android, PC, Mac, Windows Phone. Our touch-friendly editor makes coding
    fun, even on your phone or tablet!
  codehs_beyond_longdescription: 'Learn the basics of programming with Karel the Dog,
    a fun, accessible and visual introduction to coding, where giving commands to
    a computer is just like giving commands to a dog. This tutorial is great if led
    by a teacher, but can also be done independently. [Note: payment is required]'
  udemy_beyond_longdescription: 'Whether you''ve never seen a line of code or you
    code for a living, Udemy has a course for you, taught by professional instructors.
    [Note: payment is required]'
  lynda_beyond_longdescription: 'Learn how to code, create, and build web applications,
    from the foundations of object-oriented programming in C and C++, to how to write
    Java. Our developer tutorials can help you learn to develop and create mobile
    apps, work with PHP and MySQL databases, get started with the statistical processing
    language R, and much more. [Note: payment is required]'
  edx_beyond_longdescription: CS50x is Harvard College's introduction to the intellectual
    enterprises of computer science and the art of programming for majors and non-majors
    alike, with or without prior programming experience. Topics include abstraction,
    algorithms, data structures, encapsulation, resource management, security, software
    engineering, and web development. Languages include C, PHP, and JavaScript plus
    SQL, CSS, and HTML. The on-campus version of CS50x is Harvard's second-largest
    course.
  coursera_beyond_longdescription: 'Stanford''s CS 101 class taught by Nick Parlante
    (FREE!). CS101 teaches the essential ideas of Computer Science for a zero-prior-experience
    audience. Play and experiment with short bits of code to bring to life to the
    power and limitations of computers. CS101 also provides a general background on
    computers today: what is a computer, what is hardware, what is software, what
    is the internet. No previous experience is required other than the ability to
    use a web browser.'
  udacity_beyond_longdescription: In this course you will learn key concepts in computer
    science and learn how to write your own computer programs in the context of building
    a web crawler. There is no prior programming knowledge needed for this course.
    Beginners are welcome! At the end of this course, you will have learned key concepts
    in computer science and enough programming to be able to write Python programs
    to solve problems on your own. This course will prepare you to move on to intermediate-level
    computing courses.
  teachingtree_beyond_longdescription: TeachingTree is an open platform that lets
    anybody organize educational content. Our goal is for students to quickly access
    the exact clips they need in order to learn individual concepts. Everyone is encouraged
    to help by adding videos or tagging concepts.
  kodu_beyond_longdescription: Kodu lets kids create games on the PC and XBox via
    a simple visual programming language. Kodu can be used to teach creativity, problem
    solving, storytelling, as well as programming. Anyone can use Kodu to make a game,
    young children as well as adults with no design or programming skills. Kodu for
    the PC is available to download for free. Kodu for the XBox is also available
    in the USA on the XBox Marketplace, in the Indie Games channel for about $5.
  cargobot_beyond_longdescription: Cargo-Bot is a puzzle game where you teach a robot
    how to move crates. Sounds simple, right? It features 36 fiendishly clever puzzles,
    haunting music and stunning retina graphics. You can even record your solutions
    and share them on YouTube to show your friends.
  kidsruby_beyond_longdescription: 'Have fun and make games, or hack your homework
    using Ruby! Just tell your parents or teachers you''re learning Ruby programming...
    ;). Free and works on any computer. [Note: Desktop install required]'
  w3schools_beyond_longdescription: Learn to create websites on your own computer.
    Learn the server basics in less than a day. Learn to add databases to your website
  codeavengers_beyond_longdescription: Learn how to program games, apps and websites.
    Designed by experts with perfect level of difficulty for beginners, easy to understand
    instructions and great help when you need it. Our HTML, CSS and JavaScript courses
    include code challenges and revision games that make learning fun and effective
    for all ages.
  mozilla_beyond_longdescription: Thimble makes it ridiculously simple to create and
    share your own web pages. Write and edit HTML and CSS right in your browser, then
    instantly preview your work. Host and share your finished projects with a single
    click. Perfect for beginners and experts alike.
  codecombat_beyond_longdescription: Play as a Wizard using code (spells) to control
    your heroes, navigate mazes, defeat ogres, trick enemies, and rescue allies! Learn
    JavaScript in this HTML 5 web game for complete beginners.
  codea_beyond_longdescription: Codea for iPad lets you create games and simulations
    &mdash; or just about any visual idea you have. Turn your thoughts into interactive
    creations that make use of iPad features like Multi-Touch and the accelerometer.
    We think Codea is the most beautiful code editor you'll use, and it's easy. Codea
    is designed to let you touch your code. Want to change a number? Just tap and
    drag it. How about a color, or an image? Tapping will bring up visual editors
    that let you choose exactly what you want.
  lego_beyond_longdescription: Create small, customizable and programmable robots
    using LEGO pieces.
  finch_beyond_longdescription: The Finch is a new robot for computer science education.
    Its design is the result of a four year study at Carnegie Mellon's CREATE lab.
    The Finch is designed to support an engaging introduction to the art of programming.
    It has support for over a dozen programming languages and environments, including
    several environments appropriate for students as young as eight years old. The
    Finch was designed to allow students to write richly interactive programs.
  arduino_beyond_longdescription: Arduino is a popular platform designed to allow
    artists and designers to work with real sensors, LEDs, buzzers, and more. The
    Sparkfun Virtual Sandbox will teach you real Arduino code right in your browser.
  processing_beyond_longdescription: Processing is a programming language, development
    environment, and online community. Since 2001, Processing has promoted software
    literacy within the visual arts and visual literacy within technology. Initially
    created to serve as a software sketchbook and to teach computer programming fundamentals
    within a visual context, Processing evolved into a development tool for professionals.
    Today, there are tens of thousands of students, artists, designers, researchers,
    and hobbyists who use Processing for learning, prototyping, and production.
  alice_beyond_longdescription: Using an innovative programming environment to support
    the creation of 3D animations, the Alice Project provides tools and materials
    for teaching and learning computational thinking, problem solving, and computer
    programming across a spectrum of ages and grade levels.
  sphero_beyond_longdescription: Whether you're an educator or a parent, SPRK lessons
    give kids a fun crash course in programming robots while sharpening their skills
    in math and science.
  compatibility_hide_this_warning: Hide this warning
  compatibility_unsupported_browser: Your browser is not supported. Please upgrade
    your browser to <a href='%{supported_browsers_url}', target='_blank'>one of our
    supported browsers</a>. You can try viewing the page, but expect functionality
    to be broken.
  starwars_shortcode: star
  mc_shortcode: mc
  frozen_shortcode: frzn
  hourofcode_shortcode: code
  infinity_shortcode: inf
  playlab_shortcode: lab
  artist_shortcode: art
  header_home: Home
  header_my_dashboard: My Dashboard
  header_course_catalog: Course Catalog
  header_project_gallery: Projects
  header_sections: Sections
  header_professional_learning: Professional Learning
  header_educate_overview: Educator Overview
  header_educate_elementary: Elementary School
  header_educate_middle: Middle School
  header_educate_high: High School
  header_educate_partner: Partner with Us
  header_educate_beyond: Beyond Code.org
  header_educate_inspire: Inspire a Student
  header_educate_community: Online Community
  header_educate_tools: Tools and Videos
  header_about_us: About Us
  header_about_leadership: Leadership
  header_about_donors: Donors
  header_about_partners: Partners
  header_about_team: Full Team
  header_about_news: Newsroom
  header_about_evaluation: Evaluation
  header_about_jobs: Jobs
  header_about_contact: Contact Us
  header_about_faqs: FAQs
  header_learn: Learn
  header_teach: Teach
  header_stats: Stats
  header_help_us: Help Us
  header_about: About
  header_teacher_community: Teacher community
  header_help_support: 'Help and support '
  header_report_bug: Report bug
  header_tutorials: Tutorials
  header_documentation: Documentation
  csp_name: CS Principles
  csd_name: CS Discoveries
  csd_2018_name: CS Discoveries
  full_course_category_name: Full Courses
  user_header_create: 'Create '
  user_header_applab: 'App Lab '
  user_header_artist: 'Artist '
  user_header_gamelab: Game Lab
  user_header_playlab: Play Lab
  user_header_spritelab: Sprite Lab
  user_header_minecraft: Minecraft
  user_header_flappy: Flappy
  user_header_view_all: View all projects...
  user_header_view_project_gallery: View project gallery
  user_header_view_my_projects: View my projects
  view_all_sections: View all sections
  view_section: View Section
  view_named_section: View %{section_name}
  privacy_doc_explanation: Click here for our privacy document that can be shared
    or printed for your students.
  signing_in: Signing In
  sign_in_overview: 'Your students can sign in to their Code.org accounts by following
    these steps:'
  sign_in_instruct_website: Go to %{code_org_url}.
  sign_in_instruct_code: 'Type in their section code: %{section_code}.'
  sign_in_instruct_name: Choose their display name.
  sign_in_instruct_secret: Choose their secret %{secret}.
  sign_in_instruct_button: Click the “Sign in” button.
  sign_in_overview_cards: Students can find all of this information, including their
    secret %{secret}, in the login cards below.
  reset_student_password: Resetting student passwords
  reset_student_password_instructions: You can reset the secret <word/picture> for
    any of your students by going to the “Manage Students” tab for the section, clicking
    the “Show secret” button under the “Password” column, and clicking the “Reset
    secret” button.
  login_cards: Login Cards
  print_login_cards: Print login cards
  joining_section: Joining your section (one-time only)
  joining_section_overview: If a student has not already joined your section, please
    ask them to do the following steps. Note that they only need to do this once.
    By joining your section, students will be able see the course assigned to them
    and you will be able to track the progress of the work they complete while they
    are signed in.
  joining_section_instruct_website: 'Create a Code.org account if they haven’t already
    done so. They can do this at https://studio.code.org/users/sign_up. Note that
    they can either sign up with an email address and password, or sign up through
    Google, Facebook, or Microsoft by clicking on one of these buttons:'
  joining_section_instruct_account: Sign in to their Code.org account.
  joining_section_instruct_code: 'Navigate to %{code_org_url} and type in their section
    code: %{section_code}.'
  joining_section_instruct_button: Once they press the “Go” button, they should be
    added to your section.
  signing_in_single_instruct: Your students can sign in to their Code.org accounts
    by going to https://code.org/ and clicking on the “Sign in” button on the top
    right corner.
  reset_student_password_email: If your student created a Code.org account by using
    their email address and password (instead of signing in through their Google,
    Facebook, Microsoft, or Clever account), you can reset their password by going
    to the “Manage Students” tab for the section, and clicking the “Reset password”
    button under the “Password” column.
  syncing_students: Syncing your students
  syncing_students_instructions: 'If your Code.org section is ever out of date with
    your list of students in Google Classroom, click on the “Sync students from Google
    Classroom” button on the “Manage students” tab:'
  google_sign_in_instruct: 'From there, they should choose the “Sign in with Google
    Account” option:'
  hero_name: 'Minecraft: Hero''s Journey'
  applab-intro_name: App Lab Intro
  aquatic_name: 'Minecraft: Voyage Aquatic'
  creativity: creativity
  creativity_create: Create
  creativity_hoc_coming: The Hour of Code is coming…
  creativity_what_will_you_create: What will you create?
  creativity_homepage: Give flight to imagination and birth to innovation. Start with
    an Hour of Code and your own brand of creativity, whatever it may be. Watch our
    video.
  creativity_hoc_about: 'This year, the Hour of Code is all about creativity. '
  creativity_social_media: 'This year''s #HourOfCode is about creativity. I’m in!
    Are you?'
  creativity_social_media_2: 'This year''s #HourOfCode is about creativity. What will
    you create?'
  creativity_courses: Go further with Code.org courses
  creativity_courses_link: Go further with <a href="https://studio.code.org/courses">Code.org
    courses</a>
  account_sign_up_email_opt_in: Can we email you about updates to our courses, local
    opportunities, or other computer science news? (roughly once a month)
  account_sign_up_child_accept_terms: I confirm that I have my parent or legal guardian's
    permission to use the Code.org services.
>>>>>>> 92fadfce
<|MERGE_RESOLUTION|>--- conflicted
+++ resolved
@@ -1,5 +1,4 @@
----
-ta-IN:
+"ta-IN":
   hour_of_code: நிரல்வரி நேரம்
   hello: ஹலோ உலகம்
   'yes': ஆம்
@@ -150,9 +149,7 @@
   user_header_settings: எனது கணக்கு
   user_header_logout: வெளியேறு
   user_header_signin: உள்நுழை
-<<<<<<< HEAD
   creativity_create: உருவாக்கு
-=======
   ! '': 
   upgrade_ie_link: Learn more
   n_have_learned_an_hoc: "<h1>Try an</h1><h2>Hour of Code</h2><h3># served</h3>"
@@ -2177,7 +2174,6 @@
   applab-intro_name: App Lab Intro
   aquatic_name: 'Minecraft: Voyage Aquatic'
   creativity: creativity
-  creativity_create: Create
   creativity_hoc_coming: The Hour of Code is coming…
   creativity_what_will_you_create: What will you create?
   creativity_homepage: Give flight to imagination and birth to innovation. Start with
@@ -2194,5 +2190,4 @@
   account_sign_up_email_opt_in: Can we email you about updates to our courses, local
     opportunities, or other computer science news? (roughly once a month)
   account_sign_up_child_accept_terms: I confirm that I have my parent or legal guardian's
-    permission to use the Code.org services.
->>>>>>> 92fadfce
+    permission to use the Code.org services.