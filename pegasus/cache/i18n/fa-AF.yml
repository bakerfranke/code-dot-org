--- conflicted
+++ resolved
@@ -870,14 +870,6 @@
     problem in computer science. Code Studio teachers are leading the way in educating
     underrepresented minorities. Our annual survey shows record diversity in your
     classrooms! Check out the numbers."
-<<<<<<< HEAD
-=======
-  dashboard_announce_message_second: "<b>Phase one applications closing</b> - Do you
-    (or a teacher you know) want to learn how to teach a full year introductory high
-    school computer science class students will love? You don't need any prior experience
-    to join our free workshops for our Exploring Computer Science course. Sign up
-    by April 22nd. "
->>>>>>> ca49bd91
   dashboard_announce_button_text: "بیشتر بیاموزید"
   code_hoc_coming: "ساعت کد نویسی اینجاست - 8 تا 14 دسامبر!"
   code_sign_up: "ثبت نام کنید برای شرکت کردن تو هفته ی آموزش علوم کامپیوتر"
