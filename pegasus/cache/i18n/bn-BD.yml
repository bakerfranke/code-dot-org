--- conflicted
+++ resolved
@@ -337,7 +337,6 @@
     যেতে কোড ব্লকগুলি ব্যবহার করুন। '
   mc_gradelevel: বয়স 4-104
   mc_platformtext: আধুনিক ব্রাউজার, smartphones, ট্যাবলেট
-<<<<<<< HEAD
   mc_specs: অনেক ভাষা | আধুনিক ব্রাউজার এবং ট্যাবলেট | বয়সের 6 +
   minecraft_subtitle: মাইনক্র্যাফট এক ঘণ্টার কোড
   volunteer_engineer_submission_title: ছাত্র এবং স্বেচ্ছাসেবকদের এক ঘন্টার কোডের জন্য
@@ -366,35 +365,6 @@
   volunteer_engineer_submission_update_information: Update your information
   volunteer_engineer_submission_header_shared: স্বেচ্ছাসেবকদের মানচিত্রে শিক্ষকদের
     সাথে তথ্য শেয়ার করা
-=======
-  mc_specs: Many languages | Modern browsers and tablets | Ages 6+
-  minecraft_subtitle: Minecraft Hour of Code
-  volunteer_engineer_submission_title: Inspire students and volunteer for the Hour
-    of Code.
-  volunteer_engineer_submission_subtitle_generic: '100,000 teachers are going to host
-    an Hour of Code in their classroom this year, Dec 7-13, 2015. They want your help! '
-  volunteer_engineer_submission_subtitle_specific: '%{num_teachers} teachers want
-    volunteers passionate about computer science education to help with their Hour
-    of Code this December.<br>%{num_volunteers} volunteers have signed up. Join them.'
-  volunteer_engineer_submission_intro_background: The Hour of Code is a global movement
-    to try an hour introduction to computer science, reaching tens of millions of
-    students in 180+ countries. Please get involved during Computer Science Education
-    Week, December 7-13.
-  volunteer_engineer_submission_intro_recruit: 'These teachers would love to have
-    somebody <span style="font-family: ''Gotham 7r'', sans-serif;">passionate about
-    computer science education</span> who can help in the classroom, or for somebody
-    who can <span style="font-family: ''Gotham 7r'', sans-serif;">inspire</span> their
-    students by talking about the breadth of possibilities with computer science (which
-    could be done through a video chat).'
-  volunteer_engineer_submission_intro_signup: Please enter the following information
-    if you are a computer science student or software professional. Fields marked
-    with a <span class="form-required-field">*</span> are required.
-  volunteer_engineer_submission_intro_links: Not looking to volunteer? <a href="%{learn_more}">Learn
-    more</a> about organizing your own Hour of Code event and finding a local volunteer
-    on our <a href="%{volunteer_local}">volunteer map</a>.
-  volunteer_engineer_submission_header_shared: Information shared with teachers on
-    volunteer map
->>>>>>> d2c4eb48
   volunteer_engineer_submission_field_name: নাম
   volunteer_engineer_submission_field_name_placeholder: সম্পুন্ন নাম
   volunteer_engineer_submission_field_company: কোম্পানি (বা বিশ্ববিদ্যালয়)
@@ -437,15 +407,9 @@
     সুযোগ দেবার জন্য যোগাযোগ করতে পারেন।  (দ্রষ্টব্য: আপনার ইমেইল ঠিকানা শেয়ার করবেন
     না)'
   volunteer_engineer_submission_submit: জমা করুন
-<<<<<<< HEAD
   volunteer_engineer_submission_thankyou: এক ঘন্টার কোডে স্বেচ্ছাসেবা করার জন্য আপনাকে
     ধন্যবাদ। এখানে এক ঘন্টার কোডের  প্রস্তুতির জন্য এবং অন্যান্য স্বেচ্ছাসেবক নিয়োগ
     দেবার <a href="%{url}">আরো জানুন।</a>
-=======
-  volunteer_engineer_submission_thankyou: Thank you for volunteering for the Hour
-    of Code. To get ready for the Hour of Code and recruit other volunteers, <a href="%{url}">learn
-    more here.</a>
->>>>>>> d2c4eb48
   volunteer_engineer_submission_commitment_uncertain: অনিশ্চিত
   volunteer_engineer_submission_commitment_one_hr_per_week: প্রতি সপ্তাহে ১ ঘন্টা
   volunteer_engineer_submission_commitment_three_hrs_per_week: 3 ঘন্টা প্রতি সপ্তাহে
