"bn-BD":
  hour_of_code: এক ঘন্টার কোড
  hello: হ্যালো ওয়ার্ল্ড
  select_language: অনুগ্রহ করে আপনার ভাষা নির্বাচন করুন
  en: কম্পিউটার বিজ্ঞান
  computer_science_edweek: কম্পিউটার বিজ্ঞান শিক্ষা সপ্তাহ
  csedweek_dates: ডিসেম্বর 8-14, ২০১৪
  csedweek_banner_hoc: '<a href="http://hourofcode.com" style="color: white; text-decoration:underline;
    font-weight:bold"> Hour of Code </a> আসছে, তাই সব শিক্ষক ও উদ্যোক্তাদের আহ্বান
    জানানো হচ্ছে, <a href="http://hourofcode.com" style="color: white; text-decoration:underline;
    font-weight:bold"> আপনাদের Hour of Code এর পরিকল্পনা করুন</a> '
  csedweek_banner_teachers: '<a href="/csteacher" style="color: white; text-decoration:
    none; font-weight: 400"> আপনি কি (CS) কম্পিউটার সায়েন্সের শিক্ষক ? CSEdWeek এর
    উপর অন্যান্য বিষয় গুলি জানুন</a>'
  n_have_learned_an_hoc: <h2>এক ঘণ্টা কোড করার </h2><h1> চেষ্টা করুন </h1><h3># সেবা</h3>
  anybody_can_learn: যে কেউ শিখতে পারবে।
  learn_now: এবার শিখুন
  petition_message: প্রত্যেক স্কুলের প্রতিটি ছাত্রের কম্পিউটার বিজ্ঞান শিক্ষার সুযোগ
    থাকা উচিত
  petition_sign_message: 'আপনি যদি সহমত হন, তবে আপনার নাম সই করুন।  # অন্যদের যোগ
    দিতে বলুন।'
  petition_sign_message_support: আমাদের সমর্থন করলে, আপনার নাম সই করুন। অন্যদের যোগ
    দিতে বলুন।
  petition_join_others: '# অন্যদের যোগ দিন'
  name: নাম
  email: ই-মেইল
  zipcode: ZIP কোড বা দেশ
  submit: জমা করুন
  twentyhours_heading: আমাদের কম্পিউটার সায়েন্স কোর্সের সূচনাটি করার চেষ্টা করুন।
  twentyhours_text: আপনার প্রথম Houe of Code শেষ? এরপর একাধিক কোর কম্পিউটার বিজ্ঞান
    এবং প্রোগ্রামিং প্রাযুক্তিক পরবর্তী কোর্স, সম্বন্ধে জানুন।
  hoc2014_heading: যুক্ত হন <a href="http://hourofcode.com"> Hour of Code</a><br/>
    ডিসেম্বর 8-14, ২০১৪ <br/>
  hoc2014_students: Students
  hoc2014_try: এটা চেষ্টা করুন।
  hoc2014_teachers: শিক্ষকদের
  hoc2014_host: এটা উদযাপন করুন
  hoc2014_everyone: সবাই
  hoc2014_support: এটা সমর্থন করুন &#x25BE;
  hoc2014_whatishoc: Hour of Code কি?
  csedweek_map_header: '# CSEdWeek / সারা বিশ্বে এক ঘন্টার কোডিং এর ইভেন্টগুলি'
  csedweek_map_signup: আপনার অনুষ্ঠান নিবন্ধন করুন
  csedweek_map_search_placeholder: এক ঘন্টার কোডিং এর ইভেন্টগুলি অনুসন্ধান করুন
  csedweek_map_search_search: অনুসন্ধান
  csedweek_map_search_reset: পুনরায় সেট করুন
  csedweek_map_legend_title: কিংবদন্তি
  csedweek_map_legend_event: এক ঘন্টা কোড অনুষ্ঠান
  csedweek_map_legend_cs_tech_jam: কম্পিউটার বিজ্ঞান প্রযুক্তি আড্ডা
  cded_sign_up: সাইন আপ
  cded_try_it: এটা চেষ্টা করুন।
  twentyhours_trynow: এখন চেষ্টা করুন
  california_heading: আপনা্দের স্কুলে কম্পিউটার সায়েন্স শেখানোর ব্যাপারে কথা বলুন
  california_text: যে কোন শিক্ষক আমাদের <a href='http://studio.code.org/'>এই কোর্স
    বিনামূল্যে</a> দিতে পারবেন। যে কোন সাধারন স্কুলে <a href='http://code.org/educate/k5'>
    কম্পিউটার বিজ্ঞান শিক্ষা লাভ করা যায় </a> উচ্চ বিদ্যালয় গুলিকে বলুন< href = "http://code.org/educate/districts"
    > আমাদের সাথে সঙ্গী হতে।
  california_button: আরও জানুন
  flappy_heading: Code.org এর flappy জন্মদিন
  flappy_text: Code.org এইমাত্র 1 বছরের হল। <br/> <br/> আপনার নিজের <b>Flappy</b>
    খেলা তৈরি করুন আর আমদের সাথে সেটার আনন্দ ভাগ করে নিন। সেটা চলবে আপনার নিজস্ব নিয়মে
    এবং তা বন্ধুদের সাথে শেয়ার করুন!
  view_english_site: ইংরেজি website দেখুন
  non_english_tutorials: Tutorials একাধিক ভাষায় অনুবাদ করা।
  write_your_first_program: আপনার প্রথম কম্পিউটার প্রোগ্রাম লেখুন
  learn_cs_concepts: কম্পিউটার বিজ্ঞানের প্রাথমিক ধারণা লাভ করুন অপসারণ এবং নিক্ষেপ
    প্রোগ্রামিং দ্বারা । বিল গেটস, মার্ক জাকারবার্গ, Angry Bird ও Plant vs. Zombies
    দ্বারা ভিডিও বক্তৃতায় আপনারা দেখবেন খেলার ছলে শেখার উপায় বলা আছে। পুনরাবৃত্তি-loops
    শিখুন, যদি-সেই বিবরণ এবং প্রাথমিক অ্যালগোরিদম জানুন।
  all_ages: সব বয়সের জন্য
  beginner: শিক্ষানবিশ
  n_participants: '# অংশগ্রহণকারীরা'
  go: যান
  thank_you_: আপনাকে ধন্যবাদ!
  congratulations: অভিনন্দন !
  congratulations_on_completing_hoc: আওয়ার অব কোড সম্পন্ন  করার জন্য অভিনন্দন।
  congratulations_volunteer: 'অভিনন্দন: আপনি এক ঘন্টার কোড চেষ্টা করেছেন, https://code.org/volunteer
    এখান থেকে শ্রেণীকক্ষে স্বেচ্ছাসেবক হবার জন্য নিবন্ধন করুন এবং ছাত্র এক ঘন্টার
    কোড শিখতে সহায়তা করুন!'
  course_name_accelerated: Accelerated Course
  course_name_course1: Course 1
  course_name_course2: Course 2
  course_name_course3: Course 3
  course_name_course4: Course 4
  congratulations_on_completing_course: '%{course} টি সম্পূর্ণ করার জন্য অভিনন্দন'
  congrats_next_tutorials_title: পরবর্তী পাঠ সহায়িকা (টিউটোরিয়াল) গুলী চেষ্টা করুন
  congrats_next_tutorials_desc: এই ছোট, ১ ঘন্টা টিউটোরিয়াল চেষ্টা করুন বা <a href="%{current_path}/next">
    সঙ্গী টিউটোরিয়াল</a> চেষ্টা করুন।
  get_a_certificate_of_achievement: আপনার প্রশংসাপত্র গ্রহণ করুন
  enter_valid_age: অনুগ্রহ করে সঠিক বয়স নির্বাচন করুন
  enter_valid_email: অনুগ্রহ করে একটি বৈধ ই-মেইল ঠিকানা লিখুন।
  get_a_certificate_message: আমরা আপনার সার্টিফিকেট পাঠিয়ে দেব <a href='/learn/beyond'>
    এক ঘণ্টার কোড এর থেকে বেশি </a> শিখতে চান?
  get_a_certificate_message_after: ডাউনলোড অথবা মুদ্রণ করার জন্য সার্টিফিকেট এ ক্লিক
    করুন। এখন আমাদের <a href='http://studio.code.org'> অন্যান্য কোর্সে</a> যান বা
    <a href='/learn/beyond'> অধিক শেখার জন্য </a> আরও বিকল্প দেখুন।
  thanks_for_submitting: জমা দেওয়ার জন্য ধন্যবাদ!
  if_you_enjoyed: আপনি যদি শিখে মজা পেয়েছেন, তবে আপনার বন্ধুদেরও বলুন এটা চেষ্টা করে
    দেখতে ! আমরা চাই সারা বিশ্বের সকলে যেন এটা শিখুন।
  personalize_certificate: আপনার সার্টিফিকেটকে ব্যক্তিকরণ করুন
  share_achievement: আপনার উপলব্ধি শেয়ার করুন
  beyond_hour_message: আমাদের <a href='http://studio.code.org'> অন্যান্য কোর্স</a>
    সম্বন্ধে জানুন বা <a href='/learn/beyond'> এক ঘন্টার জ্ঞানের বাইরে </a> অধিক বিকল্প
    দেখুন।
  leaderboards_for_hoc: Leaderboards Hour of Code এর জন্য।
  support_url: http://support.code.org/
  country: দেশ
  city: শহর
  gender: লিঙ্গ
  boys: ছেলেরা
  girls: মেয়েরা
  give_my_hour: 'আপনার ঘন্টা কাদের জন্য দিচ্ছেন:'
  girls_team: মেয়েদের দল
  boys_team: ছেলেদের দল
  tell_the_world: সকলকে বলুন !
  thanks_for_voting: ভোট দানের জন্য ধন্যবাদ!
  share_on_facebook: ফেইসবুক এ শেয়ার করুন।
  share_on_twitter: টুইটার এ শেয়ার করুন
  beyond_an_hour: আওয়ার অব কোডের বাইরে।
  get_started: শুরু করুন
  i_agree: আমি একমত
  participant_select: -নির্বাচন করুন-
  participant_student: ছাত্র
  participant_parent: মা-বাবা
  participant_educator: শিক্ষাবিদ
  participant_engineer: সফটওয়্যার বিসয়ক পেশাদার
  participant_other: উপরের কোনটিই নয়।
  print_all: পুরো প্রিন্ট করো।
  print_ice_art: তোমার বরফ চিত্র প্রিন্ট করো।
  create_art_with_zombie: অথবা zombie(আত্নাহীন মানবদেহ) দিয়ে আরও উন্নত  চিত্র তৈরি
    করো।
  i_am_a: আমি হলাম
  never_spam: আমরা কখনই আপনাকে spam পাঠাবো না
  enter_country: যুক্তরাষ্ট্রের বদলে অন্য দেশ হলে প্রবেশ করুন
  used_infrequent_updates: শুধু অনিয়মিত update এর জন্য
  privacy_practices_children: ছোটদের জন্য গোপনীয়তা নিয়ম দেখুন
  petition_thankyou: অংশগ্রহনের জন্য ধন্যবাদ
  continue_learning_header: এক ঘণ্টারও পরে শিখুন
  continue_learning_body: অনেক শেখার সুযোগ আছে।  আপনি অনলাইন, অথবা স্থানীয় স্কুলে,
    বা গ্রীষ্মকালীন ক্যাম্পে শিখতে পারেন।
  learn_next_level: পরবর্তী ধাপে যান
  learn_online: অনলাইনে অন্যান্য কোর্স করুন
  learn_classes: স্থানীয় শ্রেণি খুঁজুন
  hoc_is_here: '#HourOfCode  এসেছে, @codeorg -এ দেখুন'
  just_did_hoc: '#HourOfCode সম্পন্ন করেছি @codeorg'
  twitter_teach_cs: কেন একাধিক স্কুল কম্পিউটার বিজ্ঞান শিক্ষা দেবেন না? আমরা এটি সামাধান
    করতে পারি। http://youtu.be/nKIu9yen5nc। Http://code.org/ আরও জানতে ভিজিট করুন.
  learn_hoc: সম্পন্ন করুন Hour of Code
  beyond_hoc: এক ঘণ্টারও বেশি
  what_gender: আপনার লিঙ্গ কি?
  girl: মেয়ে
  boy: ছেলে
  help_recruit_coders: আপনার দলে আরও কোডার নিয়োগ করতে সাহায্য করুন!
  help_recruit: আরও কোডার নিয়োগ করতে সাহায্য করুন!
  lines_of_code: এ পর্যন্ত <b># LINES OF CODE</b> এরও বেশি লাইন কোড লেখা হয়েছে।
  lines_of_code_alt: <b>#</b> লাইন এরও বেশি কোড ছাত্রদের দ্বারা
  who_has_done_hoc: 'কারা @codeorg #HourOfCode করেছেন?'
  hoc_leaderboards: Hour of Code শীর্ষ স্থান তালিকা
  students_and_lines: '%{students} ছাত্র Hour of Code করেছে এবং %{lines} লাইন কোড
    এরা লেখেছে।'
  start_hoc: Hour of Code শুরু করুন
  contact_form_topic_press: সংবাদ/গণমাধ্যম (সাক্ষাৎকার অথবা আলোচনার আয়োজন)
  stats_nina: '"প্রতিদিন একই ফলাফল&mdash; শতভাগ নিযুক্ত হওয়া।" - নিনা নিকোলস্‌ পিয়ারি,
    শিক্ষক'
  stats_student: '"আমি জানতাম এটা আমার <b>সারা জীবনের একমাত্র</b> সুযোগ ছিল।" - মারিয়ানা
    অ্যালজেট, পঞ্চম গ্রেডের শিক্ষার্থী'
  stats_michael: '"আমি  <b>কখনোই,  </b> আমার ছাত্রদের শেখার ব্যাপারে এত উত্তেজিত হতে
    দেখিনি।" - মাইকেল ক্লার্ক , শিক্ষক'
  studiobar_title: <a href='http://studio.code.org'> কোড স্টুডিও</a> অনুসন্ধান করো।
  studiobar_title_nolink: কোড স্টুডিও অনুসন্ধান করুন
  studiobar_elementary_title: মৌলিক কোর্স।
  studiobar_elementary_body: আমাদের তিনটি নতুন কোর্স জন্য K &#8209; 5
  studiobar_hoc_title: কোডিং এর এক ঘণ্টা
  studiobar_hoc_body: অ্যাংরি বার্ডস এর সাথে কোড করতে শেখ।
  studiobar_flappy_title: Flappy Code
  studiobar_flappy_body: তোমার নিজের Flappy Game তৈরি করে শেয়ার করো।
  studiobar_teacher_title: শিক্ষকদের জন্য তৈরী
  studiobar_teacher_body: কোড স্টুডিওকে তোমার শ্রেণীতে পরিচিত করাও।
  studiobar_frozen_title: এক ঘন্টার কোড
  studiobar_frozen_body: 'Anna(এন্না) এবং Elsa(এলসা) কে নিয়ে শীতের কল্পনারাজ্য তৈরি
    করো '
  studiobar_donate_title: স্বেচ্ছায় অর্থায়ন করুন
  studiobar_donate_body: আপনার প্রতি ডলার অর্থায়নে একটি শিশু শেখে
  studiobar_shop_title: দোকান
  studiobar_shop_body: বাঁধাধরা নিয়ম থেকে বেরিয়ে এসে গর্বের সাথে আমাদের লোগো লাগাও।
  homepage_hero_text_malala: '''''আমি এক ঘন্টার মধ্যে কোড জানুন মেয়েদের প্রতি একক
    দেশের মোকাবিলা'''' ও নোবেল শান্তি পুরস্কার বিজয়ী মালালা'
  homepage_hero_text_susan: '"প্রযুক্তি পরিবর্তন করতে পারেন, তাহলে আপনি পৃথিবীর পরিবর্তন
    করতে পারেন" সুসান, CEO, ইউটিউব'
  homepage_hero_text_fistbump: ''''' না শুধু আপনার ফোনে চালান, আর প্রোগ্রাম'''' প্রেসিডেন্ট
    বারাক ওবামা'
  homepage_hero_text_sheryl: '"আমাদের বাচ্চাদের &mdash; সহ আমাদের মেয়েরা &mdash;
    কম্পিউটার বিজ্ঞান শিক্ষার সুযোগ দরকার" Sheryl, ফেইসবুক COO'
  homepage_hero_text_satya: '''''কম্পিউটার বিজ্ঞানের পারে মুক্ত জগতের সবচেয়ে ভালো
    সুযোগ''''  Satya, CEO of Microsoft'
  homepage_hero_text_bosh: '''''যদি আপনি কোড, আপনি বেছে নিন এবং জীবন। কোর্স পছন্দ
    করতে পারেন।'''' ক্রিস বস'
  homepage_hero_text_student1: '"এই দক্ষতা আমার ভবিষ্যৎ পরিবর্তন করেছে। উল্লেখ না
    করতে, এটা শুধুই মজা'''' লুনা, ৭ম শ্রেণীর ছাত্রী'
  homepage_hero_text_student2: '''''আমি কখনোই, কখনও আমার বাচ্চাদের কোন কিছু শেখা নিয়ে
    এত উত্তেজিত হতে দেখিনি'''' মাইকেল, শিক্ষক'
  homepage_hero_text_student3: '''''কম্পিউটার বিজ্ঞান এমন একটি ক্ষেত্র ,আপনি চেষ্টা
    করার আগে জানতে পারবেন না আপনি এটা পছন্দ করেন কি না"   জ্যাকসন,ষষ্ঠ শ্রেণী'
  homepage_hero_text_student4: '"প্রোগ্রামিং নিয়ে আপনার মন যা চায় আপনি তাই করতে
    পারেন" মায়া, দ্বিতীয় গ্রেড'
  homepage_hero_text_student5: '"কম্পিউটার বিজ্ঞানের অন্য কারো জন্য নয়। এটা তোমার
    জন্য, এখানে, এখন।'''' গিরালদো, শিক্ষক'
  homepage_hero_text_teacher1: '"কোডিং  সৃষ্টিশীলতার স্ফুলিঙ্গ, অনুপ্রেরণা ও উদ্ভাবন;
    সব যা কোন পেশায় অপরিহার্য" ফ্লোরেসা, শিক্ষক'
  homepage_hero_text_teacher2: '"এই প্রোগ্রামটি আমার ১০০ ভাগ ছাত্রছাত্রীকে ব্রতী করে
    , জড়িয়ে ফেলে এবং অংশগ্রহণ করায়।" আদম, শিক্ষক'
  homepage_hero_text_stat_loc: '#লক লাইনের কোড ছাত্রছাত্রীদের দিয়ে লেখা'
  homepage_hero_text_stat_students: '#student_count  কোড স্টুডিওতে ছাত্রছাত্রীদের
    হিসাব'
  homepage_hero_text_stat_served: 'ঘন্টার কোড: #সেবা সেবা'
  homepage_slot_text_hoc: কোডিং এর এক ঘণ্টা
  homepage_slot_text_frozen: আন্না এবং এলসার সাথে ফ্রোজেন
  homepage_slot_text_teacher: Teacher Dashboard
  homepage_slot_text_studio: আমাদের সব টিউটোরিয়াল
  homepage_slot_text_course4: Course 4
  homepage_slot_text_shop: দোকান
  homepage_slot_text_flappy: Flappy Code
  homepage_action_text_hoc: এক ঘন্টা কোড সকল ছাত্রের জন্য।
  homepage_action_text_num_served: '# সেবা'
  homepage_action_text_join_us: আমাদের সাথে যোগ দিন
  homepage_action_text_sign_up: সাইন আপ
  homepage_action_text_try_it: এটা চেষ্টা করুন।
  homepage_action_text_volunteers: প্রযুক্তিগত স্বেচ্ছাসেবক প্রয়োজন
  homepage_action_text_codevideo: ভিডিও দেখুন
  homepage_action_text_teachervideo: ভিডিও দেখুন
  homepage_action_text_girlvideo: একটি মেয়েকে অনুপ্রাণিত করুন
  homepage_action_text_learn: শেখা শুরু করুন।
  homepage_action_text_signpetition: পিটিশন স্বাক্ষর করুন
  homepage_signpetition_dropdown: ▾ একমত;
  homepage_diversity_pledge: বৈচিত্রতার অঙ্গীকার নিন
  homepage_banner_text_prizes: এক ঘন্টা কোড অনুষ্ঠান আবার আসছে, ডিসেম্বর ৭ থেকে ১৩।
  homepage_banner_link_prizes: ইতিহাসের সবচেয়ে বড় ঘটনায় যোগ দিন।
  homepage_banner_text_main: কম্পিউটার বিজ্ঞান-বৈচিত্র্য বাড়ানোর জন্য জোট Code.org
    ও কলেজ বোর্ড গঠন করে।
  homepage_banner_text_link: আরও জানুন
  homepage_banner_privacy_main: 'Aug 3: We''ve updated our privacy policy to include
    tools used in our new high school CS Principles course.'
  homepage_banner_privacy_link: আরও জানুন
  homepage_slot_text_title_hoc: এক ঘন্টার কোড
  homepage_slot_text_blurb_hoc: যে কেউ শিখতে পারে। আজ শুরু করুন
  homepage_slot_text_link_hoc: এক ঘন্টা কোড চেষ্টা করুন
  homepage_slot_text_link_host: কোডের ঘন্টার নিমন্ত্রক হন
  homepage_slot_text_link_hocserved: '# সেবা'
  homepage_solot_text_link_volunteer: কোড ঘন্টা জন্য স্বেচ্ছাসেবা করুন
  homepage_slot_text_title_students: Students
  homepage_slot_text_blurb_students: আমাদের সব টিউটোরিয়াল অনুসন্ধান করুন
  homepage_slot_text_link_codestudio: কোড স্টুডিও চেষ্টা করুন।
  homepage_slot_text_link_local: স্থানীয় শ্রেণী সন্ধান করুন
  homepage_slot_text_link_othercourses: অন্যান্য অনলাইন কোর্স
  homepage_slot_text_title_educators: জ্ঞাপিত
  homepage_slot_text_blurb_educators: আপনার ছাত্রদের শেখান
  homepage_slot_text_link_k5: কোর্সগুলো কে-৫ শ্রেণীর জন্য
  homepage_slot_text_link_fullcurriculum: আমাদের পুরো কারিকুলাম দেখুন
  homepage_slot_text_link_pd: পেশাগত উন্নয়ন
  homepage_slot_text_title_advocates: সমর্থনকারীরা
  homepage_slot_text_blurb_advocates: আমাদের কাজ সমর্থন করে
  homepage_slot_text_link_stats: শুরুটা দেখুন
  homepage_slot_text_link_buy: জড়িত
  homepage_slot_text_link_donate: দান করুন
  homepage_header_codestudio: কোড স্টুডিও ছাত্র সৃষ্টি
  homepage_header_donors: Code.org তার সমর্থকদের ধন্যবাদ দেয়
  homepage_donors_seall: সব দেখুন
  homepage_donors_donate: স্বেচ্ছায় অর্থায়ন করুন
  contact_form_topic_student: আমি একজন ছাত্র
  contact_form_topic_parent: আমি ছাত্রের বাবা/মা
  contact_form_topic_teacher: আমি একজন শিক্ষক/শিক্ষাবিদ
  contact_form_topic_outside_us: আমি U.S. এর বাইরে বসবাস করি
  contact_form_topic_contribution: দান করুন
  contact_form_topic_partner: আমি সঙ্গী হতে চায়
  contact_form_topic_other: অন্যান্য
  contact_form_label_topic: প্রসঙ্গ
  contact_form_label_email: আপনার ই-মেইল ঠিকানা
  contact_form_label_message: বার্তা
  contact_form_label_submit: বার্তা প্রেরণ করুন
  class_submission_in_school: বিদ্যালয়ে
  class_submission_in_school_daily_programming_course: দৈনিক প্রোগ্রামিং কোর্স
  class_submission_in_school_ap_computer_science: এপি কম্পিউটার বিজ্ঞান
  class_submission_in_school_full_university_cs_curriculum: CS পূর্ণাঙ্গ বিশ্ববিদ্যালয়
    কারিকুলাম এ
  class_submission_in_school_robotics_club: রবোটিক্সের ক্লাব
  class_submission_in_school_programming_integrated_in_other_classes: 'প্রোগ্রামিং-
    অন্যান্য শ্রেণীর (গণিত, বিজ্ঞান, ইত্যাদি) মধ্যে অন্তর্গত '
  class_submission_in_school_summer_school_cs_program: গ্রীষ্মকালীন স্কুল CS প্রোগ্রাম
  class_submission_in_school_exploring_computer_science: কম্পিউটার বিজ্ঞানের প্রসার
    করা হচ্ছে
  class_submission_in_school_other: অন্য স্কুলে
  class_submission_out_of_school: স্কুলের বাইরে
  class_submission_out_of_school_summer_camp: গ্রীষ্মকালীন ক্যাম্প
  class_submission_out_of_school_afterschool_program: স্কুল শেষের পর প্রোগ্রাম
  class_submission_out_of_school_all-day_workshop: সারা দিনের কার্যকলাপ (১ সপ্তাহের
    মত)
  class_submission_out_of_school_multi-week_workshop: কয়েক সপ্তাহের কার্যকলাপ
  class_submission_out_of_school_other: স্কুল থেকে বাইরে অন্যান্য যারা
  class_submission_online: অনলাইনে
  class_submission_online_programming_class: অনলাইন প্রোগ্রামিং ক্লাস
  class_submission_online_teacher_resource: অনলাইন শিক্ষক সংস্থান
  class_submission_online_other: অন্যান্য অনলাইন
  class_submission_level_preschool: স্কুল শুরুর আগে
  class_submission_level_elementary: সাধারন
  class_submission_level_middle_school: মাধ্যমিক স্কুল
  class_submission_level_high_school: উচ্চ বিদ্যালয়
  class_submission_level_college: কলেজ
  class_submission_level_vocational: পেশাগত
  class_submission_languages_other: অন্যান্য ভাষা
  inspirational_videos_more: More <a href="https://www.youtube.com/playlist?list=PLzdnOPI1iJNfpD8i4Sx7U0y2MccnrNZuP">inspirational
    videos</a> by role models and celebrities
  playlab_choose_theme: Choose your Play Lab theme
  playlab_classic_title: Classic
  playlab_gumball_title: Gumball
  playlab_iceage_title: Ice Age - Coming soon
  playlab_iceage_title_live: Ice Age
  starwars_subtitle: Building a Galaxy With Code
  starwars_javascript_title: Javascript
  starwars_javascript_description: Use drag-drop blocks and JavaScript.
  starwars_javascript_specs: English only | Modern browsers | Ages 11+
  starwars_javascript_start_button: এখন চেষ্টা করুন
  starwars_blocks_title: ব্লকসমূহ
  starwars_blocks_description: Use drag-drop blocks.
  starwars_blocks_specs: Many languages | Modern browsers, smartphones, tablets |
    Ages 6-10
  starwars_blocks_start_button: এখন চেষ্টা করুন
  starwars_watch_videos: Before you get started, watch one of these inspirational
    videos
  starwars_speak_languages: Speak another language?
  starwars_help_translate: Help us translate
  starwars_platform_text: আধুনিক ব্রাউজার, smartphones, ট্যাবলেট
  mc_name: Minecraft Hour of Code
  mc_longdescription: Use blocks of code to take Steve or Alex on an adventure through
    this Minecraft world.
  mc_shortdescription: Use blocks of code to take Steve or Alex on an adventure through
    this Minecraft world.
<<<<<<< HEAD
  mc_gradelevel: বয়স 4-104
=======
  mc_gradelevel: Ages 6+
>>>>>>> c8123dff
  mc_platformtext: আধুনিক ব্রাউজার, smartphones, ট্যাবলেট
  mc_specs: Many languages (coming soon) | Modern browsers and tablets | Ages 6+
  minecraft_subtitle: Minecraft Hour of Code
  volunteer_engineer_submission_title: Volunteer for the Hour of Code
  volunteer_engineer_submission_subtitle_generic: '100,000 teachers are going to host
    an Hour of Code in their classroom this year, Dec 7-13, 2015. They want your help! '
  volunteer_engineer_submission_subtitle_specific: '%{num_teachers} teachers are looking
    for volunteers to help with their Hour of Code.<br>%{num_volunteers} volunteers
    have signed up.'
  volunteer_engineer_submission_intro_background: The Hour of Code is a global movement
    to try an hour introduction to computer science, reaching tens of millions of
    students in 180+ countries. Please get involved during Computer Science Education
    Week, December 7-13.
  volunteer_engineer_submission_intro_recruit: 'These teachers would love to have
    somebody <span style="font-family: ''Gotham 7r'', sans-serif;">passionate about
    computer science education</span> who can help in the classroom, or for somebody
    who can <span style="font-family: ''Gotham 7r'', sans-serif;">inspire</span> their
    students by talking about the breadth of possibilities with computer science (which
    could be done through a video chat). If you''re not looking to volunteer, <a href="%{url}">learn
    more</a> about organizing your own Hour of Code event.'
  volunteer_engineer_submission_intro_signup: Please enter the following information
    if you are a computer science student or software professional. Fields marked
    with a <span class="form-required-field">*</span> are required.
  volunteer_engineer_submission_intro_links: Not looking to volunteer? <a href="%{learn_more}">Learn
    more</a> about organizing your own Hour of Code event and find a local volunteer
    on our <a href="%{volunteer_local}">volunteer map</a>.
  volunteer_engineer_submission_header_shared: Information shared with teachers on
    volunteer map
  volunteer_engineer_submission_field_name: নাম
  volunteer_engineer_submission_field_name_placeholder: সম্পুন্ন নাম
  volunteer_engineer_submission_field_company: কোম্পানি (বা বিশ্ববিদ্যালয়)
  volunteer_engineer_submission_field_company_placeholder: কোম্পানি (বা বিশ্ববিদ্যালয়)
  volunteer_engineer_submission_field_experience_level: অভিজ্ঞতার স্তর
  volunteer_engineer_submission_field_location: অবস্থান
  volunteer_engineer_submission_field_location_desc: If you enter your exact address
    we won't share it, just show you as a pin on map.
  volunteer_engineer_submission_field_location_placeholder: ZIP code, city and state/country,
    or street address
  volunteer_engineer_submission_field_location_flexibility: I can help during the
    Hour of Code by... (select all that apply)
  volunteer_engineer_submission_checkbox_after_hoc: I’m interested in volunteering
    after the Hour of Code
  volunteer_engineer_submission_field_time_commitment: Time commitment after the Hour
    of Code
  volunteer_engineer_submission_field_linkedin: LinkedIn profile
  volunteer_engineer_submission_field_linkedin_placeholder: http://www.linkedin.com/in/your_name
  volunteer_engineer_submission_field_facebook: ফেইসবুক প্রোফাইল
  volunteer_engineer_submission_field_facebook_placeholder: https://www.facebook.com/your_name
  volunteer_engineer_submission_field_description: বর্ণনা
  volunteer_engineer_submission_field_description_desc: Describe your computer science
    experience and how you would like to participate as a volunteer for local teachers.
  volunteer_engineer_submission_field_description_placeholder: Description of experience
    and/or participation
  volunteer_engineer_submission_header_private: Information kept private and never
    shared
  volunteer_engineer_submission_field_email: ইমেইল ঠিকানা
  volunteer_engineer_submission_field_email_desc: Your email address will never be
    shared, but we'll send you requests from teachers.
  volunteer_engineer_submission_field_email_placeholder: ইমেইল ঠিকানা
  volunteer_engineer_submission_final_paragraph: You will be listed on a map for local
    teachers to contact you for the Hour of Code or other volunteer opportunities.
    Your email and exact address will NEVER be shared by us. But the other information
    (including approximate location) will be publicly viewable by local teachers.
  volunteer_engineer_submission_checkbox_contact: 'I agree that teachers can contact
    me for volunteer opportunities (Note: your email address won''t be shared)'
  volunteer_engineer_submission_submit: জমা করুন
  volunteer_engineer_submission_thankyou: Thank you for volunteering for the Hour
    of Code. To get ready for the Hour of Code and recruit other engineers, <a href="%{url}">learn
    more here.</a>
  volunteer_engineer_submission_commitment_uncertain: অনিশ্চিত
  volunteer_engineer_submission_commitment_one_hr_per_week: প্রতি সপ্তাহে ১ ঘন্টা
  volunteer_engineer_submission_commitment_three_hrs_per_week: 3 ঘন্টা প্রতি সপ্তাহে
  volunteer_engineer_submission_commitment_five_hrs_per_week: 5 ঘন্টা প্রতি সপ্তাহে
  volunteer_engineer_submission_commitment_now_and_then: প্রায়শই
  volunteer_engineer_submission_commitment_annually: প্রতি বছরে 2 - 3 বার
  volunteer_engineer_submission_commitment_monthly: A couple hours per month
  volunteer_engineer_submission_commitment_weekly: A couple hours per week
  volunteer_engineer_submission_commitment_more: আরো
  volunteer_engineer_submission_location_flexibility_onsite: 'স্কুলের প্রাঙ্গণে '
  volunteer_engineer_submission_location_flexibility_remote: দূর থেকে শিক্ষা দেওয়া
    (শিক্ষক অ ছাত্রদের)
  volunteer_engineer_submission_location_flexibility_curriculum: ওপেন-সোর্স কারিকুলাম
    প্রকল্পে অবদান রাখতে সহায়তা করার ইচ্ছা
  volunteer_engineer_submission_experience_unspecified: অনির্দিষ্ট
  volunteer_engineer_submission_experience_tech_company: Non-engineer at a tech company
  volunteer_engineer_submission_experience_university_student_or_researcher: বর্তমান
    বিশ্ববিদ্যালয় ছাত্র (বা গবেষক)
  volunteer_engineer_submission_experience_software_professional: পেশাদার সফটওয়্যার
    বিসয়ক
  volunteer_engineer_submission_distance_8: 5 miles
  volunteer_engineer_submission_distance_16: 10 miles
  volunteer_engineer_submission_distance_24: 15 miles
  volunteer_engineer_submission_distance_32: 20 miles
  volunteer_engineer_submission_num_volunteers_5: 5 volunteers
  volunteer_engineer_submission_num_volunteers_10: 10 volunteers
  volunteer_engineer_submission_num_volunteers_25: 25 volunteers
  volunteer_engineer_submission_num_volunteers_50: 50 volunteers
  volunteer_engineer_submission_type_task_onsite: I want you to visit my classroom
    for technical help and inspiration
  volunteer_engineer_submission_type_task_remote: I want you to Skype into my classroom
    to say a few words of inspiration to the kids
  volunteer_engineer_submission_type_task_mentor: I'm looking for a mentor to help
    prepare me for coding with my students
  petition_age: বয়স
  dashboard_landing_title: শিক্ষক হোম পেজ
  dashboard_landing_welcome: নতুন ও উন্নত শিক্ষক dashboard-এ আপনাকে স্বাগতম।
  dashboard_landing_video: এই ভিডিও টি দেখুন
  dashboard_landing_watch_video: নতুন বৈশিষ্ট্যসমূহের একটি ভ্রমনের জন্য!
  dashboard_landing_view_as_student: একজন ছাত্র হিসেবে এই সাইটটি দেখুন।
  dashboard_landing_students_title: আপনার শিক্ষার্থীরা
  dashboard_landing_students_manage: দেখুন এবং আপনার শিক্ষার্থীদের পরিচালনা করুন
  dashboard_landing_news_title: প্রাথমিক শ্রেণীর শিক্ষকদের জন্য তথ্য(কেবল ইংরেজিতে)
  dashboard_landing_new_beta: নতুন! প্রাথমিক শ্রেণীর  শিক্ষার্থীদের জন্য পরীক্ষামূলক
    কোর্স ব্যাবহার করে দেখুন।
  dashboard_landing_new_k5courses: নতুন! প্রাথমিক শ্রেণীর  শিক্ষার্থীদের জন্য আমাদের
    কোর্স ব্যাবহার করে দেখুন।
  dashboard_landing_useful_links: অন্যান্য প্রয়োজনীয় লিংক (শুধুমাত্র ইংরেজিতে)
  dashboard_landing_office_hours: স্বতন্ত্রভাবে প্রশ্ন করন! আমাদের মাসিক ভিডিও অফিস
    সময়ে ভিজিট করুন।
  dashboard_landing_print_certificates: Print certificates for students who finish
    this course
  dashboard_landing_educator_blog: Read about news and updates to our materials at
    our Educator Blog
  dashboard_landing_smart_hints: Please help us to add smart hints to Code.org tutorials
  dashboard_landing_video_player: Test our new video player at your school
  dashboard_landing_progress_title: মূল শ্রেণী অগ্রগতি
  dashboard_landing_progress_biggest: এটি হল আপনার সবচেয়ে বড় অংশের অগ্রগতি।
  dashboard_landing_view_progress: '%{biggest_section} এর জন্য আপনার অগ্রগতি দেখুন'
  dashboard_landing_print_progress: Print progress
  dashboard_landing_available_title: বিদ্যমান কোর্সসমূহ
  dashboard_landing_available_courses: এখানে  আপনার এবং আপনার ছাত্রদের জন্য বিদ্যমান
    কোর্সগুলো রয়েছে।
  dashboard_landing_more_tutorials: আরও টিউটোরিয়াল দেখতে চান?
  dashboard_landing_more_tutorials_desc: There are more tutorials <a href="/learn/beyond">offered
    by our partners.</a> Learn to program with robots, make web pages, make your own
    app, or explore other languages like C++, Ruby, or Python!
  dashboard_hoc_courses: সব বয়সের জন্য এক ঘন্টার কোডিং
  dashboard_hoc_courses_desc: Try any of these shorter 1 hour tutorials with your
    students!
  dashboard_hoc_courses_desc_and_cta: Try these short, one-hour tutorials with your
    students. <a href="https://hourofcode.com">Join the Hour of Code movement</a>
    during Computer Science Education Week.
  dashboard_k5_courses: K-5-এর জন্য 20 ঘণ্টার কোর্স
  dashboard_k5_courses_desc: These courses blend online, self-guided and self-paced
    tutorials with "unplugged" activities that require no computer at all. Each course
    consists of about 20 lessons that may be implemented as one unit or over the course
    of a semester. Even kindergarten-aged pre-readers can participate. To help you
    get started, we offer high quality professional development workshops around the
    U.S. free of charge. <a href="/professional-development-workshops">Find one near
    you!</a>
  dashboard_middle_courses: 20-Hour Middle School Courses
  dashboard_middle_courses_desc: Our middle school curriculum uses computer science
    and programming within the context of middle school math and science - as a tool
    to teach math and science concepts. To register for professional development workshops,
    apply for a <a href="/educate/districts">district-wide partnership</a> with Code.org.
  dashboard_high_courses: Year-long High School Courses
  dashboard_high_courses_desc: Our high school program helps school districts offer
    full-year computer science classes by preparing existing teaching staff to offer
    this new field. To register for professional development workshops, apply for
    a <a href="/educate/districts">district-wide partnership</a> with Code.org.
  dashboard_course_csina: Computer Science in Algebra
  dashboard_course_csina_desc: Code.org has partnered with Bootstrap to develop a
    curriculum which teaches algebraic and geometric concepts through computer programming.
  dashboard_course_csins: Computer Science in Science
  dashboard_course_csins_desc: Code.org has partnered with Project GUTS to deliver
    an introduction to computer science concepts within the context of modeling and
    simulation.
  dashboard_course_ecs: কম্পিউটার বিজ্ঞানের প্রসার করা হচ্ছে
  dashboard_course_ecs_desc: 'Exploring Computer Science is a yearlong course consisting
    of 6 units: Human Computer Interaction, Problem Solving, Web Design, Programming,
    Computing and Data Analysis, and Robotics.'
  dashboard_course_csp: AP® Computer Science Principles
  dashboard_course_csp_desc: Code.org has designed a rigorous, engaging, and approachable
    course that explores the foundational ideas of computing.
  dashboard_landing_loading: লোড হচ্ছে...
  dashboard_action_edit: সম্পাদনা
  dashboard_action_save: সংরক্ষন করন
  dashboard_action_save_all: সমস্ত সংরক্ষণ করুন
  dashboard_action_cancel: বাতিল করুন
  dashboard_action_delete: বাদ দিন
  dashboard_action_delete_yes: '"হ্যাঁ"'
  dashboard_action_delete_no: না
  dashboard_action_confirm: বাদ দিবেন কি?
  dashboard_action_remove: মুছে ফেলা
  dashboard_action_remove_confirm: মুছে ফেলবো?
  dashboard_action_done: হয়ে গেছে
  dashboard_action_required: প্রয়োজনীয়
  dashboard_navigation_home_page: শিক্ষক হোম পেজ
  dashboard_navigation_section_student_progress: শিক্ষার্থীদের অ্যাকাউন্ট এবং আগ্রগতি
  dashboard_navigation_section_teacher_progress: আপনার কোর্সের অগ্রগতি
  dashboard_navigation_section_lesson_plans: পাঠ পরিকাল্পনা এবং তথ্য
  dashboard_navigation_section_community: সম্প্রদায় এবং সহায়তা
  dashboard_navigation_section_pd: পেশাগত উন্নয়ন
  dashboard_navigation_section_speakers: কম্পিউটার বিজ্ঞানের <br/> অতিথী বক্তারা
  dashboard_navigation_all_sections: শিক্ষার্থীদের অ্যাকাউন্ট এবং আগ্রগতি
  dashboard_navigation_view_progress: আগ্রগতি দেখুন
  dashboard_navigation_view_text_responses: View Text Responses
  dashboard_navigation_add_students: ' শিক্ষার্থীদের যুক্ত করন'
  dashboard_navigation_manage_students: ' শিক্ষার্থীদের পরিচালনা করন'
  dashboard_navigation_lesson_plans_resources: পাঠ পরিকাল্পনা এবং তথ্য
  dashboard_navigation_view_stats: পরিসংখ্যান দেখুন
  dashboard_navigation_section: 'বিভাগ: %{section_name}'
  dashboard_navigation_student: শিক্ষার্থী:%{student_name}
  dashboard_sections_new_section: নতুন বিভাগ
  dashboard_sections_jumbotron_instruction: নতুন বিভাগ খুলে  শিক্ষার্থীদের তাতে  যুক্ত
    করুন। বিভাগ  শিক্ষার্থীদের  ছোট ছোট দলে বিভক্ত হতে সাহায্য করে যার মাধ্যমে আপনি
    তাদের আগ্রগতি পর্যবেক্ষণ  এবং তাদের অ্যাকাউন্ট পরিচলনা করতে পারেন।
  dashboard_sections_table_section: Section
  dashboard_sections_table_secret: লগ-ইনের ধরণ
  dashboard_sections_table_grade: Grade
  dashboard_sections_table_course: Course
  dashboard_sections_table_students: Students
  dashboard_sections_table_code: Section Code
  dashboard_sections_name: শাখার নাম
  dashboard_sections_choose_secret: আপনি কি আপনার ছাত্রদের হিসাবে প্রদান করতে চান,
    তাহলে গুপ্ত ধরনের "শব্দ" বা ওই অংশের জন্য "চিত্র" চয়ন করুন।
  dashboard_sections_secret_word: A <b>শব্দের</b> জন্য প্রত্যেক ছাত্র গুপ্ত শব্দের
    বিন্যাস করতে আপনাকে সম্মতি দেয়।
  dashboard_sections_secret_picture: <b>ছবির</b> জন্য প্রত্যেক ছাত্র, আদর্শ ছোট ছোট
    ছাত্রদের জন্য যারা এখনও টাইপ করতে পারে না,গুপ্ত ছবি সেট করতে আপনাকে সম্মতি দেয়।
  dashboard_sections_secret_none: If you would like your students to manage their
    own accounts, including choosing their own passwords, choose a secret type of
    <b>none</b>.
  dashboard_sections_print_secrets: You may then print a sheet of cards containing
    account information to be distributed to your students individually.
  dashboard_sections_switch_section: 'Switch section:'
  dashboard_students_add_student: শিক্ষার্থী যুক্ত করুন
  dashboard_students_add_students: একাধিক শিক্ষার্থী যুক্ত করুন
  dashboard_students_add_multiple: 'প্রতি লাইনে একজন করে, শিক্ষার্থীদের নাম লিখুন
    বা পেস্ট করুন:'
  dashboard_students_new_section: You've created a new section! Now add your students
    using the <b>Add student</b> and <b>Add multiple students</b> buttons above.
  dashboard_students_placeholder_name: শিক্ষার্থীর নাম
  dashboard_students_name: নাম
  dashboard_students_progress: Progress
  dashboard_students_age: বয়স
  dashboard_students_gender: লিঙ্গ
  dashboard_students_male: Male
  dashboard_students_female: Female
  dashboard_students_secret: গোপন
  dashboard_students_password: পাসওআর্ড
  dashboard_students_username: 'ব্যবহারকারীর নাম: %{student_username}'
  dashboard_students_email: 'ইমেইল: %{student_email}'
  dashboard_students_completed_levels: সফলভা্বে পার করেছেন
  dashboard_students_total_lines: কোড লিখেছেন
  dashboard_students_show_secret: গোপনে দেখান
  dashboard_students_auto_generated: স্বয়ং-প্রস্তুত হয়
  dashboard_students_reset_secret: গোপনে পুনরায় সেট করুন
  dashboard_students_reset_password: গুপ্ত-সংকেত পুনরায় সেট করুন
  dashboard_students_share_section: 'পৃষ্ঠার এই সেকশনে চিহ্ন আপনার ছাত্রের সাথে শেয়ার
    করুন:'
  dashboard_students_print_info: আপনার ছাত্র যুক্ত হওয়ার তথ্য কার্ড মুদ্রন করুন
  dashboard_students_secret_picture_title: Secret Picture
  dashboard_students_secret_picture: গুপ্ত ছবি
  dashboard_students_reset_picture: You may reset a student's secret picture at any
    time by choosing <b>Show secret</b> and then <b>Reset secret</b>. A new secret
    picture will be generated for that student to use when they sign in.
  dashboard_students_secret_word_title: Secret Word
  dashboard_students_secret_word: গুপ্ত শব্দ
  dashboard_students_reset_word: 'You may reset a student''s secret words at any time
    by choosing <b>Show secret</b> and then <b>Reset secret</b>. A new pair of secret
    words will be generated for that student to use when they sign in. '
  dashboard_students_join_link: আপনার ছাত্রদের বলুন তাদের নিজস্ব একাউন্ট তৈরি করতে
    এবং আপনার দিকের অংশে যোগ করুন
  dashboard_students_no_email: If your students do not have email addresses, or you
    would like to create accounts for them, change this section's secret type to <b>word</b>
    or <b>picture</b>.
  dashboard_students_print_page: এই পৃষ্ঠা মুদ্রণ করুন
  dashboard_students_url: URL
  dashboard_privacy_document_link: <a href="/privacy/student-privacy", target="_blank">Click
    here</a> for our privacy document that can be shared or printed for your students.
  dashboard_curriculum_k5_title: K-5 Educator Resources
  dashboard_curriculum_middle_title: Middle School Educator Resources
  dashboard_curriculum_high_title: High School Educator Resources
  dashboard_lesson_plans: Lesson Plans
  dashboard_view_all_lesson_plans: Lesson এর সকল পরিকল্পনাসমূহ প্রদর্শন করুন
  dashboard_course1: 'কোর্স 1:'
  dashboard_course2: 'কোর্স 2:'
  dashboard_course3: 'কোর্স 3:'
  dashboard_course4: 'Course 4 (beta): '
  dashboard_curriculum: Curriculum
  dashboard_curriculum_overview: K-5 কারিকুলাম তথ্যাবলী
  dashboard_overview: Overview
  dashboard_sequence: অনুক্রম
  dashboard_framework: ফ্রেমওয়ার্ক
  dashboard_standards: মানের
  dashboard_implementation_guide: বাস্তবায়নের নির্দেশ
  dashboard_glossary: পরিভাষা
  dashboard_classroom_strategies: শিক্ষকদের জন্য ক্লাস রুমের মধ্যেকার পরিকল্পনা
  dashboard_debugging: 'ডিবাগিং:'
  dashboard_puzzle_solving: 'ধাঁধা-সমাধান:'
  dashboard_student_worksheet: ছাত্র কর্মসূচি
  dashboard_teacher_worksheet: শিক্ষক কর্মসূচি
  dashboard_curriculum_csina: 'Computer Science in Algebra:'
  dashboard_curriculum_csins: 'Computer Science in Science:'
  dashboard_curriculum_csp: 'AP® Computer Science Principles:'
  dashboard_curriculum_ecs: 'Exploring Computer Science:'
  dashboard_grade_k: K
  dashboard_grade_other: অন্যান্য
  dashboard_login_word: শব্দ
  dashboard_login_picture: ছবি
  dashboard_login_none: ই-মেইল
  dashboard_new_password: নতুন পাসওয়ার্ড
  dashboard_progress_not_started: not started
  dashboard_progress_in_progress: in progress
  dashboard_progress_not_completed: not completed
  dashboard_progress_completed_too_many_blocks: completed, too many blocks
  dashboard_progress_completed_perfect: completed, perfect
  dashboard_progress_furthest_level_attempted: furthest level attempted
  dashboard_stage: ধাপ
  dashboard_puzzle: ধাঁধা
  dashboard_question: Question
  dashboard_response: Response
  stats_hoc_2013_heading: 'Incredible stats from last year''s Hour of Code. In one
    week alone:'
  stats_hoc_2013_image_alt: 2013 থেকে ঘন্টা কোড এর stats
  dashboard_teacher: শিক্ষক
  dashboard_student: ছাত্র
  dashboard_sections_email_question: সকল ছাত্রের কি একটি বৈধ ই-মেইল ঠিকানা আছে?
  dashboard_sections_account_creation_question: কে ছাত্রের একাউন্ট তৈরি করে?
  dashboard_sections_password_question: What do students use as a "password"?
  dashboard_sections_picture_account_creation: Code.org কর্তৃক সংযুক্ত ছবি
  dashboard_sections_word_account_creation: A simple word assigned by Code.org
  dashboard_sections_sign_in_question: Where do students sign-in?
  dashboard_sections_sign_in_unique: Unique web-page listed on "Manage Students" tab
  dashboard_sections_sign_in_main: http://code.org and click "Sign in"
  dashboard_sections_password_account_creation: Student-created text password
  dashboard_sections_login_type_explanation: This table helps explain which of these
    login types, <b>picture, word, or email</b>, you'll want to choose for a section.
  dashboard_faq: বহুবার আলোচিত প্রশ্ন সমূহ
  dashboard_faq_k5: K-5 Frequently Asked Questions
  dashboard_announcements: Announcements
  dashboard_announce_view_all: View all
  dashboard_announce_hoc: <b>October 15, 2015</b> - The Hour of Code is coming &mdash;
    every participating organizer will receive a gift card to Amazon.com or Microsoft's
    Windows Store as a thank-you gift. Join classrooms worldwide during December 7-13.
  code_hoc_coming: The Hour of Code is here - December 8-14!
  code_sign_up: Sign up to participate during CS Education Week
  learn_more: আরও জানুন
  learn_sign_up_description: Sign up to participate in the Hour of Code during CS
    Education Week
  learn_sign_up_button: সাইন আপ
  learn_videos_watch: Watch this inspirational video with your classroom
  learn_videos_show: Show this inspirational video to your class
  learn_videos_before_hoc: Watch an inspirational video before your Hour of Code
  learn_educator_resources_description: Learn how to teach an Hour of Code
  learn_educator_resources_button: Educator resources
  learn_are_you_educator: Are you an educator? Learn <a href="http://hourofcode.com/resources/how-to">how
    to teach an Hour of Code</a>
  learn_find_volunteer: <a href="https://code.org/volunteer/local">Find a local volunteer</a>
    to help during your Hour of Code
  learn_teacher_led_lesson_plans: Be inspired by <a href="https://code.org/teacher-led">teacher
    led Hour of Code lesson plans</a>
  learn_how_to_hoc: Follow <a href="https://hourofcode.com/how-to">our how-to guide</a>
    for teaching one Hour of Code
  learn_hoc_prizes: <a href="https://hourofcode.com/prizes"> এইখানে আর জানুন</a> প্রতিটি
    শিক্ষাবিদের পুরস্কার সম্পর্কে।
  learn_inspirational_videos: Inspire students by showing them <a href="https://code.org/educate/inspire">these
    videos</a>
  hoc2014_try_new_tutorials: Try our new Hour of Code tutorials
  hoc2014_try_new_tutorial: Try our new Hour of Code tutorial in beta
  hoc2014_try_scrat: Angry Birds, PvZ, এবং Scrat
  hoc2014_try_frozen: Artist with Anna and Elsa, from Frozen
  carousel_heading_codeorg: Tutorials by Code.org
  carousel_heading_codeorg_any_device: Tutorials by Code.org (for all devices)
  carousel_heading_3rd_party: Tutorials by 3rd parties
  carousel_heading_third_party: Tutorials by third parties
  carousel_heading_international: নিজের ভাষায় টিউটোরিয়াল
  carousel_heading_domestic: Tutorials available in English
  carousel_heading_beginners: Tutorials for Grades K-8
  carousel_heading_beyond_beginners: Tutorials for Beginners
  carousel_heading_javascript: Tutorials that teach JavaScript
  carousel_heading_beyond_javascript: Tutorials that teach JavaScript
  carousel_heading_unplugged: No device or internet? Try 'unplugged' computer science
  carousel_heading_devices: Tutorial apps for phones and tablets
  carousel_heading_beyond_devices: Tutorial apps for phones and tablets
  carousel_heading_languages: Tutorials in other programming languages
  carousel_heading_beyond_languages: Tutorials in other programming languages
  carousel_heading_apps_games: Make your own apps or games
  carousel_heading_university: University courses online
  carousel_heading_webpages: ওয়েব পেজ তৈরি করতে শিখুন
  carousel_heading_robots: Learn to program with robots
  carousel_heading_ide: Platforms popular among teachers
  educator_notes: Educator Notes
  teach_led_lesson_plans: Teacher Led Hour of Code Lesson Plans
  learn_footer_all_tutorials: See the <a href="https://code.org/educate/allhourofcode">comprehensive
    list of Hour of Code tutorials</a>. To see our criteria and submission guidelines
    for Hour of Code tutorials, <a href="https://hourofcode.com/tutorial-guidelines">click
    here.</a>
  how_to_teach_hoc: How to Teach an Hour of Code
  more_resources_educators: More resources for teachers and educators
  beyond_submission: Want to submit a tutorial for Beyond an Hour? See the criteria
    and submission form.
  participants: অংশগ্রহণকারী
  teachers_notes: Teacher's Notes
  teachers_notes_hoc: 'Teachers: Read important educator notes here'
  previous: পূর্ববর্তী
  next: পরবর্তী
  older_systems: Tutorials that work on older systems
  older_systems_subheading: These should work on older Web browsers. To access all
    tutorials, upgrade to a <a href="http://browsehappy.com/" target="_blank">modern
    Web browser.</a>
  mobile_devices: Tutorials for mobile devices
  frozen_name: Code with Anna and Elsa
  starwars_name: 'Star Wars: Building a Galaxy with Code'
  codeorg_name: আপনার প্রথম কম্পিউটার প্রোগ্রাম লেখুন
  codeintl_name: আপনার প্রথম কম্পিউটার প্রোগ্রাম লেখুন
  thinkersmithspanish_name: Mis Amigos Roboticos
  khan_name: An introduction to JavaScript
  khanes_name: An introduction to JavaScript
  khanpt_name: An introduction to JavaScript
  khanhe_name: An introduction to JavaScript
  khanfr_name: An introduction to JavaScript
  khanpl_name: An introduction to JavaScript
  tynker_name: Build your own game
  scratch_name: Get creative with coding
  lightbot_name: Lightbot
  thinkersmith_name: My Robotic Friends
  condcards_name: Conditionals with Cards
  lightbotintl_name: Lightbot
  codehs_name: Learn to Code With Karel the Dog
  codecademy_name: Codecademy
  codecombat_name: CodeCombat
  codemonkey_name: CodeMonkey
  codeavengers_name: Build a Game with JavaScript
  processing_name: Drawing with Code
  robomind_name: Program a virtual robot
  groklearning_name: Eliza the Chatterbot Doctor
  quorum_name: Accessible programming (with screenreader support)
  codespark_name: The Foos (pre-readers welcome)
  kodable_name: Kodable (pre-readers welcome)
  tynkerapp_name: Tynker - on tablets
  robomindnl_name: Program a virtual robot
  flappy_name: Make a Flappy game
  bitsbox_name: Bitsbox - make a game
  makeschool_name: Build an iPhone game in your browser!
  touchdevelop_name: TouchDevelop
  appinventor_name: AppInventor Hour of Code
  blockly_name: Blockly
  thinkersmith2_name: Binary Baubles
  kodableunplugged_name: fuzzFamily Frenzy
  projguts_name: Rock, Paper, Scissors
  hourofcode_name: আপনার প্রথম কম্পিউটার প্রোগ্রাম লেখুন
  playlab_name: Play Lab
  infinity_name: Infinity Play Lab
  artist_name: Artist
  codeorg_gradelevel: বয়স 4-104
  codeintl_gradelevel: বয়স 4-104
  thinkersmithspanish_gradelevel: Por todos
  khan_gradelevel: মাধ্যামিক স্কুল +
  khanes_gradelevel: মাধ্যামিক স্কুল +
  khanpt_gradelevel: মাধ্যামিক স্কুল +
  khanhe_gradelevel: মাধ্যামিক স্কুল +
  khanfr_gradelevel: মাধ্যামিক স্কুল +
  khanpl_gradelevel: মাধ্যামিক স্কুল +
  tynker_gradelevel: বয়স 5-13
  scratch_gradelevel: বয়স 8 +
  lightbot_gradelevel: সব বয়সের জন্য
  thinkersmith_gradelevel: সব বয়সের জন্য
  condcards_gradelevel: বয়স 8-12
  lightbotintl_gradelevel: সব বয়সের জন্য
  codehs_gradelevel: উচ্চ বিদ্যালয়
  codecademy_gradelevel: উচ্চ বিদ্যালয়
  codecombat_gradelevel: মাধ্যামিক স্কুল +
  codemonkey_gradelevel: মাধ্যামিক স্কুল +
  codeavengers_gradelevel: মাধ্যামিক স্কুল +
  processing_gradelevel: উচ্চ বিদ্যালয়
  robomind_gradelevel: বয়স 8-13
  groklearning_gradelevel: মাধ্যামিক স্কুল +
  quorum_gradelevel: মাধ্যামিক স্কুল +
  codespark_gradelevel: সাধারন
  kodable_gradelevel: সাধারন
  tynkerapp_gradelevel: বয়স 5-13
  robomindnl_gradelevel: বয়স 8-13
  flappy_gradelevel: বয়স 4-104
  bitsbox_gradelevel: সাধারন
  makeschool_gradelevel: উচ্চ বিদ্যালয়
  touchdevelop_gradelevel: উচ্চ বিদ্যালয়
  appinventor_gradelevel: মাধ্যামিক স্কুল +
  blockly_gradelevel: সব বয়সের জন্য
  thinkersmith2_gradelevel: বয়স 8 +
  kodableunplugged_gradelevel: বয়স 8-13
  projguts_gradelevel: বয়স 10-13
  hourofcode_gradelevel: বয়স 4-104
  frozen_gradelevel: বয়স 8 +
  starwars_gradelevel: বয়স 4-104
  playlab_gradelevel: বয়স 4-104
  infinity_gradelevel: বয়স 4-104
  artist_gradelevel: বয়স 8 +
  codeorg_platformtext: আধুনিক ব্রাউজার, smartphones, ট্যাবলেট
  codeintl_platformtext: আধুনিক ব্রাউজার, smartphones, ট্যাবলেট
  thinkersmithspanish_platformtext: Unplugged
  khan_platformtext: Modern web browsers
  khanes_platformtext: Modern web browsers
  khanpt_platformtext: Modern web browsers
  khanhe_platformtext: Modern web browsers
  khanfr_platformtext: Modern web browsers
  khanpl_platformtext: Modern web browsers
  tynker_platformtext: Modern web browsers
  scratch_platformtext: Desktop-only web browsers (not tablets)
  lightbot_platformtext: সকল ব্রাউজারগুলি এবং iOS, Android, বা গেইম কনসোল
  thinkersmith_platformtext: Unplugged
  condcards_platformtext: Unuplugged
  lightbotintl_platformtext: iOS, Android (or web browser)
  codehs_platformtext: Modern browsers. (Follow-on course requires  $$)
  codecademy_platformtext: Modern web browsers. iOS, Android apps
  codecombat_platformtext: Modern web browsers (Follow-on course requires $$)
  codemonkey_platformtext: Modern web browsers
  codeavengers_platformtext: Modern web browsers
  processing_platformtext: Modern web browsers
  robomind_platformtext: Modern web browsers, Mobile web
  groklearning_platformtext: Modern web browsers
  quorum_platformtext: Modern web browsers. Screen-readers supported
  codespark_platformtext: iOS, Android (or web browser)
  kodable_platformtext: iPad
  tynkerapp_platformtext: iPad, Android tablets
  robomindnl_platformtext: Modern web browsers, Mobile web
  flappy_platformtext: আধুনিক ব্রাউজার, smartphones, ট্যাবলেট
  bitsbox_platformtext: Modern web browsers
  makeschool_platformtext: Modern Web browsers
  touchdevelop_platformtext: Modern browsers, smartphones, all devices
  appinventor_platformtext: Modern browsers + Android
  blockly_platformtext: Modern browsers only
  thinkersmith2_platformtext: Unplugged
  kodableunplugged_platformtext: Unplugged
  projguts_platformtext: Unplugged
  hourofcode_platformtext: আধুনিক ব্রাউজার, smartphones, ট্যাবলেট
  frozen_platformtext: আধুনিক ব্রাউজার + ট্যাবলেট
  starwars_platformtext: আধুনিক ব্রাউজার + ট্যাবলেট
  playlab_platformtext: আধুনিক ব্রাউজার, smartphones, ট্যাবলেট
  codeorg_shortdescription: Learn to code with Mark Zuckerberg and Angry Birds!
  codeintl_shortdescription: Learn to code with Mark Zuckerberg and Angry Birds!
  thinkersmithspanish_shortdescription: Tutorial para un grupo sin computadoras
  khan_shortdescription: Learn to draw in JavaScript
  khanes_shortdescription: Learn to draw in JavaScript
  khanpt_shortdescription: Learn to draw in JavaScript
  khanhe_shortdescription: Learn to draw in JavaScript
  khanfr_shortdescription: Learn to draw in JavaScript
  khanpl_shortdescription: Learn to draw in JavaScript
  tynker_shortdescription: Learn to code by solving fun puzzles and build your own
    mobile games.
  scratch_shortdescription: Create interactive games, stories, and animations.
  lightbot_shortdescription: Program Lightbot to solve puzzles using procedures and
    loops!
  thinkersmith_shortdescription: Unplugged tutorial for a group with no devices
  condcards_shortdescription: Learn algorithms with a deck of cards
  lightbotintl_shortdescription: A game to teach coding concepts
  codehs_shortdescription: Start coding with Karel the Dog, a fun and visual intro
    to programming!
  codecademy_shortdescription: Learn JavaScript programming, in a web-browser
  codecombat_shortdescription: Defeat ogres to learn Python or JavaScript in this
    epic programming game!
  codemonkey_shortdescription: Students program a monkey to catch bananas.
  codeavengers_shortdescription: Learn JavaScript programming, in a web-browser
  processing_shortdescription: A one hour tutorial in the Processing languages
  robomind_shortdescription: Write code for a virtual robot
  groklearning_shortdescription: Teach "Eliza" the chatbot to fool your friends into
    thinking she's human!
  quorum_shortdescription: Join Mary on a guided tour as she learns the Quorum programming
    language.
  codespark_shortdescription: The Foos is a fun, kid-friendly game to learn about
    programming.
  kodable_shortdescription: A fun iPad game to teach computer programming concepts
  tynkerapp_shortdescription: 'Learn to program by solving fun coding puzzles. '
  robomindnl_shortdescription: Write code for a virtual robot
  flappy_shortdescription: Make your own game - Flappy Bird, Shark, or Submarine
  bitsbox_shortdescription: Code a series of apps to play and share, using real JavaScript.
  makeschool_shortdescription: Make an iPhone game! Learn by writing code to teach
    your monster new moves!
  touchdevelop_shortdescription: 'Solve puzzles, create games, and learn coding all
    on your phone. '
  appinventor_shortdescription: Make your own app! (Android-only)
  blockly_shortdescription: Download a ZIP file to learn offline
  thinkersmith2_shortdescription: Learn how computers use 1s and 0s to represent information
  kodableunplugged_shortdescription: A fun unplugged exercise
  projguts_shortdescription: Try modeling and simulation using rock/paper/scissors
  hourofcode_shortdescription: Placeholder for new code.org/hoc
  frozen_shortdescription: Let's use code to join Anna and Elsa as they explore the
    magic and beauty of ice.
  starwars_shortdescription: Learn to program droids, and create your own Star Wars
    game in a galaxy far, far away.
  playlab_shortdescription: Create a story or make a game with Play Lab!
  infinity_shortdescription: Use Play Lab to create a story or game starring Disney
    Infinity characters.
  artist_shortdescription: Draw cool pictures and designs with the Artist!
  codeorg_longdescription: Learn the basic concepts of Computer Science with drag
    and drop programming. This is a game-like, self-directed tutorial starring video
    lectures by Bill Gates, Mark Zuckerberg, Angry Birds and Plants vs. Zombies. Learn
    repeat-loops, conditionals, and basic algorithms. Available in 34 languages.
  codeintl_longdescription: Learn the basic concepts of Computer Science with drag
    and drop programming. This is a game-like, self-directed tutorial starring video
    lectures by Bill Gates, Mark Zuckerberg, Angry Birds and Plants vs. Zombies. Learn
    repeat-loops, conditionals, and basic algorithms. Available in 34 languages.
  thinkersmithspanish_longdescription: Mediante el uso de un "Vocabulario Robot" predefinido,
    los estudiantes descubrir&aacute;n como guiarse de modo tal de llevar a cabo tareas
    espec&iacute;ficas sin ser estas discutidas previamente. Este segmento ense&ntilde;a
    a los estudiantes la conexi&oacute;n entre s&iacute;mbolos y acciones as&iacute;
    como la valiosa habilidad de depuraci&oacute;n.
  khan_longdescription: Learn the basics of JavaScript programming while creating
    fun drawings with your code. Do it on your own or with your class!
  khanes_longdescription: Learn the basics of JavaScript programming while creating
    fun drawings with your code. Do it on your own or with your class!
  khanpt_longdescription: Learn the basics of JavaScript programming while creating
    fun drawings with your code. Do it on your own or with your class!
  khanhe_longdescription: Learn the basics of JavaScript programming while creating
    fun drawings with your code. Do it on your own or with your class!
  khanfr_longdescription: Learn the basics of JavaScript programming while creating
    fun drawings with your code. Do it on your own or with your class!
  khanpl_longdescription: Learn the basics of JavaScript programming while creating
    fun drawings with your code. Do it on your own or with your class!
  tynker_longdescription: Build your own games and share with friends! Solve fun coding
    puzzles and learn programming concepts in each level. Personalize games with animated
    characters, multiple levels and rich props. Make your games realistic using physics.
    See the code as visual blocks or JavaScript. Take your games mobile on iPads and
    Android tablets. Over a dozen fun activities to choose from!
  scratch_longdescription: With Scratch, you can create your own interactive games,
    stories, animations &mdash; and share them with your friends. Get started by animating
    your name, creating a holiday card, or making a pong game.
  lightbot_longdescription: Guide Lightbot to light up all the blue tiles! Lightbot
    is a puzzle game that uses programming game mechanics to let players gain a practical
    understanding of basic coding. Learn to sequence instructions, write procedures,
    and utilize loops to solve levels. Ideal for all ages.
  thinkersmith_longdescription: Using a pre-defined "Robot Vocabulary" students will
    figure out how to guide each other to accomplish specific tasks without discussing
    them first. This lesson teaches children the connection between symbols and actions,
    as well as the invaluable skill of debugging. "My Robotic Friends" works best
    as a group activity and includes a teacher workbook for classroom use.
  condcards_longdescription: Learn about algorithms and conditional statements in
    this "unplugged" activity using a deck of cards. Students do this activity in
    teams, and need one deck of cards per team.
  lightbotintl_longdescription: Learn core programming logic, starting from super-basic
    programming, for ages 4+, on iOS or Android (or Web browser) . Learn how to sequence
    commands, identify patterns, use procedures, and utilize loops!
  codehs_longdescription: Giving commands to a computer, which is what programming
    is all about, is just like giving commands to a dog. Learn how to code with Karel
    the Dog&mdash;a fun, accessible, and visual introduction to programming that teaches
    fundamental concepts like commands and functions to absolute beginners. Tutorial
    is student-directed but teachers can sign up to access teacher tools and track
    student success!
  codecademy_longdescription: Codecademy is an interactive, student-guided introduction
    to the basics of CS through JavaScript that's used by tens of millions of students
    around the world. We've prepared a no-hassle Hour of Code experience with accompanying
    quizzes, slides, and a completed project for students at the end.
  codecombat_longdescription: Defeat ogres to learn Python or JavaScript in this epic
    programming game!
  codemonkey_longdescription: 'CodeMonkey is an online game that teaches coding in
    a real programming language! Students program a monkey to catch bananas while
    it gets slightly more complicated on each level. They get star scores on each
    solution and can share it in a single click. '
  codeavengers_longdescription: Build a 2 player 2D top-down game with JavaScript
    in 10 short tasks. Then continue learning some basics of programming (variables
    and if statements) as you create a Quiz to share with friends. Along the way  earn
    points and badges as you compete to reach the top of the class leaderboard.
  processing_longdescription: An introduction to programming in the context of the
    visual arts using the Processing programming language. Short video lessons introduce
    coding exercises that lead to designing an interactive drawing program
  robomind_longdescription: 'Students learn the basics of programming by controlling
    their own virtual robot. The online course is fully self-contained with short
    presentations, movies, quizzes and automatic guidance/hints to help with the programming
    exercises. '
  groklearning_longdescription: Use the programming language Python to build a chatbot
    called "Eliza" to act as a robot psychotherapist. You'll teach Eliza how to talk
    and the right thing to say. Can she fool your friends into thinking she's a human
    not a computer?
  quorum_longdescription: This tutorial is accessible for the visually-impaired, and
    works with screenreaders. Join Mary on a tour as she joins a biology lab as a
    programmer and learns the Quorum programming language. This tutorial is student-guided
    with online example activities.
  codespark_longdescription: The Foos is a fun and kid-friendly way to learn about
    computer programming.  Program cute characters to solve puzzles and bring a virtual
    world to life.  The game is "word free" so all can play!
  kodable_longdescription: Kodable is a self-guided iPad game that introduces kids
    5+ to programming basics. Having a teacher or parent nearby is optimal, but not
    necessary.
  tynkerapp_longdescription: Learn to program by solving fun coding puzzles. Easily
    build games and stories using with themed graphics, 10+ game-kits and customizable
    characters. No Internet connectivity required. You can also access your creations
    on the web.
  robomindnl_longdescription: 'Students learn the basics of programming by controlling
    their own virtual robot. The online course is fully self-contained with short
    presentations, movies, quizzes and automatic guidance/hints to help with the programming
    exercises. '
  flappy_longdescription: Use drag-and-drop programming to make your own Flappy Bird
    game, and customize it to look different (Flappy Shark, Flappy Santa, whatever).
    Add the game to your phone in one click.
  bitsbox_longdescription: Customize your very own virtual tablet, then code a series
    of apps to play and share. Simple walkthroughs make it possible for even young
    kids to program real JavaScript, and the more advanced you are the further you'll
    go.
  makeschool_longdescription: Learn to code by making an iPhone game using a brand
    new and beginner-friendly programming language called Swift! Create a Pok&eacute;mon-inspired
    action game and write code to teach your monster new moves. You will learn how
    to use variables, methods, and objects to help your monster win!
  touchdevelop_longdescription: 'The touch-friendly editor will guide you in creating
    pixel art, solving the bear puzzle, or making your own jumping bird game. '
  appinventor_longdescription: Entertaining, quick video tutorials walk you through
    building three simple apps for your Android phone or tablet. Designed for novices
    and experts alike, this hour of code will get you ready to start building your
    own apps before you know it. Imagine sharing your own app creations with your
    friends! These activities are suitable for individuals and for teachers leading
    classes.
  blockly_longdescription: Got PCs with slow (or non-existent) internet access? Download
    the Blockly tutorials that were the precursor of the Code.org tutorials - a single
    3MB ZIP file can be loaded onto any computer or used off a memory stick
  thinkersmith2_longdescription: Students learn about representing and storing letters
    in binary, as functions of on and off. At the end, the class gets to encode their
    own initials to take home with them.
  kodableunplugged_longdescription: 'Designed for use with plain paper, the fuzzFamily
    Frenzy is an introduction to programming logic for kids 5 and up. A teacher should
    explain the game, then students program a partner to complete a simple obstacle
    course. '
  projguts_longdescription: This "unplugged" activity helps students learn how modeling
    and simulation works by having a group of students play different versions of
    the Rock / Paper / Scissors game, and see the results as different modeling experiments.
  hourofcode_longdescription: Placeholder for new code.org/hoc
  frozen_longdescription: Let's use code to join Anna and Elsa as they explore the
    magic and beauty of ice. You will create snowflakes and patterns as you ice-skate
    and make a winter wonderland that you can then share with your friends!
  starwars_longdescription: Learn to program droids, and create your own Star Wars
    game in a galaxy far, far away.
  playlab_longdescription: Create a story or make a game with Play Lab! Make animals,
    pirates, zombies, ninjas, and many more characters move, make sounds, score points,
    and even throw fireballs!
  codeorg_beyond_name: Intro Computer Science (grades K-8)
  khan_beyond_name: Learn computer programming
  tynker_beyond_name: Learn programming at home
  scratch_beyond_name: Get creative with coding
  lightbot_beyond_name: LightBot
  codecademy_beyond_name: Codecademy
  kodable_beyond_name: Kodable
  scratchjr_beyond_name: ScratchJR for pre-readers
  hopscotch_beyond_name: 'Hopscotch: Programming On Your iPad'
  pocketcode_beyond_name: Pocket Code
  groklearning_beyond_name: Learn Python programming
  hacketyhack_beyond_name: Learn Ruby
  robomind_beyond_name: Program a virtual robot
  makeschool_beyond_name: Build an iPhone game in your browser!
  appinventor_beyond_name: AppInventor Hour of Code
  touchdevelop_beyond_name: TouchDevelop
  codehs_beyond_name: Learn to Code With Karel the Dog
  udemy_beyond_name: Online Programming Courses
  lynda_beyond_name: Online Programming Courses
  edx_beyond_name: Harvard CS50 class
  coursera_beyond_name: Stanford CS 101 class
  udacity_beyond_name: CS 101
  teachingtree_beyond_name: University courses online
  kodu_beyond_name: Kodu
  cargobot_beyond_name: Cargobot
  kidsruby_beyond_name: KidsRuby
  w3schools_beyond_name: Learn HTML
  codeavengers_beyond_name: Learn to Code Websites
  mozilla_beyond_name: Webmaker
  codecombat_beyond_name: CodeCombat
  codea_beyond_name: Codea
  lego_beyond_name: Mindstorms
  finch_beyond_name: Finch
  arduino_beyond_name: Arduino with Sparkfun
  processing_beyond_name: Program with Processing
  alice_beyond_name: Alice
  sphero_beyond_name: SPRK
  codeorg_beyond_gradelevel: বয়স 4-104
  khan_beyond_gradelevel: মাধ্যামিক স্কুল +
  tynker_beyond_gradelevel: বয়স 5-13
  scratch_beyond_gradelevel: বয়স 8 +
  lightbot_beyond_gradelevel: সব বয়সের জন্য
  codecademy_beyond_gradelevel: উচ্চ বিদ্যালয়
  kodable_beyond_gradelevel: সাধারন
  scratchjr_beyond_gradelevel: সাধারন
  hopscotch_beyond_gradelevel: মাধ্যামিক স্কুল +
  pocketcode_beyond_gradelevel: মাধ্যামিক স্কুল +
  groklearning_beyond_gradelevel: মাধ্যামিক স্কুল +
  hacketyhack_beyond_gradelevel: উচ্চ বিদ্যালয়
  robomind_beyond_gradelevel: বয়স 8-13
  makeschool_beyond_gradelevel: উচ্চ বিদ্যালয়
  appinventor_beyond_gradelevel: মাধ্যামিক স্কুল +
  touchdevelop_beyond_gradelevel: উচ্চ বিদ্যালয়
  codehs_beyond_gradelevel: উচ্চ বিদ্যালয়
  udemy_beyond_gradelevel: High school +
  lynda_beyond_gradelevel: High school +
  edx_beyond_gradelevel: University
  coursera_beyond_gradelevel: University
  udacity_beyond_gradelevel: University
  teachingtree_beyond_gradelevel: University
  kodu_beyond_gradelevel: বয়স 8 +
  cargobot_beyond_gradelevel: বয়স 8 +
  kidsruby_beyond_gradelevel: Ages 12+
  w3schools_beyond_gradelevel: Ages 12+
  codeavengers_beyond_gradelevel: মাধ্যামিক স্কুল +
  mozilla_beyond_gradelevel: Ages 12+
  codecombat_beyond_gradelevel: মাধ্যামিক স্কুল +
  codea_beyond_gradelevel: High school +
  lego_beyond_gradelevel: মাধ্যামিক স্কুল +
  finch_beyond_gradelevel: বয়স 8 +
  arduino_beyond_gradelevel: High school +
  processing_beyond_gradelevel: উচ্চ বিদ্যালয়
  alice_beyond_gradelevel: মাধ্যামিক স্কুল +
  sphero_beyond_gradelevel: বয়স 8 +
  codeorg_beyond_platformtext: Modern browsers, tablets
  khan_beyond_platformtext: Modern Web browsers
  tynker_beyond_platformtext: Modern web browsers ($$ required)
  scratch_beyond_platformtext: Any browser
  lightbot_beyond_platformtext: iOS, Android (or web browser)
  codecademy_beyond_platformtext: Modern web browsers. iOS, Android apps
  kodable_beyond_platformtext: iPad
  scratchjr_beyond_platformtext: iPad
  hopscotch_beyond_platformtext: iPad
  pocketcode_beyond_platformtext: Mobile App
  groklearning_beyond_platformtext: Modern web browsers
  hacketyhack_beyond_platformtext: Desktop install
  robomind_beyond_platformtext: Modern web browsers, Mobile web
  makeschool_beyond_platformtext: Modern Web browsers
  appinventor_beyond_platformtext: Modern browser + Android
  touchdevelop_beyond_platformtext: Modern browsers, smartphones, all devices
  codehs_beyond_platformtext: Modern browsers ($$ required)
  udemy_beyond_platformtext: Web based
  lynda_beyond_platformtext: Web based ($$ required)
  edx_beyond_platformtext: Modern browsers
  coursera_beyond_platformtext: Modern browsers
  udacity_beyond_platformtext: Modern browsers
  teachingtree_beyond_platformtext: Web based
  kodu_beyond_platformtext: Windows, xBox
  cargobot_beyond_platformtext: iPad
  kidsruby_beyond_platformtext: Desktop install
  w3schools_beyond_platformtext: Modern Web browsers
  codeavengers_beyond_platformtext: Modern Web browsers
  mozilla_beyond_platformtext: Modern Web browsers
  codecombat_beyond_platformtext: Web based (Firefox, Chrome, Safari, IE9+)
  codea_beyond_platformtext: iPad
  lego_beyond_platformtext: Robot purchase
  finch_beyond_platformtext: Robot purchase
  arduino_beyond_platformtext: Web browser, then Kit purchase
  processing_beyond_platformtext: Modern web browsers
  alice_beyond_platformtext: Windows or Mac (install required)
  sphero_beyond_platformtext: Robot purchase
  codeorg_beyond_shortdescription: Learn to code with Mark Zuckerberg and Angry Birds!
  khan_beyond_shortdescription: Learn to draw in JavaScript
  tynker_beyond_shortdescription: A fun and engaging course for children in grades
    4-8
  scratch_beyond_shortdescription: Create interactive games, stories, and animations.
  lightbot_beyond_shortdescription: A game to teach coding concepts
  codecademy_beyond_shortdescription: Learn JavaScript programming, in a web-browser
  kodable_beyond_shortdescription: A fun iPad game to teach computer programming concepts
  scratchjr_beyond_shortdescription: 'Create interactive stories and games using ScratchJr. '
  hopscotch_beyond_shortdescription: Learn visual programming on an iPad
  pocketcode_beyond_shortdescription: Create a game on your smartphone and share with
    friends to try!
  groklearning_beyond_shortdescription: Basic intro to python programming
  hacketyhack_beyond_shortdescription: Learn Ruby from the ground up
  robomind_beyond_shortdescription: Write code for a virtual robot
  makeschool_beyond_shortdescription: Learn to make an iPhone game in an hour
  appinventor_beyond_shortdescription: Make your own app! (Android-only)
  touchdevelop_beyond_shortdescription: Code mobile apps directly on your phone, tablet
    or laptop
  codehs_beyond_shortdescription: Learn JavaScript programming with a fun visual environment
  udemy_beyond_shortdescription: Dozens of online programming courses
  lynda_beyond_shortdescription: Dozens of online programming courses
  edx_beyond_shortdescription: The most popular class at Harvard
  coursera_beyond_shortdescription: Start with CS101
  udacity_beyond_shortdescription: Start with CS101
  teachingtree_beyond_shortdescription: 'Online Knowledge: Rapid and Unconstrained'
  kodu_beyond_shortdescription: Design a 3D game world
  cargobot_beyond_shortdescription: Program a robot arm on your iPad
  kidsruby_beyond_shortdescription: Learn to program using Ruby
  w3schools_beyond_shortdescription: Learn to make web sites
  codeavengers_beyond_shortdescription: Learn to code games and websites
  mozilla_beyond_shortdescription: Create and share web pages
  codecombat_beyond_shortdescription: Play a game and learn JavaScript to win
  codea_beyond_shortdescription: Make apps on your iPad
  lego_beyond_shortdescription: Build and program a robot
  finch_beyond_shortdescription: A robot for computer science education
  arduino_beyond_shortdescription: Learn Arduino with Sparkfun's Digital Sandbox.
  processing_beyond_shortdescription: Learn the Processing languages
  alice_beyond_shortdescription: Teach programming in a 3D environment
  sphero_beyond_shortdescription: SPRK lessons give kids a fun crash course in programming
    robots while sharpening skills in math and science.
  codeorg_beyond_longdescription: Learn the basic concepts of Computer Science with
    drag and drop programming. 3 full courses, each consists of 15-20 lessons that
    blend "unplugged" classroom activities interspersed with game-like, self-directed
    tutorials starring video lectures by Bill Gates, Mark Zuckerberg, Angry Birds
    and Plants vs. Zombies. Learn repeat-loops, conditionals, basic algorithms, functions,
    and variables.
  khan_beyond_longdescription: Learn the basics of JavaScript programming while creating
    fun drawings with your code. Do it on your own or with your class!
  tynker_beyond_longdescription: Tynker makes it fun & easy to learn programming.
    It makes it visual. Kids build games and mobile apps by arranging blocks of code.
    It removes the need to know programming syntax. Kids transform ideas into animated
    stories and math art right away. It promotes progressive learning. As kids learn
    fundamentals, Tynker introduces more advanced concepts including syntax driven
    programming.
  scratch_beyond_longdescription: With Scratch, you can create your own interactive
    games, stories, animations &mdash; and share them with your friends. Get started
    by animating your name, creating a holiday card, or making a pong game.
  lightbot_beyond_longdescription: Learn core programming logic, starting from super-basic
    programming, for ages 4+, on iOS or Android (or Web browser) . Learn how to sequence
    commands, identify patterns, use procedures, and utilize loops!
  codecademy_beyond_longdescription: Codecademy is an interactive, student-guided
    introduction to the basics of CS through JavaScript that's used by tens of millions
    of students around the world. We've prepared a no-hassle Hour of Code experience
    with accompanying quizzes, slides, and a completed project for students at the
    end.
  kodable_beyond_longdescription: Kodable is a self-guided iPad game that introduces
    kids 5+ to programming basics. Having a teacher or parent nearby is optimal, but
    not necessary.
  scratchjr_beyond_longdescription: ScratchJr is an introductory programming language
    that enables young children to create their own interactive stories and games.
    Children snap together graphical programming blocks to make characters move, jump,
    dance, and sing
  hopscotch_beyond_longdescription: Student-guided tutorial on the iPad using the
    Hopscotch programming language. Students will build games and apps for their iPad
    on their iPad. Students can work individually or with friends (up to 3 per iPad).
  pocketcode_beyond_longdescription: Create your own game on your smart phone with
    Pocket Code! Help skydiver Steve to deliver his parcels. You can share it with
    friends and other users to try!
  groklearning_beyond_longdescription: An introductory course using the programming
    language Python for people with no programming experience. Our unique mix of introductory
    content and challenges will bring you to a thorough understanding of Python and
    programming itself. We've taught this content to students of varying ages from
    diverse backgrounds and we're sure it'll suit you too.
  hacketyhack_beyond_longdescription: 'Hackety Hack will teach you the absolute basics
    of programming from the ground up. No previous programming experience is needed!
    With Hackety Hack, you''ll learn the Ruby programming language. Ruby is used for
    all kinds of programs, including desktop applications and websites. [Note: Desktop
    install required]'
  robomind_beyond_longdescription: 'Students learn the basics of programming by controling
    their own virtual robot. The online course is fully self-contained with short
    presentations, movies, quizzes and automatic guidance/hints to help with the programming
    exercises. '
  makeschool_beyond_longdescription: Know some ObjectiveC? Learn to make an iPhone
    game in an hour! We'll guide you through the process, to code, test, and play
    your game entirely in the browser and then share it on Facebook for friends to
    try! No prior iPhone development experience is required. You must understand what
    variables, methods, and objects are.
  appinventor_beyond_longdescription: Entertaining, quick video tutorials walk you
    through building three simple apps for your Android phone or tablet. Designed
    for novices and experts alike, this hour of code will get you ready to start building
    your own apps before you know it. Imagine sharing your own app creations with
    your friends! These activities are suitable for individuals and for teachers leading
    classes.
  touchdevelop_beyond_longdescription: TouchDevelop lets you create apps on iPad,
    iPhone, Android, PC, Mac, Windows Phone. Our touch-friendly editor makes coding
    fun, even on your phone or tablet!
  codehs_beyond_longdescription: 'Learn the basics of programming with Karel the Dog,
    a fun, accessible and visual introduction to coding, where giving commands to
    a computer is just like giving commands to a dog. This tutorial is great if led
    by a teacher, but can also be done independently. [Note: payment is required]'
  udemy_beyond_longdescription: 'Whether you''ve never seen a line of code or you
    code for a living, Udemy has a course for you, taught by professional instructors.
    [Note: payment is required]'
  lynda_beyond_longdescription: 'Learn how to code, create, and build web applications,
    from the foundations of object-oriented programming in C and C++, to how to write
    Java. Our developer tutorials can help you learn to develop and create mobile
    apps, work with PHP and MySQL databases, get started with the statistical processing
    language R, and much more. [Note: payment is required]'
  edx_beyond_longdescription: CS50x is Harvard College's introduction to the intellectual
    enterprises of computer science and the art of programming for majors and non-majors
    alike, with or without prior programming experience. Topics include abstraction,
    algorithms, data structures, encapsulation, resource management, security, software
    engineering, and web development. Languages include C, PHP, and JavaScript plus
    SQL, CSS, and HTML. The on-campus version of CS50x is Harvard's second-largest
    course.
  coursera_beyond_longdescription: 'Stanford''s CS 101 class taught by Nick Parlante
    (FREE!). CS101 teaches the essential ideas of Computer Science for a zero-prior-experience
    audience. Play and experiment with short bits of code to bring to life to the
    power and limitations of computers. CS101 also provides a general background on
    computers today: what is a computer, what is hardware, what is software, what
    is the internet. No previous experience is required other than the ability to
    use a web browser.'
  udacity_beyond_longdescription: In this course you will learn key concepts in computer
    science and learn how to write your own computer programs in the context of building
    a web crawler. There is no prior programming knowledge needed for this course.
    Beginners are welcome! At the end of this course, you will have learned key concepts
    in computer science and enough programming to be able to write Python programs
    to solve problems on your own. This course will prepare you to move on to intermediate-level
    computing courses.
  teachingtree_beyond_longdescription: TeachingTree is an open platform that lets
    anybody organize educational content. Our goal is for students to quickly access
    the exact clips they need in order to learn individual concepts. Everyone is encouraged
    to help by adding videos or tagging concepts.
  kodu_beyond_longdescription: Kodu lets kids create games on the PC and XBox via
    a simple visual programming language. Kodu can be used to teach creativity, problem
    solving, storytelling, as well as programming. Anyone can use Kodu to make a game,
    young children as well as adults with no design or programming skills. Kodu for
    the PC is available to download for free. Kodu for the XBox is also available
    in the USA on the XBox Marketplace, in the Indie Games channel for about $5.
  cargobot_beyond_longdescription: Cargo-Bot is a puzzle game where you teach a robot
    how to move crates. Sounds simple, right? It features 36 fiendishly clever puzzles,
    haunting music and stunning retina graphics. You can even record your solutions
    and share them on YouTube to show your friends.
  kidsruby_beyond_longdescription: 'Have fun and make games, or hack your homework
    using Ruby! Just tell your parents or teachers you''re learning Ruby programming...
    ;). Free and works on any computer. [Note: Desktop install required]'
  w3schools_beyond_longdescription: Learn to create websites on your own computer.
    Learn the server basics in less than a day. Learn to add databases to your website
  codeavengers_beyond_longdescription: Learn how to program games, apps and websites.
    Designed by experts with perfect level of difficulty for beginners, easy to understand
    instructions and great help when you need it. Our HTML, CSS and JavaScript courses
    include code challenges and revision games that make learning fun and effective
    for all ages.
  mozilla_beyond_longdescription: Thimble makes it ridiculously simple to create and
    share your own web pages. Write and edit HTML and CSS right in your browser, then
    instantly preview your work. Host and share your finished projects with a single
    click. Perfect for beginners and experts alike.
  codecombat_beyond_longdescription: Play as a Wizard using code (spells) to control
    your heroes, navigate mazes, defeat ogres, trick enemies, and rescue allies! Learn
    JavaScript in this HTML 5 web game for complete beginners.
  codea_beyond_longdescription: Codea for iPad lets you create games and simulations
    &mdash; or just about any visual idea you have. Turn your thoughts into interactive
    creations that make use of iPad features like Multi-Touch and the accelerometer.
    We think Codea is the most beautiful code editor you'll use, and it's easy. Codea
    is designed to let you touch your code. Want to change a number? Just tap and
    drag it. How about a color, or an image? Tapping will bring up visual editors
    that let you choose exactly what you want.
  lego_beyond_longdescription: Create small, customizable and programmable robots
    using LEGO pieces.
  finch_beyond_longdescription: The Finch is a new robot for computer science education.
    Its design is the result of a four year study at Carnegie Mellon's CREATE lab.
    The Finch is designed to support an engaging introduction to the art of programming.
    It has support for over a dozen programming languages and environments, including
    several environments appropriate for students as young as eight years old. The
    Finch was designed to allow students to write richly interactive programs.
  arduino_beyond_longdescription: Arduino is a popular platform designed to allow
    artists and designers to work with real sensors, LEDs, buzzers, and more. The
    Sparkfun Virtual Sandbox will teach you real Arduino code right in your browser.
  processing_beyond_longdescription: Processing is a programming language, development
    environment, and online community. Since 2001, Processing has promoted software
    literacy within the visual arts and visual literacy within technology. Initially
    created to serve as a software sketchbook and to teach computer programming fundamentals
    within a visual context, Processing evolved into a development tool for professionals.
    Today, there are tens of thousands of students, artists, designers, researchers,
    and hobbyists who use Processing for learning, prototyping, and production.
  alice_beyond_longdescription: Using an innovative programming environment to support
    the creation of 3D animations, the Alice Project provides tools and materials
    for teaching and learning computational thinking, problem solving, and computer
    programming across a spectrum of ages and grade levels.
  sphero_beyond_longdescription: Whether you're an educator or a parent, SPRK lessons
    give kids a fun crash course in programming robots while sharpening their skills
    in math and science.
  compatibility_https_header: Please enable HTTPS for Code.org.
  compatibility_https_message: To increase security, we are switching to HTTPS on
    %{https_date}. You will not be able to access Code.org after this date. <a href='%{it_requirements_url}'>Click
    here</a> to learn how to enable HTTPS for Code.org.
  compatibility_https_hide_this_warning: Hide this warning
  starwars_shortcode: sw
  mc_shortcode: mc
  frozen_shortcode: frzn
  hourofcode_shortcode: code
  flappy_shortcode: পাখা ঝাপ্টান
  infinity_shortcode: inf
  playlab_shortcode: খেলুন
  artist_shortcode: art
  playlab_iceage_title_live: Ice Age
  learn_footer_all_tutorials: See the <a href="https://code.org/educate/allhourofcode">comprehensive
    list of Hour of Code tutorials</a>. To see our criteria and submission guidelines
    for Hour of Code tutorials, <a href="https://hourofcode.com/tutorial-guidelines">click
    here.</a><|MERGE_RESOLUTION|>--- conflicted
+++ resolved
@@ -333,11 +333,7 @@
     this Minecraft world.
   mc_shortdescription: Use blocks of code to take Steve or Alex on an adventure through
     this Minecraft world.
-<<<<<<< HEAD
-  mc_gradelevel: বয়স 4-104
-=======
   mc_gradelevel: Ages 6+
->>>>>>> c8123dff
   mc_platformtext: আধুনিক ব্রাউজার, smartphones, ট্যাবলেট
   mc_specs: Many languages (coming soon) | Modern browsers and tablets | Ages 6+
   minecraft_subtitle: Minecraft Hour of Code
