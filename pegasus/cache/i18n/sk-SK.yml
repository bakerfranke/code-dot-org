---
sk-SK:
  hour_of_code: Hodina Kódu
  hello: Ahoj svet
  'yes': Áno
  'no': Nie
  select_language: Prosím, zvoľte si jazyk
  upgrade_ie_message: Code.org onedlho ukončí podporu pre Internet Explorer 8, 9 a
    10. Nainštalujte niektorý moderný prehliadač.
  upgrade_ie_message_csedweek: CSEdWeek.org čoskoro ukončí podporu pre Internet Explorer
    8, 9 a 10. Nainštalujte niektorý moderný prehliadač.
  upgrade_ie_link: Dozvedieť sa viac
  en: Počítačová veda
  computer_science_edweek: Vzdelávací týždeň počítačovej vedy
  csedweek_dates: 3.-9. decembra 2018
  csedweek_banner_hoc: '<a href="http://hourofcode.com" style="color: white; text-decoration:underline;
    font-weight:bold">Hodina kódu</a> sa blíži. Vyzývame všetkých učiteľov a organizátorov,
    <a href="http://hourofcode.com" style="color: white; text-decoration:underline;
    font-weight:bold"> naplánujte si svoju Hodinu programovania</a>'
  csedweek_banner_teachers: '<a href="/csteacher" style="color: white; text-decoration:
    none; font-weight: 400">Učíte informatiku? Pozrite sa aj na ďalšie zdroje CSEdWeek</a>'
  n_have_learned_an_hoc: "<h1>Skús</h1> <h2>Hodinu Kódu</h2> <h3># poskytnutých</h3>"
  anybody_can_learn: Každý sa môže naučiť.
  learn_now: Nauč sa teraz
  petition_message: Každý študent v každej škole by mal mať možnosť naučiť sa informatiku
  petition_sign_message: 'Ak súhlasíš, zapíš sa a pridaj sa k nášmu mailing listu
    spolu s # ďalšími.'
  petition_sign_message_support: 'Ak nás podporuješ, zapíš sa a pridaj sa k nášmu
    mailing listu spolu s # ďalšími.'
  petition_join_others: 'Pridaj sa k # iným'
  name: Meno
  email: E-mail
  zipcode: ZIP (ak si v Spojených štátoch Amerických) alebo krajina
  submit: Odoslať
  twentyhours_heading: Skúste náš úvod do kurzu Počítačovej vedy
  twentyhours_text: Hotový s prvou Hodinou Kódu? Nauč sa viac o informatike a základné
    koncepty programovania v nasledujúcom kurze.
  og_title: 'Code.org: Ktokoľvek sa môže naučiť'
  og_title_soon: Hodina Kódu sa blíži
  og_title_here: Hodina Kódu je tu!
  og_description: Každý študent v každej škole si zaslúži možnosť študovať informatiku.
  og_description_celeb: Vyskúšajte nové kurzy vyhrajte video rozhovor so známou osobnosťou
    pre seba alebo svoju triedu!
  csedweek_og_title: Vzdelávací týždeň počítačovej vedy
  csedweek_og_description: December 3-9, 2018. Počítače sú základným učivom pre každého
    študenta.
  csedweek_og_description_soon: Hour of Code sa blíži 3 až 9. decembra, 2018. Počítače
    sú základným učivom pre každého študenta.
  csedweek_og_description_here: Hodina Kódu je tu. Počítače sú zakladným učivom pre
    každého študenta.
  hoc2014_heading: Pridajte sa k <a href="http://hourofcode.com">Hodine kódu</a> <br/>
    8. až 14. Decembra 2014 <br/>
  hoc2014_students: Študenti
  hoc2014_try: Skús to
  hoc2014_teachers: Učitelia
  hoc2014_host: Zorganizujte ju
  hoc2014_everyone: Ktokoľvek
  hoc2014_support: Podporte ju &#x25BE;
  hoc2014_whatishoc: Čo je to Hodina Kódu?
  csedweek_map_header: "# CSEdWeek / Hodina kódu-udalosť vo svete"
  csedweek_map_signup: Zaregistrujte Vašu udalosť
  csedweek_map_search_placeholder: Hľadať Hour of Code udalosti
  csedweek_map_search_search: Hľadať
  csedweek_map_search_reset: Obnoviť
  csedweek_map_legend_title: Legenda
  csedweek_map_legend_event: Hour of Code udalosť
  csedweek_map_legend_cs_tech_jam: Špeciálna udalosť
  cded_sign_up: Zaregistrovať sa
  cded_try_it: Skús to
  try_now: Skús teraz
  california_heading: Požiadajte svoju školu, aby vyučovala informatiku
  california_text: Každý učiteľ môže ponúknuť naše <a href='http://studio.code.org/'>
    bezplatné kurzy</a>.  Každá základná škola môže <a href='http://code.org/educate/k5'>
    vyučovať informatiku</a>. Požiadajte stredné školy, aby <a href = 'http://code.org/educate/districts'
    > sa k nám pripojili.
  california_button: Ďalšie informácie
  flappy_heading: Všetko najlepšie k narodeninám Code.org
  flappy_text: Code.org sa práve dožil 1 roku. <br/> <br/> Osláv to s nami vytvorením
    vlastnej <b>Flappy</b> hry. Naprogramuj vlastné pravidlá a zdieľaj s priateľmi!
  view_english_site: Zobraziť anglickú verziu
  non_english_tutorials: 'Kurzy preložené do viacerých jazykov:'
  write_your_first_program: Napíš svoj prvý počítačový program
  learn_cs_concepts: Nauč sa základy z oblasti informatiky s "drag and drop" programovaním.
    Toto je video lekcia, ktorou ťa bude sprevádzať Bill Gates, Mark Zuckerberg, Angry
    Birds a Plants vs Zombies. Nauč sa opakovacie slučky, if-then príkazy a základné
    algoritmy.
  all_ages: Všetky vekové kategórie
  beginner: Začiatočník
  n_participants: "# účastníkov"
  go: Spustiť
  thank_you_: Ďakujeme!
  congratulations: Gratulujem!
  congratulations_on_completing_hoc: Gratulujeme ku absolvovaniu jednej Hodiny kódu
  congratulations_volunteer: 'Gratulujeme: Teraz keď si skúsil Hodinu kódu, <a href="https://code.org/volunteer">prihlás
    sa dobrovoľníkovi v triede</a> a pomôž študentom učiť sa Hodinu kódu!'
  congratulations_on_completing_course: Gratulujeme k dokončeniu %{course}
  congrats_next_tutorials_title: Pokračovať na ďalšiu úroveň
  congrats_next_tutorials_desc: Vyskúšajte tieto kratšie, jednohodinové kurzy alebo
    skúste <a href="%{current_path}/next">kurzy od našich partnerov</a>.
  get_a_certificate_of_achievement: Získaj osvedčenie o dokončení
  view_course: Zobraziť kurz
  view_unit: Zobraziť lekciu
  make_app: Vytvoriť aplikáciu
  congrats_guest_speaker_title: Nájdite si hosťujúceho prezentujúceho pre vašu triedu
  congrats_guest_speaker_desc: Ako študenti absolvujú kurzu informatiky, zvážte jeho
    prepojenie s ich reálným životom napríklad pozvaním hosťujúceho prednášajúceho
    na vyučovanie. Môžete použiť zoznam našich dobrovolníkov alebo si vyhľadajte študentov
    informatiky či odborníkov, ktorí vedia inšpirovať vašich studentov aj nadiaľku.
  congrats_guest_speaker_cta: Nájsť hosťujúceho prezentujúceho
  congrats_third_party_title: Použi svoje nové schopnosti s týmito aplikáciami a webstránkami
  third_party_gradelevel_kto8: 8. ročník
  third_party_gradelevel_kto2: 2. ročník
  third_party_gradelevel_2to8: Vek 2 - 8
  third_party_gradelevel_4to12: Vek 4-12
  third_party_gradelevel_5to12: Vek 5-12
  third_party_gradelevel_6plus: Vek 6+
  third_party_gradelevel_8plus: Vek 8+
  third_party_platform_all: 'Platforma: Web, iPad & Android'
  third_party_platform_mobile: 'Platforma: iPad & Android'
  third_party_platform_web: 'Platforma: Web'
  third_party_price_varies: 'Cena: Plány sa líšia'
  third_party_price_free: 'Cena: Zadarmo'
  third_party_price_299: 'Cena: $2.99/stiahnutie'
  third_party_price_individual: 'Individuálna cena: voľná trial verzia a 25 dolárov
    za mesiac'
  third_party_price_school: 'Cena pre školy: plány zadarmo a Pro od 2500 dolárov vyšie'
  third_party_tynker_desc: Tynker´s počítacia kreatívna platforma umožňuje deťom rozvíjať
    zručnosti programovania hracou a tvorivou formou. Náš vizuálny programovací jazyk
    je inovatívny, kurzy sú interáktívne a dávajú každému priestor nasledovať vlastné
    tempo, programovanie je hravou formou, a to všetko spolu poskytuje jednoduchý
    úvod do programovania, ktorým deti vymýšľajú a tvoria.
  third_party_tynker_btn_curriculum: Vyskúšaj Osnovy Tynker's pre predškolákov či
    žiakov prvých tried
  third_party_tynker_btn_site: Navštív Tynker
  third_party_scratchjr_desc: Scratch Jr je úvodný programovací jazyk, ktorý umožňuje
    malým deťom (vo veku 5-7) vytvoriť svoje vlastné interaktívne príbehy a hry. Deti
    spájajú grafické programové bloky, čím sa ich postavy hýbu, skáču, tancujú a spievajú.
    Deti môžu postavy upraviť v kresliacom editore, pridať vlastné hlasy a zvuky,
    dokonca vložiť fotky ich samých seba a potom použítím programovacích blokov dať
    postavám život.
  third_party_scratchjr_btn_curriculum: Stiahnuť Scratch Jr kurikulum
  third_party_scratchjr_btn_site: Navštív Scratch Jr.
  third_party_scratch_desc: So Scratch, môžeš programovať svoje vlastné interaktívne
    príbehy, hry a animácie a zdieľať svoje výtvory s ostatnými z on-line komunity.
    Scratch pomáha mladým ľuďom naučiť myslieť tvorivo, dedukovať systematicky a spolupracovať
    – to sú všetko základné zručnosti pre život v 21.storočí.
  third_party_scratch_btn_curriculum: Stiahnuť Scratch kurikulum
  third_party_scratch_btn_forum: Vzdelávacie Fórum Scratch
  third_party_scratch_btn_site: Navštív Scratch
  third_party_lightbot_desc: V Lightbotovi študenti programujú robota tak, aby bol
    schopný riešiť úlohy. Stačí im na to prehliadač (s Flash Player), alebo Android
    či iOS zariadenia. Prejdú si základné úrovne. Vyskúšajú si jednoduché príkazy,
    ktorými hovoria čo má počítač spraviť, pozrú sa na to ako sa program píše.
  third_party_lightbot_btn_curriculum: Stiahnuť Lightbot kurikulum
  third_party_lightbot_btn_site: Navštív Lightbot
  third_party_khan_desc: Uč sa programovať kresby, animácie a hry pomocou JavaScript
    & ProcessingJS, nauč sa vytvárať webové stránky s HTML & CSS. Zdieľať môžeš čokoľvek
    čo vytvoríš, preskúmaš, čo iní vytvorili a navzájom sa obohatíte!
  third_party_khan_btn_learn: Uč sa CS s Khan Academy
  third_party_khan_btn_forum: Khan Academy CS Fórum
  third_party_appinv_desc: MIT app inventor je blokovo založený programovaci nástroj,
    ktorým aj nováčik zvládne programovanie funkčných apiek pre Android. Začiatočník
    zvládne rozchodiť svoju prvú apku za menej ako hodinu, a viac náročné apky za
    podstatne kratší čas ako pri tradičných, textových jazykoch.
  third_party_appinv_btn_curriculum: Stiahni si App Inventor 2 Osnovy
  third_party_appinv_btn_forum: App Inventor 2 Fórum
  third_party_appinv_btn_site: Navštív App Inventor 2
  third_party_codehs_desc: CodeHS predstavuje základy blokového programovania využitím
    krátkych videí, vzorových kódov a množstvom programovacích cvičení, vďaka ktorým
    je kódovanie zábavné a dostupné pre začiatočníkov. Pre školy a učiteľov CodeHS
    zabezpečuje učebné osnovy, pomôcky a PD. Jednotlivci môžu získať potrebnú podporu
    či pomoc počas kurzu alebo prostrednictvom siete lektorov.
  third_party_codehs_btn_try: Úvod do Sveta Technológií viac Učiva pre Školy
  third_party_codecademy_desc: Pozeráme na vzdelávanie inak. Internet tomu prispôsobil
    takmer všetko - reklamu, sociálne siete, zdravotnú starostlivosť a viac. Budujeme
    vzdelávanie, ktoré dnešný svet potrebuje - prirodzené vzdelávanie s pripojením
    na internet.
  third_party_codecademy_btn_curriculum: Stiahni si Osnovy Codeacademy
  third_party_codecademy_btn_site: Navštív Codecademy
  third_party_organization: Ogranizácia
  third_party_curriculum: Osnovy
  third_party_pricing: Ceny
  third_party_cost_free: Zadarmo pre študentov a učiteľov
  third_party_cost_5permonth: "$5/mesačne za triedu"
  third_party_cost_299: "$2.99/stiahnutie"
  third_party_cost_free_399: Zadarmo na vyskúšanie, $399/triedu
  third_party_cost_free_2: Zadarmo na vyskúšanie, $2/študent
  third_party_cost_free_10: Zadarmo na vyskúšanie, $9.99/mesiac
  third_party_desc_5_4to8: Približne 5 lekcií zameraných na 4.-8. ročník ZŠ
  third_party_desc_10to12_kto3: Približne 10-12 lekcií zameraných pre detí až po 3.
    ročník ZŠ
  third_party_desc_11_kto5: Približne 11 lekcii zameraných pre deti až po druhý stupeň
    ZŠ
  third_party_desc_10to12_kto5: Približne 10 - 12 lekcii zameraných pre deti až po
    druhý stupeň ZŠ
  third_party_desc_40_4to8: Viac ako 40 lekcií zameraných pre deti prvého a druhého
    stupňa ZŠ
  third_party_desc_dozens_kto8: Veľa lekcií pre všetky ročníky ZŠ
  third_party_desc_10to15_3to12: 10 až 15 lekcií zameraných pre deti prvého a druhého
    stupňa ZŠ
  third_party_desc_25to40_3to12: Od 25-40 lekcií, určených pre deti prvého a druhého
    stupňa ZŠ
  third_party_desc_20_2to8: 20 lekcií zameraných pre deti prvého a druhého stupňa
    ZŠ
  third_party_desc_7to22_5to12: 7 až 22 lekcií zameraných pre deti druhého stupňa
    ZŠ a stredných škôl
  third_party_desc_20_4to12: Viac ako 20 lekcií zameraných pre deti prvého a druhého
    stupňa ZŠ
  enter_valid_age: Zvoľte prosím platný vek
  enter_valid_email: Prosím, zadajte platnú e-mailovú adresu
  get_a_certificate_message: Pošleme ti certifikát a informácie o tom, ako sa <a href='/learn/beyond'>učiť
    dlhšie ako jednu hodinu</a>
  get_a_certificate_message_after: Kliknite na certifikát, ktorý si chcete stiahnuť
    alebo vytlačiť. Teraz pokračujte s našimi <a href='http://studio.code.org'> ďalšími
    kurzami</a> alebo si prezrite možnosti ako pokračovať vo <a href='/learn/beyond'>Výučbe
    po prvej hodine</a>.
  thanks_for_submitting: Ďakujeme za odoslanie!
  if_you_enjoyed: Ak sa ti výučba páčila, opýtaj sa priateľov či to chcú skúsiť tiež!
    Chceme, aby sa celý svet mohol učiť.
  personalize_certificate: Prispôsob si svoj certifikát
  share_achievement: Zdieľať svoj úspech
  beyond_hour_message: Pokračujte s našimi <a href='http://studio.code.org'>ďalšími
    kurzami</a> alebo si prezrite možnosti ako pokračovať vo <a href='/learn/beyond'>Výučbe
    po prvej hodine</a>.
  leaderboards_for_hoc: Rebríčky pre Hour of Code.
  support_url: http://support.code.org/
  country: Krajina
  city: Mesto
  gender: Pohlavie
  boys: Chlapci
  girls: Dievčatá
  give_my_hour: 'Daruj moju hodinu:'
  girls_team: Dievčenský tím
  boys_team: Chlapčenský tím
  tell_the_world: Povedz to svetu!
  thanks_for_voting: Vďaka za hlasovanie!
  share_on_facebook: Zdieľať na Facebooku
  share_on_twitter: Zdieľať na Twitteri
  beyond_an_hour: A čo ďalej s Hodinou kódu
  get_started: Spustiť
  i_agree: súhlasím
  participant_select: "-Vyberte-"
  participant_student: Študent
  participant_parent: Rodič
  participant_educator: Pedagóg
  participant_engineer: Softvérový inžinier
  participant_other: Nič z uvedeného
  print_all: Vytlačiť všetko
  print_ice_art: Vytlač svoje ľadové umenie
  create_art_with_zombie: alebo vytvor lepšie umenie so zombíkom
  i_am_a: Ja som
  never_spam: Nikdy ťa nebudeme spamovať
  enter_country: Zadaj krajinu ak si mimo Spojené štáty
  used_infrequent_updates: Používa se iba pre občasné aktualizácie
  privacy_practices_children: Pozri naše zásady ochrany osobných údajov pre deti
  petition_thankyou: Ďakujeme, že si podpísal petíciu
  continue_learning_header: Pokračuj v učení nad rámec jednej hodiny
  continue_learning_body: Existuje veľa možností.  Môžeš sa učiť on-line alebo v miestnej
    škole alebo na letnom tábore.
  learn_code_studio: Vyskúšajte kurzy code.org
  learn_next_level: Vyskúšaj ďalší Code.org kurz
  learn_online: Skúste iné online kurzy
  learn_classes: Nájsť miestne triedy
  learn_back_to_minecraft: Neprestávaj sa učiť vďaka Minecraftu
  hoc_is_here: "#HourOfCode opäť prichádza 5. až 11. decembra. https://youtu.be/KsOIlDT145A."
  just_did_hoc: 'Prave som dokončil/a Hodinu kódu #HourOfCode - Pozri sa na to! @codeorg'
  just_did_course1: Práve som dokončil/a Kurz 1 - Pozri @codeorg
  just_did_course2: Práve som dokončil/a Kurz 2 - Pozri @codeorg
  just_did_course3: Práve som dokončil/a Kurz 3 - Pozri @codeorg
  just_did_course4: Práve som dokončil/a Kurz 4 - Pozri @codeorg
  just_did_coursea: Práve som dokončil/a Kurz A - Pozri @codeorg
  just_did_courseb: Práve som dokončil/a Kurz B - Pozri @codeorg
  just_did_coursec: Práve som dokončil/a Kurz C - Pozri @codeorg
  just_did_coursed: Práve som dokončil/a Kurz D - Pozri @codeorg
  just_did_coursee: Práve som dokončil/a Kurz E - Pozri @codeorg
  just_did_coursef: Práve som dokončil/a Kurz F - Pozri @codeorg
  just_did_accelerated: Práve som dokončil/a Intenzívny Kurz - Pozri @codeorg
  just_did_hoc_donor: 'Absolvoval som #HourOfCode - Pozri! (Vďaka %{donor_twitter}
    za podporu @codeorg)'
  just_did_course_donor: Absolvoval som %{course} - Pozri! Vďaka %{donor_twitter}
    za podporu @codeorg
  twitter_teach_cs: 9 z 10 ľudí súhlasí, že by školy mali učiť informatiku. http://youtu.be/nKIu9yen5nc.
    Navštív https://code.org/.
  twitter_cs_foundational: Počítače sú podstatným štúdiom pre každého študenta.
  learn_hoc: Nauč sa Hour of Code
  beyond_hoc: Viac ako Jedna Hodina
  what_gender: Akého ste pohlavia?
  girl: Dievča
  boy: Chlapec
  help_recruit_coders: Pomôžte nám naverbovať viac programátorov do svojho tímu!
  help_recruit: Pomôžte nám zamestnať viac programátorov!
  lines_of_code: CEZ <b># riadkov kódu</b> napísaných k dátumu.
  lines_of_code_alt: "<b>#</b> RIADKOV KÓDU NAPÍSANÝCH ŠTUDENTAMI"
  who_has_done_hoc: 'Kto vytvoril #HourOfCode? @codeorg'
  who_has_done_hoc_donor: 'Kto absolvoval #HourOfCode? (Vďaka %{donor_twitter} pre
    podporu @codeorg)'
  hoc_leaderboards: Rebríčky v Hour of Code
  students_and_lines: "%{students} študenti ukončili Hour of Code a napísali %{lines}
    riadkov kódu."
  start_hoc: Spusti Hodinu kódu teraz
  contact_form_topic_press: Tlač/média (rozhovor alebo stretnutie)
  stats_nina: '"Každý deň priniesť rovnaké výsledky &mdash; 100% záväzok."-Nina Nichols
    Peery, učiteľ'
  stats_student: '"Vedela som, že to bola <b>-jedinečná</b> príležitosť."-Mariana
    Alzate, 5. ročník'
  stats_michael: '"<b>Nikdy</b> som nevidel svojich študentov tak nadšených učiť sa."-Michael
    Clark, učiteľ'
  studiobar_title: Preskúmajte <a href='http://studio.code.org'>Code Studio</a>
  studiobar_title_nolink: Preskúmajte Code Studio
  studiobar_elementary_title: Základné kurzy
  studiobar_elementary_body: Naše tri nové kurzy pre K&#8209;5
  studiobar_hoc_title: Hodina Kódu
  studiobar_hoc_body: Naučte sa programovať s Angry Birds
  studiobar_flappy_title: Flappy kód
  studiobar_flappy_body: Vytvor a zdieľaj svoju vlastnú hru Flappy
  studiobar_teacher_title: Pripravené pre učitelov
  studiobar_teacher_body: Zaveďte Štúdio Programovania (Code Studio) do vašej triede
  studiobar_frozen_title: Hodina Kódu
  studiobar_frozen_body: Vytvor zimnú krásu s Annou a Elzou
  studiobar_donate_title: Darovať
  studiobar_donate_body: Za každý darovaný dolár sa naučí jedno dieťa
  studiobar_shop_title: Obchod
  studiobar_shop_body: Prelom stereotypy. Nos naše logo s hrdosťou.
  homepage_stats_students: amerických študenov má účet na Code.org
  homepage_stats_female: našich študenov sú dievčatá
  homepage_stats_teachers: učiteľov používa Code.org
  homepage_stats_hourofcodde: študentov z celého sveta vyskúšalo Hodinu Kódu
  homepage_stats_policy: štátov zmenilo školské osnovy na podporu výučby informatiky
  homepage_stats_title: Naša práca má dopad
  homepage_hero_text_malala: "&ldquo;Vyzývam dievčatá vo všetkých krajinách, \naby
    spravili jednu Hodinu Kódu&rdquo; \nMalala, nositeľka Nobelovej ceny za mier"
  homepage_hero_text_susan: "&ldquo;Ak vieš meniť techológiu, \nvieš meniť svet.&rdquo;\nSusan,
    CEO YouTube"
  homepage_hero_text_fistbump: |-
    &ldquo;Nepoužívaj svoj telefón len na hranie,
    naprogramuj ho.&rdquo;
    Prezident Barack Obama
  homepage_hero_text_sheryl: |-
    &ldquo;Naše deti &mdash; vrátane našich dievčat &mdash;
    potrebujú príležitosť naučiť sa programovať.&rdquo;
    Sheryl, COO Facebook
  homepage_hero_text_satya: "&ldquo;Počítačová veda odomyká \ntie najlepšie príležitosti
    sveta.&rdquo;\nSatya, CEO Microsoft"
  homepage_hero_text_satya_new: "&ldquo;Informatika dáva študentom \nschopnosť vytvárať
    svet zajtrajška.&rdquo;\nSatya, CEO Microsoft"
  homepage_hero_text_bosh: |-
    &ldquo;Ak programuješ, môžeš si zvoliť
    smer svojho života.&rdquo;
    Chris Bosh
  homepage_hero_text_student1: |-
    &ldquo;Tieto zručnosti zmenili moju budúcnosť.
    A okrem toho je to aj skvelá zábava.&rdquo;
    Luna, 7. ročník
  homepage_hero_text_student2: |-
    &ldquo;Nikdy predtým som nevidel svojich žiakov
    učiť sa s takým nadšením.&rdquo;
    Michael, učiteľ
  homepage_hero_text_student3: |-
    &ldquo;Počítačová veda je oblasť, o ktorej nevieš,
    či sa ti páči alebo nie, kým to neskúsiš.&rdquo;
    Jackson, 6. ročník
  homepage_hero_text_student4: "&ldquo;S programovaním urobíš čokoľvek,\nčo len tvoja
    myseľ chce.&rdquo; \nMaya, 2. ročník"
  homepage_hero_text_student5: "&ldquo;Počítačová veda nie je učená pre iných.\nJe
    pre teba, tu a teraz.&rdquo; \nGeraldo, učiteľ"
  homepage_hero_text_teacher1: "&ldquo;Programovanie podnecuje tvorivosť, inšpirácie
    a inovácie &mdash; \na tieto sú to najdôležitejšie v akomkoľvek povolaní.&rdquo;\nFloresa,
    učiteľka"
  homepage_hero_text_teacher2: |-
    &ldquo;Tento  program mojich žiakov na 100%
    zaujal, zapojili sa a prispeli svojím dielom.&rdquo;
    Adam, učiteľ
  homepage_hero_text_stat_loc: 8,5 milióna dievčat má účet na Code.org
  homepage_hero_text_stat_students: "#student_count študentských účtov na code.org"
  homepage_hero_text_stat_served: 'Hodina kódu: #served účastníkov'
  homepage_hero_hoc_is_coming: Hodina Kódu sa blíži
  homepage_hero_hoc_is_here: Hodina Kódu je tu
  homepage_slot_text_hoc: Hodina Kódu
  homepage_slot_text_frozen: Frozen s Annou a Elsou
  homepage_slot_text_teacher: Nástenka učiteľa
  homepage_slot_text_studio: Všetky naše kurzy
  homepage_slot_text_course4: Kurz 4
  homepage_slot_text_shop: Obchod
  homepage_slot_text_flappy: Flappy kód
  homepage_action_text_hoc: Hodina Kódu pre každého študenta.
  homepage_action_text_num_served: "# účastníkov"
  homepage_action_text_join_us: Pridaj sa k nám
  homepage_action_text_sign_up: Zaregistrovať sa
  homepage_action_text_try_it: Skús to
  homepage_action_text_volunteers: Hľadáme technicky zdatných dobrovoľníkov
  homepage_action_text_codevideo: Pozri si video
  homepage_action_text_teachervideo: Pozri si video
  homepage_action_text_watchvideo: Pozri si video
  homepage_action_text_girlvideo: Inšpiruj dievčatá
  homepage_action_text_learn: Začni sa učiť
  homepage_action_text_signpetition: Podpíš petíciu
  homepage_action_text_wincelebritychat: Vyhraj rozhovor s celebritou
  homepage_signpetition_dropdown: Súhlasím &#x25BE;
  homepage_diversity_pledge: Podpor diverzitu
  homepage_banner_text_prizes: 'Hodina Kódu prichádza znovu 7 - 13 decembra. '
  homepage_banner_link_prizes: 'Pripojte sa k najväčšej vzdelávacej aktivite v histórii. '
  homepage_banner_text_main: Code.org a College Board vytvorili alianciu s cieľom
    zlepšiť diverziu v IT.
  homepage_banner_text_link: Dozvedieť sa viac
  homepage_banner_privacy_main: '3. august: Rozšírili sme naše Zásady ochrany osobných
    údajov tak, aby obsahovali nástroje využívané v našom novom kurze Princípy Informatiky.'
  homepage_banner_privacy_link: Dozvedieť sa viac
  homepage_banner_20k_teachers_link: Dozvedieť sa viac
  homepage_banner_congress_link: Pridaj svoju podporu
  homepage_banner_emailprivacy: Robíme dôležitú zmenu na zvýšenie ochrany študentských
    dát.
  homepage_banner_emailprivacy_link: Prečítaj si viac
  homepage_banner_40k_teachers_link: Dozvedieť sa viac
  homepage_slot_text_title_hoc: Hodina Kódu
  homepage_slot_text_blurb_hoc: Učiť sa môže každý. Začni dnes
  homepage_slot_text_link_hoc: Vyskúšaj Hodinu Kódu
  homepage_slot_text_link_about_hoc: O Hodine Kódu
  homepage_slot_text_link_host: Usporiadaj u vás Hodinu kódu
  homepage_slot_text_link_hocserved: "# účastníkov"
  homepage_solot_text_link_volunteer: Dobrovoľník pre Hodinu kódu
  homepage_slot_text_title_students: Študenti
  homepage_slot_text_blurb_students: Preskúmaj všetky naše kurzy
  homepage_slot_text_blurb_students_courses: Preskúmaj naše kurzy
  homepage_slot_text_link_codestudio: Vyskúšaj Code Studio
  homepage_slot_text_link_local: Nájdi triedu v tvojej lokalite
  homepage_slot_text_link_othercourses: Iné online kurzy
  homepage_slot_text_title_educators: Učitelia
  homepage_slot_text_blurb_educators: Naučte vašich študentov
  homepage_slot_text_link_elementary: Základná škola
  homepage_slot_text_link_middle: 2. stupeň ZŠ
  homepage_slot_text_link_high: Stredná škola
  homepage_slot_text_link_k5: Kurzy pre prvý stupeň
  homepage_slot_text_link_fullcurriculum: Prezrieť celé kurikulum
  homepage_slot_text_link_pd: Profesionálny rozvoj
  homepage_slot_text_title_advocates: Podporovatelia
  homepage_slot_text_blurb_advocates: Podpor diverziu v IT
  homepage_slot_text_link_stats: Pozri si štatistiky
  homepage_slot_text_link_buy: Zapoj sa
  homepage_slot_text_link_donate: Venuj dar
  homepage_slot_text_link_shop: Tričká, čiapky a ďalšie
  homepage_slot_text_link_administrators: Prines Informatiku na tvoju školu
  homepage_header_codestudio: Výtvory študentov code.org
  homepage_header_donors: Code.org ďakuje za podporu
  homepage_donors_seall: Zobraziť všetky
  homepage_donors_donate: Darovať
  homepage_below_hero_announcement_text: Dbáme o Vaše súkromie a preto aktualizujeme
    naše Zásady ochrany osobných údajov s platnosťou od 25. mája.
  homepage_below_hero_announcement_link_text: Dozvedieť sa viac
  contact_form_topic_student: som študent
  contact_form_topic_parent: Som rodič
  contact_form_topic_teacher: Som učiteľ/vzdelávateľ
  contact_form_topic_outside_us: Som mimo USA
  contact_form_topic_contribution: Charitatívne príspevky
  contact_form_topic_partner: Rad by som stal partnerom
  contact_form_topic_other: Ostatné
  contact_form_label_topic: Predmet
  contact_form_label_email: Váš e-mail
  contact_form_label_message: Správa
  contact_form_label_submit: Odoslať správu
  class_submission_in_school: V škole
  class_submission_in_school_daily_programming_course: Denný kurz programovania
  class_submission_in_school_ap_computer_science: AP informatika
  class_submission_in_school_full_university_cs_curriculum: Úplné univerzitné informatické
    osnovy (CS curriculum)
  class_submission_in_school_robotics_club: Klub robotiky
  class_submission_in_school_programming_integrated_in_other_classes: Programovanie
    v iných predmetoch (matematika, prírodné vedy atď.)
  class_submission_in_school_summer_school_cs_program: Program letnej školy informatiky
  class_submission_in_school_exploring_computer_science: Preskúmať informatiku
  class_submission_in_school_other: Ďalší v škole
  class_submission_out_of_school: Mimo školu
  class_submission_out_of_school_summer_camp: Letný tábor
  class_submission_out_of_school_afterschool_program: Program po vyučovaní
  class_submission_out_of_school_all-day_workshop: Celodenný seminár (až jeden týždeň)
  class_submission_out_of_school_multi-week_workshop: Viactýždňový seminár
  class_submission_out_of_school_other: Ďalší mimo školu
  class_submission_online: Online
  class_submission_online_programming_class: Online kurz programovania
  class_submission_online_teacher_resource: Online zdroje pre učiteľov
  class_submission_online_other: Ďalšie online
  class_submission_level_preschool: Škôlka
  class_submission_level_elementary: Základná
  class_submission_level_middle_school: 2. stupeň ZŠ
  class_submission_level_high_school: Stredná škola
  class_submission_level_college: Vysoká škola
  class_submission_level_vocational: Odborné
  class_submission_languages_other: Ostatné jazyky
  videos_more: Viac <a href='%{inspiring_videos_playlist}'>inšpiratívne videá</a>
    ktoré uvázdajú vzory a celebrity
  careers_page_more: Viac <a href='%{careers_url}' target='_blank'>inšpiratívne videá</a>
    ktoré predstavujú odborníkov v oblastiach technológií
  playlab_choose_theme: Vyber si tému Play Lab
  playlab_classic_title: Klasické
  playlab_gumball_title: Úžasný svet s Gumball
  playlab_iceage_title: Doba ľadová - už čoskoro
  playlab_iceage_title_live: Doba ľadová
  starwars_subtitle: Budovánie Galaxie s kódom
  starwars_javascript_title: JavaScript
  starwars_javascript_description: Bloky presúvajte myšou spolu s JavaScript-om.
  starwars_javascript_specs: Iba anglicky | Moderné prehliadače | Od 11 rokov
  starwars_blocks_title: Bloky
  starwars_blocks_description: Pre pohyb blokov použite myš.
  starwars_blocks_specs: Mnoho jazykov | Moderné prehliadače, chytré telefóny, tablety
    | Vek 6-106 rokov
  starwars_platform_text: Moderné prehliadače, smartfóny, tablety
  mc_name: Minecraft Hodina Kódu
  mc_longdescription: Použi bloky kódov, aby si vzal Steva alebo Alexa na dobrodružstvo
    po svete Minecraftu.
  mc_shortdescription: Použi bloky kódov, aby si vzal Steva alebo Alexa na dobrodružstvo
    po svete Minecraftu.
  mc_gradelevel: Vek 4-104
  mc_platformtext: Moderné prehliadače, smartfóny, tablety
  mc_specs: Mnoho jazykov| Moderné prehliadače a tablety | Vek 6-106 rokov
  minecraft_agent: 'Minecraft: Cesta Hrdinu'
  minecraft_designer: Minecraft Dizajnér
  minecraft_adventurer: Minecraft Objavovateľ
  minecraft_tutorials: Kurz Minecraft Hodina Kódu
  minecraft_specs: Veľa jazykov | Moderné prehliadače a tablety | Ročník 2+
  minecraft_agent_description: Minecraft je späť v Hodine Kódu s úplne novou aktivitou!
    Prejdi sa po Minecrafte s kódom.
  minecraft_agent_button: Spustiť
  minecraft_designer_description: Naprogramuj zvieratá a iné postavy a vytvor svoju
    vlastnú verziu hry Minecraft.
  minecraft_designer_button: Spustiť
  minecraft_adventurer_description: Použi kód, aby si zobral Alexa alebo Steva na
    cestu za dobrodružstvom.
  minecraft_adventurer_button: Spustiť
  minecraft_no_internet: Nemáš internet?
  minecraft_download_adventurer: Stiahni si offline verziu Minecraft Objavovateľa.
  minecraft_subtitle: Minecraft Hodina Kódu
  minecraft_store_camps: Bezplatné kempy Hodiny Kódu s Minecraftom v Microsoft Obchode
  minecraft_signup_store_camps: "<a href='%{signup_store_camp}', target='_blank'>Prihláste
    sa </a> na semináre Minecraft - Hodina Kódu zadarmo v Microsoft Obchodoch v Austrálií,
    Kanade, Portoriku alebo v USA. Zistíte, že programovanie je vhodné pre každého,
    že kombinuje kreativitu so schopnosťou riešiť problémy a že zároveň prináša veľa
    zábavy."
  minecraft_host_event: Zorganizujte podujatie Hodiny Kódu s témou Minecraft
  minecraft_teach_resources: Materiály pre učiteľov a plány hodín.
  minecraft_leader_guide: Stiahnite si materiály, ktoré vám pomôžu naplánovať a viesť
    vášu akciu.
  minecraft_facilitating_event: "<a href='%{minecraft_facilitator_download}', target='_blank'>Stiahnite
    si</a> stručnú príručku pre organizátora a prezentáciu v Powerpointe pre mladších
    a starších študentov."
  minecraft_join_online_training: Ste pripravení zorganizovať vlastnú Hodinu Kódu
    s Minecraftom, ale neviete, kde začať? Pozrite si náš <a href='%{minecraft_webinar_url}',
    target='_blank'>webinár na požiadanie</a>. Naučíte sa overené postupy, získate
    prístup k hotovým materiálom pre organizátorov a prejdete si novú vzorovú lekciu
    Cesta Hrdinu od Minecraft tímu. Získajte už dopredu čas na rozmyslenie a prípravu
    pre zorganizovanie Hodiny Kódu pre mládež počas Týždňa výuky informatiky (4.-10.
    december) alebo inokedy.
  minecraft_continue_learning: 'Informatika pre každého: Nad rámec Hodiny Kódu v Microsoft
    Obchode'
  minecraft_continue_learning_description: Nepotrebujete žiadne skúsenosti s informatikou!
    Pomôžte nám sprostredkovať informatiku všetkým mladýmy. Pridajte sa k nám v Microsoft
    Obchode a zúčastnite sa bezplatnej série troch jednohodinových seminárov, počas
    ktorých zažijete kódovanie v bezstresovom prostredí plnom zábavy, osvojíte si
    základné koncepty informatiky a pripravíte sa na vedenie Hodiny Kódu vo Vašej
    triede alebo komunite. Máte to vo Vašich rukách! <a href='%{minecraft_continue_learning_url}',
    target='_blank'>Prihláste sa dnes</a>.
  minecraft_future: Pomôžte mládeži pripraviť sa na budúcnosť
  minecraft_future_description: Zistite, ako ostatné školy a neziskové organizácie
    prinášajú digitálne zručnosti - od digitálnej gramotnosti až po výuku informatiky
    - do ich komunít. Vyberte si z rôznych modelov, získajte tipy a triky a <a href='%{minecraft_future_url}',
    target='_blank'>získajte prístup k zdrojom</a>, ktoré ostatní považujú za najhodnotnejšie.
  minecraft_og_designer: Minecraft je späť s novou aktivitou pre Hodinu Kódu. Naprogramuj
    zvieratá a iné postavy z Minecraftu v tvojej vlastnej verzii Minecraftu.
  minecraft_og_agent: Minecraft je späť v Hodine Kódu a ty sa stávaš hrdinom! Napíš
    kód, ktorý ti umožní cestovať svetom Minecraftu.
  sports_page_title: Hodina Kódu Športy
  sports_og_title: Premôž sa. Každý sa dokáže naučiť.
  sports_og_description: Majstri aj zlatí medajlisti ťa vyzývajú k Hodine Kódu. Nakóduj
    si vlastnú športovú hru.
  sports_watch_video: Pozri si video
  sports_video_title: Premôž sa. Každý sa dokáže naučiť.
  sports_select_theme: Zvoľ si vlastnú tému kurzu
  sports_basketball_title: Vytvor basketbalovú hru
  sports_featured_athletes: Zaži významných atletov
  sports_athletes_title: Významní atléti
  sports_athlete_Draymond: Draymond Green, olympijský medajlista a NBA šampión, Golden
    State Warriors
  sports_athlete_Serena: Serena Williams, olympijská zlatá medailistka a tenisová
    šampiónka
  sports_athlete_Russell: Russell Okung, šampión majstrovstiev Super Bowl a hráč NFL,
    Denver Broncos
  sports_athlete_Sergio: Sergio Ramos, majster sveta vo futbale a hráč Real Madrid
  sports_athlete_Sue: Sue Bird, zlatá olympijská víťazka a šampiónka WNBA Seattle
    Storm
  sports_athlete_Alana: Alana Beard, zlatá medailistka a WNBA All-Star, Los Angeles
    Sparks
  sports_athlete_Angelo: Angelo Matthews, kapitán kriketového tímu Srí Lanky
  sports_athlete_Nneka: Nneka Ogwumike, olympijský víťaz, víťaz WNBA a 2016 MVP, Los
    Angeles Sparks
  sports_athlete_Carmelo: Carmelo Anthony, Olympijské zlatý medailista a NBA All-Star,
    New York Knicks
  sports_athlete_Marco: Marco Belinelli, NBA šampión, Charlotte Hornets
  sports_athlete_Neymar: Neymarovi Jr., olympijsky zlatý medailista a futbalový hrávač,
    FC Barcelona a národný tím Brazílie
  sports_athlete_Sarah: Sarah Quita Offringa, šampiónka v surfovaní
  sports_athlete_Marcelo: Marcelo, futbalový šampión, Real Madrid a národný tím Brazílie
  sports_athlete_Erika: Erika Olivera, majster v maratónskom behu
  sports_athlete_John: John Wall, NBA All-Star, Washington Wizards
  sports_athlete_Chris: Chris Bosh, zlatý olympijský víťaz a majster NBA Miami Heat
  sports_athlete_Harrison: Harrison Barnes, olympijský víťaz a majster NBA Dallas
    Mavericks
  watch_inspirational_videos: Skôr ako začneš, pozri si jedno z týchto inšpiračných
    videí
  video_title_inspire_girl: Inšpiruj dievčatá
  video_title_cs_intro: Úvod do Sveta Technológií
  video_title_schools_dont_teach: Čo Väčšina Škôl Nevyučuje
  video_title_obama: Prezident Obama na informatike
  video_title_hoc_is_here: Hodina kódu je tu - ktokoľvek sa môže učiť
  video_title_anybody_can_learn: Ktokoľvek sa môže učiť
  video_title_steph_curry: Hodinu kódu s Steph Curry
  video_title_draymond_green: Hodine kód s Draymond Green
  video_title_russell_okung: Hodina Kódu s Russell Okung
  video_title_real_madrid: Hodinu Kódu s Real Madrid
  video_title_marco_belinelli: Hodinu Kódu s Marco Belinelli
  video_title_chris_bosh: Chris Bosh na informatike
  video_title_my_name_is_aracely: Volám sa Aracely
  video_1min: 1 min
  video_2min: 2 min
  video_3min: 3 minúty
  video_5min: 5 min
  speak_another_language: Hovoríš iným jazykom?
  help_translate: Pomôž nám s prekladom.
  no_internet: Nemáš internet?
  download_offline: Stiahni si offline verziu.
  are_you_teacher: Ste učiteľ?
  review_lesson_plan: Prezri si plán lekcií a materiály iných učiteľov.
  volunteer_engineer_submission_title: Inšpirujte študentov a dobrovoľníkov pre Hodinu
    kódu.
  volunteer_engineer_submission_subtitle_generic: '100 000 učiteľov bude hostiť Hodinu
    kódu vo svojich triedach tento rok, 7.-13. decembra 2015. Chcú vašu pomoc! '
  volunteer_engineer_submission_subtitle_specific: "%{num_teachers} učiteľov zháňa
    dobrovoľníkov nadšených pre výuku informatiky, aby im pomohli s Hodinou kódu tento
    rok v decembri.<br>%{num_volunteers} dobrovoľníkov sa prihlásilo. Pridajte sa
    k ním."
  volunteer_engineer_submission_intro_background: Hodina kódu je globálne hnutie na
    skúšku hodiny Úvodu do informatiky dosahujúcu desiatky miliónov študentov v 180+
    zemiach. Zapojte sa prosím, behom týždňa počítačovej vedy vzdelávania 7.-13. Decembra.
  volunteer_engineer_submission_intro_recruit: 'Títo učitelia by radi našli niekoho
    <span style="font-family: ''Gotham 7r'', sans-serif;">nadšeného do výuky informatiky</span>,
    kto im môže pomôcť v učebni, alebo niekoho kto môže <span style="font-family:
    ''Gotham 7r'', sans-serif;">inšpirovať</span> ich študentov prednáškou o šírke
    možností v informatike (to je možné vykonať pomocou videokonferencie).'
  volunteer_engineer_submission_intro_guide: Ďalšie informácie o našom <a href="%{volunteer_guide}">dobrovoľníckom
    programe nájdeš tu</a>.
  volunteer_engineer_submission_intro_signup: Ak ste študent informatiky alebo IT
    profesionál, zadajte, prosím, nasledovné informácie. Pre prihlásenie za dobrovoľníka
    musíte mať aspoň 18 rokov. Všetky údaje, ktoré vyplníte v tejto sekcii budú verejne
    prístupné komukoľvek, kto sa pozrie na <a href="/volunteer/local">mapu dobrovoľníkov</a>.
    Polia označené <span class="form-required-field">*</span> sú povinné.
  volunteer_engineer_submission_intro_links: Nehľadáte dobrovoľníka? <a href="%{learn_more}">Dozveď
    sa viac</a> o organizovaní tvojej vlastnej Hodiny kódu a hľadaní dobrovoľníka
    v mieste na našej <a href="%{volunteer_local}">mape dobrovoľníkov</a>.
  volunteer_engineer_submission_update_information: Aktualizuj si svoje informácie
  volunteer_engineer_submission_header_shared: Informácie zdielané s učitelmi na dobrovoľnickej
    mape
  volunteer_engineer_submission_field_name: Meno
  volunteer_engineer_submission_field_name_placeholder: Celé meno
  volunteer_engineer_submission_field_company: Firma (alebo škola)
  volunteer_engineer_submission_field_company_placeholder: Firma (alebo škola)
  volunteer_engineer_submission_field_experience_level: Úroveň skúseností
  volunteer_engineer_submission_field_location: Miesto
  volunteer_engineer_submission_field_location_desc: Vaša poloha bude použitá k umožneniu
    učiteľom nájsť najbližších dobrovoľníkov a budú zobrazené ako bod na mape. Ak
    máte obavy o vaše súkromie, použite adresu vašej práce/školy alebo len mesta.
  volunteer_engineer_submission_field_location_placeholder: PSČ, mesto a štát/krajina
    alebo poštová adresa
  volunteer_engineer_submission_field_location_flexibility: Môžem prispieť k Hodine
    Kódu pomocou... (zaškrtnite všetko čo platí)
  volunteer_engineer_submission_checkbox_after_hoc: Mám záujem o dobrovoľníctvo po
    Hodine Kódu
  volunteer_engineer_submission_field_time_commitment: Časový záväzok po Hodine Kódu
  volunteer_engineer_submission_field_linkedin: LinkedIn profil
  volunteer_engineer_submission_field_linkedin_placeholder: http://www.linkedin.com/in/your_name
  volunteer_engineer_submission_field_facebook: Facebook profil
  volunteer_engineer_submission_field_facebook_placeholder: https://www.facebook.com/your_name
  volunteer_engineer_submission_field_description: Popis
  volunteer_engineer_submission_field_description_desc: Popíšte svoje skúsenosti v
    počítačovej informatike a ako by ste sa chcel zapojiť ako dobrovoľník pre miestnych
    učiteľov.
  volunteer_engineer_submission_field_description_placeholder: Popis skúsenosti alebo
    účasti. Ak hovoríš iným jazykom (jazykmi) ako je Angličtina, uisti sa že si ich
    zahrnul.
  volunteer_engineer_submission_header_private: Informácie sú uschovávané v súkromí
    a nikdy nebudú zdieľané
  volunteer_engineer_submission_field_email: E-mailová adresa
  volunteer_engineer_submission_field_email_desc: Vaša e-mailová adresa nebude nikdy
    zdielaná, ale zašleme vám žiadosti od učiteľov.
  volunteer_engineer_submission_field_email_placeholder: E-mailová adresa
  volunteer_engineer_submission_field_email_preference: Môžeme Vám zasielať emailom
    aktualizácie o našich školeniach, možnostiach výučby vo Vašom okolí alebo iných
    novinkách v informatike?
  volunteer_engineer_submission_field_email_preference_privacy: "(Prezrite si naše
    zásady ochrany súkromia)"
  volunteer_engineer_submission_field_email_preference_yes: Áno
  volunteer_engineer_submission_field_email_preference_no: Nie
  volunteer_engineer_submission_final_paragraph: Budete zalistovaní na mape pre miestnych
    učiteľov, aby vás kontaktovali o Hodine Kódu nebo iné príležitosti pre dobrovoľníkov.
    Váš email a přesnou adresu se nikdy nesdílíme. Ale ostatní informácie (vrátane
    približného umiestnenia) bude verejne viditeľné pre miestnych učiteľov.
  volunteer_engineer_submission_checkbox_contact: 'Súhlasím, že učitelia ma môžu kontaktovať
    pre dobrovoľné priespievanie (Poznámka: Vaša e-mailová adresa nebude zverejnená)'
  volunteer_engineer_submission_checkbox_age_18_plus: Potvrdzujem, že už som dovŕšil
    18 rokov.
  volunteer_engineer_submission_submit: Odoslať
  volunteer_engineer_submission_thankyou: Ďakujeme vám za prístup pre Hour of Code.  Buďte
    pripravený pre Hour of Code a osloviť ďalších dobrovoľníkov, <a href="%{url}">
    viac informácií najdete tu.</a>
  volunteer_engineer_submission_commitment_uncertain: Nejasné
  volunteer_engineer_submission_commitment_one_hr_per_week: 1 hodina týždenne
  volunteer_engineer_submission_commitment_three_hrs_per_week: 3 hodiny týždenne
  volunteer_engineer_submission_commitment_five_hrs_per_week: 5 hodín týždenne
  volunteer_engineer_submission_commitment_now_and_then: Občas
  volunteer_engineer_submission_commitment_annually: 2 - 3 krát ročne
  volunteer_engineer_submission_commitment_monthly: Pár hodín mesačne
  volunteer_engineer_submission_commitment_weekly: Za pár hodín týždenne
  volunteer_engineer_submission_commitment_more: Viac
  volunteer_engineer_submission_location_flexibility_onsite: Na mieste (on-site) v
    škole
  volunteer_engineer_submission_location_flexibility_remote: Vzdialený mentoring (učitelia
    alebo študenti)
  volunteer_engineer_submission_location_flexibility_curriculum: Ochotný pomôcť prispievať
    do projektov open source osnov
  volunteer_engineer_submission_experience_unspecified: Nešpecifikované
  volunteer_engineer_submission_experience_tech_company: Nie-inžinier v technologickej
    spoločnosti
  volunteer_engineer_submission_experience_university_student_or_researcher: Súčasný
    vysokoškolský študent (alebo výskumný pracovník)
  volunteer_engineer_submission_experience_software_professional: Vývojár softvéru
  volunteer_engineer_submission_distance_8: 5 míľ
  volunteer_engineer_submission_distance_16: 10 míľ
  volunteer_engineer_submission_distance_24: 15 míľ
  volunteer_engineer_submission_distance_32: 20 míľ
  volunteer_engineer_submission_num_volunteers_5: 5 dobrovoľníkov
  volunteer_engineer_submission_num_volunteers_10: 10 dobrovoľníkov
  volunteer_engineer_submission_num_volunteers_25: 25 dobrovoľníkov
  volunteer_engineer_submission_num_volunteers_50: 50 dobrovoľníkov
  volunteer_engineer_submission_type_task_onsite: Chcem, aby ste návštívil mou triedu
    pre technickú pomoc a inšpiráciu
  volunteer_engineer_submission_type_task_remote: Chcem, aby si pomocov Skype povedal
    mojej triede pár slov k inšpirácií detí
  volunteer_engineer_submission_type_task_mentor: Hľadám mentora, aby mi pomohol pripraviť
    sa na kódovanie s mojimi študentmi
  petition_age: Vek
  dashboard_announce_hoc_scaling_progress: Jejda! Momentálne je silná premávka na
    Hodine kódu. Nie sme schopní uložiť tohto týždňovú prácu, ale pokrok z predchádzajúceho
    týždňa je stále v bezpečí.
  dashboard_announce_learn_more_button: Dozvedieť sa viac
  dashboard_landing_title: Domovská stránka učiteľa
  dashboard_landing_welcome: Vítame vás na novej a vylepšenej nástenke učiteľa.
  dashboard_landing_video: Pozri si toto video
  dashboard_landing_watch_video: pre prehliadku nových funkcií!
  dashboard_landing_view_as_student: Pozri si tieto stránky ako študent
  dashboard_landing_students_title: Vaši študenti
  dashboard_landing_students_manage: Zobrazte a spravujte vašich študentov
  dashboard_landing_news_title: Zdroje pre vyučujúcich 1. stupňa ZŠ (iba v angličtine)
  dashboard_landing_new_beta: Novinka! Vyskúšajte naše beta kurzy pre žiakov 1. stupňa
    ZŠ.
  dashboard_landing_new_k5courses: Novinka! Vyskúšajte naše kurzy pre žiakov 1. stupňa
    ZŠ.
  dashboard_landing_useful_links: Ďalšie užitočné odkazy (iba v angličtine)
  dashboard_landing_classroom_resources: Zdroje pre tvoju triedu
  dashboard_landing_office_hours: Spýtaj sa osobne! Zúčastni sa našich pravidelných
    mesačných video rozhovorov v úradných hodinách.
  dashboard_landing_print_certificates: Tlač certifikátov pre študentov, ktorí dokončia
    tento kurz
  dashboard_landing_educator_blog: Prečítajte si o novinkách a aktualizáciách materiálov
    na našom Educator blogu
  dashboard_landing_video_player: Otestujte náš nový video prehrávač na vašej škole
  dashboard_landing_progress_title: Pokrok vašich študentov
  dashboard_landing_progress_biggest: Pokrok pre vašu najväčšiu sekciu.
  dashboard_landing_view_progress: Zobraziť pokrok pre %{biggest_section}
  dashboard_landing_print_progress: Tlačový postup
  dashboard_landing_available_title: Dostupné kurzy
  dashboard_landing_available_courses: Tu sú aktuálne dostupné kurzy pre vás a vašich
    študentov.
  dashboard_landing_more_tutorials: Chcete vidieť dalšie kurzy?
  dashboard_landing_more_tutorials_desc: <a href="/learn/beyond">Naši partneri vám
    ponúkajú</a> ďalšie kurzy. Naučte sa programovať s robotmi, vyrábajte webstránky,
    urobte si vlastnú appku či objavujte ďalšie jazyky – C++, Ruby alebo Python!
  dashboard_landing_inspire: Inšpiruj svojich študentov z plagátmi, videami a pod.
  dashboard_landing_video_library: Použite video z videotéky počítačové vedy.
  dashboard_landing_report_bug: Žiadosť o pridanie funkcie, alebo ohlásenie chyby.
  dashboard_landing_teacher_forum: Pridajte sa ku komunite odborného vzdelávania.
  dashboard_hoc_courses: Hodina kódu pre všetky vekové kategórie
  dashboard_hoc_courses_desc: Skúste s vašimi študentmi niektorý z týchto hodinových
    návodov!
  dashboard_hoc_courses_desc_and_cta: Skúste tieto krátke jedno-hodinové cvičenia
    so študentmi. <a href="https://hourofcode.com"> pripojte sa k hnutiu Hodina Kódu</a>
    a počas týždňa vyučovania informatiky.
  dashboard_k5_courses: 20-hodinové kurzy pre K-5
  dashboard_k5_courses_desc: Tieto kurzy kombinujú samostatné online aktivity s aktivitami
    bez počítača. Každý kurz sa skladá z približne 20 lekcií, ktoré môžy byť využité
    samostatne, alebo ako celoročný kurz. Vhodné už pre deti v materských školách.
    Aby sme Vám pomohli v začiatkoch, ponúkame v USA bezplatné kurzy pre učiteľov.
    <a href="/professional-development-workshops">Nájdi jeden v tvojom okolí!</a>
  dashboard_middle_courses: 20 hodinové kurzy pre druhý stupeň ZŠ
  dashboard_middle_courses_desc: Naše kurikulum pre druhý stupeň ZŠ využíva informatiku
    a programovanie v kontexte druhostupňovej matematicky a vedných predmetov - ako
    nástroj na výučbu matematických a vedeckých konceptov. Pre registráciu na školenie
    pre učiteľov sa prihláste <a href="/educate/districts">o partnerstvo</a> s code.org.
  dashboard_high_courses: Celoročné kurzy pre stredné školy
  dashboard_high_courses_desc: Náš program pre stredné školy umožňuje školským obvodom
    ponúknuť celoročný kurz informatiky prostredníctvom školení učiteľov. Pre registráciu
    na školenie pre učiteľov sa prihláste <a href="/educate/districts">o partnerstvo</a>
    s code.org.
  dashboard_course_csina_desc: Code.org spolupracuje s Bootstrap na rozvoj učebných
    osnov, ktoré učia algebraické a geometrické pojmy cez počítačové programovanie.
  dashboard_course_csins: Počítačová veda vo vede
  dashboard_course_csins_desc: Code.org spolupracuje s projektom Rozvíjania vedeckého
    myslenia (GUTS) s cieľom dodať modelovaním a simuláciou úvod do počítačových vied.
  dashboard_course_ecs: Preskúmať informatiku
  dashboard_course_ecs_desc: 'Objavovanie informatiky je celoročný kurz pozostávajúci
    zo 6 jednotiek: Interakcia človek počítač, riešenie problémov, web dizajn, programovanie,
    výpočtová technika a analýza údajov a robotika.'
  dashboard_course_csp: AP® Princípy Informatiky
  dashboard_course_csp_desc: Code.org navrhol dôkladný, pútavý a prístupný kurz, ktorý
    skúma prazákladné myšlienky výpočtovej techniky.
  dashboard_landing_loading: Načítavanie...
  dashboard_action_cancel: Zrušiť
  dashboard_action_delete: Odstrániť
  dashboard_action_delete_yes: Áno
  dashboard_action_delete_no: Nie
  dashboard_action_confirm: Odstrániť?
  dashboard_action_done: Hotovo
  dashboard_action_print_certificates: Vytlačiť certifikát
  dashboard_assessments_view: 'Zobraziť hodnotenia:'
  dashboard_assessments_none: Väčšina učiteľov meria pokrok svojich študentov na karte
    "Zobraziť priebeh". Ak máte záujem dávať svojim študentom dodatočné hodnotenia
    nájdete ich v plánoch lekcie ako súbor doporučených otázok a oblastí. Tieto sú
    vykonávané mimo Code.org.
  dashboard_assessments_none_part2: 'Ak vyučujete kurz pre 2.stupeň ZŠ, alebo pre
    stredné školy, máme pre vás na code.org k dispozícii testovacie otázky, ktoré
    študentom pomôžu pripraviť sa na AP testy (pozn: testy v USA ako príprava na vstup
    na univerzitu). Ak chcete tieto testy využiť, najprv priraďte vašej tride daný
    kurz a potom tento kurz vyberte z možností vyššie. Tu uvidíte odpovede vašich
    študentov.'
  dashboard_assessments_summaries: Zhrnutia posudku
  dashboard_assessments_answers: Odpovede všetkých posudkov
  dashboard_surveys_answers: Anketa
  dashboard_percent: Percento
  dashboard_filter_by_stage: 'Filter podľa vedomostného stupňa:'
  dashboard_filter_all: Všetko
  dashboard_download_csv: Stiahnuť CSV
  dashboard_navigation_home_page: Domovská stránka učiteľa
  dashboard_navigation_section_student_progress: Študentské účty a pokrok
  dashboard_navigation_section_teacher_progress: Pokrok tvojho kurzu
  dashboard_navigation_section_lesson_plans: Plány hodín a Materiály
  dashboard_navigation_section_community: Podpora
  dashboard_navigation_section_pd: Profesionálny rast
  dashboard_navigation_section_speakers: Informatici ako <br/> hostia-rečníci
  dashboard_navigation_all_sections: Študentské účty a pokrok
  dashboard_navigation_view_progress: Pokrok
  dashboard_navigation_view_text_responses: Textové odpovede
  dashboard_navigation_view_assessments: Hodnotenia
  dashboard_navigation_view_assessments_surveys: Hodnotenia/Prieskumy
  dashboard_navigation_add_students: Pridať Študentov
  dashboard_navigation_manage_students: Správa Študentov
  dashboard_navigation_lesson_plans_resources: Plány hodín
  dashboard_navigation_view_stats: Štatistiky
  dashboard_navigation_section: 'Trieda: %{section_name}'
  dashboard_navigation_student: 'Študent: %{student_name}'
  dashboard_progress_not_started: nezačal
  dashboard_progress_in_progress: v procese
  dashboard_progress_not_completed: nedokončené
  dashboard_progress_completed_too_many_blocks: dokončené, príliš veľa blokov
  dashboard_progress_completed_perfect: dokončené, super
  dashboard_progress_furthest_level_attempted: najvyššia dosiahnutá úroveň
  dashboard_progress_submitted: predložené
  dashboard_progress_view: 'Prezrieť pokrok:'
  dashboard_progress_student_in_script: Informácie o %{student_name} %{script_name}
    priebehu
  dashboard_progress_pair_programming: programovanie v páre
  dashboard_responses_view: 'Prezrite si textové odpovede v:'
  dashboard_responses_none: Väčšina našich kurzov je prispôsobená pre nižší vek a
    nevyžaduje, aby študenti vypisovali textové odpovede, takže tu žiadne odpovede
    neuvidíte. U starších študentov (kurzy pre 2. stupeň ZŠ a pre stredné školy) uvidíte
    odpovede na otvorené otázky po vybratí priradeného kurzu z možností vyššie.
  dashboard_sections_new_section: Nová trieda
  dashboard_sections_new_google_section: Importovať triedu z Google Classroom
  dashboard_sections_jumbotron_instruction: Vytvorte nové triedy a pridajte do nich
    študentov. Triedy pomáhajú organizovať študentov do menších skupín, sledovať ich
    postup a spravovať ich účty.
  dashboard_sections_table_section: Trieda
  dashboard_sections_table_secret: Spôsob prihlásenia
  dashboard_sections_table_grade: Ročník
  dashboard_sections_table_course: Kurz
  dashboard_sections_table_pairing_allowed: Programovanie v páre
  dashboard_sections_table_stage_extras: Extra úlohy
  dashboard_sections_table_students: Študenti
  dashboard_sections_table_code: Kód Triedy
  dashboard_sections_name: Názov Triedy
  dashboard_sections_choose_secret: Ak chcete pre svojich študentov vytvoriť účty,
    vyberte, či pre túto triedu budete používať tajné <b>slovo</b> alebo <b>obrázok</b>.
  dashboard_sections_secret_word: "<b>Slovo</b> vám umožňuje nastaviť pre každého
    študenta tajné slovo."
  dashboard_sections_secret_picture: "<b>Obrázok</b> vám umožňuje pre každého študenta
    nastaviť tajný obrázok -  ideálne pre mladších študentov, ktorí zatiaľ nevedia
    písať na klávesnici."
  dashboard_sections_secret_none: Pokiaľ chcete, aby si vaši študenti sami spravovali
    svoje účty, vrátane vlastného hesla, zvoľte typ tajomstva <b>žiadne</b>.
  dashboard_sections_print_secrets: Potom si môžete vytlačiť stránku s kartičkami,
    obsahujúcimi informácie o individuálnych účtoch a rozdať ich vašim študentom.
  dashboard_sections_switch_section: 'Prepnúť triedu:'
  dashboard_sections_close: Zatvoriť
  dashboard_sections_move_students_desc: Vyberte študentov, ktorých chcete presunúť
    do novej triedy. Presun študentov nevymaže ich pokrok v jednotlivých kurzoch.
  dashboard_sections_one_per_teacher: Študenti môžu byť u každého učiteľa len v jednej
    triede. Vaši študenti budú pridaní do novej triedy a vymazaní zo starej triedy.
  dashboard_sections_move_to_section: 'Presunúť do triedy:'
  dashboard_sections_enter_code: 'Zadajte kód triedy:'
  dashboard_sections_code_placeholder: 6-miestny kód (ABCDEF)
  dashboard_sections_other_section: Iný Učiteľ
  dashboard_sections_both_sections: Chceli by ste, aby bol(i) študent(i) v oboch triedach?
  dashboard_sections_yes_both: Áno, chcem skopírovať študenta/študentov tak, aby bol(i)
    aj v pôvodnej AJ v novej triede.
  dashboard_sections_no_move: Nie, chcem študenta/študentov presunúť do novej triedy.
  dashboard_sections_move_students: Presunúť študentov
  dashboard_sections_assign_hoc_script_desc: Účastníte sa Hodín Kódu?
  dashboard_sections_assign_hoc_script_msg: Vezmite prosím na vedomie, že nebudeme
    schopní ukladať priebeh v tomto kurze od 3. do 11. decembra z dôvodu plánovanej
    vysokej návštevnosť našej stránky Hour of Code.  Všetko ostatné v tomto kurze
    bude naďalej fungovať podľa očakávaní. Stále bude možné kurzy priraďovať a zabezpečiť
    všetkým zúčastneným kurzov certifikát. (Väčšina učiteľov <a href='%{certificate_url}'>ich
    tlačí vopred</a>.)  Zabezpečíme a poskytneme však zálohu priebehu v kurze študentov
    každý druhý týždeň počas celého roka.
  dashboard_sections_assign_activity: Priradiť kurz
  dashboard_error_none_selected: Nevybrali ste žiadnych študentov. Prosím, vyberte
    aspoň jedného študenta.
  dashboard_error_other_section: Ak presúvate študentov medzi triedami, vyberte vašu
    triedu zo zoznamu. Vyberte možnosť "Iná trieda" len v prípade, ak chcete študenta
    presunúť k inému učiteľovi.
  dashboard_students_add_multiple: 'Zadajte nebo vložte mená vašich študentov, jedno
    na každý riadok:'
  dashboard_students_new_google_classroom_section: Na pridanie študentov, môžete použit
    <a href='http://classroom.google.com' target='_blank'>Učebňa Google</a> a kliknúť
    na tlačidlo <b>synchronizácia študentov v Google triede</b> tlačidlo vyššie.
  dashboard_students_new_section: Vytvorili ste novú triedu! Teraz pridajte vašich
    študentov pomocou tlačidla <b>Pridať študenta</b> a <b>Pridať viacerých študentov</b>.
  dashboard_students_name: Meno
  dashboard_students_progress: Pokrok
  dashboard_students_male: Muž
  dashboard_students_female: Žena
  dashboard_students_completed_levels: Dokončené úrovne
  dashboard_students_total_lines: Riadky kódu
  dashboard_students_share_section: Na stránke <a href=%{join_url}>%{join_url}</a>
    študenti zadajú kód triedy (%{section_code})
  dashboard_students_share_section_secondary: 'So študentami môžete tiež zdieľať túto
    prihlasovaciu stránku:'
  dashboard_students_print_info: Vytlačiť kartičky s prihlasovacími údajmi študentov.
  dashboard_students_secret_picture_title: Tajný obrázok
  dashboard_students_secret_picture: Táto trieda ako tajné heslo používa <b>obrázok</b>.
    To znamená, že každý z vašich študentov má pre prihlásenie namiesto hesla tajný
    obrázok. Študenti by pre prihlásenie mali použiť webovú adresu uvedenú vyššie.
  dashboard_students_reset_picture: Tajný obrázok študenta môžete kedykoľvek obnoviť
    výberom <b>Zobraziť tajomstvo</b> a potom <b>Obnoviť tajomstvo</b>. Nový tajný
    obrázok bude pre tohoto študenta vygenerovaný pri ďalšom prihlásení.
  dashboard_students_secret_word_title: Tajné slovo
  dashboard_students_secret_word: Táto trieda ako tajné heslo používa <b>slovo</b>.
    To znamená, že každý z vašich študentov má pre prihlásenie namiesto hesla dvojicu
    tajných slov. Študenti by pre prihlásenie mali použiť webovú adresu uvedenú vyššie.
  dashboard_students_reset_word: 'Tajné slová študentov môžete kedykoľvek obnoviť
    výberom <b>Zobraziť tajomstvo</b> a potom <b>Obnoviť tajomstvo</b>. Nový pár tajných
    slov bude pre tohoto študenta vygenerovaný pri ďalšom prihlásení. '
  dashboard_students_join_link: Povedzte svojim študentom, aby si vytvorili svoje
    vlastné účty a pripojili sa k vašej skupine na
  dashboard_students_no_email: Ak vaši študenti nemajú e-mailové adresy alebo pre
    nich chcete vytvoriť účty sami, zmeňte typ tajného hesla v tejto triede na <b>slovo</b>
    alebo <b>obrázok</b>.
  dashboard_students_print_page: Vytlačiť stránku
  dashboard_students_signin_card: Prejdite na %{join_url} a vložte %{section_code}
  dashboard_students_url: Priama URL
  dashboard_privacy_document_link: <a href="/privacy/student-privacy", target="_blank">Kliknite
    sem</a> pre dokument o ochrane súkromných údajov, ktorý môžete zdieľať alebo vytlačiť
    pre svojich študentov.
  dashboard_curriculum_k5_title: Podklady pre učiteľov prvého stupňa
  dashboard_curriculum_middle_title: Materiály pre učiteľov 2. stupňa ZŠ
  dashboard_curriculum_high_title: Materiály pre vyučujúcich na stredných školách
  dashboard_lesson_plans: Plány hodín
  dashboard_view_all_lesson_plans: Zobraziť všetky učebné plány
  dashboard_course1: 'Kurz 1:'
  dashboard_course2: 'Kurz 2:'
  dashboard_course3: 'Kurz 3:'
  dashboard_course4: 'Kurz 4: '
  dashboard_coursea: 'Kurz A: '
  dashboard_courseb: 'Kurz B: '
  dashboard_coursec: 'Kurz C: '
  dashboard_coursed: 'Kurz D: '
  dashboard_coursee: 'Kurz E: '
  dashboard_coursef: 'Kurz F: '
  dashboard_pre-express: 'Zrýchlený kurz pre predškolákov: '
  dashboard_express: 'Zrýchlený kurz: '
  dashboard_unplugged: Ak nemáte počítače, vyskúšajte vo vašej triede <a href='%{unplugged_url}'>tieto
    "unplugged" lekcie</a>.
  dashboard_tools: 'Nástroje: '
  dashboard_curriculum: Osnovy
  dashboard_curriculum_overview: Prehľad kurzov pre 1. stupeň ZŠ
  dashboard_overview: Prehľad
  dashboard_sequence: Postupnosť
  dashboard_framework: Rámec
  dashboard_standards: Štandardy
  dashboard_implementation_guide: Implementačná Príručka
  dashboard_glossary: Slovník pojmov
  dashboard_classroom_strategies: Stratégie výučby pre učiteľov
  dashboard_debugging: 'Hľadanie a odstraňovanie chýb:'
  dashboard_puzzle_solving: 'Riešenie úloh:'
  dashboard_student_worksheet: pracovný zošit študenta
  dashboard_teacher_worksheet: pracovný zošit učiteľa
  dashboard_curriculum_csina: 'Počítačová veda a algebra:'
  dashboard_curriculum_csins: 'Počítačová veda a veda:'
  dashboard_curriculum_csp: 'Princípy Informatiky:'
  dashboard_curriculum_ecs: 'Objavovanie informatiky:'
  dashboard_curriculum_csd: 'Objavujeme Informatiku: '
  dashboard_curriculum_apcsa: 'AP Computer Science v Java: '
  dashboard_grade_k: K
  dashboard_grade_other: Ostatné
  dashboard_login_word: Slovo
  dashboard_login_picture: Obrázok
  dashboard_login_none: E-mail
  dashboard_stage: Úroveň
  dashboard_puzzle: Úloha
  dashboard_question: Otázka
  dashboard_response: Odpoveď
  dashboard_correctness: Správnosť
  dashboard_correctness_free_response: Voľná odpoveď
  dashboard_correctness_unsubmitted: Neodoslané
  dashboard_correctness_correct: Správne
  dashboard_correctness_incorrect: Nesprávne
  dashboard_submission_submitted: Odoslané
  dashboard_submission_in_progress: Rozpracované
  dashboard_status: Stav
  dashboard_multi_correct: "# správych odpovedí"
  dashboard_multi_count: "# úloh s výberom odpovede"
  dashboard_multi_correct_percent: "% správnych odpovedí"
  dashboard_submission_timestamp: Časová pečiatka odoslania
  stats_hoc_2013_heading: 'Neuveriteľná štatistika z minuloročnej Hodiny Kódu. Behom
    jediného týždňa:'
  stats_hoc_2013_image_alt: Štatistika z Hodiny Kódu 2013
  dashboard_teacher: Učiteľ
  dashboard_student: Študent
  dashboard_sections_email_question: Majú všetci študenti platnú e-mailovú adresu?
  dashboard_sections_account_creation_question: Kto vytvára študentský účet?
  dashboard_sections_password_question: Čo študenti používajú ako "heslo"?
  dashboard_sections_picture_account_creation: Obrázok pridelený Code.org
  dashboard_sections_word_account_creation: Dvojica jednoduchých slov pridelená Code.org
  dashboard_sections_sign_in_question: Kde sa môžu študenti prihlásiť?
  dashboard_sections_sign_in_unique: Unikátna webová stránka, uvedená na karte "Správa
    Študentov"
  dashboard_sections_sign_in_main: http://code.org a kliknite na "Prihlásiť"
  dashboard_sections_password_account_creation: Textové heslo vytvorené študentom
  dashboard_sections_login_type_explanation: Táto tabuľka pomáha vysvetliť, ktoré
    z týchto typov prihlásenia <b>obrázok, slovo alebo e-mail</b> budete chcieť vybrať
    pre vašu skupinu.
  dashboard_faq: Často kladené otázky
  dashboard_faq_k5: Často kladené otázky – prvý stupeň
  code_hoc_coming: Hodina kódu je tu - 8.-14. december!
  code_sign_up: Prihláste sa k účasti počas "CS Education Week"
  host_an_hour: Hosťuj Hodinu kódu
  learn_banner_title: Pripoj sa k nám do Hodiny Kódu
  learn_banner_desc: Hodina Kódu je globálnym krokom oslovujúca viac ako 100 miliónov
    študentov vo viac ako 180 krajinách. Ktokoľvek a kdekoľvek môže zorganizovať kurz
    Hodiny Kódu. Pomôžte nám dať každému študentovi možnosť učiť sa informatiku! Organizátori
    nás môžu sledovať na <a href='%{how_to_url}' target='_blank'>how-to návod</a>
    pre výučbu Hodiny Kódu a inšpirovať študentov s <a href='%{videos_url}' target='_blank'>týmito
    videami</a>.
  learn_more: Ďalšie informácie
  learn_sign_up_description: Prihláste sa k účasti na Hodine Kódu počas "Vzdelávacieho
    týždňa Informatiky"
  learn_sign_up_button: Zaregistrovať sa
  learn_videos_watch: Pozrite si toto inšpirujúce video s vašou triedou
  learn_videos_show: Pustite toto inšpirujúce video s vašej triede
  learn_videos_before_hoc: Poyrite si toto inšpirujúce video pred začiatkom Hodiny
    Kódu
  learn_educator_resources_description: Ako učiť Hodinu Kódu
  learn_educator_resources_button: Zdroje pre pedagógov
  learn_are_you_educator: Vyučuješ? Dozveď sa <a href="http://hourofcode.com/resources/how-to">ako
    vyučovať Hodinu Kódu</a>
  learn_find_volunteer: <a href="https://code.org/volunteer/local">nájsť miestneho
    dobrovoľníka</a> na pomoc s Hodinou Kódu
  learn_teacher_led_lesson_plans: Inšpirujte sa <a href="https://code.org/teacher-led">plánom
    kurzov určených na vedenie Hodiny Kódu</a>
  learn_how_to_hoc: Sledujte naš návod</a> pre výučbu jednéj Hodiny Kódu <a href="https://hourofcode.com/how-to">
  learn_hoc_prizes: <a href="https://hourofcode.com/prizes">Zistite viac</a> o cenách
    pre každého organizátora
  learn_inspirational_videos: Inšpirujte študentov a ukážte im <a href="https://code.org/educate/inspire">tieto
    videá</a>
  hoc2014_try_new_tutorials: Vyskúšajte naše nové kurzy pre Hodinu Kódu
  hoc2014_try_new_tutorial: Skúste náš nový kurz Hodina Kódu, v betaverzii
  hoc2014_try_scrat: Angry Birds, PvZ, and Scrat
  hoc2014_try_frozen: Umelec s Annou a Elsou z Frozen
  carousel_heading_codeorg: Kurzy Code.org
  carousel_heading_codeorg_any_device: Kurzy Code.org (pre všetky zariadenia)
  carousel_heading_3rd_party: Návody tretích strán
  carousel_heading_third_party: Návody tretích strán
  carousel_heading_international: Kurzy vo vašom jazyku
  carousel_heading_domestic: Kurzy dostupné v angličtine
  carousel_heading_beginners: Kurzy pre začiatočníkov
  carousel_heading_beyond_beginners: 'Pre začiatočníkov: Kódujeme s blokmi'
  carousel_heading_javascript: Cvičenia na výuku JavaScriptu
  carousel_heading_beyond_javascript: Uč sa JavaScript
  carousel_heading_unplugged: Žiadne počítače alebo internet? Skúste informatiku "unplugged"
  carousel_heading_devices: Aplikácie s kurzami pre telefóny a tablety
  carousel_heading_beyond_devices: Appky pre telefóny a tablety
  carousel_heading_languages: Kurzy iných programovacích jazykov
  carousel_heading_beyond_languages: Nauč sa ostatné programovacie jazyky
  carousel_heading_apps_games: Vytvorte si vlastné aplikácie alebo hry
  carousel_heading_university: Univerzitné kurzy online
  carousel_heading_webpages: Naučte sa robiť webové stránky
  carousel_heading_robots: Nauč sa programovať s robotmi
  carousel_heading_ide: Platformy, ktoré sú populárne medzi učiteľmi
  carousel_heading_desktop: Nauč sa kódovať
  carousel_heading_mobtabelem: Pre telefóny a tablety
  carousel_heading_prereader: Pre predškolákov
  carousel_heading_beyondblocks: Poď dalej ako sú bloky - nauč sa programovací jazyk
  carousel_heading_nointernet: Nespoľahlivé alebo žiaden internet? Nainštaluj si tieto
    aplikácie do počítača
  educator_notes: Poznámky pedagógov
  teach_led_lesson_plans: Učiteľom vedený plán lekcií
  learn_footer_all_tutorials: Pozri <a href="https://code.org/learn">komplexný zoznam
    kurzov hodiny kódu </a>. Pre kritéria a osnovy na podanie návodov Hodiny kódu,
    <a href="https://hourofcode.com/activity-guidelines">kliknite tu.</a>
  how_to_teach_hoc: Ako učiť "Hodinu kódu"
  more_resources_educators: Ďalšie zdroje pre učiteľov
  beyond_submission: Chcete podať návod pre kurz Nad rámec hodín? Pozrite si podávací
    formulár.
  third_party_submission: Chcete aby Váš kurz bol zaradený tu? <a href="%{submission_url}">pozri
    kritériá a podávací formulár.</a>
  participants: účastníci
  teachers_notes: Poznámky učiteľa
  teachers_notes_hoc: 'Učitelia: Prečítajte si dôležité pedagogické poznámky'
  previous: Predchádzajúci
  next: Ďalší
  older_systems: Kurzy, ktoré pracujú na starších systémoch
  older_systems_subheading: Tieto by mali fungovať so staršími webovými prehliadačmi.
    Ak chcete získať prístup ku všetkým kurzom, aktualizujte na <a href="http://browsehappy.com/"
    target="_blank">moderný webový prehliadač.</a>
  mobile_devices: Kurzy pre mobilné zariadenia
  frozen_name: Programuj s Annou a Elsou
  starwars_name: 'Hviezdne Vojny (angl. Star Wars): Vybudovanie galaxie za pomoci
    Kódu'
  codeorg_name: Klasické bludisko
  codeintl_name: Klasické bludisko
  khan_name: Úvod do JavaScriptu
  khanes_name: Úvod do JavaScriptu
  khanpt_name: Úvod do JavaScriptu
  khanhe_name: Úvod do JavaScriptu
  khanfr_name: Úvod do JavaScriptu
  khanpl_name: Úvod do JavaScriptu
  tynker_name: Vytvorte si vlastnú hru
  scratch_name: Buďte kreatívni s programovaním
  thinkersmith_name: Moji robotickí priatelia
  condcards_name: Podmienky s kartami
  codehs_name: Naučte sa programovať so psom Karlom
  codemonkey_name: CodeMonkey
  codeavengers_name: Vytvorte hru v JavaScripte
  processing_name: Kreslenie pomocou kódu
  robomind_name: Naprogramujte virtuálneho robota
  groklearning_name: Eliza - chatovací robot a lekár
  quorum_name: Accessible programming - programovanie bez bariér (s podporou čítačky
    obrazovky)
  codespark_name: Foos (aj pre predškolákov)
  kodable_name: Kodable (aj pre predškolákov)
  tynkerapp_name: Tynker - pre tablety
  robomindnl_name: Naprogramujte virtuálneho robota
  flappy_name: Vytvor si hru Flappy
  bitsbox_name: Bitsbox - vytvor si hru
  makeschool_name: Vytvor si hru pre iPhone vo svojom prehliadači!
  appinventor_name: AppInventor Hodina Kódu
  blockly_name: Blockly
  projguts_name: Kameň, papier, nožnice
  hourofcode_name: Klasické bludisko
  playlab_name: Herné laboratórium
  infinity_name: Neobmedzená Play Lab
  artist_name: Umelec
  monstercoding_name: Programovanie na Tajomnom Ostrove
  allcancode_name: Bež Marko!
  csfirst_name: Najskôr Informatika
  boxisland_name: Box Island
  texasinstruments_name: 10 minút kódu
  teacherled_name: Učiteľom vedený plán lekcií
  course1_name: Kurz 1
  course2_name: Kurz 2
  course3_name: Kurz 3
  course4_name: Kurz 4
  coursea-draft_name: Kurz A
  coursea_name: Kurz A
  courseb-draft_name: Kurz B
  courseb_name: Kurz B
  coursec-draft_name: Kurz C
  coursec_name: Kurz C
  coursed-draft_name: Kurz D
  coursed_name: Kurz D
  coursee-draft_name: Kurz E
  coursee_name: Kurz E
  coursef-draft_name: Kurz F
  coursef_name: Kurz F
  coursea-2017_name: Kurz A (2017)
  courseb-2017_name: Kurz B (2017)
  coursec-2017_name: Kurz C (2017)
  coursed-2017_name: Kurz D (2017)
  coursee-2017_name: Kurz E (2017)
  coursef-2017_name: Kurz F (2017)
  accelerated_name: Zrýchlený kurz
  express_name: Zrýchlený kurz
  pre-express_name: Zrýchlený kurz pre predškolákov
  express-2017_name: Zrýchlený kurz (2017)
  pre-express-2017_name: Zrýchlený kurz pre predškolákov (2017)
  pre-express-2018_name: Zrýchlený kurz pre predškolákov (2018)
  cspunit1_name: "(staré) Lekcia 2: Digitálne informácie"
  cspunit2_name: "(staré) Lekcia 2: Internet"
  cspunit3_name: "(staré) Lekcia 3: Programovanie"
  cspunit4_name: "(staré) Lekcia 4: Údaje"
  cspunit5_name: "(staré) Lekcia 5: Preskúmajte a vytvorte PT (Úlohy Výkonu)"
  csd5_name: 'Lekcia 5: Údaje a spoločnosť'
  csd6_name: 'Lekcia 6: Fyzikálne výpočty'
  csd5-2017_name: 'Lekcia 5: Údaje a spoločnosť'
  csd6-2017_name: 'Lekcia 6: Fyzikálne výpočty'
  csd5-2018_name: 'Lekcia 5: Údaje a spoločnosť'
  csd6-2018_name: 'Lekcia 6: Fyzikálne výpočty'
  csp1-2017_name: 'Lekcia 1: Internet'
  csp2-2017_name: 'Lekcia 2: Digitálne informácie'
  csp1-2018_name: 'Lekcia 1: Internet'
  csp2-2018_name: 'Lekcia 2: Digitálne informácie'
  csp1_name: 'Lekcia 1: Internet'
  csp2_name: 'Lekcia 2: Digitálne informácie'
  csp3-a_name: 'Lekcia 3: Úvod do programovania (verzia A)'
  csp3-research-mxghyt_name: 'Lekcia 3: Úvod do programovania (čiastkové)'
  csp-post-survey_name: Záverečný prieskum študentov
  cspassessment_name: Úplný Test - 50 otázok
  cspexam1-mWU7ilDYM9_name: Test časť 1-25 otázok
  cspexam2-AKwgAh1ac5_name: Test časť 2-25 otázok
  cspunit3_gradelevel: Ročníky 9-12
  20-hour_name: Zrýchlený kurz
  algebra_name: Test informatiky v algebre
  AlgebraA_name: Test A informatiky v algebre
  AlgebraB_name: Test B informatiky v algebre
  gumball_name: Gumball
  classicmaze_name: Klasické bludisko
  iceage_name: Doba ľadová
  minecraft_name: Minecraft
  starwarsblocks_name: Star Wars (Bloky)
  hoc-encryption_name: Jednoduché šifrovanie
  math_category_name: Matematické
  hoc_category_name: Hodina Kódu
  csf_category_name: Základy Informatiky
  csf_2017_category_name: Základy Informatiky (2017)
  csf_2018_category_name: Základy Informatiky (2018)
  csf_international_category_name: Základy Informatiky (medzinárodná verzia)
  csf2_draft_category_name: 'Vo vývoji: Kurzy A - F'
  csd_category_name: Objavujeme Informatiku ('17-'18)
  csd_2018_category_name: Objavujeme Informatiku ('18-'19)
  csp_category_name: Princípy Informatiky ('15-'16)
  csp17_category_name: Princípy Informatiky ('17-'18)
  csp_2018_category_name: Princípy Informatiky ('18-'19)
  cspexams_category_name: Princípy Informatiky - Cvičný test
  applab_name: App Lab
  gamelab_name: Herné laboratórium
  basketball_name: Vytvor basketbalovú hru
  applab_gradelevel: Vek 13+
  applab_shortdescription_congrats: App Lab je programovacie prostredie, v ktorom
    si môžeš vytvoriť jednoduché aplikácie. Navrhni aplikáciu, naprogramuj ju pomocou
    blokov alebo JavaScriptu tak aby fungovala a potom ju za pár sekúnd nazdieľaj
  codeorg_gradelevel: Vek 4-104
  codeintl_gradelevel: Vek 4-104
  khan_gradelevel: Druhý stupeň a starší
  khanes_gradelevel: Druhý stupeň a starší
  khanpt_gradelevel: Druhý stupeň a starší
  khanhe_gradelevel: Druhý stupeň a starší
  khanfr_gradelevel: Druhý stupeň a starší
  khanpl_gradelevel: Druhý stupeň a starší
  tynker_gradelevel: Vek 5-13
  scratch_gradelevel: Vek 8+
  lightbot_gradelevel: Všetky vekové kategórie
  thinkersmith_gradelevel: Všetky vekové kategórie
  condcards_gradelevel: Vek 8-12
  lightbotintl_gradelevel: Všetky vekové kategórie
  codehs_gradelevel: Stredná škola
  codecademy_gradelevel: Stredná škola
  codecombat_gradelevel: Druhý stupeň a starší
  codemonkey_gradelevel: Druhý stupeň a starší
  codeavengers_gradelevel: Druhý stupeň a starší
  processing_gradelevel: Stredná škola
  robomind_gradelevel: Vek 8-13
  groklearning_gradelevel: Druhý stupeň a starší
  quorum_gradelevel: Druhý stupeň a starší
  codespark_gradelevel: Základná
  kodable_gradelevel: Základná
  tynkerapp_gradelevel: Vek 5-13
  robomindnl_gradelevel: Vek 8-13
  flappy_gradelevel: Vek 4-104
  bitsbox_gradelevel: Základná
  makeschool_gradelevel: Stredná škola
  touchdevelop_gradelevel: Stredná škola
  appinventor_gradelevel: Druhý stupeň a starší
  blockly_gradelevel: Všetky vekové kategórie
  thinkersmith2_gradelevel: Vek 8+
  kodableunplugged_gradelevel: Vek 8-13
  projguts_gradelevel: Vek 10-13
  hourofcode_gradelevel: Vek 4-104
  frozen_gradelevel: Vek 8+
  starwars_gradelevel: Vek 4-104
  playlab_gradelevel: Vek 4-104
  infinity_gradelevel: Vek 4-104
  artist_gradelevel: Vek 8+
  monstercoding_gradelevel: Vek 5-13
  allcancode_gradelevel: Vek 5-10
  csfirst_gradelevel: Vek 9-14
  boxisland_gradelevel: Základná
  codesters_gradelevel: Vek 12-14
  texasinstruments_gradelevel: Vek 13-16
  teacherled_gradelevel: Vek 5+
  course1_gradelevel: Vek 4-6
  course2_gradelevel: Vek 6-18
  course3_gradelevel: Vek 8-18
  coursea_gradelevel: Vek 4-7
  courseb_gradelevel: Vek 5-8
  coursec_gradelevel: Vek 6-10
  coursed_gradelevel: Vek 8+
  coursee_gradelevel: Vek 8-12
  coursef_gradelevel: Vek 9-13
  coursea-2017_gradelevel: Vek 4-7
  courseb-2017_gradelevel: Vek 5-8
  coursec-2017_gradelevel: Vek 6-10
  coursed-2017_gradelevel: Vek 8+
  coursee-2017_gradelevel: Vek 8-12
  coursef-2017_gradelevel: Vek 9-13
  coursea-2018_gradelevel: Vek 4-7
  courseb-2018_gradelevel: Vek 5-8
  coursec-2018_gradelevel: Vek 6-10
  coursed-2018_gradelevel: Vek 8+
  coursee-2018_gradelevel: Vek 8-12
  coursef-2018_gradelevel: Vek 9-13
  codeorg_platformtext: Moderné prehliadače, smartfóny, tablety
  codeintl_platformtext: Moderné prehliadače, smartfóny, tablety
  thinkersmithspanish_platformtext: Bez počítača
  khan_platformtext: Moderné prehliadače
  khanes_platformtext: Moderné prehliadače
  khanpt_platformtext: Moderné prehliadače
  khanhe_platformtext: Moderné prehliadače
  khanfr_platformtext: Moderné prehliadače
  khanpl_platformtext: Moderné prehliadače
  tynker_platformtext: Moderné prehliadače
  scratch_platformtext: Prehliadače na počítači (nie tablety)
  lightbot_platformtext: VŠETKY prehliadače, iOS, Android alebo herné konzoly
  thinkersmith_platformtext: Bez počítača
  condcards_platformtext: Unplugged
  lightbotintl_platformtext: iOS, Android (alebo prehliadač)
  codehs_platformtext: Moderné prehliadače. (Nasledujúci kurz vyžaduje $$)
  codecademy_platformtext: Moderné prehliadače. iOS, Android aplikácie
  codecombat_platformtext: Moderné prehliadače (nasledujúci kurz vyžaduje $$)
  codemonkey_platformtext: Moderné prehliadače
  codeavengers_platformtext: Moderné prehliadače
  processing_platformtext: Moderné prehliadače
  robomind_platformtext: Moderné prehliadače, mobilný web
  groklearning_platformtext: Moderné prehliadače
  quorum_platformtext: Moderné webové prehliadače. S podporou čítačiek obrazovky
  codespark_platformtext: iOS, Android (alebo prehliadač)
  tynkerapp_platformtext: iPad, Android tablety
  robomindnl_platformtext: Moderné prehliadače, mobilný web
  flappy_platformtext: Moderné prehliadače, smartfóny, tablety
  bitsbox_platformtext: Moderné prehliadače
  makeschool_platformtext: Moderné webové prehliadače
  touchdevelop_platformtext: Moderné prehliadače, smartfóny, všetky zariadenia
  appinventor_platformtext: Moderné prehliadače + Android
  blockly_platformtext: Iba moderné prehliadače
  thinkersmith2_platformtext: Bez počítača
  kodableunplugged_platformtext: Bez počítača
  projguts_platformtext: Bez počítača
  hourofcode_platformtext: Moderné prehliadače, smartfóny, tablety
  frozen_platformtext: Moderné prehliadače + tablety
  starwars_platformtext: Moderné prehliadače + tablety
  playlab_platformtext: Moderné prehliadače, smartfóny, tablety
  monstercoding_platformtext: Moderné webové prehliadače, iOS, Android
  allcancode_platformtext: Moderné webové prehliadače, iOS
  csfirst_platformtext: Moderné prehliadače
  boxisland_platformtext: Android, iOS
  codesters_platformtext: Moderné prehliadače
  texasinstruments_platformtext: TI Kalkulačky
  teacherled_platformtext: Moderné prehliadače, smartfóny, tablety
  codeorg_shortdescription: Nauč sa programovať s Markom Zuckerbergom a Angry Birds!
  codeintl_shortdescription: Nauč sa programovať s Markom Zuckerbergom a Angry Birds!
  khan_shortdescription: Nauč sa kresliť v JavaScripte
  khanes_shortdescription: Nauč sa kresliť v JavaScripte
  khanpt_shortdescription: Nauč sa kresliť v JavaScripte
  khanhe_shortdescription: Nauč sa kresliť v JavaScripte
  khanfr_shortdescription: Nauč sa kresliť v JavaScripte
  khanpl_shortdescription: Nauč sa kresliť v JavaScripte
  tynker_shortdescription: Nauč sa programovať riešením zábavných hádaniek a vytvor
    si vlastnú mobilnú hru.
  scratch_shortdescription: Vytvor interaktivné hry, príbehy a animácie.
  lightbot_shortdescription: Naprogramujte Lightbot-a, aby riešil hádanky pomocou
    procedúr a cyklov!
  thinkersmith_shortdescription: Kurz pre skupinu bez počítačov (unplugged)
  condcards_shortdescription: Nauč sa algoritmy s balíčkom kariet
  lightbotintl_shortdescription: Hra pre výuku základných konceptov programovania
  codehs_shortdescription: Začnite kódovať so psom Karlom - zábavný a vizuálny úvod
    do programovania!
  codecademy_shortdescription: Nauč sa JavaScript programovanie v prehliadači
  codecombat_shortdescription: Poraz zlobrov a nauč sa Python alebo JavaScript v tejto
    epickej programovacej hre!
  codemonkey_shortdescription: Žiaci naprogramujú opicu, ktorá chytá banány.
  codeavengers_shortdescription: Nauč sa JavaScript programovanie v prehliadači
  processing_shortdescription: Jednohodinový úvod do programovacieho jazyka Processing
  robomind_shortdescription: Napíš kód pre virtuálneho robota
  groklearning_shortdescription: Nauč chatovacieho robota Elizu oklamat tvojich priateľov,
    aby si mysleli, že je človek!
  quorum_shortdescription: Sprevádzaj Máriu pri prehliadke, na ktorej sa naučí programovací
    jazyk Quorum.
  codespark_shortdescription: Foos je zábavná hra, pri ktorej sa deti naučia programovať.
  kodable_shortdescription: Zábavná hra na iPad, ktorá učí koncepty programovania
  tynkerapp_shortdescription: 'Naučte sa programovať pri riešení kódovacích hádaniek. '
  robomindnl_shortdescription: Napíš kód pre virtuálneho robota
  flappy_shortdescription: Vytvor si vlastnú hru - Flappy Bird, Žralok alebo Ponorka
  bitsbox_shortdescription: S použitím skutočného JavaScriptu nakóduj sériu aplikácií
    na hranie a zdieľaj.
  makeschool_shortdescription: Vytvor si hru pre iPhone! Písaním kódu sa naučíš, ako
    naučiť svoje strašidlo novým pohybom!
  touchdevelop_shortdescription: 'Vyrieš hlavolamy, vytvor hry a nauč sa kódovať;
    to všetko na svojom telefóne. '
  appinventor_shortdescription: Vytvor si vlastnú aplikáciu! (Iba pre Android)
  blockly_shortdescription: Stiahnite si ZIP súbor pre offline výuku
  thinkersmith2_shortdescription: Nauč sa, ako počítače reprezentujú informácie pomocou
    jednotiek a núl
  kodableunplugged_shortdescription: Zábavné cvičenie bez počítača (unplugged)
  projguts_shortdescription: Vyskúšaj modelovanie a simuláciu pomocou kameň/papier/nožnice
  hourofcode_shortdescription: Nauč sa programovať s Markom Zuckerbergom a Angry Birds!
  frozen_shortdescription: Pomocou programovania sa pripojme k Anne a Else a preskúmajme
    spoločne kúzlo a krásu ľadu.
  starwars_shortdescription: Nauč sa programovať droidy a vytvor si vlastnú hru Star
    Wars v ďalekej galaxii.
  playlab_shortdescription: Vytvor príbeh alebo hru s Herným Laboratóriom!
  artist_shortdescription: Nakresli skvelé obrázky a vzory v časti nazvanej "Umelec"!
  monsterocding_shortdescription: Pestrofarebné, samostatné programovacie dobrodružstvo
    pre deti.
  allcancode_shortdescription: Pôsobivý hra ako sprievádzať Marca použitím vizuálneho
    programovacieho jazyka.
  csfirst_shortdescription: Oživte príbeh dvoch postáv na oceáne. Pridajte svoj vlastný
    štýl!
  boxisland_shortdescription: Vyberte sa na kódovací výlet na ostrove Box so statočným
    Hiro.
  codesters_shortdescription: Vytvor si vlastné hry, animácie a umelecké diela s pomocou
    Python-u.
  texasinstruments_shortdescription: Naučte sa základné kódovanie pomocou TI-84&#8482;
    kalkulačkou plus.
  teacherled_shortdescription: Inšpirujte sa pri navrhovaní svojich vlastných Hodín
    Kódu s týmto učebným plánom.
  course2_shortdescription_congrats: Pre študentov so základmi čítania, tento kurz
    nadväzuje na kurz 1. Študenti vytvoria programy na riešenie problémov a vytvoria
    interaktívne hry alebo príbehy, ktoré môžu zdieľať. Doporučené pre triedy prvého
    stupňa ZŠ.
  course3_shortdescription_congrats: Ste pripravení ísť ďalej? Kurz 3 je určený pre
    študentov, ktorí absolvovali kurz 2. Študenti hlbšie preniknú do témy programovania
    predstavenej v predchádzajúcich kurzoch, s cieľom vytvoriť flexibilné riešenie
    komplexnejších problémov. Absolvovaním tohoto kurzu je študent schopný vytvoriť
    interaktívne príbehy a hry, ktoré môže zdieľať s kýmkoľvek. Kurz je odporúčaný
    pre žiakov 4. a 5. ročníka.
  course4_shortdescription_congrats: Ste pripravení ísť ďalej? Študenti preniknú hlbšie
    do témy programovania predstavenéj v predchádzajúcich kurzoch s cielom nájsť flexibilné
    riešenie zložitejších problémov. Do konca tohto kurzu študenti vytvoria interaktívne
    príbehy a hry, ktoré môžu zdieľať s kýmkoľvek. Doporučené pre druhý stupeň ZŠ.
  coursea_shortdescription_congrats: Predstavenie informatiky pre predškolákov.
  courseb_shortdescription_congrats: Predstavenie informatiky pre prvákov. (podobný
    ako Kurz A, ale s rôznorodejšími úlohami pre staršich študentov.)
  coursed_shortdescription_congrats: Rýchlo pokryte pojmy z kurzu C, potom choďte
    ďalej s algoritmami, vnorenými slučkami, podmienkami a ďalším.
  coursee_shortdescription_congrats: Rýchlo pokryme pojmy v kurzoch C & D a poďme
    ďalej s funkciami.
  coursef_shortdescription_congrats: Naučme sa všetky pojmy zo základov informatiky
    a vytvorme si vlastné umenie, príbeh alebo hru.
  coursea-2017_shortdescription_congrats: Predstavenie informatiky pre predškolákov.
  courseb-2017_shortdescription_congrats: Predstavenie informatiky pre prvákov. (podobný
    ako Kurz A, ale s rôznorodejšími úlohami pre staršich študentov.)
  coursed-2017_shortdescription_congrats: Rýchlo pokryte pojmy z kurzu C, potom choďte
    ďalej s algoritmami, vnorenými slučkami, podmienkami a ďalším.
  coursee-2017_shortdescription_congrats: Rýchlo pokryme pojmy v kurzoch C & D a poďme
    ďalej s funkciami.
  coursef-2017_shortdescription_congrats: Naučme sa všetky pojmy zo základov informatiky
    a vytvorme si vlastné umenie, príbeh alebo hru.
  coursea-2018_shortdescription_congrats: Predstavenie informatiky pre predškolákov.
  courseb-2018_shortdescription_congrats: Predstavenie informatiky pre prvákov. (podobný
    ako Kurz A, ale s rôznorodejšími úlohami pre staršich študentov.)
  coursed-2018_shortdescription_congrats: Rýchlo pokryte pojmy z kurzu C, potom choďte
    ďalej s algoritmami, vnorenými slučkami, podmienkami a ďalším.
  coursee-2018_shortdescription_congrats: Rýchlo pokryme pojmy v kurzoch C & D a poďme
    ďalej s funkciami.
  coursef-2018_shortdescription_congrats: Naučme sa všetky pojmy zo základov informatiky
    a vytvorme si vlastné umenie, príbeh alebo hru.
  codeorg_longdescription: Nauč sa základné koncepty informatiky pomocou vizuálneho
    blokového programovania. Je to kurz pripomínajúci hru, ktorej tempo si určuješ
    sám. Vo videolekciách vystupujú hviezdy ako Bill Gates, Mark Zuckerberg, Angry
    Birds a Plants vs. Zombies. Nauč sa príkazy opakovania, rozhodovania a základné
    algoritmy. Dostupné v 34 jazykoch.
  codeintl_longdescription: Nauč sa základné koncepty informatiky pomocou vizuálneho
    blokového programovania. Je to kurz pripomínajúci hru, ktorej tempo si určuješ
    sám. Vo videolekciách vystupujú hviezdy ako Bill Gates, Mark Zuckerberg, Angry
    Birds a Plants vs. Zombies. Nauč sa príkazy opakovania, rozhodovania a základné
    algoritmy. Dostupné v 34 jazykoch.
  thinkersmithspanish_longdescription: Mediante el uso de un "Vocabulario Robot" predefinido,
    los estudiantes descubrir&aacute;n como guiarse de modo tal de llevar a cabo tareas
    espec&iacute;ficas sin ser estas discutidas previamente. Este segmento ense&ntilde;a
    a los estudiantes la conexi&oacute;n entre s&iacute;mbolos y acciones as&iacute;
    como la valiosa habilidad de depuraci&oacute;n.
  khan_longdescription: Nauč sa základom programovania v jazyku JavaScript pri vytváraní
    zábavných kresieb s tvojim vlastným programom. Spolupracujte v triede alebo to
    urob sám!
  khanes_longdescription: Nauč sa základom programovania v jazyku JavaScript pri vytváraní
    zábavných kresieb s tvojim vlastným programom. Spolupracujte v triede alebo to
    urob sám!
  khanpt_longdescription: Nauč sa základom programovania v jazyku JavaScript pri vytváraní
    zábavných kresieb s tvojim vlastným programom. Spolupracujte v triede alebo to
    urob sám!
  khanhe_longdescription: Nauč sa základom programovania v jazyku JavaScript pri vytváraní
    zábavných kresieb s tvojim vlastným programom. Spolupracujte v triede alebo to
    urob sám!
  khanfr_longdescription: Nauč sa základom programovania v jazyku JavaScript pri vytváraní
    zábavných kresieb s tvojim vlastným programom. Spolupracujte v triede alebo to
    urob sám!
  khanpl_longdescription: Nauč sa základom programovania v jazyku JavaScript pri vytváraní
    zábavných kresieb s tvojim vlastným programom. Spolupracujte v triede alebo to
    urob sám!
  tynker_longdescription: Vytvor si svoje vlastné hry a zdieľaj ich s priateľmi! Rieš
    zábavné programovacie hádanky a na každej úrovni si osvoj základy programovania.
    Prispôsob si hry s animovanými postavičkami, s viacerými úrovňami a bohatými rekvizitami.
    Urob svoje hry realistickými s využitím fyziky. Zobraz si svoj program vo forme
    grafických blokov alebo v JavaScripte. Prenes svoje mobilné hry na iPady a tablety
    s Androidom. Vyber si z množstva zábavných aktivít!
  scratch_longdescription: V Scratchi môžeš vytvárať vlastné interaktívne hry, príbehy,
    animácie &mdash; a zdieľať ich s priateľmi. Začni s animáciami svojho mena, vytvorením
    pohľadnice a hry ping-pong.
  lightbot_longdescription: Veď robota Lightbot-a, aby rozsvietil všetky modré dlaždice!
    Lightbot je logická hra, ktorá naučí hráčov porozumieť základom programovania.
    Naučte se vytvárať postupnosti príkazov, písať procedúry a využívať opakovanie
    k vyriešeniu jednotlivých úrovní. Ideálne pre všetky vekové kategórie.
  thinkersmith_longdescription: Žiaci, s použitím preddefinovaného "robotického slovníka",
    prídu na to ako sa navzájom navigovať pri plnení špecifických úloh bez toho, aby
    o nich najskôr diskutovali. Táto lekcia naučí deti prepojenie medzi symbolom a
    akciou, rovnako ako neoceniteľnú schopnosť odhaľovania chýb (debugging). Aktivita
    "Moji robotickí priatelia" sa najlepšie využije v skupine a obsahuje pracovný
    zošit pre učiteľa.
  condcards_longdescription: Použi balíček kariet a nauč sa o algoritmoch a podmienkových
    príkazoch v tejto aktivite bez počítača (unplugged). Žiaci pracujú v tímoch a
    potrebujú jeden balíček kariet per tím.
  lightbotintl_longdescription: Nauč sa základom logiky v programovaní, začínajúc
    od úplných základov programovania, pre vek od 4 rokov, na iOS a Androide (alebo
    v prehliadači). Nauč sa ako skladať príkazy, odhaľovať vzorce, používať procedúry
    a využiť opakovanie!
  codehs_longdescription: Zadávanie príkazov počítaču, čo je základ celého programovania,
    je podobné zadávaniu príkazov psovi. Nauč sa kódovať so psom Karolom&mdash;zábavný,
    prístupný a vizuálny vstup do programovania, ktorý učí úplných začiatočníkov základné
    pojmy ako sú príkazy a funkcie. Cvičenie si riadi žiak sám, ale učitelia sa môžu
    zaregistrovať, aby mali prístup ku nástrojom pre učiteľov a mohli sledovať pokrok
    žiaka!
  codecademy_longdescription: Codecademy je interaktívny, žiakom riadený úvod do základov
    informatiky pomocou JavaScriptu, ktorý používajú desiatky miliónov žiakov na celom
    svete. Pripravili sme bezproblémovú Hodinu kódu, pri ktorej si vyskúšate sprievodné
    kvízy, vysvetľujúce obrázky a na konci žiaci vytvoria kompletný projekt.
  codecombat_longdescription: Poraz zlobrov a nauč sa Python alebo JavaScript v tejto
    epickej programovacej hre!
  codemonkey_longdescription: 'CodeMonkey je online hra, ktorá učí programovať v skutočnom
    programovacom jazyku! Žiaci programujú opicu tak, aby chytala banány, čo je v
    každej ďalšej úrovni trochu zložitejšie. Za každé riešenie získavajú hodnotenie
    hviezdičkami, ktoré môžu zdieľať jedným klikom. '
  codeavengers_longdescription: Vytvor strieľačku pre 2 hráčov v JavaScripte, stačí
    10 krátkych krokov. Potom pokračuj v učení sa základov programovania (premenné
    a príkaz AK) tým, že vytvoríš kvíz, ktorý môžeš zdieľať s priateľmi. Popri tom
    získaj v súťaži body a odznaky a dosiahni vrchol triedneho rebríčka.
  processing_longdescription: Úvod do programovania v rámci grafického umenia pomocou
    programovacieho jazyka Processing. Krátke video lekcie predstavia programovacie
    cvičenia, ktoré vedú ku návrhu interaktívneho kresliaceho programu
  robomind_longdescription: 'Žiaci sa naučia základy programovania riadením vlastného
    virtuálneho robota. Online kurz je plne sebestačný s krátkymi prezentáciami, filmami,
    kvízmi a automatickým vedením a tipmi na pomoc pri programovacích cvičeniach. '
  groklearning_longdescription: Použi programovací jazyk Python na vytvorenie chatbota
    s menom "Eliza", ktorá bude rozprávať ako psychoterapeut. Naučíš Elizu hovoriť
    a to tie správne veci. Dokáže presvedčiť tvojich kamarátov, aby ju považovali
    za človeka a nie počítač?
  quorum_longdescription: Toto cvičenie je prístupné aj pre zrakovo postihnutých a
    pracuje s čítačkou obrazovky. Pripoj sak Márii, ktorá nastupuje do biologického
    laboratória ako programátorka a učí sa programovací jazyk Quorum. Toto cvičenie
    si riadi žiak sám a obsahuje online príklady úloh.
  codespark_longdescription: Rodinka Foo je zábavná forma výuky programovania. Programuj
    pekné postavičky, ktoré riešia hlavolamy a prenes virtuálny svet do života. Táto
    hraje úplne "bez slov", tak si môže zahrať každý!
  kodable_longdescription: Kodable je hra pre iPad, ktorá deťom od 5 rokov predstaví
    základy programovania. Prítomnosť učiteľa je vhodná, ale nie je pre túto hru nutná.
  tynkerapp_longdescription: Naučte sa programovať pri riešení zábavných hádaniek.
    Ľahko tvorte hry a príbehy používaním grafických motívov, stavebníc a prispôsobiteľných
    postavičiek. Pripojenie k Internetu nie je nutné. Ku svojim výtvorom sa dostanete
    aj na webe.
  robomindnl_longdescription: 'Žiaci sa naučia základy programovania riadením vlastného
    virtuálneho robota. Online kurz je plne sebestačný s krátkymi prezentáciami, filmami,
    kvízmi a automatickým vedením a tipmi na pomoc pri programovacích cvičeniach. '
  flappy_longdescription: Vytvorte vlastnú hru Flappy Bird pomocou drag & drop programovania,
    ktorú si môžete prispôsobiť nech vypadá inak (Flappy žralok, Flappy Santa, čokoľvek).
    Hru do telefónu pridáte jedným klikom.
  bitsbox_longdescription: Prispôsobte si svoj vlastný virtuálny tablet a potom nakódujte
    sadu hier na hranie a zdieľanie. Vďaka jednoduchým návodom môžu aj malé deti programovať
    v reálnom JavaScripte a čím ste pokročilejší, tým ďalej zájdete.
  makeschool_longdescription: Nauč sa programovať tak, že vytvoríš hru pre iPhone
    s novým programovacím jazykom Swift, ktorý je vhodný aj pre začiatočníkov! Vytvor
    akčnú hru inšpirovanú Pokémonmi a napíš program, ktorý príšerky naučí pohybovať
    sa. Naučíš sa používať premenné, metódy a objekty, ktoré pomôžu tvojím príšerkám
    vyhrať!
  touchdevelop_longdescription: 'Grafický editor na dotykové ovládanie Ťa prevedie
    vytváraním umeia v pixeloch, riešením medvedích hádaniek a tvorbou vašej vlastnej
    hry so skákajúcim vtáčikom. '
  appinventor_longdescription: Pomocou zábavných a rýchlych video návodov vytvoríš
    tri jednoduché aplikácie pre tvoj telefón či tablet s Androidom. Určená pre začiatočníkov
    i expertov, táto hodina kódu ťa pripraví na budovanie tvojich vlastných aplikácií
    rýchlejšie, ako si stihneš uvedomiť. Predstav si ako zdieľaš s priateľmi svoje
    vlastnoručne vytvorené appky! Tieto aktivity sú vhodné pre jednotlivcov aj pre
    učiteľov vedúcich triedy.
  blockly_longdescription: Máš PC s pomalým (alebo žiadnym) internetom? Stiahni si
    Blocky - predchodcu kurzov Code.org - jednoduchý 3MB ZIP si môžeš nahrať na ľubovoľný
    počítač alebo použiť priamo z usb kľúča
  thinkersmith2_longdescription: Študenti sa učia o reprezentovaní a ukladaní znakov
    v binárnej sústave, pomocou funkcií zapnúť a vypnuť. Na konci hodiny dostanú úlohu
    zakódovať svoje vlastné iniciály, ktoré si odnesú domov.
  kodableunplugged_longdescription: 'Na základy programovania tu máme FuzzFamily,
    ktorý je navrhnutý pre deti od 5 rokov a stačí k nemu obyčajný papier. Učiteľ
    by mal vysvetliť hru a deti potom naprogramujú hráča tak aby zvládol jednoduchú
    prekážku. '
  hourofcode_longdescription: Obsadené miesto pre nový code.org/hoc
  frozen_longdescription: Pomocou programovania sa pripojme k Anne a Else a preskúmajme
    spoločne kúzlo a krásu ľadu. Korčuľovaním v ľade vykreslíš snehové vločky a krásne
    vzory a vytvoríš tak zázračnú zimnú krajinu, ktorú môžeš zdieľať s priateľmi!
  starwars_longdescription: Nauč sa programovať droidy a vytvor si vlastnú hru Star
    Wars v ďalekej galaxii.
  codeorg_beyond_name: Úvod do informatiky (2.stupeň ZŠ)
  khan_beyond_name: Nauč sa počítačové programovanie
  tynker_beyond_name: Nauč sa programovanie doma
  scratch_beyond_name: Buďte kreatívni s programovaním
  kodable_beyond_name: Kodable
  scratchjr_beyond_name: ScratchJR pre predškolákov
  hopscotch_beyond_name: 'Hopscotch: Programovanie na tvojom iPade'
  pocketcode_beyond_name: Pocket Code
  groklearning_beyond_name: Naučiť sa programovať v Pythone
  hacketyhack_beyond_name: Naučiť sa Ruby
  robomind_beyond_name: Naprogramujte virtuálneho robota
  makeschool_beyond_name: Vytvor si hru pre iPhone vo svojom prehliadači!
  appinventor_beyond_name: AppInventor Hodina Kódu
  codehs_beyond_name: Naučte sa programovať so psom Karlom
  udemy_beyond_name: Online kurzy programovania
  lynda_beyond_name: Online kurzy programovania
  edx_beyond_name: Kurz Harvard CS50
  coursera_beyond_name: Kurz Stanford CS 101
  teachingtree_beyond_name: Univerzitné online kurzy
  w3schools_beyond_name: Naučiť HTML
  codeavengers_beyond_name: Naučiť kódovanie webstránok
  arduino_beyond_name: Arduino so Sparkfun
  processing_beyond_name: Programovanie s Processing
  codeorg_beyond_gradelevel: Vek 4-104
  khan_beyond_gradelevel: Druhý stupeň a starší
  tynker_beyond_gradelevel: Vek 5-13
  scratch_beyond_gradelevel: Vek 8+
  lightbot_beyond_gradelevel: Všetky vekové kategórie
  codecademy_beyond_gradelevel: Stredná škola
  kodable_beyond_gradelevel: Základná
  scratchjr_beyond_gradelevel: Základná
  hopscotch_beyond_gradelevel: Druhý stupeň a starší
  pocketcode_beyond_gradelevel: Druhý stupeň a starší
  groklearning_beyond_gradelevel: Druhý stupeň a starší
  hacketyhack_beyond_gradelevel: Stredná škola
  robomind_beyond_gradelevel: Vek 8-13
  makeschool_beyond_gradelevel: Stredná škola
  appinventor_beyond_gradelevel: Druhý stupeň a starší
  touchdevelop_beyond_gradelevel: Stredná škola
  codehs_beyond_gradelevel: Stredná škola
  udemy_beyond_gradelevel: Stredná škola +
  lynda_beyond_gradelevel: Stredná škola +
  edx_beyond_gradelevel: Univerzita
  coursera_beyond_gradelevel: Univerzita
  udacity_beyond_gradelevel: Univerzita
  teachingtree_beyond_gradelevel: Univerzita
  kodu_beyond_gradelevel: Vek 8+
  cargobot_beyond_gradelevel: Vek 8+
  kidsruby_beyond_gradelevel: Vek 12+
  w3schools_beyond_gradelevel: Vek 12+
  codeavengers_beyond_gradelevel: Druhý stupeň a starší
  mozilla_beyond_gradelevel: Vek 12+
  codecombat_beyond_gradelevel: Druhý stupeň a starší
  codea_beyond_gradelevel: Stredná škola +
  lego_beyond_gradelevel: Druhý stupeň a starší
  finch_beyond_gradelevel: Vek 8+
  arduino_beyond_gradelevel: Stredná škola +
  processing_beyond_gradelevel: Stredná škola
  alice_beyond_gradelevel: Druhý stupeň a starší
  sphero_beyond_gradelevel: Vek 8+
  codeorg_beyond_platformtext: Moderné prehliadače, tablety
  khan_beyond_platformtext: Moderné webové prehliadače
  tynker_beyond_platformtext: Moderné webové prehliadače (potrebné $$)
  scratch_beyond_platformtext: Akýkoľvek prehliadač
  lightbot_beyond_platformtext: iOS, Android (alebo prehliadač)
  codecademy_beyond_platformtext: Moderné prehliadače. iOS, Android aplikácie
  pocketcode_beyond_platformtext: Mobilné aplikácie
  groklearning_beyond_platformtext: Moderné prehliadače
  hacketyhack_beyond_platformtext: Inštalácia na počítači
  robomind_beyond_platformtext: Moderné prehliadače, mobilný web
  makeschool_beyond_platformtext: Moderné webové prehliadače
  appinventor_beyond_platformtext: Moderný prehliadač + Android
  touchdevelop_beyond_platformtext: Moderné prehliadače, smartfóny, všetky zariadenia
  codehs_beyond_platformtext: Moderné prehliadače (potrebné $$)
  udemy_beyond_platformtext: Webové
  lynda_beyond_platformtext: Webové (potrebné $$)
  edx_beyond_platformtext: Moderné prehliadače
  coursera_beyond_platformtext: Moderné prehliadače
  udacity_beyond_platformtext: Moderné prehliadače
  teachingtree_beyond_platformtext: Webové
  kidsruby_beyond_platformtext: Inštalácia na počítači
  w3schools_beyond_platformtext: Moderné webové prehliadače
  codeavengers_beyond_platformtext: Moderné webové prehliadače
  mozilla_beyond_platformtext: Moderné webové prehliadače
  codecombat_beyond_platformtext: Webové (Firefox, Chrome, Safari, IE9+)
  lego_beyond_platformtext: Nákup robota
  finch_beyond_platformtext: Nákup robota
  arduino_beyond_platformtext: Internetový prehliadač, potom nákup súpravy
  processing_beyond_platformtext: Moderné prehliadače
  alice_beyond_platformtext: Windows a Mac (potrebná inštalácia)
  sphero_beyond_platformtext: Nákup robota
  codeorg_beyond_shortdescription: Nauč sa programovať s Markom Zuckerbergom a Angry
    Birds!
  khan_beyond_shortdescription: Nauč sa kresliť v JavaScripte
  tynker_beyond_shortdescription: Zábavný a pútavý kurz pre deti od štvrtej do ôsmej
    triedy
  scratch_beyond_shortdescription: Vytvor interaktivné hry, príbehy a animácie.
  lightbot_beyond_shortdescription: Hra pre výuku základných konceptov programovania
  codecademy_beyond_shortdescription: Nauč sa JavaScript programovanie v prehliadači
  kodable_beyond_shortdescription: Zábavná hra na iPad, ktorá učí koncepty programovania
  scratchjr_beyond_shortdescription: 'Vytvor interaktívne príbehy a hry pomocou ScratchJr. '
  hopscotch_beyond_shortdescription: Nauč sa vizuálne programovanie na iPade
  pocketcode_beyond_shortdescription: Vytvor hru na vlastnom smartfóne a nechaj ju
    vyskúšať priateľom!
  groklearning_beyond_shortdescription: Základný úvod do programovania v Pythone
  hacketyhack_beyond_shortdescription: Nauč sa Ruby od základov
  robomind_beyond_shortdescription: Napíš kód pre virtuálneho robota
  makeschool_beyond_shortdescription: Nauč sa vytvoriť hru pre iPhone za jednu hodinu
  appinventor_beyond_shortdescription: Vytvor si vlastnú aplikáciu! (Iba pre Android)
  touchdevelop_beyond_shortdescription: Naprogramuj mobilné aplikácie priamo vo svojom
    telefóne, tablete alebo notebooku
  codehs_beyond_shortdescription: Nauč sa programovať v JavaScripte pomocou zábavného
    vizuálneho prostredia
  udemy_beyond_shortdescription: Tucty online kurzov programovania
  lynda_beyond_shortdescription: Tucty online kurzov programovania
  edx_beyond_shortdescription: Najobľúbenejšia hodina na Harvarde
  coursera_beyond_shortdescription: Začať s CS101
  udacity_beyond_shortdescription: Začať s CS101
  teachingtree_beyond_shortdescription: 'Online znalosti: Rýchlo a bez obmedzení'
  kodu_beyond_shortdescription: Navrhni 3D herný svet
  cargobot_beyond_shortdescription: Naprogramuj robotickú ruku na iPade
  kidsruby_beyond_shortdescription: Nauč sa programovať pomocou Ruby
  w3schools_beyond_shortdescription: Nauč sa vytvárať webové stránky
  codeavengers_beyond_shortdescription: Nauč sa programovať hry a webstránky
  mozilla_beyond_shortdescription: Vytvor a zdieľaj webstránky
  codecombat_beyond_shortdescription: Zahraj sa hru a ak chceš vyhrať, nauč sa JavaScript
  codea_beyond_shortdescription: Vytvor aplikáciu na iPade
  lego_beyond_shortdescription: Postav a naprogramuj robota
  finch_beyond_shortdescription: Robot na výuku informatiky
  arduino_beyond_shortdescription: Nauč sa Arduino cez DigitalSandbox od Sparkfun.
  processing_beyond_shortdescription: Nauč sa jazyky Processing
  alice_beyond_shortdescription: Učte programovanie v 3D prostredí
  sphero_beyond_shortdescription: SPRK lekcie dajú deťom zábavný rýchlokurz programovania
    robotov, zatiaľ čo si budú vylepšovať schopnosti v matematike a fyzike.
  codeorg_beyond_longdescription: Nauč sa základné pojmy informatiky pomocou blokového
    programovania. 3 kurzy, z ktorých každý obsahuje 15-20 lekcií kombinujú aktivity
    bez počítača s online aktivitami pripomínajúcimi hru, ktorej tempo si určuješ
    ty sám. Vo videolekciách vystupujú hviezdy ako Bill Gates, Mark Zuckerberg, Angry
    Birds a Plants vs. Zombies. Nauč sa príkazy opakovania, rozhodovania a základné
    algoritmy.
  khan_beyond_longdescription: Nauč sa základom programovania v jazyku JavaScript
    pri vytváraní zábavných kresieb s tvojim vlastným programom. Spolupracujte v triede
    alebo to urob sám!
  scratch_beyond_longdescription: V Scratchi môžeš vytvárať vlastné interaktívne hry,
    príbehy, animácie &mdash; a zdieľať ich s priateľmi. Začni s animáciami svojho
    mena, vytvorením pohľadnice a hry ping-pong.
  lightbot_beyond_longdescription: Nauč sa základom logiky v programovaní, začínajúc
    od úplných základov programovania, pre vek od 4 rokov, na iOS a Androide (alebo
    v prehliadači). Nauč sa ako skladať príkazy, odhaľovať vzorce, používať procedúry
    a využiť opakovanie!
  codecademy_beyond_longdescription: Codecademy je interaktívny, žiakom riadený úvod
    do základov informatiky pomocou JavaScriptu, ktorý používajú desiatky miliónov
    žiakov na celom svete. Pripravili sme bezproblémovú Hodinu kódu, pri ktorej si
    vyskúšate sprievodné kvízy, vysvetľujúce obrázky a na konci žiaci vytvoria kompletný
    projekt.
  kodable_beyond_longdescription: Kodable je hra pre iPad, ktorá deťom od 5 rokov
    predstaví základy programovania. Prítomnosť učiteľa je vhodná, ale nie je pre
    túto hru nutná.
  appinventor_beyond_longdescription: Pomocou zábavných a rýchlych video návodov vytvoríš
    tri jednoduché aplikácie pre tvoj telefón či tablet s Androidom. Určený pre začiatočníkov
    i expertov, táto hodina kódu ťa pripraví na budovanie tvojich vlastných aplikácií
    rýchlejšie, ako si stihneš uvedomiť. Predstav si ako zdieľaš s priateľmi svoje
    vlastnoručne vytvorené aplikácie! Tieto aktivity sú vhodné pre jednotlivcov aj
    pre učiteľov vedúcich triedy.
  w3schools_beyond_longdescription: Naučte sa na svojom počítači vytvárať webstránky.
    Naučte sa základy serverov za menej ako jeden deň. Naučte sa pridať databázu do
    svojej  webstránky
  lego_beyond_longdescription: Vytvorte malé, prispôsobiteľné a programovateľné roboty
    z LEGO dielikov.
  finch_beyond_longdescription: Finch je nový robot pre výučbu informatiky. Jeho dizajn
    je výsledkom štvorročného štúdia na Carnegie Mellon CREATE lab. Zámerom Finch
    je podpora začiatkov štúdia programovania. Je prispôsobený vo viac ako 12 programovacích
    jazykoch a prostrediach, vrátane niekoľkých vhodných pre študentov vo veku od
    ôsmich rokov. Finch bol navrhnutý tak, aby študenti mohli písať bohaté interaktívne
    programy.
  arduino_beyond_longdescription: Arduino je populárna platforma navrhnutá tak, aby
    umelci a dizajnéri mohli pracovať so skutočnými senzormi, LED diódami, bzučiakmi
    atď. Virtual Sandbox Sparkfun vás naučí skutočnému Arduino programovaniu priamo
    v prehliadači.
  processing_beyond_longdescription: Processing je programovací jazyk, vývojové prostredie
    a online komunita. Od roku 2001 Processing pomáha šíriť programátorskú gramotnosť
    do oblasti vizuálneho umenia a viuálnu gramotnosť do oblasti tecnológií. Na začiatku
    slúžil ako softvérový skicár a učebnica základov programovania vo vizuálnom kontexte,
    postupne sa rozvinul na nástroj pre profesionálov. Dnes už desiatky tisíc študentov,
    umelcov, dizajnérov, výskumníkov a nadšencov používajú Processing na učenie sa,
    tvorbu prototypov a na produkciu.
  alice_beyond_longdescription: Projekt Alice, pri použití inovatívneho programovacieho
    prostredia na podporu 3D animacií,  poskytuje nástroje a prostriedky k výuke logického
    myslenia, riešenia problémov a programovania pre všetky vekové kategórie a vzdelávacie
    stupne.
  sphero_beyond_longdescription: Či ste pedagóg alebo rodič, lekcie SPRK sú pre deti
    zábavným kurzom programovania robotov, rozvíjajúcim ich zručnosti v matematike
    a prírodných vedách.
  compatibility_hide_this_warning: Skryť toto upozornenie
  compatibility_unsupported_browser: Váš prehliadač internetu nepodporujeme. Prosím
    aktualizujte si váš prehliadač internetu, <a href='%{supported_browsers_url}',
    target='_blank'>podporované prehliadače</a>. Skúste obnoviť stránku.
  flappy_shortcode: mávni
  header_home: Domov
  header_my_dashboard: Môj hlavný panel
  header_courses: Kurzy
  header_course_catalog: Katalóg kurzov
  header_project_gallery: Projekty
  header_sections: Triedy
  header_professional_learning: Vzdelávanie pre profesionálov
  header_educate_overview: Prehľad školiteľov
  header_educate_elementary: Základná škola
  header_educate_middle: 2. stupeň ZŠ
  header_educate_high: Stredná škola
  header_educate_hoc: Hodina Kódu
  header_educate_partner: Staňte sa naším partnerom
  header_educate_beyond: Nad rámec Code.org
  header_educate_inspire: Inšpirujte študenta
  header_educate_community: Online komunita
  header_educate_tools: Nástroje a videá
  header_about_us: O nás
  header_about_leadership: Vedenie
  header_about_donors: Darcovia
  header_about_partners: Partneri
  header_about_team: Celý tím
  header_about_news: Novinky
  header_about_evaluation: Hodnotenie
  header_about_jobs: Pracovné miesta
  header_about_contact: Kontaktujte nás
  header_about_faqs: Najčastejšie otázky
  header_learn: Naučte sa
  header_teach: Vyučujte
  header_stats: Štatistiky
  header_help_us: Pomôžte nám
  header_about: O nás
  header_teacher_community: Komunita školiteľov
  header_help_support: 'Pomoc a podpora '
  header_report_bug: Nahláste chybu
  header_tutorials: Návody
  header_documentation: Dokumentácia
  csp_name: Princípy Informatiky
  csd_name: Objavujeme Informatiku
  csd_2018_name: Objavujeme Informatiku
  full_course_category_name: Všetky kurzy
  user_header_label: Ahoj %{username}
  user_header_settings: Môj účet
  user_header_logout: Odhlásiť sa
  user_header_signin: Prihlásiť sa
  user_header_gamelab: Herné laboratórium
  user_header_playlab: Herné laboratórium
  user_header_minecraft: Minecraft
  user_header_flappy: Flappy
  user_header_view_my_projects: Zobraziť moje projekty
  view_all_sections: Zobraziť všetky triedy
  view_section: Zobraziť Triedu
  view_named_section: Zobraziť %{section_name}
  privacy_doc_explanation: Kliknite tu pre naše dokumentu týkajúce sa spracovania
    súkromných informácií, ktoré môžete zdieľať alebo vytlačiť pre študentov.
  signing_in: Prihlásenie
  sign_in_overview: 'Vaši študenti môžu prihlásiť do účtov Code.org pomocou nasledujúcich
    krokov:'
  sign_in_instruct_website: Choďte na %{code_org_url}.
  sign_in_instruct_code: 'Vložte kód triedy: %{section_code}.'
  sign_in_instruct_name: Vyberte ich zobrazované meno.
  sign_in_instruct_button: Kliknite na tlačidlo "Prihlásiť".
  sign_in_overview_cards: Študenti nájdu všetky tieto, aj ich dôverné informácie %{secret},
    v prihlasovacích kartách nižšie.
  reset_student_password: Obnova studentského hesla
  reset_student_password_instructions: Pre ktoréhokoľvek z vašich študentov môžete
    obnoviť jeho tajné <word/picture> tak, že na záložke "Správa študentov" danej
    triedy kliknete na tlačidlo “Ukáž heslo” v stĺpci "Heslo" a následne na tlačidlo
    “Obnoviť heslo”.
  login_cards: Prihlasovacie karty
  print_login_cards: Tlač prihlasovacích kariet
  joining_section: Pridať sa ku tvojej triede (jeden krát)
  joining_section_overview: Ak sa študenti ešte nepridali ku vašej triede, požiadajte
    ich o vykonanie nasledujúcich krokov. Potrebujú ich vykonať len raz. Po pripojení
    sa ku triede študenti uvidia priradené kurzy a vy budete môcť sledovať ich pokrok
    pokiaľ sú prihlásení.
  joining_section_instruct_website: 'Vytvorte konto Code.org, ak tak už neurobili.
    Môžu tak na https://studio.code.org/users/sign_up. Všimnite si, že sa môžu buď
    zaregistrovať použitím e-mailovej adresy a hesla, alebo prihlásiť sa cez Google,
    Facebook alebo Microsoft kliknutím na jedno z týchto tlačidiel:'
  joining_section_instruct_account: Prihlásiť sa do ich účtu Code.org.
  joining_section_instruct_code: 'Prejdite na %{code_org_url} a uveďte kód triedy:
    %{section_code}.'
  joining_section_instruct_button: Po stlačení tlačidla "Go" by mali byť pridaní do
    vašej triedy.
  signing_in_single_instruct: Vaši študenti sa môže prihlásiť do svojich účtov cez
    stránku Code.org na https://code.org/ a kliknutím na "Prihlásiť" tlačidlo v pravom
    hornom rohu.
  reset_student_password_email: Ak si vaši študenti vytvorili Code.org účet prostredníctvom
    e-mailu a hesla (namiesto prihlásenia pomocou Google, Facebook, Microsoft, alebo
    Clever účtu), viete obnoviť ich heslo tak, že na záložke "Správa študentov" danej
    triedy kliknete na tlačidlo “Obnoviť heslo” v stĺpci "Heslo".
  syncing_students: Synchronizácia vašich študentov
  syncing_students_instructions: 'Ak zoznam študentov vo vašej Code.org triede nie
    je aktuálny oproti vašej Google Classrrom, kliknite na tlačidlo "Sunchronizovať
    študentov z Google Classroom" na záložke "Správa študentov":'
  google_sign_in_instruct: 'Odtiaľto by si mali vybrať možnosť "Prihlásiť sa Google
    konto":'
  hero_name: 'Minecraft: Cesta Hrdinu'
  applab-intro_name: Úvod do App Lab
<<<<<<< HEAD
  creativity_create: Vytvoriť
  account_sign_up_email_opt_in: Môžeme Vám zasielať emailom aktualizácie o našich
    školeniach, možnostiach výučby vo Vašom okolí alebo iných novinkách v informatike?
=======
  ! '': 
  homepage_banner_20k_teachers: 20,000 teachers trained, and now teaching computer
    science in classrooms.
  homepage_banner_congress: America's leaders are calling on Congress to fund K-12
    computer science.
  homepage_banner_40k_teachers: We've prepared 40,000 new computer science teachers.
  sports_title: Code your own sports game
  sports_all_sports_title: Mix and match across sports
  video_title_cs_is_everything: Computer Science is Changing Everything
  dashboard_course_csina: Computer Science in Algebra
  thinkersmithspanish_name: Mis Amigos Roboticos
  lightbot_name: Lightbot
  lightbotintl_name: Lightbot
  codecademy_name: Codecademy
  codecombat_name: CodeCombat
  touchdevelop_name: TouchDevelop
  thinkersmith2_name: Binary Baubles
  kodableunplugged_name: fuzzFamily Frenzy
  codesters_name: Codesters
  coursea-2018_name: Course A (2018)
  courseb-2018_name: Course B (2018)
  coursec-2018_name: Course C (2018)
  coursed-2018_name: Course D (2018)
  coursee-2018_name: Course E (2018)
  coursef-2018_name: Course F (2018)
  express-2018_name: Express Course (2018)
  cspunit6_name: 'Post-AP: Databases in Apps'
  csd1_name: 'Unit 1: Problem Solving'
  csd2_name: 'Unit 2: Web Development'
  csd3_name: 'Unit 3: Animation and Games'
  csd4_name: 'Unit 4: The Design Process'
  csd1-2017_name: 'Unit 1: Problem Solving'
  csd2-2017_name: 'Unit 2: Web Development'
  csd3-2017_name: 'Unit 3: Animation and Games'
  csd4-2017_name: 'Unit 4: The Design Process'
  csd1-2018_name: 'Unit 1: Problem Solving'
  csd2-2018_name: 'Unit 2: Web Development'
  csd3-2018_name: 'Unit 3: Animation and Games'
  csd4-2018_name: 'Unit 4: The Design Process'
  csp3-2017_name: 'Unit 3: Algorithms and Programming'
  csp4-2017_name: 'Unit 4: Big Data and Privacy'
  csp5-2017_name: 'Unit 5: Building Apps'
  csp-explore-2017_name: 'AP: Explore PT Prep'
  csp-create-2017_name: 'AP: Create PT Prep'
  csppostap-2017_name: 'Post AP: Databases in Apps'
  csp3-2018_name: 'Unit 3: Algorithms and Programming'
  csp4-2018_name: 'Unit 4: Big Data and Privacy'
  csp5-2018_name: 'Unit 5: Building Apps'
  csp-explore-2018_name: 'AP: Explore PT Prep'
  csp-create-2018_name: 'AP: Create PT Prep'
  csppostap-2018_name: 'Post AP: Databases in Apps'
  csp3_name: 'Unit 3: Algorithms and Programming'
  csp4_name: 'Unit 4: Big Data and Privacy'
  csp5_name: 'Unit 5: Building Apps'
  csp6_name: 'Unit 6: AP Performance Tasks'
  csp-ap_name: AP Performance Tasks
  csppostap_name: 'Post AP: Databases in Apps'
  csp-explore_name: 'AP: Explore PT Prep'
  csp-create_name: 'AP: Create PT Prep'
  cspunit3_shortdescription_congrats: This unit introduces the foundational concepts
    of computer programming, which unlocks the ability to make rich, interactive apps.
    This course uses JavaScript as the programming language, and App Lab as the programming
    environment to build apps, but the concepts learned in these lessons span all
    programming languages and tools.
  hoc-impact-study_name: Classic Maze with Survey
  flappy-impact-study_name: Flappy Code with Survey
  text-compression_name: Text Compression
  research_studies_category_name: Research Studies
  sports_name: Code your own sports game
  thinkersmithspanish_gradelevel: Por todos
  course4_gradelevel: Ages 10-18
  accelerated_gradelevel: Ages 10-18
  kodable_platformtext: iPad
  thinkersmithspanish_shortdescription: Tutorial para un grupo sin computadoras
  infinity_shortdescription: Use Play Lab to create a story or game starring Disney
    Infinity characters.
  coursec_shortdescription_congrats: Learn the basics of computer science and create
    your own art, stories, and games.
  coursec-2017_shortdescription_congrats: Learn the basics of computer science and
    create your own art, stories, and games.
  coursec-2018_shortdescription_congrats: Learn the basics of computer science and
    create your own art, stories, and games.
  projguts_longdescription: This "unplugged" activity helps students learn how modeling
    and simulation works by having a group of students play different versions of
    the Rock / Paper / Scissors game, and see the results as different modeling experiments.
  playlab_longdescription: Create a story or make a game with Play Lab! Make animals,
    pirates, zombies, ninjas, and many more characters move, make sounds, score points,
    and even throw fireballs!
  monstercoding_longdescription: The Mystery Island Coding Quest by Monster Coding
    offers a fun filled self guided adventure that teaches several key programming
    concepts to children. Each block based activity builds on the previous, introducing
    kids to Functions, Boolean Values, Loops, If/Else Statements, and Arrays, using
    colorful animated graphics, audio instructions.
  allcancode_longdescription: Students play an adventure game based on an original
    story. They guide Marco - the main character - through each level by giving him
    step-by-step instructions in the form of the visual programming language used
    by the Hour of Code. They get introduced to sequencing commands, iteration and
    conditions without even noticing it.
  csfirst_longdescription: Create a story about two characters at sea. Animate the
    water, and customize the scenery to add your own flair. Use code to tell the story
    you want to tell!
  boxisland_longdescription: Take a trip on Box Island and help Hiro collect all the
    clocks scattered in the wilderness! In this tutorial you will learn the basics
    of algorithms, sequences, loops and conditionals!
  codesters_longdescription: 'Create your own games, animations, and artwork using
    Python.  Once you’re done, share them with friends! Program in Python, a real
    programming language used every day at companies - our drag and drop toolkit makes
    it easy to learn!  Try building a basketball game, choreographing a dance, or
    designing an animated card! '
  texasinstruments_longdescription: 'The 10 Minutes of Code activities can be used
    in class as a way to spark students'' interest in coding with the TI technology
    they carry in their backpacks everyday.  Learn the basics of coding using the
    TI-84&#8482; Plus and get started programming in just 10 minutes – no experience
    needed!  '
  teacherled_longdescription: Now that tens of thousands of educators have tried the
    Hour of Code, many classrooms are ready for more creative, less one-size-fits-all
    activities that teach the basics of computer science. To help teachers find inspiration,
    we collected and curated one-hour teacher-led lesson and activity plans designed
    for different subject areas for Hour of Code veterans.
  lightbot_beyond_name: LightBot
  codecademy_beyond_name: Codecademy
  touchdevelop_beyond_name: TouchDevelop
  udacity_beyond_name: CS 101
  kodu_beyond_name: Kodu
  cargobot_beyond_name: Cargobot
  kidsruby_beyond_name: KidsRuby
  mozilla_beyond_name: Webmaker
  codecombat_beyond_name: CodeCombat
  codea_beyond_name: Codea
  lego_beyond_name: Mindstorms
  finch_beyond_name: Finch
  alice_beyond_name: Alice
  sphero_beyond_name: SPRK
  kodable_beyond_platformtext: iPad
  scratchjr_beyond_platformtext: iPad
  hopscotch_beyond_platformtext: iPad
  kodu_beyond_platformtext: Windows, xBox
  cargobot_beyond_platformtext: iPad
  codea_beyond_platformtext: iPad
  tynker_beyond_longdescription: Tynker makes it fun & easy to learn programming.
    It makes it visual. Kids build games and mobile apps by arranging blocks of code.
    It removes the need to know programming syntax. Kids transform ideas into animated
    stories and math art right away. It promotes progressive learning. As kids learn
    fundamentals, Tynker introduces more advanced concepts including syntax driven
    programming.
  scratchjr_beyond_longdescription: ScratchJr is an introductory programming language
    that enables young children to create their own interactive stories and games.
    Children snap together graphical programming blocks to make characters move, jump,
    dance, and sing
  hopscotch_beyond_longdescription: Student-guided tutorial on the iPad using the
    Hopscotch programming language. Students will build games and apps for their iPad
    on their iPad. Students can work individually or with friends (up to 3 per iPad).
  pocketcode_beyond_longdescription: Create your own game on your smart phone with
    Pocket Code! Help skydiver Steve to deliver his parcels. You can share it with
    friends and other users to try!
  groklearning_beyond_longdescription: An introductory course using the programming
    language Python for people with no programming experience. Our unique mix of introductory
    content and challenges will bring you to a thorough understanding of Python and
    programming itself. We've taught this content to students of varying ages from
    diverse backgrounds and we're sure it'll suit you too.
  hacketyhack_beyond_longdescription: 'Hackety Hack will teach you the absolute basics
    of programming from the ground up. No previous programming experience is needed!
    With Hackety Hack, you''ll learn the Ruby programming language. Ruby is used for
    all kinds of programs, including desktop applications and websites. [Note: Desktop
    install required]'
  robomind_beyond_longdescription: 'Students learn the basics of programming by controling
    their own virtual robot. The online course is fully self-contained with short
    presentations, movies, quizzes and automatic guidance/hints to help with the programming
    exercises. '
  makeschool_beyond_longdescription: Know some ObjectiveC? Learn to make an iPhone
    game in an hour! We'll guide you through the process, to code, test, and play
    your game entirely in the browser and then share it on Facebook for friends to
    try! No prior iPhone development experience is required. You must understand what
    variables, methods, and objects are.
  touchdevelop_beyond_longdescription: TouchDevelop lets you create apps on iPad,
    iPhone, Android, PC, Mac, Windows Phone. Our touch-friendly editor makes coding
    fun, even on your phone or tablet!
  codehs_beyond_longdescription: 'Learn the basics of programming with Karel the Dog,
    a fun, accessible and visual introduction to coding, where giving commands to
    a computer is just like giving commands to a dog. This tutorial is great if led
    by a teacher, but can also be done independently. [Note: payment is required]'
  udemy_beyond_longdescription: 'Whether you''ve never seen a line of code or you
    code for a living, Udemy has a course for you, taught by professional instructors.
    [Note: payment is required]'
  lynda_beyond_longdescription: 'Learn how to code, create, and build web applications,
    from the foundations of object-oriented programming in C and C++, to how to write
    Java. Our developer tutorials can help you learn to develop and create mobile
    apps, work with PHP and MySQL databases, get started with the statistical processing
    language R, and much more. [Note: payment is required]'
  edx_beyond_longdescription: CS50x is Harvard College's introduction to the intellectual
    enterprises of computer science and the art of programming for majors and non-majors
    alike, with or without prior programming experience. Topics include abstraction,
    algorithms, data structures, encapsulation, resource management, security, software
    engineering, and web development. Languages include C, PHP, and JavaScript plus
    SQL, CSS, and HTML. The on-campus version of CS50x is Harvard's second-largest
    course.
  coursera_beyond_longdescription: 'Stanford''s CS 101 class taught by Nick Parlante
    (FREE!). CS101 teaches the essential ideas of Computer Science for a zero-prior-experience
    audience. Play and experiment with short bits of code to bring to life to the
    power and limitations of computers. CS101 also provides a general background on
    computers today: what is a computer, what is hardware, what is software, what
    is the internet. No previous experience is required other than the ability to
    use a web browser.'
  udacity_beyond_longdescription: In this course you will learn key concepts in computer
    science and learn how to write your own computer programs in the context of building
    a web crawler. There is no prior programming knowledge needed for this course.
    Beginners are welcome! At the end of this course, you will have learned key concepts
    in computer science and enough programming to be able to write Python programs
    to solve problems on your own. This course will prepare you to move on to intermediate-level
    computing courses.
  teachingtree_beyond_longdescription: TeachingTree is an open platform that lets
    anybody organize educational content. Our goal is for students to quickly access
    the exact clips they need in order to learn individual concepts. Everyone is encouraged
    to help by adding videos or tagging concepts.
  kodu_beyond_longdescription: Kodu lets kids create games on the PC and XBox via
    a simple visual programming language. Kodu can be used to teach creativity, problem
    solving, storytelling, as well as programming. Anyone can use Kodu to make a game,
    young children as well as adults with no design or programming skills. Kodu for
    the PC is available to download for free. Kodu for the XBox is also available
    in the USA on the XBox Marketplace, in the Indie Games channel for about $5.
  cargobot_beyond_longdescription: Cargo-Bot is a puzzle game where you teach a robot
    how to move crates. Sounds simple, right? It features 36 fiendishly clever puzzles,
    haunting music and stunning retina graphics. You can even record your solutions
    and share them on YouTube to show your friends.
  kidsruby_beyond_longdescription: 'Have fun and make games, or hack your homework
    using Ruby! Just tell your parents or teachers you''re learning Ruby programming...
    ;). Free and works on any computer. [Note: Desktop install required]'
  codeavengers_beyond_longdescription: Learn how to program games, apps and websites.
    Designed by experts with perfect level of difficulty for beginners, easy to understand
    instructions and great help when you need it. Our HTML, CSS and JavaScript courses
    include code challenges and revision games that make learning fun and effective
    for all ages.
  mozilla_beyond_longdescription: Thimble makes it ridiculously simple to create and
    share your own web pages. Write and edit HTML and CSS right in your browser, then
    instantly preview your work. Host and share your finished projects with a single
    click. Perfect for beginners and experts alike.
  codecombat_beyond_longdescription: Play as a Wizard using code (spells) to control
    your heroes, navigate mazes, defeat ogres, trick enemies, and rescue allies! Learn
    JavaScript in this HTML 5 web game for complete beginners.
  codea_beyond_longdescription: Codea for iPad lets you create games and simulations
    &mdash; or just about any visual idea you have. Turn your thoughts into interactive
    creations that make use of iPad features like Multi-Touch and the accelerometer.
    We think Codea is the most beautiful code editor you'll use, and it's easy. Codea
    is designed to let you touch your code. Want to change a number? Just tap and
    drag it. How about a color, or an image? Tapping will bring up visual editors
    that let you choose exactly what you want.
  starwars_shortcode: star
  mc_shortcode: mc
  frozen_shortcode: frzn
  hourofcode_shortcode: code
  infinity_shortcode: inf
  playlab_shortcode: lab
  artist_shortcode: art
  user_header_create: 'Create '
  user_header_applab: 'App Lab '
  user_header_artist: 'Artist '
  user_header_gamelab: Game Lab
  user_header_playlab: Play Lab
  user_header_spritelab: Sprite Lab
  user_header_minecraft: Minecraft
  user_header_flappy: Flappy
  user_header_view_all: View all projects...
  user_header_view_project_gallery: View project gallery
  user_header_view_my_projects: View my projects
  sign_in_instruct_secret: Choose their secret %{secret}.
  aquatic_name: 'Minecraft: Voyage Aquatic'
  creativity: creativity
  creativity_create: Create
  creativity_hoc_coming: The Hour of Code is coming…
  creativity_what_will_you_create: What will you create?
  creativity_homepage: Give flight to imagination and birth to innovation. Start with
    an Hour of Code and your own brand of creativity, whatever it may be. Watch our
    video.
  creativity_hoc_about: 'This year, the Hour of Code is all about creativity. '
  creativity_social_media: 'This year''s #HourOfCode is about creativity. I’m in!
    Are you?'
  creativity_social_media_2: 'This year''s #HourOfCode is about creativity. What will
    you create?'
  creativity_courses: Go further with Code.org courses
  creativity_courses_link: Go further with <a href="https://studio.code.org/courses">Code.org
    courses</a>
  account_sign_up_email_opt_in: Can we email you about updates to our courses, local
    opportunities, or other computer science news? (roughly once a month)
  account_sign_up_child_accept_terms: I confirm that I have my parent or legal guardian's
    permission to use the Code.org services.
>>>>>>> 92fadfce
<|MERGE_RESOLUTION|>--- conflicted
+++ resolved
@@ -1,5 +1,4 @@
----
-sk-SK:
+"sk-SK":
   hour_of_code: Hodina Kódu
   hello: Ahoj svet
   'yes': Áno
@@ -1926,11 +1925,9 @@
     konto":'
   hero_name: 'Minecraft: Cesta Hrdinu'
   applab-intro_name: Úvod do App Lab
-<<<<<<< HEAD
   creativity_create: Vytvoriť
   account_sign_up_email_opt_in: Môžeme Vám zasielať emailom aktualizácie o našich
     školeniach, možnostiach výučby vo Vašom okolí alebo iných novinkách v informatike?
-=======
   ! '': 
   homepage_banner_20k_teachers: 20,000 teachers trained, and now teaching computer
     science in classrooms.
@@ -2187,18 +2184,12 @@
   user_header_create: 'Create '
   user_header_applab: 'App Lab '
   user_header_artist: 'Artist '
-  user_header_gamelab: Game Lab
-  user_header_playlab: Play Lab
   user_header_spritelab: Sprite Lab
-  user_header_minecraft: Minecraft
-  user_header_flappy: Flappy
   user_header_view_all: View all projects...
   user_header_view_project_gallery: View project gallery
-  user_header_view_my_projects: View my projects
   sign_in_instruct_secret: Choose their secret %{secret}.
   aquatic_name: 'Minecraft: Voyage Aquatic'
   creativity: creativity
-  creativity_create: Create
   creativity_hoc_coming: The Hour of Code is coming…
   creativity_what_will_you_create: What will you create?
   creativity_homepage: Give flight to imagination and birth to innovation. Start with
@@ -2212,8 +2203,5 @@
   creativity_courses: Go further with Code.org courses
   creativity_courses_link: Go further with <a href="https://studio.code.org/courses">Code.org
     courses</a>
-  account_sign_up_email_opt_in: Can we email you about updates to our courses, local
-    opportunities, or other computer science news? (roughly once a month)
   account_sign_up_child_accept_terms: I confirm that I have my parent or legal guardian's
-    permission to use the Code.org services.
->>>>>>> 92fadfce
+    permission to use the Code.org services.