--- conflicted
+++ resolved
@@ -459,8 +459,8 @@
   homepage_header_donors: موقع code.org  يشكر الداعمين له
   homepage_donors_seall: عرض الكل
   homepage_donors_donate: تبرع
-  homepage_below_hero_announcement_text: We care about your privacy and are making
-    some updates to our privacy policy, effective May 25.
+  homepage_below_hero_announcement_text: نحرص على خصوصيتك ونجري بعض التحديثات على
+    سياسة الخصوصية لدينا اعتبارًا من 25 أيار/مايو.
   homepage_below_hero_announcement_link_text: اعرف المزيد
   contact_form_topic_student: أنا طالب
   contact_form_topic_parent: أنا والد/والدة
@@ -700,8 +700,10 @@
   volunteer_engineer_submission_field_email_desc: لن يقع مشاركة بريدكم الالكتروني،
     و لكن سنرسل لكم الطلبات من المعلمين.
   volunteer_engineer_submission_field_email_placeholder: البريد الإلكتروني
-  volunteer_engineer_submission_field_email_preference: Can we email you about updates
-    to our courses, volunteer opportunities, or other computer science news?
+  volunteer_engineer_submission_field_email_preference: هل يمكننا إرسال بريد إلكتروني إليك حول
+    تحديثات دوراتنا أو الفرص المحلية أو أخبار علوم الكمبيوتر الأخرى؟
+  volunteer_engineer_submission_field_email_preference_privacy: (لمزيد من التفاصيل
+    انظر سياسة الخصوصية الخاصة بنا)
   volunteer_engineer_submission_field_email_preference_yes: نعم
   volunteer_engineer_submission_field_email_preference_no: لا
   volunteer_engineer_submission_final_paragraph: سيقع إدراجكم بالخريطة لتمكين المعلمين
@@ -2041,14 +2043,4 @@
   google_sign_in_instruct: 'From there, they should choose the “Sign in with Google
     Account” option:'
   hero_name: 'Minecraft: Hero''s Journey'
-  applab-intro_name: App Lab Intro
-<<<<<<< HEAD
-  homepage_below_hero_announcement_text: نحرص على خصوصيتك ونجري بعض التحديثات على
-    سياسة الخصوصية لدينا اعتبارًا من 25 أيار/مايو.
-  homepage_below_hero_announcement_link_text: اعرف المزيد
-  volunteer_engineer_submission_field_email_preference: Can we email you about updates
-    to our courses, volunteer opportunities, or other computer science news?
-=======
->>>>>>> 018c8651
-  volunteer_engineer_submission_field_email_preference_privacy: "(See our privacy
-    policy)"+  applab-intro_name: App Lab Intro