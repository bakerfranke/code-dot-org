"ka-GE":
  hour_of_code: "კოდის ერთი საათი"
  hello: "ჰეი, სამყარო"
  select_language: "შეარჩიეთ თქვენი ენა"
  en: "ინფორმატიკა"
  computer_science_edweek: "კომპიუტერული მეცნიერების საგანმანათლებლო კვირეული"
  csedweek_dates: "დეკემბრის 8-14, 2014"
  csedweek_banner_hoc: '<a href="http://hourofcode.com" style="color: white; text-decoration:underline;
    font-weight:bold">კოდის ერთი საათის</a> დროა. მასწავლებლებსა და ორგანიზატორებს
    მოგიწოდებთ <a href="http://hourofcode.com" style="color: white; text-decoration:underline;
    font-weight:bold"> დაგეგმოთ თქვენი კოდის ერთი საათი</a>'
  csedweek_banner_teachers: '<a href="/csteacher" style="color: white; text-decoration:
    none; font-weight: 400"> CS მასწავლებელი ხართ? გაეცანით CSEd კვირის სხვა რესურსებს</a>'
  n_have_learned_an_hoc: "<h1> სცადეთ </h1><h2>კოდის ერთი საათი</h2><h3>#</h3>"
  anybody_can_learn: "სწავლა შეუძლია ყველას."
  learn_now: "ისწავლეთ ახლა"
  petition_message: "ყოველი სკოლის ყოველ მოსწავლეს უნდა ჰქონდეს შესაძლებლობა ისწავლოს
    პროგრამირება"
  petition_sign_message: "თუ გვეთანხმებით, ჩაწერეთ თქვენი სახელი. შუერთდით #სხვებს."
  petition_sign_message_support: "თუ გვიჭერთ მხარს, მაშინ ჩაწერეთ თქვენი სახელი. შეუერთდით
    #სხვებს."
  petition_join_others: "შეუერთდით #სხვებს"
  name: "სახელი"
  email: "ელექტრონული ფოსტა"
  zipcode: "საფოსტო ინდექსი ან ქვეყანა"
  submit: "გაგზავნა"
  twentyhours_heading: "სცადეთ ჩვენი პროგრამირების კურსი"
  twentyhours_text: "დაასრულეთ თქვენი პირველი კოდის ერთი საათი? გაიგეთ მეტი ინფორმატიკისა
    და პროგრამირების შესახებ მომდევნო კურსში."
  og_title: "ყოველი ბავშვი იმსახურებს შესაძლებლობას"
  og_description: "ყოველი სკოლის ყოველ მოსწავლეს უნდა ჰქონდეს შესაძლებლობა ისწავლოს
    პროგრამირება."
  hoc2014_heading: შეუერთდით<a href="http://hourofcode.com">კოდის ერთ საათს</a><br/>
    2014 წლის დეკემბერში<br/>
  hoc2014_students: "მოსწავლეები"
  hoc2014_try: "სცადეთ"
  hoc2014_teachers: "მასწავლებლები"
  hoc2014_host: "გაუწიეთ ორგანიზება"
  hoc2014_everyone: "ყველა"
  hoc2014_support: "დაუჭირეთ მხარი &#x25BE;"
  hoc2014_whatishoc: "რა არის კოდის ერთი საათი?"
  csedweek_map_header: "# CSEdWeek / კოდის ერთი საათი მთელს მსოფლიოში"
  csedweek_map_signup: "დაარეგისტრირეთ თქვენი ღონისძიება"
  csedweek_map_search_placeholder: "კოდის ერთი საათის ღონისძიების პოვნა"
  csedweek_map_search_search: "ძიება"
  csedweek_map_search_reset: "თავიდან"
  csedweek_map_legend_title: "ლეგენდა"
  csedweek_map_legend_event: "კოდის ერთი საათის ღონისძიება"
  csedweek_map_legend_cs_tech_jam: "სპეცილური ღონისძიება"
  cded_sign_up: "რეგისტრაცია"
  cded_try_it: "სცადეთ"
  twentyhours_trynow: "სცადეთ ახლა"
  california_heading: "მოთხოვეთ სკოლას, გასწავლოთ ინფორმატიკა"
  california_text: "ნებისმიერ მასწავლებელს შეუძლია გამოიყენოს ჩვენი <a href='http://studio.code.org/'>
    უფასო კურსები</a>. ნებისმიერ სკოლას შეუძლია <a href='http://code.org/educate/k5'>ასწავლოს
    პროგრამირება</a>. მოთხოვეთ უნივერსიტეტებს <a href='http://code.org/educate/districts'>
    ითანამშრომლონ ჩვენთან."
  california_button: "გაიგეთ მეტი"
  flappy_heading: "ეს ერთი და სხვა მრავალი Flappy დაბადების დღე Code.org-ს"
  flappy_text: Code.org ერთი წლის გახდა. <br/><br/> აღნიშნეთ ჩვენთან ერთად თქვენი
    საკუთარი <b>Flappy</b> თამაშის შექმნით. დააპროგრამეთ საკუთარი წესები, მერე კი
    მეგობრებს გაუზიარეთ!
  view_english_site: "ინგლისურ საიტზე გადასვლა"
  non_english_tutorials: "სასწავლო მასალა თარგმნილია შემდეგ ენებზე:"
  write_your_first_program: "დაწერეთ თქვენი პირველი კომპიუტერული პროგრამა"
  learn_cs_concepts: "ისწავლეთ ინფორმატიკის საფუძვლები ვიზუალური პროგრამირებით. ამ
    თამაშის მსგავს კურსში ვიდეო ლექციებს წაგიკითხავთ ბილ გეითსი, მარკ ცუკერბერგი,
    Angry Birds და Plants vs. Zombies თამაშების შემქმნელები. ისწავლეთ გამეორების ციკლები,
    თუ-მაშინ დებულებები და ბაზისური ალგორითმები."
  all_ages: "ნებისმიერი ასაკისთვის"
  beginner: "დამწყები"
  n_participants: "# მონაწილე"
  go: "დაწყება"
  thank_you_: "მადლობა!"
  congratulations: "გილოცავთ!"
  congratulations_on_completing_hoc: "გილოცავთ! კოდის ერთი საათი დასრულებულია"
  congratulations_volunteer: გილოცავთ:ახლა, როცა თქვენ უკვე სცადეთ კოდის ერთი საათი,
    <a href="https://code.org/volunteer">დარეგისტრირდით მოხლისედ თქვენს კლასში</a>
    და დაეხმარეთ მოსწავლეებს კოდის ერთი საათის სწავლაში!
  congratulations_on_completing_course1: "გილოცავთ 1–ლი კურსის დასრულებას"
  congratulations_on_completing_course2: "გილოცავთ მე–2 კურსის დასრულებას"
  congratulations_on_completing_course3: "გილოცავთ მე–3 კურსის დასრულებას"
  congratulations_on_completing_course4: "გილოცავთ მე–4 კურსის დასრულებას"
  congratulations_on_completing_accelerated: "გილოცავთ ინტენსიური კურსის დასრულებას"
  congrats_next_tutorials_title: "შემდეგ სცადეთ ეს ტუტორიალები"
  congrats_next_tutorials_desc: სცადეთ ეს უფრო მოკლე, ერთსაათიანი ტუტორიალები ან <a
    href="%{current_path}/next">ჩვენი პარტნიორების ტუტორიალები</a>.
  get_a_certificate_of_achievement: "მიიღეთ სერტიფიკატი"
  view_course: "კურსის ნახვა"
  view_unit: "ერთეულის ნახვა"
  make_app: "აპლიკაციის შექმნა"
  congrats_guest_speaker_title: "იპოვეთ სპიკერი თქვენი კლასისთვის"
  congrats_guest_speaker_desc: "ახლა, როცა თქვენმა მოსწავლეებმა დაასრულეს კომპიუტერული
    მეცნიერების კურსი, აღნიშნეთ ეს ეტაპი და დაუკავშირეთ ეს საქმიანობა რეალურ სამყაროს
    თქვენს კლასში სპიკერის მოწვევით. მოხალისეების პოვნა ჩვენს მოხალისეთა რუკაზე შეგიძლიათ:
    იპოვეთ ვინმე ადგილობრივი, ვინც კლასს ფიზიკურად ეწვევა ან ვინმე ნებისმიერი ქალაქიდან,
    ვინც ვიდეოჩატით შემოგიერთდებათ და შთააგონებს თქვენს მოსწავლეებს, ისწავლონ მეტი."
  congrats_guest_speaker_cta: "იპოვეთ სპიკერი"
  congrats_third_party_title: "გამოიყენეთ თქვენი ახალი უნარები ამ ვებგვერდებსა და
    აპლიკაციებში"
  third_party_gradelevel_kto8: "კლასები K-8"
  third_party_gradelevel_kto2: "კლასები K-2"
  third_party_gradelevel_2to8: "კლასები 2-8"
  third_party_gradelevel_4to12: "კლასები 4-12"
  third_party_gradelevel_5to12: "კლასები 5-12"
  third_party_gradelevel_6plus: "კლასები 6+"
  third_party_gradelevel_8plus: "კლასები 8+"
  third_party_platform_all: "პლატფორმა: Web, iPad & Android"
  third_party_platform_mobile: "პლატფორმა: iPad & Android"
  third_party_platform_web: "პლატფორმა: Web"
  third_party_price_varies: "ფასი: რამდენიმე სხვადასხვა ტაფირი"
  third_party_price_free: "ფასი: უფასო"
  third_party_price_299: "ფასი: $2.99/გადმოწერისას"
  third_party_price_individual: "ფასი ინდივიდუალური მომხმარებლისთვის: უფასო საცდელი
    პერიოდი & $25/თვეში"
  third_party_price_school: "ფასი სკოლისთვის: უფასო გეგმები & და პროფესიონალური ვერსია
    $2500+"
  third_party_tynker_desc: Tynker–ის კრეატიული გამოთვლითი პლატფორმა ეხმარება ბავშვებს
    განავითარონ გამოთვლითი აზროვნება და პროგრამირების უნარები სახალისო მეთოდებით.
    ჩვენი ინოვაციური ვიზუალური პროგრამირების ენა, ინტერაქტიული კურსები და თამაშზე
    დაფუძნებული პროგრამირების აქტივობები მარტივად შეასწავლიან ბავშვებს პროგრამირების
    საწყისებს და უჩენენ მათ სურვილს შექმნან და გამოიგონონ.
  third_party_tynker_btn_curriculum: "სცადეთ Tynker–ის ადრიანი მკითხველების კურიკულუმი"
  third_party_tynker_btn_site: "ეწვიეთ Tynker–ს"
  third_party_scratchjr_desc: Scratch Jr. არის გაცნობითი პროგრამული ენა, რომელიც პატარებს
    (5-7 წელი) აძლევს საშუალებას შექმნან საკუთარი ინტერაქტიული ისტორიები და თამაშები.
    ბავშვები აერთიანებენ გრაფიკულ პროგრამულ ბლოკებს და მართავენ პერსონაჯებს. ბავშვებს
    შეუძლიათ პერსონაჟების შეცვლა, საკუათრი ხმების დამატება და საკუთარი ფოტოს ჩასმაც
    კი – შემდეგ კი ბლოკების გამოყენება და ამ პერსონაჟების გაცოცხლება.
  third_party_scratchjr_btn_curriculum: Scratch Jr.–ის კურიკულუმის გადმოწერა
  third_party_scratchjr_btn_site: "ექვიეთ Scratch Jr.–ს"
  third_party_scratch_desc: Scratch–ზე თქვენ შეგიძლიათ დაწეროთ თქვენი საკუთარი ინტერაქტიული
    ისტორიები, თამაშები და ანიმაციები, შემდეგ კი გაუზიაროთ თქვენი ნამუშევარი სხვებს.
    Scratch ეხმარება ახალგაზრდებს ისწავლონ შემოქმედებითად ფიქრი, სისტემურად იმსჯელონ
    და გუნდურად იმუშავონ, რაც 20–ე საუკუნის აუცილებელ უნარებს წარმოადგენს.
  third_party_scratch_btn_curriculum: Scratch–ის კურიკულუმის გადმოწერა
  third_party_scratch_btn_forum: Scratch განმანათლებლების ფორუმი
  third_party_scratch_btn_site: "ეწვიეთ Scratch–ს"
  third_party_lightbot_desc: Lightbot–ში მოსწავლეებმა უნდა დააპროგრამონ რობოტი, რათა
    მან ბრძანებების მიხედვით ამოხსნას თავსატეხები. თამაში შეიძლება ბრაუზერში (საჭიროა
    Flash Player), ან Android ან iOS მოწყობილობაზე. Lightbot–ში მოცემულია საწყისი
    დონეების კომპლექტი. მოსწავლეები გაიგებენ, როგორ მართონ კომპიუტერი ბრძანებებით
    და მიხვდებიან, როგორ იწერება კომპიუტერული პროგრამები.
  third_party_lightbot_btn_curriculum: Lightbot–ის კურიკულუმის გადმოწერა
  third_party_lightbot_btn_site: "ეწვიეთ Lightbot–ს"
  third_party_khan_desc: "ისწავლეთ კოდით ნახატების, ანიმაციებისა და თამაშების შექმნა
    – გამოიყენეთ JavaScript & ProcessingJS, ან ისწავლეთ HTML & CSS გამოყენებით ვებ–გვერდების
    შექმნა. თქვენ შეგიძლიათ გაუზიაროთ სხვებს თქვენი ნამუშევარი, შეისწავლოთ სხვების
    შემოქმედება და ისწავლოთ ერთმანეთისგან!"
  third_party_khan_btn_learn: "ისწავლეთ CS ხანის აკადემიაში"
  third_party_khan_btn_forum: "ხანის აკადემიის CS ფორუმი"
  third_party_appinv_desc: MIT App Inventor არის ბლოკებზე დაფუძნებული პროგრამირების
    მეთოდი, რომელიც ყველას, დამწყებების ჩათვლით, აძლევს საშუალებას დაიწყონ პროგრამირება
    და შექმნან სრულყოფილი აპლიკაციები Android მოწყობილობებისთვის. App Inventor–ის
    პირველი გამოყენებიდან ერთ საათში თქვენი პირველი აპლიკაცია მზად იქნება. უფრო რთული
    აპლიკაციების შექმნაც აქ გაცილებით მარტივია, ვიდრე ტრადიცულ, ტექსტზე დაფუძნებული
    ენებით.
  third_party_appinv_btn_curriculum: "გადმოიწერეთ App Inventor 2–ის კურიკულუმი"
  third_party_appinv_btn_forum: App Inventor 2 ფორუმი
  third_party_appinv_btn_site: "ეწვიეთ App Inventor 2–ს"
  third_party_codehs_desc: CodeHS გვთავაზობს პროგრამირებას ბლოკებით, მოკლე ვიდეოებით,
    სამაგალითო კოდითა და უამრავი სავარჯიშოთი, რაც პროგრამირებას დამწყებთათვის მარტივს
    და სახალისოს ხდის. სკოლებისა და მასწავლებლებისთვის CodeHS წარადგენს კურიკულუმსა
    და მასწავლებლის ხელსაწყოებს. ინდივიდუალურ მოსწავლეებს კი დახმარების მიღება ტუტორების
    ჯგუფისგან შეუძლია.
  third_party_codehs_btn_try: 'CS შესავალი სკოლებს: გაიგეთ მეტი'
  third_party_codecademy_desc: "ჩვენ ვცდილობთ განათლების რადიკალურად შეცვლას. ინტერნეტმა
    თითქმის ყველაფერი შეცვალა – ბიზნესი, სოციალური ურთიერთობები, ჯანდაცვა და ბევრი
    სხვა. ჩვენ კი ვმუშაობთ თანამედროვე განათლების შექმნაზე – ვებ–განათლებაზე."
  third_party_codecademy_btn_curriculum: Codecademy–ის კურიკულუმის გადმოწერა
  third_party_codecademy_btn_site: "ეწვიეთ Codecademy–ს"
  third_party_organization: "ორგანიზაცია"
  third_party_curriculum: "კურიკულუმი"
  third_party_pricing: "ფასი"
  third_party_cost_free: "უფასოა სტუდენტებისა და მასწავლებლებისთვის"
  third_party_cost_5permonth: "$5/თვეში თითო კლასზე"
  third_party_cost_299: "$2.99/გადმოწერისას"
  third_party_cost_free_399: "საცდელი ვერსია უფასოდ, $399/კლასზე"
  third_party_cost_free_2: "საცდელი ვერსია უფასოდ, $2/მოსწავლეზე"
  third_party_cost_free_10: "საცდელი ვერსია უფასოდ, $9.99/თვეში"
  third_party_desc_5_4to8: "დაახლოებით 5 გაკვეთილი, სამიზნე კლასები: 4-8"
  third_party_desc_10to12_kto3: "დაახლოებით 10-12 გაკვეთილი, სამიზნე კლასები: K-3"
  third_party_desc_11_kto5: "დაახლოებით 11 გაკვეთილი, სამიზნე კლასები: K-5"
  third_party_desc_10to12_kto5: "დაახლოებით 10-12 გაკვეთილი, სამიზნე კლასები: K-5"
  third_party_desc_40_4to8: '40–ზე მეტი გაკვეთილი, სამიზნე კლასები: 4-8'
  third_party_desc_dozens_kto8: "ათობით გაკვეთილი ბაღიდან მერვე კლასამდე ბავშვებისთვის"
  third_party_desc_10to15_3to12: '10-15 გაკვეთილი, სამიზნე კლასები: 3-12'
  third_party_desc_25to40_3to12: '25-40 გაკვეთილი, სამიზნე კლასები: 3-12'
  third_party_desc_20_2to8: "დაახლოებით 20 გაკვეთილი, სამიზნე კლასები: 2-8"
  third_party_desc_7to22_5to12: 7-22 გაკვეთილი, სამიზნე კლასები 5-12
  third_party_desc_20_4to12: '20–ზე მეტი გაკვეთილი, სამიზნე კლასები: 4-12'
  enter_valid_age: "აირჩიეთ რეალური ასაკი"
  enter_valid_email: "შეიყვანეთ რეალური ელ. ფოსტის მისამართი"
  get_a_certificate_message: "ჩვენ გამოგიგზავნით სერტიფიკატს და ინფრორმაციას, თუ როგორ
    <a href='/learn/beyond'>გააგრძელოთ სწავლა ერთი საათის გასვლის შემდეგ</a>"
  get_a_certificate_message_after: "სერტიფიკატის გადმოსაწერად ან ამოსაბეჭდად დააჭირეთ
    მას. შემდეგ კი გააგრძელეთ <a href='http://studio.code.org'>ჩვენი სხვა კურსები</a>
    ან გაიგეთ, კიდევ როგორ შეგიძლიათ სწავლა <a href='/learn/beyond'>კოდის ერთი საათის
    დასრულების შემდეგ</a>."
  thanks_for_submitting: "მადლობა, თქვენი მოთხოვნა მიღებულია!"
  if_you_enjoyed: "თუ მოგეწონათ სწავლა, შესთავაზეთ მეგობრებსაც! ჩვენ გვინდა, რომ მთელმა
    სამყარომ ისწავლოს პროგრამირება."
  personalize_certificate: "სერტიფიკატის პერსონიფიკაცია"
  share_achievement: "მიღწევის გაზიარება"
  beyond_hour_message: "გააგრძელეთ ჩვენი <a href='http://studio.code.org'>სხვა კურსები</a>
    ან გაიგეთ, კიდევ როგორ შეგიძლითა <a href='/learn/beyond'>ისწავლოთ ერთი საათის
    დასრულების შემდეგ</a>."
  leaderboards_for_hoc: "კოდის ერთი საათის ლიდერთა დაფა."
  support_url: http://support.code.org/
  country: "ქვეყანა"
  city: "ქალაქი"
  gender: "სქესი"
  boys: "ბიჭები"
  girls: "გოგოები"
  give_my_hour: "ჩემს საათს გადავცემ:"
  girls_team: "გოგოების გუნდს"
  boys_team: "ბიჭების გუნდს"
  tell_the_world: "აცნობეთ სამყაროს!"
  thanks_for_voting: "მადლობა ხმის მიცემისთვის!"
  share_on_facebook: Facebook-ზე გაზიარება
  share_on_twitter: Twitter-ზე გაზიარება
  beyond_an_hour: "კოდის ერთი საათის გარდა"
  get_started: "დაწყება"
  i_agree: "ვეთანხმები"
  participant_select: "- არჩევა -"
  participant_student: "მოსწავლე"
  participant_parent: "მშობელი"
  participant_educator: "პედაგოგი"
  participant_engineer: "პროგრამისტი"
  participant_other: "არც ერთი"
  print_all: "ყველას ამობეჭდვა"
  print_ice_art: "ამობეჭდეთ თქვენი შემოქმედება ყინულზე"
  create_art_with_zombie: "ან შექმენით ხელოვნების ნიმუშები ზომბისთან ერთად"
  i_am_a: "მე ვარ"
  never_spam: "სპამს არასდროს არ გამოგიგზავნით"
  enter_country: "მიუთითეთ ქვეყანა, თუ აშშ-ში არ ხართ"
  used_infrequent_updates: "გამოიეყენება მხოლოდ იშვიათი განახლებებისთვის"
  privacy_practices_children: "ნახეთ ჩვენი კონფიდენციალურობის პოლიტიკა ბავშვებისთვის"
  petition_thankyou: "მადლობა, რომ ხელი მოაწერეთ პეტიციას"
  continue_learning_header: "გააგრძელეთ სწავლა ერთი საათის შემდეგაც"
  continue_learning_body: "უამრავი შესაძლებლობა გაქვთ. შეგიძლიათ ისწავლო ონლაინ, სკოლაში
    ან საზაფხულო ბანაკში."
  learn_next_level: "კოდის სტუდიის სხვა კურსზე გადასვლა"
  learn_online: "სცადეთ სხვა ონლაინ-კურსები"
  learn_classes: "იპოვეთ ადგილობრივი კლასები"
  hoc_is_here: "უკანასკნელი კომპიუტერული მეცნიერების საგანმანათლებლო კვირეულის ფარგლებში
    კოდის ერთი საათი 50–მა მილიონმა მოსწავლემ გაიარა. https://youtu.be/Ofze6CWUCx8."
  just_did_hoc: "ახლახან დავასრულე #HourOfCode - ნახე! @codeorg"
  just_did_course1: "ახლახან დავასრულე 1-ლი კურსი - ნახე! @codeorg"
  just_did_course2: "ახლახან დავასრულე მე–2 კურსი - ნახე! @codeorg"
  just_did_course3: "ახლახან დავასრულე მე–3 კურსი - ნახე! @codeorg"
  just_did_course4: "ახლახან დავასრულე მე–4 კურსი - ნახე! @codeorg"
  just_did_accelerated: "ახლახან დავასრულე ინტენსიური კურსი - ნახე! @codeorg"
  twitter_teach_cs: '10–დან 9 ადამიანი გვეთანმება: კომპიუტერული მეცნიერება უნდა ისწავლებოდეს
    სკოლებში. http://youtu.be/nKIu9yen5nc. ეწვიეთ: https://code.org/.'
  learn_hoc: "ისწავლეთ კოდის ერთი საათის განმავლობაში"
  beyond_hoc: "ერთი საათის შემდეგ"
  what_gender: "თქვენი სქესი?"
  girl: "გოგო"
  boy: "ბიჭი"
  help_recruit_coders: "დაგვეხმარეთ მეტი პროგრამისტი მოვაგროვოთ თქვენი გუნდისთვის!"
  help_recruit: "დაგვეხმარეთ მეტი პროგრამისტის მოზიდვაში!"
  lines_of_code: "დღეისთვის დაიწერა <b>კოდის # ხაზზე</b> მეტი."
  lines_of_code_alt: "მოსწავლეებმა დაწერეს კოდის <b>#</b> ხაზი"
  who_has_done_hoc: "ვინ დაასრულა #HourOfCode? @codeorg"
  hoc_leaderboards: "კოდის ერთი საათი: ლიდერების დაფა"
  students_and_lines: "%{students} მოსწავლემ გაიარა კოდის ერთი საათი და დაწერა კოდის
    %{lines} ხაზი."
  start_hoc: "კოდის ერთი საათის დაწყება ახლავე"
  contact_form_topic_press: "პრესა/მედია (ინტერვიუ ან სპიკერად მოწვევა)"
  stats_nina: '"ყოველ დღე ერთსა და იმავე შედეგს ვხედავდი&mdash; 100%-იანი ჩართულობა"
    - ნინა ნიკოლს პირი, მასწავლებელი'
  stats_student: '"მე ვიცოდი, რომ ეს იყო <b>შანსი, რომელიც ცხოვრებაში ერთხელ მოგეცემა</b>."
    - მარია ალზატე, მეხუთეკლასელი'
  stats_michael: '"მე <b>ჯერ არასდროს</b> არ მინახავს ჩემი მოსწავლეები ასე დაინტერესებულიყვნენ
    სწავლით" - მიშელ კლარკი, მასწავლებელი'
  studiobar_title: "შეისწავლეთ <a href='http://studio.code.org'>კოდის სტუდია</a>"
  studiobar_title_nolink: "გაეცანით კოდის სტუდიას"
  studiobar_elementary_title: "კურსები დამწყებთათვის"
  studiobar_elementary_body: "ჩვენი ახალი სამი კურსი K&#8209;5"
  studiobar_hoc_title: "კოდის ერთი საათი"
  studiobar_hoc_body: "ისწავლეთ პროგრამირება Angry Birds თამაშით"
  studiobar_flappy_title: "ფლაპი კოდი"
  studiobar_flappy_body: "შექმენით და გაუზიარეთ სხვებს თქვენი საკუთარი Flappy თამაში"
  studiobar_teacher_title: "შექმნილია მასწავლებლებისთვის"
  studiobar_teacher_body: "გააცანით კოდის სტუდია თქვენს კლასს"
  studiobar_frozen_title: "კოდის ერთი საათი"
  studiobar_frozen_body: "შექმენით ზამთრის საოცრებათა ქვეყანა ანასა და ელზასთან ერთად"
  studiobar_donate_title: "შემოწირულობის გაღება"
  studiobar_donate_body: "ყოველი შემოწირული დოლარი უზრუნველჰყოფს ერთი ბავშვის განათლებას"
  studiobar_shop_title: "მაღაზია"
  studiobar_shop_body: "დაამსხვრიე სტერეოტიპები. ატარე ჩვენი ლოგო სიამაყით."
  homepage_hero_text_malala: "&ldquo; ყველა ქვეყნის გოგონებს მოვუწოდებ - გაიარეთ კოდის
    ერთი საათი&rdquo; მალალა, ნობელის პრემიის მფლობელი მშვიდობის დარგში"
  homepage_hero_text_susan: "&ldquo;თუ შეგიძლიათ ტექნოლოგიის შეცვლა, ყველფარის შეცვლა
    შეგიძლია&rdquo; სუსანი, YOUTUBE-ის დირექტორი"
  homepage_hero_text_fistbump: "&ldquo; არ გამოიყენო ტელეფონი მხოლოდ თამაშისთვის,
    გამოიყენეთ იგი პროგრამირებისთვის&rdquo; პრეზიდენტი ბარაკ ობამა"
  homepage_hero_text_sheryl: "&ldquo;ჩვენი ბავშვები, &mdash;ჩვენი გოგონების ჩათვლით&mdash;
    იმსახურებენ პროგრამირების სწავლის შესაძლებლობას&rdquo; შერილი, Facebook-ის მთავარი
    აღმასრულებელი დირექტორი"
  homepage_hero_text_satya: "&ldquo; ინფორმატიკა მსოფლიოს საუკეთესო შესაძლებლობებს
    გიხსნის&rdquo; სატია, Microsoft-ის დირექტორი"
  homepage_hero_text_bosh: "&ldquo; თუ პროგრამირება შეგიძლია, ესე იგი, შენი ცხოვრების
    არჩევაც შეგიძლიათ &rdquo; კრის ბოში"
  homepage_hero_text_student1: "&ldquo; ამ უნარებმა შეცვალა ჩემი მომავალი, არაფერი
    რომ არ ვთქვათ იმაზე, რამდენს ვმხიარულობ &rdquo; ლუნა, მეშვიდეკლასელი"
  homepage_hero_text_student2: "&ldquo; არასდროს მინახავს ჩემი ბავშვები სწავლით ასე
    აღტაცებულნი ყოფილიყვნენ &rdquo; მიშელი, მასწავლებელი"
  homepage_hero_text_student3: "&ldquo; თქვენ ვერასდროს გაიგებთ, მოგწონთ თუ არა ინფორმტიკა,
    თუ არ ცდით მას&rdquo; ჯეკსონი, მეექვსეკლასელი"
  homepage_hero_text_student4: "&ldquo;პროგრამირება გაძლევს საშუალებას გააკეთოთ ყველაფერი,
    რაც თქვენს გონებას მოესურვება&rdquo; მაია, მეორეკლასელი"
  homepage_hero_text_student5: "&ldquo;პროგრამირება არ არის სხვისი საქმე. ის შენია,
    ახლა და აქ.&rdquo; ჯერალდო, მასწავლებელი"
  homepage_hero_text_teacher1: "&ldquo; პროგრამირება ავითარებს შემოქმედობითობასა და
    ინოვაციურობას&mdash; ეს ყველაფერი კი ნებისმიერ კარიერაშია მნიშვნელოვანი.&rdquo;
    ფლორეზა, მასწავლებელი"
  homepage_hero_text_teacher2: "&ldquo;ამ პროგრამამ მიიპყრო ჩემი მოსწავლეების 100%-ის
    ყურადღება და ინტერესი; ახლა ყველა ჩართულია.&rdquo; ადამი, მასწავლებელი"
  homepage_hero_text_stat_loc: 2.5 მილიონი გოგო სწავლობს კოდის სტუდიაში
  homepage_hero_text_stat_students: "#student_count მოსწავლის ანგარიში კოდის სტუდიაში"
  homepage_hero_text_stat_served: "კოდის ერთი საათი: #served–მა უკვე სცადა"
  homepage_slot_text_hoc: "კოდის ერთი საათი"
  homepage_slot_text_frozen: "გაყინული ანასთან და ელზასთან ერთად"
  homepage_slot_text_teacher: Teacher Dashboard
  homepage_slot_text_studio: "ყველა ტუტორიალი"
  homepage_slot_text_course4: "კურსი 4"
  homepage_slot_text_shop: "მაღაზია"
  homepage_slot_text_flappy: "ფლაპი კოდი"
  homepage_action_text_hoc: "კოდის ერთი საათი ყველა მოსწავლისთვის."
  homepage_action_text_num_served: "#-მა უკვე სცადა"
  homepage_action_text_join_us: "შემოგვიერთდით"
  homepage_action_text_sign_up: "რეგისტრაცია"
  homepage_action_text_try_it: "სცადეთ"
  homepage_action_text_volunteers: "გვჭირდებიან ტექ. მოხალისეები"
  homepage_action_text_codevideo: "უყურეთ ვიდეოს"
  homepage_action_text_teachervideo: "უყურეთ ვიდეოს"
  homepage_action_text_girlvideo: "შთააგონეთ გოგოს"
  homepage_action_text_learn: "დაიწყეთ სწავლა"
  homepage_action_text_signpetition: "მოაწერეთ ხელი პეტიციას"
  homepage_signpetition_dropdown: "ვეთანხმები პეტიციას &#x25BE;"
  homepage_diversity_pledge: "დაუჭირეთ მხარი მრავალფეროვნებას"
  homepage_banner_text_prizes: "კოდის ერთი საათი კვლავ ბრუნდება, დეკემბრის 7-13. "
  homepage_banner_link_prizes: "მიიღეთ მონაწილეობა ისტორიაში ყველაზე დიდ საგანმანათლებლო
    ღონისძიებაში. "
  homepage_banner_text_main: Code.org და კოლეჯის საბჭო გაერთიანდნენ ინფორმატიკის მრავალფეროვნების
    მხარდასაჭერად.
  homepage_banner_text_link: "გაიგეთ მეტი"
  homepage_banner_privacy_main: 'Aug 3: We''ve updated our privacy policy to include
    tools used in our new high school CS Principles course.'
  homepage_banner_privacy_link: "გაიგეთ მეტი"
  homepage_banner_20k_teachers: 20,000 მასწავლებელი გადამზადებულია და ასწავლის პროგრამირებას
    თავიანთ კლასებში.
  homepage_banner_20k_teachers_link: "გაიგეთ მეტი"
  homepage_slot_text_title_hoc: "კოდის ერთი საათი"
  homepage_slot_text_blurb_hoc: "სწავლა შეუძლია ყველას. დაიწყეთ დღეს"
  homepage_slot_text_link_hoc: "სცადეთ კოდის ერთი საათი"
  homepage_slot_text_link_host: "ჩაატარეთ კოდის ერთი საათი"
  homepage_slot_text_link_hocserved: "#-მა უკვე სცადა"
  homepage_solot_text_link_volunteer: "გახდით კოდის ერთი საათის მოხალისე"
  homepage_slot_text_title_students: "მოსწავლეები"
  homepage_slot_text_blurb_students: "ყველა ტუტორიალის ნახვა"
  homepage_slot_text_blurb_students_courses: "შეისწავლეთ ჩვენი კურსები"
  homepage_slot_text_link_codestudio: "ნახეთ კოდის სტუდია"
  homepage_slot_text_link_local: "ადგილობრივი კლასის ნახვა"
  homepage_slot_text_link_othercourses: "სხვა ონლაინ კურსები"
  homepage_slot_text_title_educators: "მასწავლებლები"
  homepage_slot_text_blurb_educators: "ასწავლეთ თქვენს მოსწავლეებს"
  homepage_slot_text_link_elementary: "დაწყებითი სკოლა"
  homepage_slot_text_link_middle: "საშუალო სკოლა"
  homepage_slot_text_link_high: "დამამათავრებელი კლასები"
  homepage_slot_text_link_k5: "კურსები ასაკისთვის K-5"
  homepage_slot_text_link_fullcurriculum: "ნახეთ მთლიანი კურიკულუმი"
  homepage_slot_text_link_pd: "პროფესიული განვითარება"
  homepage_slot_text_title_advocates: "მხარდამჭერები"
  homepage_slot_text_blurb_advocates: "დაუჭირეთ მხარი მრავალფეროვნებას პროგრამირებაში"
  homepage_slot_text_link_stats: "სტატისტიკის ნახვა"
  homepage_slot_text_link_buy: "მონაწილეობის მიღება"
  homepage_slot_text_link_donate: "შემოწირულობის გაღება"
  homepage_header_codestudio: "კოდის სტუდიის მოსწავლეების ქმნილებები"
  homepage_header_donors: Code.org მადლობას უხდის მხარდამჭერებს
  homepage_donors_seall: "ყველას ნახვა"
  homepage_donors_donate: "შემოწირულობის გაღება"
  contact_form_topic_student: "მე ვარ მოსწავლე"
  contact_form_topic_parent: "მე ვარ მშობელი"
  contact_form_topic_teacher: "მე ვარ მასწავლებელი/პედაგოგი"
  contact_form_topic_outside_us: "აშშ-ის ფარგლებს გარეთ ვიმყოფები."
  contact_form_topic_contribution: "საქველმოქმედო შემოწირულობა"
  contact_form_topic_partner: "მინდა ვიყო პარტნიორი"
  contact_form_topic_other: "სხვა"
  contact_form_label_topic: "თემა"
  contact_form_label_email: "თქვენი ელ.ფოსტა"
  contact_form_label_message: "შეტყობინება"
  contact_form_label_submit: "შეტყობინების გაგზავნა"
  class_submission_in_school: "სკოლაში"
  class_submission_in_school_daily_programming_course: "პროგრამირების ყოველდღიური
    კურსი"
  class_submission_in_school_ap_computer_science: "დაწყებითი დონის ინფორმატიკა"
  class_submission_in_school_full_university_cs_curriculum: "უნივერსიტეტის CS კურიკულუმი
    მთლიანად"
  class_submission_in_school_robotics_club: "რობოტიკის კლუბი"
  class_submission_in_school_programming_integrated_in_other_classes: "პროგრამირება
    სხვა საგნებში (მატემათიკა, მეცნიერებები და ა. შ.)"
  class_submission_in_school_summer_school_cs_program: CS პროგრამირების საზაფხულო
    სკოლა
  class_submission_in_school_exploring_computer_science: "ინფორმატიკის შესწავლა"
  class_submission_in_school_other: "სხვა, სკოლაში"
  class_submission_out_of_school: "არა სკოლაში"
  class_submission_out_of_school_summer_camp: "საზაფხულო ბანაკი"
  class_submission_out_of_school_afterschool_program: "კლასგარეშე განათლება"
  class_submission_out_of_school_all-day_workshop: "ვორქშოპი გრძელდება მთელი დღე (ერთ
    კვირამდე)"
  class_submission_out_of_school_multi-week_workshop: "რამდენიმეკვირიანი ვორქშოპი"
  class_submission_out_of_school_other: "სხვა კლასგარეშე"
  class_submission_online: "ონლაინ"
  class_submission_online_programming_class: "პროგრამირების ონლაინ-კურსი"
  class_submission_online_teacher_resource: "ონლაინ-რესურსები მასწავლებლებისთვის"
  class_submission_online_other: "სხვა, ონლაინ"
  class_submission_level_preschool: "სკოლამდელი"
  class_submission_level_elementary: "საწყისი"
  class_submission_level_middle_school: "საშუალო სკოლა"
  class_submission_level_high_school: "დამამათავრებელი კლასები"
  class_submission_level_college: "კოლეჯი"
  class_submission_level_vocational: "პროფესიული"
  class_submission_languages_other: "სხვა ენები"
  inspirational_videos_more: მეტი <a href="https://www.youtube.com/playlist?list=PLzdnOPI1iJNfpD8i4Sx7U0y2MccnrNZuP">
    შთამაგონებელი ვიდეო</a> როლ-მოდელებისა და ცნობილი ადამიანების მონაწილეობით
  playlab_choose_theme: "აირჩიეთ თამაშების ლაბორატორიის თემა"
  playlab_classic_title: "კლასიკური"
  playlab_gumball_title: "გამბოლის საოცარი სამყარო"
  playlab_iceage_title: "გამყინვარების პერიოდი - მალე"
  playlab_iceage_title_live: "გამყინვარების პერიოდი"
  starwars_subtitle: "გალაქტიკის შექმნა კოდით"
  starwars_javascript_title: Javascript
  starwars_javascript_description: "გამოიყენეთ ბლოკლი და JavaScript."
  starwars_javascript_specs: "მხოლოდ ინგლისური | თანამედროვე ბრაუზერები | ასაკი 11+"
  starwars_javascript_start_button: "სცადეთ ახლავე"
  starwars_blocks_title: "ბლოკები"
  starwars_blocks_description: "გამოიყენეთ ბლოკლი."
  starwars_blocks_specs: "ბევრი სხვადასხვა ენა | თანამედროვე ბრაუზერები, სმარტფონები,
    ტაბლეტები | ასაკი 6-106"
  starwars_blocks_start_button: "სცადეთ ახლავე"
  starwars_watch_videos: "სანამ დაიწყებთ, უყურეთ ამ ვიდეოებიდან რომელიმეს"
  starwars_speak_languages: "სხვა ენაზე ლაპარაკობთ?"
  starwars_help_translate: "დაგვეხმარეთ თარგმნაში"
  starwars_platform_text: "თანამედროვე ბრაუზერები, სმარტფონები, პლანშეტები"
  mc_name: "მაინკრაფტის კოდის ერთი საათი"
  mc_longdescription: "გამოიყენეთ ბლოკები და დაეხმარეთ სტივსა ან ალექსს მაინკრაფტის
    თავგადასავლებში."
  mc_shortdescription: "გამოიყენეთ ბლოკები და დაეხმარეთ სტივსა ან ალექსს მაინკრაფტის
    თავგადასავლებში."
  mc_gradelevel: "ასაკი 6-106"
  mc_platformtext: "თანამედროვე ბრაუზერები, სმარტფონები, პლანშეტები"
  mc_specs: "სხვადასხვა ენები | თანამედროვე ბრაუზერები და პლანშეტები | ასაკი 6–106"
  minecraft_subtitle: "მაინკრაფტის კოდის ერთი საათი"
  volunteer_engineer_submission_title: "შთააგონეთ მოსწავლეებს და გახდით კოდის ერთი
    საათის მოხალისე."
  volunteer_engineer_submission_subtitle_generic: "წელს, 7-13 დეკემბერს, 100,000 მასწავლებელი
    ჩაატარებს კოდის ერთ საათს თავის კლასში. მათ თქვენი დახმარება სჭირდებათ! "
  volunteer_engineer_submission_subtitle_specific: "%{num_teachers} მასწავლებელს სჭირდება
    მოხალისე. <br>%{num_volunteers} მოხალისე უკვე დარეგისტრირდა."
  volunteer_engineer_submission_intro_background: "კოდის ერთი საათი არის გლობალური
    მოძრაობა, რომლის მიზანია ინფორმატიკისა და პროგრამირების გავრცელება 180+ ქვეყენაში
    ათობით მილიონი მოსწავლისთვის. თქვენც ჩაერთეთ ინფორმატიკის საგანმანათლებლო კვირეულში,
    რომელიც დეკემბრის 7-13 რიცხვებში ტარდება."
  volunteer_engineer_submission_intro_recruit: 'მასწავლებლებს გაუხარდებოდათ, რომ ჰყავდეთ
    <span style="font-family: ''Gotham 7r'', sans-serif;">ვინმე, ვისაც უყვარს პროგრამირება
    და ინფორმატიკა</span> და შეუძლია დაეხმაროს მათ კლასსში, ან ვინმე, <span style="font-family:
    ''Gotham 7r'', sans-serif;"> ვინც შეძლებდა, შთაეგონებინა</span> მოსწავლეები, მოეყოლა
    ინფორმატიკის უსაზღვრო შესაძლებლობების შესახებ (თუნდაც ვიდეო-ჩატით).'
  volunteer_engineer_submission_intro_signup: შეავსეთ შემდეგი ველები, თუ ხართ კომპიუტერული
    მეცნიერების სტუდენტი ან დეველოპერი. ველები, რომლებიც მონიშნულია ასე <span class="form-required-field">*</span>
    სავალდებულოა.
  volunteer_engineer_submission_intro_links: მასწავლებელი ხართ და მოხალისეებს ეძებთ?
    იპოვეთ ადგილობრივი მოხალისე <a href="%{volunteer_local}">მოხალისეთა რუკაზე</a>.
  volunteer_engineer_submission_update_information: "თქვენი ინფორმაციის განახლება"
  volunteer_engineer_submission_header_shared: "მოხალისეთა რუკაზე მასწავლებლებთან
    გაზიარებული ინფორმაცია"
  volunteer_engineer_submission_field_name: "სახელი"
  volunteer_engineer_submission_field_name_placeholder: "სრული სახელი"
  volunteer_engineer_submission_field_company: "კომპანია (ან უნივერსიტეტი)"
  volunteer_engineer_submission_field_company_placeholder: "კომპანია (ან უნივერსიტეტი)"
  volunteer_engineer_submission_field_experience_level: "გამოცდილების დონე"
  volunteer_engineer_submission_field_location: "ადგილმდებარეობა"
  volunteer_engineer_submission_field_location_desc: "თქვენი ადგილმდებარეობა გამოიყენება
    იმისთვის, რომ მასწავლებლებმა მარტივად იპოვონ ახლოს მდებარე მოხალისეები რუკაზე.
    თუ კონფიდენციალურობა გაღელვებთ, მიუთითეთ თქვენი სამსახურის/სკოლის მისამართი ან
    მხოლოდ ქალაქი."
  volunteer_engineer_submission_field_location_placeholder: "საფოსტო კოდი, ქალაქი
    და შტატი/ქვეყანა ან მისამართი"
  volunteer_engineer_submission_field_location_flexibility: "მოხალისეობრივად შემიძლია...
    (აირჩიეთ ყველა შესაბამისი ვარიანტი)"
  volunteer_engineer_submission_checkbox_after_hoc: "მინდა, მთელი წელი ვიყო მოხალისე"
  volunteer_engineer_submission_field_time_commitment: "კოდის ერთი საათის მერე საათობრივი
    ვალდებულება"
  volunteer_engineer_submission_field_linkedin: LinkedIn ანგარიში
  volunteer_engineer_submission_field_linkedin_placeholder: http://www.linkedin.com/in/your_name
  volunteer_engineer_submission_field_facebook: Facebook ანგარიში
  volunteer_engineer_submission_field_facebook_placeholder: https://www.facebook.com/your_name
  volunteer_engineer_submission_field_description: "აღწერა"
  volunteer_engineer_submission_field_description_desc: "აღწერეთ თქვენი გამოცდილება
    პროგრამირებასა და ინფორმატიკაში და როგორ შეგიძლიათ დაეხმაროთ ადგილობრივ მასწავლებლებს."
  volunteer_engineer_submission_field_description_placeholder: "გამოცდილების და/ან
    მონაწილეობის აღწერა. თუ ინგლისურის გარდა სხვა ენებიც იცით, აუცილებლად მიუთითეთ
    ისინიც."
  volunteer_engineer_submission_header_private: "ინფორმაცია ინახება კონფიდენციალურად
    და არასდროს არ გავრცელდება"
  volunteer_engineer_submission_field_email: "ელ.ფოსტის მისამართი"
  volunteer_engineer_submission_field_email_desc: "თქვენი ელ. ფოსტის მისამართი ინახება
    კონფიდენციალურად, მაგრამ ჩვენ გამოგიგზავნით მასწავლებლების შეტყობინებებს."
  volunteer_engineer_submission_field_email_placeholder: "ელ.ფოსტის მისამართი"
  volunteer_engineer_submission_final_paragraph: "თქვენ იქნებით აღნიშნული რუკაზე,
    რათა ადგილობრივმა მასწავლებლემა მარტივად შეძლონ თქვენი პოვნა კოდის ერთი საათისა
    ან სხვა მოხალისეობრივი პროექტებისთვის. ჩვენ არსად არ ვაზიარებთ თქვენს ელ. ფოსტასა
    და მისამართს. მაგრამ სხვა ინფორმაცია (დაახლოებითი ადგილმდებარეობის ჩათვლით) თავისუფლად
    იქნება მისაწვდომი ადგილობრივი მასწავლებლებისთვის."
  volunteer_engineer_submission_checkbox_contact: "ვეთანხმები იმას, რომ მასწავლებლებს
    შეუძლიათ დამიკავშირდნენ მოხალისეობრივი პროექტებისთვის (მინიშნება: მათ არ გადაეცემათ
    თქვენი ელ. ფოსტის მისმართი)"
  volunteer_engineer_submission_submit: "გაგზავნა"
  volunteer_engineer_submission_thankyou: მადლობა, რომ ხართ კოდის ერთი საათის მოხალისე.
    კოდის ერთი საათისთვის მოსამზადებლად და სხვა მოხალისეების მოსაზიდად <a href="%{url}">გაეცანით
    დამატებით ინფორმაციას აქ.</a>
  volunteer_engineer_submission_commitment_uncertain: "განუსაზღვრელი"
  volunteer_engineer_submission_commitment_one_hr_per_week: 1 საათი კვირაში
  volunteer_engineer_submission_commitment_three_hrs_per_week: "კვირაში 3 საათი"
  volunteer_engineer_submission_commitment_five_hrs_per_week: "კვირაში 5 საათი"
  volunteer_engineer_submission_commitment_now_and_then: "დროდადრო"
  volunteer_engineer_submission_commitment_annually: "წელიწადში 2-3-ჯერ"
  volunteer_engineer_submission_commitment_monthly: "რამდენიმე საათი თვეში"
  volunteer_engineer_submission_commitment_weekly: "რამდენიმე საათი კვირაში"
  volunteer_engineer_submission_commitment_more: "მეტი"
  volunteer_engineer_submission_location_flexibility_onsite: "სკოლაში ვიზიტით (1-2
    საათი საკლასო ოთახში)"
  volunteer_engineer_submission_location_flexibility_remote: "დისტნაციური კონტროლი
    (მასწავლებლები ან მოსწავლეები)"
  volunteer_engineer_submission_location_flexibility_curriculum: "მინდა, დავეხმარო
    ღია საგანმანათლებლო პროექტებს"
  volunteer_engineer_submission_experience_unspecified: "დაუზუსტებელი"
  volunteer_engineer_submission_experience_tech_company: "არ ვარ დეველოპერი ტექ. კომპანიაში"
  volunteer_engineer_submission_experience_university_student_or_researcher: "ამჟამად
    სტუდენტი (ან უნივერსიტეტთან ასოცირებული მკვლევარი)"
  volunteer_engineer_submission_experience_software_professional: "პროგრამული უზრუნველყოფის
    პროფესიონალი"
  volunteer_engineer_submission_distance_8: 5 მილი
  volunteer_engineer_submission_distance_16: 10 მილი
  volunteer_engineer_submission_distance_24: 15 მილი
  volunteer_engineer_submission_distance_32: 20 მილი
  volunteer_engineer_submission_num_volunteers_5: 5 მოხალისე
  volunteer_engineer_submission_num_volunteers_10: 10 მოხალისე
  volunteer_engineer_submission_num_volunteers_25: 25 მოხალისე
  volunteer_engineer_submission_num_volunteers_50: 50 მოხალისე
  volunteer_engineer_submission_type_task_onsite: "მინდა, რომ ჩემს კლასში მოსწავლეებს
    მოუყვეთ ინფორმატიკის შესახებ და გაგვიწიოთ ტექ. დახმარება"
  volunteer_engineer_submission_type_task_remote: "მინდა, რომ სკაიპით ჩაგვერთოთ კლასში
    და მოსწავლეებს შთააგონოთ პროგრამირების სწავლა"
  volunteer_engineer_submission_type_task_mentor: "ვეძებ მენტორს, რომელიც მომაზადებს
    კლასში პროგრმირების სწავლისთვის"
  petition_age: "ასაკი"
  dashboard_landing_title: "მასწავლებლის მთავარი გვერდი"
  dashboard_landing_welcome: "მოგესალმებით მასწავლებლის განახლებულ სამართავ პანელზე."
  dashboard_landing_video: "უყურეთ ამ ვიდეოს"
  dashboard_landing_watch_video: "ახალი ფუნქციების გაცნობის დროა!"
  dashboard_landing_view_as_student: "საიტის დათვალიერება მოსწავლის პოზიციიდან"
  dashboard_landing_students_title: "თქვენი მოსწავლეები"
  dashboard_landing_students_manage: "მოსწავლეების ნახვა და მართვა"
  dashboard_landing_news_title: K-5 ასაკის პედაგოგების რესურსები (მხოლოდ ინგლისურად)
  dashboard_landing_new_beta: "სიახლე! ნახეთ ჩვენი საცდელი კურსები K-5 ასაკის მოსწავლეებისთვის."
  dashboard_landing_new_k5courses: "სიახლე! ნახეთ ჩვენი კურსები K-5 მოსწავლეებისთვის."
  dashboard_landing_useful_links: "სხვა სასარგებლო ბმულები"
  dashboard_landing_office_hours: "დასვით კითხვა პირისპირ! დაესწარით ჩვენს ყოველთვიურ
    ვიდეო-შეხვედრებს."
  dashboard_landing_print_certificates: "ამოუბეჭდეთ სერტიფიკატები იმ მოსწავლეებს,
    რომლებმაც დაასრულეს ეს კურსი"
  dashboard_landing_educator_blog: "ჩვენი ახალი ამბებისა და მასალის განახლების შესახებს
    წაიკითხეთ ბლოგში Educator"
  dashboard_landing_smart_hints: "დაგვეხმარეთ Code.org-ის ტუტორიალებისთვის სასარგებლო
    მინიშნებების დამატებაში"
  dashboard_landing_video_player: "გატესტეთ ჩვენი ახალი ვიდეო-პლეიერი თქვენს სკოლაში"
  dashboard_landing_progress_title: "კლასის ძირითადი მიღწევები"
  dashboard_landing_progress_biggest: "აქ ნაჩვენებია თქვენიყველაზე დიდი განყოფილების
    პროგრესი."
  dashboard_landing_view_progress: "ნახეთ პროგრესი განყოფილებისთვის %{biggest_section}"
  dashboard_landing_print_progress: "პროგრესის ამობეჭდვა"
  dashboard_landing_available_title: "მისაწვდომი კურსები"
  dashboard_landing_available_courses: "ეს კურსები უკვე მისაწვდომია თქვნთვის და თქვენი
    მოსწავლეებისთვის."
  dashboard_landing_more_tutorials: "კიდევ უფრო მეტი ტუტორიალის ნახვა გინდათ?"
  dashboard_landing_more_tutorials_desc: მისაწვდომია კიდევ რამდენიმე სხვა კურსი <a
    href="/learn/beyond">ჩვენი პარტნიორებისგან.</a> ისწავლეთ რობოტების დაპროგრამება,
    ვებ-გვერდების შექმნა, დაწერეთ საკუთარი აპლიკაცია ან გაეცანით სხვა ენებს, მაგალითად
    C++, Ruby ან Python-ს!
  dashboard_hoc_courses: "კოდის ერთი საათი ნებისმიერი ასაკისთვის"
  dashboard_hoc_courses_desc: "სცადეთ ეს მოკლე, ერთსაათიანი გაკვეთილები თქვენს მოსწავლეებთან
    ერთად!"
  dashboard_hoc_courses_desc_and_cta: სცადეთ ეს მოკლე, ერთსაათიანი ტუტორიალები თქვენს
    მოსწავლეებთან ერთად.<a href="https://hourofcode.com">შეუერთდით კოდის ერთი საათის
    მოძრაობას</a> კომპიუტერული მეცნიერების საგანმანათლებლო კვირეულის ფარგლებში.
  dashboard_k5_courses: "ოცსაათიანი კურსი K-5"
  dashboard_k5_courses_desc: ამ კურსებში გაერთიანებულია ონლაინ-ტუტორიალები და ისეთი
    აქტივობები, რომელთაც საერთოდ არ სჭირდებათ კომპიუტერი. ყოველი კურსი დაახლოებით
    20 გაკვეთილისგან შედგება და მათი გავლა შეიძლება ერთსემესტრიან საგნად ან მის ნაწილად.
    მონაწილეობის მიღება სკალმდელი ასაკის ბავშვებსაც შეუძლიათ. იმისთვის, რომ დაწყებაში
    დაგეხმაროთ, აშშ-ში უმაღლესი ხარისხის ვორქშოპებს უფასოდ გთავაზობთ.<a href="/professional-development-workshops">ნახეთ,
    რომელი ტარდება თქვენთან ახლოს!</a>
  dashboard_middle_courses: "ოცსაათიანი კურსები საშუალო სკოლისთვის"
  dashboard_middle_courses_desc: ჩვენი საშუალო სკოლის კურიკულუმი იყენებს ინფორმატიკასა
    და პროგრამირებას, როგორც მათემატიკისა და ზუსტი მეცნიერებების სწავლების საშუალებას.
    პროფესიული განვითარების ვორქშოპებზე რეგისტრაციისთვის, შეიტანეთ განცხადება <a href="/educate/districts">თქვენს
    ოლქში</a> Code.org-ზე.
  dashboard_high_courses: "ერთწლიანი კურსები დამამთავრებელი კლასებისთვის"
  dashboard_high_courses_desc: ჩვენი დამამთავრებელი კლასების პროგრამა ეხმარება სკოლებს
    გადაამზადონ მასწავლებლები და ასწავლონ ეს ახალი საგანი მთელი წლის მანძილზე. პროფესიული
    განვითარების ვორქშოპებზე რეგისტრაციისთვის, შეიტანეთ განცხადება <a href="/educate/districts">თქვენს
    ოლქში</a> Code.org-ზე.
  dashboard_course_csina: Computer Science in Algebra
  dashboard_course_csina_desc: Code.org-ისა და Bootstrap-ის თანამშრომლობის შედეგად
    შემუშავდა კურიკულუმი, რომლითაც ალგებრა და გეომეტრია პროგრამირების დახმარებით ისწავლება.
  dashboard_course_csins: "ინფორმატიკა მეცნიერებაში"
  dashboard_course_csins_desc: Code.org-ისა და Project GUTS-ის თანამშრომლობის შედეგად
    შემუშავდა შესავალი კურსი ინფორმატიკაში მოდელირებისა და სიმულაციის კონტექსტში.
  dashboard_course_ecs: "ინფორმატიკის შესწავლა"
  dashboard_course_ecs_desc: '"ინფორმატიკის შესწავლა" არის ერთწლიანი კურსი, რომელიც
    6 ნაწილისგან შედგება: ადამიანისა და კომპიუტერის ურთიერთობა, ამოცანების გადაჭრა,
    ვებ დიზაინი, პროგრამირება, გამოთვლები და მონაცემთა ანალიზი, რობოტიკა.'
  dashboard_course_csp: AP® ინფორმატიკის პრინციპები
  dashboard_course_csp_desc: Code.org-მა შექმნა პროგრამირების საფუძვლების თანმიმდევრული,
    საინტერესო და მისაწვდომი კურსი.
  dashboard_landing_loading: "იტვირთება..."
  dashboard_action_edit: "რედაქტირება"
  dashboard_action_save: "შენახვა"
  dashboard_action_save_all: "ყველაფრის შენახვა"
  dashboard_action_cancel: "გაუქმება"
  dashboard_action_delete: "წაშლა"
  dashboard_action_delete_yes: "დიახ"
  dashboard_action_delete_no: "არა"
  dashboard_action_confirm: "წავშალოთ?"
  dashboard_action_remove: "წაშლა"
  dashboard_action_remove_confirm: "წავშალოთ?"
  dashboard_action_done: "მზადაა"
  dashboard_action_required: "აუცილებელია"
  dashboard_assessments_view: 'View assessments in:'
  dashboard_assessments_none: No assessments
  dashboard_filter_by_stage: 'Filter by stage:'
  dashboard_filter_all: All
  dashboard_download_csv: Download CSV
  dashboard_navigation_home_page: "მასწავლებლის მთავარი გვერდი"
  dashboard_navigation_section_student_progress: "მოსწავლეების ანგარიშები და პროგრესი"
  dashboard_navigation_section_teacher_progress: "თქვენი კურსის პროგრესი"
  dashboard_navigation_section_lesson_plans: "გაკვეთილების გეგმები და რესურსები"
  dashboard_navigation_section_community: "დახმარება და თემი"
  dashboard_navigation_section_pd: "პროფესიული განვითარება"
  dashboard_navigation_section_speakers: "ინფორმატიკა <br/> მოწვეული სპიკერები"
  dashboard_navigation_all_sections: "მოსწავლეების ანგარიშები და პროგრესი"
  dashboard_navigation_view_progress: "პროგრესის ნახვა"
  dashboard_navigation_view_text_responses: "ტექსტური პასუხების ნახვა"
  dashboard_navigation_view_assessments: Assessments
  dashboard_navigation_add_students: "მოსწავლეებს დამატება"
  dashboard_navigation_manage_students: "სტუდენტების მართვა"
  dashboard_navigation_lesson_plans_resources: "გაკვეთილების გეგმები და რესურსები"
  dashboard_navigation_view_stats: "სტატისტიკის ნახვა"
  dashboard_navigation_section: "განყოფილება: %{section_name}"
  dashboard_navigation_student: "მოსწავლე: %{student_name}"
  dashboard_progress_not_started: "არ არის დაწყებული"
  dashboard_progress_in_progress: "დაწყებულია"
  dashboard_progress_not_completed: "არაა დასრულებული"
  dashboard_progress_completed_too_many_blocks: "დასრულებულია, ბლოკი ძალიან ბევრია"
  dashboard_progress_completed_perfect: "დასრულებულია, იდეალურად"
  dashboard_progress_furthest_level_attempted: "ეს დონე ძალიან მაღალია"
  dashboard_progress_submitted: "ჩაბარებულია"
  dashboard_progress_view: 'View progress in:'
  dashboard_progress_student_in_script: Progress information for %{student_name} in
    %{script_name}
  dashboard_responses_view: 'View text responses in:'
  dashboard_responses_none: No text responses
  dashboard_sections_new_section: "ახალი განყოფილება"
  dashboard_sections_jumbotron_instruction: "შექმენით ახალი განყოფილება და დაამატეთ
    მასში სტუდენტები. განყოფილებები გეხმარებათ დაჰყოთ მოსწავლეები უფრო პატარა ჯგუფებად
    - ასე მათ პროგრესს უკეთ დააკვირდებით."
  dashboard_sections_table_section: "სექცია"
  dashboard_sections_table_secret: "შესვლის ტიპი"
  dashboard_sections_table_grade: "შეფასება"
  dashboard_sections_table_course: "კურსი"
  dashboard_sections_table_students: "მოსწავლეები"
  dashboard_sections_table_code: "სექციის კოდი"
  dashboard_sections_name: "განყოფილების სახელი"
  dashboard_sections_choose_secret: "თუ გინდათ, რომ თქვენი მოასწავლეებისთვის შექმნათ
    ანგარიშები, აირჩიეთ ამ განყოფილებისთვის საიდუმლო <b>სიტყვა</b> ან <b>სურათი</b>."
  dashboard_sections_secret_word: "<b>სიტყვა</b> გაძლევთ საშუალებას შექმნათ საიდუმლო
    სიტყვა ყოველი მოსწავლისთვის."
  dashboard_sections_secret_picture: "<b>სურათი</b> გაძლევთ საშუალებას დააყენოთ საიდუმლო
    სურათი ყოველი მოსწავლისთვის; ეს მეთოდი იდელაურია მათთვის, ვისაც ჯერ ბეჭდვა არ
    შეუძლია."
  dashboard_sections_secret_none: "თუ გინდათ, რომ თქვენმა მოსწავლეებმა დამოუკიდებლად
    მართონ თავიანთი ანგარიშები, მათ შორის, თავად აირჩიონ პაროლი, აირჩიეთ უსაფრთხოების
    დონე <b>ნულოვანი</b>."
  dashboard_sections_print_secrets: "შემდეგ შეგიძლიათ ამობეჭდოთ ბარათები ანგარიშების
    ინფორმაციით და დაურიგოთ ისინი თქვენს მოსწავლეებს."
  dashboard_sections_switch_section: "განყოფილების გადართვა:"
  dashboard_sections_close: "დახურვა"
  dashboard_sections_move_students_desc: Select students to move to a new section.
    Moving students will not clear their progress.
  dashboard_sections_one_per_teacher: Students can only be in one section for each
    teacher. Your students will be added to this new section and leave their old section.
  dashboard_sections_move_to_section: 'Move to section:'
  dashboard_sections_enter_code: 'Enter section code:'
  dashboard_sections_code_placeholder: 6-character code (ABCDEF)
  dashboard_sections_other_section: Other Section
  dashboard_sections_both_sections: Would you like the student(s) to be in both sections?
  dashboard_sections_yes_both: Yes, I want to copy student(s) to be in this current
    section AND the new section
  dashboard_sections_no_move: No, I want to move student(s) to be in the new section
    only.
  dashboard_sections_move_students: Move students
  dashboard_error_none_selected: You didn't select any students to move. Please select
    at least one student.
  dashboard_error_other_section: If you're moving students between your own sections,
    select your section from the dropdown. Only select 'Other Section' to move your
    students to a different teacher's section.
  dashboard_students_add_student: "მოსწავლის დამატება"
  dashboard_students_add_students: "რამდენიმე მოსწავლის დამატება"
  dashboard_students_add_multiple: "ჩაწერეთ მოსწავლეების სახელები, თითო ხაზზე თითო:"
  dashboard_students_new_section: "თქვენ შექმენით ახალი განყოფილება! ახლა დაამატეთ
    თქვენი მოსწავლეები, <b>მოსწავლის დამატებისა</b> და <b>რამდენიმე მოსწავლის დამატების</b>
    ღილაკების გამოყენებით."
  dashboard_students_placeholder_name: "მოსწავლის სახელი"
  dashboard_students_name: "სახელი"
  dashboard_students_progress: "პროგრესი"
  dashboard_students_age: "ასაკი"
  dashboard_students_gender: "სქესი"
  dashboard_students_male: "მამრობითი"
  dashboard_students_female: "მდედრობითი"
  dashboard_students_secret: "საიდუმლო"
  dashboard_students_password: "პაროლი"
  dashboard_students_username: "მომხმარებლის სახელი: %{student_username}"
  dashboard_students_email: "ელ.ფოსტა: %{student_email}"
  dashboard_students_completed_levels: "დასრულებული დონეები"
  dashboard_students_total_lines: "კოდის ხაზები"
  dashboard_students_show_secret: "საიდუმლოს ნახვა"
  dashboard_students_auto_generated: "ავტომატურად შექმნილი"
  dashboard_students_reset_secret: "საიდუმლოს შეცვლა"
  dashboard_students_reset_password: "პაროლის შეცვლა"
  dashboard_students_share_section: "გაუზარეთ ამ განყოფილებაში შესასვლელი გვერდი თქვენს
    მოსწავლეებს:"
  dashboard_students_print_info: "ამობეჭდეთ ბარათები თქვენი მოსწავლეების შესასვლელი
    ინფორმაციით."
  dashboard_students_secret_picture_title: "საიდუმლო ნახატი"
  dashboard_students_secret_picture: "ეს განყოფილება უსაფრთხოებისთვის იყენებს <b>საიდუმლო
    სურათს</b>. ეს იმას ნიშნავს, რომ ყოველი მოსწავლე შესასვლელად პაროლის მაგივრად
    იყენებს თავის საიდუმლო სურათს; ამის გარდა მოსწავლე ზემოთ მოცემული ბმულით უნდა
    შემოდიოდეს."
  dashboard_students_reset_picture: "მოსწავლის საიდუმლო სურათის შეცვლა ყოველთვის შეგიძლიათ.
    ჯერ აირჩიეთ <b>საიდუმლოს ჩვენება</b> შემდეგ კი <b>საიდუმლოს შეცვლა</b> და მოსწავლისთვის
    შეიქმნება ახალი საიდუმლო სურათი."
  dashboard_students_secret_word_title: "საიდუმლო სიტყვა"
  dashboard_students_secret_word: "ეს განყოფილება უსაფრთხოებისთვის იყენებს <b>სიტყვას</b>,
    ანუ შესასვლელად მოსწავლეები იყენებენ საიდუმლო სიტყვას. ასევე, მოსწავლეები ზემოთ
    მითითებული ბმულიდან უნდა შემოდიოდნენ."
  dashboard_students_reset_word: "მოსწავლის საიდუმლო სიტყვების შეცვლა ყოველთვის შეგიძლიათ.
    ჯერ აირჩიეთ <b>საიდუმლოს ჩვენება</b> შემდეგ კი <b>საიდუმლოს შეცვლა</b> და მოსწავლისთვის
    შეიქმნება ახალი საიდუმლო სიტყვები. "
  dashboard_students_join_link: "უთხარით თქვენს მოსწავლეებს, რომ შექმნან თავიანთი
    ანგარიშები და შეუერთდნენ თქვენს განყოფილებას"
  dashboard_students_no_email: "თუ თქვენს მოსწავლეებს არა აქვთ ელ. ფოსტა ან თქვენ
    გინდათ შეუქმნათ მათ ანგარიშები, შეცვლათ ამ განყოფილების უსაფრთხოების ტიპი <b>სიტყვაზე</b>
    ან <b>სურათზე</b>."
  dashboard_students_print_page: "ამ გვერდის ამობეჭდვა"
  dashboard_students_url: "ბმული"
  dashboard_privacy_document_link: <a href="/privacy/student-privacy", target="_blank">დააჭირეთ
    აქ</a> და ნახეთ უსაფრთხოების საბუთი, რომელიც შეგიძლიათ გაუზიაროთ ან ამოუბეჭდოთ
    თქვენს მოსწავლეებს.
  dashboard_curriculum_k5_title: "მასალები K-5 ასაკის პედაგოგებისთვის"
  dashboard_curriculum_middle_title: "რესურსები საშუალო სკოლის პედაგოგებისთვის"
  dashboard_curriculum_high_title: "რესურსები დამამთავრებელი კლასების პედაგოგებისთვის"
  dashboard_lesson_plans: "გაკვეთილის გეგმები"
  dashboard_view_all_lesson_plans: "გადმოიწერეთ 1-3 კურსების მთლიანი კურიკულუმი"
  dashboard_course1: "კურსი 1:"
  dashboard_course2: "კურსი 2:"
  dashboard_course3: "კურსი 3:"
  dashboard_course4: "კურსი 4 (ბეტა): "
  dashboard_curriculum: "კურიკულუმი"
  dashboard_curriculum_overview: K-5 კურიკულუმის მომიხილვა
  dashboard_overview: "მიმოხილვა"
  dashboard_sequence: "თანმიმდევრობა"
  dashboard_framework: "ჩარჩო"
  dashboard_standards: "სტანდარტები"
  dashboard_implementation_guide: "დანერგვის ინსტრუქციები"
  dashboard_glossary: "ლექსიკონი"
  dashboard_classroom_strategies: "კლასში სწავლების სტრატეგიები მასწავლებლებისთვის"
  dashboard_debugging: "ბაგების გასწორება:"
  dashboard_puzzle_solving: "თავსატეხის ამოხსნა:"
  dashboard_student_worksheet: "მოსწავლის სამუშაო გვერდი"
  dashboard_teacher_worksheet: "მასწავლებლის სამუშაო გვერდი"
  dashboard_curriculum_csina: "ინფორმატიკა ალგებრაში:"
  dashboard_curriculum_csins: "ინფორმატიკა მეცნიერებაში:"
  dashboard_curriculum_csp: 'AP® ინფორმატიკის პრინციპები:'
  dashboard_curriculum_ecs: "ინფორმატიკის შესწავლა:"
  dashboard_grade_k: K (საბავშვო ბაღი)
  dashboard_grade_other: "სხვა"
  dashboard_login_word: "სიტყვა"
  dashboard_login_picture: "სურათი"
  dashboard_login_none: "ელექტრონული ფოსტა"
  dashboard_new_password: "ახალი პაროლი"
  dashboard_stage: "ეტაპი"
  dashboard_puzzle: "თავსატეხი"
  dashboard_question: "კითხვა"
  dashboard_response: "პასუხი"
  dashboard_correctness: Correctness
  dashboard_correctness_free_response: Free response
  dashboard_correctness_unsubmitted: Unsubmitted
  dashboard_correctness_correct: "სწორია"
  dashboard_correctness_incorrect: Incorrect
  dashboard_submission_submitted: Submitted
  dashboard_submission_in_progress: In progress
  dashboard_status: Status
  dashboard_multi_correct: "# multiple choice correct"
  dashboard_multi_count: "# multiple choice"
  dashboard_multi_correct_percent: "% multiple choice correct"
  dashboard_submission_timestamp: Submission timestamp
  stats_hoc_2013_heading: "წარმოუდგენელი სტატისტიკა წინა წლის კოდის ერთი საათიდან.
    მხოლოდ ერთი კვირის განმავლობაში:"
  stats_hoc_2013_image_alt: 2013 წლის კოდის ერთი საათის სტატისტიკა
  dashboard_teacher: "მასწავლებელი"
  dashboard_student: "მოსწავლე"
  dashboard_sections_email_question: "აქვს თუ არა ყველა მოსწავლს ელ. ფოსტა?"
  dashboard_sections_account_creation_question: "ვინ ქმნის მოსწავლის ანგარიშს?"
  dashboard_sections_password_question: რას იყენებენ მოსწავლეები "პაროლად"?
  dashboard_sections_picture_account_creation: Code.org-ის მიერ დაყენებული სურათი
  dashboard_sections_word_account_creation: "მარტივი სიტყვა, შერჩეული Code.org-ის
    მიერ"
  dashboard_sections_sign_in_question: "სად უნდა შევიდეს მოსწავლე?"
  dashboard_sections_sign_in_unique: უნიკალური ვებ-გვერდი მითითებულია ჩანართში "მოსწავლეების
    მართვა"
  dashboard_sections_sign_in_main: http://code.org და დააჭირეთ ღილაკს "შესვლა"
  dashboard_sections_password_account_creation: "მოსწავლის მიერ შექმნილი ტექსტური
    პაროლი"
  dashboard_sections_login_type_explanation: "ეს ტაბულა დაგეხმარებათ აარჩიოთ შესვლის
    ტიპი ამ განყოფილებისთვის: <b>სურათი, სიტყვა ან ელ. ფოსტა</b>."
  dashboard_faq: "ხშირად დასმული კითხვები"
  dashboard_faq_k5: K-5 ხშირად დასმული კითხვები
  dashboard_announcements: "განცხადებები"
  dashboard_announce_view_all: "ყველას ნახვა"
  dashboard_announce_message: "<b>2016 წლის 29 თებერვალი</b> - ვორქშოპის მონაწილეთა
    90% ჩვენს პროგრამას აფასებს, როგორც საუკეთესოს პროფესიონალური ზრდისთვის. მოთხოვნის
    გამო, კომპიუტერული მეცნიერების პროფესიული შესწავლის პროგრამას რამდენიმე ადგილი
    დავამატეთ. დარეგისტრირდით <u>31 მარტამდე</u> და დაიკავეთ თქვენი ადგილი."
<<<<<<< HEAD
=======
  dashboard_announce_message_second: "<b>Phase one applications closing</b> - Do you
    (or a teacher you know) want to learn how to teach a full year introductory high
    school computer science class students will love? You don't need any prior experience
    to join our free workshops for our Exploring Computer Science course. Sign up
    by April 22nd. "
>>>>>>> ca49bd91
  dashboard_announce_button_text: "გაიგეთ მეტი"
  code_hoc_coming: "გვიახლოვდება კოდის ერთი საათი - დეკემბრის 8-დან 14-მდე!"
  code_sign_up: "დარეგისტრირდით და მიიღეთ მონაწილეობა CS განათლების კვირეულში"
  learn_more: "სცადეთ ახლა"
  learn_sign_up_description: "დარეგისტრირდით და მიიღეთ მონაწილეობა კოდის ერთ საათიში
    CS საგანმანათლებლო კვირეულის ფარგლებში"
  learn_sign_up_button: "რეგისტრაცია"
  learn_videos_watch: "უყურეთ ამ შთამაგონებელ ვიდეოს თქვენს კლასთან ერთად"
  learn_videos_show: "აჩვენეთ ეს შთამაგონებელი ვიდეო თქვენს კლასს"
  learn_videos_before_hoc: "თქვენი კოდის ერთი საათის დაწყებამდე უყურეთ შთამაგონებელ
    ვიდეოს"
  learn_educator_resources_description: "გაიგეთ, როგორ ჩაატაროთ კოდის ერთი საათი"
  learn_educator_resources_button: "პედაგოგის რესურსები"
  learn_are_you_educator: მასწავლებელი ხართ? გაიგეთ,<a href="http://hourofcode.com/resources/how-to">
    როგორ გაუძღვეთ კოდის ერთ საათს</a>
  learn_find_volunteer: <a href="https://code.org/volunteer/local">იპოვეთ ადგილობრივი
    მოხალისე</a> რომელიც დაგეხმარებათ კოდის ერთი საათის ჩატარებაში
  learn_teacher_led_lesson_plans: იპოვეთ შთაგონება <a href="https://code.org/teacher-led">კოდის
    ერთი საათის მასწავლებლების გეგმებში </a>
  learn_how_to_hoc: მიჰყევით <a href="https://hourofcode.com/how-to">ჩვენს გაიდს</a>
    და ჩაატარეთ კოდის ერთი საათი
  learn_hoc_prizes: <a href="https://hourofcode.com/prizes">გაიგეთ მეტი</a> მასწავლებლების
    პრიზების შესახებ.
  learn_inspirational_videos: შთააგონეთ მოსწავლეები - აყურებინეთ <a href="https://code.org/educate/inspire">ეს
    ვიდეოები</a>
  hoc2014_try_new_tutorials: "ნახეთ ჩვენი ახალი კოდის ერთი საათის გაკვეთილები"
  hoc2014_try_new_tutorial: ნახეთ "კოდის ერთი საათის" ახალი ტუტორიალის ბეტა-ვერსია
  hoc2014_try_scrat: Angry Birds, PvZ და Scrat
  hoc2014_try_frozen: ხატეთ "გაყინულის" გმირებთან, ანასა და ელზასთან ერთად
  carousel_heading_codeorg: Code.org ტუტორიალები
  carousel_heading_codeorg_any_device: Code.org ტუტორიალები (ნებისმიერი მოწყობილობისთვის)
  carousel_heading_3rd_party: "მესამე მხარის მიერ მოწოდებული ტუტორიალები"
  carousel_heading_third_party: "მესამე მხარის მიერ მოწოდებული ტუტორიალები"
  carousel_heading_international: "პარტნიორების ტუტორიალები მშობლიურ ენაზე"
  carousel_heading_domestic: "ინგლისურ ენაზე მისაწვდომი ტუტორიალები პარტნიორებისგან"
  carousel_heading_beginners: "პარტნიორების ტუტორიალები K-8 ასაკებისთვის"
  carousel_heading_beyond_beginners: "ტუტორიალები დამწყებთათვის"
  carousel_heading_javascript: JavaScript ტუტორიალები პარტნიორებისგან
  carousel_heading_beyond_javascript: JavaScript ტუტორიალები
  carousel_heading_unplugged: "არ გაქვთ მოწყობილობა ან ინტერნეტი? სცადეთ ინფორმატიკა
    კომპიუტერის გარეშე"
  carousel_heading_devices: "პარტნიორების საგანმანათლებლო აპლიკაციები მობილურებისა
    და პლანშეტებისთვის"
  carousel_heading_beyond_devices: "საგანმანათლებლო აპლიკაციები მობილურებისა და პლანშეტებისთვის"
  carousel_heading_languages: "პროგრამირების სხვა ენების ტუტორიალები პარტნიორებისგან"
  carousel_heading_beyond_languages: "პროგრამირების სხვა ენების ტუტორიალები"
  carousel_heading_apps_games: "შექმენით საკუთარი აპლიკაციები და თამაშები"
  carousel_heading_university: "საუნივერსიტეტო კურსები ონლაინ"
  carousel_heading_webpages: "ვებ-გვერდების შექმნის სწავლა"
  carousel_heading_robots: "პროგრამირების სწავლა რობოტებთან ერთად"
  carousel_heading_ide: "მასწავლებლებს შორის პოპულარული პლატფორმები"
  educator_notes: "მასწავლებლის ჩანაწერები"
  teach_led_lesson_plans: "კოდის ერთი საათის გაკვეთილების გეგმები მასწავლებლებისთვის"
  learn_footer_all_tutorials: ნახეთ <a href="https://code.org/educate/allhourofcode">
    კოდის ერთი საათის ტუტორიალების სრული სია </a>. კრიტერიუმებისა და ჩაბარების გაიდლაინების
    სანახავად <a href="https://hourofcode.com/tutorial-guidelines">დააჭირეთ აქ.</a>
  how_to_teach_hoc: "როგორ გავუძღვეთ კოდის ერთ საათს"
  more_resources_educators: "მეტი რესურსი მასწავლებლებისთვის"
  beyond_submission: "გინდათ კოდის ერთი საათის შემდგომი ტუტორიალის გამოგზავნა? ნახეთ
    კრიტერიუმები და გაგზავნის ფორმა."
  participants: "მონაწილეები"
  teachers_notes: "მასწავლებლის ჩანაწერები"
  teachers_notes_hoc: "მასწავლებლებო: გაეცანით მნიშვნელოვან მინიშნებებს აქ"
  previous: "წინა"
  next: "შემდეგი"
  older_systems: "პარტნიორების ტუტორიალები, რომლებიც ძველ სისტემებზეც მუშაობს"
  older_systems_subheading: ესენი ძველ ვებ ბრაუზერებზეც იმუშავებს. ყველა ტუტორიალის
    სანახავად დააყენეთ <a href="http://browsehappy.com/" target="_blank">თანამედროვე
    ვებ ბრაუზერი.</a>
  mobile_devices: "პარტნიორების ტუტორიალები მობილური მოწყობილობებისთვის"
  frozen_name: "წერეთ კოდი ანასა და ელზასთან ერთად"
  starwars_name: "ვარსკვლავური ომები: გალაქტიკის შექმნა კოდით"
  codeorg_name: "ლაბირინთი"
  codeintl_name: "ლაბირინთი"
  thinkersmithspanish_name: Mis Amigos Roboticos
  khan_name: JavaScript შესავალი
  khanes_name: JavaScript შესავალი
  khanpt_name: JavaScript შესავალი
  khanhe_name: JavaScript შესავალი
  khanfr_name: JavaScript შესავალი
  khanpl_name: JavaScript შესავალი
  tynker_name: "შექმენით საკუთარი თამაში"
  scratch_name: "კოდის წერა და შემოქმედება"
  lightbot_name: Lightbot
  thinkersmith_name: "ჩემი რობოტი-მეგობრები"
  condcards_name: "პირობები ბარათებით"
  lightbotintl_name: Lightbot
  codehs_name: "ისწავლეთ პროგრამირება ძაღლ კარელთან ერთად"
  codecademy_name: Codecademy
  codecombat_name: CodeCombat
  codemonkey_name: "მაიმუნი-პროგრამისტი"
  codeavengers_name: "თამაშის შექმნა JavaScript-ით"
  processing_name: "ხატვა კოდით"
  robomind_name: "ვირტუალური რობოტის კოდის დაწერა"
  groklearning_name: "ელიზა - ექიმი შატერბოტი"
  quorum_name: "ადაპტირებული პროგრამირება (ეკრანიდან კითხვის მხარდაჭერით)"
  codespark_name: The Foos (ბავშვებისთვის, რომელთაც ჯერ არ იციან კითხვა)
  kodable_name: Kodable (ბავშვებისთვის, რომელთაც ჯერ არ იციან კითხვა)
  tynkerapp_name: Tynker - პლანშეტების შესახებ
  robomindnl_name: "ვირტუალური რობოტის დაპროგრამება"
  flappy_name: "შექმენით თამაში Flappy"
  bitsbox_name: Bitsbox - შექმენით თამაში
  makeschool_name: "შექმენით iPhone თამაში თქვენს ბრაუზერში!"
  touchdevelop_name: TouchDevelop
  appinventor_name: "კოდის ერთი საათი: აპინვენტორი"
  blockly_name: Blockly
  thinkersmith2_name: Binary Baubles
  kodableunplugged_name: fuzzFamily Frenzy
  projguts_name: "ქვა, ქაღალდი, მაკრატელი"
  hourofcode_name: "ლაბირინთი"
  playlab_name: "თამაშების ლაბი"
  infinity_name: "თამაშების ლაბორატორია Infinity"
  artist_name: "მხატვარი"
  monstercoding_name: "საიდუმლო კუნძული: პროგრამირების კვესტი"
  allcancode_name: "გაიქეცი, მარკო!"
  csfirst_name: "პირველ რიგში CS"
  boxisland_name: "ბოქს აილენდი"
  codesters_name: Codesters
  texasinstruments_name: "კოდის 10 წუთი"
  teacherled_name: "კოდის ერთი საათის გაკვეთილების გეგმები მასწავლებლებისთვის"
  course1_name: "კურსი 1"
  course2_name: "კურსი 2"
  course3_name: "კურსი 3"
  course4_name: "კურსი 4"
  accelerated_name: "დაჩქარებული კურსი"
  cspunit3_name: "კომპიუტერული მეცნიერების პრინციპები ერთეული 3"
  cspunit3_gradelevel: "კლასები 9-12"
  cspunit3_shortdescription_congrats: This unit introduces the foundational concepts
    of computer programming, which unlocks the ability to make rich, interactive apps.
    This course uses JavaScript as the programming language, and App Lab as the programming
    environment to build apps, but the concepts learned in these lessons span all
    programming languages and tools.
  applab_name: "აპლიკაციების ლაბორატორია"
  applab_gradelevel: "ასაკი 13+"
  applab_shortdescription_congrats: "აპლიკაციების ლაბორატორია არის პროგრამირების გარემო,
    სადაც მარტივი აპლიკაციების შექმნა შეგიძლიათ. შექმენით აპლიკაცია, დაწერეთ კოდი
    ბლოკებით ან JavaScript–ით შემდეგ კი გაუზიარეთ იგი სხვებს"
  codeorg_gradelevel: "ასაკი 4-104"
  codeintl_gradelevel: "ასაკი 4-104"
  thinkersmithspanish_gradelevel: Por todos
  khan_gradelevel: "საშაულო სკოლა +"
  khanes_gradelevel: "საშაულო სკოლა +"
  khanpt_gradelevel: "საშაულო სკოლა +"
  khanhe_gradelevel: "საშაულო სკოლა +"
  khanfr_gradelevel: "საშაულო სკოლა +"
  khanpl_gradelevel: "საშაულო სკოლა +"
  tynker_gradelevel: "ასაკი 5-13"
  scratch_gradelevel: "ასაკი 8+"
  lightbot_gradelevel: "ნებისმიერი ასაკისთვის"
  thinkersmith_gradelevel: "ნებისმიერი ასაკისთვის"
  condcards_gradelevel: "ასაკი 8-12"
  lightbotintl_gradelevel: "ნებისმიერი ასაკისთვის"
  codehs_gradelevel: "დამამათავრებელი კლასები"
  codecademy_gradelevel: "დამამათავრებელი კლასები"
  codecombat_gradelevel: "საშაულო სკოლა +"
  codemonkey_gradelevel: "საშაულო სკოლა +"
  codeavengers_gradelevel: "საშაულო სკოლა +"
  processing_gradelevel: "დამამათავრებელი კლასები"
  robomind_gradelevel: "ასაკი 8-13"
  groklearning_gradelevel: "საშაულო სკოლა +"
  quorum_gradelevel: "საშაულო სკოლა +"
  codespark_gradelevel: "საწყისი"
  kodable_gradelevel: "საწყისი"
  tynkerapp_gradelevel: "ასაკი 5-13"
  robomindnl_gradelevel: "ასაკი 8-13"
  flappy_gradelevel: "ასაკი 6-106"
  bitsbox_gradelevel: "საწყისი"
  makeschool_gradelevel: "დამამათავრებელი კლასები"
  touchdevelop_gradelevel: "დამამათავრებელი კლასები"
  appinventor_gradelevel: "საშაულო სკოლა +"
  blockly_gradelevel: "ნებისმიერი ასაკისთვის"
  thinkersmith2_gradelevel: "ასაკი 8+"
  kodableunplugged_gradelevel: "ასაკი 8-13"
  projguts_gradelevel: "ასაკი 10-13"
  hourofcode_gradelevel: "ასაკი 6-106"
  frozen_gradelevel: "ასაკი 8-108"
  starwars_gradelevel: "ასაკი 6-106"
  playlab_gradelevel: "ასაკი 6-14"
  infinity_gradelevel: "ასაკი 6-14"
  artist_gradelevel: "ასაკი 8-108"
  monstercoding_gradelevel: "ასაკი 5-13"
  allcancode_gradelevel: "ასაკი 5-10"
  csfirst_gradelevel: "ასაკი 9-14"
  boxisland_gradelevel: "საწყისი"
  codesters_gradelevel: "ასაკი: 12-14"
  texasinstruments_gradelevel: "ასაკი 13-16"
  teacherled_gradelevel: "ასაკი 5+"
  course1_gradelevel: "ასაკი 4-დან 6-მდე"
  course2_gradelevel: "ასაკი 6-18"
  course3_gradelevel: "ასაკი: 8-18"
  course4_gradelevel: "ასაკი: 10-18"
  accelerated_gradelevel: "ასაკი: 10-18"
  codeorg_platformtext: "თანამედროვე ბრაუზერები, სმარტფონები, პლანშეტები"
  codeintl_platformtext: "თანამედროვე ბრაუზერები, სმარტფონები, პლანშეტები"
  thinkersmithspanish_platformtext: "უსადენო"
  khan_platformtext: "თანამედროვე ვებ-ბრაუზერები"
  khanes_platformtext: "თანამედროვე ვებ-ბრაუზერები"
  khanpt_platformtext: "თანამედროვე ვებ-ბრაუზერები"
  khanhe_platformtext: "თანამედროვე ვებ-ბრაუზერები"
  khanfr_platformtext: "თანამედროვე ვებ-ბრაუზერები"
  khanpl_platformtext: "თანამედროვე ვებ-ბრაუზერები"
  tynker_platformtext: "თანამედროვე ვებ-ბრაუზერები"
  scratch_platformtext: "მხოლოდ სადესკტოპო ბრაუზერები (არ მუშაობს პლანშეტებზე)"
  lightbot_platformtext: "ყველა ბრაუზერი, iOS, Android ან თამაშის კონსოლი"
  thinkersmith_platformtext: "უსადენო"
  condcards_platformtext: "უსადენო"
  lightbotintl_platformtext: iOS, Android (ან ვებ-ბრაუზერი)
  codehs_platformtext: "თანამედროვე ბრაუზერები. (ჩაღრმავებული კურსის გასავლელად საჭიროა
    $$)"
  codecademy_platformtext: "თანამედროვე ვებ-ბრაუზერები. iOS და Android აპლიკაციები"
  codecombat_platformtext: "თანამედროვე ვებ-ბრაუზერები (ჩაღრმავებული კურსის გასავლელად
    საჭიროა $$)"
  codemonkey_platformtext: "თანამედროვე ვებ-ბრაუზერები"
  codeavengers_platformtext: "თანამედროვე ვებ-ბრაუზერები"
  processing_platformtext: "თანამედროვე ვებ-ბრაუზერები"
  robomind_platformtext: "თანამედროვე ვებ-ბრაუზერები, მობილური ინტერნეტი"
  groklearning_platformtext: "თანამედროვე ვებ-ბრაუზერები"
  quorum_platformtext: "თანამედროვე ვებ-ბრაუზერები. უზრუნველყოფილია ეკრანიდან კითხვა"
  codespark_platformtext: iOS, Android (ან ვებ-ბრაუზერი)
  kodable_platformtext: iPad
  tynkerapp_platformtext: iPad, Android პლანშეტები
  robomindnl_platformtext: "თანამედროვე ვებ-ბრაუზერები, მობილური ინტერნეტი"
  flappy_platformtext: "თანამედროვე ბრაუზერები, სმარტფონები, პლანშეტები"
  bitsbox_platformtext: "თანამედროვე ვებ-ბრაუზერები"
  makeschool_platformtext: "თანამედროვე ვებ-ბრაუზერები"
  touchdevelop_platformtext: "თანამედროვე ბრაუზერები, სმარტფონები, ნებისმიერი მოწყობილობა"
  appinventor_platformtext: "თანამედროვე ბრაუზერები + Android"
  blockly_platformtext: "მხოლოდ თანამედროვე ბრაუზერები"
  thinkersmith2_platformtext: "უსადენო"
  kodableunplugged_platformtext: "უსადენო"
  projguts_platformtext: "უსადენო"
  hourofcode_platformtext: "თანამედროვე ბრაუზერები, სმარტფონები, პლანშეტები"
  frozen_platformtext: "თანამედროვე ბრაუზერები + პლანშეტები"
  starwars_platformtext: "თანამედროვე ბრაუზერები + პლანშეტები"
  playlab_platformtext: "თანამედროვე ბრაუზერები, სმარტფონები, პლანშეტები"
  monstercoding_platformtext: "თანამედროვე ვებ-ბრაუზერები, iOS, Android"
  allcancode_platformtext: "თანამედროვე ვებ-ბრაუზერები, iOS"
  csfirst_platformtext: "თანამედროვე ვებ-ბრაუზერები"
  boxisland_platformtext: Android, iOS
  codesters_platformtext: "თანამედროვე ვებ-ბრაუზერები"
  texasinstruments_platformtext: TI კალკულატორები
  teacherled_platformtext: "თანამედროვე ბრაუზერები, სმარტფონები, პლანშეტები"
  codeorg_shortdescription: "ისწავლეთ პროგრამირება მარკ ცუკერბერგთან.. და გაბრაზებულ
    ჩიტებთან ერთად!"
  codeintl_shortdescription: "ისწავლეთ პროგრამირება მარკ ცუკერბერგთან.. და გაბრაზებულ
    ჩიტებთან ერთად!"
  thinkersmithspanish_shortdescription: Tutorial para un grupo sin computadoras
  khan_shortdescription: "ისწავლეთ JavaScript-ში ხატვა"
  khanes_shortdescription: "ისწავლეთ JavaScript-ში ხატვა"
  khanpt_shortdescription: "ისწავლეთ JavaScript-ში ხატვა"
  khanhe_shortdescription: "ისწავლეთ JavaScript-ში ხატვა"
  khanfr_shortdescription: "ისწავლეთ JavaScript-ში ხატვა"
  khanpl_shortdescription: "ისწავლეთ JavaScript-ში ხატვა"
  tynker_shortdescription: "ისწავლეთ პროგრამირება მხიარული თავსატეხების ამოხსნითა
    და საკუთარი მობილური თამაშების შექმნით."
  scratch_shortdescription: "შექმენით ინტერაქტიული თამაშები, ისტორიები და ანიმაციები."
  lightbot_shortdescription: "დააპროგრამეთ Lightbot და ამოხსენით თავსატეხები პროცედურებისა
    და ციკლების გამოყენებით!"
  thinkersmith_shortdescription: "ჯგუფური ოფლაინ გაკვეთილი მოწყობილობების გარეშე"
  condcards_shortdescription: "ისწავლეთ ალგორითმი კარტებით"
  lightbotintl_shortdescription: "თამაში პროგრამირების ცნებების გასაცნობად"
  codehs_shortdescription: "დაიწყეთ კოდის წერა ძაღლ კარელთან ერთად: გაეცანით პროგრამირების
    საფუძვლებს მხიარულად!"
  codecademy_shortdescription: "ისწავლეთ JavaScript პროგრამირება ვებ-ბრაუზერში"
  codecombat_shortdescription: "დაამარცხეთ ოგრები ამ დაუვიწყარ თამაშში და ისწავლეთ
    Python ან JavaScript!"
  codemonkey_shortdescription: "მოსწავლეები აპროგრამებენ მაიმუნს ბანანის დასაჭერად."
  codeavengers_shortdescription: "ისწავლეთ JavaScript პროგრამირება ვებ-ბრაუზერში"
  processing_shortdescription: "ერთსაათიანი ტუტორიალი პროგრამირების ენების შესახებ"
  robomind_shortdescription: "დაწერეთ კოდი ვირტუალური რობოტისთვის"
  groklearning_shortdescription: "ასწავლეთ რობოტ ელიზას ლაპარაკი - აფიქრებინეთ თქვენს
    მეგობრებს, რომ ის ადამიანია!"
  quorum_shortdescription: "შეურთდით მერის და ისწავლეთ პროგრამირების ენა Quorum მასთან
    ერთად."
  codespark_shortdescription: The Foos არის მხიარული თამაში ბაშვებისთვის, რომლითაც
    პროგრამირების სწავა შეიძლება.
  kodable_shortdescription: "მხიარული iPad თამაში შეგასწავლით პროგრამირების საფუძვლებს"
  tynkerapp_shortdescription: "ისწავლეთ პროგრამირება სახალისო თავსატეხების ამოხსნით. "
  robomindnl_shortdescription: "დაწერეთ კოდი ვირტუალური რობოტისთვის"
  flappy_shortdescription: "შექმენით თქვენი საკუთარი თამაში - Flappy Bird, Shark ან
    Submarine"
  bitsbox_shortdescription: "დაწერეთ სხვადასხვა აპლიკაციები ნადმვილი JavaScript-ის
    გამოყენებით."
  makeschool_shortdescription: "შექმენით iPhone თამაში! დაწერეთ კოდი და ასწავლეთ თქვენს
    მონსტრებს ახალი მოძრაობები!"
  touchdevelop_shortdescription: "ამოხსენით თავსატეხები, შექმენით თამაშები და ისწავლეთ
    პროგრმირება თქვენს სმარტფონზე. "
  appinventor_shortdescription: "შექმენით თქვენი საკუთარი აპლიკაცია! (მხოლოდ ანდროიდზე)"
  blockly_shortdescription: "გადმოიწერეთ ZIP ფაილი და ისწავლეთ ოფლაინ"
  thinkersmith2_shortdescription: "გაიგეთ, როგორ იყენებს კომპიუტერი 1-სა და 0-ს ინფრმაციის
    გადმოსაცემად"
  kodableunplugged_shortdescription: "სახალისო სავარჯიშოები კომპიუტერის გარეშე"
  projguts_shortdescription: "სცადეთ მოდელირება და სიმულაცია ქვა/ქაღალდი/მაკრატლის
    გამოყენებით"
  hourofcode_shortdescription: "ისწავლეთ პროგრამირება მარკ ცუკერბერგთან.. და გაბრაზებულ
    ჩიტებთან ერთად!"
  frozen_shortdescription: "გამოიყენეთ კოდი და შეუერთდით ანასა და ელზას ყინულის მაგიის
    აღმოჩენაში."
  starwars_shortdescription: "ისწავლეთ დროიდების დაპროგრამება და შექმენით საკუთარი
    ვარსკვლავური ომების თამაში."
  playlab_shortdescription: "შექმენით ისტორია ან თამაში თამაშების ლაბორატორიაში!"
  infinity_shortdescription: "გამოიყენეთ თამაშების ლაბორატორია ისტორიის შესაქმნელად
    დისნეის Infinity-ს პერსონაჟების მონაწილეობით."
  artist_shortdescription: "დახატეთ მაგარი სურათები და შექმენით დიზაინები მხატვართან
    ერთად!"
  monsterocding_shortdescription: "ფერადი, დამოუკიდებლად შესასრულებელი პროგრამირების
    თავგადასავალი ბავშვებისთვის."
  allcancode_shortdescription: "წყალქვეშა თამაში - ვმართოთ მარკო პროგრამირების ვიზუალური
    ენით."
  csfirst_shortdescription: "გააცოცხლეთ ორი პერსონაჟის ისტორია ოკეანეში. დაამატეთ
    თქვენი სტილი!"
  boxisland_shortdescription: "გაჰყევით მამაც ჰიროს პროგრამირების მოგზაურობაში ბოქს
    აილენდზე."
  codesters_shortdescription: "შექმენით თქვენი საკუთარი თამაშები, ანიმაციები და ხელოვნების
    ნიმუშები Python-ით."
  texasinstruments_shortdescription: "ისწავლეთ პროგრამირების საფუძვლები TI-84&#8482;
    + კალკულატორით."
  teacherled_shortdescription: "შექმენით თქვენი საკუთარი კოდის ერთი საათის ღონისძიება
    გაკვეთილების ამ გეგმების გამოყენებით."
  course2_shortdescription_congrats: "მოსწავლეებისთვის, რომელთაც შეუძლიათ კითხვა.
    ამ კურსში მოსწავლეები შექმნიან ამოცანების ამომხსნელ პროგრამებს და განავითარებენ
    ინტერაქტიულ თამაშებს ან ისტორიებს, რომელთა გაზიარება შეეძლებათ. რეკომენდებულია
    2-5 კლასებისთვის."
  course3_shortdescription_congrats: "მზად ხართ შემდეგი დონისთვის? მოსწავლეები უფრო
    ღრმად გაერკვევიან წინა კურსებში წამოჭრილ პროგრამირების საკითხებში და მოძებნიან
    მოქნილ ამოხსნებს უფრო რთული ამოცანებისთვის. კურსის ბოლოს მოსწავლეები შექმნიან
    ინტერაქტიულ ისტორიებს და თამაშებს, რომელთა გაზიარება ნებისმიერთან შეუძლიათ. რეკომენდებულია
    4-5 კლასებისთვის."
  course4_shortdescription_congrats: "მზად ხართ, გააგრძელოთ? მოსწავლეები უფრო ღრმად
    გაერკვევიან წინა კურსებში წამოჭრილ პროგრამირების საკითხებში და მოძებნიან მოქნილ
    ამოხსნებს უფრო რთული ამოცანებისთვის. კურსის ბოლოს მოსწავლეები შექმნიან ინტერაქტიულ
    ისტორიებს და თამაშებს, რომელთა გაზიარება ნებისმიერთან შეუძლიათ. რეკომენდებულია
    4-5 კლასებისთვის."
  codeorg_longdescription: "ისწავლეთ ინფორმატიკის საფუძვლები ვიზუალური პროგრამირებით.
    ამ თამაშის მსგავს კურსში ვიდეო ლექციებს წაგიკითხავთ ბილ გეითსი, მარკ ცუკერბერგი,
    Angry Birds და Plants vs. Zombies თამაშების შემქმნელები. ისწავლეთ გამეორების ციკლები,
    თუ-მაშინ დებულებები და ბაზისური ალგორითმები. მისაწვდომია 34 ენაზე."
  codeintl_longdescription: "ისწავლეთ ინფორმატიკის საფუძვლები ვიზუალური პროგრამირებით.
    ამ თამაშის მსგავს კურსში ვიდეო ლექციებს წაგიკითხავთ ბილ გეითსი, მარკ ცუკერბერგი,
    Angry Birds და Plants vs. Zombies თამაშების შემქმნელები. ისწავლეთ გამეორების ციკლები,
    თუ-მაშინ დებულებები და ბაზისური ალგორითმები. მისაწვდომია 34 ენაზე."
  thinkersmithspanish_longdescription: Mediante el uso de un "Vocabulario Robot" predefinido,
    los estudiantes descubrir&aacute;n como guiarse de modo tal de llevar a cabo tareas
    espec&iacute;ficas sin ser estas discutidas previamente. Este segmento ense&ntilde;a
    a los estudiantes la conexi&oacute;n entre s&iacute;mbolos y acciones as&iacute;
    como la valiosa habilidad de depuraci&oacute;n.
  khan_longdescription: "ისწავლეთ JavaScript პროგრამირების საფუძვლები - ხატეთ კოდით.
    გააკეთეთ ეს დამოუკიდებლად - ან კლასთან ერთად!"
  khanes_longdescription: "ისწავლეთ JavaScript პროგრამირების საფუძვლები - ხატეთ კოდით.
    გააკეთეთ ეს დამოუკიდებლად - ან კლასთან ერთად!"
  khanpt_longdescription: "ისწავლეთ JavaScript პროგრამირების საფუძვლები - ხატეთ კოდით.
    გააკეთეთ ეს დამოუკიდებლად - ან კლასთან ერთად!"
  khanhe_longdescription: "ისწავლეთ JavaScript პროგრამირების საფუძვლები - ხატეთ კოდით.
    გააკეთეთ ეს დამოუკიდებლად - ან კლასთან ერთად!"
  khanfr_longdescription: "ისწავლეთ JavaScript პროგრამირების საფუძვლები - ხატეთ კოდით.
    გააკეთეთ ეს დამოუკიდებლად - ან კლასთან ერთად!"
  khanpl_longdescription: "ისწავლეთ JavaScript პროგრამირების საფუძვლები - ხატეთ კოდით.
    გააკეთეთ ეს დამოუკიდებლად - ან კლასთან ერთად!"
  tynker_longdescription: "შექმენით საკუთარი თამაშები და გაუზიარეთ ისინი მეგობრებს!
    ამოხსენით მხიარული თავსატეხები და ისწავლეთ პროგრამირება. გააცოცხლეთ თამაშები მოძრავი
    პერსონაჟებით, ბევრი დონითა და მრავალფეროვანი დეკორეაციებით. გამოიყენეთ ფიზიკა
    და გახადეთ თქვენი თამაშები რეალისტური. გამოიყენეთ Blockly ან JavaScript. შექმენით
    თამაშების მობილური ვერსიები. გააკეთეთ, რაც გინდათ!"
  scratch_longdescription: "სკრაჩთან ერთად თქვენ შექმნით საკუთარ ინტერაქტიულ თამაშებს,
    ამბებს, ანიმაციებს &mdash; და გაუზიარებთ მათ მეგობრებს. დაიწყეთ სახელის ანიმირებით,
    მისალოცი ბარათის შექმნით ან მაგიდის ტენისის თამაშით."
  lightbot_longdescription: "აანთებინეთ Lightbot-ს ყველა ლურჯი ფილა! Lightbot არის
    თავსატეხი, რომელიც იყენებს თამაშის მეთოდებს და მოთამაშეს პროგრამირებას პრაქტიკული
    კუთხით უხსნის. ისწავლეთ ინსტრუქციებისა და პროცედურების შექმნა და ციკლების გამოყენება.
    იდეალურია ნებისმიერი ასაკისთვის."
  thinkersmith_longdescription: წინასწარ განსაზღვრული "რობოტის ლექსიკონით" მოსწავლეები
    გაიგებენ, როგორ შეასრულებინონ ერთმანეთს დავალებები მათი განხილვის გარეშე. ეს გაკვეთილი
    აჩვენებს ბავშვებს კავშირს სიმბოლოებსა და მოქმედებებს შორის და ცდომილებების გასწორებას
    ასწავლის. "ჩემი რობოტი მეგობრები" კარგია ჯგუფში სათამაშოდ. ამ კურს მასწავლებლის
    სახელმძღვანელოც მოჰყვება.
  condcards_longdescription: "გაეცანით ალგორითმებსა და პირობით დებულებებს ამ ოფლაინ-აქტივობით,
    კარტების გამოყენებით. დავალება სრულდება გუნდურად და თითო გუნდს კარტის თითო შეკვრა
    სჭირდება."
  lightbotintl_longdescription: "გაიგეთ მეტი პროგრამირების ლოგიკის შესახებ, დაიწყეთ
    4+ ასაკის პროგრამირებით, iOS-ზე, Android-ზე ან ვებ-ბრაუზერით. ისწავლეთ ბრძანებების
    თანმიმდევრულად დალაგება, პატერნების შემჩნევა, პროცედურებისა და ციკლების გამოყენება!"
  codehs_longdescription: "მიგიციათ თუ არა ოდესმე ბრძანება ძაღლისთვის? კომპიუტერისთვის
    ბრძანების მიცემაც იგივეა - პროგრამირება კი სწორედ კომპიუტერისთვის ბრძანებების
    გაცემაა. ისწავლეთ პროგრამირება ძაღლ კარელთან ერთად&mdash; მხიარული და მისაწვდომი
    გასაცნობი კურსის ფარგლებში, რომელიც შეგასწავლით, როგორ მუშაობს ბრძანებები და ფუნქციები.
    კურსი გათვლილია მოსწავლეებზე, მაგრამ რეგისტრაცია და მოსწავლეების პროგრესზე დაკვირვება
    მასწავლებლებსაც შეუძლიათ!"
  codecademy_longdescription: 'Codeacademy არის ინტერაქტიული შესავალი ინფორმატიკაში,
    დაფუძნებული JavaScript-ს. მას მსოფლიოში მილიონობით მოსწავლე იყენებს. ჩვენ მოვამაზადეთ
    კოდის ერთი საათი: თავსატეხებით, სლაიდებით და საბოლოო შესასრულებებლი პროექტით.'
  codecombat_longdescription: "დაამარცხეთ ოგრები ამ დაუვიწყარ თამაშში და ისწავლეთ
    Python ან JavaScript!"
  codemonkey_longdescription: 'CodeMonkey არის ონლაინ-თამაში, რომელიც პროგრამირების
    რეალურ ენებს გასწავლით! დავალება (მაიმუნის დაპროგრამება ბანანების დასაჭერად) რთულდება
    ყოველ ახალ დონეზე. ყოველი სწორი პასუხისთვის თქვენ აგროვებთ ვარსკვლავებს და ყოველთვის
    შეგიძლიათ გაუზიაროთ თქვენი შედეგი სხვებს. '
  codeavengers_longdescription: დაწერეთ ორგანზომილებიანი თამაში ორი მონაწილით JavaScript
    ენაზე, ათი მოკლე დავალების შესრულებით. შემდეგ გაეცანით პროგრამირების სხვა ცნებებს
    (ცვლადები და "თუ" დებულებები), შექმენით ქვიზი და გაუზიარეთ იგი მეგობრებს. ყოველი
    შესრულებული დავალებისთვის დააგორვეთ ქულები, ბეჯები და მოიპოვეთ ადგილი ლიდერთა
    დაფაზე.
  processing_longdescription: "შესავალი პროგრამირებაში ვიზუალური ხელოვნების კონტექსტში
    პროცესული პროგრამირების ენის გამოყენებით. მოკლე ვიდეო გაკვეთილებს შემდეგ გადახვალთ
    პროგრამირების დავალებებზე, რის შედეგადაც დაწერთ ხატვის ინტერაქტიულ პროგრამას"
  robomind_longdescription: "მოსწავლეები სწავლობენ პროგრამირებას თავიანთი ვირტუალური
    რობოტის მართვით. ოლაინ-კურსში შედის მოკლე პრეზენტაციები, ფილმები, თავსატეხები
    და დავალებების შესასრულებლად სასრგებლო მინიშნებები. "
  groklearning_longdescription: "გამოიყენეთ პროგრამირების ენა Python და შექმენით ჩატბოტი
    ელიზა - რობოტი-პსიქოთერაპევტი. ასწავლეთ ელზას რა და როდის უნდა თქვას. როგორ ფიქრობთ,
    შეძლებთ დააჯეროთ თქვენს მეგობრებს, რომ ელიზა ადამიანია და არა კომპიუტერი?"
  quorum_longdescription: "ეს ტუტორიალი ადაპტირებულია მხედველობის დარღვევების მქონეთათვის
    და უზრუნველყოფს ეკრანიდან კითხვის პროგრამების გამართულ მუშაობას. გაჰყევით მარის
    და ნახეთ, როგორ სწავლობს იგი პროგრამირების ენას Quorum-ს ბიოლოგიის ლაბორატორიაში.
    კურსი შეიცავს ონლაინ-აქტივობებს და სრულდება დამოუკიდებლად."
  codespark_longdescription: The Foos არის მხიარული, ბავშვებისთვის ადაპტირებული რესურსი.
    ამოცანების ამოსახსნელად და ვირტუალური სამყაროს გასაცოცხლებლად სხვადასხვა საყვარელი
    პერსონაჟი უნდა დააპროგრამოთ. თამაში არ შეიცავს სიტყვებს, ამიტომ მონაწილეობა შეუძლია
    ყველას!
  kodable_longdescription: Kodable არის iPad თამაში, რომელიც ხუთი წლიდან ზემოთ ბავშვებს
    პროგრამირების საფუძვლებს აცნობს. მასწავლებლის ან მშობლის დახმარება შეიძლება სასარგებლო
    აღმოჩნდეს, მაგრამ აუცილებელი არ არის.
  tynkerapp_longdescription: "ისწავლეთ პროგრამირება სახალისო თავსატეხების ამოხსნით.
    დაწერეთ თამაშები და შექმენით ისტორიები: გამოიყენეთ გრაფიკა, 10-ზე მეტი სხვადასხვა
    ხელსაწყო და პერსონიფიცირებადი პერსონაჟები. ინტერნეტ-კავშირი აუცილებელი არ არის.
    თქვენი ნამუშევრების ნახვა ვებზეც შეგიძლიათ."
  robomindnl_longdescription: "მოსწავლეები სწავლობენ პროგრამირებას თავიანთი ვირტუალური
    რობოტის მართვით. ოლაინ-კურსში შედის მოკლე პრეზენტაციები, ფილმები, თავსატეხები
    და დავალებების შესასრულებლად საჭირო მინიშნებები. "
  flappy_longdescription: "გამოიეყენეთ ვიზუალური პროგრამირება და შექმენით საკუთარი
    Flappy Bird თამაში - შეგიძლიათ გააკეთოთ Flappy Shark, Flappy Santa - რაც გინდათ.
    შემდეგ დაამატეთ თამაში თქვენს ტელეფონზე ერთი ღილაკის დაჭერით."
  bitsbox_longdescription: "შექმენით საკუთარი ვირტუალური პლანშეტი, შემდეგ კი დაწერეთ
    სხვადასხვა აპლიკაციები სათამაშოდ და გასაზიარებლად. მარტივი ინსტრუქციებით ბავშვებიც
    კი შეძლებენ ნამდვილი JavaScript-ით პროგრამირებას. შემდეგ კი, რაც მეტს ივარჯიშებთ,
    მით მეტი გამოგივათ."
  makeschool_longdescription: "ისწავლეთ პროგრამირება iPhone თამაშის შექმნით ახალ,
    დამწყებთათვის შექმნილ პროგრამირების ენაზე Swift! შექმენით პოკემონებით შთაგონებული
    თამაში და ასწავლეთ მონსტრებს ახალი მოძრაობები. თქვენ ისწავლით ცვლადების, მეთოდებისა
    და ობიექტების გამოყენებას - და თქვენი მონსტრები გაიმარჯვებენ!"
  touchdevelop_longdescription: "სენსორული რედაქტორი დაგეხმარებათ პიქსელური ნახატის
    შექმნაში, დათვის თავსატეხის ამოხსნაში ან თქვენი საკუთარი მხტუნავი ჩიტის თამაშის
    შექმნაში. "
  appinventor_longdescription: "მოკლე და დინამიკური ვიდეო-ტუტორიალები გასწავლით თქვენი
    Android ტელეფონისა ან პლანშეტისთვის სამი მარტივი აპლიკაციის შექმნას. გამოადგება
    როგორც დამწყებებს, ასევე ექსპერტებს, როგორც ინდივიდუალურ მოსწავლეებს, ასევე ჯგუფებს."
  blockly_longdescription: "თუ ინტერნეტ-კავშირი ძალიან ნელია, გადმოიწერეთ Blockly-ის
    ტუტორიალები ერთ სამმეგაბაიტიან ZIP ფაილად ნებისმიერ კომპიუტერსა ან მეხსიერების
    გარე მოწყობილობაზე"
  thinkersmith2_longdescription: "მოსწავლეები ისწავლიან ასოების გამოსახვასა და შენახვას
    ბინარულ სისტემაში, On და Off ფუნქციების სახით. ბოლო დავალებაში საკუთარი ინიციალები
    უნდა დაშიფრონ."
  kodableunplugged_longdescription: 'FuzzFamily Frenzy-ს გამოყენება შეიძლება ჩვეულებრივ
    ქაღალდზე. ეს სავარჯიშოები განკუთვნილია 5 წლის ზემოთ ბავშვებისთვის პროგრამირების
    ლოგიკის ასახსნელად. მასწავლებელმა უნდა გააცნონ ბავშვებს თამაში, შემდეგ კი ისინი
    შექმნიან თავიანთი მეწყვილეებისთვის ბრძანებების სერიას წინაღობების გადასალახად. '
  projguts_longdescription: "ეს ოფლაინ-აქტივობა ეხმარება მოსწავლეებს მოდელირების და
    სიმულაციის არსის გაგებაში. მოსწავლეთა ჯგუფი ქვა/ქაღალდი/მაკრატლის სხვადასხვა ვარიაციებს
    თამაშობენ, შედეგები კი სხვადასხვა მოდელირების კონტექსტში განიხილება."
  hourofcode_longdescription: "შემავსებელი ახალი code.org/hoc-ისთვის"
  frozen_longdescription: "გამოვიყენოთ კოდი, რათა შევუერთდეთ ანასა და ელზას, რომლებიც
    მაგიისა და ყინულის მშვენიერებას იკვლევენ. თქვენ შექმნით ფიფქებსა და ფიგურებს,
    ისრიალებთ ციგურებზე და შექმნით ზამთრის საოცნებო სამყაროს, რომლის მეგობრებთან გაზიარება
    შეგეძლებათ!"
  starwars_longdescription: "ისწავლეთ დროიდების დაპროგრამება და შექმენით თქვენი საკუთარი
    ვარსკვლავური ომების თამაში შორეულ გალაქტიკაში."
  playlab_longdescription: "შექმენით ისტორია ან თამაში თამაშების ლაბორატორიაში! გააცოცხლეთ
    ცხოველები, მეკობრეები, ზომბები, ნინძები და ბევრი სხვა პერსონაჟი: აამოძრავეთ, აალაპარაკეთ
    და აამოქმედეთ ისინი. მათ ქულების დაგროვბაც კი შეუძლიათ!"
  monstercoding_longdescription: '"კოდის მონსტრების" საიდუმო კუნძულის პროგრამირების
    კვესტი არის დამოუკიდებლად შესასრულებელი თავგადასავალი, რომელიც ბავშვებს პროგრამირების
    რამდენიმე მნიშვნელოვან კონცეპტს ასწავლის. ყოველი მომდევნო ბლოკი-აქტივობა ეფუძნება
    წინას და აცნობს ბავშვებს ფუქნციების, ბულის მნიშვნელობებს, ციკლებს, თუ/სხვაგვარად
    დებულებებს და მასივებს, ამ ყველაფრისთვის კი ფერად ანიმირებულ გრაფიკასა და აუდიო-ინსტრუქციებს
    იყენებს.'
  allcancode_longdescription: "მოსწავლეები თამაშობენ სათავგადასავლო თამაშს, რომელიც
    რეალურ ისტორიას ეყრდნობა. ისინი მართავენ მარკოს - მთავარ პერსონაჟს - და კოდის
    ერთი საათის ვიზუალური პროგრამირების ენაზე ნაბიჯ-ნაბიჯ ინსტრუქციებს აძლევენ, რათა
    ყოველი დონე გადალახონ. მოსწავლეები გაეცნობიან თანმიმდევრულ ბრძანებებს, გამერეობას
    და პირობით დებულებებს ისე, რომ ვერც კი შეამჩნევენ ამას."
  csfirst_longdescription: "შექმენით ისტორია ზღვაში მყოფ ორ პერსონაჟზე. შექმენით წყალი,
    განსაკუთრებული სცენა. გამოყენეთ კოდი და მოგვიყევით თქვენი ისტორია!"
  boxisland_longdescription: "იმოგზაურეთ ბოქს აილენდზე და დაემხარეთ ჰიროს ველურ ბუნებაში
    მომიფანტული ყველა საათის მოგროვებაში. ამ ტუტორიალში თქვენ ალგორითმების, თანმიმდევრობების,
    ციკლებისა და პირობითი ბრძანებების საფუძვლებს გაეცნობით!"
  codesters_longdescription: "შექმენით თქვენი საკუთარი თამაშები, ანიმაციები და ხელოვნების
    ნიმუშები Python ენის გამოყენებით. როცა დაასრულებთ, გაუზიარეთ მეგობრებს! დაიწყეთ
    კოდის წერა Python-ით, პროგრამირების რეალური ენით რომელსაც ყოველდღე იყენებენ სხვადასხვა
    კომპანიებში - ჩვენი ინსტრუმენტებით მისი სწავლა ძალიან მარტივი იქნება! ააწყვეთ
    კალათბურთის თამაში, მოიფიქრეთ ცეკვა ან შექმენით ანიმირებული ბარათი! "
  texasinstruments_longdescription: "კოდის 10-წუთიანი აქტივობები განკუთვნილია იმისთვის,
    რომ მოსწავლეებს პროგრამირების ინტერესი გაუღვივონ. ისწავლეთ პროგრამირების საფუძვლები
    და გამოიყენეთ  TI-84&#8482; + და დაიწყეთ კოდის წერა უკვე 10 წუთში - გამოცდილება
    საჭირო არ არის!  "
  teacherled_longdescription: "ახლა როცა ათობით ათასმა მასწავლებლემა გამოიყენა კოდის
    ერთი საათი, ბევრი საკლასო ოთახი ელოდება მეტად კრეატიულ და ნაკლებად ყოვლისმომცველ
    გაკვეთილებს, რომლებიც მათ კომპიუტერული მეცნიერების საფუძვლებს შეასწავლიან. მასწავლებლების
    ენთუზიაზმის მხარდასაჭერად ჩვენ შევარჩიეთ და შევკრიბეთ ერთსაათიანი გაკვეთილების
    და აქტივობების გეგმები, შექმნილი სხვადასხვა საგნებისთვის."
  codeorg_beyond_name: "შესავალი ინფორმატიკაში (კლასები: K-8)"
  khan_beyond_name: "ისწავლეთ პროგრამირება"
  tynker_beyond_name: "პროგრამირების სწავლა სახლიდან"
  scratch_beyond_name: "კოდის წერა და შემოქმედება"
  lightbot_beyond_name: LightBot
  codecademy_beyond_name: Codecademy
  kodable_beyond_name: Kodable
  scratchjr_beyond_name: ScratchJR ბავშვებისთვის, რომელთაც ჯერ არ იციან კითხვა
  hopscotch_beyond_name: "კლასობანას თამაში: პროგრამირება თქვენს iPad-ზე"
  pocketcode_beyond_name: Pocket Code
  groklearning_beyond_name: "ისწავლეთ პროგრამიერების ენა Python"
  hacketyhack_beyond_name: Ruby-ის წავლა
  robomind_beyond_name: "ვირტუალური რობოტის დაპროგრამება"
  makeschool_beyond_name: "შექმენით iPhone თამაში თქვენს ბრაუზერში!"
  appinventor_beyond_name: "კოდის ერთი საათი: აპ-ინვენტორი"
  touchdevelop_beyond_name: TouchDevelop
  codehs_beyond_name: "ისწავლეთ პროგრამირება ძაღლ კარელთან ერთად"
  udemy_beyond_name: "პროგრამირების ონლაინ-კურსები"
  lynda_beyond_name: "პროგრამირების ონლაინ-კურსები"
  edx_beyond_name: "ჰარვარდის კურსი CS50"
  coursera_beyond_name: "სტენფორდის CS101 კურსი"
  udacity_beyond_name: CS 101
  teachingtree_beyond_name: "საუნივერსიტეტო კურსები ონლაინ"
  kodu_beyond_name: Kodu
  cargobot_beyond_name: Cargobot
  kidsruby_beyond_name: KidsRuby
  w3schools_beyond_name: "ისწავლეთ HTML"
  codeavengers_beyond_name: "ისწავლეთ საიტების კოდის წერა"
  mozilla_beyond_name: Webmaker
  codecombat_beyond_name: CodeCombat
  codea_beyond_name: Codea
  lego_beyond_name: Mindstorms
  finch_beyond_name: Finch
  arduino_beyond_name: Arduino და Sparkfun
  processing_beyond_name: "პროგრამირება და დამუშავება"
  alice_beyond_name: Alice
  sphero_beyond_name: SPRK
  codeorg_beyond_gradelevel: "ასაკი 4-104"
  khan_beyond_gradelevel: "საშაულო სკოლა +"
  tynker_beyond_gradelevel: "ასაკი 5-13"
  scratch_beyond_gradelevel: "ასაკი 8+"
  lightbot_beyond_gradelevel: "ნებისმიერი ასაკისთვის"
  codecademy_beyond_gradelevel: "დამამათავრებელი კლასები"
  kodable_beyond_gradelevel: "საწყისი"
  scratchjr_beyond_gradelevel: "საწყისი"
  hopscotch_beyond_gradelevel: "საშაულო სკოლა +"
  pocketcode_beyond_gradelevel: "საშაულო სკოლა +"
  groklearning_beyond_gradelevel: "საშაულო სკოლა +"
  hacketyhack_beyond_gradelevel: "დამამათავრებელი კლასები"
  robomind_beyond_gradelevel: "ასაკი 8-13"
  makeschool_beyond_gradelevel: "დამამათავრებელი კლასები"
  appinventor_beyond_gradelevel: "საშაულო სკოლა +"
  touchdevelop_beyond_gradelevel: "დამამათავრებელი კლასები"
  codehs_beyond_gradelevel: "დამამათავრებელი კლასები"
  udemy_beyond_gradelevel: "დამამთავრებელი კლასები +"
  lynda_beyond_gradelevel: "დამამთავრებელი კლასები +"
  edx_beyond_gradelevel: "უნივერსიტეტი"
  coursera_beyond_gradelevel: "უნივერსიტეტი"
  udacity_beyond_gradelevel: "უნივერსიტეტი"
  teachingtree_beyond_gradelevel: "უნივერსიტეტი"
  kodu_beyond_gradelevel: "ასაკი 8+"
  cargobot_beyond_gradelevel: "ასაკი 8+"
  kidsruby_beyond_gradelevel: "ასაკი 12+"
  w3schools_beyond_gradelevel: "ასაკი 12+"
  codeavengers_beyond_gradelevel: "საშაულო სკოლა +"
  mozilla_beyond_gradelevel: "ასაკი 12+"
  codecombat_beyond_gradelevel: "საშაულო სკოლა +"
  codea_beyond_gradelevel: "დამამთავრებელი კლასები +"
  lego_beyond_gradelevel: "საშაულო სკოლა +"
  finch_beyond_gradelevel: "ასაკი 8+"
  arduino_beyond_gradelevel: "დამამთავრებელი კლასები +"
  processing_beyond_gradelevel: "დამამათავრებელი კლასები"
  alice_beyond_gradelevel: "საშაულო სკოლა +"
  sphero_beyond_gradelevel: "ასაკი 8+"
  codeorg_beyond_platformtext: "თანამედროვე ბრაუზერები, პლანშეტები"
  khan_beyond_platformtext: "თანამედროვე ვებ-ბრაუზერები"
  tynker_beyond_platformtext: "თანამედროვე ვებ-ბრაუზერები (საჭიროა $$)"
  scratch_beyond_platformtext: "ნებისმიერი ბრაუზერი"
  lightbot_beyond_platformtext: iOS, Android (ან ვებ-ბრაუზერი)
  codecademy_beyond_platformtext: "თანამედროვე ვებ-ბრაუზერები. iOS და Android აპლიკაციები"
  kodable_beyond_platformtext: iPad
  scratchjr_beyond_platformtext: iPad
  hopscotch_beyond_platformtext: iPad
  pocketcode_beyond_platformtext: "მობილური აპლიკაცია"
  groklearning_beyond_platformtext: "თანამედროვე ვებ-ბრაუზერები"
  hacketyhack_beyond_platformtext: "დესქტოპ-ვერსიის დაყენება"
  robomind_beyond_platformtext: "თანამედროვე ვებ-ბრაუზერები, მობილური ინტერნეტი"
  makeschool_beyond_platformtext: "თანამედროვე ვებ-ბრაუზერები"
  appinventor_beyond_platformtext: "თანამედროვე ბრაუზერები + Android"
  touchdevelop_beyond_platformtext: "თანამედროვე ბრაუზერები, სმარტფონები, ნებისმიერი
    მოწყობილობა"
  codehs_beyond_platformtext: "თანამედროვე ბრაუზერები (საჭიროა $$)"
  udemy_beyond_platformtext: "ეფუძნება ვებ-ტექნოლოგიებს"
  lynda_beyond_platformtext: "ეფუძნება ვებ-ტექნოლოგიებს (საჭიროა $$)"
  edx_beyond_platformtext: "თანამედროვე ბრაუზერები"
  coursera_beyond_platformtext: "თანამედროვე ბრაუზერები"
  udacity_beyond_platformtext: "თანამედროვე ბრაუზერები"
  teachingtree_beyond_platformtext: "ეფუძნება ვებ-ტექნოლოგიებს"
  kodu_beyond_platformtext: Windows, xBox
  cargobot_beyond_platformtext: iPad
  kidsruby_beyond_platformtext: "დესქტოპ-ვერსიის დაყენება"
  w3schools_beyond_platformtext: "თანამედროვე ვებ-ბრაუზერები"
  codeavengers_beyond_platformtext: "თანამედროვე ვებ-ბრაუზერები"
  mozilla_beyond_platformtext: "თანამედროვე ვებ-ბრაუზერები"
  codecombat_beyond_platformtext: "ეფუძნება ვებ-ტექნოლოგიებს (Firefox, Chrome, Safari,
    IE9+)"
  codea_beyond_platformtext: iPad
  lego_beyond_platformtext: "რობოტის ყიდვა"
  finch_beyond_platformtext: "რობოტის ყიდვა"
  arduino_beyond_platformtext: "ვებ-ბრაუზერი, შემდეგ კომპლექტის შეძენა"
  processing_beyond_platformtext: "თანამედროვე ვებ-ბრაუზერები"
  alice_beyond_platformtext: Windows ან Mac (დაყენება აუცილებელია)
  sphero_beyond_platformtext: "რობოტის ყიდვა"
  codeorg_beyond_shortdescription: "ისწავლეთ პროგრამირება მარკ ცუკერბერგთან.. და გაბრაზებულ
    ჩიტებთან ერთად!"
  khan_beyond_shortdescription: "ისწავლეთ JavaScript-ში ხატვა"
  tynker_beyond_shortdescription: "მხიარული და ჩამთრევი კურსები 4-8 კლასების ბავშვებისთვის"
  scratch_beyond_shortdescription: "შექმენით ინტერაქტიული თამაშები, ისტორიები და ანიმაციები."
  lightbot_beyond_shortdescription: "თამაში პროგრამირების ცნებების გასაცნობად"
  codecademy_beyond_shortdescription: "ისწავლეთ JavaScript პროგრამირება ვებ-ბრაუზერში"
  kodable_beyond_shortdescription: "მხიარული iPad თამაში შეგასწავლით პროგრამირების
    საფუძვლებს"
  scratchjr_beyond_shortdescription: "შექმენით ინტერაქტიული ისტორიები და თამაშები:
    გამოიყენეთ ScratchJr. "
  hopscotch_beyond_shortdescription: "ისწავლეთ ვიზუალური პროგრამირება iPad-ზე"
  pocketcode_beyond_shortdescription: "შექმენით თამაში თქვენს სმარტფონზე და გაუზიარეთ
    ის მეგობრებს!"
  groklearning_beyond_shortdescription: "შესავალი პროგრამირების ენაში Phyton"
  hacketyhack_beyond_shortdescription: "ისწავლეთ Ruby ნულიდან"
  robomind_beyond_shortdescription: "დაწერეთ კოდი ვირტუალური რობოტისთვის"
  makeschool_beyond_shortdescription: "ისწავლეთ iPhone თამაშის შექმნა ერთ საათში"
  appinventor_beyond_shortdescription: "შექმენით თქვენი საკუთარი აპლიკაცია! (მხოლოდ
    ანდროიდზე)"
  touchdevelop_beyond_shortdescription: "დაწერეთ მობილური აპლიკაციები პირდაპირ თქვენს
    ტელეფონზე, პლანშეტზე ან ლეპტოპზე"
  codehs_beyond_shortdescription: "ისწავლეთ JavaScript პროგრამირება მხიარულ ვიზუალურ
    გარემოში"
  udemy_beyond_shortdescription: "ათობით ონლაინ-პროგრამირების კურსი"
  lynda_beyond_shortdescription: "ათობით ონლაინ-პროგრამირების კურსი"
  edx_beyond_shortdescription: "ყველაზე პოპულარული კურსი ჰარვარდში"
  coursera_beyond_shortdescription: "დაიწყეთ კურსით CS101"
  udacity_beyond_shortdescription: "დაიწყეთ კურსით CS101"
  teachingtree_beyond_shortdescription: "ონლაინ ცოდნა: სწრაფი და შეუზღუდავი"
  kodu_beyond_shortdescription: 3D თამაშის სამყაროს შექმნა
  cargobot_beyond_shortdescription: "დააპროგრამეთ რობოტის ხელი თქვენს iPad-ზე"
  kidsruby_beyond_shortdescription: "პროგრამირება ენაზე Ruby"
  w3schools_beyond_shortdescription: "ვებ-საიტების შექმნის სწავლა"
  codeavengers_beyond_shortdescription: "ისწავლეთ თამაშებისა და ვებ-გვერდების წერა"
  mozilla_beyond_shortdescription: "შექმენით და გააზიარეთ ვებ-გვერდები"
  codecombat_beyond_shortdescription: "ითამაშეთ - მოსაგებად JavaScript უნდა ისწავლოთ"
  codea_beyond_shortdescription: Ipad-ის აპლიკაციების შექმნა
  lego_beyond_shortdescription: "შექმენით და დააპროგრამეთ რობოტი"
  finch_beyond_shortdescription: "რობოტი ინფორმატიკის სასწავლად"
  arduino_beyond_shortdescription: "ისწავლეთ Arduino Sparkfun-ის ვირტუალური კომპიუტერით."
  processing_beyond_shortdescription: "ისწავლეთ მონაცემების დამუშავების ენა"
  alice_beyond_shortdescription: "ასწავლეთ პროგრამირება 3D გარემოში"
  sphero_beyond_shortdescription: SPRK გაკვეთილები - ესაა რობოტიკის სახალისო ინტენსიური
    კურსი, რომელიც აძლიერებს ბავშვების მათემატიკისა და ზუსტი მეცნირებების უნარებს.
  codeorg_beyond_longdescription: ისწავლეთ ინფორმატიკის საფუძვლები ვიზუალური პროგრამირებით.
    3 მთლიანი კურსი, ყოველი 15-20 გაკვეთილით, რომელიც აერთიანებს "უსადენო" საკლასო
    აქტივობებსა და თვითმყოფად ტუტრორიალებს ბილ გეითსის, მარკ ცუკერბერგის, Angry Birds
    და Plants vs. Zombies თამაშების შემქმნელების ვიდეო ლექციებით. ისწავლეთ გამეორების
    ციკლები, თუ-მაშინ დებულებები და ბაზისური ალგორითმები.
  khan_beyond_longdescription: "ისწავლეთ JavaScript პროგრამირების საფუძვლები - ხატეთ
    კოდით. გააკეთეთ ეს დამოუკიდებლად - ან კლასთან ერთად!"
  tynker_beyond_longdescription: "პროგრამირების სწავლა Tynker-ით მარტივი და სახალისოა.
    ბავშვები ქმნიან თამაშებს და მობილურ აპლიკაციებს კოდის ბლოკების დაწყობით ისე, რომ
    პროგრამირების სინტაქსის ცოდნა არ არის საჭირო. იდეები წამში გადაიქცევა ანიმირებულ
    ისტორიებად და მათემატიკურ ხელოვნებად. როცა ბავშვი აითვისებს საფუძვლებს, Tynker
    შესათავაზეს მას უფრო რთულ მასალას, მაგალითად, იმავე სინტაქსს."
  scratch_beyond_longdescription: "სკრატჩთან ერთად თქვენ შექმნით საკუთარ ინტერაქტიულ
    თამაშებს, ისტორიებს, ანიმაციებს &mdash; და გაუზიარებთ მათ მეგობრებს. დაიწყეთ სახელის
    ანიმირებით, მისალოცი ბარათის შექმნით ან მაგიდის ტენისის თამაშით."
  lightbot_beyond_longdescription: "გაიგეთ მეტი პროგრამირების ლოგიკის შესახებ, დაიწყეთ
    4+ ასაკის პროგრამირებით, iOS-ზე, Android-ზე ან ვებ-ბრაუზერით. ისწავლეთ ბრძანებების
    თანმიმდევრულად დალაგება, შაბლონების შემჩნევა, პროცედურებისა და ციკლების გამოყენება!"
  codecademy_beyond_longdescription: 'Codeacademy არის ინტერაქტიული შესავალი ინფორმატიკაში,
    დაფუძნებული JavaScript-ს. მას მსოფლიოში მილიონობით მოსწავლე იყენებს. ჩვენ მოვამაზადეთ
    კოდის ერთი საათი: თავსატეხებით, სლაიდებით და საბოლოო შესასრულებებლი პროექტით.'
  kodable_beyond_longdescription: Kodable არის iPad თამაში, რომელიც ხუთი წლიდან ზემოთ
    ბავშვებს პროგრამირების საფუძვლებს აცნობს. მასწავლებლის ან მშობლის დახმარება შეიძლება
    სასარგებლო აღმოჩნდეს, მაგრამ აუცილებელი არ არის.
  scratchjr_beyond_longdescription: ScratchJr არის პროგრამირების ენა დამწყებთათვის,
    რომელიც მისცემს თქვენს ბავშვებს შესაძლებლობას შექმნან თავიანთი ინტერაქტიული ისტორიები
    და თამაშები. პერსონაჟების სამართავად ბავშვები აერთებენ ვიზუალურ ბლოკებს
  hopscotch_beyond_longdescription: Hopscotch პროგამირების ენის ტუტორიალები iPad-ისთვის.
    მოსწავლეები ისწავლიან iPad აპლიკაციებისა და თამაშების შექმნას. მათ შეუძლიათ იმუშავონ
    ინდივიდუალურად ან ჯგუფურად (ერთ iPad-ზე მაქსიმუმ 3 მოსწავლე).
  pocketcode_beyond_longdescription: "შექმენით თქვენი საკუთარი თამაში თქვენს სმარტფონზე
    Pocket Code-ის გამოყენებით. დაეხმარეთ პარაშუტისტ სტივს დროზე დაარიგოს ამანათები.
    მერე კი გაუზიარეთ თამაში მეგობრებს!"
  groklearning_beyond_longdescription: "ეს არის Python პროგრამირების ენის შესავალი
    კურსი - მათთვის, ვისაც ჯერ არა აქვს პროგრამირების არანაირი გამოცდილება. სასწავლო
    მასალისა და ამოცანების ერთობლიობა გაგარკვევთ Phyton-ისა და პროგრამირების რაობაში.
    ეს კურსი სხვადასხვა გამოცდილებისა და ასაკის უამრავმა ბავშმა გაიგარა - დარწმუნებული
    ვართ, რომ იგი თქვენთვისაც იქნება სასარგებლო."
  hacketyhack_beyond_longdescription: "ჰაკერი ჰაკი გასწავლით პროგრამირებას ნულიდან
    ბოლომდე. არაუშავს, თუ არანაირი გამოცდილება არ გაქვთ! ჰაკი გასწავლით Ruby-ს. Ruby
    გამოიყენება ბევრი სხვადასხვა აპლიკაციისთვის, მათ შორის კომპიუტერული აპლიკაციებისა
    და საიტებისთვის. (მინიშნება: დაგჭირდებათ პროგრამის დაყენება)"
  robomind_beyond_longdescription: "მოსწავლეები პროგრამირების საფუძვლებს საკუთარი
    რობოტის მართვით სწავლობენ. ონლაინ-კურსი შეიცავს პრეზენტაციებს, ფილმებს, დავალებებს
    და სხვადასხვა მინიშნებებს - ეს ყველაფერი დაგეხმარებათ პროგრამირების დავალებების
    შესრულებაში. "
  makeschool_beyond_longdescription: "უკვე იცით, რა არის ObjectiveC? დაწერეთ iPhone
    თამაში ერთ საათში! ერთად გავიაროთ ყველა ეტაპი: დაწერა, გატესტვა და თამაში - ეს
    ყველაფერი ბრაუზერში. მერე კი გავუზიაროთ შედეგი მეგობრებს Facebook-ზე! არაუშავს,
    თუ არ გაქვთ iPhone-ზე პროგრამირების გამოცდილება. მთავარია, გაიგოთ რა არის ცვლადები,
    მეთოდები და ობიექტები."
  appinventor_beyond_longdescription: "მოკლე და დინამიკური ვიდეო-ტუტორიალები გასწავლით
    თქვენი Android ტელეფონისა ან პლანშეტისთვის სამი მარტივი აპლიკაციის შექმნას. გამოადგება
    როგორც დამწყებებს, ასევე ექსპერტებს, როგორც ინდივიდუალურ მოსწავლეებს, ასევე ჯგუფებს."
  touchdevelop_beyond_longdescription: 'TouchDevelop გაძლევთ საშუალებას შექმნათ აპლიკაცები
    შემდეგი მოწყობილობებისთვის: iPad, iPhone, Android, PC, Mac, Windows Phone. ჩვენი
    სენსორული რედაქტორით კოდის წერა პლანშეტის ან მობილურის გამოყენებითაც კია სახალისო!'
  codehs_beyond_longdescription: "ისწავლეთ პროგრამირების საფუძვლები ძაღლ კარელთან
    ერთად, გაიარეთ სახალისო ვიზუალური გაცნობითი კურსი. კომპიუტერისთვის ბრძანებების
    გაცემა იგივეა, რაც ძაღლისთვის. კარგი იქნება, თუ ამ ტუტორიალს მასწავლებელთან ერთად
    გაივლით, მაგრამ მარტოც გაუმკლავდებით. (მინიშნება: კურსი ფასიანია)"
  udemy_beyond_longdescription: "შეიძლება კოდის ერთი ხაზიც არ დაგიწერიათ არასდროს
    - ან პროგრამირება თქვენი პროფესიაა. ნებისმიერ შემთხვევაში Udemy-ზე მოიძებნება
    თქვენთვის კარგი კურსი, რომელიც პროფესიონალებს მიჰყავთ. (მინიშნება: კურსი ფასიანია)"
  lynda_beyond_longdescription: "ისწავლეთ ვებ-აპლიკაციების წერა, ობიექტზე-ორინტირებული
    ენების С და C++ საფუძვლებით დაწყებული, Java-თი დამთავრებული. ჩვენი ტუტორიალები
    გასწავლით მობილური აპლიკაციების შექმნას, PHP და MySQL მონაცემებთა ბაზებთან მუშაობას,
    სტატისტიკური მონაცემების დამუშავების R ენასა და უამრავ სხვა რამეს. (მინიშნება:
    კურსი ფასიანია)"
  edx_beyond_longdescription: 'CS50x არის ჰარვარდის შესავალი კურსი ინფორმატიკაში,
    განკუთვნილი ყველასთვის თანაბრად. იგი შიეცავს შემდეგ თემებს: აბსტრაქცია, ალგორითმები,
    მონაცემთა სტრუქტურები, ინკაპსულაცია, რესურსების მართვა, უსაფრთხოება, პროგრამული
    უზრუნველყოფა და ვებ-დეველოპმენტი. თქვენ ისწავლით შემდეგ ენებს: C, PHP, და JavaScript,
    ასევე SQL, CSS, and HTML. CS50x არის სიდიდით მეორე კურსი ჰარვარდში.'
  coursera_beyond_longdescription: "სტენფორდის კურსი CS 101 მიჰყავს ნიკ პარლანტს -
    და ის უფასოა! CS 101 ინფორმატიკის ძირითად იდეებს აცნობს იმათ, ვისაც პროგრამირების
    არანაირი გამოცდილება არა აქვს. ჩაატარეთ ცდები კოდით - შეამოწმეთ კომპიუტერების
    შესაძლებლობები და შეზღუდვები. CS 101 ასევე გაწვდით ზოგად ცოდნას: რა არის კომპიუტერი,
    რა არის ტექნიკური უზრუნველყოფა, რა არის პროგრამული უზრუნველყოფა, რა არის ინტერნეტი.
    ბრაუზერის გამოყენების ცოდნის გარდა სხვა გამოცდილება არ მოგეთოხვებათ."
  udacity_beyond_longdescription: "ამ კურსში თქვენ ისწავლით ინფორმატიკის ძირითად ცნებებს
    და დაწერთ საკუთარ კომპიუტერულ პროგრამებს - მაგალითად, საძიებო სისტემას. პროგრამირების
    გამოცდილება არ მოგეთხოვებათ. სიამოვნებით ვიღებთ დამწყებებს! კურსის ბოლოს გეცოდინებათ
    იმდენი, რომ დამოუკიდებლად შეძლებთ დაწერო პროგრამები Python-ით და თავისუფლად შეძლებთ
    საშუალო დონის კურსებზე გადასვლას."
  teachingtree_beyond_longdescription: TeachingTree არის ღია პლატფორმა, რომელზეც ნებისმიერს
    შუძლია განათავსოს საგანმანათლებლო კონტენტი. ჩვენი მიზანია, რომ მოსწავლეებს შეეძლოთ
    იპოვონ ზუსტად ის ინფორმაცია, რაც სჭირდებათ ამ კონკრეტულ მომენტში. ყველას შეუძლია
    დაამატოს ვიდეოები ან ცნებები.
  kodu_beyond_longdescription: 'Kodu აძლევს ბავშვებს საშაულებას შექმნან თამაშები კომპიუტერზე
    ან XBox-ზე ვიზუალური პროგრამირების ენის მეშვეობით. Kodu შეიძლება გამოიყენოთ შემოქმედებითი,
    საკითხების გადაწყვეტის, ამბის მოყოლის და, ცხადია, პროგრამირების უნარების გასავითარებლად.
    ყველას შეუძლია გამოიყენოს Kodu და შექმნას თამაში: პატარებსაც და დიდებსაც, იმათაც,
    ვისაც აქვთ პროგრამირების გამოცდილება და იმათაც, ვისაც არა. Kodu XBox-ისთვის ასევე
    მისაწვდომია აშშ-ში, XBox მაღაზიაში, Indie Games არხზე, მხოლოდ 5 დოლარად.'
  cargobot_beyond_longdescription: Cargo-Bot არის თამაში-თავსატეხი, სადაც რობოტს ყუთების
    გადაადგილებას ასწავლით. მარტივად ჟღერს, არა? მოცემულია 36 თავსატეხი, კარგი მუსიკა
    და თვალწარმტაცი გრაფიკა. შეგიძლიათ ჩაწეროთ თქვენი ამონახსნები ვიდეოზე და გაუზიაროთ
    მეგობრებს YouTube-ით.
  kidsruby_beyond_longdescription: "შექმენით თამაშები ან შეასრულეთ საშიანაო დავალება
    Ruby-ს გამოყენებით! უბრალოდ უთხარით მშობლებსა ან მასწავლებლებს, რომ Ruby-ზე პროგრამირებას
    სწავლობთ... ;) პროგრამა უფასოა და მუშაობს ნებისმიერ კომპიუტერზე, მაგრამ სჭირდება
    დაყენება."
  w3schools_beyond_longdescription: "ისწავლეთ ვებსაიტების შექმნა. გაეცანით სერვერის
    მუშაობის პრინციპებს ერთ დღეში. გაიგეთ, როგორ დაუმატოთ თქვენს საიტს მონაცემთა ბაზები"
  codeavengers_beyond_longdescription: "დაწერეთ თამაშები, აპლიკაციები და ვებ-გვერდები.
    შექმნილია ექსპერტების მიერ დამწყებთათვის: ინსტრუქციები მარტივია, მინიშნებები კი
    მისაწვდომი ყოველთვის, როცა საჭიროა. ჩვენი HTML, CSS და JavaScript კურსები შეიცავენ
    პროგრამირების დავალებებს, გამეორებისთვის კი - თამაშებს. სწავლა ნებისმიერ ასაკში
    იქნება სახალისო და ეფექტური."
  mozilla_beyond_longdescription: Thimble-ს გამოყენებით საკუთარი ვებ-გვერდების შექმნა
    და გაზიარება სასაცილომდე მარტივია. დაწერეთ და დაარედაქტირეთ HTML და CSS პირდაპირ
    თქვენს ბრაუზერში, შემდეგ კი გატესტეთ ნაშრომი. თანაბრად სასარგებლოა როგორც დამწყებთათვის,
    ასევე გამოცდილი მომხმარებლებისთვის.
  codecombat_beyond_longdescription: "ითამაშეთ ჯადოქარი და გამოიყენეთ კოდი (ჯადოები)
    თქვენი გმირების სამართავად, ლაბირინთებში სამოძრაოდ, ოგრების დასამარცხებლად, მტრების
    მოსატყუებლად და მოკავშირეების გადასარჩენად! ისწავლეთ JavaScript ამ HTML 5 ვებ-თამაშში
    დამწყებთათვის."
  codea_beyond_longdescription: 'Codea iPad-ებისთვის გაძლევთ საშუალებას შექმნათ თამაშები
    და სიმულაციები &mdash; და განახორციელოთ ნებისმიერი ვიზუალური იდეა. მოიფიქრეთ,
    როგორ შეიძლება გამოიყენოთ iPad-ის ისეთი თვისებები, როგორიცაა სენსორული ეკრანი
    და აკსელომეტრი? ჩვენ ვფიქრობთ, რომ Codea არის ყველაზე ლამაზი და მარტივი კოდის
    რედაქტორი, რომელსაც ოდესმე გამოიყენებთ. ყველაფრის შეცვლა შეგიძლიათ ერთი შეხებით:
    რიცხვის, ფერის, სურათის. დააჭირე და ვიზუალური რედაქტორები აგარჩევინებეთ ზუსტად
    იმას, რაც გინდათ.'
  lego_beyond_longdescription: "შექმენით პატარა რობოტები LEGO-ს დეტალების გამოყენებით
    ისე, რომ მათი დაპროგრამება და პარამეტრების გასწორება შეიძლებოდეს."
  finch_beyond_longdescription: The Finch არის ახალი რობოტი, რომელიც გასწავლით ინფორმატიკას.
    მისი შექმნა არის კარნეგი მელონის CREATE ლაბორატორიის ოთხწლიანი კვლევის შედეგი.
    The Finch დახემხარებათ გაერკვეთ პროგრამირების საფუძვლებში; იგი უზრუნველყოფს პროგრამირების
    ათზე მეტ ენასა და გარემოს, მათ შორის რამდნიმეს რვა წლის ასაკის ბავშვებისთვის.
    The Finch შეიქმნა, რათა მიეცა მოსწავლეებისთვის ინტერაქტიული პროგრამების დაწერის
    საშუალება.
  arduino_beyond_longdescription: Arduino არის პოპულარული პლატფორმა, რომელიც აძლევს
    მხატვრებსა და დიზაინერებს საშუალებას იმუშავონ ნამდვილ სენსორებზე, LED-ზე და სხვა
    ტექნოლოგიებზე. Sparkfun Virtual Sandbox გასწავლით ნადმვილ Arduino პროგრამირებას
    პირდაპირ თქვენს ბრაუზერში.
  processing_beyond_longdescription: Processing არის პროგრამირების ენა, გარემო და
    ონლაინ-გაერთიანება. 2001 წლიდან მოყოლებული Processing ზრუნავს პროგრამულ განათლებაზე
    ხელოვნებაში და ხელოვნების განვითარებაზე ტექნოლოგიებში. თავდაპირველად იგი შეიქმნა,
    როგორც პროგრამული უზრუნველყოფა პროგრამირების საფუძვლების სასწავლად ხელოვნების
    კონტექსტში. ახლა კი იგი უკვე პროფესიონალების ინსტრუმენტად იქცა. ათობით ათასი მოსწავლე,
    ხელოვანი, დიზაინერი, მკვლევარი იყენებს Processing-ს სწავლისთვის, პროტოტიპების
    შექმნისა და წარმოებისთვის.
  alice_beyond_longdescription: 'Alice Project იყენებს ინოვაციურ პროგრამულ გარემოს
    და 3D ანიმაციების შექმნით უზრუნველყოფს ინსტრუმენტებსა და მასალებს გამოთვლითი აზროვნების,
    ამოცანების გადაწყვეტის, პროგრამირების სასწავლად და სასწავლებლად: ნებისმიერი ასაკისა
    და კლასისთვის.'
  sphero_beyond_longdescription: "არა აქვს მნიშვნელობა, მშობელი ხართ თუ მასწავლებელი:
    SPRK გაკვეთილებით თქვენი ბავშვები სწრაფად და ხალისიანად ისწავლიან რობოტების პროგრამირებას
    და განავითარებენ მათემატიკის უნარებს."
  compatibility_https_header: "ჩართეთ HTTPS Code.org-ისთვის."
  compatibility_https_message: "უსაფრთხოების დონის ასამაღლებლად %{https_date} გადავდივართ
    HTTPS -ზე. ამ თარიღის შემდეგ Code.org-ზე ვეღარ შემოხვალთ. <a href='%{it_requirements_url}'>დააჭირეთ
    აქ</a> და გაიგეთ, როგორ ჩართოთ HTTPS Code.org-ისთვის."
  compatibility_https_hide_this_warning: "გაფრთხილების გათიშვა"
  starwars_shortcode: sw
  mc_shortcode: mc
  frozen_shortcode: frzn
  hourofcode_shortcode: code
  flappy_shortcode: "ფრთების ქნევა"
  infinity_shortcode: inf
  playlab_shortcode: "თამაში"
  artist_shortcode: art
  dashboard_assessments_view: 'View assessments in:'
  dashboard_assessments_none: No assessments
  dashboard_filter_by_stage: 'Filter by stage:'
  dashboard_filter_all: All
  dashboard_download_csv: Download CSV
  dashboard_progress_view: 'View progress in:'
  dashboard_progress_student_in_script: Progress information for %{student_name} in
    %{script_name}
  dashboard_responses_view: 'View text responses in:'
  dashboard_responses_none: No text responses
  dashboard_sections_close: Close
  dashboard_sections_move_students_desc: Select students to move to a new section.
    Moving students will not clear their progress.
  dashboard_sections_one_per_teacher: Students can only be in one section for each
    teacher. Your students will be added to this new section and leave their old section.
  dashboard_sections_move_to_section: 'Move to section:'
  dashboard_sections_enter_code: 'Enter section code:'
  dashboard_sections_code_placeholder: 6-character code (ABCDEF)
  dashboard_sections_other_section: Other Section
  dashboard_sections_both_sections: Would you like the student(s) to be in both sections?
  dashboard_sections_yes_both: Yes, I want to copy student(s) to be in this current
    section AND the new section
  dashboard_sections_no_move: No, I want to move student(s) to be in the new section
    only.
  dashboard_sections_move_students: Move Students
  dashboard_error_none_selected: You didn't select any students to move. Please select
    at least one student.
  dashboard_error_other_section: If you're moving students between your own sections,
    select your section from the dropdown. Only select 'Other Section' to move your
    students to a different teacher's section.<|MERGE_RESOLUTION|>--- conflicted
+++ resolved
@@ -845,14 +845,6 @@
     90% ჩვენს პროგრამას აფასებს, როგორც საუკეთესოს პროფესიონალური ზრდისთვის. მოთხოვნის
     გამო, კომპიუტერული მეცნიერების პროფესიული შესწავლის პროგრამას რამდენიმე ადგილი
     დავამატეთ. დარეგისტრირდით <u>31 მარტამდე</u> და დაიკავეთ თქვენი ადგილი."
-<<<<<<< HEAD
-=======
-  dashboard_announce_message_second: "<b>Phase one applications closing</b> - Do you
-    (or a teacher you know) want to learn how to teach a full year introductory high
-    school computer science class students will love? You don't need any prior experience
-    to join our free workshops for our Exploring Computer Science course. Sign up
-    by April 22nd. "
->>>>>>> ca49bd91
   dashboard_announce_button_text: "გაიგეთ მეტი"
   code_hoc_coming: "გვიახლოვდება კოდის ერთი საათი - დეკემბრის 8-დან 14-მდე!"
   code_sign_up: "დარეგისტრირდით და მიიღეთ მონაწილეობა CS განათლების კვირეულში"
