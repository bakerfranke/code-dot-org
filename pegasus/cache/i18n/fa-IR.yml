"fa-IR":
  hour_of_code: ساعتی با کد
  hello: سلام دنیا
  select_language: لطفا زبان خود را انتخاب کنید
  en: علوم کامپیوتر
  computer_science_edweek: هفته‌ی آموزش علوم رایانه
  csedweek_dates: 8-14 دسامبر، 2014
  csedweek_banner_hoc: '<a href="http://hourofcode.com" style="color: white; text-decoration:underline;
    font-weight:bold">ساعتِ کدنویسی</a> دارد میآید. همه‌ی دبیران و برنامه گزاران را
    صدا میزند، <a href="http://hourofcode.com" style="color: white; text-decoration:underline;
    font-weight:bold">ساعتِ کدنویسی خود را برنامه‌ریزی کنید</a>'
  csedweek_banner_teachers: '<a href="/csteacher" style="color: white; text-decoration:
    none; font-weight: 400">آیا شما دبیر کامپیوتر هستید؟ دیگر منابع هفته‌ی آموزش کامپیوتر
    را ببینید</a>'
  n_have_learned_an_hoc: <h1>یک</h1><h2>ساعت کدنویسی</h2><h3>را امتحان کنید#ارائه
    شده</h3>
  anybody_can_learn: هر کسی می تواند یاد بگیرند.
  learn_now: همین حالا یاد بگیرید
  petition_message: هر دانش آموز در هر مدرسه باید فرصت یادگیری علم کامپیوتر را داشته
    باشد
  petition_sign_message: 'اگر شما موافق هستید، نام خود را ثبت کنید.  # به دیگران به
    پیوندید.'
  petition_sign_message_support: 'اگر از ما حمایت می کنید، اسمتان را ثبت کنید. به
    #دیگران بپیوندید.'
  petition_join_others: 'به #دیگران ملحق شوید'
  name: نام
  email: ایمیل
  zipcode: کدپستی یا کشور
  submit: ارسال کنید
  twentyhours_heading: دوره‌ی مقدماتی علوم کامپیوتر ما را شروع کنید
  twentyhours_text: اولین ساعت کدنویسی را به پایان رساندید؟ علوم کامپیوتر و مفاهیم
    برنامه نویسی را در درس بعدی، بیشتر یاد بگیرید.
  hoc2014_heading: به <a href="http://hourofcode.com">ساعتِ کدنویسی</a> بپیوندید <br/>از
    8 تا 14 دسامبر  2014<br/>
  hoc2014_students: دانش آموزان
  hoc2014_try: آن را امتحان کنید
  hoc2014_teachers: دبیران
  hoc2014_host: آن را میزبانی کنید
  hoc2014_everyone: همه
  hoc2014_support: حمایتش کن &#x25BE;
  hoc2014_whatishoc: ساعتِ کدنویسی چيست؟
  csedweek_map_header: '#CSEdWeek / رویداد "ساعت کدنویسی" در سرار جهان'
  csedweek_map_signup: رویدادتان را ثبت کنید
  csedweek_map_search_placeholder: جست و جو برای رویداد های "ساعت کدنویسی"
  csedweek_map_search_search: جستجو کن
  csedweek_map_search_reset: تنظیم مجدد
  csedweek_map_legend_title: Legend
  csedweek_map_legend_event: Hour of Code Event
  csedweek_map_legend_cs_tech_jam: CS Tech Jam
  cded_sign_up: ثبت نام
  cded_try_it: آن را امتحان کنید
  twentyhours_trynow: هم اکنون شروع کنید
  california_heading: از مدرسه تان بخواهید که علوم کامپیوتر را آموزش بدهد
  california_text: هر دبیری می‌تواند <a href='http://studio.code.org/'>دوره‌های رایگان</a>
    ما را آموزش دهد. هر دبستانی می‌تواند <a href='http://code.org/educate/k5'>علوم
    کامپیوتر را آموزش دهد</a>. از دبیرستان‌ها بخواهید که <a href='http://code.org/educate/districts'>با
    ما همکاری کنند.
  california_button: بیشتر یاد بگیرید
  flappy_heading: تولد فلاپی در code.org
  flappy_text: Code.org یک ساله شد. <br/><br/> با ساختن بازی <b>Flappy</b> مخصوص خودتان،
    همراه با ما جشن بگیرید. قوانین خودتان را کدنویسی کنید و با دوستانتان به اشتراک
    بگذارید!
  view_english_site: مشاهده سایت به زبان انگلیسی
  non_english_tutorials: 'آموزش‎‌هایی که به چندین زبان ترجمه شده‌اند:'
  write_your_first_program: اولین برنامه کامپیوتر خودت را بنویس
  learn_cs_concepts: یادگیری پایه اساسی علوم کامپیوتر با برنامه نویسی از طریق کشیدن
    و رها کردن. این خودآموز مانند سخنرانی ضبط شده توسط بیل گیتس و مارک زوکربرگ و پرندگان
    عصبانی و گیاهان در مقابل زامبی است. یادگیری حلقه های تکراری، اگر-سپس بیانیه، و
    الگوریتم های اساسی.
  all_ages: همه‌ی سنین
  beginner: مبتدی
  n_participants: '# شرکت کنندگان'
  go: برو
  thank_you_: با سپاس!
  congratulations: آفرین!
  congratulations_on_completing_hoc: تبریک برای کامل کردن یک ساعت کد نویسی
  congratulations_volunteer: 'Congratulations: Now that you’ve tried the Hour of Code,
    <a href="https://code.org/volunteer">sign up to volunteer in a classroom</a> and
    help students learn an Hour of Code!'
  course_name_accelerated: دوره های سریع
  course_name_course1: دوره 1
  course_name_course2: دوره 2
  course_name_course3: دورۀ 3
  course_name_course4: دوره 4
  congratulations_on_completing_course: تبریک به خاطر تکمیل %{course}
  congrats_next_tutorials_title: این آموزش های بعدی را سعی کنید
  congrats_next_tutorials_desc: این کوتاه تر را انجام دهید، ۱ ساعت آموزش یا <a href="%{current_path}/next">شریک
    آموزش</a> را امتحان کنید.
  get_a_certificate_of_achievement: دریافت گواهی موفقیت
  enter_valid_age: لطفا یک سن معتبر انتخاب کنید
  enter_valid_email: لطفا یک آدرس ایمیل معتبر را وارد کنید
  get_a_certificate_message: ما گواهی تحصیل و اطلاعات در مورد چگونگی <a/> یادگیری
    فراتراز یک ساعت <'a href='/learn/beyond> را برای شما ارسال خواهیم کرد
  get_a_certificate_message_after: برای دانلود یا چاپ مدرک خودتان روی عکس مدرک کلیک
    کنید. حالا می توانید  <a href='http://studio.code.org'> بقیه درسها</a>ی ما را
    ببینید و یا با مراجعه به بخش  <a href='/learn/beyond'> از یک ساعت برنامه نویسی
    فراتر بروید</a> امکانات دیگر سایت را مشاهده کنید.
  thanks_for_submitting: با سپاس از شما برای ثبت اطلاعات!
  if_you_enjoyed: اگرازاموزش اینجا لذت بردید، به دوستان بگویید تا انها هم امتحان کنند!
    ما می خواهیم به تمام دنیا اموزش دهیم.
  personalize_certificate: گواهینامه خود را طراحی کنید
  share_achievement: موفقیت خود را به اشتراک بگذارید
  beyond_hour_message: همینطور با <a href='http://studio.code.org'>دوره های دیگر</a>
    ادامه دهید، یا گزینه های بیشتری را در مورد <a href='/learn/beyond'>یادگیری فراتر
    از یک ساعت</a> ببینید.
  leaderboards_for_hoc: برترین‌های ساعتِ کدنویسی.
  support_url: http://support.code.org/
  country: کشور
  city: شهر
  gender: جنسیت
  boys: پسران
  girls: دختران
  give_my_hour: 'ساعتی که به کد نوشتن صرف کردم را اهدا کن به:'
  girls_team: تیم دختران
  boys_team: تیم پسران
  tell_the_world: به دنیا بگویید!
  thanks_for_voting: با تشکر برای رای دادن!
  share_on_facebook: به اشتراک گذاشتن در فیس بوک
  share_on_twitter: به اشتراک گذاشتن در توییتر
  beyond_an_hour: فراتر از یک ساعت کد نویسی
  get_started: شروع
  i_agree: موافقم
  participant_select: '- انتخاب کنید -'
  participant_student: دانش آموز
  participant_parent: پدر/مادر
  participant_educator: مربی
  participant_engineer: مهندس نرم‌افزار
  participant_other: هیچ کدام از موارد فوق
  print_all: همه چیز را پرینت بگیرید
  print_ice_art: هنر یخیتان را پرینت بگیرید
  create_art_with_zombie: یا هنر پیشرفته ای با زامبی بسازید
  i_am_a: من هستم یک
  never_spam: ما هرگز شما را اسپم نمیکنیم
  enter_country: اگر خارج از ایالات متحده آمریکا هستید کشورتان را وارد کنید
  used_infrequent_updates: تنها برای به روز کردنهای گاه به گاه
  privacy_practices_children: روشهای ما را برای امنیت حریم خصوصی کودکان ببینید
  petition_thankyou: با سپاس از شما برای شرکت در درخواست
  continue_learning_header: ادامه یادگیری فراتر از یک ساعت
  continue_learning_body: گزینه های بسیاری وجود دارند.  شما می توانید آنلاین، یا در
    مدرسه محلی و یا دراردوگاه تابستانی به یادگیری ادامه دهید.
  learn_next_level: به مرحله بعدی برو
  learn_online: درس های آنلاین دیگری را امتحان کن
  learn_classes: پیدا کردن کلاس های محلی
  hoc_is_here: زمانِ HourOfCode# رسید - امتحانش کنید! codeorg@
  just_did_hoc: من HourOfCode# رو تموم کردم - امتحانش کنید! codeorg@
  twitter_teach_cs: چرا مدرسه های بیشتری علوم کامپیوتر درس نمی دهند؟ ما می توانیم
    این را اصلاح کنیم. http://youtu.be/nKIu9yen5nc. سایت  http://code.org/ را ببینید
    تا بیشتر بیاموزید.
  learn_hoc: یک ساعت کدنویسی یاد بگیرید
  beyond_hoc: فراتر از یک ساعت
  what_gender: جنسیت شما چیست؟
  girl: دختر
  boy: پسر
  help_recruit_coders: به ما در پیدا کردنِ برنامه‌نویس‌های بیشتر برای گروهتان کمک
    کنید!
  help_recruit: به ما در استخدامِ برنامه‌نویس‌های بیشتر کمک کنید!
  lines_of_code: 'بیش از #<b> تا خطوط کد</b> تا حالا نوشته شده.'
  lines_of_code_alt: <b>#</b> خط کد توسط دانش آموزان نوشته شده
  who_has_done_hoc: 'کیا #HourOfCode رو انجام دادن؟ codeorg@'
  hoc_leaderboards: برترین‌های ساعتِ کدنویسی
  students_and_lines: '%{students} دانش آموز ساعت کد را انجام داده اند و %{lines}
    خط کد نوشته شده است.'
  start_hoc: هم اکنون ساعتِ کدنویسی را آغاز کنید
  contact_form_topic_press: انتشارات/ رسانه ها (مصاحبه یا گپ زدن)
  stats_nina: '"هر روز همان نتایج به دست آمد &mdash; مشارکت صد در صدی." - نینا نیکولز
    پيري، معلم'
  stats_student: '"من می دانستم که این يك فرصت <b> تكرار نشدني</b> است." - ماریانا
    الزيت، كلاس پنجمي'
  stats_michael: '"من <b> هیچ وقت، هرگز </b> دانش آموزانم را برای آموختن تا این حد
    هیجان زده ندیده ام." از میشل کلارک، معلم'
  studiobar_title: <a href='http://studio.code.org'>استودیوی برنامه نویسی</a> ما را
    کشف کنید
  studiobar_title_nolink: استودیوی برنامه نویسی ما را کشف کنید
  studiobar_elementary_title: دوره‌های مقدماتی
  studiobar_elementary_body: سه درس جدید ما برای کلاس K&#8209;پنجمی ها
  studiobar_hoc_title: ساعتی با کدنویسی
  studiobar_hoc_body: یادگیری  کدنویسی با پرندگان عصبانی
  studiobar_flappy_title: کدنویسی Flappy
  studiobar_flappy_body: با پرنده بال زن، بازیهای خودتان را بسازید و به اشتراک بگذارید
  studiobar_teacher_title: ساخته شده برای دبیران
  studiobar_teacher_body: در کلاس درسیِ خود Code Studio را معرفی کنید
  studiobar_frozen_title: ساعت کد نویسی
  studiobar_frozen_body: یک سرزمین عجایب یخی با آنا و السا بسازید
  studiobar_donate_title: کمک مالی بدهید
  studiobar_donate_body: با هر دلاری که کمک می کنید یک کودک یاد می گیرد
  studiobar_shop_title: فروشگاه
  studiobar_shop_body: شکستن کلیشه ها. لوگوی ما را با غرور بپوش.
  homepage_hero_text_malala: |
    &ldquo;من دختران هر کشوری را به چالش آموختن یک ساعت کدزدن دعوت میکنم&rdquo;
    مالالا، برنده جایزه نوبل
  homepage_hero_text_susan: |
    &ldquo;اگر شما بتوانید تکنولوژی را تغییر دهید، می توانید دنیا را تغییر دهید.&rdquo;
    سوزان، مدیرعامل یوتیوب
  homepage_hero_text_fistbump: |
    &ldquo;فقط با گوشیتان بازی نکنید، برنامه نویسی اش کنید.&rdquo;
    رئیس جمهور باراک اوباما
  homepage_hero_text_sheryl: |
    &ldquo;فرزندان ما&mdash;از جمله دخترهایمان&mdash;نیاز به فرصت یادگیری علوم کامپیوتر دارند.&rdquo;
    شریل، رئیس ارشد اجرایی فیسبوک
  homepage_hero_text_satya: |
    &ldquo; علوم کامپیوتر می تواند بهترین فرصت های دنیا را ایجاد کند&rdquo;
    ساتیا، مدیرعامل مایکروسافت
  homepage_hero_text_bosh: |
    &ldquo;اگر شما کد بزنید، می توانید مسیر زندگیتان را مشخص و انتخاب کنید.&rdquo;
    کریس بوش
  homepage_hero_text_student1: |
    &ldquo;این مهارت ها آینده ی من را تغییر دادند. لازم به ذکر نیست، این فقط تفریح ساده است.&rdquo;
    لونا، کلاس هفتم
  homepage_hero_text_student2: |
    &ldquo;من هیچ وقت، هرگز بچه هامو درباره ی یادگیری اینقدر هیجان زده ندیده ام.&rdquo;
    میشل، معلم
  homepage_hero_text_student3: |
    &ldquo; علوم کامپیوتر رشته ای است که چه خوشتان بیاید چه نه نمی توانید قبل از امتحان کردنش آن را بشناسید.&rdquo;
    جکسون، کلاس ششم
  homepage_hero_text_student4: |
    &ldquo; شما با برنامه نویسی می توانید هرکاری که ذهنتان می خواهد انجام دهید.&rdquo;
    مایا، کلاس دوم
  homepage_hero_text_student5: |
    &ldquo;علوم کامپیوتر برای کس دیگری نیست. برای شماست، اینجا، حالا.&rdquo;
    جرالدو، معلم
  homepage_hero_text_teacher1: |
    &ldquo; کد زدن خلاقیت، الهام گرفتن و نوآوری را پرورش می دهد&mdash; که همه ی آن ها در هر شغلی اساسی هستند.&rdquo;
    فلوریسا، معلم
  homepage_hero_text_teacher2: |
    &ldquo;صد درصد دانش آموزان من در این برنامه درگیر شدند، حضور پیدا و شرکت کردند.&rdquo;
    آدام، معلم
  homepage_hero_text_stat_loc: 'خطوط #کد نوشته شده توسط دانش آموزان'
  homepage_hero_text_stat_students: '#دانش آموز- حساب کاربری نگه دارنده سوابق و اطلاعات
    دانش آموز در استودیو ی کد'
  homepage_hero_text_stat_served: 'ساعت کد نویسی: # طی شده گذرانده'
  homepage_slot_text_hoc: ساعتی با کدنویسی
  homepage_slot_text_frozen: کارتون Frozen با آنا و السا
  homepage_slot_text_teacher: Teacher Dashboard
  homepage_slot_text_studio: تمام آموزش های ما
  homepage_slot_text_course4: دوره 4
  homepage_slot_text_shop: فروشگاه
  homepage_slot_text_flappy: کدنویسی Flappy
  homepage_action_text_hoc: An Hour of Code for every student.
  homepage_action_text_num_served: '# تائید شده'
  homepage_action_text_join_us: Join us
  homepage_action_text_sign_up: ثبت نام
  homepage_action_text_try_it: آن را امتحان کنید
  homepage_action_text_volunteers: Technical volunteers wanted
  homepage_action_text_codevideo: فیلم را تماشا کنید
  homepage_action_text_teachervideo: فیلم را تماشا کنید
  homepage_action_text_girlvideo: Inspire a girl
  homepage_action_text_learn: یادگیری را شروع کنید
  homepage_action_text_signpetition: درخواست را امضا کنید
  homepage_signpetition_dropdown: درخواست ما را امضا کنید  &#x25BE;
  homepage_diversity_pledge: پیمان احترام و برابری نژاد ها را بپذیرید
  homepage_banner_text_prizes: 'The Hour of Code is coming again, December 7-13. '
  homepage_banner_link_prizes: 'Join the largest learning event in history. '
  homepage_banner_text_main: Code.org و هیئت مدیره ی دانشگاه با هم متحد شدند تا تنوع
    علوم کامپیوتر را بهبود ببخشند.
  homepage_banner_text_link: بیشتر بیاموزید
  homepage_banner_privacy_main: 'Aug 3: We''ve updated our privacy policy to include
    tools used in our new high school CS Principles course.'
  homepage_banner_privacy_link: بیشتر بیاموزید
  homepage_slot_text_title_hoc: ساعتی با کد
  homepage_slot_text_blurb_hoc: هرکسی می تواند بیاموزد. امروز شروع کنید
  homepage_slot_text_link_hoc: ساعتِ کد نویسی را امتحان کنید
  homepage_slot_text_link_host: میزبان یک ساعت کدزنی باشید
  homepage_slot_text_link_hocserved: '# تائید شده'
  homepage_solot_text_link_volunteer: Volunteer for the Hour of Code
  homepage_slot_text_title_students: دانش آموزان
  homepage_slot_text_blurb_students: تمام آموزش های ما را کشف کنید
  homepage_slot_text_link_codestudio: استودیو ی کد را امتحان کنید
  homepage_slot_text_link_local: یک کلاس محلی پیدا کنید
  homepage_slot_text_link_othercourses: دوره های آنلاین دیگر
  homepage_slot_text_title_educators: آموزگاران
  homepage_slot_text_blurb_educators: به دانش آموزانتان درس بدهید
  homepage_slot_text_link_k5: دوره هایی برای بچه های ابتدایی
  homepage_slot_text_link_fullcurriculum: تمام برنامه درسی ما را ببینید
  homepage_slot_text_link_pd: توسعه ی حرفه ای
  homepage_slot_text_title_advocates: مدافعان
  homepage_slot_text_blurb_advocates: از کار ما حمایت کنید
  homepage_slot_text_link_stats: آمار ها را ببینید
  homepage_slot_text_link_buy: شرکت کنید
  homepage_slot_text_link_donate: پولی اهدا کنید
  homepage_header_codestudio: ابداعات دانش آموزان استودیو ی کد
  homepage_header_donors: Code.org از حامیانش سپاسگزاری می کند
  homepage_donors_seall: تمامش را ببینید
  homepage_donors_donate: کمک مالی بدهید
  contact_form_topic_student: من یک دانش آموز هستم
  contact_form_topic_parent: من پدر/مادر هستم
  contact_form_topic_teacher: من دبیر/استاد هستم
  contact_form_topic_outside_us: من خارج از آمریکا هستم
  contact_form_topic_contribution: کمک های خیریه
  contact_form_topic_partner: من می‌خواهم شرکت کنم
  contact_form_topic_other: دیگر
  contact_form_label_topic: موضوع
  contact_form_label_email: آدرس ایمیل شما
  contact_form_label_message: پیام
  contact_form_label_submit: فرستادنِ پیام
  class_submission_in_school: در مدرسه
  class_submission_in_school_daily_programming_course: دوره برنامه‌نویسی روزانه
  class_submission_in_school_ap_computer_science: امتحان تعیین سطح پیشرفته‌ی کامپیوتر
  class_submission_in_school_full_university_cs_curriculum: دوره کامل دانشگاهی علوم
    کامپیوتر
  class_submission_in_school_robotics_club: باشگاه رباتیک
  class_submission_in_school_programming_integrated_in_other_classes: برنامه‌نویسی‌های
    جاسازی شده در کلاس‌های دیگر (ریاضی، علوم و...)
  class_submission_in_school_summer_school_cs_program: دوره علوم کامپیوتر مدرسه تابستانی
  class_submission_in_school_exploring_computer_science: کاوش در علم کامپیوتر
  class_submission_in_school_other: موارد دیگر در مدرسه
  class_submission_out_of_school: خارج از مدرسه
  class_submission_out_of_school_summer_camp: اردوی تابستانه
  class_submission_out_of_school_afterschool_program: برنامه بعد از مدرسه
  class_submission_out_of_school_all-day_workshop: کارگاه آموزشی یک روز کامل (تا 1
    هفته)
  class_submission_out_of_school_multi-week_workshop: کارگاه چند هفته ای
  class_submission_out_of_school_other: موارد دیگر خارج از مدرسه
  class_submission_online: آنلاین
  class_submission_online_programming_class: کلاس برنامه نویسی آنلاین
  class_submission_online_teacher_resource: منابع آنلاین معلم
  class_submission_online_other: موارد دیگر آنلاین
  class_submission_level_preschool: پیش دبستانی
  class_submission_level_elementary: دبستان
  class_submission_level_middle_school: راهنمایی
  class_submission_level_high_school: دبیرستان
  class_submission_level_college: دانشگاه
  class_submission_level_vocational: فنی و حرفه ای
  class_submission_languages_other: زبان (های) دیگر
  inspirational_videos_more: More <a href="https://www.youtube.com/playlist?list=PLzdnOPI1iJNfpD8i4Sx7U0y2MccnrNZuP">inspirational
    videos</a> by role models and celebrities
  playlab_choose_theme: Choose your Play Lab theme
  playlab_classic_title: Classic
  playlab_gumball_title: Gumball
  playlab_iceage_title: Ice Age - Coming soon
  playlab_iceage_title_live: Ice Age
  starwars_subtitle: Building a Galaxy With Code
  starwars_javascript_title: Javascript
  starwars_javascript_description: Use drag-drop blocks and JavaScript.
  starwars_javascript_specs: English only | Modern browsers | Ages 11+
  starwars_javascript_start_button: هم اکنون شروع کنید
  starwars_blocks_title: بلوک ها
  starwars_blocks_description: Use drag-drop blocks.
  starwars_blocks_specs: Many languages | Modern browsers, smartphones, tablets |
    Ages 6-10
  starwars_blocks_start_button: هم اکنون شروع کنید
  starwars_watch_videos: Before you get started, watch one of these inspirational
    videos
  starwars_speak_languages: Speak another language?
  starwars_help_translate: Help us translate
  starwars_platform_text: مرورگرهای مدرن, تلفن های هوشمند, تبلت
  mc_name: Minecraft Hour of Code
  mc_longdescription: Use blocks of code to take Steve or Alex on an adventure through
    this Minecraft world.
  mc_shortdescription: Use blocks of code to take Steve or Alex on an adventure through
    this Minecraft world.
<<<<<<< HEAD
  mc_gradelevel: سنین 4 تا 104
=======
  mc_gradelevel: Ages 6+
>>>>>>> c8123dff
  mc_platformtext: مرورگرهای مدرن, تلفن های هوشمند, تبلت
  mc_specs: Many languages (coming soon) | Modern browsers and tablets | Ages 6+
  minecraft_subtitle: Minecraft Hour of Code
  volunteer_engineer_submission_title: Volunteer for the Hour of Code
  volunteer_engineer_submission_subtitle_generic: '100,000 teachers are going to host
    an Hour of Code in their classroom this year, Dec 7-13, 2015. They want your help! '
  volunteer_engineer_submission_subtitle_specific: '%{num_teachers} teachers are looking
    for volunteers to help with their Hour of Code.<br>%{num_volunteers} volunteers
    have signed up.'
  volunteer_engineer_submission_intro_background: The Hour of Code is a global movement
    to try an hour introduction to computer science, reaching tens of millions of
    students in 180+ countries. Please get involved during Computer Science Education
    Week, December 7-13.
  volunteer_engineer_submission_intro_recruit: 'These teachers would love to have
    somebody <span style="font-family: ''Gotham 7r'', sans-serif;">passionate about
    computer science education</span> who can help in the classroom, or for somebody
    who can <span style="font-family: ''Gotham 7r'', sans-serif;">inspire</span> their
    students by talking about the breadth of possibilities with computer science (which
    could be done through a video chat). If you''re not looking to volunteer, <a href="%{url}">learn
    more</a> about organizing your own Hour of Code event.'
  volunteer_engineer_submission_intro_signup: Please enter the following information
    if you are a computer science student or software professional. Fields marked
    with a <span class="form-required-field">*</span> are required.
  volunteer_engineer_submission_intro_links: Not looking to volunteer? <a href="%{learn_more}">Learn
    more</a> about organizing your own Hour of Code event and find a local volunteer
    on our <a href="%{volunteer_local}">volunteer map</a>.
  volunteer_engineer_submission_header_shared: Information shared with teachers on
    volunteer map
  volunteer_engineer_submission_field_name: نام
  volunteer_engineer_submission_field_name_placeholder: نام و نام خانوادگی
  volunteer_engineer_submission_field_company: Company (or University)
  volunteer_engineer_submission_field_company_placeholder: Company (or University)
  volunteer_engineer_submission_field_experience_level: Experience level
  volunteer_engineer_submission_field_location: Location
  volunteer_engineer_submission_field_location_desc: If you enter your exact address
    we won't share it, just show you as a pin on map.
  volunteer_engineer_submission_field_location_placeholder: ZIP code, city and state/country,
    or street address
  volunteer_engineer_submission_field_location_flexibility: I can help during the
    Hour of Code by... (select all that apply)
  volunteer_engineer_submission_checkbox_after_hoc: I’m interested in volunteering
    after the Hour of Code
  volunteer_engineer_submission_field_time_commitment: Time commitment after the Hour
    of Code
  volunteer_engineer_submission_field_linkedin: پروفایل لینکداین
  volunteer_engineer_submission_field_linkedin_placeholder: http://www.linkedin.com/in/your_name
  volunteer_engineer_submission_field_facebook: Facebook profile
  volunteer_engineer_submission_field_facebook_placeholder: https://www.facebook.com/your_name
  volunteer_engineer_submission_field_description: توضیحات
  volunteer_engineer_submission_field_description_desc: Describe your computer science
    experience and how you would like to participate as a volunteer for local teachers.
  volunteer_engineer_submission_field_description_placeholder: Description of experience
    and/or participation
  volunteer_engineer_submission_header_private: Information kept private and never
    shared
  volunteer_engineer_submission_field_email: نشانی رایانامه
  volunteer_engineer_submission_field_email_desc: Your email address will never be
    shared, but we'll send you requests from teachers.
  volunteer_engineer_submission_field_email_placeholder: نشانی رایانامه
  volunteer_engineer_submission_final_paragraph: You will be listed on a map for local
    teachers to contact you for the Hour of Code or other volunteer opportunities.
    Your email and exact address will NEVER be shared by us. But the other information
    (including approximate location) will be publicly viewable by local teachers.
  volunteer_engineer_submission_checkbox_contact: 'I agree that teachers can contact
    me for volunteer opportunities (Note: your email address won''t be shared)'
  volunteer_engineer_submission_submit: ارسال کنید
  volunteer_engineer_submission_thankyou: Thank you for volunteering for the Hour
    of Code. To get ready for the Hour of Code and recruit other engineers, <a href="%{url}">learn
    more here.</a>
  volunteer_engineer_submission_commitment_uncertain: نامطمئن
  volunteer_engineer_submission_commitment_one_hr_per_week: 1 ساعت در هفته
  volunteer_engineer_submission_commitment_three_hrs_per_week: 3 ساعت در هفته
  volunteer_engineer_submission_commitment_five_hrs_per_week: 5 ساعت در هفته
  volunteer_engineer_submission_commitment_now_and_then: هر از چند گاه
  volunteer_engineer_submission_commitment_annually: 2-3 times per year
  volunteer_engineer_submission_commitment_monthly: A couple hours per month
  volunteer_engineer_submission_commitment_weekly: A couple hours per week
  volunteer_engineer_submission_commitment_more: بیشتر
  volunteer_engineer_submission_location_flexibility_onsite: در داخل مدرسه
  volunteer_engineer_submission_location_flexibility_remote: راهنمایی از راه دور (برای
    دانش آموزان و معلمان)
  volunteer_engineer_submission_location_flexibility_curriculum: علاقمند به کمک و
    مشارکت در پروژه های آموزشی منبع باز
  volunteer_engineer_submission_experience_unspecified: نامشخص
  volunteer_engineer_submission_experience_tech_company: Non-engineer at a tech company
  volunteer_engineer_submission_experience_university_student_or_researcher: مشخص
    نشده
  volunteer_engineer_submission_experience_software_professional: متخصص نرم‌ افزار
  volunteer_engineer_submission_distance_8: 5 miles
  volunteer_engineer_submission_distance_16: 10 miles
  volunteer_engineer_submission_distance_24: 15 miles
  volunteer_engineer_submission_distance_32: 20 miles
  volunteer_engineer_submission_num_volunteers_5: 5 volunteers
  volunteer_engineer_submission_num_volunteers_10: 10 volunteers
  volunteer_engineer_submission_num_volunteers_25: 25 volunteers
  volunteer_engineer_submission_num_volunteers_50: 50 volunteers
  volunteer_engineer_submission_type_task_onsite: I want you to visit my classroom
    for technical help and inspiration
  volunteer_engineer_submission_type_task_remote: I want you to Skype into my classroom
    to say a few words of inspiration to the kids
  volunteer_engineer_submission_type_task_mentor: I'm looking for a mentor to help
    prepare me for coding with my students
  petition_age: سن
  dashboard_landing_title: صفحه اصلی معلم
  dashboard_landing_welcome: خوش آمدید به صفحهٔ جدید و بهبود یافته معلم  .
  dashboard_landing_video: این ویدیو را مشاهده کنید
  dashboard_landing_watch_video: برای آشنایی با امکانات جدید
  dashboard_landing_view_as_student: مشاهده این سایت به عنوان یک دانش آموز
  dashboard_landing_students_title: دانش آموزان شما
  dashboard_landing_students_manage: مشاهده و مدیریت دانش آموزان خود
  dashboard_landing_news_title: منابع برای معلمین کلاس پنجم (فقط به انگلیسی)
  dashboard_landing_new_beta: جدید! درسهای در حال آماده سازی ما برای کلاس پنجمی ها
    را امتحان کنید.
  dashboard_landing_new_k5courses: جدید! درسهای ما برای کلاس پنجمی ها را امتحان کنید.
  dashboard_landing_useful_links: دیگر لینک های مفید (فقط به زبان انگلیسی)
  dashboard_landing_office_hours: سوالات خود را مستقیماً مطرح کنید! به بخش ساعات تماس
    تصویری ماهانه ما مراجعه کنید.
  dashboard_landing_print_certificates: گواهینامه‌هایی برای دانش‌آموزانی که این دوره
    را تمام می‌کنند چاپ کنید
  dashboard_landing_educator_blog: درباره اخبار و بروزرسانی مواد درسی، وبلاگ آموزگار
    ما را مطالعه کنید
  dashboard_landing_smart_hints: لطفا به ما کمک کنید تا نکات هوشمندانه‌ای به آموزش‌های
    Code.org اضافه کنیم
  dashboard_landing_video_player: 'در مدرسه خود پخش کننده جدید ویدئو ما را امتحان
    کنید '
  dashboard_landing_progress_title: پیشرفت کلاس اصلی
  dashboard_landing_progress_biggest: این پیشرفت بزرگترین بخش شما است.
  dashboard_landing_view_progress: مشاهده‌ی پیشرفتِ %{biggest_section}
  dashboard_landing_print_progress: Print progress
  dashboard_landing_available_title: دوره‌های قابل دسترس
  dashboard_landing_available_courses: دوره های که در  حال حاضر در دسترس  هستند برای
    شما و دانش آموزان شما در اینجا هستند.
  dashboard_landing_more_tutorials: می خواهی بازم هم آموزش های بیشتری را ببینی؟
  dashboard_landing_more_tutorials_desc: آموزش های بیشتری وجود دارند که <a href="/learn/beyond">توسط
    مشارکت کنندگان ما ارائه شده اند.</a> برنامه نویسی با استفاده از روبات ها، ساختن
    صفحات وب و ساختن برنامه شخصی خودتان را یاد بگیرید و در زبان های دیگری مثل C++،
    Ruby، و Python کاوش کنید.
  dashboard_hoc_courses: ساعت کدنویسی برای همه سنین
  dashboard_hoc_courses_desc: این آموزش های کوتاه 1 ساعته را با دانش آموزان خود تمرین
    کنید!
  dashboard_hoc_courses_desc_and_cta: این آموزش کوتاه یک ساعته را با دانش آموزان خود
    امتحان کنید. <a href="https://hourofcode.com">پیوستن به جنبش کد نویسی یک ساعته</a>در
    طول هفته آموزش علوم رایانه.
  dashboard_k5_courses: دوره های 20 ساعته برای پیش دبستانی
  dashboard_k5_courses_desc: این دوره ها شامل آموزشی های آنلاین، خود هدایت گر و متناسب
    با پیشرفت خود به همراه فعالیت های "غیر متصل" است که اصلا به هیچ کامپیوتری احتیاج
    ندارد. هر دوره شامل حدودا 20 درس است که ممکن است به عنوان یک واحد یا در طول دوره
    ی یک ترم اجرا شود. حتی کودکستانی ها و کودکانی که خواندن بلد نیستند می توانند شرکت
    کنند. به منظور کمک به شما برای شروع، ما کارگاه های توسعه ی حرفه ای با کیفیت بالا
    و مجانی در آمریکا ارائه می کنیم. <a href="/professional-development-workshops">
    یکی نزدیکتان پیدا کنید!</a>
  dashboard_middle_courses: دوره های 20 ساعته برای راهنمایی
  dashboard_middle_courses_desc: برنامه ی ما برای دوره ی اول دبیرستان از علوم کامپیوتر
    و برنامه نویسی در زمینه ی ریاضیات و علوم دوره اول دبیرستان استفاده می کند - به
    عنوان یک ابزار برای آموزش مباحث ریاضیات و علوم. برای ثبت نام در کارگاه های پیشرفت
    حرفه ای، درخواست یک<a href="/educate/districts"> عضویت محدوده باز </a> با  Code.org
    را بدهید.
  dashboard_high_courses: دوره های سالانه برای دبیرستان
  dashboard_high_courses_desc: برنامه ی دبیرستان ما به آموزش و پرورش کمک می کند تا
    کلاس های علوم کامپیوتر را با آماده کردن کادر تدریس فعلی برای ارائه ی این فیلد
    جدید در تمام طول سال ارائه دهند. برای ثبت نام در کارگاه های پیشرفت حرفه ای، درخواست
    <a href="/educate/districts"> عضویت محدوده باز</a> با Code.org بدهید.
  dashboard_course_csina: علوم کامپیوتر در جبر
  dashboard_course_csina_desc: Code.org با Bootstrap همکار شده تا برنامه ای توسعه
    دهد که مباحث جبری و هندسی را از طریق برنامه نویسی کامپیوتر آموزش دهد.
  dashboard_course_csins: علوم کامپیوتر در سایر علوم
  dashboard_course_csins_desc: Code.org با پروژه ی GUTS همکار شده تا مقدمه ای بر مباحث
    علوم کامپیوتر در زمینه ی مدل سازی و شبیه سازی ارائه دهد.
  dashboard_course_ecs: کاوش در علم کامپیوتر
  dashboard_course_ecs_desc: 'کاوش در علوم کامپیوتر یک دوره ی یک ساله شامل 6 واحد
    است: همکاری انسان کامپیوتر، حل مساله، طراحی وب، برنامه نویسی، محاسبه و آنالیز
    داده ها، و رباتیک.'
  dashboard_course_csp: مفاهیم AP® علوم کامپیوتر
  dashboard_course_csp_desc: Code.org یک دوره ی سخت گیرانه، جذاب، و قابل دسترسی طراحی
    کرده که ایده ی بنیادی محاسبه را کشف می کند.
  dashboard_landing_loading: در حال بارگذاری...
  dashboard_action_edit: ویرایش
  dashboard_action_save: ذخيره
  dashboard_action_save_all: ذخیره‌ی همه
  dashboard_action_cancel: لغو
  dashboard_action_delete: پاک کردن
  dashboard_action_delete_yes: بله
  dashboard_action_delete_no: نه
  dashboard_action_confirm: پاک گردد؟
  dashboard_action_remove: حذف کن
  dashboard_action_remove_confirm: حذف شود؟
  dashboard_action_done: انجام شد
  dashboard_action_required: اجباری
  dashboard_navigation_home_page: صفحه اصلی معلم
  dashboard_navigation_section_student_progress: حساب کاربری دانش‌ آموزان و پیشرفت
    آنها
  dashboard_navigation_section_teacher_progress: پیشرفت دوره ی شما
  dashboard_navigation_section_lesson_plans: برنامه‌ها و منابع درس
  dashboard_navigation_section_community: کمک و جامعه
  dashboard_navigation_section_pd: توسعه ی حرفه ای
  dashboard_navigation_section_speakers: علوم کامپیوتر <br/> سخنرانا مهمان
  dashboard_navigation_all_sections: حساب کاربری دانش‌ آموزان و پیشرفت آنها
  dashboard_navigation_view_progress: نمایش پیشرفت
  dashboard_navigation_view_text_responses: View Text Responses
  dashboard_navigation_add_students: افزودن دانش آموز
  dashboard_navigation_manage_students: مدیریت دانش آموزان
  dashboard_navigation_lesson_plans_resources: برنامه‌ها و منابع درس
  dashboard_navigation_view_stats: مشاهده وضعیت
  dashboard_navigation_section: 'بخش: %{section_name}'
  dashboard_navigation_student: 'دانش آموز: %{student_name}'
  dashboard_sections_new_section: بخش تازه
  dashboard_sections_jumbotron_instruction: ایجاد بخش های جدید و افزودن دانش آموزان
    به آنها. بخش ها به شما کمک میکنند دانش آموزان را در گروه های کوچکتر سازماندهی
    کنید تا شما بتوانید پیشرفت آنهای را پیگیری و حساب کاربری آنها را مدیریت نمایید.
  dashboard_sections_table_section: بخش
  dashboard_sections_table_secret: نوع ورود
  dashboard_sections_table_grade: درجه
  dashboard_sections_table_course: دوره
  dashboard_sections_table_students: دانش آموزان
  dashboard_sections_table_code: بخش کد
  dashboard_sections_name: نام بخش
  dashboard_sections_choose_secret: اگر شما می خواهید به دانش آموزان خود حساب کاربری
    ارائه کنید، یک <b>کلمه</b> یا <b>تصویر</b> سرّی برای آن بخش را انتخاب کنید.
  dashboard_sections_secret_word: یک <b>کلمه</b> به شما اجازه میدهد برای هر دانش آموز
    یک کلمه سرّی انتخاب نمایید.
  dashboard_sections_secret_picture: یک <b>تصویر</b> به شما اجازه میدهد برای هر دانش
    آموز یک تصویر سرّی انتخاب نمایید. این گزینه برای دانش آموزان جوانتر که هنوز توانایی
    تایپ را ندارند ایده آل می باشد.
  dashboard_sections_secret_none: اگر می خواهید دانش آموزان شما توانایی مدیریت حساب
    کاربری خود، از جمله انتخاب کلمه عبور خود را داشته باشند، گزینه سرّی <b>هیچ کدام</b>
    را انتخاب کنید.
  dashboard_sections_print_secrets: سپس شما میتوانید یک ورق از کارت های حاوی اطلاعات
    حساب کاربری را چاپ کنید و به صورت جداگانه بین دانش آموزان خود توزیع نمایید.
  dashboard_sections_switch_section: بخش تعویض
  dashboard_students_add_student: افزودن دانش آموز
  dashboard_students_add_students: اضافه کردن چند دانش آموز
  dashboard_students_add_multiple: 'نامهای دانش آموزان خود را تایپ یا جای گذاری نمایید،
    فقط یک نام در هر خط:'
  dashboard_students_new_section: شما یک بخش جدید ایجاد کرده اید! اکنون با استفاده
    از دکمه های <b>افزودن دانش آموز</b> و <b>اضافه کردن چند دانش آموز</b> بالا دانش
    آموزان خود را اضافه کنید.
  dashboard_students_placeholder_name: نام دانش آموز
  dashboard_students_name: نام
  dashboard_students_progress: پیشرفت
  dashboard_students_age: سن
  dashboard_students_gender: جنسیت
  dashboard_students_male: مرد
  dashboard_students_female: زن
  dashboard_students_secret: عکس مخفی
  dashboard_students_password: رمز عبور
  dashboard_students_username: 'نام کاربری: %{student_username}'
  dashboard_students_email: 'ایمیل: %{student_email}'
  dashboard_students_completed_levels: سطح‌های کامل شده
  dashboard_students_total_lines: خطوطی از کد
  dashboard_students_show_secret: نمایش محرمانه
  dashboard_students_auto_generated: تولید شده به صورت خودکار
  dashboard_students_reset_secret: تنظیم مجدد عکس مخفی
  dashboard_students_reset_password: تنظیم مجدد گذرواژه
  dashboard_students_share_section: 'صفحه ورود به این بخش را با دانش آموزان خود به
    اشتراک بگذارید:'
  dashboard_students_print_info: کارت های اطلاعات ورود دانش آموزان خود راه چاپ نمایید.
  dashboard_students_secret_picture_title: تصویر محرمانه
  dashboard_students_secret_picture: عکس مخفی
  dashboard_students_reset_picture: شما در هر زمان میتوانید عکس محرمانه هر دانش آموز
    را تغییر دهید با انتخاب <b>نمایش محرمانه</b> و سپس <b>تغییر محرمانه</b>. با انجام
    این کار، یک عکس محرمانه جدید برای استفاده آن دانش آموز در هنگام ورودش به سیستم
    تولید خواهد شد.
  dashboard_students_secret_word_title: کلمه ی محرمانه
  dashboard_students_secret_word: کلمه محرمانه
  dashboard_students_reset_word: 'شما در هر زمان میتوانید کلمات محرمانه هر دانش آموز
    را تغییر دهید با انتخاب <b>نمایش رمز</b> و سپس <b>تغییر رمز</b>. با انجام این
    کار، یک جفت کلمه محرمانه جدید برای استفاده آن دانش آموز در هنگام ورود به سیستم
    تولید خواهد شد. '
  dashboard_students_join_link: به دانش آموزان خود بگویید که حساب کاربری خود را ایجاد
    کنند و بپیوندند به بخش شما در
  dashboard_students_no_email: اگر دانش آموزان شما آدرس ایمیل ندارند، و یا شما می
    خواهید برای آنها حساب کاربری ایجاد کنید، نوع رمز این بخش را به <b>کلمه</b> یا
    <b>تصویر</b> تغییر دهید.
  dashboard_students_print_page: چاپ این صفحه
  dashboard_students_url: آدرس اینترنتی
  dashboard_privacy_document_link: <a href="/privacy/student-privacy", target="_blank">
    اینجا را کلیک کنید</a> برای مشاهده سند حریم خصوصی ما، که می توانید آن رابرای دانش
    آموزان خود به اشتراک بگذارید یا چاپ نمایید.
  dashboard_curriculum_k5_title: منابع آموزشی پیش از دبستان
  dashboard_curriculum_middle_title: منابع آموزشی دوره راهنمایی
  dashboard_curriculum_high_title: منابع آموزشی دوره دبیرستان
  dashboard_lesson_plans: برنامه های درسی
  dashboard_view_all_lesson_plans: مشاهده تمام برنامه های درسی
  dashboard_course1: 'دوره 1:'
  dashboard_course2: 'دوره 2:'
  dashboard_course3: 'دوره 3:'
  dashboard_course4: 'درس 4 (بتا): '
  dashboard_curriculum: برنامه آموزشی
  dashboard_curriculum_overview: بررسی اجمالی برنامه کلاس پنجمی ها
  dashboard_overview: بررسی اجمالی
  dashboard_sequence: دنباله
  dashboard_framework: چارچوب کار
  dashboard_standards: استانداردها
  dashboard_implementation_guide: راهنمای پیاده سازی
  dashboard_glossary: واژه نامه
  dashboard_classroom_strategies: استراتژی‌های کلاس برای دبیران
  dashboard_debugging: 'اشکال‌زدایی:'
  dashboard_puzzle_solving: 'حل پازل:'
  dashboard_student_worksheet: ورقه کار دانش آموزان
  dashboard_teacher_worksheet: ورقه کار معلم
  dashboard_curriculum_csina: 'علوم کامپیوتر در جبر:'
  dashboard_curriculum_csins: 'علوم کامپیوتر در علم:'
  dashboard_curriculum_csp: 'مفاهیم ® AP علوم کامپیوتر:'
  dashboard_curriculum_ecs: 'کاوش در علوم کامپیوتر:'
  dashboard_grade_k: K
  dashboard_grade_other: دیگر
  dashboard_login_word: واژه
  dashboard_login_picture: عکس
  dashboard_login_none: ایمیل
  dashboard_new_password: گذرواژه‌ی تازه
  dashboard_progress_not_started: شروع نشده
  dashboard_progress_in_progress: در حال اجرا
  dashboard_progress_not_completed: تکمیل نشده است
  dashboard_progress_completed_too_many_blocks: تکمیل شده ، با بلوک های زیادی
  dashboard_progress_completed_perfect: تکمیل, کامل
  dashboard_progress_furthest_level_attempted: 'تلاش برای دسترسی به سطح دسترسی خارج
    از محدوده '
  dashboard_stage: مرحله
  dashboard_puzzle: پازل
  dashboard_question: سوال
  dashboard_response: Response
  stats_hoc_2013_heading: 'آمار باور نکردنی از سال گذشته ساعت کدنويسي. تنها در یک
    هفته:'
  stats_hoc_2013_image_alt: وضعیت کد نویسی در سال 2013
  dashboard_teacher: دبیر
  dashboard_student: دانش آموز
  dashboard_sections_email_question: همه دانش آموزان یک آدرس ایمیل معتبر دارید؟
  dashboard_sections_account_creation_question: چه کسی یک حساب کاربری دانش آموزی ساخته
    است؟
  dashboard_sections_password_question: دانش آموزان چه چیزی را به عنوان "کلمه عبور"
    استفاده می کنند؟
  dashboard_sections_picture_account_creation: یک عکس تعیین شده توسط Code.org
  dashboard_sections_word_account_creation: یک واژه‌ی ساده‌ی تعیین شده توسط Code.org
  dashboard_sections_sign_in_question: دانش آموزان از کجا وارد میشوند؟
  dashboard_sections_sign_in_unique: صفحه وب منحصر به فرد ذکر شده در بند "مدیریت دانش
    آموزان"
  dashboard_sections_sign_in_main: http://code.org و کلیک بر روی "ورود"
  dashboard_sections_password_account_creation: کلمه عبور متنی ایجاد شده توسط دانش
    آموز
  dashboard_sections_login_type_explanation: این جدول به توضیح این که شما کدامیک از
    روش های ورود به سیستم،<b> مثل تصویر، کلمه، یا ایمیل</b>، را می خواهید برای یک
    بخش انتخاب کنید کمک می کند.
  dashboard_faq: پرسش و پاسخ‌های متداول
  dashboard_faq_k5: پرسش های متداول پیش از دبستان
  dashboard_announcements: Announcements
  dashboard_announce_view_all: مشاهده همه
  dashboard_announce_hoc: <b>October 15, 2015</b> - The Hour of Code is coming &mdash;
    every participating organizer will receive a gift card to Amazon.com or Microsoft's
    Windows Store as a thank-you gift. Join classrooms worldwide during December 7-13.
  code_hoc_coming: ساعت کد نویسی اینجاست - 8 تا 14 دسامبر!
  code_sign_up: ثبت نام کنید برای شرکت کردن تو هفته ی آموزش علوم کامپیوتر
  learn_more: بیشتر یاد بگیرید
  learn_sign_up_description: ثبت نام برای شرکت در یک ساعت کد نویسی در طول هفته آموزشی
    علوم رایانه
  learn_sign_up_button: ثبت نام
  learn_videos_watch: Watch this inspirational video with your classroom
  learn_videos_show: Show this inspirational video to your class
  learn_videos_before_hoc: Watch an inspirational video before your Hour of Code
  learn_educator_resources_description: نحوه ی آموزش کد نویسی یک ساعته را یاد بگیرید
  learn_educator_resources_button: منابع مربی
  learn_are_you_educator: Are you an educator? Learn <a href="http://hourofcode.com/resources/how-to">how
    to teach an Hour of Code</a>
  learn_find_volunteer: <a href="https://code.org/volunteer/local">Find a local volunteer</a>
    to help during your Hour of Code
  learn_teacher_led_lesson_plans: Be inspired by <a href="https://code.org/teacher-led">teacher
    led Hour of Code lesson plans</a>
  learn_how_to_hoc: Follow <a href="https://hourofcode.com/how-to">our how-to guide</a>
    for teaching one Hour of Code
  learn_hoc_prizes: <a href="https://hourofcode.com/prizes">Learn more</a> about the
    prizes for every educator.
  learn_inspirational_videos: Inspire students by showing them <a href="https://code.org/educate/inspire">these
    videos</a>
  hoc2014_try_new_tutorials: آموزش‌های تازه‌ی ساعتِ کدنویسی ما را امتحان کنید
  hoc2014_try_new_tutorial: ورژن بتای ساعت آموزش کد جدید ما را امتحان کنید
  hoc2014_try_scrat: پرندگان عصبانی، گیاهان علیه زامبی‌ها و اسکرات
  hoc2014_try_frozen: هنرمندی با آنا و السا, از کارتون منجمد
  carousel_heading_codeorg: Tutorials by Code.org
  carousel_heading_codeorg_any_device: Tutorials by Code.org (for all devices)
  carousel_heading_3rd_party: Tutorials by 3rd parties
  carousel_heading_third_party: Tutorials by third parties
  carousel_heading_international: آموزش به زبان شما
  carousel_heading_domestic: آموزش به زبان انگلیسی
  carousel_heading_beginners: آموزش برای مبتدیان
  carousel_heading_beyond_beginners: Tutorials for Beginners
  carousel_heading_javascript: آموزش جاوا اسکریپت
  carousel_heading_beyond_javascript: Tutorials that teach JavaScript
  carousel_heading_unplugged: هیچ وسیله ای یا اینترنت ندارید؟ علوم کامپیوتر روی کاغذ
    را امتحان کنید
  carousel_heading_devices: برنامه های آموزشی برای تلفن های همراه و تبلت ها
  carousel_heading_beyond_devices: Tutorial apps for phones and tablets
  carousel_heading_languages: آموزش ها به زبان های برنامه نویسی دیگر
  carousel_heading_beyond_languages: Tutorials in other programming languages
  carousel_heading_apps_games: بازی یا نرم افزار خود را بسازید
  carousel_heading_university: دوره های دانشگاهی آنلاین
  carousel_heading_webpages: یادگیری ساخت صفحات وب
  carousel_heading_robots: یادگیری برنامه با ربات
  carousel_heading_ide: محیط های برنامه ریزی محبوب در میان معلمان
  educator_notes: یادداشت های آموزگار
  teach_led_lesson_plans: Teacher Led Hour of Code Lesson Plans
  learn_footer_all_tutorials: See the <a href="https://code.org/educate/allhourofcode">comprehensive
    list of Hour of Code tutorials</a>. To see our criteria and submission guidelines
    for Hour of Code tutorials, <a href="https://hourofcode.com/tutorial-guidelines">click
    here.</a>
  how_to_teach_hoc: نحوه تدریس یک ساعت کد نویسی
  more_resources_educators: منابع بیشتر برای معلمان و آموزگاران
  beyond_submission: می خواهید یک آموزش برای فراتر از یک ساعت ثبت کنید? استاندارد
    و فرم ثبت را ببینید.
  participants: شرکت کنندگان
  teachers_notes: یادداشت های معلم
  teachers_notes_hoc: 'معلم ها: نکته های مهم آموزگار را اینجا بخوانید'
  previous: قبلی
  next: بعدي
  older_systems: خودآموز هایی برای سیستمهای قدیمی تر
  older_systems_subheading: این ها باید روی مرورگرهای وب قدیمی تر کار کنند. برای دسترسی
    به تمام آموزش ها، به یک مرورگر وب به روز <a href="http://browsehappy.com/" target="_blank">  ارتقا
    دهید.</a>
  mobile_devices: آموزش هایی برای دستگاه های همراه
  frozen_name: کدنویسی با آنا و السا
  starwars_name: 'Star Wars: Building a Galaxy with Code'
  codeorg_name: اولین برنامه کامپیوتر خودت را بنویس
  codeintl_name: اولین برنامه کامپیوتر خودت را بنویس
  thinkersmithspanish_name: Mis Amigos Roboticos
  khan_name: آشنایی با جاوا اسکریپت
  khanes_name: آشنایی با جاوا اسکریپت
  khanpt_name: آشنایی با جاوا اسکریپت
  khanhe_name: آشنایی با جاوا اسکریپت
  khanfr_name: آشنایی با جاوا اسکریپت
  khanpl_name: آشنایی با جاوا اسکریپت
  tynker_name: بازی خود را بسازید
  scratch_name: با کد نویسی خلاق شوید
  lightbot_name: Lightbot
  thinkersmith_name: دوستان رباتی من
  condcards_name: شرطی ها با کارتها
  lightbotintl_name: Lightbot
  codehs_name: یادگیری کد با کارل سگ
  codecademy_name: Codecademy
  codecombat_name: CodeCombat
  codemonkey_name: میمون کد نویس
  codeavengers_name: ساخت بازی با جاوا اسکریپت
  processing_name: نقاشی با کد
  robomind_name: برنامه‌نویسیِ یک ربات مجازی
  groklearning_name: الیزا، ربات سخن‌گوی دکتر
  quorum_name: برنامه نویسی قابل دسترس (با پشتیبانی تصویرخوان)
  codespark_name: فوس (خوش آمد گویی پیش دبستانیها)
  kodable_name: Kodable(خوش آمد گویی پیش دبستانیها)
  tynkerapp_name: Tynker - در تبلت
  robomindnl_name: برنامه‌نویسیِ یک ربات مجازی
  flappy_name: درست کردن بازی فلاپی
  bitsbox_name: Bitsbox - یک بازی بسازید
  makeschool_name: یک بازی آیفون در مرورگر خود بسازید!
  touchdevelop_name: TouchDevelop
  appinventor_name: AppInventor ساعت کد نویسی
  blockly_name: بلوکی
  thinkersmith2_name: Binary Baubles
  kodableunplugged_name: fuzzFamily Frenzy
  projguts_name: سنگ، کاغذ، قیچی
  hourofcode_name: جا نگهدار برای code.org/hoc جدید
  playlab_name: آزمایشگاه بازی
  infinity_name: آزمایشگاه بازی نامحدود
  artist_name: هنرمند
  codeorg_gradelevel: سنین 4 تا 104
  codeintl_gradelevel: سنین 4 تا 104
  thinkersmithspanish_gradelevel: Por todos
  khan_gradelevel: مدارس راهنمایی به بالا
  khanes_gradelevel: مدارس راهنمایی به بالا
  khanpt_gradelevel: مدارس راهنمایی به بالا
  khanhe_gradelevel: مدارس راهنمایی به بالا
  khanfr_gradelevel: مدارس راهنمایی به بالا
  khanpl_gradelevel: مدارس راهنمایی به بالا
  tynker_gradelevel: سنین 5 تا 13
  scratch_gradelevel: سنین بالای 8
  lightbot_gradelevel: همه‌ی سنین
  thinkersmith_gradelevel: همه‌ی سنین
  condcards_gradelevel: سنین 8-12
  lightbotintl_gradelevel: همه‌ی سنین
  codehs_gradelevel: دبیرستان
  codecademy_gradelevel: دبیرستان
  codecombat_gradelevel: مدارس راهنمایی به بالا
  codemonkey_gradelevel: مدارس راهنمایی به بالا
  codeavengers_gradelevel: مدارس راهنمایی به بالا
  processing_gradelevel: دبیرستان
  robomind_gradelevel: سنین 8-13
  groklearning_gradelevel: مدارس راهنمایی به بالا
  quorum_gradelevel: مدارس راهنمایی به بالا
  codespark_gradelevel: دبستان
  kodable_gradelevel: دبستان
  tynkerapp_gradelevel: سنین 5 تا 13
  robomindnl_gradelevel: سنین 8-13
  flappy_gradelevel: سنین 4 تا 104
  bitsbox_gradelevel: دبستان
  makeschool_gradelevel: دبیرستان
  touchdevelop_gradelevel: دبیرستان
  appinventor_gradelevel: مدارس راهنمایی به بالا
  blockly_gradelevel: همه‌ی سنین
  thinkersmith2_gradelevel: سنین بالای 8
  kodableunplugged_gradelevel: سنین 8-13
  projguts_gradelevel: سنین 10-13
  hourofcode_gradelevel: سنین 4 تا 104
  frozen_gradelevel: سنین بالای 8
  starwars_gradelevel: سنین 4 تا 104
  playlab_gradelevel: سنین 4 تا 104
  infinity_gradelevel: سنین 4 تا 104
  artist_gradelevel: سنین بالای 8
  codeorg_platformtext: مرورگرهای مدرن, تلفن های هوشمند, تبلت
  codeintl_platformtext: مرورگرهای مدرن, تلفن های هوشمند, تبلت
  thinkersmithspanish_platformtext: آنپلاگد
  khan_platformtext: مرورگرهای وب مدرن
  khanes_platformtext: مرورگرهای وب مدرن
  khanpt_platformtext: مرورگرهای وب مدرن
  khanhe_platformtext: مرورگرهای وب مدرن
  khanfr_platformtext: مرورگرهای وب مدرن
  khanpl_platformtext: مرورگرهای وب مدرن
  tynker_platformtext: مرورگرهای وب مدرن
  scratch_platformtext: تنها مرورگر های وب دسک تاپ (نه تبلت)
  lightbot_platformtext: تمام مرورگر ها و iOS، اندروید، یا کنسول های بازی
  thinkersmith_platformtext: آنپلاگد
  condcards_platformtext: Unuplugged
  lightbotintl_platformtext: iOS, Android  (یا مرورگر وب)
  codehs_platformtext: مرورگر های به روز. (پیشرفت دوره نیاز به پول دارد)
  codecademy_platformtext: مرورگرهای وب مدرن. نرم افزار آندروید و iOS
  codecombat_platformtext: مرورگر های وب به روز (پیشرفت دوره نیاز به پول دارد)
  codemonkey_platformtext: مرورگرهای وب مدرن
  codeavengers_platformtext: مرورگرهای وب مدرن
  processing_platformtext: مرورگرهای وب مدرن
  robomind_platformtext: مرورگرهای وب مدرن، وب همراه
  groklearning_platformtext: مرورگرهای وب مدرن
  quorum_platformtext: مرورگر های به روز. پشتیبانی شده برای خواندن صفحه نمایش(تکنولوژی
    برای کمک به نابینایان)
  codespark_platformtext: iOS, Android  (یا مرورگر وب)
  kodable_platformtext: iPad
  tynkerapp_platformtext: آی پد و تبلت های آندرویدی
  robomindnl_platformtext: مرورگرهای وب مدرن، وب همراه
  flappy_platformtext: مرورگرهای مدرن, تلفن های هوشمند, تبلت
  bitsbox_platformtext: مرورگرهای وب مدرن
  makeschool_platformtext: مرورگرهای وب مدرن
  touchdevelop_platformtext: مرورگرهای مدرن, تلفن های هوشمند, تمام دستگاه های
  appinventor_platformtext: مرورگرهای مدرن + آندروید
  blockly_platformtext: 'تنها مرورگرهای مدرن '
  thinkersmith2_platformtext: آنپلاگد
  kodableunplugged_platformtext: آنپلاگد
  projguts_platformtext: آنپلاگد
  hourofcode_platformtext: مرورگرهای مدرن, تلفن های هوشمند, تبلت
  frozen_platformtext: مرورگرهای جدید +تبلت
  starwars_platformtext: مرورگرهای جدید +تبلت
  playlab_platformtext: مرورگرهای مدرن, تلفن های هوشمند, تبلت
  codeorg_shortdescription: کد نویسی را با مارک زاکربرگ و پرندهای خشمگین یاد بگیرید!
  codeintl_shortdescription: کد نویسی را با مارک زاکربرگ و پرندهای خشمگین یاد بگیرید!
  thinkersmithspanish_shortdescription: Tutorial para un grupo sin computadoras
  khan_shortdescription: یادگیری نقاشی کشیدن در جاوا اسکریپت
  khanes_shortdescription: یادگیری نقاشی کشیدن در جاوا اسکریپت
  khanpt_shortdescription: یادگیری نقاشی کشیدن در جاوا اسکریپت
  khanhe_shortdescription: یادگیری نقاشی کشیدن در جاوا اسکریپت
  khanfr_shortdescription: یادگیری نقاشی کشیدن در جاوا اسکریپت
  khanpl_shortdescription: یادگیری نقاشی کشیدن در جاوا اسکریپت
  tynker_shortdescription: کد نویسی را با حل کردن معما های جالب یاد بگیرید و بازی
    های موبایل خودتان را بسازید.
  scratch_shortdescription: بازی های تعاملی، داستان، و انیمیشن بسازید.
  lightbot_shortdescription: Lightbot را برای حل معما ها با تابع ها و حلقه ها برنامه
    ریزی کنید!
  thinkersmith_shortdescription: آموزش بدون اتصال برای یک گروه با هیچ وسیله ای
  condcards_shortdescription: 'یادگیری الگوریتم با یک دسته کارت '
  lightbotintl_shortdescription: بازی برای آموزش مفاهیم برنامه نویسی
  codehs_shortdescription: کد نویسی را با کارل سگه شروع کنید، یک معرف بصری و جالب
    به برنامه نویسی!
  codecademy_shortdescription: برنامه نویسی با JavaScrip، را در یک مرورگر وب یاد بگیرید
  codecombat_shortdescription: با غول ها بجنگید تا پیتون یا جاوا اسکریپت را در این
    بازی برنامه نویسی حماسی یاد بگیرید!
  codemonkey_shortdescription: دانش آموزان برنامه مینویسند برای میمونی که موز میگیرد
  codeavengers_shortdescription: برنامه نویسی با JavaScrip، را در یک مرورگر وب یاد
    بگیرید
  processing_shortdescription: آموزش یک ساعت در زبان پردازش
  robomind_shortdescription: کدنویسی برای ربات مجازی
  groklearning_shortdescription: به الیزا chatbot را یاد بدهید تا دوستانتان را گول
    بزنید تا فکر کنند او انسان است!
  quorum_shortdescription: به مری در یک تور هدایت شده که در آن زبان برنامه نویسی کوروم
    را یاد می گیرد بپیوندید.
  codespark_shortdescription: فوز یک بازی جالب، و دوستانه با کودک برای آموختن درباره
    ی برنامه نویسی است.
  kodable_shortdescription: یک بازی سرگرم کننده آی پد برای آموزش مفاهیم برنامه نویسی
    کامپیوتر
  tynkerapp_shortdescription: لذت یادگیری برنامه نویسی به وسیله حل  پازل سرگرم کننده
    .
  robomindnl_shortdescription: کدنویسی برای ربات مجازی
  flappy_shortdescription: بازی خودتان را بسازید- فلپی برد, شرک,یا زیردریایی
  bitsbox_shortdescription: کد یک سری برنامه را، با استفاده از جاوا اسکریپت حقیقی
    برای بازی و اشتراک بنویسید.
  makeschool_shortdescription: Make an iPhone game! Learn by writing code to teach
    your monster new moves!
  touchdevelop_shortdescription: حل کردن پازل, ایجاد بازی, و یادگیری برنامه تویسی
    همه ی این ها بر روی موبایل شما.
  appinventor_shortdescription: برنامه خودت را بساز( فقط آندروید)
  blockly_shortdescription: دانلود فایل زیپ برای یادگیری به صورت  آفلاین
  thinkersmith2_shortdescription: یادبگیریم  که کامپیوتر ها چگونه از 0 ها و 1ها برای
    نشان دادن اطلاعات استفاده میکنند.
  kodableunplugged_shortdescription: یک تمرین بدون اتصال جالب
  projguts_shortdescription: مدل سازی و شبیه سازی  رابا استفاده از سنگ/کاغذ/قیچی امتحان
    کنید
  hourofcode_shortdescription: کد نویسی را با مارک زاکربرگ و پرندهای خشمگین یاد بگیرید!
  frozen_shortdescription: بیایید از کد نویسی برای پیوستن به آنا و السا وقتی جادو
    و زیبایی یخ را کشف می کنند استفاده کنیم.
  starwars_shortdescription: Learn to program droids, and create your own Star Wars
    game in a galaxy far, far away.
  playlab_shortdescription: یک داستان بنویس یا یک بازی با آزمایشگاه بازی بساز!
  infinity_shortdescription: Use Play Lab to create a story or game starring Disney
    Infinity characters.
  artist_shortdescription: با نقاش چند عکس و طرح باحال بکش!
  codeorg_longdescription: با برنامه نویسی کشیدن و رها کردن مفاهیم اولیه علم کامپیوتر
    را یاد بگیرید. این یک آموزشی شبیه بازی است با حضور ویدیو سخنرانی بیل گیتس، مارک
    زوکربرگ، پرندگان عصبانی و گیاهان مقابل زامبی ها. در این آموزش حلقه های تکراری،
    شرطها و الگریتمهای ابتدایی را یاد بگیرید. این آموزش در 34 زبان مختلف در دسترس
    است.
  codeintl_longdescription: با برنامه نویسی کشیدن و رها کردن مفاهیم اولیه علم کامپیوتر
    را یاد بگیرید. این یک آموزشی شبیه بازی است با حضور ویدیو سخنرانی بیل گیتس، مارک
    زوکربرگ، پرندگان عصبانی و گیاهان مقابل زامبی ها. در این آموزش حلقه های تکراری،
    شرطها و الگریتمهای ابتدایی را یاد بگیرید. این آموزش در 34 زبان مختلف در دسترس
    است.
  thinkersmithspanish_longdescription: با استفاده از "واژگان رباتی" از پیش تعیین شده
    دانش آموزان خواهند آموخت چگونه برای انجام کارهای مشخص یکدیگر را هدایت کنند بدون
    این که ابتدا راجع به آن ها بحث کنند. این درس به بچه ها ارتباط بین نماد ها و کار
    ها را می آموزد، همان طور که مهارت خیلی با ارزش رفع عیب را می آموزد.
  khan_longdescription: درحالی که با کدی که نوشته اید نقاشی های با مزه میکشید، اصول
    اولیه برنامه نویسی جاوا اسکریپت را یاد بگیرید. این کار را به تنهایی یا با کمک
    همکلاسی هایتان انجام دهید!
  khanes_longdescription: درحالی که با کدی که نوشته اید نقاشی های با مزه میکشید، اصول
    اولیه برنامه نویسی جاوا اسکریپت را یاد بگیرید. این کار را به تنهایی یا با کمک
    همکلاسی هایتان انجام دهید!
  khanpt_longdescription: درحالی که با کدی که نوشته اید نقاشی های با مزه میکشید، اصول
    اولیه برنامه نویسی جاوا اسکریپت را یاد بگیرید. این کار را به تنهایی یا با کمک
    همکلاسی هایتان انجام دهید!
  khanhe_longdescription: درحالی که با کدی که نوشته اید نقاشی های با مزه میکشید، اصول
    اولیه برنامه نویسی جاوا اسکریپت را یاد بگیرید. این کار را به تنهایی یا با کمک
    همکلاسی هایتان انجام دهید!
  khanfr_longdescription: درحالی که با کدی که نوشته اید نقاشی های با مزه میکشید، اصول
    اولیه برنامه نویسی جاوا اسکریپت را یاد بگیرید. این کار را به تنهایی یا با کمک
    همکلاسی هایتان انجام دهید!
  khanpl_longdescription: درحالی که با کدی که نوشته اید نقاشی های با مزه میکشید، اصول
    اولیه برنامه نویسی جاوا اسکریپت را یاد بگیرید. این کار را به تنهایی یا با کمک
    همکلاسی هایتان انجام دهید!
  tynker_longdescription: بازی های خودتان را بسازید و با دوستانتان به اشتراک بگذارید!
    معما های جالب کد نویسی را حل کنید و مفاهیم برنامه نویسی را در هر سطح یاد بگیرید.
    بازی ها را با شخصیت های انیمیشنی، سطوح چندگانه و امکانات غنی شخصی سازی کنید. بازی
    خود را با استفاده از فیزیک واقعی کنید. کد را به عنوان بلوک ها ی بصری یا جاوا اسکریپت
    ببینید. بازی های خود را روی آی پد ها یا تبلت های اندروید با خود ببرید. بیش از
    12 فعالیت جالب برای انتخاب!
  scratch_longdescription: با اسکرچ، شما می توانید بازی های تعاملی، داستان ها، انیمیشن
    های &mdash; خودتان را بسازید و آن ها را با دوستانتان به اشتراک بگذارید. با انیمیشنی
    کردن نامتان، ساختن یک کارت پستال برای تعطیلات، یا درست کردن یک بازی پینگ پنگ دو
    بعدی شروع کنید.
  lightbot_longdescription: ربات لامپی را هدایت کنید تا تمام کاشی های آبی را روشن
    کند! ربات لامپی یک بازی معمایی است که از مکانیک برنامه نویسی بازی استفاده می کند
    تا به بازی کنان اجازه دهد یک فهم عملی از کد نویسی ابتدایی بدست آورند. یاد بگیرید
    که دستورالعمل ها را بخش بخش کنید، تابع بنویسید، و حلقه ها را برای حل کردن سطوح
    بهینه کنید. ایده آل برای تمام سنین.
  thinkersmith_longdescription: با استفاده از "واژگان رباتی" از پیش تعیین شده دانش
    آموزان خواهند آموخت چگونه برای انجام کارهای مشخص یکدیگر را هدایت کنند بدون این
    که ابتدا راجع به آن ها بحث کنند. این درس به بچه ها ارتباط بین نماد ها و کار ها
    را می آموزد، همان طور که مهارت خیلی با ارزش رفع عیب را می آموزد. "دوستان رباتی
    من" برای فعایت گروهی بهترین عملکرد را دارد و یک کتاب کار آموزگار برای استفاده
    ی کلاسی دارد.
  condcards_longdescription: درباره ی الگوریتم ها و جملات شرطی در این فعالیت "بدون
    اتصال" با استفاده از یک دسته کارت بیاموزید. دانش آموزان این فعالیت را در گروه
    ها انجام می دهند، و به یک دسته کارت در هر گروه نیاز دارند.
  lightbotintl_longdescription: منطق برنامه نویسی هسته ای را بیاموزید، که از برنامه
    نویسی فوق ابتدایی، برای سنین بالای 4 سال، روی آی او اس یا اندروید (یا مرورگر وب)
    شروع می شود. یاد بگیرید چگونه دستورات را بخش بخش کنید، الگو ها را شناسایی کنید،
    از تابع ها استفاده کنید، و حلقه ها را بهینه کنید!
  codehs_longdescription: دادن دستورات به یک کامپیوتر، که تمام برنامه نویسی درباره
    ی آن است، درست مانند دستور دادن به یک سگ است. با کارل سگه یاد بگیرید که چگونه
    کد بنویسید&mdash; یک معرفی جالب، قابل دسترس، و بصری برای برنامه نویسی که مباحث
    بنیادی مانند دستورات و تابع ها را به افراد کاملا مبتدی آموزش می دهد. آموزش توسط
    دانش آموزان هدایت می شود اما معلمان می توانند برای دسترسی به ابزار های معلمان
    ثبت نام کنند و موفقیت دانش آموزان را دنبال کنند!
  codecademy_longdescription: آکادمی کد نویسی یک معرفی تعاملی، هدایت شده توسط دانش
    آموز در اصول اولیه ی  CS از طریق جاوا اسکریپت است که توسط ده ها میلیون دانش آموز
    در سراسر دنیا مورد استفاده قرار میگیرد. ما یک تجربه ی یک ساعت کد نویسی بدون زحمت
    با امتحانات مرتبط، اسلاید، و در پایان یک پروژه کامل برای دانش آموزان فراهم کرده
    ایم.
  codecombat_longdescription: با غول ها بجنگید تا پیتون یا جاوا اسکریپت را در این
    بازی برنامه نویسی حماسی یاد بگیرید!
  codemonkey_longdescription: 'CodeMonkey یک بازی آنلاین است که برنامه نویسی را در
    یک زبان برنامه نویسی واقعی آموزش می دهد! دانش آموزان یک میمون را برای گرفتن موز
    برنامه ریزی می کنند که در هر مرحله به صورت جزئی پیچیده تر می شود. آن ها با هر
    راه حل ستاره امتیاز می گیرند و می توانند با یک کلیک آن را به اشتراک بگذارند. '
  codeavengers_longdescription: یک بازی دو نفره دو بعدی با زاویه دید از بالا با جاوا
    اسکریپت در 10 عمل کوتاه بسازید. سپس به آموختن چند اصل برنامه نویسی (متغیر ها و
    جملات شرطی) ادامه دهید همان طور که یک امتحان برای اشتراک با دوستان می سازید. در
    طول مسیر همان طور که برای رسیدن به صدر رهبران کلاس رقابت می کنید امتیاز و مدال
    بدست آورید.
  processing_longdescription: مقدمه ای بر برنامه نویسی در زمینه ی هنر های بصری با
    استفاده از زبان برنامه نویسی پردازشی. درس های ویدئویی کوتاه تمرین های کد نویسی
    را معرفی می کنند که به طراحی یک برنامه نقاشی تعاملی می انجامند
  robomind_longdescription: 'دانش آموزان اصول اولیه برنامه نویسی را با کنترل کردن
    ربات مجازی خودشان می آموزند. آموزش آنلاین با ارائه های کوتاه، فیلم ها، امتحانات
    و هدایت/راهنمایی های اتوماتیک برای کمک در تمرینات برنامه نویسی بسیار کامل است. '
  groklearning_longdescription: با استفاده از زبان برنامه نویسی پایتون یک chatbot
    به نام "الیزا" بسازید تا به عنوان یک روان درمانگر عمل کند. شما به الیزا یاد میدهید
    چه بگوید و چگونه صحیح صحبت کند. آیا او میتواند دوستان شما را فریب بدهد به اینکه
    فکر کنند اون یک انسان است و نه یک رایانه؟
  quorum_longdescription: این آموزش برای افراد با مشکلات بینایی قابل دسترس است، و
    با صفحه خوان ها کار میکند. با یک تور به مری بپیوندید وقتی که به عنوان برنامه نویس
    به یک آزمایشکاه زیست شناسی ملحق می شود و زبان برنامه نویسی Quorum را می آموزد.
    این آموزش هدایت شده توسط دانش آموز با مثال های آنلاین است.
  codespark_longdescription: Foos یک راه جالب و سازگار با کودک برای آموختن درباره
    ی برنامه نویسی کامپیوتر است. شخصیت های جذاب را برای حل کردن معما ها برنامه ریزی
    کنید و دنیای مجازی را زنده کنید. بازی "بدون کلمه" است پس همه می توانند بازی کنند!
  kodable_longdescription: Kodable یک بازی خود هدایت آی پد است که کودکان بالای 5 سال
    را با اصول اولیه ی برنامه نویسی آشنا می کند. داشتن پدر یا مادر یا یک معلم در کنار
    کودک رضایت بخش است، اما ضروری نیست.
  tynkerapp_longdescription: برنامه نویسی را از طریق حل پازل های بامزه یاد بگیرید.
    به راحتی بازی و داستان با استفاده از گرافیک های تم دار بسازید، بیش از ۱۰ کیت بازی
    و شخصیت های قابل تنظیم. به هیچ ارتباط اینترنتی نیاز ندارید. علاوه بر آن شما می
    توانید به چیز هایی که خلق کرده اید در اینترنت درترسی پیدا کنید.
  robomindnl_longdescription: 'دانش آموزان اصول اولیه برنامه نویسی را با کنترل کردن
    ربات مجازی خودشان می آموزند. آموزش آنلاین با ارائه های کوتاه، فیلم ها، امتحانات
    و هدایت/راهنمایی های اتوماتیک برای کمک در تمرینات برنامه نویسی بسیار کامل است. '
  flappy_longdescription: با استفاده از برنامه نویسی به طریق کشیدن-و-انداختن بازی
    پرنده ی بال زن (فلپی برد) مخصوص خود را بسازید. و آن را تنظیم کنید تا قیافه ی دیگری
    داشته باشد (کوسه ی بال زن، بابانوئل بال زن،‌ یا هر چیز دیگر). بازی را با یک کلیک
    به گوشی خود انتقال بدهید.
  bitsbox_longdescription: تبلت مجازی کاملا شخصی خودتان را سفارشی کنید، سپس کد یک
    سری برنامه برای بازی و به اشتراک گذاری را بنویسید. راهنمایی های ساده برنامه نویسی
    جاوا اسکریپت حقیقی را حتی برای کودکان امکان پذیر ساخته، و هرچه ماهرتر باشید جلوتر
    خواهید رفت.
  makeschool_longdescription: Learn to code by making an iPhone game using a brand
    new and beginner-friendly programming language called Swift! Create a Pok&eacute;mon-inspired
    action game and write code to teach your monster new moves. You will learn how
    to use variables, methods, and objects to help your monster win!
  touchdevelop_longdescription: 'ویرایشگر touch-friendly شما را در ایجاد هنر پیکسلی،
    حل معمای خرس، یا ساختن بازی پرنده ی جهنده ی خودتان هدایت خواهد کرد. '
  appinventor_longdescription: ویدئو های آموزشی سریع، و سرگرم کننده شما را در مسیر
    ساخت سه برنامه ی ساده برای تلفن اندروید یا تبلتتان هدایت می کنند. این ساعت کد
    نویسی، طراحی شده برای مبتدیان و کارشناسان شما را قبل از این که بدانید برای ساختن
    برنامه های خودتان آماده خواهد کرد. تصور کنید برنامه های ساخته شده توسط خودتان
    را با دوستانتان به اشتراک بگذارید! این فعالیت ها برای افراد و همچنین معلمانی که
    کلاس را هدایت می کنند مناسب هستند.
  blockly_longdescription: کامپیوتر هایی با اینترنت کند( یا بدون اینترنت) دارید؟ آموزش
    های بلوکی که قبل از آموزش های Code.org بودند را دانلود کنید- یک فایل فشرده ی 3
    مگابایتی می تواند در هر کامپیوتری بارگذاری شود یا از روی یک حافظه فلش استفاده
    شود
  thinkersmith2_longdescription: دانش آموزان درباره ی نمایش و ذخیره ی حروف در منطق
    دودویی، با عملکرد روشن و خاموش می آموزند. در پایان، بچه های کلاس می توانند حرف
    اول اسم و فامیلشان را کد کنند تا با خودشان به خانه ببرند.
  kodableunplugged_longdescription: 'طراحی شده برای استفاده با کاغذ ساده، دیوانگی
    fuzzfamily مقدمه ای بر منطق برنامه نویسی برای کودکان 5 سال به بالا است. معلم باید
    بازی را توضیح دهد، سپس دانش آموزان برنامه یک شریک را می نویسند تا درس یک مانع
    ساده را کامل کنند. '
  projguts_longdescription: این فعالیت " بدون اتصال" به دانش آموزان کمک می کند با
    بازی کردن گونه های مختلف سنگ، کاغذ، قیچی، و مشاهده ی نتایج به عنوان تجربه های
    مدل سازی متفاوت، بیاموزند مدل سازی و شبیه سازی چگونه کار می کند.
  hourofcode_longdescription: جا نگهدار برای code.org/hoc جدید
  frozen_longdescription: بیا از کدنویسی برای پیوستن آنا و السا استفاده کنیم در حالیکه
    آنها جادو و زیبایی یخ را مشاهده میکنند. تو با اسکی روی یخ دانه های برف و الگوهایی
    را رسم خواهی کرد و سرزمین عجایب زمستانی ای خواهی ساخت که می توانی با دوستان خود
    به اشتراک بگذاری!
  starwars_longdescription: Learn to program droids, and create your own Star Wars
    game in a galaxy far, far away.
  playlab_longdescription: با Play Lab یک داستان خلق کنید یا یک بازی بسازید! حیوانات،
    دزدان دریایی، زامبی ها، نینجا ها، و شخصیت های بسیار بیشتری را مجبور به حرکت کنید،
    صدا بسازید، امتیاز بگیرید، و حتی گلوله های آتشی پرتاب کنید!
  codeorg_beyond_name: معرفی علوم کامپیوتر  (کلاس K-8)
  khan_beyond_name: یادگیری برنامه نویسی کامپیوتر
  tynker_beyond_name: یادگیری برنامه نویسی در خانه
  scratch_beyond_name: با کد نویسی خلاق شوید
  lightbot_beyond_name: LightBot
  codecademy_beyond_name: Codecademy
  kodable_beyond_name: Kodable
  scratchjr_beyond_name: اسکرچ جی آر برای پیش خوانندگان
  hopscotch_beyond_name: 'Hopscotch:  بر روی iPad خودتان برنامه نویسی کنید'
  pocketcode_beyond_name: کد جیبی
  groklearning_beyond_name: یادگیری برنامه نویسی پایتون
  hacketyhack_beyond_name: یادگیری روبی
  robomind_beyond_name: برنامه‌نویسیِ یک ربات مجازی
  makeschool_beyond_name: یک بازی آیفون در مرورگر خود بسازید!
  appinventor_beyond_name: AppInventor ساعت کد نویسی
  touchdevelop_beyond_name: TouchDevelop
  codehs_beyond_name: یادگیری کد با کارل سگ
  udemy_beyond_name: دوره های برنامه نویسی آنلاین
  lynda_beyond_name: دوره های برنامه نویسی آنلاین
  edx_beyond_name: کلاس دانشگاه هاروارد CS50
  coursera_beyond_name: کلاس 101 حسابهای استنفورد
  udacity_beyond_name: CS 101
  teachingtree_beyond_name: ' دوره های آنلاین دانشگاه'
  kodu_beyond_name: Kodu
  cargobot_beyond_name: Cargobot
  kidsruby_beyond_name: KidsRuby
  w3schools_beyond_name: یادگیری اچ تی ام ال
  codeavengers_beyond_name: یاد بگیرید وبسایت بسازید
  mozilla_beyond_name: Webmaker
  codecombat_beyond_name: CodeCombat
  codea_beyond_name: Codea
  lego_beyond_name: Mindstorms
  finch_beyond_name: Finch
  arduino_beyond_name: Arduino با Sparkfun
  processing_beyond_name: برنامه با پردازش
  alice_beyond_name: Alice
  sphero_beyond_name: SPRK
  codeorg_beyond_gradelevel: سنین 4 تا 104
  khan_beyond_gradelevel: مدارس راهنمایی به بالا
  tynker_beyond_gradelevel: سنین 5 تا 13
  scratch_beyond_gradelevel: سنین بالای 8
  lightbot_beyond_gradelevel: همه‌ی سنین
  codecademy_beyond_gradelevel: دبیرستان
  kodable_beyond_gradelevel: دبستان
  scratchjr_beyond_gradelevel: دبستان
  hopscotch_beyond_gradelevel: مدارس راهنمایی به بالا
  pocketcode_beyond_gradelevel: مدارس راهنمایی به بالا
  groklearning_beyond_gradelevel: مدارس راهنمایی به بالا
  hacketyhack_beyond_gradelevel: دبیرستان
  robomind_beyond_gradelevel: سنین 8-13
  makeschool_beyond_gradelevel: دبیرستان
  appinventor_beyond_gradelevel: مدارس راهنمایی به بالا
  touchdevelop_beyond_gradelevel: دبیرستان
  codehs_beyond_gradelevel: دبیرستان
  udemy_beyond_gradelevel: دبیرستان +
  lynda_beyond_gradelevel: دبیرستان +
  edx_beyond_gradelevel: دانشگاه
  coursera_beyond_gradelevel: دانشگاه
  udacity_beyond_gradelevel: دانشگاه
  teachingtree_beyond_gradelevel: دانشگاه
  kodu_beyond_gradelevel: سنین بالای 8
  cargobot_beyond_gradelevel: سنین بالای 8
  kidsruby_beyond_gradelevel: سنین 12 +
  w3schools_beyond_gradelevel: سنین 12 +
  codeavengers_beyond_gradelevel: مدارس راهنمایی به بالا
  mozilla_beyond_gradelevel: سنین 12 +
  codecombat_beyond_gradelevel: مدارس راهنمایی به بالا
  codea_beyond_gradelevel: دبیرستان +
  lego_beyond_gradelevel: مدارس راهنمایی به بالا
  finch_beyond_gradelevel: سنین بالای 8
  arduino_beyond_gradelevel: دبیرستان +
  processing_beyond_gradelevel: دبیرستان
  alice_beyond_gradelevel: مدارس راهنمایی به بالا
  sphero_beyond_gradelevel: سنین بالای 8
  codeorg_beyond_platformtext: مرورگرهای جدید ,تبلت
  khan_beyond_platformtext: مرورگرهای وب مدرن
  tynker_beyond_platformtext: مرورگرهای وب مدرن ($$ مورد نیاز)
  scratch_beyond_platformtext: هر مرورگر
  lightbot_beyond_platformtext: iOS, Android  (یا مرورگر وب)
  codecademy_beyond_platformtext: مرورگرهای وب مدرن. نرم افزار آندروید و iOS
  kodable_beyond_platformtext: iPad
  scratchjr_beyond_platformtext: iPad
  hopscotch_beyond_platformtext: iPad
  pocketcode_beyond_platformtext: نرم افزار موبایل
  groklearning_beyond_platformtext: مرورگرهای وب مدرن
  hacketyhack_beyond_platformtext: نصب دسکتاپ
  robomind_beyond_platformtext: مرورگرهای وب مدرن، وب همراه
  makeschool_beyond_platformtext: مرورگرهای وب مدرن
  appinventor_beyond_platformtext: مرورگر مدرن + آندروید
  touchdevelop_beyond_platformtext: مرورگرهای مدرن, تلفن های هوشمند, تمام دستگاه های
  codehs_beyond_platformtext: مرورگرهای مدرن ($$ مورد نیاز)
  udemy_beyond_platformtext: مبتنی بر وب
  lynda_beyond_platformtext: مبتنی بر وب ($$ مورد نیاز)
  edx_beyond_platformtext: مرورگرهای مدرن
  coursera_beyond_platformtext: مرورگرهای مدرن
  udacity_beyond_platformtext: مرورگرهای مدرن
  teachingtree_beyond_platformtext: مبتنی بر وب
  kodu_beyond_platformtext: Windows, xBox
  cargobot_beyond_platformtext: iPad
  kidsruby_beyond_platformtext: نصب دسکتاپ
  w3schools_beyond_platformtext: مرورگرهای وب مدرن
  codeavengers_beyond_platformtext: مرورگرهای وب مدرن
  mozilla_beyond_platformtext: مرورگرهای وب مدرن
  codecombat_beyond_platformtext: مبتنی بر وب (فایرفاکس، کروم، سافاری، IE9 +)
  codea_beyond_platformtext: iPad
  lego_beyond_platformtext: خرید ربات
  finch_beyond_platformtext: خرید ربات
  arduino_beyond_platformtext: مرورگر وب و سپس خرید کیت
  processing_beyond_platformtext: مرورگرهای وب مدرن
  alice_beyond_platformtext: ویندوز یا مک (نصب مورد نیاز)
  sphero_beyond_platformtext: خرید ربات
  codeorg_beyond_shortdescription: کد نویسی را با مارک زاکربرگ و پرندهای خشمگین یاد
    بگیرید!
  khan_beyond_shortdescription: یادگیری نقاشی کشیدن در جاوا اسکریپت
  tynker_beyond_shortdescription: سرگرم کننده و البته جذاب برای کودکان در کلاس های
    4-8
  scratch_beyond_shortdescription: بازی های تعاملی، داستان، و انیمیشن بسازید.
  lightbot_beyond_shortdescription: بازی برای آموزش مفاهیم برنامه نویسی
  codecademy_beyond_shortdescription: برنامه نویسی با JavaScrip، را در یک مرورگر وب
    یاد بگیرید
  kodable_beyond_shortdescription: یک بازی سرگرم کننده آی پد برای آموزش مفاهیم برنامه
    نویسی کامپیوتر
  scratchjr_beyond_shortdescription: ' داستان های تعاملی و بازی را با استفاده از ScratchJr
    ایجاد کنید.'
  hopscotch_beyond_shortdescription: یادگیری برنامه نویسی بصری بر روی iPad
  pocketcode_beyond_shortdescription: سعی کنید برای یجاد یک بازی بر روی گوشی های هوشمند
    و به اشتراک گذاری با دوستان !
  groklearning_beyond_shortdescription: مقدمه اساسی به برنامه نویسی پایتون
  hacketyhack_beyond_shortdescription: روبی را از پایه یاد بگیرید
  robomind_beyond_shortdescription: کدنویسی برای ربات مجازی
  makeschool_beyond_shortdescription: Learn to make an iPhone game in an hour
  appinventor_beyond_shortdescription: برنامه خودت را بساز( فقط آندروید)
  touchdevelop_beyond_shortdescription: برنامه های موبایل را مستقیمآ روی موبایل و  تبلت
    و کامپیوتر برنامه نویسی کنید
  codehs_beyond_shortdescription: یادگیری برنامه نویسی جاوا اسکریپت با یک محیط بصری
    سرگرم کننده
  udemy_beyond_shortdescription: تعداد زیادی از دوره های برنامه نویسی آنلاین
  lynda_beyond_shortdescription: تعداد زیادی از دوره های برنامه نویسی آنلاین
  edx_beyond_shortdescription: ' محبوب ترین کلاس در دانشگاه هاروارد'
  coursera_beyond_shortdescription: شروع با CS101
  udacity_beyond_shortdescription: شروع با CS101
  teachingtree_beyond_shortdescription: 'دانش آنلاین: سریع و نامحدود'
  kodu_beyond_shortdescription: طراحی  بازی جهان به صورت 3D
  cargobot_beyond_shortdescription: به بازوی روبات به وسیله آی پد برنامه دهید
  kidsruby_beyond_shortdescription: 'یادگیری با استفاده از  برنامه روبی '
  w3schools_beyond_shortdescription: آموزش نوشتن وب سایت
  codeavengers_beyond_shortdescription: یادگیری کدنویسی بازی و وب سایت
  mozilla_beyond_shortdescription: ایجاد و به اشتراک گذاری صفحات وب
  codecombat_beyond_shortdescription: یک بازی را انجام بدهید و جاوا اسکریپت یاد بگیرید
    و برنده شوید
  codea_beyond_shortdescription: ساختن اپلیکیشن بر روی آی پد خود
  lego_beyond_shortdescription: ساخت و برنامه ربات
  finch_beyond_shortdescription: یک ربات برای آموزش علوم کامپیوتر
  arduino_beyond_shortdescription: برنامه نویسی روی آردوینو را با بازی در زمین بازی
    مجازی اسپارک فان یاد بگیرید.
  processing_beyond_shortdescription: یادگیری زبان های پردازش
  alice_beyond_shortdescription: آموزش برنامه نویسی در یک محیط 3D
  sphero_beyond_shortdescription: درسهای اسپارک(SPRK) همزمان با آموزش فشرده برنامه
    نویسی برای روبات ها، به افزایش تواناییهای کودکان در ریاضیات و علوم هم کمک می کنند.
  codeorg_beyond_longdescription: اصول پایه علوم کامپیوتر را با برنامه نویسی با بلوکهای
    پیش ساخته یاد بگیرید. سه واحد درسی هر یک شامل 15 تا 20 درس که بدون نیاز به هیچ
    ابزار دیگری محیط کلاس را با خود آموز های شبیه بازی ترکیب می کنند. در این خود آموز
    ها می توانید از بیل گیتس و مارک زاکربرگ تا پرنده های عصبانی و گیاهان بر ضد زامبی
    ها را بیابید. به این ترتیب حلقه های تکرار، شرط ها، الگوریتمهای پایه، مفهوم توابع
    و متغیر ها را خواهید آموخت.
  khan_beyond_longdescription: درحالی که با کدی که نوشته اید نقاشی های با مزه میکشید،
    اصول اولیه برنامه نویسی جاوا اسکریپت را یاد بگیرید. این کار را به تنهایی یا با
    کمک همکلاسی هایتان انجام دهید!
  tynker_beyond_longdescription: Tynker آموختن برنامه نویسی را جالب و ساده می کند.
    آموزش را بصری می کند. کودکان با مرتب کردن بلوک های کد برنامه های موبایل و بازی
    می سازند. این نیاز به دانستن نحوه ی نوشتن کد را از بین می برد. بچه ها بلافاصله
    ایده ها را به داستان های انیمیشنی و هنر ریاضی تبدیل می کنند. این کار آموزش خلاقیت
    محور را ارتقا می بخشد. همان طور که بچه ها اصول را می آموزند، Tynker مباحث پیشرفته
    تری را معرفی می کند که شامل برنامه نویسی با توجه به نحوه ی کد نوشتن است.
  scratch_beyond_longdescription: با اسکرچ، شما می توانید بازی های تعاملی، داستان
    ها، انیمیشن های &mdash; خودتان را بسازید و آن ها را با دوستانتان به اشتراک بگذارید.
    با انیمیشنی کردن نامتان، ساختن یک کارت پستال برای تعطیلات، یا درست کردن یک بازی
    پینگ پنگ دو بعدی شروع کنید.
  lightbot_beyond_longdescription: منطق برنامه نویسی هسته ای را بیاموزید، که از برنامه
    نویسی فوق ابتدایی، برای سنین بالای 4 سال، روی آی او اس یا اندروید (یا مرورگر وب)
    شروع می شود. یاد بگیرید چگونه دستورات را بخش بخش کنید، الگو ها را شناسایی کنید،
    از تابع ها استفاده کنید، و حلقه ها را بهینه کنید!
  codecademy_beyond_longdescription: آکادمی کد نویسی یک معرفی تعاملی، هدایت شده توسط
    دانش آموز در اصول اولیه ی  CS از طریق جاوا اسکریپت است که توسط ده ها میلیون دانش
    آموز در سراسر دنیا مورد استفاده قرار میگیرد. ما یک تجربه ی یک ساعت کد نویسی بدون
    زحمت با امتحانات مرتبط، اسلاید، و در پایان یک پروژه کامل برای دانش آموزان فراهم
    کرده ایم.
  kodable_beyond_longdescription: Kodable یک بازی خود هدایت آی پد است که کودکان بالای
    5 سال را با اصول اولیه ی برنامه نویسی آشنا می کند. داشتن پدر یا مادر یا یک معلم
    در کنار کودک رضایت بخش است، اما ضروری نیست.
  scratchjr_beyond_longdescription: ScratchJr یک زبان برنامه نویسی ابتدایی است که
    بچه های کوچک را قادر میسازد که داستان ها و بازی های تعاملی خودشان را بسازند. بچه
    ها بلوک های برنامه نویسی تصویری را برای حرکت دادن، پراندن، رقصاندن، و آواز خواندن
    شخصیت ها کنار هم قرار می دهند
  hopscotch_beyond_longdescription: آموزش های هدایت شده توسط دانش آموز بر روی آی پد
    بااستفاده از زبان برنامه نویسی Hopscotch.دانش آموزان با آی پدشان برای آی پدشان
    بازی و برنامه خواهند ساخت. دانش آموزان می توانند انفرادی یا با دوستان کار کنند(حد
    اکثر تا 3 نفر با هر آی پد).
  pocketcode_beyond_longdescription: با Pocket Code بازی خودتان را بر روی تلفن هوشمندتان
    بسازید! به استیو چترباز کمک کنید بسته هایش را تحویل دهد. شما میتوانید آن را با
    دوستان و کاربران دیگر به اشتراک بگذارید تا امتحانش کنند!
  groklearning_beyond_longdescription: یک دوره مقدماتی با استفاده از زبان برنامه نویسی
    پیتون برای افراد بدون هیچ تجربه ی برنامه نویسی. ترکیب بی نظیر محتوای آموزش مقدماتی
    و چالش ها ی ما شما را به درک کاملی از پیتون و خود برنامه نویسی می رساند. ما این
    محتوا را به دانش آموزان با سنین متفاوت با پیش زمینه های متفاوت تدریس کرده ایم
    و مطمئنیم که برای شما هم مناسب خواهد بود.
  hacketyhack_beyond_longdescription: 'Hackety Hack اصول اساسی برنامه نویسی را از
    ابتدا به شما آموزش خواهد داد. هیچ تجربه ی برنامه نویسی نیاز نیست! با Hackety Hack،
    شما زبان برنامه نویسی روبی را خواهید آموخت. روبی برای تمام انواع برنامه ها، از
    جمله برنامه ها ی desktop و وب سایت ها استفاده می شود. [نکته: نصب Desktop لازم
    است]'
  robomind_beyond_longdescription: 'دانش آموزان اصول اولیه ی برنامه نویسی را با کنترل
    ربات مجازی خودشان می آموزند. دوره ی آنلاین با ارائه های کوتاه، فیلم ها، امتحانات
    و هدایت/راهنمایی های اتوماتیک برای کمک در تمرینات برنامه نویسی بسیار کامل است. '
  makeschool_beyond_longdescription: Know some ObjectiveC? Learn to make an iPhone
    game in an hour! We'll guide you through the process, to code, test, and play
    your game entirely in the browser and then share it on Facebook for friends to
    try! No prior iPhone development experience is required. You must understand what
    variables, methods, and objects are.
  appinventor_beyond_longdescription: ویدئو های آموزشی سریع، و سرگرم کننده شما را
    در مسیر ساخت سه برنامه ی ساده برای تلفن اندروید یا تبلتتان هدایت می کنند. این
    ساعت کد نویسی، طراحی شده برای مبتدیان و کارشناسان شما را قبل از این که بدانید
    برای ساختن برنامه های خودتان آماده خواهد کرد. تصور کنید برنامه های ساخته شده توسط
    خودتان را با دوستانتان به اشتراک بگذارید! این فعالیت ها برای افراد و همچنین معلمانی
    که کلاس را هدایت می کنند مناسب هستند.
  touchdevelop_beyond_longdescription: TouchDeveop به شما اجازه می دهد برنامه ها را
    روی آی پد، آی فون، اندروید، کامپیوتر شخصی، مک، ویندوز فون ایجاد کنید. ویرایشگر
    سازگار با لمس ما کد نویسی را حتی روی تلفن همراه یا تبلتتان، جالب می کند!
  codehs_beyond_longdescription: 'اصول اولیه ی برنامه نویسی را با کارل سگه بیاموزید،
    مقدمه ای جالب، قابل دسترسی و بصری بر کد نویسی، که در آن دادن دستورات به یک کامپیوتر
    درست شبیه دادن دستورات به یک سگ است. این آموزش اگر توسط یک معلم هدایت شود عالی
    است، اما می تواند به طور مستقل هم انجام شود. [توجه: نیاز به پرداخت پول دارد]'
  udemy_beyond_longdescription: 'اگر هرگز یک خط کد ندیدید یا برای گذران زندگی کد می
    زنید، Udemy یک دوره برای شما دارد، که توسط مربیان حرفه ای تدریس می شود. [توجه:
    نیاز به پرداخت پول دارد]'
  lynda_beyond_longdescription: 'بیاموزید که چگونه کد بنویسید، خلق کنید، و برنامه
    های وب بسازید، از پایه های برنامه نویسی شیئ گرا در C و C++، تا چگونگی کد جاوا
    نوشتن. آموزش های توسعه دهنده ما می توانند به شما کمک کنند بیاموزید توسعه دهید
    و برنامه های تلفن همراه بسازید، با PHP و پایگاه داده های MySQL کار کنید، آموختن
    زبان پردازش آماری R  را شروع کنید، و خیلی بیشتر. [توجه: نیاز به پرداخت پول دارد]'
  edx_beyond_longdescription: CS50x معرفی کمپانی فکری علوم کامپیوتر و هنر برنامه نویسی
    است برای حرفه ای ها و غیر حرفه ای ها، با یا بدون تجربه ی برنامه نویسی قبلی که
    دانشگاه هاروارد آماده کرده است. سرفصل ها شامل انتزاع، الگوریتم ها، ساختار داده،
    داخل کپسول قرار دادن، مدیریت منابع، امنیت، مهندسی نرم افزار، و توسعه ی وب است.
    زبان ها شامل C، PHP، و JavaScript به علاوه SQL، CSS، و HTML است. نسخه ی دانشگاهی
    CS50x دومین دوره ی بزرگ هاروارد است.
  coursera_beyond_longdescription: 'کلاس CS 101 استنفورد که توسط نیک پارلانته تدریس
    می شود (رایگان!). CS101 ایده های اساسی علوم کامپیوتر را برای مخاطب با تجربه ی
    قبلی صفر آموزش می دهد. با تکه های کوچک کد بازی و تجربه کنید تا قدرت و محدودیت
    های کامپیوتر ها را به زندگی بیاورید. CS101 همچنین یک پیش زمینه بر کامپیوتر های
    امروزی فراهم می کند: کامپیوتر چیست، سخت افزار چیست، نرم افزار چیست، اینترنت چیست.
    هیچ تجربه ی قبلی به جز توانایی استفاده از مرورگر وب نیاز نیست.'
  udacity_beyond_longdescription: در این دوره شما مباحث کلیدی علوم کامپیوتر را خواهید
    آموخت و می آموزید چگونه برنامه کامپیوتری خودتان را در زمینه ی ساخت یک web crawler
    بنویسید. برای این دوره هیچ دانش برنامه نویسی قبلی نیاز نیست. از مبتدی ها استقبال
    می شود! در پایان این دوره، شما مباحث کلیدی در علوم کامپیوتر و به اندازه کافی برنامه
    نویسی برای اینکه خودتان بتوانید برنامه هایی به زبان پیتون برای حل مسائل بنویسید
    را آموخته اید. این دوره شما را آماده خواهد کرد تا به دوره های محاسبه ی سطح متوسط
    بروید.
  teachingtree_beyond_longdescription: TeachingTree یک پلت فرم باز است که به هر کسی
    اجازه می دهد محتوای آموزشی را سازماندهی کند.هدف ما این است که دانش آموزان به سرعت
    به کلیپ هایی که نیاز دارند تا مباحث خاصی را بیاموزند دسترسی پیدا کنند. همه برای
    کمک به اضافه کردن ویدئو ها یا مباحث تگ شده تشویق شده اند.
  kodu_beyond_longdescription: Kodu به کودکان اجازه می دهد بازی ها را با استفاده از
    یک زبان برنامه نویسی بصری روی کامپیوتر شخصی و ایکس باکس بسازند. Kodu می تواند
    برای آموزش خلاقیت، حل مساله، داستان گویی، درست مثل برنامه نویسی استفاده شود. هرکسی
    می تواند از Kodu برای ساختن بازی استفاده کنند، از جمله بچه های کوچک و بزرگسالان
    با هیچ توانایی طراحی یا برنامه نویسی. Kudo برای کامپیوتر های شخصی به صورت رایگان
    برای دانلود موجود است. Kudo برای ایکس باکس نیز در آمریکا در بازار ایکس باکس، در
    کانال بازی های مستقل با قیمت حدود 5 دلار موجود است.
  cargobot_beyond_longdescription: Cargo-Bot یک بازی معمایی است که در آن شما به یک
    ربات آموزش می دهید چگونه جعبه ها را حرکت دهد. ساده به نظر می رسد، درسته؟ این شامل
    36 معمای هوشمندانه ی مشکل، موسیقی به یاد ماندنی و گرافیک خیره کننده است. شما حتی
    می توانید راه حل هایتان را ثبت کنید و آن ها را برای نشان دادن به دوستانتان در
    یو تیوب به اشتراک بگذارید.
  kidsruby_beyond_longdescription: 'خوش بگذرانید و بازی بسازید، یا مشق شبتان را با
    Ruby هک کنید! به پدر و مادرتان یا معلم هایتان بگویید فقط دارید برنامه نویسی Ruby
    یاد می گیرید... ;). رایگان است و روی هر کامپیوتری کار می کند.[نکته: نیاز به نصب
    Desktop است]'
  w3schools_beyond_longdescription: یادبگیرید بر روی کامپیوتر خود وب سایت بسازید.یادگیری
    اصول اولیه سرور در کمتر از یک روز.اتصال بانک اطلاعاتی به وب سایت خودتان را یادبگیرید.
  codeavengers_beyond_longdescription: یاد بگیرید چگونه بازی، برنامه و وب سایت بنویسید.
    طراحی شده توسط کارشناسان با درجه ی سختی عالی برای مبتدیان، دستورالعمل های قابل
    فهم و راهنمایی عالی وقتی که به آن نیاز دارید. دوره های HTML، CSS، و JavaScript
    ما شامل چالش ها و بازی های منتخب است که یادگیری را برای تمام سنین جالب و موثر
    می کند.
  mozilla_beyond_longdescription: Thimble ایجاد و به اشتراک گذاری صفحات وب خودتان
    را به طور مسخره ای ساده می کند. HTML و CSS را در مرورگر خود بنویسید و ویرایش کنید،
    سپس بلافاصله پیش نمایش کار خود را ببنید. با یک کلیک پروژه های تمام شده ی خود را
    مدیریت کنید و به اشتراک بگذارید. هم برای مبتدیان و هم برای کارشناسان عالی است.
  codecombat_beyond_longdescription: نقش یک جادوگر را بازی کنید با استفاده از کد(جادو
    می کند) قهرمانانتان را کنترل کنید، در هزارتو ها مسیریابی کنید، غول ها را شکست
    دهید، به دشمنان حقه بزنید، و دوستان را نجات دهید! JavaScript را در این بازی وب
    HTML 5 برای مبتدیان بیاموزید.
  codea_beyond_longdescription: Codea برای آی پد به شما اجازه می دهد بازی و شبیه سازی
    ایجاد کنید &mdash; یا فقط درباره ی هر ایده ی بصری که دارید. افکارتان را به تولیدات
    تعاملی که از ویژگی های آی پد مانند چند لمسی و شتاب سنج استفاده می کند تبدیل کنید.
    ما فکر می کنیم Codea زیباترین ویرایشگر کدی است که استفاده خواهید کرد، و ساده هم
    هست. Codea طراحی شده که به شما اجازه دهد کدتان را لمس کنید. می خواهید یک عدد را
    تغییر دهید؟ فقط لمسش کنید و آن را بکشید. در مورد یک رنگ یا عکس چه طور؟ لمس کردن
    ویرایشگر های تصویری را بالا خواهد آورد که به شما اجازه می دهند چیزی که دقیقا می
    خواهید را انتخاب کنید.
  lego_beyond_longdescription: روبات های کوچک، قابل تنظیم و قابل برنامه ریزی با استفاده
    از قطعات لگو را ایجاد کنید.
  finch_beyond_longdescription: Finch یک ربات جدید برای آموزش علوم کامپیوتر است. طراحی
    آن حاصل یک مطالعه ی 4 ساله در آزمایشگاه خلق Carnegie Mellon است. Finch طراحی شده
    است که یک مقدمه ی جذاب بر هنر برنامه نویسی را پشتیبانی کند. با پشتیبانی بیش از
    12 زبان و محیط برنامه نویسی، شامل چند محیط مناسب برای دانش آموزان هشت ساله. Finch
    طراحی شده بود تا به دانش آموزان اجازه دهد برنامه های کاملا تعاملی بنویسند.
  arduino_beyond_longdescription: Arduino یک پلت فرم مشهور است که طراحی شده تا به
    طراحان و هنرمندان اجازه دهد با سنسور های واقعی،LED ها، buzzer ها و چیز های بیشتری
    کار کنند. Sparkfun Virtual Sandbox به شما کد Arduino حقیقی را در مرورگرتان خواهد
    آموخت.
  processing_beyond_longdescription: پردازش کردن یک زبان برنامه نویسی، محیط توسعه،
    و جامعه ی آنلاین است. از سال 2001، پردازش در تکنولوژی قابلیت نرم افزار را در هنر
    های تجسمی و شناسایی تصویر ارتقا داده است. پردازش که ابتدا ایجاد شد تا کتاب طراحی
    نرم افزار باشد و تا اصول برنامه نویسی کامپیوتر را در زمینه تصویری آموزش دهد، به
    یک ابزار توسعه برای حرفه ای ها ارتقا پیدا کرد. امروزه، ده ها هزار دانش آموز، هنرمند،
    طراح، محقق، و علاقه مند وجود دارد که از پردازش برای آموختن، نمونه سازی، و تولید
    استفاده می کند.
  alice_beyond_longdescription: پروژه ی آلیس با استفاده از یک محیط برنامه نویسی جدید
    برای پشتیبانی تولید انیمیشن های سه بعدی، ابزار ها و مواد برای یاد دادن و یاد گرفتن
    تفکر حل مساله به روش کامپیوتری، حل مساله، و برنامه نویسی کامپیوتر را برای طیفی
    از سنین و تحصیلات فراهم میکند.
  sphero_beyond_longdescription: اگر یک آموزگار یا پدر و مادر هستید، درس های SPRK
    یک دوره ی فشرده ی جالب در برنامه نویسی ربات به بچه ها می دهد و هم زمان توانایی
    های آن ها در ریاضی و علوم را تقویت می کند.
  compatibility_https_header: لطفا مرور امن (HTTPS) را برای code.org فعال کنید.
  compatibility_https_message: برای افزایش امنیت سایت ما در تاریخ %{https_date} به
    حالت مرور امن (HTTPS) تغییر می کند. شما بعد از این تاریخ به Code.org دسترسی نخواهید
    داشت. برای این که ببینید چه طور می توانید مرور امن (HTTPS) را برای Code.org فعال
    کنید <a href='%{it_requirements_url}'>اینجا کلیک کنید</a>.
  compatibility_https_hide_this_warning: مخفی کردن هشدار
  starwars_shortcode: sw
  mc_shortcode: mc
  frozen_shortcode: frzn
  hourofcode_shortcode: code
  flappy_shortcode: پریدن
  infinity_shortcode: inf
  playlab_shortcode: بازی کن
  artist_shortcode: art
  playlab_iceage_title_live: Ice Age
  learn_footer_all_tutorials: See the <a href="https://code.org/educate/allhourofcode">comprehensive
    list of Hour of Code tutorials</a>. To see our criteria and submission guidelines
    for Hour of Code tutorials, <a href="https://hourofcode.com/tutorial-guidelines">click
    here.</a><|MERGE_RESOLUTION|>--- conflicted
+++ resolved
@@ -348,11 +348,7 @@
     this Minecraft world.
   mc_shortdescription: Use blocks of code to take Steve or Alex on an adventure through
     this Minecraft world.
-<<<<<<< HEAD
-  mc_gradelevel: سنین 4 تا 104
-=======
   mc_gradelevel: Ages 6+
->>>>>>> c8123dff
   mc_platformtext: مرورگرهای مدرن, تلفن های هوشمند, تبلت
   mc_specs: Many languages (coming soon) | Modern browsers and tablets | Ages 6+
   minecraft_subtitle: Minecraft Hour of Code
