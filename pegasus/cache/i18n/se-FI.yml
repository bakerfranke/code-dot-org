--- conflicted
+++ resolved
@@ -1,13 +1,9 @@
----
-se-NO:
+"se-NO":
   starwars_subtitle: Hukse galákssa kodemiin
   starwars_javascript_title: JavaScript
   starwars_shortdescription: Oahpahala kodet droidaid ja hukse gáiddus galáksii iežat
     Násttiid soahti -spealu.
   starwars_longdescription: Oahpahala kodet droidaid ja hukse gáiddus galáksii iežat
-<<<<<<< HEAD
-    Násttiid soahti -spealu.
-=======
     Násttiid soahti -spealu.
   ! '': 
   hour_of_code: Hour of Code
@@ -2193,5 +2189,4 @@
   account_sign_up_email_opt_in: Can we email you about updates to our courses, local
     opportunities, or other computer science news? (roughly once a month)
   account_sign_up_child_accept_terms: I confirm that I have my parent or legal guardian's
-    permission to use the Code.org services.
->>>>>>> 92fadfce
+    permission to use the Code.org services.