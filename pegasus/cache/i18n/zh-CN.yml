---
zh-CN:
  hour_of_code: 编程一小时
  hello: 世界你好
  'yes': 对
  'no': 不
  select_language: 请选择您的语言
  upgrade_ie_message: Code.org 将很快停止对 Internet Explorer 8、 9 和 10 的支持。请升级到新版本的浏览器。
  upgrade_ie_message_csedweek: CSEdWeek.org 将很快停止对 Internet Explorer 8、 9 和 10 的支持。请升级到新版本的浏览器。
  upgrade_ie_link: 了解详情
  en: 计算机科学
  computer_science_edweek: 计算机科学教育周
  csedweek_dates: 2018年12月3-9日
  csedweek_banner_hoc: '<a href="http://hourofcode.com" style="color: white; text-decoration:underline;
    font-weight:bold">编程一小时</a>即将来临。邀请所有的老师和组织领导们<a href="http://hourofcode.com" style="color:
    white; text-decoration:underline; font-weight:bold">策划您自己的编程一小时</a>。'
  csedweek_banner_teachers: '<a href="/csteacher" style="color: white; text-decoration:
    none; font-weight: 400">您是一位计算机科学教师吗？请您参阅更多计算机科学教育周的资源</a>'
  n_have_learned_an_hoc: "<h1>尝试</h1><h2>编程一小时</h2><h3># 送达</h3>"
  anybody_can_learn: 任何人都可以学习。
  learn_now: 现在开始学习
  petition_message: 在每个学校每个学生都应该有机会学习计算机科学
  petition_sign_message: 如果同意，签名并像其他#人一样加入邮件列表。
  petition_sign_message_support: 如果支持我们，签名并像其他#人一样加入邮件列表。
  petition_join_others: '加入 # 其他'
  name: 姓名
  email: 电子邮件
  zipcode: 邮政编码或国家
  submit: 提交
  twentyhours_heading: 看看我们对计算机科学课程的简介
  twentyhours_text: 完成您的第一个编程一小时了吗？在此后续课程中更深入的了解计算机科学和编程的概念。
  og_title: 'Code.org: 任何人都可以学习'
  og_title_soon: 编程一小时活动即将开始
  og_title_here: "《编程一小时》在这里！"
  og_description: 每个学校的每个学生都应该有学习计算机科学的机会。计算机科学正在改变所有的东西。
  og_description_celeb: 试试这个新的教程，为你或你的班级赢得与名人视频聊天的机会。
  csedweek_og_title: 计算机科学教育周
  csedweek_og_description: 2018年12月3至9日。计算机科学是每个学生要学习的基础课程。
  csedweek_og_description_soon: 编程一小时会在2018年12月3至9日来临。计算机科学是每个学生都要学习的基础课程。
  csedweek_og_description_here: 编程一小时来了。计算机科学是每个学生都要学习的基础课程。
  hoc2014_heading: 加入<a href="http://hourofcode.com">编程一小时</a><br/>2014年12月8至14日<br/>
  hoc2014_students: 学生
  hoc2014_try: 试一试
  hoc2014_teachers: 教师
  hoc2014_host: 举办它
  hoc2014_everyone: 每个人
  hoc2014_support: 支持它 &#x25BE;
  hoc2014_whatishoc: 什么是编程一小时？
  csedweek_map_header: "#CSEdWeek/ 编程一小时是一个世界性的活动"
  csedweek_map_signup: 登记参加活动
  csedweek_map_search_placeholder: 搜索编程一小时的活动
  csedweek_map_search_search: 搜索
  csedweek_map_search_reset: 重置
  csedweek_map_legend_title: 图例
  csedweek_map_legend_event: 编程一小时活动
  csedweek_map_legend_cs_tech_jam: 特别活动
  cded_sign_up: 注册
  cded_try_it: 体验一下
  try_now: 现在就试试
  california_heading: 邀请您的学校开展计算机科学教育。
  california_text: 任何一个老师都可以利用我们的<a href='http://studio.code.org/'>免费课程</a>做教材。任何小学都有能力<a
    href='http://code.org/educate/k5'>教导计算机科学</a>。要求您的高中<a href='http://code.org/educate/districts'>与我们合作.
  california_button: 学习更多内容
  flappy_heading: 给Code.org放飞生日
  flappy_text: Code.org 1 岁了。 <br/> <br/>制作属于你您自己 <b>像素鸟</b> 游戏和我们一起庆祝吧。用代码编写您自己的规则，并与朋友分享
    ！
  view_english_site: 查看英语网站
  non_english_tutorials: 翻译成多种语言的教程：
  write_your_first_program: 编写你的第一个计算机程序
  learn_cs_concepts: 用拖放式编程软件学习计算机科学的基本概念。这是一个类似游戏的教程，其中包括由比尔 · 盖茨、 马克 · 扎克伯格、 愤怒的小鸟和植物大战僵尸参与的视频讲座。学习重复，如果语句和基本算法。
  all_ages: 所有年龄
  beginner: 初学者
  n_participants: "# 参与者"
  go: 出发
  thank_you_: 谢谢！
  congratulations: 恭喜你！
  congratulations_on_completing_hoc: 恭喜你完成编程一小时。
  congratulations_volunteer: 恭喜你： 现在你已经尝试了编程一小时，<a href="https://code.org/volunteer">
    在教室里报名做志愿者</a>，帮助学生了解编程一小时！
  congratulations_on_completing_course: 恭喜，完成了%{course}。
  congrats_next_tutorials_title: 接下来尝试下一级的课程
  congrats_next_tutorials_desc: 尝试这些简短的1 小时教程，或尝试 <a href="%{current_path}/next">
    合作伙伴教程</a>。
  get_a_certificate_of_achievement: 获取结业证书
  view_course: 查看课程
  view_unit: 查看单元
  make_app: 创建一个应用
  congrats_guest_speaker_title: 为你的班级找到了一位演讲人
  congrats_guest_speaker_desc: 现在既然你的学生们已经完成了一门计算机科学课程，你可以考虑庆祝一下，并通过邀请一个演讲嘉宾到你的教室，将我们学的课程与现实世界联系起来。你可以利用我们的'志愿者地图'去邀请当地的志愿者参观你的教室，你也可以在任意城市里寻找愿意远程辅导你的学生的计算机科学的学生或者专业的技术人员。
  congrats_guest_speaker_cta: 找到的特邀演讲者
  congrats_third_party_title: 在这些应用和网站上使用你的新技能
  third_party_gradelevel_kto8: 8年级
  third_party_gradelevel_kto2: 2年级
  third_party_gradelevel_2to8: 2-8年级
  third_party_gradelevel_4to12: 4-12 年级
  third_party_gradelevel_5to12: 5-12年级
  third_party_gradelevel_6plus: 6年级以上
  third_party_gradelevel_8plus: 8年级以上
  third_party_platform_all: 平台：网络，ipad和安卓系统
  third_party_platform_mobile: '平台: iPad & 安卓'
  third_party_platform_web: '平台: 网络'
  third_party_price_varies: 价格：根据方案变化
  third_party_price_free: 价格：免费
  third_party_price_299: 价格：2.99美元／下载
  third_party_price_individual: 个人价格 ︰ 免费试用 & 25 美元/月
  third_party_price_school: 学校价格 ︰ 免费计划 或者2500美元以上的Pro
  third_party_tynker_desc: Tynker 的创意计算平台帮助孩子愉快的，直观和富有想象力的养成计算机思维和培养编程技巧。我们创新的可视化编程语言，交互式自学课程，和游戏为基础的编程活动提供了一个简单的方式介绍编程并且让孩子学会创新和创造。
  third_party_tynker_btn_curriculum: 早期的读者尝试 Tynker 课程
  third_party_tynker_btn_site: 访问 Tynker
  third_party_scratchjr_desc: Scratch Jr. 是一种能够让孩子（5-7岁）创造他们自己的互动故事和游戏的介绍性编程语言。孩子只要将图形化的编程块扣合在一起，就能让角色移动、跳跃、跳舞和唱歌。孩子可以在编辑器中修改角色，可以添加他们自己的声音，甚至可以插入他们自己的照片——然后用编程块使他们的角色活灵活现。
  third_party_scratchjr_btn_curriculum: 下载Scratch Jr. 的课程
  third_party_scratchjr_btn_site: 访问 Scratch Jr.
  third_party_scratch_desc: 在 Scratch 中，你可以通过编程的方式来设计你自己的互动故事、游戏和动画，还可以在在线社区与他人分享你的创作。Scratch帮助年轻人学会创造性思考、系统性学习以及协同工作——这是21世纪生活的基本技能。
  third_party_scratch_btn_curriculum: 下载Scratch Jr. 的课程
  third_party_scratch_btn_forum: Scratch 教育家论坛
  third_party_scratch_btn_site: 访问 Scratch
  third_party_lightbot_desc: 在Lightbot上，学生们必须通过给机器人编写命令程序来解决难题。学生可以在浏览器中（需要Flash Player),
    或在Android或iOS设备上玩游戏。学生们在Lightbot中玩“基本”级别的初始集时，他们将学会如何让计算机做一系列的基本命令，以及获得编写计算机程序的一般过程。
  third_party_lightbot_btn_curriculum: 下载 Lightbot 课程
  third_party_lightbot_btn_site: 访问 Lightbot
  third_party_khan_desc: 学习怎么使用JavaScript & ProcessingJS去编辑绘画，动漫和游戏的程序，或者学习怎么使用HTML
    & CSS去创建网页。你可以任意分享你的创作，也可以通过探索别人的创作从中互相学习。
  third_party_khan_btn_learn: 与Khan Academy一起学习cs
  third_party_khan_btn_forum: Khan 学院 CS 论坛
  third_party_appinv_desc: MIT App Inventor是一款以模块为基础的的编程工具，可以让包括新手在内的所有人来进行编程并且创建功能齐全的安卓应用程序。第一次使用App
    Inventor的用户可以在一小时内创建并且运行自制的应用，相比传统的编程语言，可以更快速的制作功能更加复杂的应用程序。
  third_party_appinv_btn_curriculum: 下载 App Inventor 2 课程
  third_party_appinv_btn_forum: App Inventor 2 论坛
  third_party_appinv_btn_site: 访问 App Inventor 2
  third_party_codehs_desc: CodeHS采用视频短片、示例代码和丰富的编程练习来介绍模块式编程，使编码充满了乐趣，并且很适合初学者。对于学校和教师，CodeHS提供课程，教学工具和产品设计
    。自学者则可以通过网上的导师们得到帮助。
  third_party_codehs_btn_try: 介绍CS，了解更多关于学校的。
  third_party_codecademy_desc: 我们是从下到上重新思考教育。该网站已经重新考虑几乎一切 - 电子商务，社交网络，医疗保健等。我们正在建设世界所需要的教育
    - 第一个真正的网络教育。
  third_party_codecademy_btn_curriculum: 下载 Codecademy 课程
  third_party_codecademy_btn_site: 访问 Codecademy
  third_party_organization: 组织
  third_party_curriculum: 课程
  third_party_pricing: 定价
  third_party_cost_free: 学生和教师免费
  third_party_cost_5permonth: 每节课每月5美元
  third_party_cost_299: 每次下载2.99美元
  third_party_cost_free_399: 免费试用，每间教室399美元
  third_party_cost_free_2: 免费试用，每位学生2美元
  third_party_cost_free_10: 免费试用，每月9.99美元
  third_party_desc_5_4to8: 大约有5课时，面向4到8年级。
  third_party_desc_10to12_kto3: 大约有10-12课时，面向3年级。
  third_party_desc_11_kto5: 大约有11课时，面向5年级。
  third_party_desc_10to12_kto5: 大约有10-12课时，面向5年级。
  third_party_desc_40_4to8: 超过40课时， 面向4-8年级。
  third_party_desc_dozens_kto8: 数十个课时，面向8年级。
  third_party_desc_10to15_3to12: 10到15课时，面向3到12年级。
  third_party_desc_25to40_3to12: 25到40课时，面向3到12年级。
  third_party_desc_20_2to8: 大约有20课时，面向2到8年级。
  third_party_desc_7to22_5to12: 7到22课时，面向5到12年级
  third_party_desc_20_4to12: 超过20课时， 面向4到12年级
  enter_valid_age: 请选择一个有效的年龄
  enter_valid_email: 请输入一个有效的电子邮件地址
  get_a_certificate_message: '我们会向您发送证书和有关的信息 关于如何<a href=''/learn/beyond''> 学习 1小时
    以外 </a> '
  get_a_certificate_message_after: 请通过单击以下载或打印证书。现在，请继续参与我们 <a href='http://studio.code.org'>其他课程</a>，或通过
    <a href='/learn/beyond'>《一小时以外编程》</a>查看更多的选择。
  thanks_for_submitting: 感谢提交！
  if_you_enjoyed: 如果你喜欢这个课程，让你的朋友也试一试！我们想要全世界都来学习。
  personalize_certificate: 个性化你的证书
  share_achievement: 分享你的成绩
  beyond_hour_message: 请继续参与我们 <a href='http://studio.code.org'>其他课程</a>，或通过 <a href='/learn/beyond'>《一小时以外编程》</a>查看更多的选择。
  leaderboards_for_hoc: 编程一小时的排行榜。
  support_url: http://support.code.org/
  country: 国家
  city: 城市
  gender: 性别
  boys: 男孩
  girls: 女孩
  give_my_hour: 把我的一小时给：
  girls_team: 女孩队
  boys_team: 男生队
  tell_the_world: 告诉全世界 ！
  thanks_for_voting: 感谢你的投票 ！
  share_on_facebook: 在 Facebook 上分享
  share_on_twitter: 在 Twitter 上分享
  beyond_an_hour: 超越一小时代码
  get_started: 开始
  i_agree: 我同意
  participant_select: "-请选择-"
  participant_student: 学生
  participant_parent: 家长
  participant_educator: 教师
  participant_engineer: 软件工程师
  participant_other: 以上都不是
  print_all: 打印所有
  print_ice_art: 打印您的冰艺术
  create_art_with_zombie: 或用僵尸来做高级的艺术
  i_am_a: 我是
  never_spam: 我们绝不会发送垃圾邮件
  enter_country: 如果在美国以外，请输入国家
  used_infrequent_updates: 仅用于少有的更新
  privacy_practices_children: 请阅读我们对于孩子们的隐私政策
  petition_thankyou: 谢谢你在请愿书上签名
  continue_learning_header: 继续学习
  continue_learning_body: 你有很多的选择。你可以在线，或在当地学校或夏令营学习。
  learn_code_studio: 尝试Code.org的课程
  learn_next_level: 尝试另一个 Code.org 课程
  learn_online: 请尝试其他在线课程
  learn_classes: 查找本地的课程
  learn_back_to_minecraft: 通过《我的世界》不断学习
  hoc_is_here: 12月5日至11日，#HourOfCode又来了。 https://youtu.be/KsOIlDT145A.
  just_did_hoc: '我刚刚完成了 #HourOfCode —— 来看看吧！ @codeorg'
  just_did_course1: 我刚完成课程1-来看看吧！ @codeorg
  just_did_course2: 我刚完成课程2-来看看吧！ @codeorg
  just_did_course3: 我刚完成课程3-来看看吧！ @codeorg
  just_did_course4: 我刚完成课程4-来看看吧！ @codeorg
  just_did_coursea: 我刚完成了课程A - 来看看吧！ @codeorg
  just_did_courseb: 我刚完成了课程B - 来看看吧！ @codeorg
  just_did_coursec: 我刚完成了课程C - 来看看吧！ @codeorg
  just_did_coursed: 我刚完成了课程D - 来看看吧！ @codeorg
  just_did_coursee: 我刚完成了课程E - 来看看吧！ @codeorg
  just_did_coursef: 我刚完成了课程F - 来看看吧！ @codeorg
  just_did_accelerated: 我刚完成加速课程- 来看看！ @codeorg
  just_did_hoc_donor: 我刚刚参加了#HourOfCode - 来看看吧！（感谢 %{donor_twitter} 支持 @codeorg)
  just_did_course_donor: 我刚完成 %{course} - 来看看吧！感谢 %{donor_twitter} 支持 @codeorg
  twitter_teach_cs: 90%的人认为，学校应该开展计算机科学教学活动。http://youtu.be/nKIu9yen5nc。访问 https://code.org/。
  twitter_cs_foundational: 计算机科学是每个学生学习的基础。https://youtu.be/QvyTEx1wyOY。
  learn_hoc: 学习编程一小时
  beyond_hoc: 一小时之后
  what_gender: 你的性别是什么？
  girl: 女孩
  boy: 男孩
  help_recruit_coders: 帮助我们招募更多的程序员来到你的团队 ！
  help_recruit: 帮助我们招募更多的程序员 ！
  lines_of_code: 至今已经写了<b># 行代码</b>。
  lines_of_code_alt: 学生们写了<b>#</b>行代码
  who_has_done_hoc: '谁完成了 #HourOfCode? @codeorg'
  who_has_done_hoc_donor: '谁为 #HourOfCode作了贡献? (感谢%{donor_twitter} 支持 @codeorg)'
  hoc_leaderboards: 编程一小时排行榜
  students_and_lines: "%{students} 位学生完成了Hour of Code 并且写了 %{lines} 行的代码。"
  start_hoc: 现在就开始“编程一小时”吧
  contact_form_topic_press: 新闻/媒体（采访或演讲）
  stats_nina: '"每一天学生们都如此 &mdash; 100%的参与."-尼娜尼科尔斯佩里，老师'
  stats_student: '"我知到这是一个<b>千载难逢</b> 的机会。" - 马里亚纳.阿尔泽特，五年级学生'
  stats_michael: "“我<b>从来没有</b>见到我的学生们抱有如此大的学习热情。”- 弗兰克. 马丁内斯，教师。"
  studiobar_title: 探索<a href='http://studio.code.org'>Code.org的课程</a>
  studiobar_title_nolink: 探索Code.org的课程
  studiobar_elementary_title: 初级课程
  studiobar_elementary_body: 为 K&#8209;5 所制的三个新课程
  studiobar_hoc_title: 编程一小时
  studiobar_hoc_body: 和愤怒的小鸟一起学习代码知识
  studiobar_flappy_title: 飞扬的代码
  studiobar_flappy_body: 创造自己的 Flappy 游戏并与别人分享
  studiobar_teacher_title: 为教师所制
  studiobar_teacher_body: 在您的教室内介绍《编程工作室》
  studiobar_frozen_title: 编程一小时
  studiobar_frozen_body: 与安娜和埃尔莎创建一个冬季仙境
  studiobar_donate_title: 捐赠
  studiobar_donate_body: 你捐的每一美元让一个孩子学会
  studiobar_shop_title: 商店
  studiobar_shop_body: 突破束缚，骄傲的戴上我们的标志。
  homepage_stats_students: 在Code.org上有账号的美国学生
  homepage_stats_female: 我们的女性学生
  homepage_stats_teachers: 使用Code.org的教师
  homepage_stats_hourofcodde: 全世界已经尝试了编程一小时的学生
  homepage_stats_policy: 国家改变了政策来支持计算机科学
  homepage_stats_title: 我们正在有所作为
  homepage_hero_text_malala: |-
    &ldquo;我向每个国家的女孩子都发起学习《一小时编程》的挑战&rdquo;
    诺贝尔和平奖得主马拉拉
  homepage_hero_text_susan: |-
    &ldquo;如果你能改变技术，你可以改变世界。&rdquo;
    苏珊，YouTube 首席执行官
  homepage_hero_text_fistbump: |-
    &ldquo;别总是玩电话，写上面的程序吧。&rdquo;
    奥巴马总统
  homepage_hero_text_sheryl: "&ldquo;我们的孩子 &mdash; 包括我们的女孩儿 &mdash; 需要学习计算机科学的机会。&rdquo;
    \n谢丽尔，Facebook 首席运营官说"
  homepage_hero_text_satya: "&ldquo;计算机科学可以打开这个世界里最好的机会&rdquo; \n萨提亚，微软首席执行官"
  homepage_hero_text_satya_new: |-
    &ldquo;计算机科学给予了学生创建未来世界的力量。&rdquo;
    萨提亚，微软首席执行官
  homepage_hero_text_bosh: |-
    &ldquo;如果你学习编程，你就可以选择自己人生的方向&rdquo;
    克里斯 波什
  homepage_hero_text_student1: |-
    &ldquo;这些技能已经改变了我的未来。更不用说，这其实和玩差不多。&rdquo;
    卢娜，七年级
  homepage_hero_text_student2: |-
    &ldquo;我从未看到我的孩子们如此兴奋的学习。 &rdquo;
    麦克，老师
  homepage_hero_text_student3: |-
    &ldquo;如果你没有尝试过，不会知道自己是不是会喜欢上计算机科学。&rdquo;
    杰克逊，6 年级
  homepage_hero_text_student4: |-
    &ldquo;通过编程序你可以做到任何想做的事情。&rdquo;
    玛雅，二年级
  homepage_hero_text_student5: |-
    &ldquo;计算机科学，不是别人的，是你的。它就在这里，快开始吧。&rdquo;
    杰拉尔多，老师
  homepage_hero_text_teacher1: |-
    &ldquo;编码火花讲求创意、 灵感和创新 &mdash; 这些是任何职业都不可或缺的。&rdquo;
    弗洛雷萨，老师
  homepage_hero_text_teacher2: |-
    &ldquo;我所有的学生都投入，参与到了这个课程。&rdquo;
    亚当，老师
  homepage_hero_text_stat_loc: 八百五十万女孩已经在Code.org里注册学习了。
  homepage_hero_text_stat_students: 'Code.org有 #student_count 个学生帐户'
  homepage_hero_text_stat_served: '编程一小时：已有 #served 次参与'
  homepage_hero_hoc_is_coming: 编程一小时活动即将开始
  homepage_hero_hoc_is_here: "《编程一小时》在这里"
  homepage_slot_text_hoc: 编程一小时
  homepage_slot_text_frozen: 与安娜与埃尔莎一起来玩冰雪奇缘
  homepage_slot_text_teacher: 教师的仪表板
  homepage_slot_text_studio: 我们的所有教程
  homepage_slot_text_course4: 课程 4
  homepage_slot_text_shop: 商店
  homepage_slot_text_flappy: 飞扬的代码
  homepage_action_text_hoc: 编程一小时提供给每一个学生
  homepage_action_text_num_served: "# 次参与"
  homepage_action_text_join_us: 加入我们
  homepage_action_text_sign_up: 注册
  homepage_action_text_try_it: 试一试
  homepage_action_text_volunteers: 我们需要技术志愿者
  homepage_action_text_codevideo: 观看视频
  homepage_action_text_teachervideo: 观看视频
  homepage_action_text_watchvideo: 观看视频
  homepage_action_text_girlvideo: 鼓励女生参与
  homepage_action_text_learn: 开始学习
  homepage_action_text_signpetition: 在请愿书上签名
  homepage_action_text_wincelebritychat: 赢得与名人聊天的机会
  homepage_signpetition_dropdown: 我同意 &#x25BE;
  homepage_diversity_pledge: 承诺多样性
  homepage_banner_text_prizes: '12月7号到13号，编程一小时即将再次到来 '
  homepage_banner_link_prizes: '加入史上最大的学习盛会 '
  homepage_banner_text_main: Code.org和大学理事会是一个以增加电脑科学的多样性的联盟。
  homepage_banner_text_link: 了解详情
  homepage_banner_privacy_link: 了解详情
  homepage_banner_20k_teachers: 两万名老师经过训练后，正在课堂上传授计算机科学。
  homepage_banner_20k_teachers_link: 了解详情
  homepage_banner_congress: 美国领导人正在呼吁国会拨款给12年级的计算机科学课程。
  homepage_banner_congress_link: 添加您的支持
  homepage_banner_emailprivacy: 我们正在对如何支持学生的隐私做一项重要的改进。
  homepage_banner_emailprivacy_link: 阅读更多
  homepage_banner_40k_teachers_link: 了解详情
  homepage_slot_text_title_hoc: 编程一小时
  homepage_slot_text_blurb_hoc: 任何人都可学习。立即开始
  homepage_slot_text_link_hoc: 来试试“编程一小时”项目！
  homepage_slot_text_link_about_hoc: 关于《编程一小时》
  homepage_slot_text_link_host: 举办一次“编程一小时”活动
  homepage_slot_text_link_hocserved: "# 次参与"
  homepage_solot_text_link_volunteer: 成为编程一小时志愿者
  homepage_slot_text_title_students: 学生
  homepage_slot_text_blurb_students: 体验我们所有的教程
  homepage_slot_text_blurb_students_courses: 探索我们的课程
  homepage_slot_text_link_codestudio: 尝试代码工作室
  homepage_slot_text_link_local: 找一个当地的班级
  homepage_slot_text_link_othercourses: 其他在线的课程
  homepage_slot_text_title_educators: 教育工作者
  homepage_slot_text_blurb_educators: 教你的学生
  homepage_slot_text_link_elementary: 小学
  homepage_slot_text_link_middle: 中学
  homepage_slot_text_link_high: 高中
  homepage_slot_text_link_k5: K-5 年级的课程
  homepage_slot_text_link_fullcurriculum: 请看我们完整的课程大纲
  homepage_slot_text_link_pd: 职业发展培训
  homepage_slot_text_title_advocates: 倡导
  homepage_slot_text_blurb_advocates: 支持我们的工作
  homepage_slot_text_link_stats: 请看统计信息
  homepage_slot_text_link_buy: 加入进来
  homepage_slot_text_link_donate: 捐赠
  homepage_slot_text_link_shop: T 恤，帽子，还有更多的东西
  homepage_slot_text_link_administrators: 带到您的学校或地区
  homepage_header_codestudio: 已创建了 2500 多万个 Code.org 项目
  homepage_header_donors: Code.org 感谢各位支持者
  homepage_donors_seall: 查看全部
  homepage_donors_donate: 捐赠
  homepage_below_hero_announcement_text: 我们尊重您的隐私，为此我们对隐私政策进行了一些更新，并将从 5 月 25 日起生效。
  homepage_below_hero_announcement_link_text: 了解详情
  contact_form_topic_student: 我是学生
  contact_form_topic_parent: 我是家长
  contact_form_topic_teacher: 我的老师或教育家
  contact_form_topic_outside_us: 我是在美国境外
  contact_form_topic_contribution: 慈善捐款
  contact_form_topic_partner: 我想成为合作伙伴
  contact_form_topic_other: 其他
  contact_form_label_topic: 主题
  contact_form_label_email: 您的电子邮件地址
  contact_form_label_message: 短信
  contact_form_label_submit: 发送消息
  class_submission_in_school: 在学校
  class_submission_in_school_daily_programming_course: 日常编程课程
  class_submission_in_school_ap_computer_science: AP 计算机科学
  class_submission_in_school_full_university_cs_curriculum: 正规大学计算机课程
  class_submission_in_school_robotics_club: 机器人俱乐部
  class_submission_in_school_programming_integrated_in_other_classes: 在其他课程(如数学，科学等)
    中加入编程
  class_submission_in_school_summer_school_cs_program: 暑期学校电脑科学培训项目
  class_submission_in_school_exploring_computer_science: 探索计算机科学
  class_submission_in_school_other: 校园内其他活动
  class_submission_out_of_school: 校外
  class_submission_out_of_school_summer_camp: 夏令营
  class_submission_out_of_school_afterschool_program: 课后课程
  class_submission_out_of_school_all-day_workshop: 全日制课程 (最长一周)
  class_submission_out_of_school_multi-week_workshop: 多周课程
  class_submission_out_of_school_other: 其他校外活动
  class_submission_online: 在线
  class_submission_online_programming_class: 在线编程课
  class_submission_online_teacher_resource: 在线教师资源
  class_submission_online_other: 其他在线
  class_submission_level_preschool: 学前班
  class_submission_level_elementary: 小学
  class_submission_level_middle_school: 中学
  class_submission_level_high_school: 高中
  class_submission_level_college: 大学
  class_submission_level_vocational: 职业级
  class_submission_languages_other: 其他语言
  videos_more: 更多由榜样人物和明星出演的<a href='%{inspiring_videos_playlist}'>鼓舞人心的视频</a>
  careers_page_more: 更多由科技人士拍摄的的<a href='%{careers_url}' target='_blank'>鼓舞人心的视频</a>
  playlab_choose_theme: 选择你的游戏实验室主题
  playlab_classic_title: 经典
  playlab_gumball_title: 阿甘妙世界
  playlab_iceage_title: 冰河世纪-即将推出
  playlab_iceage_title_live: 冰河世纪
  starwars_subtitle: 用代码来建立一个星系
  starwars_javascript_title: JavaScript
  starwars_javascript_description: 使用拖放块和 JavaScript。
  starwars_javascript_specs: 英语 | 现代浏览器 | 11岁以上
  starwars_blocks_title: 模块
  starwars_blocks_description: 使用拖放块。
  starwars_blocks_specs: 多语言 | 最新浏览器、智能手机、平板电脑 | 适用年龄6岁以上
  starwars_platform_text: 最新的浏览器，智能手机，平板电脑
  mc_name: 我的世界 编程一小时
  mc_longdescription: 使用代码方块，带史蒂夫或艾莉克斯在《我的世界》中，展开一场冒险。
  mc_shortdescription: 使用代码方块，带史蒂夫或艾莉克斯在《我的世界》中，展开一场冒险。
  mc_gradelevel: 6岁以上
  mc_platformtext: 最新的浏览器，智能手机，平板电脑
  mc_specs: 多语言 | 最新浏览器和平板电脑 | 适用年龄6岁以上
  minecraft_agent: "《我的世界》: 英雄之旅"
  minecraft_designer: "《我的世界》造物主"
  minecraft_adventurer: "《我的世界》大冒险"
  minecraft_tutorials: 编程一小时《我的世界》教程
  minecraft_specs: 多种语言|最新的浏览器或平板电脑|2年级以上
  minecraft_agent_description: "《我的世界》编程一小时的全新的活动回来了！与《我的世界》和代码一起旅行吧。"
  minecraft_agent_button: 开始
  minecraft_designer_description: 建立一个 我的世界 游戏。创造您自己版本的鸡、羊、爬行者、僵尸等等。
  minecraft_designer_button: 开始
  minecraft_adventurer_description: 编写代码来带领Alex或Steve开启一段冒险之旅。
  minecraft_adventurer_button: 开始
  minecraft_no_internet: 没有互联网吗？
  minecraft_download_adventurer: 下载离线版《我的世界》大冒险
  minecraft_subtitle: 我的世界 编程一小时
  minecraft_store_camps: 在微软商店里有免费的《我的世界》 编程一小时学习
  minecraft_signup_store_camps: "<a href='%{signup_store_camp}', target='_blank'>注册
    </a> 在澳大利亚、加拿大、波多黎各或美国的微软商店里的免费《我的世界》编程一小时研讨会。学习代码是如何通过每一个人以及群体的创造力，来解决问题、并带来乐趣。"
  minecraft_host_event: 主持 《我的世界》 编程一小时活动
  minecraft_teach_resources: 教师资源和课程计划。
  minecraft_leader_guide: 下载资源以帮助您计划和主导活动。
  minecraft_facilitating_event: "<a href='%{minecraft_facilitator_download}'> 下载 </a>
    帮助各种年龄学生的快速入门指南和演示文稿。"
  minecraft_join_online_training: 准备好了举行自己的《我的世界》编程一小时活动，但不知道如何开始吗？查看我们的<a href='%{minecraft_webinar_url}',
    target='_blank'>按需提供的网络研讨会</a>。你能学到最佳实践，获得直接能用的引导员材料，以及由《我的世界》团队提供的的新英雄旅行的演练。在计算机科学周（12月4-10）日之前准备好你在编程一小时要提供给年轻人的材料。
  minecraft_continue_learning: '大众计算机科学: 微软商店上的编程一小时以外课程'
  minecraft_continue_learning_description: 不要求计算机科学的经验! 确保所有青年都能学习通过计算机科学教育获得的宝贵技能。加入我们在微软商店，参加免费的三个系列之一的学习。这1
    小时的工作室学习将让您体验在一个有趣的和无压力的环境下编程, 熟悉的关键计算机科学概念, 并为您在您社区或课堂上领导学习编程一小时打好基础。你能行！<a href='%{minecraft_continue_learning_url}',
    target='_blank'> 现在注册 </a>。
  minecraft_future: 帮助所有的年轻人为未来做好准备
  minecraft_future_description: 了解其他学校和非营利组织如何将数字技能, 从数字素养, 计算机科学教育, 带到他们的社区。考虑不同的模型,
    获取提示和技巧, 并 <a href='%{minecraft_future_url}', target='_blank'> 访问他们发现最有价值的 资源</a>。
  minecraft_og_designer: "《我的世界》回来了，并且带回来一个新活动。用您自己的《我的世界》版本来编程动物和其它动物。"
  minecraft_og_agent: "《我的世界》回到编程一小时，你是英雄了! 通过编写程序来趟《我的世界》旅行吧。"
  sports_page_title: "《编程一小时》运动"
  sports_og_title: 推动自己。任何人都可以学会。
  sports_og_description: 冠军和金牌得主鼓励你尝试《编程一小时》。编写你自己的运动会。
  sports_title: 用代码编写你自己的体育赛事
  sports_watch_video: 观看视频
  sports_video_title: 推动自己。任何人都可以学会。
  sports_select_theme: 选择你的教程主题
  sports_basketball_title: 进行一场篮球赛
  sports_all_sports_title: 为你自己的运动编写代码
  sports_featured_athletes: 查看热门运动员
  sports_athletes_title: 热门运动员
  sports_athlete_Draymond: 德雷蒙德 · 格林，来自金州勇士队，奥运会金牌得主、NBA总冠军。
  sports_athlete_Serena: 小威廉姆斯，奥运会金牌得主和网球冠军。
  sports_athlete_Russell: 拉塞尔 · 奥康，超级碗冠军和 NFL 球员，来自丹佛野马队。
  sports_athlete_Sergio: 塞尔吉奥 · 拉莫斯，世界杯冠军和足球球员，来自皇家马德里。
  sports_athlete_Sue: 苏 · 伯德，奥运会金牌得主、WNBA总冠军，来自西雅图风暴队。
  sports_athlete_Alana: 阿兰娜 · 比亚特，金牌得主、WNBA全明星，来自洛杉矶火花队。
  sports_athlete_Angelo: 安杰洛 · 马修斯，斯里兰卡板球队队长。
  sports_athlete_Nneka: 妮卡 · 欧古米克，金牌得主、WNBA总冠军、2016最有价值球员，来自洛杉矶火花队。
  sports_athlete_Carmelo: 卡梅罗 · 安东尼，奥运金牌得主和 NBA 全明星，来自纽约尼克斯。
  sports_athlete_Marco: 马科 · 贝里内利，NBA 总冠军，来自夏洛特黄蜂队。
  sports_athlete_Neymar: 内马尔，奥运会金牌得主、足球运动员，来自巴塞罗那足球俱乐部和巴西国家队。
  sports_athlete_Sarah: 萨拉 · 奎塔 · Offringa，帆板运动冠军。
  sports_athlete_Marcelo: 马塞洛，足球冠军，来自皇家马德里俱乐部和巴西国家队。
  sports_athlete_Erika: 艾瑞卡 · 奥利维拉，马拉松冠军。
  sports_athlete_John: 约翰 · 乔治，NBA 全明星，来自华盛顿奇才队。
  sports_athlete_Chris: 克里斯 · 波什，奥运会金牌得主和NBA 总冠军，来自迈阿密热火队。
  sports_athlete_Harrison: 哈里森 · 巴恩斯，奥运金牌得主、NBA 总冠军，来自达拉斯小牛队。
  watch_inspirational_videos: 在开始之前，看一段鼓舞人心的视频
  video_title_inspire_girl: 鼓励女生参与
  video_title_cs_intro: 计算机科学简介
  video_title_schools_dont_teach: 大部分学校没有教的内容
  video_title_obama: 奥巴马总统和计算机科学
  video_title_hoc_is_here: 编程一小时来了——任何人都可以学会
  video_title_anybody_can_learn: 任何人都可以学习
  video_title_steph_curry: 编程一小时和Steph Curry
  video_title_draymond_green: 编程一小时和Draymond Green
  video_title_russell_okung: 编程一小时和Russell Okung
  video_title_real_madrid: 编程一小时和Real Madrid
  video_title_marco_belinelli: 编程一小时和Marco Belinelli
  video_title_chris_bosh: Chris Bosh和计算机科学
  video_title_my_name_is_aracely: 我叫阿拉丝莉
  video_1min: 1 分钟
  video_2min: 2 分钟
  video_3min: 3分钟
  video_5min: 5 分钟
  speak_another_language: 使用另一种语言？
  help_translate: 帮助我们翻译
  no_internet: 没有互联网吗？
  download_offline: 下载离线版本。
  are_you_teacher: 你是老师吗？
  review_lesson_plan: 阅读课程计划和其他教师资源。
  volunteer_engineer_submission_title: 激励学生和志愿者
  volunteer_engineer_submission_subtitle_generic: '2015年12月7-13日，约有10万名教师在他们的课堂上主办编程一小时活动。他（她）们需要你的帮助！ '
  volunteer_engineer_submission_subtitle_specific: "%{num_teachers} 老师们需要志愿者。<br>%{num_volunteers}
    志愿者已经报名了。加入他们的行列。"
  volunteer_engineer_submission_intro_background: 编程一小时是一次全球范围的活动，尝试在一个小时的时间里为数以千万计的
    180 多个国家的学生介绍计算机科学方面的知识。请在计算机科学教育周（12 月 7-13 日）积极参与本次活动。
  volunteer_engineer_submission_intro_recruit: '这些教师希望有<span style="font-family: ''Gotham
    7r'', sans-serif;"> 热衷于计算机科学教育的人士</span> 能在课堂上提供帮助，或者能够通过讲述计算机科学能够实现的诸多功能、可能性
    （也可以通过视频聊天的方式讨论）<span style="font-family: ''Gotham 7r'', sans-serif;">激发 </span>
    他们学生的热情。'
  volunteer_engineer_submission_intro_guide: 进一步了解<a href="%{volunteer_guide}">志愿者项目</a>。
  volunteer_engineer_submission_intro_signup: 如果您是计算机科学专业的学生或软件专家，请输入以下信息。必须18岁以上才能申请成为志愿者。注意，填写的所有信息都会在<a
    href="/volunteer/local">志愿者地图</a>中公开给所有人。用 <span class="form-required-field">
    *</span> 标记的字段是必填项。
  volunteer_engineer_submission_intro_links: 需要找志愿者吗? 用<a href="%{volunteer_local}">
    志愿者地图</a> 找到本地的志愿者。
  volunteer_engineer_submission_update_information: 更新你的信息
  volunteer_engineer_submission_header_shared: 在志愿者地图上与教师们共享的信息
  volunteer_engineer_submission_field_name: 姓名
  volunteer_engineer_submission_field_name_placeholder: 姓名
  volunteer_engineer_submission_field_company: 公司 (或大学)
  volunteer_engineer_submission_field_company_placeholder: 公司 (或大学)
  volunteer_engineer_submission_field_experience_level: 经验水平
  volunteer_engineer_submission_field_location: 所在地区
  volunteer_engineer_submission_field_location_desc: 您所在的位置将被用作教师寻找附近志愿者的参考，并且会以大头针的形式标注在地图上。可仅输入城市或邮编来保护隐私。
  volunteer_engineer_submission_field_location_placeholder: 邮编、 城市和省/国家或街道地址
  volunteer_engineer_submission_field_location_flexibility: 编程一小时活动中我可以帮助......（请选择所有适用项）
  volunteer_engineer_submission_checkbox_after_hoc: 我有兴趣做一年的志愿者
  volunteer_engineer_submission_field_time_commitment: 能贡献的时间
  volunteer_engineer_submission_field_linkedin: 领英帐号
  volunteer_engineer_submission_field_linkedin_placeholder: http://www.linkedin.com/in/你的_姓名
  volunteer_engineer_submission_field_facebook: 脸谱上的个人资料
  volunteer_engineer_submission_field_facebook_placeholder: https://www.facebook.com/你的_姓名
  volunteer_engineer_submission_field_description: 描述
  volunteer_engineer_submission_field_description_desc: 写明你在计算机科学方面的经验以及你想以什么方式作为一名志愿者，为当地的教师提供帮助。
  volunteer_engineer_submission_field_description_placeholder: 写明经验和 (或) 参与方式。如果你能讲除英语以外的语言，请一定要在这里列出。
  volunteer_engineer_submission_header_private: 信息保密，决不公开。
  volunteer_engineer_submission_field_email: 电子邮件地址
  volunteer_engineer_submission_field_email_desc: 您的电子邮件地址决不公开，但我们会把教师们的请求转发给你。
  volunteer_engineer_submission_field_email_placeholder: 电子邮件地址
  volunteer_engineer_submission_field_email_preference: 我们能否向您发送有关课程更新、本地机会或其他计算机科学新闻的电子邮件？
  volunteer_engineer_submission_field_email_preference_privacy: "(请参阅我们的隐私政策)"
  volunteer_engineer_submission_field_email_preference_yes: 对
  volunteer_engineer_submission_field_email_preference_no: 不
  volunteer_engineer_submission_final_paragraph: 作为志愿者，你将被在地图中标示出来，以便当地教师与你联系，讨论编程一小时活动或其他志愿者服务的机会。我们决不泄漏您的电子邮件和确切地址。但是其他信息（包括大概位置）将在当地教师中共享。
  volunteer_engineer_submission_checkbox_contact: '我同意教师们可以就志愿者服务机会联系我 （注: 您的电子邮件地址不会泄漏）'
  volunteer_engineer_submission_checkbox_age_18_plus: 我保证，我已满18周岁。
  volunteer_engineer_submission_submit: 提交
  volunteer_engineer_submission_thankyou: 非常感谢！你的志愿者信息已成功提交。老师们会用<a href="%{url}">这张地图</a>来搜索并联系更多像你一样的志愿者。48小时内你的信息就会正确的出现在地图上。
  volunteer_engineer_submission_commitment_uncertain: 不确定
  volunteer_engineer_submission_commitment_one_hr_per_week: 每周 1 小时
  volunteer_engineer_submission_commitment_three_hrs_per_week: 每周 3 小时
  volunteer_engineer_submission_commitment_five_hrs_per_week: 每周 5 小时
  volunteer_engineer_submission_commitment_now_and_then: 从现在开始
  volunteer_engineer_submission_commitment_annually: 每年2-3 次
  volunteer_engineer_submission_commitment_monthly: 每个月几小时
  volunteer_engineer_submission_commitment_weekly: 每周几个小时
  volunteer_engineer_submission_commitment_more: 更多
  volunteer_engineer_submission_location_flexibility_onsite: 到学校访问（一到两个小时的班级或学校活动）
  volunteer_engineer_submission_location_flexibility_remote: 远程回答问题（通过短视频会议）
  volunteer_engineer_submission_location_flexibility_curriculum: 为开源课程项目做出贡献
  volunteer_engineer_submission_experience_unspecified: 未指定
  volunteer_engineer_submission_experience_tech_company: 科技公司非工程师人士
  volunteer_engineer_submission_experience_university_student_or_researcher: 大学计算机科学专业的学生
  volunteer_engineer_submission_experience_software_professional: 软件专业人士
  volunteer_engineer_submission_distance_8: 5 英里
  volunteer_engineer_submission_distance_16: 10 英里
  volunteer_engineer_submission_distance_24: 15 英里
  volunteer_engineer_submission_distance_32: 20 英里
  volunteer_engineer_submission_num_volunteers_5: 5 名志愿者
  volunteer_engineer_submission_num_volunteers_10: 10 名志愿者
  volunteer_engineer_submission_num_volunteers_25: 25 名志愿者
  volunteer_engineer_submission_num_volunteers_50: 50 名志愿者
  volunteer_engineer_submission_type_task_onsite: 我邀请你访问我的课堂提供技术帮助和激励故事
  volunteer_engineer_submission_type_task_remote: 我邀请你通过 Skype 参与我的课堂，说几句对孩子们富有启示的话
  volunteer_engineer_submission_type_task_mentor: 我正在寻找一位导师，帮助我备课，以使我能与我的学生写代码。
  petition_age: 年龄
  dashboard_announce_hoc_scaling_progress: 呀! 我们正经历着编程一小时的访问高峰期。本周我们暂时无法保存任何进度存档,
    但本周之前的进度存档仍然是安全的。
  dashboard_announce_learn_more_button: 了解详情
  dashboard_landing_title: 教师主页
  dashboard_landing_welcome: 欢迎您来到我们最新改进的教师控制台。
  dashboard_landing_video: 观看此视频
  dashboard_landing_watch_video: 浏览新的功能！
  dashboard_landing_view_as_student: 以学生身份查看本网站
  dashboard_landing_students_title: 您的学生
  dashboard_landing_students_manage: 查看和管理您的学生
  dashboard_landing_news_title: K-5 教育家资料 (只限英文版)
  dashboard_landing_new_beta: 新功能！K-5 学生可以尝试我们的 beta 实验版课程。
  dashboard_landing_new_k5courses: 新功能！K-5 学生可以尝试我们的课程。
  dashboard_landing_useful_links: 其他有用的链接
  dashboard_landing_classroom_resources: 你的教室的资源
  dashboard_landing_office_hours: 面对面问问题！请访问我们每月的视频办公时间。
  dashboard_landing_print_certificates: 为完成此课程的学生打印证书
  dashboard_landing_educator_blog: 阅读有关新闻和我们在教育家博客的材料的更新
  dashboard_landing_video_player: 在你的学校测试我们新的视频。
  dashboard_landing_progress_title: 主要课程进度
  dashboard_landing_progress_biggest: 这是您主要课程的进度。
  dashboard_landing_view_progress: 查看%{biggest_section}的进度
  dashboard_landing_print_progress: 打印你的进展
  dashboard_landing_available_title: 可用课程
  dashboard_landing_available_courses: 这些是目前可供您和您的学生使用的课程。
  dashboard_landing_more_tutorials: 想看更多教程吗？
  dashboard_landing_more_tutorials_desc: <a href="/learn/beyond">我们的合作伙伴提供了更多的教程</a>。可以通过机器人，制作网页，制作你自己的应用程序学习编程，或探索其他语言如C++，Ruby，Python！
  dashboard_landing_inspire: 用海报、 视频和更多东西来激励你的学生。
  dashboard_landing_video_library: 使用来自计算机科学概念的视频库里的视频。
  dashboard_landing_report_bug: 请求一个功能或报告一个漏洞。
  dashboard_landing_teacher_forum: 加入一个专业学习的团体。
  dashboard_hoc_courses: "《代码一小时》适合所有年龄的人。"
  dashboard_hoc_courses_desc: 和你的学生一同尝试任何这些不到 1 小时的辅导！
  dashboard_hoc_courses_desc_and_cta: 与你的学生一起尝试这些简短的一个小时的辅导。在计算机科学教育周期间 <a href="https://hourofcode.com">
    加入编程一小时活动</a>。
  dashboard_k5_courses: 适合K-5的20小时课程
  dashboard_k5_courses_desc: 这些课程有可以让学生自学并自己控制进度的网上教程，也有根本不需要电脑的“脱机”教程。每一个课程都大约有20节课，可能会分为几个章节和单元。即使是幼儿园的学龄前学生都可以参加。我们在美国各地提供了专业、高质量的免费学习研讨会。<a
    href="/professional-development-workshops">看看你附近的课程吧！</a>
  dashboard_middle_courses: 20小时的中学课程
  dashboard_middle_courses_desc: 在中学数学和理科范围内，我们中学课程使用计算机科学及编程，作为一种工具来教导数学和科学理念。注册开发专业研讨会，申请与
    Code.org <a href="/educate/districts"> 建立全区合作伙伴关系</a>。
  dashboard_high_courses: 为期一年的高中课程
  dashboard_high_courses_desc: 通过面向现有教学人员提供这一新领域的培训，我们的高中组项目能帮助学区提供全年计算机科学类编写课程。注册开发专业研讨会，申请与
    Code.org 的 <a href="/educate/districts"> 全区建立合作伙伴关系</a>。
  dashboard_course_csina_desc: Code.org 与Bootstrap教程合作，开发一套通过计算机编程教授代数和几何概念的课程。
  dashboard_course_csins: 理科中的计算机科学
  dashboard_course_csins_desc: Code.org 与GUTS项目合作交付计算机科学概念导论，范围包括建模与仿真。
  dashboard_course_ecs: 探索计算机科学
  dashboard_course_ecs_desc: '计算机科学探索是为期一年的课程，由 6 个部分组成: 人机交互、 解决问题的能力、 网页设计、 编程、
    计算和数据分析以及机器人。'
  dashboard_course_csp: AP® 计算机科学原则
  dashboard_course_csp_desc: Code.org 设计了严谨、 紧密和容易接受的课程，专门探索计算相关的基本思想。
  dashboard_landing_loading: 正在载入...​​​
  dashboard_action_cancel: 取消
  dashboard_action_delete: 刪除
  dashboard_action_delete_yes: 对
  dashboard_action_delete_no: 不
  dashboard_action_confirm: 要删除吗？
  dashboard_action_done: 完成
  dashboard_action_print_certificates: 打印证书
  dashboard_assessments_view: 查看评价：
  dashboard_assessments_none: 多数教师通过“查看进度”标签来知道学生的进度。如果你想给进行学生额外的评估，你可以在课程计划中找到推荐的问题和领域。这些都是Code.org之外的资源。
  dashboard_assessments_none_part2: 如果你在教中学或高中课程，Code.org提供的部分评估问题可帮助你的学生用于准备 AP 考试。若要使用这些评估，首先将课程分配到课堂，然后在上面的列表中选择课程，你将会在此处看到学生的答案。
  dashboard_assessments_summaries: 评估总结
  dashboard_assessments_answers: 所有评估的答案
  dashboard_surveys_answers: 调查
  dashboard_percent: 百分比
  dashboard_filter_by_stage: 按阶段筛选 ︰
  dashboard_filter_all: 全部
  dashboard_download_csv: 下载 CSV
  dashboard_navigation_home_page: 教师主页
  dashboard_navigation_section_student_progress: 学生账户和进度
  dashboard_navigation_section_teacher_progress: 您的课程进度
  dashboard_navigation_section_lesson_plans: 课程计划及资源
  dashboard_navigation_section_community: 支持
  dashboard_navigation_section_pd: 职业发展
  dashboard_navigation_section_speakers: 计算机科学 <br/> 特邀演讲人
  dashboard_navigation_all_sections: 学生账户和进度
  dashboard_navigation_view_progress: 进度
  dashboard_navigation_view_text_responses: 文字回应
  dashboard_navigation_view_assessments: 评估
  dashboard_navigation_view_assessments_surveys: 评估/调查
  dashboard_navigation_add_students: 添加学生
  dashboard_navigation_manage_students: 管理学生
  dashboard_navigation_lesson_plans_resources: 教案标准
  dashboard_navigation_view_stats: 统计信息
  dashboard_navigation_section: 学习小组：%{section_name}
  dashboard_navigation_student: 学生：%{student_name}
  dashboard_progress_not_started: 未开始
  dashboard_progress_in_progress: 正在进行
  dashboard_progress_not_completed: 未完成
  dashboard_progress_completed_too_many_blocks: 完成，使用太多块
  dashboard_progress_completed_perfect: 完美完成
  dashboard_progress_furthest_level_attempted: 尝试过最远的关卡
  dashboard_progress_submitted: 已提交
  dashboard_progress_view: 查看进度 ︰
  dashboard_progress_student_in_script: "%{student_name} 的进度信息在 %{script_name}"
  dashboard_progress_pair_programming: 结对编程
  dashboard_responses_view: 查看文本响应 ︰
  dashboard_responses_none: 我们的大多数课程是为较小年纪的孩子设计的，不要求学生用文本回答问题，所以，你不会在这里看到任何文本答案。给初中或高中学生的课程里，通过在上面的下拉框中选择，你能分配给他们的开放式的文本问题。
  dashboard_sections_new_section: 新的学习小组
  dashboard_sections_new_google_section: 从谷歌课堂导入小组
  dashboard_sections_jumbotron_instruction: 创建新的学习小组并为其添加学生。学习小组可以帮助您以小组为单位来管理学生，以便您跟踪他们的进度和管理他们的帐户。
  dashboard_sections_table_section: 单元
  dashboard_sections_table_secret: 登录类型
  dashboard_sections_table_grade: 年级
  dashboard_sections_table_course: 课程：
  dashboard_sections_table_pairing_allowed: 结对编程
  dashboard_sections_table_stage_extras: 此阶段的额外资源
  dashboard_sections_table_students: 学生
  dashboard_sections_table_code: 小组代码
  dashboard_sections_name: 学习小组名称
  dashboard_sections_choose_secret: 如果您想要给您的学生提供帐户，请为那个学习小组选择一种 <b>单词</b> 或 <b>图片</b>
    的密码类型。
  dashboard_sections_secret_word: "<b>单词</b>允许您为每位学生设置一个单词密语。"
  dashboard_sections_secret_picture: "<b>图片</b> 允许您为每位学生设置一幅秘密图片，适用于年幼的还无法使用键盘输入密码的学生。"
  dashboard_sections_secret_none: 如果您希望您的学生自主管理他们自己的账户，包括选择他们自己的密码，请选择<b>无</b>加密类型。
  dashboard_sections_print_secrets: 然后您可以打印一叠包含账户信息的卡片以单独分发给您的学生们。
  dashboard_sections_switch_section: 切换学习小组
  dashboard_sections_close: 关闭
  dashboard_sections_move_students_desc: 选择学生转到新的章节。转移的学生不会清除他们的进展。
  dashboard_sections_one_per_teacher: 对每一位老师来说，学生仅能在一个学习小组中。你的学生想加入一个新的学习小组，他就要离开原来的小组。
  dashboard_sections_move_to_section: 移动到此节︰
  dashboard_sections_enter_code: 输入此节代码︰
  dashboard_sections_code_placeholder: 6 个字符的代码 (ABCDEF)
  dashboard_sections_other_section: 其他老师
  dashboard_sections_both_sections: 你想要学生两个部分都参加吗？
  dashboard_sections_yes_both: 是的，我想要复制学生到本小组和新小组中
  dashboard_sections_no_move: 不，我想移动学生到新章节中。
  dashboard_sections_move_students: 转移学生
  dashboard_sections_assign_hoc_script_desc: 参与编程一小时？
  dashboard_sections_assign_hoc_script_msg: 请注意，在12月3日至11日期间，由于无法预测的网站访问量，我们不能保存课程进度。但课程中其它部分还可以使用。你也许仍需要给学生分派课程、颁发证书。（大多数教师会事先<a
    href='%{certificate_url}'>打印</a>这些证书。）在本周之外的其它时间里，学生进度和报告会正常保存。
  dashboard_sections_assign_activity: 指派课程
  dashboard_error_none_selected: 你没有选择任何要转移的学生，请至少选择一个学生。
  dashboard_error_other_section: 如果你要在自己管理的单元中调整学生，可以从下拉菜单选择你要调的单元。如果你要将学生调整到其他教师负责的单元，请选择”其它单元”。
  dashboard_students_add_multiple: 输入或粘贴学生的名字，每行一个：
  dashboard_students_new_google_classroom_section: 如果要添加学生，请转到<a href='http://classroom.google.com'
    target='_blank'>谷歌课堂</a>然后点击<b>Sync students from Google Classroom</b>。
  dashboard_students_new_section: 您已经创建了一个新的学习小组！现在，使用上面的<b>添加学生</b>和<b>添加多个学生</b>按钮来添加学生进组。
  dashboard_students_name: 姓名
  dashboard_students_progress: 进度
  dashboard_students_male: 男性
  dashboard_students_female: 女性
  dashboard_students_completed_levels: 已完成的关卡
  dashboard_students_total_lines: 代码行数
  dashboard_students_share_section: 让您的学生点击<a href=%{join_url}>%{join_url}</a>，并且输入代码(%{section_code})。
  dashboard_students_share_section_secondary: 或者，将这个小组的登录页面共享给你的学生：
  dashboard_students_print_info: 打印出包含学生登录信息的卡片
  dashboard_students_secret_picture_title: 秘密图片
  dashboard_students_secret_picture: 这一节使用 <b>图片</b> 作为密钥的类型。 即您的每位学生都有一张密钥图片来代替密码用于登录。
    学生需要它来完成上面的登录。
  dashboard_students_reset_picture: 您可以通过选择<b>显示密钥</b>以及<b>重置密钥</b>来随时重置学生的秘密图片。该学生再次登录时系统将生成新的秘密图片供其使用。
  dashboard_students_secret_word_title: 密语
  dashboard_students_secret_word: 这一节使用 <b>图片</b> 作为密钥的类型。 即您的每位学生都有一张密钥图片来代替密码用于登录。
    学生需要它来完成上面的登录。
  dashboard_students_reset_word: '您可以通过选择<b>显示密钥</b>以及<b>重置密钥</b>来随时重置学生的密语。该学生再次登录时系统将生成新的一对单词密语供其使用。 '
  dashboard_students_join_link: 告诉您的学生来创建他们自己的账号并在此加入您的学习小组
  dashboard_students_no_email: 如果您的学生没有电子邮件地址，或您想为其创建帐户，请将学习小组的密钥类型更改为 <b>单词</b> 或
    <b>图片</b>。
  dashboard_students_print_page: 打印此页面
  dashboard_students_signin_card: 访问%{join_url}， 并输入%{section_code}
  dashboard_students_url: URL
  dashboard_privacy_document_link: <a href="/privacy/student-privacy", target="_blank">点击这里</a>以获取我们的隐私文件，您可以跟您的学生共享此文件或打印分发给他们的。
  dashboard_curriculum_k5_title: K-5 教育人才资源
  dashboard_curriculum_middle_title: 初中教育资源
  dashboard_curriculum_high_title: 高中教育资源
  dashboard_lesson_plans: 课程计划
  dashboard_view_all_lesson_plans: 下载1-4课的完整教案
  dashboard_course1: '课程 1:'
  dashboard_course2: 课程 2：
  dashboard_course3: 课程 3：
  dashboard_course4: '课程 4： '
  dashboard_coursea: '课程 A： '
  dashboard_courseb: '课程 B： '
  dashboard_coursec: '课程 C： '
  dashboard_coursed: '课程 D： '
  dashboard_coursee: '课程 E： '
  dashboard_coursef: '课程 F： '
  dashboard_pre-express: '学前儿童的快速课程： '
  dashboard_express: '快速课程： '
  dashboard_unplugged: 如果你没有电脑，可以在你的教室<a href='%{unplugged_url}'>试试这些离线的教程。</a>
  dashboard_tools: '工具集： '
  dashboard_curriculum: 课程
  dashboard_curriculum_overview: K-5课程概述
  dashboard_overview: 概览
  dashboard_sequence: 序列
  dashboard_framework: 框架
  dashboard_standards: 标准
  dashboard_implementation_guide: 实施指南
  dashboard_glossary: 词汇表
  dashboard_classroom_strategies: 教师的课堂策略
  dashboard_debugging: 调试：
  dashboard_puzzle_solving: 解决难题：
  dashboard_student_worksheet: 学生工作表
  dashboard_teacher_worksheet: 教师工作表
  dashboard_curriculum_csina: '代数中的计算机科学:'
  dashboard_curriculum_csins: '科学中的计算机科学:'
  dashboard_curriculum_csp: 计算机科学原理：
  dashboard_curriculum_ecs: 探索计算机科学：
  dashboard_curriculum_csd: '计算机科学探索： '
  dashboard_curriculum_apcsa: 'Java的AP计算机科学： '
  dashboard_grade_k: 学前
  dashboard_grade_other: 其他
  dashboard_login_word: 单词
  dashboard_login_picture: 图片
  dashboard_login_none: 电子邮件
  dashboard_stage: 阶段
  dashboard_puzzle: 关卡
  dashboard_question: 问题
  dashboard_response: 回答
  dashboard_correctness: 正确性
  dashboard_correctness_free_response: 自由响应
  dashboard_correctness_unsubmitted: 未提交
  dashboard_correctness_correct: 正确。
  dashboard_correctness_incorrect: 错误
  dashboard_submission_submitted: 已提交
  dashboard_submission_in_progress: 进行中
  dashboard_status: 状态
  dashboard_multi_correct: "# 选择题正确"
  dashboard_multi_count: "# 选择题"
  dashboard_multi_correct_percent: "% 选择题正确"
  dashboard_submission_timestamp: 提交时间戳
  stats_hoc_2013_heading: 在去年的编程一小时活动中的惊人数据。在一周之内：
  stats_hoc_2013_image_alt: 2013年编程一小时统计数据
  dashboard_teacher: 老师
  dashboard_student: 学生
  dashboard_sections_email_question: 所有的学生都有一个有效的电子邮件地址吗？
  dashboard_sections_account_creation_question: 由谁创建学生的帐户？
  dashboard_sections_password_question: 学生用什么作为密码？
  dashboard_sections_picture_account_creation: 由 Code.org 分配的图片
  dashboard_sections_word_account_creation: 由 Code.org 分配的简单的词
  dashboard_sections_sign_in_question: 学生从哪里登录账户？
  dashboard_sections_sign_in_unique: 在“管理学生”选项卡上列出的单独的网页
  dashboard_sections_sign_in_main: http://code.org 之后单击 "登录"
  dashboard_sections_password_account_creation: 学生创建的文本密码
  dashboard_sections_login_type_explanation: 此表可以帮助解释您想要为学习小组选择哪种登录类型，<b>图片，词语或电子邮件</b>。
  dashboard_faq: 常见的问题
  dashboard_faq_k5: K-5 组的常见问题
  code_hoc_coming: 代码小时就在这里 — — 12 月 8-14 ！
  code_sign_up: 注册以便在计算机科学教育周期间参加
  host_an_hour: 主办一小时
  learn_banner_title: 加入《编程一小时》
  learn_banner_desc: "《编程一小时》是一个全球性的活动，有180 多个国家的超过 1 亿学生在参与。任何人，任何地方都可以组织编程一小时活动。帮助我们给每个学生学习计算机科学的机会
    ！组织者可以按照我们的 <a href='%{how_to_url}' target='_blank'> 操作指南</a> 来教授编程一小时，用 <a href='%{videos_url}'
    target='_blank'>这些视频</a>来激发学生的热情。"
  learn_more: 现在就试试
  learn_sign_up_description: 报名参与在计算机科学教育周期间的编程一小时活动。
  learn_sign_up_button: 注册
  learn_videos_watch: 在课堂上观看这段鼓舞人心的视频
  learn_videos_show: 在你的课堂上播放这段鼓舞人心的视频
  learn_videos_before_hoc: 在你启动编程一小时代码小时活动之前观看一段励志视频
  learn_educator_resources_description: 学习如何教授编程一小时
  learn_educator_resources_button: 教育资源
  learn_are_you_educator: 你是一名教育工作者吗？学习 <a href="http://hourofcode.com/resources/how-to">
    如何教授编程一小时</a>
  learn_find_volunteer: <a href="https://code.org/volunteer/local"> 找到当地志愿者</a> 为你的编程一小时课程提供帮助
  learn_teacher_led_lesson_plans: 得到 <a href="https://code.org/teacher-led"> 发起编程一小时教案的老师给你的</a>
    启发
  learn_how_to_hoc: 按照 <a href="https://hourofcode.com/how-to"> 我们的指南</a> 教授编程一小时
  learn_hoc_prizes: 了解更多关于每个教育者的奖项
  learn_inspirational_videos: 通过展示 <a href="https://code.org/educate/inspire"> 这些视频</a>启发学生
  hoc2014_try_new_tutorials: 试试我们新的编程一小时教程
  hoc2014_try_new_tutorial: 试试我们新的测试版的编程一小时教程
  hoc2014_try_scrat: 愤怒的小鸟、植物大战僵尸和斯奎特
  hoc2014_try_frozen: 來自冰雪奇缘的艺术家安娜及爱莎。
  carousel_heading_codeorg: Code.org 提供的教程
  carousel_heading_codeorg_any_device: Code.org 的教程(适合所有的设备!)
  carousel_heading_3rd_party: 第三方教程
  carousel_heading_third_party: 第三方教程
  carousel_heading_international: 合作伙伴的教程
  carousel_heading_domestic: 英文教程可用
  carousel_heading_beginners: K-8教程
  carousel_heading_beyond_beginners: 适合初学者：从基于模块的编码开始
  carousel_heading_javascript: 教 JavaScript 的教程
  carousel_heading_beyond_javascript: 学习JavaScript
  carousel_heading_unplugged: 没有设备或互联网接入？试试’离线‘计算机科学课程
  carousel_heading_devices: 为手机和平板电脑定制的教程应用
  carousel_heading_beyond_devices: 手机和平板电脑的应用
  carousel_heading_languages: 用其他编程语言所写的教程
  carousel_heading_beyond_languages: 学习其他编程语言
  carousel_heading_apps_games: 制作你自己的应用或游戏
  carousel_heading_university: 网上大学课程
  carousel_heading_webpages: 学习如何制作网页
  carousel_heading_robots: 学习使用机器人和硬件进行编程
  carousel_heading_ide: 在教师中流行的平台
  carousel_heading_desktop: 学习电脑编程
  carousel_heading_mobtabelem: 为手机和平板准备的
  carousel_heading_prereader: 为还不能阅读的学生
  carousel_heading_beyondblocks: 超越模块编程 - 学习一门编程语言
  carousel_heading_nointernet: 网络不给力？在电脑上安装这些应用吧。
  educator_notes: 教育家笔记
  teach_led_lesson_plans: 由老师引导的教案
  learn_footer_all_tutorials: 查看 <a href="https://code.org/learn">编程一小时教程的完整列表</a>。了解我们编程一小时教程的标准和提交指南，<a
    href="https://hourofcode.com/activity-guidelines">请点击这里。</a>
  how_to_teach_hoc: 如何教授代码一小时
  more_resources_educators: 给教师和教育工作者们的更多资源
  beyond_submission: 想要提交一小时学编程的教程吗? 请参阅标准和提交表单。
  third_party_submission: 想提交一门课程并列在这里吗？<a href="%{submission_url}">请查看标准，并填写申请表.</a>
  participants: 参与者
  teachers_notes: 老师的笔记
  teachers_notes_hoc: 教师：请阅读这些重要的教育者说明
  previous: 前一项
  next: 下一项
  older_systems: 能在旧一点的系统上运行的教程
  older_systems_subheading: 这些应该能在较旧的网页浏览器上运行。若要访问所有教程，请升级到 <a href="http://browsehappy.com/"target="_blank">
    最新的网页浏览器。</a>
  mobile_devices: 用于移动设备的教程
  frozen_name: 和安娜、爱莎一起编程
  starwars_name: '星球大战: 用代码构建一个星系'
  codeorg_name: 经典迷宫
  codeintl_name: 经典迷宫
  khan_name: JavaScript 简介
  khanes_name: JavaScript 简介
  khanpt_name: JavaScript 简介
  khanhe_name: JavaScript 简介
  khanfr_name: JavaScript 简介
  khanpl_name: JavaScript 简介
  tynker_name: 创造你自己的游戏
  scratch_name: 用编程发挥创意
  thinkersmith_name: 我的机器人朋友
  condcards_name: 用 扑克牌 的 条件子句
  codehs_name: 同小狗卡莱尔一起学编程
  codemonkey_name: 代码猴
  codeavengers_name: 用JavaScript创建一个游戏
  processing_name: 用代码来画画
  robomind_name: 用程序设计出虚拟机器人
  groklearning_name: 聊天机器人医生爱丽莎
  quorum_name: 无障碍程序设计(使用屏幕阅读器来辅助)
  codespark_name: The Foos (欢迎学龄前读者)
  kodable_name: Kodable (欢迎学龄前读者)
  tynkerapp_name: Tynker - 用于平板电脑
  robomindnl_name: 用程序设计出虚拟机器人
  flappy_name: 制作一个Flappy类游戏
  bitsbox_name: Bitsbox - 制作游戏
  makeschool_name: 在你的浏览器中创建一个iPhone游戏！
  appinventor_name: AppInventor 编程一小时
  blockly_name: 模块化
  projguts_name: 石头、剪子、布
  hourofcode_name: 经典迷宫
  playlab_name: 游戏实验室
  infinity_name: 无限发挥游戏实验室
  artist_name: 小艺术家
  monstercoding_name: 神秘岛编程探索
  allcancode_name: 运行马可！
  csfirst_name: 计算机科学当先
  boxisland_name: 盒子岛
  texasinstruments_name: 编程十分钟
  teacherled_name: 由老师引导的教案
  course1_name: '课程 1:'
  course2_name: 课程2
  course3_name: 课程 3
  course4_name: 课程 4
  coursea-draft_name: 课程 A
  coursea_name: 课程 A
  courseb-draft_name: 课程 B
  courseb_name: 课程 B
  coursec-draft_name: 课程 C
  coursec_name: 课程 C
  coursed-draft_name: 课程 D
  coursed_name: 课程 D
  coursee-draft_name: 课程 E
  coursee_name: 课程 E
  coursef-draft_name: 课程 F
  coursef_name: 课程 F
  coursea-2017_name: 课程 A （2017）
  courseb-2017_name: 课程 B （2017）
  coursec-2017_name: 课程 C （2017）
  coursed-2017_name: 课程 D （2017）
  coursee-2017_name: 课程 E （2017）
  coursef-2017_name: 课程 F （2017）
  coursea-2018_name: 课程 A （2018）
  courseb-2018_name: 课程 B （2018）
  coursec-2018_name: 课程 C （2018）
  coursed-2018_name: 新的课程D脚本
  coursee-2018_name: 课程 E （2018）
  coursef-2018_name: 课程 F （2018）
  accelerated_name: 加速课程
  express_name: 快速课程
  pre-express_name: 适用于还不能阅读的学生的快捷课程
  express-2017_name: 速学课程 （2017）
  pre-express-2017_name: 学前儿童的速学课程（2017）
  express-2018_name: 快速课程
  pre-express-2018_name: 学前儿童的速学课程（2018）
  cspunit1_name: "（旧）单元 1︰ 数字信息"
  cspunit2_name: "（旧）单元 2︰ 互联网"
  cspunit3_name: "（旧版）第3单元︰ 编程"
  cspunit4_name: "（旧版）第4单元︰ 数据"
  cspunit5_name: "（旧版）第5单元︰ 探索和创建 PT"
  cspunit6_name: Post-AP：应用程序中的数据库
  csd5_name: 单元 5︰ 数据和社会
  csd6_name: 单元 6︰ 物理计算
  csd5-2017_name: 单元 5︰ 数据和社会
  csd6-2017_name: 单元 6︰ 物理计算
  csd5-2018_name: 单元 5︰ 数据和社会
  csd6-2018_name: 单元 6︰ 物理计算
  csp1-2017_name: 第1单元：互联网
  csp2-2017_name: 第2单元︰ 数字信息
  csp-explore-2017_name: AP：探索表演任务的准备工作
  csp-create-2017_name: AP：创建表演任务
  csppostap-2017_name: 'Post AP: App中的数据库'
  csp1-2018_name: 第1单元：互联网
  csp2-2018_name: 第2单元︰ 数字信息
  csp-explore-2018_name: AP：探索表演任务的准备工作
  csp-create-2018_name: AP：创建表演任务
  csppostap-2018_name: 'Post AP: App中的数据库'
  csp1_name: 第1单元：互联网
  csp2_name: 第2单元︰ 数字信息
  csp3-a_name: '单元 3: 编程介绍 (版本 A)'
  csp3-research-mxghyt_name: '单元 3: 编程介绍 (子目标)'
  csp-ap_name: AP 性能任务
  csppostap_name: 'Post AP: App中的数据库'
  csp-post-survey_name: 学生课程后调查
  cspassessment_name: 完整测试 - 共50题
  csp-explore_name: AP：探索表演任务的准备工作
  csp-create_name: AP：创建表演任务
  cspexam1-mWU7ilDYM9_name: 测试部分 1 - 25 个问题
  cspexam2-AKwgAh1ac5_name: 测试部分 2 - 25 个问题
  cspunit3_gradelevel: 9-12年级
  cspunit3_shortdescription_congrats: 这个单元介绍了计算机编程的基本概念，开启了制作丰富、有交互的应用程序的能力。这个课程使用JavaScript作为编程语言，应用实验室作为编程环境来创建应用，但这个课程中学到的概念能够扩展到所有的语言和工具中。
  20-hour_name: 加速课程
  algebra_name: 代数课程中的计算机科学
  AlgebraA_name: 计算机代数 课程A
  AlgebraB_name: 计算机代数 课程 B
  gumball_name: 口香糖
  classicmaze_name: 经典迷宫
  iceage_name: 冰河世纪
  minecraft_name: 我的世界
  starwarsblocks_name: 星球大战(块)
  hoc-encryption_name: 简单加密
  math_category_name: 数学
  hoc_category_name: 编程一小时
  csf_category_name: 计算机科学基本原理
  csf_2017_category_name: 计算机科学基础课程（2017）
  csf_2018_category_name: 计算机科学基础课程（2018）
  csf_international_category_name: 计算机基础国际版
  csf2_draft_category_name: 开发中：课程A - F
  csd_2018_category_name: 计算机科学发现 (' 18-' 19)
  csp_category_name: 15-16 计算机原理
  csp17_category_name: 计算机原理('17-'18)
  csp_2018_category_name: 计算机科学原理 ('18-'19)
  cspexams_category_name: 计算机原理练习测试
  applab_name: 应用实验室
  gamelab_name: 游戏实验室
  basketball_name: 进行一场篮球赛
  sports_name: 用代码编写你自己的体育赛事
  applab_gradelevel: 13岁以上
  applab_shortdescription_congrats: 应用实验室是一个可以让你使用简单的应用程序的编程环境。用代码块或 JavaScript来设计应用程序，然后马上分享您的应用程序。
  codeorg_gradelevel: 适合年龄 4 岁以上
  codeintl_gradelevel: 适合年龄 4 岁以上
  khan_gradelevel: 中学及以上
  khanes_gradelevel: 中学及以上
  khanpt_gradelevel: 中学及以上
  khanhe_gradelevel: 中学及以上
  khanfr_gradelevel: 中学及以上
  khanpl_gradelevel: 中学及以上
  tynker_gradelevel: 适合年龄 5-13
  scratch_gradelevel: 适合年龄 8 岁以上
  lightbot_gradelevel: 所有年龄
  thinkersmith_gradelevel: 所有年龄
  condcards_gradelevel: 年龄 8-12
  lightbotintl_gradelevel: 所有年龄
  codehs_gradelevel: 高中
  codecademy_gradelevel: 高中
  codecombat_gradelevel: 中学及以上
  codemonkey_gradelevel: 中学及以上
  codeavengers_gradelevel: 中学及以上
  processing_gradelevel: 高中
  robomind_gradelevel: 适合年龄 8-13岁
  groklearning_gradelevel: 中学及以上
  quorum_gradelevel: 中学及以上
  codespark_gradelevel: 小学
  kodable_gradelevel: 小学
  tynkerapp_gradelevel: 适合年龄 5-13
  robomindnl_gradelevel: 8-13岁
  flappy_gradelevel: 6岁以上
  bitsbox_gradelevel: 小学
  makeschool_gradelevel: 高中
  touchdevelop_gradelevel: 高中
  appinventor_gradelevel: 中学及以上
  blockly_gradelevel: 所有年龄
  thinkersmith2_gradelevel: 适合年龄 8 岁以上
  kodableunplugged_gradelevel: 适合年龄 8-13岁
  projguts_gradelevel: 适合年龄10-13岁
  hourofcode_gradelevel: 6岁以上
  frozen_gradelevel: 适合年龄 8 岁以上
  starwars_gradelevel: 6岁以上
  playlab_gradelevel: 适合年龄 6 岁以上
  infinity_gradelevel: 适合年龄 6 岁以上
  artist_gradelevel: 适合年龄 8 岁以上
  monstercoding_gradelevel: 适合年龄 5-13
  allcancode_gradelevel: 年龄段 5-10
  csfirst_gradelevel: 9-14 岁
  boxisland_gradelevel: 小学
  codesters_gradelevel: 12-14 岁
  texasinstruments_gradelevel: 13-16 岁
  teacherled_gradelevel: 5岁以上年龄组
  course1_gradelevel: 4 - 6岁
  course2_gradelevel: 6-18岁
  course3_gradelevel: 8-18 岁
  course4_gradelevel: 10-18 岁
  coursea_gradelevel: 年龄 4-7
  courseb_gradelevel: 年龄 5-8
  coursec_gradelevel: 年龄 6-10
  coursed_gradelevel: 8年级以上
  coursee_gradelevel: 年龄 8-12
  coursef_gradelevel: 年龄 9-13
  coursea-2017_gradelevel: 年龄 4-7
  courseb-2017_gradelevel: 年龄 5-8
  coursec-2017_gradelevel: 年龄 6-10
  coursed-2017_gradelevel: 8年级以上
  coursee-2017_gradelevel: 年龄 8-12
  coursef-2017_gradelevel: 年龄 9-13
  coursea-2018_gradelevel: 年龄 4-7
  courseb-2018_gradelevel: 年龄 5-8
  coursec-2018_gradelevel: 年龄 6-10
  coursed-2018_gradelevel: 8年级以上
  coursee-2018_gradelevel: 年龄 8-12
  coursef-2018_gradelevel: 年龄 9-13
  accelerated_gradelevel: 10-18 岁
  codeorg_platformtext: 最新的浏览器，智能手机，平板电脑
  codeintl_platformtext: 最新的浏览器，智能手机，平板电脑
  thinkersmithspanish_platformtext: 离线的
  khan_platformtext: 现代网络浏览器
  khanes_platformtext: 现代网络浏览器
  khanpt_platformtext: 现代网络浏览器
  khanhe_platformtext: 现代网络浏览器
  khanfr_platformtext: 现代网络浏览器
  khanpl_platformtext: 现代网络浏览器
  tynker_platformtext: 现代网络浏览器
  scratch_platformtext: 仅用于桌面网络浏览器 （不能在平板电脑用）
  lightbot_platformtext: 所有浏览器及iOS，安卓系统或游戏主机
  thinkersmith_platformtext: 离线的
  condcards_platformtext: 离线的
  lightbotintl_platformtext: iOS，Android（或浏览器）
  codehs_platformtext: 现代的浏览器。（后续课程需要 $$）
  codecademy_platformtext: 现代的网络浏览器。iOS，安卓应用程序
  codecombat_platformtext: 现代的网络浏览器。（后续课程需要 $$）
  codemonkey_platformtext: 现代网络浏览器
  codeavengers_platformtext: 现代网络浏览器
  processing_platformtext: 现代网络浏览器
  robomind_platformtext: 现代的网络浏览器，移动网络
  groklearning_platformtext: 现代网络浏览器
  quorum_platformtext: 支持最新的网页浏览器，屏幕阅读器
  codespark_platformtext: iOS，安卓（或网络浏览器）
  tynkerapp_platformtext: iPad，安卓平板电脑
  robomindnl_platformtext: 现代的网络浏览器，移动网络
  flappy_platformtext: 最新的浏览器，智能手机，平板电脑
  bitsbox_platformtext: 现代网络浏览器
  makeschool_platformtext: 现代的网络浏览器
  touchdevelop_platformtext: 现代的浏览器，智能手机，所有的设备
  appinventor_platformtext: 最新的浏览器 + 安卓系统
  blockly_platformtext: 仅限最新的浏览器
  thinkersmith2_platformtext: 离线的
  kodableunplugged_platformtext: 离线的
  projguts_platformtext: 离线的
  hourofcode_platformtext: 最新的浏览器，智能手机，平板电脑
  frozen_platformtext: 最新的浏览器 + 平板电脑
  starwars_platformtext: 最新的浏览器 + 平板电脑
  playlab_platformtext: 最新的浏览器，智能手机，平板电脑
  monstercoding_platformtext: 网络浏览器、iOS、安卓系统
  allcancode_platformtext: 网络浏览器、 iOS
  csfirst_platformtext: 现代网络浏览器
  boxisland_platformtext: 安卓、iOS
  codesters_platformtext: 现代网络浏览器
  texasinstruments_platformtext: TI图形计算器
  teacherled_platformtext: 最新的浏览器，智能手机，平板电脑
  codeorg_shortdescription: 与马克 · 扎克伯格和愤怒的小鸟一起学习如何编程 ！
  codeintl_shortdescription: 与马克 · 扎克伯格和愤怒的小鸟一起学习如何编程 ！
  khan_shortdescription: 学习如何在JavaScript中作画
  khanes_shortdescription: 学习如何在JavaScript中作画
  khanpt_shortdescription: 学习如何在JavaScript中作画
  khanhe_shortdescription: 学习如何在JavaScript中作画
  khanfr_shortdescription: 学习如何在JavaScript中作画
  khanpl_shortdescription: 学习如何在JavaScript中作画
  tynker_shortdescription: 通过解决有趣的谜题和创造你自己的移动端游戏来学习编程。
  scratch_shortdescription: 创造互动游戏、故事和动画。
  lightbot_shortdescription: 对Lightbot编程以使用过程和循环来通过关卡！
  thinkersmith_shortdescription: 为没有设备的小组设计的离线教程
  condcards_shortdescription: 用一副扑克学习算法
  lightbotintl_shortdescription: 用一个游戏来教授编程概念
  codehs_shortdescription: 与小狗卡莱尔一起开始编程，一个有趣的编程介绍！
  codecademy_shortdescription: 在网页浏览器中学习JavaScript编程
  codecombat_shortdescription: 在这个史诗般的编程游戏中打败食人魔来学会Python或JavaScript！
  codemonkey_shortdescription: 学生们编写一只抓住香蕉的猴子
  codeavengers_shortdescription: 在网页浏览器中学习JavaScript编程
  processing_shortdescription: 一个关于语言处理的一小时教程
  robomind_shortdescription: 为一个虚拟机器人编写代码
  groklearning_shortdescription: 教聊天机器人“爱丽莎”如何聊天来让你的朋友们认为她是真人！
  quorum_shortdescription: 加入玛丽学习Quorum编程语言的引导学习之旅。
  codespark_shortdescription: The Foos是一种有趣的，孩子也能玩的学习编程的游戏。
  kodable_shortdescription: 一个有趣的、教授计算机编程概念的iPad游戏
  tynkerapp_shortdescription: '通过解决有趣的代码谜题来学习编程。 '
  robomindnl_shortdescription: 为一个虚拟机器人编写代码
  flappy_shortdescription: 用Flappy鸟、鲨鱼、或潜艇制作你自己的游戏
  bitsbox_shortdescription: 使用真正JavaScript代码写 一连串的应用程序来玩和共享.
  makeschool_shortdescription: 写一个iPhone游戏! 学习编写代码来教你的怪物做新的动作!
  touchdevelop_shortdescription: '在您的手机上解谜，编写游戏，和学习编程。 '
  appinventor_shortdescription: 做你自己的安卓应用程序!
  blockly_shortdescription: 下载一个压缩文件，离线学习。
  thinkersmith2_shortdescription: 了解计算机如何使用 0 和 1 来表示信息
  kodableunplugged_shortdescription: 一个有趣的不用电脑的活动
  projguts_shortdescription: 尝试用石头、剪子、布来建模和模拟
  hourofcode_shortdescription: 与马克 · 扎克伯格和愤怒的小鸟一起学习如何编程 ！
  frozen_shortdescription: 让我们用代码同安娜和爱莎一起去探寻冰雪的魔力与美丽。
  starwars_shortdescription: 学习如何对机器人编程，然后在遥远的银河系中创造你的星球大战游戏。
  playlab_shortdescription: 通过游戏实验室创建故事或制作游戏！
  infinity_shortdescription: 通过游戏实验室用迪斯尼无限的角色创建故事或游戏。
  artist_shortdescription: 和小艺术家一起设计出很酷的图形！
  monsterocding_shortdescription: 儿童专用彩色自学编程游戏。
  allcancode_shortdescription: 身临其境的游戏指导马可学习可视化编程语言。
  csfirst_shortdescription: 两个人物的故事在海上的动画。添加你自己的风格！
  boxisland_shortdescription: 与勇敢的阿宽在盒子岛上共赴编程之旅。
  codesters_shortdescription: 开发您自己的游戏、 动画并使用 Python 进行艺术编程。
  texasinstruments_shortdescription: 使用 TI-84&#8482; +计算器。
  teacherled_shortdescription: 从这些课件中得到启发，设计您自己的编程一小时活动。
  course2_shortdescription_congrats: 对于具有基本阅读能力的学生来说，本课程是基于课程1。 学生将创造程序来解决问题和开发他们可以分享的互动式游戏或者故事。建议
    2-5年级。
  course3_shortdescription_congrats: 准备好到下一级别了吗？学生将会更深入的探究前面课程介绍的编程主题来灵活解决更为复杂的问题。这门课程结束时，
    学生将创造可以与任何人分享的的交互式故事和游戏。 建议4-5年级学习。
  course4_shortdescription_congrats: 准备好继续了吗？学生将会更深入的探究前面课程介绍的编程主题来灵活解决更为复杂的问题。这门课程结束时，
    学生将创造可以与任何人分享的的交互式故事和游戏。 建议 4-8年级。
  coursea_shortdescription_congrats: 为学前学生准备的计算机科学介绍
  courseb_shortdescription_congrats: 为学前学生准备的计算机科学介绍。（类似于课程A，但是对年长的学生有更多变化。)
  coursec_shortdescription_congrats: 学习计算机科学的基础知识, 创造你自己的艺术, 故事和游戏。
  coursed_shortdescription_congrats: 快速浏览课程C中的概念，然后进一步学习算法、嵌套循环、条件等等。
  coursee_shortdescription_congrats: 在课程C&D中快速覆盖概念，然后继续使用函数。
  coursef_shortdescription_congrats: 学习计算机科学基础中的所有概念，并创建你自己的艺术、故事或游戏。
  coursea-2017_shortdescription_congrats: 为学前学生准备的计算机科学介绍
  courseb-2017_shortdescription_congrats: 为学前学生准备的计算机科学介绍。（类似于课程A，但是对年长的学生有更多变化。)
  coursec-2017_shortdescription_congrats: 学习计算机科学的基础知识, 创造你自己的艺术, 故事和游戏。
  coursed-2017_shortdescription_congrats: 快速浏览课程C中的概念，然后进一步学习算法、嵌套循环、条件等等。
  coursee-2017_shortdescription_congrats: 在课程C&D中快速覆盖概念，然后继续使用函数。
  coursef-2017_shortdescription_congrats: 学习计算机科学基础中的所有概念，并创建你自己的艺术、故事或游戏。
  coursea-2018_shortdescription_congrats: 为学前学生准备的计算机科学介绍
  courseb-2018_shortdescription_congrats: 为学前学生准备的计算机科学介绍。（类似于课程A，但是对年长的学生有更多变化。)
  coursec-2018_shortdescription_congrats: 学习计算机科学的基础知识, 创造你自己的艺术, 故事和游戏。
  coursed-2018_shortdescription_congrats: 快速浏览课程C中的概念，然后进一步学习算法、嵌套循环、条件等等。
  coursee-2018_shortdescription_congrats: 在课程C&D中快速覆盖概念，然后继续使用函数。
  coursef-2018_shortdescription_congrats: 学习计算机科学基础中的所有概念，并创建你自己的艺术、故事或游戏。
  codeorg_longdescription: 通过拖拽编程，学习计算机科学的基本概念。这就像游戏一样，自我指导教程由比尔·盖茨，马克·扎克伯格，愤怒的小鸟和植物大战僵尸主演的视频讲座组成。通过它，你可以了解重复，循环，条件和基本算法。
  codeintl_longdescription: 通过拖拽编程，学习计算机科学的基本概念。这就像游戏一样，自我指导教程由比尔·盖茨，马克·扎克伯格，愤怒的小鸟和植物大战僵尸主演的视频讲座组成。通过它，你可以了解重复，循环，条件和基本算法。
  khan_longdescription: 在用代码创造有趣的图画的同时学习基础的JavaScript编程知识。独自完成或者和你的同学一起做！
  khanes_longdescription: 在用代码创造有趣的图画的同时学习基础的JavaScript编程知识。独自完成或者和你的同学一起做！
  khanpt_longdescription: 在用代码创造有趣的图画的同时学习基础的JavaScript编程知识。独自完成或者和你的同学一起做！
  khanhe_longdescription: 在用代码创造有趣的图画的同时学习基础的JavaScript编程知识。独自完成或者和你的同学一起做！
  khanfr_longdescription: 在用代码创造有趣的图画的同时学习基础的JavaScript编程知识。独自完成或者和你的同学一起做！
  khanpl_longdescription: 在用代码创造有趣的图画的同时学习基础的JavaScript编程知识。独自完成或者和你的同学一起做！
  tynker_longdescription: 建立你自己的游戏并与朋友分享 ！解决有趣的编码谜题，学习各个阶段的编程概念。以动画人物，多层次的丰富的道具来个性化你的游戏。应用物理概念让你的游戏更加真实。代码可以同时以模块或
    Javascript 的形式呈现。在 iPad 或 安卓平板电脑上玩你的游戏。有十多个有趣的活动可供选择 ！
  scratch_longdescription: 通过 Scratch 平台，你可以创建您自己的互动游戏、 故事、 动画 &mdash; 把它们分享给你的朋友。从动画化你的名字，创建一个生日贺卡或者制作简单的乒乓游戏来开始吧！
  lightbot_longdescription: 引导Lightbot点亮所有蓝色瓷砖！ Lightbot是一个益智游戏，通过编程的游戏机制，让玩家获得基本编码的实际理解。学会顺序控制，编写过程，并利用循环来通过关卡。适合所有年龄。
  thinkersmith_longdescription: 使用预先定义的"机器人词汇"学生可不需事先讨论，就能理解如何引导对方完成特定任务。这门课教孩子符号和行为之间的关联，以及非常宝贵的调试技能。
    "我的机器人朋友"以分组进行活动是最佳的，其包括课堂使用的教师手册。
  condcards_longdescription: 在这个"不插电"的活动中，使用一副扑克牌学习演算法和条件式叙述。学生以团队模式进行这项活动，每一团队需要一副牌.
  lightbotintl_longdescription: 从非常基本的程式设计开始学习核心程式设计逻辑，适合年纪为4岁以上，操作系统可使用iOS 或安卓系统(或网络浏览器)。学习如何排列命令、
    找出模式、 使用过程与利用循环！
  codehs_longdescription: 程式设计的概念就是给予一台电脑命令，就像给一只狗的命令一般。用卡莱尔&mdash;学习如何编写程式码; 用有趣、
    易懂及视觉化介绍方式来教授没有任何基础的初学者基本程式设计概念，例如命令、功能等。自学教案是针对学生设计，但教师可以注册以使用教师工具并追踪学生的成效!
  codecademy_longdescription: Codecademy 透过JavaScript ，以互动式，学生引导介绍的基础电脑科学课程，千万个来自世界各地的学生已使用过。我们已经准备了简单的《编程一小时》经验，附测验、
    幻灯片，及给学生一个完整的专案为结束。
  codecombat_longdescription: 在这个史诗般的编程游戏中打败食人魔来学会Python或JavaScript！
  codemonkey_longdescription: '代码猴是一个线上的游戏，用真正的程式语言教授程式码编写！学生设计程式让一只猴子抓住香蕉，而它在每个级别会稍微增加复杂程度。他们在解决问题时获得星星分数并点击一下就可以分享. '
  codeavengers_longdescription: 使用JavaScrip语言建立的2 个玩家、 10 个简短任务的二维由上而下的游​​戏。当您建立一个问答游戏与朋友分享时，能持续学习程式设计的一些基础知识(变量和如果语句）
    。在到达班级排行榜榜首的过程中赚取积分和徽章。
  processing_longdescription: 使用程式语言处理器，在视觉艺术的情境中介绍程式设计。简短的影片课程介绍引导设计互动式绘图程式的编写程式码练习
  robomind_longdescription: '学生用控制自己的虚拟机器人来学习编程的基础知识. 在线课程是完全独立的短演示,电影,测验和 自动导引/提示来帮助编程练习. '
  groklearning_longdescription: 使用Python 程式设计语言来构建叫做"伊丽莎"的聊天机器人，并让她扮演一个精神治疗医师。你将教导伊丽莎如何说话和说正确的内容。她可以误导你的朋友，让他们误以为她是一个人而不是一台电脑吗？
  quorum_longdescription: 本教案可供视障人士透过辅助器阅读与流览。玛丽是一名生物学实验室的程序设计师，与她一起学习Quorum程序语言。本教案包含在线示例活动的自学式课程。
  codespark_longdescription: 示例是有趣的，孩子们能明白的方式来学习程序设计的方法。设计可爱的人物来解决难题，并为生活带来一个虚拟的世界。这场比赛是"不需言语的"，所以任何人都可以玩！
  kodable_longdescription: Kodable 是一个自我引导的iPad 游戏，为5 岁以上的孩子介绍程式设计的基础知识。最好有老师或家长的陪伴，但不是必需的。
  tynkerapp_longdescription: 通过解决有趣的代码谜题来学习编程。 使用主题图案，10个以上的游戏包和可自定义的角色来轻松地创作游戏和故事。不需要连接互联网。你也可以在网页上查看你的作品。
  robomindnl_longdescription: '学生用控制自己的虚拟机器人来学习编程的基础知识. 在线课程是完全独立的短演示,电影,测验和 自动导引/提示来帮助编程练习. '
  flappy_longdescription: 使用拖放式的程式语言设计你自己Flappy游戏，并可自订它不同的外观（Flappy鲨鱼、Flappy圣诞老人、或任何角色）。只要点击一下，就可将游戏加到您的手机中。
  bitsbox_longdescription: 定制您自己的虚拟平板电脑，然后编写一系列的Apps来使用及分享。让非常小的孩子透过简单体验来使用真正Javascript
    ，成为可能的事，您会达到比您想到还远。
  makeschool_longdescription: 学习如何使用适合初学者的一门新编程语言——Swift来制作一个iPhone游戏！开发一个以博&eacute;宝贝为背景的动作类游戏，并通过编写代码来教你的小怪兽新的招式。你将学会如何使用变量，函数和对象来帮助你的怪兽赢得胜利！
  touchdevelop_longdescription: '这个触屏编辑器将引导您创建像素艺术品、解决小熊谜题，或者创作你自己的跳跳鸟游戏。 '
  appinventor_longdescription: 娱乐、 简短的影片教案引导您在您的安卓手机或平板电脑上完成建立三个简单的应用程序。它设计给新手和专家，此《编程一小时》活动让你在你了解编程之前，开始建构自己的应用程序。想像一下与朋友分享您自己创造的应用程序！这些活动适合个人自学和教师带领的班级课程。
  blockly_longdescription: 您有网际网路连线很慢（或根本不存在）的电脑吗？下载模块化的自学教案，Code.org 教案的前辈元老— — 一个3兆字节的压缩文件档案可以载入到任何一台电脑上或存在一个U盘上使用。
  thinkersmith2_longdescription: 学生以学习如何在二进位档案中表示和储存字母。结束时，他们可以把自己名字的编码带回家。
  kodableunplugged_longdescription: '使用普通纸的设计，fuzzFamily Frenzy教导5 岁以上的孩子的程式设计逻辑。老师应解释这个游戏，然后学生结伴来完成一个简单的障碍课程。 '
  projguts_longdescription: 这次"不插电"活动由一群学生玩不同版本的剪刀/ 石头/ 布的游戏，以协助学生学习如何建模与模拟运作原理，并查看不同的模型的实验结果。
  hourofcode_longdescription: 新 code.org/hoc 的占位符
  frozen_longdescription: 让我们用代码与安娜和艾莎一起探索神奇而又美丽的冰雪世界。你将能创造雪花，溜冰，以及冬季仙境，你还可与朋友分享它们！
  starwars_longdescription: 学习如何对机器人编程，然后在遥远的银河系中创造你的星球大战游戏。
  playlab_longdescription: 用游戏实验室创作一个故事或制作一个游戏！使动物，海盗，僵尸，忍者和许多别的角色，动起来，发出声音，记录得分甚至是发射火球。
  monstercoding_longdescription: 由怪物编码提供的神秘岛编程要求设计了充满乐趣的几个关键的编程概念教给孩子们自学。以每个模块为基础，构建活动，使用彩色动画的图形，音频说明，为孩子们介绍功能、
    布尔值、 循环、 如果/否则语句和数组。
  allcancode_longdescription: 学生们玩一款基于原型的故事冒险游戏。他们指导马可-游戏里的主人公 — — 由编程一小时使用的可视化编程语言的形式，通过给他分步骤的指导，最终通过每一关。他们不知不觉会了解到测序命令模块、
    迭代和条件。
  csfirst_longdescription: 编写一个关于两个人物在海上的故事。动画处理水，并定制不同风景来添加这个故事的吸引力。用编程来讲这个故事！
  boxisland_longdescription: 在盒子岛上旅行，帮助阿宽收集散落在荒野中的所有时钟！在这套课件里你将学习关于算法、 序列、 循环和条件的基础知识！
  codesters_longdescription: '开发您自己的游戏、 动画并使用 Python 进行艺术编程。一旦你完成了，与朋友分享！在 Python（每天都被软件公司使用的真正编程语言）
    中，我们拖、放工具包，让它简单易学！尝试设计一场篮球比赛，编排一套舞蹈，或者设计动画卡片！ '
  texasinstruments_longdescription: '10 分钟编程活动可以用在课堂上，来激发学生编程的兴趣，让他们经常把TI 技术教材放在书包里。
    使用 TI-84 &#8482;+学习基本的编码。并且开始编程，只需 10 分钟 — — 不需要任何经验!  '
  teacherled_longdescription: 如今，成千上万的教育工作者已经尝试了编程一小时，许多课堂更有创意、 减少那些千篇一律、只教授计算机科学的基本知识的活动。为了帮助教师找到灵感，我们收集和策划老师引导的课时，为编程一小时的老学员设计不同主题领域的活动计划。
  codeorg_beyond_name: 介绍电脑科学 (8 年级）
  khan_beyond_name: 学习电脑程序设计
  tynker_beyond_name: 在家学习电脑程序设计
  scratch_beyond_name: 用编程发挥创意
  kodable_beyond_name: Kodable
  scratchjr_beyond_name: ScratchJR适合学龄前读者
  hopscotch_beyond_name: Hopscotch:在你的 iPad 上设计程式
  pocketcode_beyond_name: Pocket程式码
  groklearning_beyond_name: 学习 Python 程式设计
  hacketyhack_beyond_name: 学习 Ruby
  robomind_beyond_name: 给一个虚拟机器人编程
  makeschool_beyond_name: 在你的浏览器中创建一个iPhone游戏！
  appinventor_beyond_name: AppInventor 编程一小时
  codehs_beyond_name: 同小狗卡莱尔一起学编程
  udemy_beyond_name: 在线编程课程
  lynda_beyond_name: 在线编程课程
  edx_beyond_name: 哈佛大学 CS50 课堂
  coursera_beyond_name: 斯坦福大学 CS 101 课程
  teachingtree_beyond_name: 网上大学课程
  w3schools_beyond_name: 学习 HTML
  codeavengers_beyond_name: 学习网站程序设计
  arduino_beyond_name: Arduino与Sparkfun
  processing_beyond_name: 处理过程
  codeorg_beyond_gradelevel: 适合年龄 4 岁以上
  khan_beyond_gradelevel: 中学及以上
  tynker_beyond_gradelevel: 适合年龄 5-13
  scratch_beyond_gradelevel: 适合年龄 8 岁以上
  lightbot_beyond_gradelevel: 所有年龄
  codecademy_beyond_gradelevel: 高中
  kodable_beyond_gradelevel: 小学
  scratchjr_beyond_gradelevel: 小学
  hopscotch_beyond_gradelevel: 中学及以上
  pocketcode_beyond_gradelevel: 中学及以上
  groklearning_beyond_gradelevel: 中学及以上
  hacketyhack_beyond_gradelevel: 高中
  robomind_beyond_gradelevel: 8-13岁
  makeschool_beyond_gradelevel: 高中
  appinventor_beyond_gradelevel: 中学及以上
  touchdevelop_beyond_gradelevel: 高中
  codehs_beyond_gradelevel: 高中
  udemy_beyond_gradelevel: 高中或以上
  lynda_beyond_gradelevel: 高中或以上
  edx_beyond_gradelevel: 大学
  coursera_beyond_gradelevel: 大学
  udacity_beyond_gradelevel: 大学
  teachingtree_beyond_gradelevel: 大学
  kodu_beyond_gradelevel: 适合年龄 8 岁以上
  cargobot_beyond_gradelevel: 适合年龄 8 岁以上
  kidsruby_beyond_gradelevel: 年龄 12 岁或以上
  w3schools_beyond_gradelevel: 年龄 12 岁或以上
  codeavengers_beyond_gradelevel: 中学及以上
  mozilla_beyond_gradelevel: 年龄 12 岁或以上
  codecombat_beyond_gradelevel: 中学及以上
  codea_beyond_gradelevel: 高中或以上
  lego_beyond_gradelevel: 中学及以上
  finch_beyond_gradelevel: 适合年龄 8 岁以上
  arduino_beyond_gradelevel: 高中或以上
  processing_beyond_gradelevel: 高中
  alice_beyond_gradelevel: 中学及以上
  sphero_beyond_gradelevel: 适合年龄 8 岁以上
  codeorg_beyond_platformtext: 现代的浏览器，平板电脑
  khan_beyond_platformtext: 现代的网络浏览器
  tynker_beyond_platformtext: 现代网络浏览器 （需要 $$）
  scratch_beyond_platformtext: 任何浏览器
  lightbot_beyond_platformtext: iOS，安卓（或网络浏览器）
  codecademy_beyond_platformtext: 现代的网络浏览器。iOS，安卓应用程序
  pocketcode_beyond_platformtext: 移动应用程序
  groklearning_beyond_platformtext: 现代网络浏览器
  hacketyhack_beyond_platformtext: 桌面安装
  robomind_beyond_platformtext: 现代的网络浏览器，移动网络
  makeschool_beyond_platformtext: 现代的网络浏览器
  appinventor_beyond_platformtext: 现代浏览器 + 安卓
  touchdevelop_beyond_platformtext: 现代的浏览器，智能手机，所有的设备
  codehs_beyond_platformtext: 现代的浏览器 (需要 $$)
  udemy_beyond_platformtext: 基于网络的
  lynda_beyond_platformtext: 基于网络的 (需要 $$)
  edx_beyond_platformtext: 现代的浏览器
  coursera_beyond_platformtext: 现代的浏览器
  udacity_beyond_platformtext: 现代的浏览器
  teachingtree_beyond_platformtext: 基于网络的
  kidsruby_beyond_platformtext: 桌面安装
  w3schools_beyond_platformtext: 现代的网络浏览器
  codeavengers_beyond_platformtext: 现代的网络浏览器
  mozilla_beyond_platformtext: 现代的网络浏览器
  codecombat_beyond_platformtext: 基于网络的 (Firefox，Chrome，Safari，IE9 +)
  lego_beyond_platformtext: 机器人购买
  finch_beyond_platformtext: 机器人购买
  arduino_beyond_platformtext: 网络浏览器，然后购买套件
  processing_beyond_platformtext: 现代网络浏览器
  alice_beyond_platformtext: Windows 或 Mac (需要安装)
  sphero_beyond_platformtext: 机器人购买
  codeorg_beyond_shortdescription: 与马克 · 扎克伯格和愤怒的小鸟一起学习如何编程 ！
  khan_beyond_shortdescription: 学习如何在JavaScript中作画
  tynker_beyond_shortdescription: 一个有趣的4-8 年级学生的课程
  scratch_beyond_shortdescription: 创造互动游戏、故事和动画。
  lightbot_beyond_shortdescription: 用一个游戏来教授编程概念
  codecademy_beyond_shortdescription: 在网页浏览器中学习JavaScript编程
  kodable_beyond_shortdescription: 一个有趣的、教授计算机编程概念的iPad游戏
  scratchjr_beyond_shortdescription: '使用 ScratchJr来创建交互式故事和游戏. '
  hopscotch_beyond_shortdescription: 在 iPad 上学习可视化编程
  pocketcode_beyond_shortdescription: 在你的智能手机上创建一个游戏，并与朋友分享！
  groklearning_beyond_shortdescription: 基本的 python 编程简介
  hacketyhack_beyond_shortdescription: 从基础学习Ruby
  robomind_beyond_shortdescription: 为一个虚拟机器人编写代码
  makeschool_beyond_shortdescription: 学会在一小时内做一个iPhone游戏
  appinventor_beyond_shortdescription: 做你自己的安卓应用程序!
  touchdevelop_beyond_shortdescription: 直接在你的手机、 平板电脑或笔记本电脑上写应用程序
  codehs_beyond_shortdescription: 使用一个有趣的视觉环境来学习 JavaScript 编程
  udemy_beyond_shortdescription: 几十个在线程序设计程的课程
  lynda_beyond_shortdescription: 几十个在线程序设计程的课程
  edx_beyond_shortdescription: 哈佛大学最受欢迎的课程
  coursera_beyond_shortdescription: 从 CS101 开始
  udacity_beyond_shortdescription: 从 CS101 开始
  teachingtree_beyond_shortdescription: 在线知识： 快速、 不受约束
  kodu_beyond_shortdescription: 设计一个三维的游戏世界
  cargobot_beyond_shortdescription: 在你的iPad上写一个机器人手臂的程序
  kidsruby_beyond_shortdescription: 学习使用 Ruby 编程
  w3schools_beyond_shortdescription: 学习做网站
  codeavengers_beyond_shortdescription: 学习做游戏代码和网站
  mozilla_beyond_shortdescription: 创建和共享网页
  codecombat_beyond_shortdescription: 玩游戏和学习 JavaScript 来取胜
  codea_beyond_shortdescription: 在你的 iPad 上创建应用程序
  lego_beyond_shortdescription: 构建和编程一个机器人
  finch_beyond_shortdescription: 为计算机科学教育用的机器人
  arduino_beyond_shortdescription: 使用Sparkfun 的数字沙盘来 学习Arduino。
  processing_beyond_shortdescription: 学习处理语言
  alice_beyond_shortdescription: 在三维环境里教编程
  sphero_beyond_shortdescription: SPRK课程给孩子们提供了一个有趣的机器人编程速成班，同时也会提高数学和科学技能。
  codeorg_beyond_longdescription: 通过拖放编程来学习计算机科学的基本概念。这里有3个完整的课程，每课包含15-20个章节, 有些是不用电脑的课堂活动。这些像游戏一样的自学课程，有由比尔•盖茨和马克•扎克伯格主演的视频教程，还有愤怒的小鸟和植物大战僵尸的场景。从中你可以学到重复循环、
    条件、 基本算法、 函数和变量.
  khan_beyond_longdescription: 在用代码创造有趣的图画的同时学习基础的JavaScript编程知识。独自完成或者和你的同学一起做！
  tynker_beyond_longdescription: Tynker使学习编程轻松有趣. 它让代码变成了可视化的图像。孩子们通过排列模块来创造游戏和手机应用程序。通过它，不需要了解编程语法，孩子们马上就可以吧把想法转变为动画的故事和数学艺术。它也是渐进式学习。当孩子们学习了基础知识，Tynker会引入更高级的概念，包括语法驱动编程.
  scratch_beyond_longdescription: 通过 Scratch 平台，你可以创建您自己的互动游戏、 故事、 动画 &mdash; 把它们分享给你的朋友。从动画化你的名字，创建一个生日贺卡或者制作简单的乒乓游戏来开始吧！
  lightbot_beyond_longdescription: 从非常基本的程式设计开始学习核心程式设计逻辑，适合年纪为4岁以上，操作系统可使用iOS 或安卓系统(或网络浏览器)。学习如何排列命令、
    找出模式、 使用过程与利用循环！
  codecademy_beyond_longdescription: Codecademy 透过JavaScript ，以互动式，学生引导介绍的基础电脑科学课程，千万个来自世界各地的学生已使用过。我们已经准备了简单的《编程一小时》经验，附测验、
    幻灯片，及给学生一个完整的专案为结束。
  kodable_beyond_longdescription: Kodable 是一个自我引导的iPad 游戏，为5 岁以上的孩子介绍程式设计的基础知识。最好有老师或家长的陪伴，但不是必需的。
  scratchjr_beyond_longdescription: ScratchJr是一个入门的编程语言块，使儿童能够创建他们自己的互动故事和游戏。儿童扣合在一起的图形化编程块，使人物移动，跳跃，舞蹈，唱歌。
  hopscotch_beyond_longdescription: iPad上的"Hopscotch"自学编程语言教程. 学生们能够在iPad上创建自己的游戏。不仅可以自己独立学习，每个iPad上也可以最多三个人一起学习。
  pocketcode_beyond_longdescription: 用 "口袋代码" 在你的智能手机上创建你自己的游戏! 帮助跳伞员史蒂夫交付他的包裹。你可以与朋友和其他用户试用分享！
  groklearning_beyond_longdescription: 给没有编程经验的人的Python编程语言入门课程. 我们独特搭配介绍和挑战的内容将带给你对Python编程一个透彻的了解.
    我们给来自不同背景和不同年龄的学生教这些内容. 我们相信它会适合你。
  hacketyhack_beyond_longdescription: 哈克将教你入门编程的基础。不需要有编程经验！使用哈克，你将学习到Ruby编程语言. Ruby是一种用于各种计算机程序，包括桌上型电脑应用程序和网站.
    [注：需要电脑安装软件]
  robomind_beyond_longdescription: '学生通过控制虚拟机器人来学习编程的基础知识. 在线课程包括完全独立的短演示, 电影, 测验和自动导引、提示来帮助编程练习. '
  makeschool_beyond_longdescription: 懂一点ObjectiveC吗? 学在一个小时内做一个iPhone游戏！我们将引导你完成整个过程，编码，测试,
    并在浏览器玩你的游戏, 然后在Facebook上给朋友们去尝试！无需有事先的iPhone开发经验。你必须明白什么是变量，方法和对象。
  appinventor_beyond_longdescription: 娱乐、 简短的影片教案引导您在您的安卓手机或平板电脑上完成建立三个简单的应用程序。它设计给新手和专家，此《编程一小时》活动让你在你了解编程之前，开始建构自己的应用程序。想像一下与朋友分享您自己创造的应用程序！这些活动适合个人自学和教师带领的班级课程。
  touchdevelop_beyond_longdescription: TouchDevelop可以让你在 iPad，iPhone，安卓，PC，苹果机，Windows手机上创建应用程序。即使在您的手机或平板电脑上，我们用可触摸的编辑器使编码有乐趣！
  codehs_beyond_longdescription: 与卡雷尔小狗学习编程，一个有趣，方便和直观的编码基础知识介绍，給一台電腦命令就像給一隻狗命令. 最好由一名教师主导,
    但也可以独立完成.[注：需要付款]
  udemy_beyond_longdescription: 无论你从来没有见过一行代码，或者你以代码为生，Udemy有一个适合你，由专业导师教的课程.[注：需要付款]
  lynda_beyond_longdescription: 学习如何编写，创建和构建Web应用程序，从面向对象编程基础的C和C++中，到如何编写Java. 我们的开发教程，可以帮助你学习，发展和创造移动应用程序，用PHP和MySQL数据库，开始使用统计处理语言R,
    等等. [注：需要付款]
  edx_beyond_longdescription: CS50x 是哈佛大学的基础计算机学课程，主要目的是为了把计算机学和编程领域介绍给所有学生们，包括非修读计算机学和对于编程领域毫无经验的人士。课程包括以下主题：抽象化、算法、数据结构、封装、资源管理、安全系统、软件工程，和网络开发。学生们也会学习软件语言，例如
    C 、PHP 和 JavaScript 加 SQL、CSS、和 HTML。在哈佛校园内，CS50x 是大学中人数第二多的课程。
  coursera_beyond_longdescription: 斯坦福大学的 CS 101（免费！）课堂的导师是尼克 • 帕兰蒂 。CS101 专门向毫无经验的学生们教导计算机学的根本概念。您可以通过玩和试探简短的代码来领悟到计算机的潜能和限度。通过
    CS 101，您也能够意识到今日计算机界的背景，了解什么叫计算机，什么叫硬件、什么叫软件、和什么叫互联网。参与这趟课程除了懂得使用浏览器之外无需任何经验，。
  udacity_beyond_longdescription: |-
    在这个过程中，你会学到计算机科学的关键概念，并学习如何构建网络爬虫，编写自己的计算机程序.
    这门课程不需要事先编程知识. 欢迎初学者！在这个课程结束时，你会学到计算机科学和足够的编程关键概念来编写Python程序来解决你自己的问题。本课程将会让你准备好升到中级计算的课程.
  teachingtree_beyond_longdescription: TeachingTree是一个开放的平台，任何人都可以组织教育内容. 我们的目标是为学生快速存取他们所需要的精确的剪辑，以便了解各个概念.  鼓励每个人帮助添加视频或标记概念.
  kodu_beyond_longdescription: Kodu让孩子们通过一个简单的可视化编程语来言创建PC和Xbox上的游戏。Kodu可以用来教创造力，解决问题，讲故事，以及编程。任何人都可以使用Kodu制作游戏，幼儿以及成人，没有设计或编程技能。PC的Kodu可免费下载。Xbox的Kudo也是在美国的Xbox市场有售，在独立游戏频道里面约需要5美元.
  cargobot_beyond_longdescription: Cargo-Bot 是一种益智游戏，你教机器人如何移动箱子。听起来很简单，对不对？它拥有36个巧妙复杂的关卡，魔幻的音乐和令人惊叹的图形。你甚至可以录下解决方案，并在视频网站上和你的朋友分享。
  kidsruby_beyond_longdescription: |-
    做出有趣的游戏，或使用Ruby来做作业！只用告诉你的父母或老师你正在学习Ruby编程...;)
    可以免费在任何计算机上使用. [注：需要安装桌面软件]
  w3schools_beyond_longdescription: 学西在自己的计算机上创建的网站。在一天内了解服务器的基础支持。学习如何添加数据库到您的网站上。
  codeavengers_beyond_longdescription: 了解如何编写游戏程序，应用程序和网站. 通过专家设计对初学者难度适当的水平, 简单易懂的说明，当你需要时并有很大的帮助.
    我们的HTML，CSS和JavaScript课程包括代码的挑战和修改游戏，让学习变得有趣和有效, 合适所有年龄的人.
  mozilla_beyond_longdescription: Thimble使创建和分享你自己做的网页非常简单. 在您的浏览器里撰写和编辑HTML和CSS，并且可以随时预览结果.
    只需点击一下就可以托管和分享你完成的项目. 适合初学者和专家.
  codecombat_beyond_longdescription: 像一个巫师一样，使用代码来像法术一样控制你的英雄来走出迷宫，打败食人魔，诱骗敌人，拯救盟友!
    这个HTML 5 网站游戏让初学者学习 JavaScript。
  codea_beyond_longdescription: iPad上的Codea可以让你创建游戏和模拟&mdash; 或是你的任何可视化想法. 使用iPad的功能,
    如多点触摸及加速度, 来把你的想法变成交互式创作. 我们认为Codea是最美丽的代码编辑器，而且很容易用. Codea的设计目的是让你触摸你的代码。想要更改号码吗？只需点击并拖动它。颜色，或图像呢?
    触碰启动可视化编辑器，让你看到你想要的效果。
  lego_beyond_longdescription: 使用LEGO块来创建可定制和可编程的机器人.
  finch_beyond_longdescription: 芬奇是一个用于计算机科学教育的新机器人。它的是卡耐基梅隆大学创建实验室四年研究的结果. 芬奇的设计目的是提供一个吸引人的编程艺术介绍.
    它支持超过始终编程语言和环境，包括一些适合年仅8岁学生的编程环境。达芬奇的设计也让学生能够用它写出丰富的互动程序。
  arduino_beyond_longdescription: Arduino是一个流行的平台, 让艺术家和设计师使用真实的传感器，LED灯，蜂鸣器, 等等.
    Sparkfun的虚拟环境会教你在浏览器中写出Arduino代码.
  processing_beyond_longdescription: Processing 是一种编程语言，也包括开发环境和在线社区。自2001年以来，通过可视化的技术，Processing提升了软件代码的可读性。最初创建时，它作为一个软件的草稿本和可视化计算机编程教学，现在Processing
    演变成了一个专业人士的开发工具。今天，有数以万计的学生，艺术家，设计师，研究者和爱好者使用Processing 来学习，制造原型和产品。
  alice_beyond_longdescription: 采用创新的编程环境，以支持创建三维动画，爱丽丝项目提供教学和学习计算式思维技巧的工具和材料，适合不同年龄和年级来学习如何解决问题和计算机编程。
  sphero_beyond_longdescription: 无论你是教育工作者或者是父母，SPRK课程可以让孩子们快乐地学习给机器人编程，同时又有助于他们对数学和科学的学习。
  compatibility_hide_this_warning: 隐藏此警告
  compatibility_unsupported_browser: 您的浏览器不支持浏览本网页。请升级您的浏览器至<a href='%{supported_browsers_url}',
    target='_blank'>我们支持的浏览器</a>。您可以尝试访问此网页，但有可能会遇到功能问题。
  flappy_shortcode: 拍翅膀
  header_home: 首页
  header_my_dashboard: 我的控制面板
  header_courses: 课程
  header_course_catalog: 课程分类
  header_project_gallery: 项目
  header_sections: 小组
  header_professional_learning: 专业学习
  header_educate_overview: 教育工作者概述
  header_educate_elementary: 小学
  header_educate_middle: 中学
  header_educate_high: 高中
  header_educate_hoc: 编程一小时
  header_educate_partner: 与我们合作
  header_educate_beyond: 超越Code.org的内容
  header_educate_inspire: 鼓舞学生
  header_educate_community: 在线社区
  header_educate_tools: 工具和视频
  header_about_us: 关于我们
  header_about_leadership: 管理团队
  header_about_donors: 捐助者
  header_about_partners: 合作伙伴
  header_about_team: 全体成员
  header_about_news: 新闻室
  header_about_evaluation: 评估
  header_about_jobs: 招聘
  header_about_contact: 联系我们
  header_about_faqs: 常见问答
  header_learn: 学习
  header_teach: 教学
  header_stats: 统计信息
  header_help_us: 帮助我们
  header_about: 关于
  header_teacher_community: 教师社区
  header_help_support: '帮助和支持 '
  header_report_bug: 报告错误
  header_tutorials: 教程
  header_documentation: 使用文档
  csp_name: 计算机科学原理
  csd_name: 计算机科学发现
  csd_2018_name: 计算机科学发现
  full_course_category_name: 完整课程
  user_header_label: 你好%{username}
  user_header_team: 团队
  user_header_settings: 帐户设置
  user_header_logout: 注销
  user_header_signin: 登录
  user_header_gamelab: 游戏实验室
  user_header_playlab: 游戏实验室
<<<<<<< HEAD
=======
  user_header_dance: 舞蹈派对
  user_header_spritelab: 精灵实验室
>>>>>>> 1d47e748
  user_header_minecraft: 我的世界
  user_header_flappy: Flappy Bird
  user_header_view_my_projects: 查看我的项目
  view_all_sections: 查看所有小组
  view_section: 查看小组
  view_named_section: 查看%{section_name}
  privacy_doc_explanation: 单击此处可为您的学生共享或打印我们的隐私文档。
  signing_in: 正在登录
  sign_in_overview: '您的学生可以通过以下步骤来登录他们的 Code.org 帐户:'
  sign_in_instruct_website: 跳转至 %{code_org_url}
  sign_in_instruct_code: '输入他们的小组代码: %{section_code}。'
  sign_in_instruct_name: 选择他们的显示名称
  sign_in_instruct_secret: 选择他们的秘钥 %{secret}。
  sign_in_instruct_button: 点击 "登录" 按钮。
  sign_in_overview_cards: 学生可以在下面的登录卡中找到所有这些信息, 包括他们的秘钥 %{secret}。
  reset_student_password: 重置学生密码
  reset_student_password_instructions: 您可以通过进入 "管理学生" 选项卡, 单击 "密码" 栏下的 "显示密码" 按钮,
    然后单击 "重置密码" 按钮来重置任何学生的密码 <word/picture>。
  login_cards: 登录卡
  print_login_cards: 打印登录卡
  joining_section: 加入你的小组（只能加入一次）
  joining_section_overview: 如果学生尚未加入您的小组, 请要求他们执行以下步骤。请注意, 他们只需要这样做一次。通过加入您的小组, 学生将能够看到分配给他们的课程,
    而您能够在他们登录后跟踪他们的作业完成进度。
  joining_section_instruct_website: '如果他们尚未注册，先创建一个 Code.org 帐户。他们可以在 https://studio.code.org/users/sign_up完成注册。请注意,
    他们可以使用电子邮件地址和密码注册, 或通过点击以下其中一个按钮来使用谷歌, Facebook, 或微软账号来进行注册:'
  joining_section_instruct_account: 用他们的 Code.org 帐户登录。
  joining_section_instruct_code: '导航到%{code_org_url} 并键入其小组代码: %{section_code}。'
  joining_section_instruct_button: 一旦他们按下 "好的" 按钮, 他们就会被添加到您的小组。
  signing_in_single_instruct: 您的学生可以通过访问 https://code.org/，点击右上角的"登录" 按钮来登录他们的 Code.org
    帐户。
  reset_student_password_email: 如果您的学生使用他们的电子邮件地址和密码创建了 Code.org 帐户 (而不是通过他们的 Google、Facebook、Microsoft
    或Clever帐户登录), 您可以在 "管理学生" 选项卡中单击"密码" 栏下的 "重设密码" 按钮来重置其密码。
  syncing_students: 同步您的学生信息
  syncing_students_instructions: '如果您的 Code.org 小组与您在 google 教室中的学生名单不够新, 请点击 "管理学生"
    标签 上的"从 google 教室同步学生信息" 按钮:'
  google_sign_in_instruct: '从那里, 他们应该选择 "使用谷歌帐户登录" 选项:'
  hero_name: "《我的世界》: 英雄之旅"
  applab-intro_name: 应用程序实验室简介
  creativity_create: 创建
<<<<<<< HEAD
  account_sign_up_email_opt_in: 我们可以通过电子邮件向您发送有关课程、本地的机会以及其他计算机科学新闻吗？（大约每月一次）
  ! '': 
  homepage_banner_privacy_main: 'Aug 3: We''ve updated our privacy policy to include
    tools used in our new high school CS Principles course.'
  homepage_banner_40k_teachers: We've prepared 40,000 new computer science teachers.
  video_title_cs_is_everything: Computer Science is Changing Everything
  dashboard_course_csina: Computer Science in Algebra
  thinkersmithspanish_name: Mis Amigos Roboticos
  lightbot_name: Lightbot
  lightbotintl_name: Lightbot
  codecademy_name: Codecademy
  codecombat_name: CodeCombat
  touchdevelop_name: TouchDevelop
  thinkersmith2_name: Binary Baubles
  kodableunplugged_name: fuzzFamily Frenzy
  codesters_name: Codesters
  csd1_name: 'Unit 1: Problem Solving'
  csd2_name: 'Unit 2: Web Development'
  csd3_name: 'Unit 3: Animation and Games'
  csd4_name: 'Unit 4: The Design Process'
  csd1-2017_name: 'Unit 1: Problem Solving'
  csd2-2017_name: 'Unit 2: Web Development'
  csd3-2017_name: 'Unit 3: Animation and Games'
  csd4-2017_name: 'Unit 4: The Design Process'
  csd1-2018_name: 'Unit 1: Problem Solving'
  csd2-2018_name: 'Unit 2: Web Development'
  csd3-2018_name: 'Unit 3: Animation and Games'
  csd4-2018_name: 'Unit 4: The Design Process'
  csp3-2017_name: 'Unit 3: Algorithms and Programming'
  csp4-2017_name: 'Unit 4: Big Data and Privacy'
  csp5-2017_name: 'Unit 5: Building Apps'
  csp3-2018_name: 'Unit 3: Algorithms and Programming'
  csp4-2018_name: 'Unit 4: Big Data and Privacy'
  csp5-2018_name: 'Unit 5: Building Apps'
  csp3_name: 'Unit 3: Algorithms and Programming'
  csp4_name: 'Unit 4: Big Data and Privacy'
  csp5_name: 'Unit 5: Building Apps'
  csp6_name: 'Unit 6: AP Performance Tasks'
  hoc-impact-study_name: Classic Maze with Survey
  flappy-impact-study_name: Flappy Code with Survey
  text-compression_name: Text Compression
  csd_category_name: CS Discoveries ('17-'18)
  research_studies_category_name: Research Studies
  thinkersmithspanish_gradelevel: Por todos
  kodable_platformtext: iPad
  thinkersmithspanish_shortdescription: Tutorial para un grupo sin computadoras
  thinkersmithspanish_longdescription: Mediante el uso de un "Vocabulario Robot" predefinido,
    los estudiantes descubrir&aacute;n como guiarse de modo tal de llevar a cabo tareas
    espec&iacute;ficas sin ser estas discutidas previamente. Este segmento ense&ntilde;a
    a los estudiantes la conexi&oacute;n entre s&iacute;mbolos y acciones as&iacute;
    como la valiosa habilidad de depuraci&oacute;n.
  lightbot_beyond_name: LightBot
  codecademy_beyond_name: Codecademy
  touchdevelop_beyond_name: TouchDevelop
  udacity_beyond_name: CS 101
  kodu_beyond_name: Kodu
  cargobot_beyond_name: Cargobot
  kidsruby_beyond_name: KidsRuby
  mozilla_beyond_name: Webmaker
  codecombat_beyond_name: CodeCombat
  codea_beyond_name: Codea
  lego_beyond_name: Mindstorms
  finch_beyond_name: Finch
  alice_beyond_name: Alice
  sphero_beyond_name: SPRK
  kodable_beyond_platformtext: iPad
  scratchjr_beyond_platformtext: iPad
  hopscotch_beyond_platformtext: iPad
  kodu_beyond_platformtext: Windows, xBox
  cargobot_beyond_platformtext: iPad
  codea_beyond_platformtext: iPad
  starwars_shortcode: star
  mc_shortcode: mc
  frozen_shortcode: frzn
  hourofcode_shortcode: code
  infinity_shortcode: inf
  playlab_shortcode: lab
  artist_shortcode: art
  user_header_team: Team
  user_header_create: 'Create '
  user_header_applab: 'App Lab '
  user_header_artist: 'Artist '
  user_header_dance: Dance Party
  user_header_spritelab: Sprite Lab
  user_header_view_all: View all projects...
  user_header_view_project_gallery: View project gallery
  aquatic_name: 'Minecraft: Voyage Aquatic'
  creativity: creativity
  creativity_hoc_coming: The Hour of Code is coming…
  creativity_what_will_you_create: What will you create?
  creativity_homepage: Give flight to imagination and birth to innovation. Start with
    an Hour of Code and your own brand of creativity, whatever it may be. Watch our
    video.
  creativity_hoc_about: 'This year, the Hour of Code is all about creativity. '
  creativity_social_media: 'This year''s #HourOfCode is about creativity. I’m in!
    Are you?'
  creativity_social_media_2: 'This year''s #HourOfCode is about creativity. What will
    you create?'
  creativity_courses: Go further with Code.org courses
  creativity_courses_link: Go further with <a href="https://studio.code.org/courses">Code.org
    courses</a>
  account_sign_up_child_accept_terms: I confirm that I have my parent or legal guardian's
    permission to use the Code.org services.
=======
  creativity_hoc_coming: 编程一小时就要来了…
  account_sign_up_email_opt_in: 我们可以通过电子邮件向您发送有关课程、本地的机会以及其他计算机科学新闻吗？（大约每月一次）
>>>>>>> 1d47e748
<|MERGE_RESOLUTION|>--- conflicted
+++ resolved
@@ -1531,11 +1531,8 @@
   user_header_signin: 登录
   user_header_gamelab: 游戏实验室
   user_header_playlab: 游戏实验室
-<<<<<<< HEAD
-=======
   user_header_dance: 舞蹈派对
   user_header_spritelab: 精灵实验室
->>>>>>> 1d47e748
   user_header_minecraft: 我的世界
   user_header_flappy: Flappy Bird
   user_header_view_my_projects: 查看我的项目
@@ -1575,111 +1572,5 @@
   hero_name: "《我的世界》: 英雄之旅"
   applab-intro_name: 应用程序实验室简介
   creativity_create: 创建
-<<<<<<< HEAD
-  account_sign_up_email_opt_in: 我们可以通过电子邮件向您发送有关课程、本地的机会以及其他计算机科学新闻吗？（大约每月一次）
-  ! '': 
-  homepage_banner_privacy_main: 'Aug 3: We''ve updated our privacy policy to include
-    tools used in our new high school CS Principles course.'
-  homepage_banner_40k_teachers: We've prepared 40,000 new computer science teachers.
-  video_title_cs_is_everything: Computer Science is Changing Everything
-  dashboard_course_csina: Computer Science in Algebra
-  thinkersmithspanish_name: Mis Amigos Roboticos
-  lightbot_name: Lightbot
-  lightbotintl_name: Lightbot
-  codecademy_name: Codecademy
-  codecombat_name: CodeCombat
-  touchdevelop_name: TouchDevelop
-  thinkersmith2_name: Binary Baubles
-  kodableunplugged_name: fuzzFamily Frenzy
-  codesters_name: Codesters
-  csd1_name: 'Unit 1: Problem Solving'
-  csd2_name: 'Unit 2: Web Development'
-  csd3_name: 'Unit 3: Animation and Games'
-  csd4_name: 'Unit 4: The Design Process'
-  csd1-2017_name: 'Unit 1: Problem Solving'
-  csd2-2017_name: 'Unit 2: Web Development'
-  csd3-2017_name: 'Unit 3: Animation and Games'
-  csd4-2017_name: 'Unit 4: The Design Process'
-  csd1-2018_name: 'Unit 1: Problem Solving'
-  csd2-2018_name: 'Unit 2: Web Development'
-  csd3-2018_name: 'Unit 3: Animation and Games'
-  csd4-2018_name: 'Unit 4: The Design Process'
-  csp3-2017_name: 'Unit 3: Algorithms and Programming'
-  csp4-2017_name: 'Unit 4: Big Data and Privacy'
-  csp5-2017_name: 'Unit 5: Building Apps'
-  csp3-2018_name: 'Unit 3: Algorithms and Programming'
-  csp4-2018_name: 'Unit 4: Big Data and Privacy'
-  csp5-2018_name: 'Unit 5: Building Apps'
-  csp3_name: 'Unit 3: Algorithms and Programming'
-  csp4_name: 'Unit 4: Big Data and Privacy'
-  csp5_name: 'Unit 5: Building Apps'
-  csp6_name: 'Unit 6: AP Performance Tasks'
-  hoc-impact-study_name: Classic Maze with Survey
-  flappy-impact-study_name: Flappy Code with Survey
-  text-compression_name: Text Compression
-  csd_category_name: CS Discoveries ('17-'18)
-  research_studies_category_name: Research Studies
-  thinkersmithspanish_gradelevel: Por todos
-  kodable_platformtext: iPad
-  thinkersmithspanish_shortdescription: Tutorial para un grupo sin computadoras
-  thinkersmithspanish_longdescription: Mediante el uso de un "Vocabulario Robot" predefinido,
-    los estudiantes descubrir&aacute;n como guiarse de modo tal de llevar a cabo tareas
-    espec&iacute;ficas sin ser estas discutidas previamente. Este segmento ense&ntilde;a
-    a los estudiantes la conexi&oacute;n entre s&iacute;mbolos y acciones as&iacute;
-    como la valiosa habilidad de depuraci&oacute;n.
-  lightbot_beyond_name: LightBot
-  codecademy_beyond_name: Codecademy
-  touchdevelop_beyond_name: TouchDevelop
-  udacity_beyond_name: CS 101
-  kodu_beyond_name: Kodu
-  cargobot_beyond_name: Cargobot
-  kidsruby_beyond_name: KidsRuby
-  mozilla_beyond_name: Webmaker
-  codecombat_beyond_name: CodeCombat
-  codea_beyond_name: Codea
-  lego_beyond_name: Mindstorms
-  finch_beyond_name: Finch
-  alice_beyond_name: Alice
-  sphero_beyond_name: SPRK
-  kodable_beyond_platformtext: iPad
-  scratchjr_beyond_platformtext: iPad
-  hopscotch_beyond_platformtext: iPad
-  kodu_beyond_platformtext: Windows, xBox
-  cargobot_beyond_platformtext: iPad
-  codea_beyond_platformtext: iPad
-  starwars_shortcode: star
-  mc_shortcode: mc
-  frozen_shortcode: frzn
-  hourofcode_shortcode: code
-  infinity_shortcode: inf
-  playlab_shortcode: lab
-  artist_shortcode: art
-  user_header_team: Team
-  user_header_create: 'Create '
-  user_header_applab: 'App Lab '
-  user_header_artist: 'Artist '
-  user_header_dance: Dance Party
-  user_header_spritelab: Sprite Lab
-  user_header_view_all: View all projects...
-  user_header_view_project_gallery: View project gallery
-  aquatic_name: 'Minecraft: Voyage Aquatic'
-  creativity: creativity
-  creativity_hoc_coming: The Hour of Code is coming…
-  creativity_what_will_you_create: What will you create?
-  creativity_homepage: Give flight to imagination and birth to innovation. Start with
-    an Hour of Code and your own brand of creativity, whatever it may be. Watch our
-    video.
-  creativity_hoc_about: 'This year, the Hour of Code is all about creativity. '
-  creativity_social_media: 'This year''s #HourOfCode is about creativity. I’m in!
-    Are you?'
-  creativity_social_media_2: 'This year''s #HourOfCode is about creativity. What will
-    you create?'
-  creativity_courses: Go further with Code.org courses
-  creativity_courses_link: Go further with <a href="https://studio.code.org/courses">Code.org
-    courses</a>
-  account_sign_up_child_accept_terms: I confirm that I have my parent or legal guardian's
-    permission to use the Code.org services.
-=======
   creativity_hoc_coming: 编程一小时就要来了…
-  account_sign_up_email_opt_in: 我们可以通过电子邮件向您发送有关课程、本地的机会以及其他计算机科学新闻吗？（大约每月一次）
->>>>>>> 1d47e748
+  account_sign_up_email_opt_in: 我们可以通过电子邮件向您发送有关课程、本地的机会以及其他计算机科学新闻吗？（大约每月一次）