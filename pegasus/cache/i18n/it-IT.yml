--- conflicted
+++ resolved
@@ -2143,10 +2143,7 @@
   user_header_minecraft: Minecraft
   user_header_flappy: Flappy
   user_header_view_all: Guarda tutti i progetti...
-<<<<<<< HEAD
-=======
   user_header_view_project_gallery: Visualizza galleria progetti
->>>>>>> 139131a2
   user_header_view_my_projects: Guarda la Collezione Privata
   view_all_sections: Mostra tutte le classi
   view_section: Mostra Classe
@@ -2193,189 +2190,6 @@
     di Google":'
   hero_name: 'Minecraft: Il viaggio dell''eroe'
   applab-intro_name: Introduzione a Sviluppo App
-<<<<<<< HEAD
-  creativity_create: Crea
-  account_sign_up_email_opt_in: Possiamo inviarti email sulle novità dei nostri corsi
-    o su altre notizie legate all'informatica?
-  ! '': 
-  homepage_banner_privacy_main: 'Aug 3: We''ve updated our privacy policy to include
-    tools used in our new high school CS Principles course.'
-  homepage_banner_40k_teachers: We've prepared 40,000 new computer science teachers.
-  minecraft_store_camps: Free Minecraft Hour of Code Camps at the Microsoft Store
-  minecraft_signup_store_camps: "<a href='%{signup_store_camp}', target='_blank'>Sign
-    up</a> for the free Minecraft Hour of Code workshops at Microsoft Stores in Australia,
-    Canada, Puerto Rico or the US. Learn how coding is for everyone and combines creativity,
-    problem solving and loads of fun."
-  minecraft_host_event: Host a Minecraft Hour of Code Event
-  minecraft_facilitating_event: "<a href='%{minecraft_facilitator_download}', target='_blank'>Download</a>
-    facilitator quick start guide and PowerPoint presentations for younger and older
-    students now."
-  minecraft_join_online_training: Ready to facilitate your own Hour of Code with Minecraft,
-    but not sure where to start? Check out our <a href='%{minecraft_webinar_url}',
-    target='_blank'>on-demand webinar</a>. You will learn best practices, access ready-to-go
-    facilitator materials, and get a walk-through of the new Hero’s Journey tutorial
-    from the Minecraft team. Get a head start on thinking through what you need to
-    bring Hour of Code to young people during Computer Science Education week (December
-    4-10) and beyond.
-  minecraft_continue_learning: 'Computer Science for Everyone: Beyond an Hour of Code
-    at the Microsoft Store'
-  minecraft_continue_learning_description: No computer science experience required!
-    Help ensure all youth can learn the valuable skills gained through computer science
-    education. Join us at the Microsoft Store to engage in a free series of three,
-    1-hour workshops where you will experience coding in a fun and stress-free environment,
-    become familiar with key computer science concepts, and get ready to lead an Hour
-    of Code in your classroom or community. You got this! <a href='%{minecraft_continue_learning_url}',
-    target='_blank'>Sign up today</a>.
-  minecraft_future_description: Find out how other schools and nonprofits are bringing
-    digital skills, from digital literacy to computer science education, to their
-    communities. Consider different models, get tips and tricks, and <a href='%{minecraft_future_url}',
-    target='_blank'>access the resources</a> they found most valuable.
-  minecraft_og_designer: Minecraft is back with a new activity for the Hour of Code.
-    Program animals and other Minecraft creatures in your own version of Minecraft.
-  dashboard_announce_hoc_scaling_progress: Yikes! We are experiencing high Hour of
-    Code traffic. We are unable to save any progress this week, but progress from
-    before this week is still safe.
-  dashboard_curriculum_apcsa: 'AP Computer Science in Java: '
-  third_party_submission: Want to submit a tutorial to be listed here? <a href="%{submission_url}">See
-    the criteria and submission form.</a>
-  thinkersmithspanish_name: Mis Amigos Roboticos
-  lightbot_name: Lightbot
-  lightbotintl_name: Lightbot
-  codecademy_name: Codecademy
-  codecombat_name: CodeCombat
-  touchdevelop_name: TouchDevelop
-  thinkersmith2_name: Binary Baubles
-  kodableunplugged_name: fuzzFamily Frenzy
-  codesters_name: Codesters
-  csd1_name: 'Unit 1: Problem Solving'
-  csd2_name: 'Unit 2: Web Development'
-  csd3_name: 'Unit 3: Animation and Games'
-  csd4_name: 'Unit 4: The Design Process'
-  csd1-2017_name: 'Unit 1: Problem Solving'
-  csd2-2017_name: 'Unit 2: Web Development'
-  csd3-2017_name: 'Unit 3: Animation and Games'
-  csd4-2017_name: 'Unit 4: The Design Process'
-  csd1-2018_name: 'Unit 1: Problem Solving'
-  csd2-2018_name: 'Unit 2: Web Development'
-  csd3-2018_name: 'Unit 3: Animation and Games'
-  csd4-2018_name: 'Unit 4: The Design Process'
-  csp3-2017_name: 'Unit 3: Algorithms and Programming'
-  csp4-2017_name: 'Unit 4: Big Data and Privacy'
-  csp5-2017_name: 'Unit 5: Building Apps'
-  csp-explore-2017_name: 'AP: Explore PT Prep'
-  csp-create-2017_name: 'AP: Create PT Prep'
-  csp3-2018_name: 'Unit 3: Algorithms and Programming'
-  csp4-2018_name: 'Unit 4: Big Data and Privacy'
-  csp5-2018_name: 'Unit 5: Building Apps'
-  csp-explore-2018_name: 'AP: Explore PT Prep'
-  csp-create-2018_name: 'AP: Create PT Prep'
-  csp3_name: 'Unit 3: Algorithms and Programming'
-  csp3-a_name: 'Unit 3: Intro Programming (version A)'
-  csp3-research-mxghyt_name: 'Unit 3: Intro Programming (Subgoals)'
-  csp4_name: 'Unit 4: Big Data and Privacy'
-  csp5_name: 'Unit 5: Building Apps'
-  csp6_name: 'Unit 6: AP Performance Tasks'
-  csp-ap_name: AP Performance Tasks
-  csp-post-survey_name: Student Post-Course Survey
-  csp-explore_name: 'AP: Explore PT Prep'
-  csp-create_name: 'AP: Create PT Prep'
-  cspunit3_shortdescription_congrats: This unit introduces the foundational concepts
-    of computer programming, which unlocks the ability to make rich, interactive apps.
-    This course uses JavaScript as the programming language, and App Lab as the programming
-    environment to build apps, but the concepts learned in these lessons span all
-    programming languages and tools.
-  hoc-impact-study_name: Classic Maze with Survey
-  flappy-impact-study_name: Flappy Code with Survey
-  csd_category_name: CS Discoveries ('17-'18)
-  csd_2018_category_name: CS Discoveries ('18-'19)
-  research_studies_category_name: Research Studies
-  thinkersmithspanish_gradelevel: Por todos
-  kodable_platformtext: iPad
-  thinkersmithspanish_shortdescription: Tutorial para un grupo sin computadoras
-  coursed_shortdescription_congrats: Quickly cover concepts from Course C, then go
-    further with algorithms, nested loops, conditionals, and more.
-  coursee_shortdescription_congrats: Quickly cover concepts in Course C & D and then
-    go further with functions.
-  coursef_shortdescription_congrats: Learn all the concepts in Computer Science Fundamentals
-    and create your own art, story or game.
-  coursed-2017_shortdescription_congrats: Quickly cover concepts from Course C, then
-    go further with algorithms, nested loops, conditionals, and more.
-  coursee-2017_shortdescription_congrats: Quickly cover concepts in Course C & D and
-    then go further with functions.
-  coursef-2017_shortdescription_congrats: Learn all the concepts in Computer Science
-    Fundamentals and create your own art, story or game.
-  coursed-2018_shortdescription_congrats: Quickly cover concepts from Course C, then
-    go further with algorithms, nested loops, conditionals, and more.
-  coursee-2018_shortdescription_congrats: Quickly cover concepts in Course C & D and
-    then go further with functions.
-  coursef-2018_shortdescription_congrats: Learn all the concepts in Computer Science
-    Fundamentals and create your own art, story or game.
-  lightbot_beyond_name: LightBot
-  codecademy_beyond_name: Codecademy
-  touchdevelop_beyond_name: TouchDevelop
-  udacity_beyond_name: CS 101
-  kodu_beyond_name: Kodu
-  cargobot_beyond_name: Cargobot
-  kidsruby_beyond_name: KidsRuby
-  mozilla_beyond_name: Webmaker
-  codecombat_beyond_name: CodeCombat
-  codea_beyond_name: Codea
-  lego_beyond_name: Mindstorms
-  finch_beyond_name: Finch
-  alice_beyond_name: Alice
-  sphero_beyond_name: SPRK
-  kodable_beyond_platformtext: iPad
-  scratchjr_beyond_platformtext: iPad
-  hopscotch_beyond_platformtext: iPad
-  kodu_beyond_platformtext: Windows, xBox
-  cargobot_beyond_platformtext: iPad
-  codea_beyond_platformtext: iPad
-  starwars_shortcode: star
-  mc_shortcode: mc
-  frozen_shortcode: frzn
-  hourofcode_shortcode: code
-  infinity_shortcode: inf
-  playlab_shortcode: lab
-  artist_shortcode: art
-  csd_name: CS Discoveries
-  csd_2018_name: CS Discoveries
-  user_header_team: Team
-  user_header_dance: Dance Party
-  user_header_spritelab: Sprite Lab
-  user_header_view_project_gallery: View project gallery
-  joining_section_overview: If a student has not already joined your section, please
-    ask them to do the following steps. Note that they only need to do this once.
-    By joining your section, students will be able see the course assigned to them
-    and you will be able to track the progress of the work they complete while they
-    are signed in.
-  joining_section_instruct_website: 'Create a Code.org account if they haven’t already
-    done so. They can do this at https://studio.code.org/users/sign_up. Note that
-    they can either sign up with an email address and password, or sign up through
-    Google, Facebook, or Microsoft by clicking on one of these buttons:'
-  joining_section_instruct_account: Sign in to their Code.org account.
-  syncing_students_instructions: 'If your Code.org section is ever out of date with
-    your list of students in Google Classroom, click on the “Sync students from Google
-    Classroom” button on the “Manage students” tab:'
-  google_sign_in_instruct: 'From there, they should choose the “Sign in with Google
-    Account” option:'
-  aquatic_name: 'Minecraft: Voyage Aquatic'
-  creativity: creativity
-  creativity_hoc_coming: The Hour of Code is coming…
-  creativity_what_will_you_create: What will you create?
-  creativity_homepage: Give flight to imagination and birth to innovation. Start with
-    an Hour of Code and your own brand of creativity, whatever it may be. Watch our
-    video.
-  creativity_hoc_about: 'This year, the Hour of Code is all about creativity. '
-  creativity_social_media: 'This year''s #HourOfCode is about creativity. I’m in!
-    Are you?'
-  creativity_social_media_2: 'This year''s #HourOfCode is about creativity. What will
-    you create?'
-  creativity_courses: Go further with Code.org courses
-  creativity_courses_link: Go further with <a href="https://studio.code.org/courses">Code.org
-    courses</a>
-  account_sign_up_child_accept_terms: I confirm that I have my parent or legal guardian's
-    permission to use the Code.org services.
-=======
   creativity: creatività
   creativity_create: Crea
   creativity_hoc_coming: L'Ora del Codice è in arrivo…
@@ -2392,5 +2206,4 @@
   creativity_courses_link: Progredisci con i <a href="https://studio.code.org/courses">corsi
     di Code.org</a>
   account_sign_up_email_opt_in: Possiamo inviarti email sulle novità dei nostri corsi
-    o su altre notizie legate all'informatica?
->>>>>>> 139131a2
+    o su altre notizie legate all'informatica?