"no-NO":
  hour_of_code: Kodetimen
  hello: Hei, verden
  'yes': Ja
  'no': Nei
  select_language: Velg språk
  upgrade_ie_message: Code.org vil snart fjerne støtten for Internet Explorer 8, 9
    og 10. Vennligst oppgrader til en moderne nettleser.
  upgrade_ie_message_csedweek: CSEdWeek.org kommer snart til å fjerne støtte for Internet
    Explorer 8, 9 og 10. Venligst oppgrader til en moderne nettleser.
  upgrade_ie_link: Lær mer
  en: Datavitenskap
  computer_science_edweek: Computer Science Education Week (CSEdWeek)
  csedweek_dates: 8-14. Desember 2014
  csedweek_banner_hoc: '<a href="http://hourofcode.com" style="color: white; text-decoration:underline;
    font-weight:bold">Kodetimen</a> nærmer seg. Alle lærere og arrangører tilkalles!
    <a href="http://hourofcode.com" style="color: white; text-decoration:underline;
    font-weight:bold">Planlegg din kodetime</a>'
  csedweek_banner_teachers: '<a href="/csteacher" style="color: white; text-decoration:
    none; font-weight: 400">Er du en lærer i datateknikk? Se andre CSEdWeek-ressurser</a>'
  n_have_learned_an_hoc: "<h1>Prøv en</h1><h2>Time med Kode</h2><h3># served</h3>"
  anybody_can_learn: Hvem som helst kan lære.
  learn_now: Lær nå
  petition_message: Alle skoleelever burde ha muligheten til å lære koding
  petition_sign_message: 'Om du samtykker, signer med navnet ditt. Bli med # andre.'
  petition_sign_message_support: 'Signer dette dersom du ønsker å støtte oss. Gjør
    som # andre.'
  petition_join_others: 'Bli med # andre'
  name: Navn
  email: E-post
  zipcode: Postnummer eller land
  submit: Send
  twentyhours_heading: Prøv vår introduksjon til koding
  twentyhours_text: Fullført din første kodetime? Lær mer grunnleggende koding og
    programmering i dette oppfølgingskurset.
  og_title: Alle kan lære
  og_title_soon: Kodetimen kommer
  og_title_here: Kodetimen er kommet!
  og_description: Alle elever i alle skoler fortjener mulighet til å lære seg å programmere.
  og_description_celeb: Prøv de nye opplæringsprogrammene, vinne en kjendis videochat
    for deg selv eller klassen!
  csedweek_og_title: Kodetimen kommer
  csedweek_og_description: 4.-10. desember 2017. Informatikk er grunnleggende for
    alle elever.
  csedweek_og_description_soon: Kodetimen er 4.-10. desember 2017. Programmering er
    en grunnleggende ferdighet for alle elever.
  csedweek_og_description_here: Kodetimen er kommet. Programmering er en grunnleggende
    ferdighet for alle elever.
  hoc2014_heading: Bli med i <a href="http://hourofcode.com">Kodetimen</a><br/> 8.
    – 14. desember 2014<br/>
  hoc2014_students: Elever
  hoc2014_try: Prøv
  hoc2014_teachers: lærere
  hoc2014_host: Arranger det
  hoc2014_everyone: Alle
  hoc2014_support: Støtt det &#x25BE;
  hoc2014_whatishoc: Hva er kodetimen?
  csedweek_map_header: "# CSEdWeek / Kodetimen-arrangementer verden rundt"
  csedweek_map_signup: Registrer ditt arrangement
  csedweek_map_search_placeholder: Søk etter Kodetimen-arrangementer
  csedweek_map_search_search: Søk
  csedweek_map_search_reset: Nullstill
  csedweek_map_legend_title: Legende
  csedweek_map_legend_event: Kodetimen-arrangement
  csedweek_map_legend_cs_tech_jam: Spesialarrangement
  cded_sign_up: Meld deg på
  cded_try_it: Prøv
  try_now: Prøv nå
  california_heading: Spør skolen din om å lære koding
  california_text: Alle lærere kan tilby våre <a href='http://studio.code.org/'>gratiskurs</a>.
    Alle barneskoler kan <a href='http://code.org/educate/k5'>lære bort koding</a>.
    Spør videregående skoler om å <a href='http://code.org/educate/districts'> samarbeide
    med oss</a>.
  california_button: Lær mer
  flappy_heading: En flaksende bursdag til Code.org
  flappy_text: Code.org fylte akkurat 1 år. <br/><br/> Feir med oss ved å lage ditt
    eget <b>Flappy</b> spill. Kode dine egne regler, og del det med venner!
  view_english_site: Se engelsk side
  non_english_tutorials: 'Opplæringsmoduler oversatt til flere språk:'
  write_your_first_program: Skriv ditt første dataprogram
  learn_cs_concepts: Lær de grunnleggende begrepene i programmering og informatikk
    med blokkbasert programmering. Dette er en spill-liknende guide med videoforedrag
    av Bill Gates, Mark Zuckerberg, Angry Birds og Plants vs. Zombies. Lær om løkker,
    hvis-så-setninger og grunnleggende algoritmer.
  all_ages: Alle aldre
  beginner: Nybegynner
  n_participants: "# deltakere"
  go: Gå
  thank_you_: Takk!
  congratulations: Gratulerer!
  congratulations_on_completing_hoc: Gratulerer med å ha fullført Kodetimen
  congratulations_volunteer: 'Gratulerer: nå har du prøvd ut Kodetimen,<a href="https://code.org/volunteer">
    meld deg på for å hjelpe til i et klasserom</a> og hjelp flere elever med å gjennomføre
    Kodetimen!'
  congratulations_on_completing_course1: Gratulerer med å fullføre Kurs 1
  congratulations_on_completing_course2: Gratulerer med fullført Kurs 2
  congratulations_on_completing_course3: Gratulerer med å fullføre Kurs 3
  congratulations_on_completing_course4: Gratulerer med fullført Kurs 4
  congratulations_on_completing_coursea: Gratulerer med å ha fullført Kurs A
  congratulations_on_completing_courseb: Gratulerer med å ha fullført Kurs B
  congratulations_on_completing_coursec: Gratulerer med å ha fullført Kurs C
  congratulations_on_completing_coursed: Gratulerer med å ha fullført Kurs D
  congratulations_on_completing_coursee: Gratulerer med å ha fullført Kurs E
  congratulations_on_completing_coursef: Gratulerer med å ha fullført Kurs F
  congratulations_on_completing_accelerated: Gratulerer med å fullføre det Akselererte
    Kurs
  congrats_next_tutorials_title: Prøv disse kursene
  congrats_next_tutorials_desc: Prøv disse kortere, 1-timers-kursene eller prøv et
    kurs fra våre <a href="%{current_path}/next">samarbeidspartenere</a>.
  get_a_certificate_of_achievement: Hent et diplom for din prestasjon
  view_course: Se kurset
  view_unit: Se kursenhet
  make_app: Lag en app
  congrats_guest_speaker_title: Finn en gjesteforeleser til klassen
  congrats_guest_speaker_desc: Nå som elevene dine har fullført et informatikk-kurs,
    vurder å feire og koble det til ting de kan lage i den virkelige verden ved å
    invitere noen som jobber med det til å snakke for klassen. Du kan bruke vårt kart
    over frivillige for å kontakte en lokal frivillig, eller finne programmerings-studenter
    eller noen som jobber med teknologi fra andre byer til å inspirere elevene dine
    via videochat.
  congrats_guest_speaker_cta: Finn en gjesteforeleser
  congrats_third_party_title: Nå kan du bruke det du har lært på disse appene og nettstedene
  third_party_gradelevel_kto8: 1.-8. klasse
  third_party_gradelevel_kto2: 1.-3.-klasse
  third_party_gradelevel_2to8: 2.-8. klasse
  third_party_gradelevel_4to12: 4. klasse til videregående skole
  third_party_gradelevel_5to12: 5. klasse til videregående skole
  third_party_gradelevel_6plus: 6.+ klasse
  third_party_gradelevel_8plus: 8.+ klasse
  third_party_platform_all: 'Plattform: Internett, iPad & Android'
  third_party_platform_mobile: 'Plattform: iPad & Android'
  third_party_platform_web: 'Plattform: Internett'
  third_party_price_varies: 'Pris: Varierende'
  third_party_price_free: 'Pris: Gratis'
  third_party_price_299: 'Pris: $2.99/nedlasting'
  third_party_price_individual: 'Individuell pris: Gratis prøveperiode og $25 per
    måned'
  third_party_price_school: 'Skole-pris: Gratis planer og Pro på $2500 +'
  third_party_tynker_desc: Tynkers kreative dataplattform hjelper barn å utvikle beregningsorientert
    tenkegang og programmeringsferdigheter på en morsom, intuitivt og fantasifull
    måte. Vårt nyskapende, visuelle programmeringsspråk, interaktive selvstudier,
    og spillbaserte programmeringsaktiviteter gir en enkel introduksjon til programmering
    og styrker barns evne til å utvikle og skape.
  third_party_tynker_btn_curriculum: Prøv Tynkers læreplan for barn i tidlig lesefase
  third_party_tynker_btn_site: Besøk Tynker
  third_party_scratchjr_desc: Scratch er et innledende programmeringsspråk som gjør
    at små barn (fra 5-7) kan opprette egne interaktive historier og spill. Barn setter
    sammen grafiske programmeringsblokker slik at de kan få karakterer til å flytte,
    hoppe, danse og synge. Barn kan endre utseende på karakterene, legge til sine
    egne stemmer og lyder, sette inn bilder av seg selv og deretter bruke programmeringsblokkene
    for å gi liv til egne karakterer.
  third_party_scratchjr_btn_curriculum: Last ned pensum for Scratch Junior
  third_party_scratchjr_btn_site: Besøk Scratch Jr.
  third_party_scratch_desc: Med Scratch kan du programmere dine egne interaktive historier,
    spill og animasjoner og dele det du har laget med andre i nettsamfunnet. Scratch
    hjelper unge mennesker å lære hvordan de kan tenke kreativt, tenke systematisk
    og samarbeide - grunnleggende ferdigheter for livet i det 21. århundre.
  third_party_scratch_btn_curriculum: Last ned Scratch Curriculum
  third_party_scratch_btn_forum: Scratch lærer-forum
  third_party_scratch_btn_site: Besøk Scratch
  third_party_lightbot_desc: I Lightbot må elever programmere en robot med kommandoer
    for å løse oppgaver. Elevene kan spille det i en nettleser (krever Flash Player),
    på Android- eller iOS-enheter. Elevene spiller det første settet med "Grunnleggende"
    nivåer i Lightbot. De vil lære hvordan fortelle en datamaskin hva den skal gjøre
    ved en serie med grunnleggende kommandoer og de vil få brukt den generelle prosessen
    som dataprogrammer er skrevet med.
  third_party_lightbot_btn_curriculum: Last ned Lightbot Curriculum
  third_party_lightbot_btn_site: Besøk Lightbot
  third_party_khan_desc: Lær hvordan du kan programmere tegninger, animasjoner og
    spill ved bruk av JavaScript og ProcessingJS, eller lær hvordan du kan lage nettsider
    med HTML og CSS. Du kan dele alt du lager, se hva andre lager og lære av hverandre!
  third_party_khan_btn_learn: Lær CS med Khan Akadamiet
  third_party_khan_btn_forum: Khan Akademiet CS Forum
  third_party_appinv_desc: MIT App Inventor er et blokk-basert programmeringsverktøy
    som gjør at alle, også nybegynnere, kan starte med programmering og bygge fullt
    funksjonelle apper for Android-enheter. Nykommere til App Inventor kan få sin
    første app oppe og kjøre på en time eller mindre! De kan programmere mer kompliserte
    apper på betydelig mindre tid enn med mer tradisjonelle tekst-baserte språk.
  third_party_appinv_btn_curriculum: Last ned Appen Inventor 2 Curriculum
  third_party_appinv_btn_forum: Appen Iventor 2 Forum
  third_party_appinv_btn_site: Besøk Appen Inventor 2
  third_party_codehs_desc: CodeHS introduserer byggeklossene i programmering med korte
    videoer, eksempel-kode og mange programmerings-oppgaver som gjør koding morsomt
    og tilgjengelig for nybegynnere. For skoler og lærere tilbyr CodeHS pensum og
    lærerverktøy. For de som vil lære på egenhånd kan du få hjelpen du trenger fra
    et nettverk av lærere.
  third_party_codehs_btn_try: Introduksjon til informatikk Lær mer for skoler
  third_party_codecademy_desc: Vi revurderer utdanning fra bunnen av. Internett har
    gjort om på nesten alt - handel, sosiale nettverk, helse og mer. Vi skaper utdanningen
    verden trenger - den første virkelige utdanningen for de som har vokst opp med
    Internett.
  third_party_codecademy_btn_curriculum: Last ned Codecademy Curriculum
  third_party_codecademy_btn_site: Besøk Codecademy
  third_party_organization: Organisasjon
  third_party_curriculum: Skoleplan
  third_party_pricing: Prising
  third_party_cost_free: Gratis
  third_party_cost_5permonth: "$5/måned per klasse"
  third_party_cost_299: "$2.99/nedlasting"
  third_party_cost_free_399: Gratis å prøve, $399/klasserommet
  third_party_cost_free_2: Gratis å prøve. $2/student
  third_party_cost_free_10: Gratis å prøve, $9.99/måned
  third_party_desc_5_4to8: Omtrent 5 leksjoner, rettet mot karakterene 4-8
  third_party_desc_10to12_kto3: Omtrent 10-12 leksjoner, rettet mot karakterer K-3
  third_party_desc_11_kto5: Omtrent 11 leksjoner, rettet mot karakterer K-5
  third_party_desc_10to12_kto5: Omtrent 10-12 leksjoner, rettet mot karakterer K-3
  third_party_desc_40_4to8: Mer enn 40 leksjoner, rettet mot karakterene 4-8
  third_party_desc_dozens_kto8: Dusinvis av leksjoner for alle karakterer K-8
  third_party_desc_10to15_3to12: Mellom 10 og 15 leksjoner, rettet mot 3. klassetrinn
    på barneskolen til 3. trinn på videregående.
  third_party_desc_25to40_3to12: Fra 25 til 40 leksjoner, beregnet for 3 klasse på
    barneskolen til 3. trinn på videregående
  third_party_desc_20_2to8: Omtrent 20 leksjoner, rettet mot karakterer 2-8
  third_party_desc_7to22_5to12: Mellom 7 og 22 leksjoner, rettet mot 5. klassetrinn
    på barneskolen til 3. trinn på videregående
  third_party_desc_20_4to12: Mer enn 20 leksjoner, rettet mot klassetrinn 4-12
  enter_valid_age: Vennligst velg en gyldig alder
  enter_valid_email: Vennligst skriv inn en gyldig e-postadresse
  get_a_certificate_message: Vi sender deg et sertifikat og informasjon om hvordan
    Lær <a href='/learn/beyond'> utover en time</a>
  get_a_certificate_message_after: Klikk på sertifikatet for å laste ned eller å skrive
    ut. Fortsett med våre <a href='http://studio.code.org'>andre kurs</a>, eller utforsk
    mulighetene for å fortsette å <a href='/learn/beyond'>lære videre utenfor Kodetimen</a>.
  thanks_for_submitting: Takk for at du sender inn!
  if_you_enjoyed: Hvis du likte opplæringen, kan du be dine venner om å prøve det
    også!  Vi vil at hele verden skal lære.
  personalize_certificate: Tilpass sertifikatet
  share_achievement: Del hva du har oppnådd
  beyond_hour_message: Fortsett med våre <a href='http://studio.code.org'>andre kurs</a>,
    eller utforsk mulighetene for å <a href='/learn/beyond'>lære videre utenfor Kodetimen</a>.
  leaderboards_for_hoc: Resultatliste for kodetimen.
  support_url: http://support.code.org/
  country: Land
  city: By
  gender: Kjønn
  boys: Gutter
  girls: Jenter
  give_my_hour: 'Gi min time til:'
  girls_team: Jentelaget
  boys_team: guttelaget
  tell_the_world: Fortell verden!
  thanks_for_voting: Takk for at du stemte!
  share_on_facebook: Del via Facebook
  share_on_twitter: Del via Twitter
  beyond_an_hour: Etter Kodetimen
  get_started: Start
  i_agree: Jeg samtykker
  participant_select: "- Velg -"
  participant_student: elev
  participant_parent: Forelder
  participant_educator: Lærer
  participant_engineer: programmerer
  participant_other: Ingen av de over
  print_all: Skriv ut alt
  print_ice_art: Skriv ut iskunsten din
  create_art_with_zombie: eller lag avansert kunst med zombien
  i_am_a: Jeg er en
  never_spam: Vi vil aldri sende deg spam
  enter_country: Angi landet hvis det er utenfor USA
  used_infrequent_updates: Bare brukt for skjeldene oppdateringer
  privacy_practices_children: Se våre personversrettningslinjer for barn
  petition_thankyou: Takk for at du signerte oppropet
  continue_learning_header: Fortsett å lære etter denne ene timen
  continue_learning_body: 'Det er mange muligheter: Du kan lære på nettet, på en kodeklubb,
    eller en sommerskole.'
  learn_code_studio: Prøve Code Studio-kurs
  learn_next_level: Fortsett til neste nivå
  learn_online: Prøv andre kurs på nettet
  learn_classes: Finn lokale kodeklubber
  learn_back_to_minecraft: Fortsett å lære med Minecraft
  hoc_is_here: "#HourOfCode (#kodetimen) kommer igjen 5-11 desember. https://youtu.be/KsOIlDT145A."
  just_did_hoc: 'Jeg ble nettopp ferdig med #kodetimen! @kidsakoder'
  just_did_course1: Jeg fullførte nettopp Kurs 1 - sjekk det ut! @codeorg
  just_did_course2: Jeg fullførte nettopp Kurs 2 - sjekk det ut! @codeorg
  just_did_course3: Jeg fullførte nettopp Kurs 3 - sjekk det ut! @codeorg
  just_did_course4: Jeg fullførte nettopp Kurs 4 - sjekk det ut! @codeorg
  just_did_coursea: Jeg ble nettopp ferdig med Kurs A - sjekk det ut! @codeorg
  just_did_courseb: Jeg ble nettopp ferdig med Kurs B - sjekk det ut! @codeorg
  just_did_coursec: Jeg ble nettopp ferdig med Kurs C - sjekk det ut! @codeorg
  just_did_coursed: Jeg ble nettopp ferdig med Kurs D - sjekk det ut! @codeorg
  just_did_coursee: Jeg ble nettopp ferdig med Kurs E - sjekk det ut! @codeorg
  just_did_coursef: Jeg ble nettopp ferdig med Kurs F - sjekk det ut! @codeorg
  just_did_accelerated: Jeg har nettopp avsluttet introduksjonskurset! Sjekk det ut!
    @codeorg
  just_did_hoc_donor: 'Jeg ble nettopp ferdig med #Kodetimen - sjekk det ut! (Takk
    %{donor_twitter} for at dere støtter @codeorg)'
  just_did_course1_donor: Jeg ble nettopp ferdig med Kurs 1 - sjekk det ut! Takk %{donor_twitter}
    for at dere støtter @codeorg
  just_did_course2_donor: Jeg ble nettopp ferdig med Kurs 2 - sjekk det ut! Takk %{donor_twitter}
    for at dere støtter @codeorg
  just_did_course3_donor: Jeg ble nettopp ferdig med Kurs 3 - sjekk det ut! Takk %{donor_twitter}
    for at dere støtter @codeorg
  just_did_course4_donor: Jeg ble nettopp ferdig med Kurs 4 - sjekk det ut! Takk %{donor_twitter}
    for at dere støtter @codeorg
  just_did_coursea_donor: Jeg ble nettopp ferdig med Kurs A - sjekk det ut! Takk %{donor_twitter}
    for at dere støtter @codeorg
  just_did_courseb_donor: Jeg ble nettopp ferdig med Kurs B - sjekk det ut! Takk %{donor_twitter}
    for at dere støtter @codeorg
  just_did_coursec_donor: Jeg ble nettopp ferdig med Kurs C - sjekk det ut! Takk %{donor_twitter}
    for at dere støtter @codeorg
  just_did_coursed_donor: Jeg ble nettopp ferdig med Kurs D - sjekk det ut! Takk %{donor_twitter}
    for at dere støtter @codeorg
  just_did_coursee_donor: Jeg ble nettopp ferdig med Kurs E - sjekk det ut! Takk %{donor_twitter}
    for at dere støtter @codeorg
  just_did_coursef_donor: Jeg ble nettopp ferdig med Kurs F - sjekk det ut! Takk %{donor_twitter}
    for at dere støtter @codeorg
  just_did_accelerated_donor: Jeg fullførte nettopp introduksjonskurset! Sjekk det
    ut! Takk %{donor_twitter} for å støtte @codeorg
  twitter_teach_cs: 9 av 10 personer enig, skoler bør undervise i programmering. http://youtu.be/nKIu9yen5nc.
    Besøk https://code.org/.
  twitter_cs_foundational: Å lære programmering er fundamentalt for alle elever. https://youtu.be/QvyTEx1wyOY.
  learn_hoc: Lær en Time med Kode
  beyond_hoc: Utover en time
  what_gender: Er du jente eller gutt?
  girl: Jente
  boy: Gutt
  help_recruit_coders: Hjelp oss med å finne flere kodere til laget ditt!
  help_recruit: Hjelp oss med å rekruttere flere kodere!
  lines_of_code: OVER <b># KODELINJER</b> skrevet HITTIL.
  lines_of_code_alt: "<b>#</b> KODELINJER SKREVET AV ELEVER"
  who_has_done_hoc: 'Hvem har vært med på #kodetimen? #HourOfCode? @codeorg'
  who_has_done_hoc_donor: 'Hvem har fullført #Kodetimen? (Takk %{donor_twitter} for
    at dere støtter @codeorg)'
  hoc_leaderboards: Kodetime oversikt
  students_and_lines: "%{students}, elever har gjort kodentimen og skrevet %{lines}
    kodelinjer."
  start_hoc: Start  kodetimen nå
  contact_form_topic_press: Media (Intervju eller taler)
  stats_nina: '"Hver eneste dag gav de samme resultatene&mdash; 100% engasjement."
    - Nina Nichols Peery, Lærer'
  stats_student: '"Jeg visste at dette var en <b>sjanse jeg bare ville få en gang
    i livet</b>." - Mariana Alzate, femteklassing'
  stats_michael: '"Jeg har <b>aldri, noensinne</b> sett elevene mine så interessert
    i å lære." - Michael Clark, Lærer'
  studiobar_title: Utforsk <a href='http://studio.code.org'>«Code Studio»</a>
  studiobar_title_nolink: Utforsk «Code Studio»
  studiobar_elementary_title: Grunnleggende kurs
  studiobar_elementary_body: Våre tre nye kurs for K&#8209;5
  studiobar_hoc_title: Kodetimen
  studiobar_hoc_body: Lær å kode med Angry Birds
  studiobar_flappy_title: Flappy kode
  studiobar_flappy_body: Lag og del ditt eget Flappyspill
  studiobar_teacher_title: Laget for lærere
  studiobar_teacher_body: Introduser Code Studio i klasserommet
  studiobar_frozen_title: Kodetimen
  studiobar_frozen_body: Skap et magisk vinterlandskap med Anna og Elsa
  studiobar_donate_title: Gi bidrag
  studiobar_donate_body: Et barn vil få mulighet til å lære for hver 10 du bidrar
    med
  studiobar_shop_title: Butikk
  studiobar_shop_body: Bryt stereotyper. Bruk vår logo med stolthet.
  homepage_stats_students: av Amerikanske elever har konto på Code.org
  homepage_stats_female: av våre elever er jenter
  homepage_stats_teachers: lærere bruker Code.org
  homepage_stats_hourofcodde: av verdens elever som har prøvd kodetimen
  homepage_stats_policy: stater forandret regler for å støtte dataforskning
  homepage_stats_title: Vi utgjør en forskjell
  homepage_hero_text_malala: '"Jeg utfordrer jenter i alle land til å lære en kodetime"
    Malala, fredsprisvinner'
  homepage_hero_text_susan: '"Hvis du kan endre teknologi, kan du endre verden." Susan,
    administrerende direktør i YouTube'
  homepage_hero_text_fistbump: '"Ikke bare spill på telefonen, programmér den." President
    Barack Obama'
  homepage_hero_text_sheryl: '"Våre barn - inkludert våre jenter - trenger å lære
    informatikk." Sheryl, COO i Facebook'
  homepage_hero_text_satya: "«Informatikk kan åpne for de beste mulighetene i verden.»
    Satya, CEO i Microsoft"
  homepage_hero_text_satya_new: |-
    &ldquo;Programmering gir elever mulighet til å skape morgendagens verden.&rdquo;
    Sataya, CEO i Microsoft
  homepage_hero_text_bosh: '"Hvis du kan programmere, kan du velge og vrake retningen
    til ditt eget liv." Chris Bosh'
  homepage_hero_text_student1: |-
    "Disse ferdighetene har endret framtiden min.
    Dessuten er det bare moro."
    Luna, 7. klasse
  homepage_hero_text_student2: |-
    "Jeg har aldri noensinne sett elevene
    så ivrige etter å lære"
    - Michael, lærer
  homepage_hero_text_student3: |-
    "Du vet ikke om du liker IT eller ikke
    før du har prøvd det."
    Jackson, 6. klasse
  homepage_hero_text_student4: |-
    "Alt du kan forestille deg
    kan du gjøre med programmering."
    Maya, 2. klasse
  homepage_hero_text_student5: |-
    "IT er ikke for alle andre.
    Det er for deg, her og nå."
    Geraldo, lærer
  homepage_hero_text_teacher1: "\"Koding setter igang kreativitet, inspirasjon og
    innovasjon - \nalt som er viktig i enhver karriere.\"\nFloresa, lærer"
  homepage_hero_text_teacher2: "\"Dette programmet har fått 100 % av elevene \nengasjert,
    involvert og delaktige.\"\nAdam, lærer"
  homepage_hero_text_stat_loc: 8,5 millioner jenter er registrert på Code.org
  homepage_hero_text_stat_students: "#student_count elevkontoer på Code.org"
  homepage_hero_text_stat_served: 'Kodetimen: #served har prøvd'
  homepage_hero_hoc_is_coming: Kodetimen kommer
  homepage_hero_hoc_is_here: Kodetimen er kommet
  homepage_slot_text_hoc: Kodetimen
  homepage_slot_text_frozen: Frost med Anna og Elsa
  homepage_slot_text_teacher: Lærersider
  homepage_slot_text_studio: Alle våre opplæringsprogrammer
  homepage_slot_text_course4: Kurs 4
  homepage_slot_text_shop: Butikk
  homepage_slot_text_flappy: Flappy kode
  homepage_action_text_hoc: En time med programmering for alle elever.
  homepage_action_text_num_served: "# servert"
  homepage_action_text_join_us: Bli med oss
  homepage_action_text_sign_up: Meld deg på
  homepage_action_text_try_it: Prøv
  homepage_action_text_volunteers: Tekniske frivillig søkes
  homepage_action_text_codevideo: Se videoen
  homepage_action_text_teachervideo: Se videoen
  homepage_action_text_watchvideo: Se videoen
  homepage_action_text_girlvideo: Inspirere en jente
  homepage_action_text_learn: Begynne å lære
  homepage_action_text_signpetition: Signér oppropet
  homepage_action_text_wincelebritychat: Vinne en kjendis-chat
  homepage_signpetition_dropdown: Signér vår underskriftskampanje ▾
  homepage_diversity_pledge: Slå et slag for mangfoldet
  homepage_banner_text_prizes: 'Kodetimen kommer igjen, 7.-13. desember. '
  homepage_banner_link_prizes: 'Bli med på det største lærings-arrangementet i historien. '
  homepage_banner_text_main: Code.org og College Board danner en allianse for å øke
    mangfoldet i informatikk.
  homepage_banner_text_link: Lær mer
  homepage_banner_privacy_main: 'Aug 3: We''ve updated our privacy policy to include
    tools used in our new high school CS Principles course.'
  homepage_banner_privacy_link: Lær mer
  homepage_banner_20k_teachers: 20 000 lærere har trent, og underviser nå informatikk
    i klasserommet.
  homepage_banner_20k_teachers_link: Lær mer
  homepage_banner_congress: USAs ledere ber Kongressen om å finansiere K-12 informatikk.
  homepage_banner_congress_link: Gi din støtte
  homepage_banner_emailprivacy: Vi gjør en viktig endring på hvordan vi støtter elevenes
    personvern.
  homepage_banner_emailprivacy_link: Les mer
  homepage_banner_40k_teachers: We've prepared 40,000 new computer science teachers.
  homepage_banner_40k_teachers_link: Lær mer
  homepage_slot_text_title_hoc: Kodetimen
  homepage_slot_text_blurb_hoc: Alle kan lære. Start i dag
  homepage_slot_text_link_hoc: Prøv Kodetimen
  homepage_slot_text_link_about_hoc: Om Kodetimen
  homepage_slot_text_link_host: Bli vertskap for Kodetimen
  homepage_slot_text_link_hocserved: "# servert"
  homepage_solot_text_link_volunteer: Meld deg som frivillig til Kodetimen
  homepage_slot_text_title_students: Elever
  homepage_slot_text_blurb_students: Utforsk alle våre opplæringsprogrammer
  homepage_slot_text_blurb_students_courses: Utforsk våre kurs
  homepage_slot_text_link_codestudio: Prøv Code Studio
  homepage_slot_text_link_local: Finn et lokalt kurs
  homepage_slot_text_link_othercourses: Andre nettbaserte kurs
  homepage_slot_text_title_educators: Lærere
  homepage_slot_text_blurb_educators: Lær opp elevene dine
  homepage_slot_text_link_elementary: Grunnskole
  homepage_slot_text_link_middle: Ungdomskole
  homepage_slot_text_link_high: Videregående
  homepage_slot_text_link_k5: Kurs for barnehage til 5.trinn
  homepage_slot_text_link_fullcurriculum: Se vår fullstendige læreplan
  homepage_slot_text_link_pd: Profesjonell utvikling
  homepage_slot_text_title_advocates: Talsmenn
  homepage_slot_text_blurb_advocates: Støtt vårt arbeid
  homepage_slot_text_link_stats: Se statistikken
  homepage_slot_text_link_buy: Bli involvert
  homepage_slot_text_link_donate: Gi et bidrag
  homepage_slot_text_link_shop: T-skjorter, hatter, & mer
  homepage_slot_text_link_administrators: Ta med til skolen din eller distriktet ditt
  homepage_header_codestudio: Code Studio elev kreasjoner
  homepage_header_donors: Code.org takker sine støttespillere
  homepage_donors_seall: Se alt
  homepage_donors_donate: Gi bidrag
  homepage_below_hero_announcement_text: We care about your privacy and are making
    some updates to our privacy policy, effective May 25.
  homepage_below_hero_announcement_link_text: Lær mer
  contact_form_topic_student: Jeg er en elev
  contact_form_topic_parent: Jeg er en forelder
  contact_form_topic_teacher: Jeg er en lærer
  contact_form_topic_outside_us: Jeg er utenfor USA.
  contact_form_topic_contribution: Veldedige bidrag
  contact_form_topic_partner: Jeg ønsker å hjelpe
  contact_form_topic_other: Andre
  contact_form_label_topic: Enme
  contact_form_label_email: Din e-postadresse
  contact_form_label_message: Melding
  contact_form_label_submit: Send melding
  class_submission_in_school: på skolen
  class_submission_in_school_daily_programming_course: Daglige programmeringskurs
  class_submission_in_school_ap_computer_science: Avansert koding
  class_submission_in_school_full_university_cs_curriculum: Universitetspensum
  class_submission_in_school_robotics_club: Robotklubb
  class_submission_in_school_programming_integrated_in_other_classes: Programmering
    integrert i andre fag (matte, naturfag, osv.)
  class_submission_in_school_summer_school_cs_program: Sommerskolekoding
  class_submission_in_school_exploring_computer_science: Lær om informatikk
  class_submission_in_school_other: Andre i skole
  class_submission_out_of_school: Etter skolen
  class_submission_out_of_school_summer_camp: Sommerleir
  class_submission_out_of_school_afterschool_program: Etterskoleprogram
  class_submission_out_of_school_all-day_workshop: Heldagsverksted (opptil 1 uke)
  class_submission_out_of_school_multi-week_workshop: verksted i flere uker
  class_submission_out_of_school_other: Andre etter skoletid
  class_submission_online: På nett
  class_submission_online_programming_class: Programmeringsklasse på internett
  class_submission_online_teacher_resource: Lærerressurser på internett
  class_submission_online_other: Andre på internett
  class_submission_level_preschool: Førskole
  class_submission_level_elementary: Grunnskole
  class_submission_level_middle_school: Ungdomskole
  class_submission_level_high_school: Videregående
  class_submission_level_college: Høyskole
  class_submission_level_vocational: Videregående (Yrkesfag)
  class_submission_languages_other: Andre språk
  videos_more: Flere <a href='%{inspiring_videos_playlist}'>inspirerende videoer</a>
    med rollemodeller og kjendiser
  careers_page_more: Flere <a href='%{careers_url}' target='_blank'>inspirerende videoer</a>
    med profesjonelle innenfor teknologi
  playlab_choose_theme: Velg ditt tema for Spill-lab
  playlab_classic_title: Klassisk
  playlab_gumball_title: Gumballs fantastiske verden
  playlab_iceage_title: Istid - kommer snart
  playlab_iceage_title_live: Istid
  starwars_subtitle: Skap en galakse med kode
  starwars_javascript_title: Javascript
  starwars_javascript_description: Bruk dra-og-slipp blokker og JavaScript.
  starwars_javascript_specs: Bare Engelsk | Moderne nettlesere | For de som er 11
    år eller eldre
  starwars_blocks_title: Blokker
  starwars_blocks_description: Bruk dra-og-slipp blokker.
  starwars_blocks_specs: Mange språk | Moderne nettlesere, smarttelefoner, nettbrett
    | Alderen 6-106
  starwars_platform_text: Moderne nettlesarar, smarttelefonar, tablet-pc'ar
  mc_name: Kodetimen med Minecraft
  mc_longdescription: Bruk blokker med kode for å ta Steve eller Alex ut på et eventyr
    i Minecraft.
  mc_shortdescription: Bruk blokker med kode for å ta Steve eller Alex ut på et eventyr
    i Minecraft.
  mc_gradelevel: Passer for de som er 6 år og eldre
  mc_platformtext: Moderne nettlesere, smart-telefoner, nettbrett
  mc_specs: Mange språk | Moderne nettlesere og nettbrett | Alderen 6-106
  minecraft_agent: 'Minecraft: Heltens reise'
  minecraft_designer: Minecraft-designer
  minecraft_adventurer: Minecraft-eventyrer
  minecraft_tutorials: Minecraft Kodetime-oppgaver
  minecraft_specs: Mange språk | Moderne nettlesere og nettbrett | 2. klasse og oppover
  minecraft_agent_description: Minecraft er tilbake for Kodetimen med en helt ny aktivitet!
    Reis gjennom Minecraft med kode.
  minecraft_agent_button: Start
  minecraft_designer_description: Programmer dyr og andre Minecraft-vesener i din
    egen versjon av Minecraft.
  minecraft_designer_button: Start
  minecraft_adventurer_description: Bruk kode for å ta med Alex eller Steve på et
    eventyr.
  minecraft_adventurer_button: Start
  minecraft_no_internet: Har du ikke internett?
  minecraft_download_adventurer: Last ned Minecraft-eventyrer for bruk uten internett.
  minecraft_subtitle: Kodetimen med Minecraft
  minecraft_store_camps: Gratis Minecraft Kodetime-leir på Microsoft Store
  minecraft_signup_store_camps: "<a href='%{signup_store_camp}', target='_blank'>
    Registrer deg</a> for gratis Minecraft time koden arbeidsoppgavene på Microsoft
    Stores i Australia, Canada, Puerto Rico eller USA. Lær hvordan koding for alle
    og kombinerer kreativitet, problemløsning og masse moro."
  minecraft_host_event: Hold en Minecraft Kodetime-arrangement
  minecraft_teach_resources: Lærerressurser og oppgaveplan.
  minecraft_leader_guide: Last ned ressurser for å få hjelp deg til å planlegge og
    lede en Kodetime.
  minecraft_facilitating_event: "<a href='%{minecraft_facilitator_download}', target='_blank'>
    Last ned</a> tilrettelagt hurtigstartveiledning og PowerPoint-presentasjoner for
    yngre og eldre studenter nå."
  minecraft_join_online_training: Klar til å ha din eigen Kodetime med Minecraft,
    men ikke sikker på hvor du skal starte? Sjekk ut våre <a href='%{minecraft_webinar_url}'>etterspurde
    webinar</a>. Du vil lære de beste fremgangsmåtene, få tilgang til tilretteleggingsmateriale
    og få en gjennomgang av rettleiinga til den nye reisa til helten frå Minecraft-teamet.
    Få et forsprang på ved å gå gjennom kva du treng for å ha Kodetimen for unge under
    Kodetimen-veka (4.-10. desember) og etterpå.
  minecraft_continue_learning: 'Informatikk for alle: etter Kodetimen på Microsoft
    Store'
  minecraft_continue_learning_description: Ingen programmeringserfaring trengs! Hjelp
    til å sikre at alle unge kan lære verdifulle ferdigheiter ein når gjennom ei utdanning
    i informatikk. Bli med oss på Microsoft Store for å vere med på ein gratis serie
    på tre seminar på ein time kor du opplev koding i eit morosamt og stressfritt
    miljø, bli kjent med nøkkelomgrep i datavitskap og gjer deg klar til å halde ein
    Kodetime i klasserommet eller i lokalsamfunnet. Du får til dette! <a href='%{minecraft_continue_learning_url}'>Registrer
    deg i dag</a>.
  minecraft_future: Hjelp alle unge med å bli klare for fremtiden
  minecraft_future_description: Finn ut hvordan andre skuler og ideelle organisasjoner
    lærer bort digitale ferdigheter, fra digital kompetanse til informatikkutdanning,
    til lokalsamfunna sine. Vurder ulike modeller, få tips og triks, og <a href='%{minecraft_future_url}'>få
    tilgang til ressursene</a> de fant mest verdifulle.
  minecraft_og_designer: Minecraft er tilbake med en ny aktivitet for Kodetimen. Programmer
    dyr og andre Minecraft-skapninger i din egen versjon av Minecraft.
  minecraft_og_agent: Minecraft er tilbake til Kodetimen - og du er helten! Skriv
    koden for å reise gjennom Minecraft-universet.
  sports_page_title: Kodetimen med sport
  sports_og_title: Press deg selv. Alle kan lære.
  sports_og_description: Velg mellom kodeoppgaver i basketball eller andre idretter.
  sports_title: Kode ditt eget sportsspill
  sports_watch_video: Se videoen
  sports_video_title: Alle kan lære.
  sports_select_theme: Velg ditt opplæringstema
  sports_basketball_title: Lag et basketball-spill
  sports_all_sports_title: Kode dim egen sport
  sports_featured_athletes: Se utvalgte idrettsutøvere
  sports_athletes_title: Utvalgte idrettsutøvere
  sports_athlete_Draymond: Draymond Green, OL-gullvinner og NBA-mester, Golden State
    Warriors
  sports_athlete_Serena: Serena Williams, OL-gullvinner og tennismester
  sports_athlete_Russell: Russell Okung, Super Bowl-mester og NFL-spiller, Denver
    Broncos
  sports_athlete_Sergio: Sergio Ramos, verdensmester og fotballspiller, Real Madrid
  sports_athlete_Sue: Sue Bird, OL-gullvinner og WNBA-mester, Seattle Storm
  sports_athlete_Alana: Alana Beard, gullvinner og WNBA All-Star, Los Angeles Sparks
  sports_athlete_Angelo: Angelo Matthews, kaptein på Sri Lankas cricket-lag
  sports_athlete_Nneka: Nneka Ogwumike, gullvinner, WNBA-mester og 2016 MVP, Los Angeles
    Sparks
  sports_athlete_Carmelo: Carmelo Anthony, OL-gullvinner og NBA All-Star, New York
    Knicks
  sports_athlete_Marco: Marco Belinelli, NBA-mester, Charlotte Hornets
  sports_athlete_Neymar: Neymar Jr, OL-gullvinner og fotballspiller, FC Barcelona
    og på landslaget til Brasil
  sports_athlete_Sarah: Sarah Quita Offringa, vindsurfingsmester
  sports_athlete_Marcelo: Marcelo, fotballspiller, Real Madrid og på landslaget til
    Brasil
  sports_athlete_Erika: Erika Olivera, maratonløper
  sports_athlete_John: John Wall, NBA All-Star, Washington Wizards
  sports_athlete_Chris: Chris Bosh, olympisk gullvinner og NBA-mester for Miami Heat
  sports_athlete_Harrison: Harrison Barnes, olympisk gullvinner og NBA-vinner for
    Dallas Mavericks
  watch_inspirational_videos: Før du begynner, se en av disse videoene og la deg inspirere
  video_title_cs_is_everything: Computer Science is Changing Everything
  video_title_inspire_girl: Inspirere en jente
  video_title_cs_intro: informatikk-introduksjon
  video_title_schools_dont_teach: Det skoler flest ikke underviser
  video_title_obama: President Obama om informatikk
  video_title_hoc_is_here: Kodetimen er her - alle kan lære
  video_title_anybody_can_learn: Alle kan lære
  video_title_steph_curry: Kodetimen med Steph Curry
  video_title_draymond_green: Kodetimen med Draymond Green
  video_title_russell_okung: Kodetimen med Russell Okung
  video_title_real_madrid: Kodetimen med Real Madrid
  video_title_marco_belinelli: Kodetimen med Marco Belinelli
  video_title_chris_bosh: Chris Bosh om programmering
  video_title_my_name_is_aracely: My Name is Aracely
  video_1min: 1 min
  video_2min: 2 min
  video_3min: 3 min
  video_5min: 5 min
  speak_another_language: Snakker du et annet språk?
  help_translate: Hjelp oss å oversette.
  no_internet: Har du ikke internett?
  download_offline: Last ned offlineversjonen.
  are_you_teacher: Er du en lærer?
  review_lesson_plan: Se gjennom oppgaveplanene og andre lærerressurser.
  volunteer_engineer_submission_title: Meld deg som frivillig til Kodetimen og inspirer
    elevene.
  volunteer_engineer_submission_subtitle_generic: '100 000 lærere skal holde en Kodetime
    i sitt klasserom i år, 7.-13. desember. De ønsker din hjelp! '
  volunteer_engineer_submission_subtitle_specific: "%{num_teachers} lærere trenger
    frivillige som er lidenskapelig opptatt av informatikk til å hjelpe til med Kodetimen
    i desember. <br>%{num_volunteers} frivillige har meldt seg. Bli med."
  volunteer_engineer_submission_intro_background: Kodetimen er en global bevegelse
    for å gi en times introduksjon til informatikk og programmering, som når ut til
    titalls millioner elever i 180+ land. Bli gjerne med under Computer Science Education
    Week, 7.-13. desember.
  volunteer_engineer_submission_intro_recruit: 'Disse lærerne vil gjerne ha noen <span
    style="font-family: ''Gotham 7r'', sans-serif;">tekonologer</span> som kan hjelpe
    til i klasserommet, eller noe som kan <span style="font-family: ''Gotham 7r'',
    sans-serif;">inspirere</span> elevene deres ved å prate om bredden av muligheter
    med informatikk og programmering. Dette kan f. eks. bli gjort gjennom video-chat.
    Hvis du ikke er en ingeniør, skal du vite at alle kan organisere Kodetimen. <a
    href="%{url}">Lær mer her</a>.'
  volunteer_engineer_submission_intro_guide: Lær mer om vårt <a href="%{volunteer_guide}">program
    for frivillige her</a>.
  volunteer_engineer_submission_intro_signup: Angi følgende informasjon hvis du er
    en informatikkelev eller jobber med programmering. Feltene markert med en <span
    class="form-required-field">*</span> er obligatoriske.
  volunteer_engineer_submission_intro_links: Ser du ikke etter en frivillig? <a href="%{learn_more}">
    Lær mer</a> om å organisere din egen "Hour of code" begivenhet og finne en lokal
    frivillig på våre <a href="%{volunteer_local}"> frivillige kart</a>.
  volunteer_engineer_submission_update_information: Oppdater din informasjon
  volunteer_engineer_submission_header_shared: Informasjon som deles med lærere på
    frivillig-kartet
  volunteer_engineer_submission_field_name: Navn
  volunteer_engineer_submission_field_name_placeholder: Fullt navn
  volunteer_engineer_submission_field_company: Bedrift (eller universitet)
  volunteer_engineer_submission_field_company_placeholder: Bedrift (eller universitet)
  volunteer_engineer_submission_field_experience_level: Erfaringsnivå
  volunteer_engineer_submission_field_location: Sted
  volunteer_engineer_submission_field_location_desc: Hvis du angir din nøyaktige adresse
    kommer vi ikke til å dele den, bare vise deg som en knappenål på kartet.
  volunteer_engineer_submission_field_location_placeholder: Postnummer, poststed og
    land, eller gateadresse
  volunteer_engineer_submission_field_location_flexibility: Jeg kan hjelp til under
    Kodetimen med.. (velg alle som passer)
  volunteer_engineer_submission_checkbox_after_hoc: Jeg er interessert i å være frivillig
    etter Kodetimen
  volunteer_engineer_submission_field_time_commitment: Tidsbruk etter Kodetimen
  volunteer_engineer_submission_field_linkedin: LinkedIn-profil
  volunteer_engineer_submission_field_linkedin_placeholder: http://www.linkedin.com/in/ditt_navn
  volunteer_engineer_submission_field_facebook: Facebookprofil
  volunteer_engineer_submission_field_facebook_placeholder: https://www.facebook.com/ditt_navn
  volunteer_engineer_submission_field_description: Beskrivelse
  volunteer_engineer_submission_field_description_desc: Beskriv dine erfaringer innenfor
    datateknologi og hvordan du kan tenke deg å bidra som frivillig for lokale lærere.
  volunteer_engineer_submission_field_description_placeholder: Beskrivelse av erfaring
    og/eller bidrag. Hvis du behersker flere språk enn engelsk så er det fint om du
    inkluder det her.
  volunteer_engineer_submission_header_private: Informasjonen holdes hemmelig og vil
    ikke bli delt med andre
  volunteer_engineer_submission_field_email: E-postadresse
  volunteer_engineer_submission_field_email_desc: Din epostadresse vil ikke bli delt,
    men vi vil sende deg forespørsler fra lærere.
  volunteer_engineer_submission_field_email_placeholder: E-postadresse
  volunteer_engineer_submission_field_email_preference: Can we email you about updates
    to our courses, volunteer opportunities, or other computer science news?
  volunteer_engineer_submission_field_email_preference_yes: Ja
  volunteer_engineer_submission_field_email_preference_no: Nei
  volunteer_engineer_submission_final_paragraph: Du vil vises på et kart slik at lokale
    lærere kan kontakte deg for å få hjelp til Kodetimen eller andre frivillighetstilbud.
    Din epostadresse og nøyaktige posisjon vil ikke bli delt, men andre opplysninger
    (inkludert omtrentlig plassering) vil være synlig for lokale lærere.
  volunteer_engineer_submission_checkbox_contact: 'Jeg godtar at lærere kan kontakte
    meg for å hjelpe til med Kodetimen (Obs: din epostadresse vil ikke bli delt)'
  volunteer_engineer_submission_checkbox_age_18_plus: Jeg bekrefter at jeg minst 18
    år gammel.
  volunteer_engineer_submission_submit: Send
  volunteer_engineer_submission_thankyou: Takk for at du melder deg til Kodetimen.
    Sjekk <a href="%{url}"> her</a> for å forberede deg til Kodetimen og rekruttere
    flere veiledere.
  volunteer_engineer_submission_commitment_uncertain: Usikker
  volunteer_engineer_submission_commitment_one_hr_per_week: 1 time per uke
  volunteer_engineer_submission_commitment_three_hrs_per_week: 3 timer per uke
  volunteer_engineer_submission_commitment_five_hrs_per_week: 5 timer per uke
  volunteer_engineer_submission_commitment_now_and_then: Nå og da
  volunteer_engineer_submission_commitment_annually: 2-3 ganger pr år
  volunteer_engineer_submission_commitment_monthly: Noen timer hver måned
  volunteer_engineer_submission_commitment_weekly: Noen timer hver uke
  volunteer_engineer_submission_commitment_more: Mer
  volunteer_engineer_submission_location_flexibility_onsite: På en skole
  volunteer_engineer_submission_location_flexibility_remote: Ekstern veiledning (lærere
    eller elever)
  volunteer_engineer_submission_location_flexibility_curriculum: bidrar til skoleprosjekter
    med åpen kildekode
  volunteer_engineer_submission_experience_unspecified: Uspesifisert
  volunteer_engineer_submission_experience_tech_company: Ikke-teknolog i et teknologiselskap
  volunteer_engineer_submission_experience_university_student_or_researcher: Gjeldende
    universitet elev (eller forsker)
  volunteer_engineer_submission_experience_software_professional: Profesjonell programvare
  volunteer_engineer_submission_distance_8: 8 kilometer
  volunteer_engineer_submission_distance_16: 16 kilometer
  volunteer_engineer_submission_distance_24: 24 kilometer
  volunteer_engineer_submission_distance_32: 32 kilometer
  volunteer_engineer_submission_num_volunteers_5: 5 frivillige
  volunteer_engineer_submission_num_volunteers_10: 10 frivillige
  volunteer_engineer_submission_num_volunteers_25: 25 frivillige
  volunteer_engineer_submission_num_volunteers_50: 50 frivillige
  volunteer_engineer_submission_type_task_onsite: Jeg ønsker at du skal besøke klasserommet
    mitt og bistå med teknisk hjelp og inspirasjon
  volunteer_engineer_submission_type_task_remote: Jeg ønsker at du skal besøke mitt
    klasserom via Skype og si noen inspirerende ord til barna
  volunteer_engineer_submission_type_task_mentor: Jeg ser etter en veileder som kan
    hjelpe meg med forberedelsene til Kodetimen
  petition_age: Alder
  dashboard_announce_hoc_scaling_progress: Uff! Vi opplever høg Kodetime-trafikk.
    Vi kan ikke lagre framgangen denne uken, men framgangen fra før denne uken er
    framleis trygg og lagret.
  dashboard_announce_learn_more_button: Lær mer
  dashboard_landing_title: Hjemmeside for lærere
  dashboard_landing_welcome: Velkommen til det nye og forbedrede lærerdashboardet.
  dashboard_landing_video: Se denne videoen
  dashboard_landing_watch_video: for en omvisning i de nye funksjonene!
  dashboard_landing_view_as_student: Se denne siden som elev
  dashboard_landing_students_title: Dine elever
  dashboard_landing_students_manage: Vis og administrere elevene dine
  dashboard_landing_news_title: Barneskolelærerressurser (K-5) (kun engelsk)
  dashboard_landing_new_beta: Nyhet! Prøv våre betakurs for barneskoleelever.
  dashboard_landing_new_k5courses: Nyhet! Prøv våre kurs for barneskoleelever.
  dashboard_landing_useful_links: Andre nyttige lenker (kun engelsk)
  dashboard_landing_classroom_resources: Ressurser for ditt klasserom
  dashboard_landing_office_hours: Still et spørsmål direkte til oss! Besøk vår månedlige
    video-kontortid.
  dashboard_landing_print_certificates: Skriv ut diplomer for elever som fullfører
    dette kurset
  dashboard_landing_educator_blog: Les om nyheter og oppdateringer til materiellet
    vårt i lærerbloggen
  dashboard_landing_video_player: Test vår nye videospiller på skolen din
  dashboard_landing_progress_title: Klassens fremdrift
  dashboard_landing_progress_biggest: Dette er fremdriften for ditt største avsnitt.
  dashboard_landing_view_progress: Vis fremdrift for %{biggest_section}
  dashboard_landing_print_progress: Skriv ut fremgangen
  dashboard_landing_available_title: Tilgjengelige kurs
  dashboard_landing_available_courses: Disse kursene er for tiden tilgjengelig for
    deg og dine elever.
  dashboard_landing_more_tutorials: Ønsker du å se flere opplæringsprogrammer?
  dashboard_landing_more_tutorials_desc: Det finnes flere opplæringsprogrammer <a
    href="/learn/beyond">tilbudt av partnerne våre.</a> Lær å programmere med roboter,
    lage nettsider, lage din egen applikasjon eller utforske andre språk som C++,
    Ruby eller Python!
  dashboard_landing_inspire: Inspirer elevene dine med plakater, videoer, med mer.
  dashboard_landing_video_library: Bruk en video fra video-biblioteket av informatikk-konsepter.
  dashboard_landing_report_bug: Send inn et endringsønske eller rapporter en feil.
  dashboard_landing_teacher_forum: Bli med i det faglige lærings-miljøet.
  dashboard_hoc_courses: Kodetimen for alle aldersgrupper
  dashboard_hoc_courses_desc: Prøv hvilken som helst av disse korte, én times lange
    opplæringsprogrammene med elevene dine!
  dashboard_hoc_courses_desc_and_cta: Prøv disse korte en-times-oppgavene med dine
    elever. <a href="https://hourofcode.com"> Bli med på Kodetimen</a> under CS Code
    Week.
  dashboard_k5_courses: 20-timers kurs for K-5
  dashboard_k5_courses_desc: Disse kursene blander selvstyrte opplæringsprogram med
    "uinnpluggede" aktiviteter som ikke krever en datamaskin i det hele tatt. Hvert
    kurs består av omtrent 20 leksjoner som kan implementeres som én enhet eller spres
    utover et helt semester. Til og med barnehagealdrede før-lesere kan delta. For
    å hjelpe deg med å starte, tilbyr vi profesjonelle utviklingsverksted av høy kvalitet
    rundt om USA helt gratis. <a href="/professional-development-workshops">Finn et
    nært deg!</a>
  dashboard_middle_courses: 20-timers ungdomsskole-kurs
  dashboard_middle_courses_desc: Midtskoleplanen vår innarbeider datavitenskap og
    programmering i midtskolematematikk og -vitenskap - som et verktøy for å lære
    matemtikk- og vitenskapskonsepter. For å melde deg på de profesjonelle utviklingsverkstedene,
    søk om <a href="/educate/districts">distriktsdekkende partnerskap</a> med Code.org.
  dashboard_high_courses: Årslange høyskolekurs
  dashboard_high_courses_desc: Høyskoleprogrammet vårt hjelper skoledistrikter med
    å tilby helårige datavitenskapskurs ved å sette eksisterende pedagogisk ansatte
    i gang med å tilby dette fagområdet. For å melde deg på de profesjonelle utviklingsverkstedene,
    søk om <a href="/educate/districts">distriktsdekkende partnerskap</a> med Code.org.
  dashboard_course_csina: Computer Science in Algebra
  dashboard_course_csina_desc: Code.org har inngått et samarbeid med Bootstrap om
    å utvikle en skoleplan som lærer bort algebraiske og geometriske konsepter gjennom
    dataprogrammering.
  dashboard_course_csins: Datavitenskap i Vitenskap
  dashboard_course_csins_desc: Code.org har inngått et samarbeid med Project GUTS
    om å levere en introduksjon til datavitenskapskonsepter innenfor modellering-
    og simuleringsområdene.
  dashboard_course_ecs: Lær om informatikk
  dashboard_course_ecs_desc: 'Utforsk Datavitenskap er et årslangt kurs bestående
    av seks underfag: Menneskelig datamaskinsamhandling, problemløsing, nettdesign,
    programmering, databehandling og dataanalyse og robotteknologi.'
  dashboard_course_csp: AP® Datavitenskapsprinsipper
  dashboard_course_csp_desc: Code.org har skapt et grundig, engasjerende og omgjengelig
    kurs som utforsker det grunnleggende om databehandling.
  dashboard_landing_loading: Laster...
  dashboard_action_cancel: Avbryt
  dashboard_action_delete: Slett
  dashboard_action_delete_yes: Ja
  dashboard_action_delete_no: Nei
  dashboard_action_confirm: Slette?
  dashboard_action_done: Ferdig
  dashboard_action_print_certificates: Skriv ut diplomer
  dashboard_assessments_view: 'Se vurderinger i:'
  dashboard_assessments_none: Mange lærere måler sine elevers framgang ved å bruke
    "Se framgang"-fanen. Hvis du er interessert i å gi dine elever flere vurderinger
    kan du finne anbefalte spørsmål og områder i oppgaveplanene. Disse blir gjort
    utenfor CodeStudio.
  dashboard_assessments_none_part2: Hvis du underviser på ungdomstrinnet eller videregående,
    har vi vurderingsspørsmål tilgjengelig som en del av Code Studio for å hjelpe
    elevenemed å forberede AP testen. For å bruke disse vurderingene, må du først
    tilordne kurset til klassen og deretter velge kurset fra rullegardinmenyen ovenfor
    og du vil se elevsvarene her.
  dashboard_assessments_summaries: Vurderings-oppsummeringer
  dashboard_assessments_answers: Alle svar fra vurderinger
  dashboard_surveys_answers: Undersøkelser
  dashboard_percent: Prosent
  dashboard_filter_by_stage: 'Filtrer etter scene:'
  dashboard_filter_all: Alle
  dashboard_download_csv: Last ned CSV
  dashboard_navigation_home_page: Hjemmeside for lærere
  dashboard_navigation_section_student_progress: Studentkontoer og Progresjon
  dashboard_navigation_section_teacher_progress: Fremdriften din
  dashboard_navigation_section_lesson_plans: Lærerplaner og Resurser
  dashboard_navigation_section_community: Hjelp og brukergruppe
  dashboard_navigation_section_pd: Profesjonell utvikling
  dashboard_navigation_section_speakers: Informatikk <br/> Gjesteforelesere
  dashboard_navigation_all_sections: Studentkontoer og Progresjon
  dashboard_navigation_view_progress: Fremgang
  dashboard_navigation_view_text_responses: Tekstsvar
  dashboard_navigation_view_assessments: Vurderinger
  dashboard_navigation_view_assessments_surveys: Vurderinger/Undersøkelser
  dashboard_navigation_add_students: Legg til elever
  dashboard_navigation_manage_students: Administrer elever
  dashboard_navigation_lesson_plans_resources: Oppgaveplaner og Resurser
  dashboard_navigation_view_stats: Statistikk
  dashboard_navigation_section: 'Seksjon: %{section_name}'
  dashboard_navigation_student: 'Elev: %{student_name}'
  dashboard_progress_not_started: ikke påbegynt
  dashboard_progress_in_progress: pågår
  dashboard_progress_not_completed: ikke fullført
  dashboard_progress_completed_too_many_blocks: fullført, for mange blokker
  dashboard_progress_completed_perfect: Perfekt fulført
  dashboard_progress_furthest_level_attempted: fremste nivå forsøkt
  dashboard_progress_submitted: innsendt
  dashboard_progress_view: 'Vis fremdrift i:'
  dashboard_progress_student_in_script: Fremdriftsinformasjon for %{student_name}
    i %{script_name}
  dashboard_progress_pair_programming: parprogrammering
  dashboard_responses_view: 'Vis tekstsvar i:'
  dashboard_responses_none: De fleste av våre kurs er utformet for yngre aldersgrupper
    og krever ikke at elevene skriver tekstsvar på spørsmål, derfor vil du ikke se
    noen tekstsvar her. For eldre elever i ungdomsskolen og videregående skole, kan
    du se elevenes innleveringer på åpent tekstsvar-spørsmål ved å velge tilordnede
    kurs fra rullegardinmenyen ovenfor.
  dashboard_sections_new_section: Ny seksjon
  dashboard_sections_new_google_section: Importér seksjon fra Google Classroom
  dashboard_sections_jumbotron_instruction: Lag nye seksjoner og legg til elever.
    Seksjoner hjelper deg med å organisere elever i mindre grupper så du kan spore
    framgangen deres og vedlikeholde kontoene deres.
  dashboard_sections_table_section: Seksjon
  dashboard_sections_table_secret: Logg inn Type
  dashboard_sections_table_grade: Karakter
  dashboard_sections_table_course: Kurs
  dashboard_sections_table_pairing_allowed: Par Programmering
  dashboard_sections_table_stage_extras: Tilleggsmateriale
  dashboard_sections_table_students: Elever
  dashboard_sections_table_code: Delkode
  dashboard_sections_name: Seksjonsnavn
  dashboard_sections_choose_secret: Om du ønsker å ordne med brukerkontoer for elevene
    dine, velg et hemmelig <b>ord</b> eller <b>bilde</b> for det avsnittet.
  dashboard_sections_secret_word: Et <b>ord</b> tillater deg å sette et hemmelig ord
    for hver elev.
  dashboard_sections_secret_picture: Et <b>bilde</b> tillater deg å sette et hemmelig
    bilde for hver elev. Dette passer bra for yngre elever som ennå ikke kan skrive.
  dashboard_sections_secret_none: Om du vil at elevene dine skal kunne administrere
    sine egne brukerkontoer, inkludert å velge sine egne passord, velg hemmelighetstype
    <b>ingen</b>.
  dashboard_sections_print_secrets: Du kan deretter skrive ut et ark med kort som
    inneholder kontoopplysninger for å dele ut til hver enkelt elev.
  dashboard_sections_switch_section: 'Bytt avsnitt:'
  dashboard_sections_close: Lukk
  dashboard_sections_move_students_desc: Velg hvilke elever som skal flyttes til en
    ny inndeling. Dette vil ikke påvirke det de har gjort så langt.
  dashboard_sections_one_per_teacher: Elever kan bare være i en seksjon per lærer.
    Elevene dine vil bli lagt til den nye seksjonen og forlate den gamle.
  dashboard_sections_move_to_section: 'Gå til seksjon:'
  dashboard_sections_enter_code: 'Legg inn seksjonskode:'
  dashboard_sections_code_placeholder: 6 tegns kode (ABCDEF)
  dashboard_sections_other_section: Annen lærer
  dashboard_sections_both_sections: Vil du ha eleven(e) i begge seksjoner?
  dashboard_sections_yes_both: Ja, jeg vil kopiere eleven(e) i denne seksjonen OG
    den nye seksjonen
  dashboard_sections_no_move: Nei, jeg vil flytte eleven(e) over til den nye seksjonen.
  dashboard_sections_move_students: Flytt elever
  dashboard_sections_assign_hoc_script_desc: Deltar dere i Kodetimen?
  dashboard_sections_assign_hoc_script_msg: På grunn av mengden traffikk i forbindselse
    med Kodetimen, vil ikke fremgangen i dette kurset bli lagret i løpet av uken 5.
    til 11. desember. Du kan fremdeles tilordne kurset og gi elevene deltakelsesdiplom.
    (Mange lærere foretrekker å <a href='%{certificate_url}'>skrive ut disse på forhånd</a>.)<br/><br/>
    Vi er begeistret over mengden lærere og elever som deltar og beklager at vi ikke
    har mulighet til å lagre alt. Hvis klassen din ønsker å gå videre, kan du gå forbi
    Kodetimekursene og for eksempel bruke kursene om datavitenskap. Hjemmesiden for
    lærere vil la deg følge elevenes utvikling gjennom resten av året.
  dashboard_sections_assign_activity: Tilordne kurs
  dashboard_error_none_selected: Du valgte ingen elever til å flytte. Vennligst velg
    minst en elev.
  dashboard_error_other_section: Hvis du flytter elever mellom egne seksjoner, velg
    inndelingen fra rullgardinlisten. Velg "flytt elever" og "andre lærere" for å
    flytte elever til en annen lærers seksjon.
  dashboard_students_add_multiple: 'Skriv eller lim inn navnene på dine elever, en
    per linje:'
  dashboard_students_new_google_classroom_section: For å legge til elever, bruk <a
    href='http://classroom.google.com' target='_blank'>Google Classroom</a> og klikk
    deretter på <b>Synkronisér elever fra Google Classroom</b>-knappen over.
  dashboard_students_new_section: Du har nå opprettet et nytt avsnitt! Legg til elever
    ved å bruke knappene <b>Legg til elev</b> og <b>Legg til flere elever</b> ovenfor.
  dashboard_students_name: Navn
  dashboard_students_progress: Fremgang
  dashboard_students_male: Mann
  dashboard_students_female: Kvinne
  dashboard_students_completed_levels: Fullførte nivåer
  dashboard_students_total_lines: Linjer med kode
  dashboard_students_share_section: 'Del denne gruppens påloggingsside med elevene:'
  dashboard_students_share_section_secondary: 'Eventuelt kan du dele innloggingssiden
    til denne seksjonen med elevene:'
  dashboard_students_print_info: Skriv ut kort med elevenes påloggingsinformasjon.
  dashboard_students_secret_picture_title: Hemmelig bilde
  dashboard_students_secret_picture: Hemmelig bilde
  dashboard_students_reset_picture: Du kan tilbakestille en elevs hemmelige bilde
    til enhver tid ved å velge <b>Vis hemmelig</b> og så <b>Tilbakestill hemmelig</b>.
    Et nytt hemmelig bilde vil bli generert for den eleven når den logger inn.
  dashboard_students_secret_word_title: Hemmelig ord
  dashboard_students_secret_word: Hemmelig ord
  dashboard_students_reset_word: Du kan tilbakestille en elevs hemmelige ord til enhver
    tid ved å velge <b>Vis hemmelig</b> og så <b>Tilbakestill hemmelig</b>. Et nytt
    par med hemmelige ord vil bli generert for den eleven når den logger inn.
  dashboard_students_join_link: Fortell elevene at de skal opprette sin egen konto
    og bli med i din gruppe på
  dashboard_students_no_email: Om elevene dine ikke har epostadresser eller du vil
    opprette kontoene for dem, andre denne gruppens hemmelige pålogging til <b>ord</b>
    eller <b>bilde</b>.
  dashboard_students_print_page: Skriv ut denne siden
  dashboard_students_signin_card: Gå til %{join_url} og skriv inn %{section_code}
  dashboard_students_url: URL
  dashboard_privacy_document_link: <a href="/privacy/elev-privacy", target="_blank">
    Klikk her</a> for vårt personverndokument som kan deles digitalt eller skrives
    ut til elevene.
  dashboard_curriculum_k5_title: K-5 lærerressurser
  dashboard_curriculum_middle_title: Midtskolelærerressurser
  dashboard_curriculum_high_title: Høyskolelærerressurser
  dashboard_lesson_plans: Oppgaveplaner
  dashboard_view_all_lesson_plans: Vis alle kursplaner
  dashboard_course1: 'Kurs 1:'
  dashboard_course2: 'Kurs 2:'
  dashboard_course3: 'Kurs 3:'
  dashboard_course4: 'Kurs 4 (beta): '
  dashboard_coursea: 'Kurs A: '
  dashboard_courseb: 'Kurs B: '
  dashboard_coursec: 'Kurs C: '
  dashboard_coursed: 'Kurs D: '
  dashboard_coursee: 'Kurs E: '
  dashboard_coursef: 'Kurs F: '
  dashboard_pre-express: 'Pre-reader Express Course: '
  dashboard_express: 'Express Course: '
  dashboard_unplugged: Hvis dere ikke har datamaskiner i klasserommet, kan du <a href='%{unplugged_url}'>prøve
    disse analoge leksjonene</a>.
  dashboard_tools: 'Tools: '
  dashboard_curriculum: Skoleplan
  dashboard_curriculum_overview: K-5 (Barneskole) læreplanoversikt (amerikansk læreplan)
  dashboard_overview: Oversikt
  dashboard_sequence: Sekvens
  dashboard_framework: Rammeverk
  dashboard_standards: Læreplanmål (amerikansk)
  dashboard_implementation_guide: Implementeringsguide
  dashboard_glossary: Ordbok
  dashboard_classroom_strategies: Klasseromstrategier for lærere
  dashboard_debugging: 'Feilsøking:'
  dashboard_puzzle_solving: 'Problemløsning:'
  dashboard_student_worksheet: arbeidsark for elever
  dashboard_teacher_worksheet: arbeidsark for lærere
  dashboard_curriculum_csina: 'Datavitenskap i Algebra:'
  dashboard_curriculum_csins: 'Datavitenskap i Vitenskap:'
  dashboard_curriculum_csp: 'AP® Datavitenskapsprinsipper:'
  dashboard_curriculum_ecs: 'Utforsking av datavitenskap:'
  dashboard_curriculum_csd: 'Computer Science Discoveries: '
  dashboard_curriculum_apcsa: 'AP Computer Science in Java: '
  dashboard_grade_k: K
  dashboard_grade_other: Andre
  dashboard_login_word: Ord
  dashboard_login_picture: Bilde
  dashboard_login_none: E-post
  dashboard_stage: nivå
  dashboard_puzzle: Oppgave
  dashboard_question: Spørsmål
  dashboard_response: Svar
  dashboard_correctness: Riktighet
  dashboard_correctness_free_response: Gratis tilbakemelding
  dashboard_correctness_unsubmitted: Ikke innsendt
  dashboard_correctness_correct: Riktig
  dashboard_correctness_incorrect: Feil
  dashboard_submission_submitted: Innsendt
  dashboard_submission_in_progress: Pågår
  dashboard_status: Status
  dashboard_multi_correct: "# flervalg riktig"
  dashboard_multi_count: "# flervalg"
  dashboard_multi_correct_percent: "% flervalg riktig"
  dashboard_submission_timestamp: Innleverings-tidspunkt
  stats_hoc_2013_heading: 'Utrolig statistikk fra fjorårets Kodetime. På kun en uke:'
  stats_hoc_2013_image_alt: Statistikk fra Kodetimen 2013
  dashboard_teacher: Lærer
  dashboard_student: elev
  dashboard_sections_email_question: Har alle elevene en gyldig epostadresse?
  dashboard_sections_account_creation_question: Hvem lager elevens konto?
  dashboard_sections_password_question: Hva bruker elevene som "passord"?
  dashboard_sections_picture_account_creation: Et bilde tildelt av Code.org
  dashboard_sections_word_account_creation: Et par enkle ord tildelt av Code.org
  dashboard_sections_sign_in_question: Hvor logger elevene på?
  dashboard_sections_sign_in_unique: Unik nettside listet opp under fanen "Administrer
    elever"
  dashboard_sections_sign_in_main: http://code.org og klikk "Logg på"
  dashboard_sections_password_account_creation: Elev-opprettet tekstpassord
  dashboard_sections_login_type_explanation: Denne tabellen forklarer hvilken av disse
    innloggingstypene, <b>bilde, ord eller e-post</b>, du bør velge for et avsnitt.
  dashboard_faq: Ofte stilte spørsmål
  dashboard_faq_k5: K-5 Ofte stilte spørsmål
  code_hoc_coming: Kodetimen er her - 8. til 14. desember!
  code_sign_up: Registrer deg for å delta under CS Education Week
  host_an_hour: Hold en Kodetime
  learn_banner_title: Bli med på Kodetimen
  learn_banner_desc: Kodetimen er en internasjonal bevegelse som når over hundre millioner
    elever i mer enn 180 land. Hvem som helst, hvor som helst, kan organisere en Kodetime.
    Hjelp oss å gi alle elever muligheten til å lære informatikk. Arrangørene kan
    følge <a href='%{how_to_url}' target='_blank'>guiden</a> for å undervise en Kodetime
    og inspirere elever med <a href='%{videos_url}' target='_blank'>disse videoene</a>.
  learn_more: Lær mer
  learn_sign_up_description: Registrer deg for å delta på Kodetimen under CS Code
    Week
  learn_sign_up_button: Meld deg på
  learn_videos_watch: Se på denne inspirerende filmen med klassen
  learn_videos_show: Vis denne inspirerende filmen til klassen din
  learn_videos_before_hoc: Se en inspirerende film før Kodetimen
  learn_educator_resources_description: Lær om hvordan du kan gjennomføre Kodetimen
  learn_educator_resources_button: Lærerressurser
  learn_are_you_educator: Du er lærer? Sjekk<a href="http://hourofcode.com/resources/how-to">
    hvordan du kan gjennomføre Kodetimen</a>
  learn_find_volunteer: <a href="https://code.org/volunteer/local"> Finn en lokal
    frivillig</a> som kan hjelpe deg under Kodetimen
  learn_teacher_led_lesson_plans: Bli inspirert av <a href="https://code.org/teacher-led">Kodetimens
    oppgaveplaner</a>
  learn_how_to_hoc: Følg <a href="https://hourofcode.com/how-to"> vår "how-to guide"</a>
    for å gjennomføre Kodetimen
  learn_hoc_prizes: <a href="https://hourofcode.com/prizes">Lær mer</a> om premiene
    for hver lærer.
  learn_inspirational_videos: Inspirere elevene ved å vise dem <a href="https://code.org/educate/inspire">
    disse videoene</a>
  hoc2014_try_new_tutorials: Prøv våre nye Kodetime-øvinger
  hoc2014_try_new_tutorial: Prøv den nye Kodetime veiledningen i beta
  hoc2014_try_scrat: Angry Birds, PvZ og Scrat
  hoc2014_try_frozen: Kunstner med Anna og Elsa fra Frost
  carousel_heading_codeorg: Guider laget av Code.org
  carousel_heading_codeorg_any_device: Tutorial av Code.org (for alle enheter)
  carousel_heading_3rd_party: Guider laget av andre
  carousel_heading_third_party: Guider laget av andre
  carousel_heading_international: Gjennomganger på norsk
  carousel_heading_domestic: Øvinger tilgjengelig på engelsk
  carousel_heading_beginners: Øvinger for nybegynnere
  carousel_heading_beyond_beginners: Øvinger for nybegynnere
  carousel_heading_javascript: Øvinger som underviser JavaScript
  carousel_heading_beyond_javascript: Øvinger som lærer deg JavaScript
  carousel_heading_unplugged: Ingen enhet eller Internett? Prøv 'frakoblet' koding
  carousel_heading_devices: Øvings-apper for telefoner og nettbrett
  carousel_heading_beyond_devices: Øvings-apper for telefoner og nettbrett
  carousel_heading_languages: Øvinger i andre programmeringsspråk
  carousel_heading_beyond_languages: Øvinger i andre programmeringsspråk
  carousel_heading_apps_games: Lag dine egne apper eller spill
  carousel_heading_university: Universitetskurs på nett
  carousel_heading_webpages: Lær hvordan å lage nettsider
  carousel_heading_robots: Lær å programmere med roboter
  carousel_heading_ide: Plattformer som er populære blant lærere
  carousel_heading_desktop: Lære å kode på en datamaskin
  carousel_heading_mobtabelem: For telefoner og nettbrett
  carousel_heading_prereader: For de som ikke kan lese enda
  carousel_heading_beyondblocks: Gå videre fra blokkene - lær et programmeringsspråk
  carousel_heading_nointernet: Tregt internett? Installer disse programmene på datamaskinen
  educator_notes: Lærernotater
  teach_led_lesson_plans: Planlegging av Kodetimen
  learn_footer_all_tutorials: Se en <a href="https://code.org/educate/allhourofcode">omfattende
    liste over veiledninger i Kodetimen</a>. For å se kriteriene for å sende inn en
    Kodetimeveiledning, <a href="https://hourofcode.com/tutorial-guidelines">klikk
    her.</a>
  how_to_teach_hoc: Hvordan lære bort en Kodetime
  more_resources_educators: Flere lærerressurser
  beyond_submission: Ønsker du sende inn en oppskrift til Kodetimen? Se vilkår og
    innlevering skjemaet.
  third_party_submission: Vil du registrere ett opplæringsprogram for visning her?
    <a href="%{submission_url}">Se kriterier og registrerings skjema.</a>
  participants: deltakere
  teachers_notes: Lærernotater
  teachers_notes_hoc: 'Lærere: Les viktig opplæringsnotater her'
  previous: Forrige
  next: Neste
  older_systems: Øvinger som fungerer på eldre systemer
  older_systems_subheading: Disse burde fungere i eldre nettlesere. For å få tilgang
    til alle øvinger, oppgrader til en <a href="http://browsehappy.com/" target="_blank">moderne
    nettleser.</a>
  mobile_devices: Øvinger for mobile enheter
  frozen_name: Kode med Anna og Elsa
  starwars_name: 'Star Wars: Skap en galakse med kode'
  codeorg_name: Klassisk labyrint
  codeintl_name: Klassisk labyrint
  thinkersmithspanish_name: Mis Amigos Roboticos
  khan_name: En introduksjon til JavaScript
  khanes_name: En introduksjon til JavaScript
  khanpt_name: En introduksjon til JavaScript
  khanhe_name: En introduksjon til JavaScript
  khanfr_name: En introduksjon til JavaScript
  khanpl_name: En introduksjon til JavaScript
  tynker_name: Lag ditt eget spill
  scratch_name: Vær kreativ med koding
  lightbot_name: Lightbot
  thinkersmith_name: Mine robotliknende venner
  condcards_name: Betingelser med kort
  lightbotintl_name: Lightbot
  codehs_name: Lære å kode med hunden Karel
  codecademy_name: Codecademy
  codecombat_name: CodeCombat
  codemonkey_name: CodeMonkey
  codeavengers_name: Bygg et spill med JavaScript
  processing_name: Å tegne med kode
  robomind_name: Programmer en virtuell robot
  groklearning_name: Chatterbot-doktotren Eliza
  quorum_name: Tilgjengelig koding (med skjemleserstøtte)
  codespark_name: Foos (velkommen, førskolebarn)
  kodable_name: Kodable (velkommen, førskolebarn)
  tynkerapp_name: Tynker – på nettbrett
  robomindnl_name: Programmer ein virtuell robot
  flappy_name: Lag et Flappy spill
  bitsbox_name: Bitsbox - lag et spill
  makeschool_name: Lag et spill til iPhone i nettleseren!
  touchdevelop_name: TouchDevelop
  appinventor_name: AppInventor Kodetimen
  blockly_name: Blockly
  thinkersmith2_name: Binary Baubles
  kodableunplugged_name: fuzzFamily Frenzy
  projguts_name: Stein, saks, papir
  hourofcode_name: Klassisk labyrint
  playlab_name: Spill-lab
  infinity_name: Infinity Spill-Lab
  artist_name: Kunstner
  monstercoding_name: Kodeoppdraget Mysterieøya
  allcancode_name: Kjør Marco!
  csfirst_name: CS først
  boxisland_name: Box Island
  codesters_name: Codesters
  texasinstruments_name: 10 minutter med kode
  teacherled_name: Planlegging av Kodetimen
  course1_name: Kurs 1
  course2_name: Kurs 2
  course3_name: Kurs 3
  course4_name: Kurs 4
  coursea-draft_name: Kurs A
  coursea_name: Kurs A
  courseb-draft_name: Kurs B
  courseb_name: Kurs B
  coursec-draft_name: Kurs C
  coursec_name: Kurs C
  coursed-draft_name: Kurs D
  coursed_name: Kurs D
  coursee-draft_name: Kurs E
  coursee_name: Kurs E
  coursef-draft_name: Kurs F
  coursef_name: Kurs F
  accelerated_name: Framskyndet kurs
  express_name: Express Course
  pre-express_name: Hurtigprogram for de som ikke leser
  cspunit1_name: "(gammel) Enhet 1: Digital informasjon"
  cspunit2_name: "(gammel) Enhet 2: Internett"
  cspunit3_name: "(gammel) Enhet 3: Programmering"
  cspunit4_name: "(gammel) Enhet 4: Data"
  cspunit5_name: "(gammel) Enhet 5: Utforsk og lag PT"
  cspunit6_name: 'Post-AP: Databaser i apper'
  csd1_name: 'Unit 1: Computers and Logic'
  csd2_name: 'Unit 2: Web Development'
  csd3_name: 'Unit 3: Interactive Games and Animations'
  csd4_name: 'Unit 4: The Design Process'
  csd5_name: 'Enhet 5: Data og samfunn'
  csd6_name: 'Enhet 6: Praktisk programmering'
  csd1-2018_name: 'Unit 1: Problem Solving'
  csd2-2018_name: 'Unit 2: Web Development'
  csd3-2018_name: 'Unit 3: Animation and Games'
  csd4-2018_name: 'Unit 4: The Design Process'
  csd5-2018_name: 'Enhet 5: Data og samfunn'
  csd6-2018_name: 'Enhet 6: Praktisk programmering'
  csp1-2018_name: 'Enhet 1: Internett'
  csp2-2018_name: 'Enhet 2: Digital informasjon'
  csp3-2018_name: 'Unit 3: Algorithms and Programming'
  csp4-2018_name: 'Unit 4: Big Data and Privacy'
  csp5-2018_name: 'Unit 5: Building Apps'
  csp-explore-2018_name: Utforsk PT forberedelse
  csp-create-2018_name: Lag en PT forberedelse
  csppostap-2018_name: 'Post AP: Databaser i appen'
  csp1_name: 'Enhet 1: Internett'
  csp2_name: 'Enhet 2: Digital informasjon'
  csp3_name: 'Unit 3: Algorithms and Programming'
  csp3-a_name: 'Enhet 3: Introduksjon til programmering(Versjon A)'
  csp3-research-mxghyt_name: 'Enhet 3: Introduksjon til programmering (Del mål)'
  csp4_name: 'Unit 4: Big Data and Privacy'
  csp5_name: 'Unit 5: Building Apps'
  csp6_name: 'Unit 6: AP Performance Tasks'
  csp-ap_name: AP ytelsesaktiviteter
  csppostap_name: 'Post AP: Databaser i appen'
  csp-post-survey_name: Student Post-Course Survey
  cspassessment_name: Full Test - 50 spørsmål
  csp-explore_name: Utforsk PT forberedelse
  csp-create_name: Lag en PT forberedelse
  cspexam1-mWU7ilDYM9_name: 'Test del 1: 25 spørsmål'
  cspexam2-AKwgAh1ac5_name: Test del 2 - 25 spørsmål
  cspunit3_gradelevel: 9.-12. klasse
  cspunit3_shortdescription_congrats: This unit introduces the foundational concepts
    of computer programming, which unlocks the ability to make rich, interactive apps.
    This course uses JavaScript as the programming language, and App Lab as the programming
    environment to build apps, but the concepts learned in these lessons span all
    programming languages and tools.
  20-hour_name: Framskyndet kurs
  algebra_name: Informatikk i algebra
  AlgebraA_name: Informatikk i algebra Kurs A
  AlgebraB_name: Informatikk i algebra kurs B
  gumball_name: Gumball
  classicmaze_name: Klassisk labyrint
  iceage_name: Istid
  minecraft_name: Minecraft
  starwarsblocks_name: Star Wars (blokker)
  hoc-impact-study_name: Classic Maze with Survey
  flappy-impact-study_name: Flappy Code with Survey
  hoc-encryption_name: Enkel kryptering
  text-compression_name: Text Compression
  math_category_name: Matematikk
  hoc_category_name: Kodetimen
  csf_category_name: Grunnleggende informatikk
  csf_international_category_name: Grunnleggende informatikk internasjonalt
  csf2_draft_category_name: 'Under utvikling: Kurs A - F'
  csd_category_name: 'Under Development: CS Discoveries'
  csd_2018_category_name: CS Discoveries ('18-'19)
  csp_category_name: "'15-'16 Prinsipper i informatikk"
  csp17_category_name: "'16-'17 Prinsipper i informatikk"
  csp_2018_category_name: CS Principles ('18-'19)
  cspexams_category_name: Prinsipper i informatikk teoriprøve
  research_studies_category_name: Research Studies
  applab_name: App Lab
  gamelab_name: Spill-lab
  basketball_name: Lag et basketball-spill
  sports_name: Kod ditt eget sportsspill
  applab_gradelevel: Minstealder 13 år
  applab_shortdescription_congrats: App Lab er et programmeringsmiljø hvor du kan
    lage enkle apper. Design en app, programmer med blokker eller JavaScript for å
    få den til å fungere og del appen din på få sekunder
  codeorg_gradelevel: Alder 4-104
  codeintl_gradelevel: Alder 4-104
  thinkersmithspanish_gradelevel: Por todos
  khan_gradelevel: Mellomtrinnet +
  khanes_gradelevel: Mellomtrinnet +
  khanpt_gradelevel: Mellomtrinnet +
  khanhe_gradelevel: Mellomtrinnet +
  khanfr_gradelevel: Mellomtrinnet +
  khanpl_gradelevel: Mellomtrinnet +
  tynker_gradelevel: Alderen 5 til 13
  scratch_gradelevel: Alderen 8+
  lightbot_gradelevel: Alle aldre
  thinkersmith_gradelevel: Alle aldre
  condcards_gradelevel: Alder 8–12
  lightbotintl_gradelevel: Alle aldre
  codehs_gradelevel: Videregående
  codecademy_gradelevel: Videregående
  codecombat_gradelevel: Mellomtrinnet +
  codemonkey_gradelevel: Mellomtrinnet +
  codeavengers_gradelevel: Mellomtrinnet +
  processing_gradelevel: Videregående
  robomind_gradelevel: Alderen 8-13
  groklearning_gradelevel: Mellomtrinnet +
  quorum_gradelevel: Mellomtrinnet +
  codespark_gradelevel: Grunnskole
  kodable_gradelevel: Grunnskole
  tynkerapp_gradelevel: Alderen 5 til 13
  robomindnl_gradelevel: Alderen 8-13
  flappy_gradelevel: Alder 4-104
  bitsbox_gradelevel: Grunnskole
  makeschool_gradelevel: Videregående
  touchdevelop_gradelevel: Videregående
  appinventor_gradelevel: Mellomtrinnet +
  blockly_gradelevel: Alle aldre
  thinkersmith2_gradelevel: Alderen 8+
  kodableunplugged_gradelevel: Alderen 8-13
  projguts_gradelevel: Alder 10–13
  hourofcode_gradelevel: Alder 4-104
  frozen_gradelevel: Alderen 8+
  starwars_gradelevel: Passer for de som er 6 år og eldre
  playlab_gradelevel: Alder 4-104
  infinity_gradelevel: Alder 4-104
  artist_gradelevel: Alder 4-104
  monstercoding_gradelevel: Alderen 5 til 13
  allcancode_gradelevel: Aldre 5-10
  csfirst_gradelevel: Aldre 9-14
  boxisland_gradelevel: Grunnskole
  codesters_gradelevel: Aldre 12-14
  texasinstruments_gradelevel: Aldre- 13-16
  teacherled_gradelevel: Aldre 5+
  course1_gradelevel: Fra 4 år (krever ikke leseferdigheter)
  course2_gradelevel: Alder 6+ (leseferdigheter kreves)
  course3_gradelevel: Alder 8+ (etter kurs 2)
  course4_gradelevel: Alder 10+ (etter kurs 3)
  coursea_gradelevel: Klasse 5 +
  courseb_gradelevel: Klasse 6 +
  coursec_gradelevel: Klasse 7 +
  coursed_gradelevel: 8.+ klasse
  coursee_gradelevel: Klasse 9 +
  coursef_gradelevel: Klasse 10 +
  accelerated_gradelevel: Alder 10+ (etter kurs 3)
  codeorg_platformtext: Moderne nettlesere, smart-telefoner, nettbrett
  codeintl_platformtext: Moderne nettlesere, smart-telefoner, nettbrett
  thinkersmithspanish_platformtext: Frakobla
  khan_platformtext: Moderne nettlesere
  khanes_platformtext: Moderne nettlesere
  khanpt_platformtext: Moderne nettlesere
  khanhe_platformtext: Moderne nettlesere
  khanfr_platformtext: Moderne nettlesere
  khanpl_platformtext: Moderne nettlesere
  tynker_platformtext: Moderne nettlesere
  scratch_platformtext: Bare for PCer med nettleser (ikke nettbrett)
  lightbot_platformtext: ALLE nettlesere og iOS, Android eller Game Console
  thinkersmith_platformtext: Frakobla
  condcards_platformtext: Frakobla
  lightbotintl_platformtext: iOS, Android (eller nettleser)
  codehs_platformtext: Moderne nettlesere. (Oppfølgingskurset krever $$)
  codecademy_platformtext: Moderne nettlesere. iOS, Android apper
  codecombat_platformtext: Moderne nettlesere. (Videre leksjoner krever betaling)
  codemonkey_platformtext: Moderne nettlesere
  codeavengers_platformtext: Moderne nettlesere
  processing_platformtext: Moderne nettlesere
  robomind_platformtext: Moderne nettlesere, mobilt nett
  groklearning_platformtext: Moderne nettlesere
  quorum_platformtext: Moderne nettlesere. Støtte for skjermlesere
  codespark_platformtext: iOS, Android (eller nettleser)
  kodable_platformtext: iPad
  tynkerapp_platformtext: iPad, Android-nettbrett
  robomindnl_platformtext: Moderne nettlesere, mobilt nett
  flappy_platformtext: Moderne nettlesere, smart-telefoner, nettbrett
  bitsbox_platformtext: Moderne nettlesere
  makeschool_platformtext: Moderne nettlesere
  touchdevelop_platformtext: Moderne nettlesere, smarttelefoner, alle enheter
  appinventor_platformtext: Moderne nettlesere + Android
  blockly_platformtext: Berre moderne nettlesarar
  thinkersmith2_platformtext: Frakobla
  kodableunplugged_platformtext: Frakobla
  projguts_platformtext: Frakobla
  hourofcode_platformtext: Moderne nettlesere, smart-telefoner, nettbrett
  frozen_platformtext: Moderne nettlesere + nettbrett
  starwars_platformtext: Moderne nettlesere + nettbrett
  playlab_platformtext: Moderne nettlesere, smart-telefoner, nettbrett
  monstercoding_platformtext: Moderne nettlesere, iOS, Android
  allcancode_platformtext: Moderne nettlesere, iOS
  csfirst_platformtext: Moderne nettlesere
  boxisland_platformtext: Android, iOS
  codesters_platformtext: Moderne nettlesere
  texasinstruments_platformtext: TI Kalkulatorer
  teacherled_platformtext: Moderne nettlesere, smart-telefoner, nettbrett
  codeorg_shortdescription: Lær å kode med Mark Zuckerberg og sinte fuglar!
  codeintl_shortdescription: Lær å kode med Mark Zuckerberg og sinte fuglar!
  thinkersmithspanish_shortdescription: Tutorial para un grupo sin computadoras
  khan_shortdescription: Lær å teikne i JavaScript
  khanes_shortdescription: Lær å teikne i JavaScript
  khanpt_shortdescription: Lær å teikne i JavaScript
  khanhe_shortdescription: Lær å teikne i JavaScript
  khanfr_shortdescription: Lær å teikne i JavaScript
  khanpl_shortdescription: Lær å teikne i JavaScript
  tynker_shortdescription: Lær å kode ved å løse morsomme problemer og bygg dine egne
    mobilspill.
  scratch_shortdescription: Lage interaktive spill, historier og animasjoner.
  lightbot_shortdescription: Programmer Lightbot til å løse problemer ved bruk av
    prosedyrer og løkker!
  thinkersmith_shortdescription: Fråkopla opplæring for ei gruppe utan dingsar
  condcards_shortdescription: Lær algoritmer med en kortstokk
  lightbotintl_shortdescription: Eit spel for å lære kodeprinsipp
  codehs_shortdescription: Start koding med hunden Karel, en morsom og visuell introduksjon
    til programmering!
  codecademy_shortdescription: Lær JavaScript-programmering, i ein nettlesar
  codecombat_shortdescription: Overvinn uhyrer til å lære Python eller JavaScript
    i dette episke programmeringsspillet!
  codemonkey_shortdescription: Elevene programmerer en ape til å fange bananer.
  codeavengers_shortdescription: Lær JavaScript-programmering, i ein nettlesar
  processing_shortdescription: Eintimes rettleiing i behandlingsspråk
  robomind_shortdescription: Skriv kode for ein virtuell robot
  groklearning_shortdescription: Lær chatboten «Eliza» å lure vennene dine til å tro
    at hun er et menneske!
  quorum_shortdescription: Bli med Mary på en guidet tur mens hun lærer programmeringsspråket
    Quorum.
  codespark_shortdescription: Fooene er et morsomt, barnevennlig spill for å lære
    om programmering.
  kodable_shortdescription: Eit artig ipad-spel for å lære programmeringskonsept
  tynkerapp_shortdescription: 'Lær å programmere ved å løse morsomme kode-oppgaver. '
  robomindnl_shortdescription: Skriv kode for ein virtuell robot
  flappy_shortdescription: Lag ditt eget spill - Flappy Bird, hai eller ubåt
  bitsbox_shortdescription: Kode en rekke apper med ekte JavaScript som du både kan
    spille og dele.
  makeschool_shortdescription: Lag et iPhone-spill! Lær ved å skrive kode for å lære
    monsteret ditt nye bevegelser!
  touchdevelop_shortdescription: 'Løs gåter, lag spill og lær koding på telefonen. '
  appinventor_shortdescription: Lag din egen app! (Kun Android)
  blockly_shortdescription: Last ned et ZIP-arkiv for å lære frakoblet
  thinkersmith2_shortdescription: Lær hvordan datamaskiner bruker 1-ere og 0-er for
    å representere informasjon
  kodableunplugged_shortdescription: En morsom frakoblet øvelse
  projguts_shortdescription: Prøv modellering og simulering ved å bruke stein/saks/papir
  hourofcode_shortdescription: Lær å kode med Mark Zuckerberg og sinte fuglar!
  frozen_shortdescription: La oss bruke kode til å bli med Anna og Elsa mens de utforsker
    magien og vakkerheten av is.
  starwars_shortdescription: Lær å programmere droner og skap ditt eget Star Wars-spill
    i en galakse langt, langt borte.
  playlab_shortdescription: Lag en historie eller spill med Spill-labben!
  infinity_shortdescription: Bruk Spill-lab for å lage en historie eller spill med
    Disney Infinity figurer.
  artist_shortdescription: Tegn kule bilder og tegninger med Kunstneren!
  monsterocding_shortdescription: Et fargerikt selvstyrt programmeringseventyr for
    barn.
  allcancode_shortdescription: Et engasjerende spill for å lede Marco med et visuelt
    programmeringsspråk.
  csfirst_shortdescription: Animer en historie om to karakterer på havet. Legg til
    din egen stil!
  boxisland_shortdescription: Ta en kode-tur på Box Island med den modige Hiro.
  codesters_shortdescription: Lag dine egne spill, animasjoner og kunstverk ved å
    bruke Python.
  texasinstruments_shortdescription: Lær grunnleggende programmering ved å bruke TI-84&#8482;
    Plus-kalkulatoren.
  teacherled_shortdescription: Bli inspirert til å lage din egen Kodetime med disse
    økt-planene.
  course2_shortdescription_congrats: For elever med grunnleggende leseferdigheter.
    Dette kurset bygger på Kurs 1. Elevene vil lage prigrammer for å løse problemer
    og utvikle interaktive spill og historier som de etterpå kan dele. Anbefalt for
    2.-5. klasse.
  course3_shortdescription_congrats: Klar for neste nivå? Elevene vil gå dypere inn
    i programmerings-temaer som ble introdusert i de forrige kursene for å finne fleksible
    løsninger på kompliserte problemer. Til slutt i dette kurset lager elevene interaktive
    historier og spill som de kan dele med andre. Anbefalt for 4.-5. klasse.
  course4_shortdescription_congrats: Klar for å gå videre? Elevene vil gå dypere inn
    i programmerings-temaer som ble introdusert i de forrige kursene for å finne fleksible
    løsninger på kompliserte problemer. Til slutt i dette kurset lager elevene interaktive
    historier og spill som de kan dele med andre. Anbefalt for 4.-8. klasse.
  coursea_shortdescription_congrats: ''
  courseb_shortdescription_congrats: ''
  coursec_shortdescription_congrats: ''
  coursed_shortdescription_congrats: ''
  coursee_shortdescription_congrats: ''
  coursef_shortdescription_congrats: ''
  codeorg_longdescription: Lær de grunnleggende kodekonseptene med dra-og-slipp-programmering.
    Dette er spill-lignende, selvstyrt øving med videoforelesninger av Bill Gates,
    Mark Zuckerberg, Angry Birds og Plants vs. Zombies. Lær løkker og betingelser
    og grunnleggende algoritmer. Tilgjengelig på 34 språk.
  codeintl_longdescription: Lær de grunnleggende kodekonseptene med dra-og-slipp-programmering.
    Dette er spill-lignende, selvstyrt øving med videoforelesninger av Bill Gates,
    Mark Zuckerberg, Angry Birds og Plants vs. Zombies. Lær løkker og betingelser
    og grunnleggende algoritmer. Tilgjengelig på 34 språk.
  thinkersmithspanish_longdescription: Ved å bruke et forhåndsdefinert "Robot-språk"
    vil finne ut hvordan de kan instruere hverandere til å utføre bestemte oppgaver
    uten å diskutere dem først. Denne leksjonen lærer barn sammenhengen mellom symboler
    og handlinger, i tillegg til uvurderlige ferdigheter i å finne feil.
  khan_longdescription: Lær grunnleggende JavaScript-programmering mens du lager artige
    tegninger ved hjelp av kode. Gjør det på egenhånd eller med klassen!
  khanes_longdescription: Lær grunnleggende JavaScript-programmering mens du lager
    artige tegninger ved hjelp av kode. Gjør det på egenhånd eller med klassen!
  khanpt_longdescription: Lær grunnleggende JavaScript-programmering mens du lager
    artige tegninger ved hjelp av kode. Gjør det på egenhånd eller med klassen!
  khanhe_longdescription: Lær grunnleggende JavaScript-programmering mens du lager
    artige tegninger ved hjelp av kode. Gjør det på egenhånd eller med klassen!
  khanfr_longdescription: Lær grunnleggende JavaScript-programmering mens du lager
    artige tegninger ved hjelp av kode. Gjør det på egenhånd eller med klassen!
  khanpl_longdescription: Lær grunnleggende JavaScript-programmering mens du lager
    artige tegninger ved hjelp av kode. Gjør det på egenhånd eller med klassen!
  tynker_longdescription: Bygg ditt eget spill og del med venner! Løs morsomme kodeoppgaver
    og lær programmeringskonsepter på hvert nivå. Tilpass spill med animerte figurer,
    flere nivåer og rikholdige rekvisitter. Gjør spill realistiske ved hjelp av fysikk.
    Se koden som visuelle blokker eller JavaScript. Tilpass spillene dine til iPad-
    og Android-nettbrett. Over et dusin morsomme aktiviteter å velge mellom!
  scratch_longdescription: Med Scratch kan du lage dine egne interaktive spill, historier,
    animasjoner &mdash; og dele dem med vennene dine. Start med å animere navnet ditt,
    lage et julekort eller lage et tennisspill.
  lightbot_longdescription: Hjelp Lightbot å lyse opp alle de blå feltene! Lightbot
    er et puslespill som gjennom programmering av spillmekanismer lar spillerne få
    en praktisk forståelse av grunnleggende koding. Lær å sortere instruksjoner, skrive
    prosedyrer og bruke løkker for å løse nivåer. Ideell for alle aldre.
  thinkersmith_longdescription: Ved å bruke et forhåndsdefinert "Robot-ordforråd"
    vil elever finne ut hvordan de kan hjelpe hverandre å utføre bestemte oppgaver
    uten å diskutere dem først. Denne leksjonen lærer barn forbindelsen mellom symboler
    og handlinger, i tillegg til den uvurderlig ferdigheten feilsøking. "Mine Robotic
    venner" fungerer best som en gruppeaktivitet og inkluderer lærers bok til bruk
    i klasserommet.
  condcards_longdescription: Lær om algoritmer og betingede setninger i denne analoge
    aktiviteten ved å bruke en kortstokk. Elever jobber med denne aktiviteten i grupper,
    og trenger en kortstokk per gruppe.
  lightbotintl_longdescription: Lære grunnleggende programmeringslogikk, fra svært
    grunnleggende programmering, for de på 4 år og oppover, på iOS eller Android (eller
    nettleser). Lær hvordan du sorterer kommandoer, identifiserer mønstre, bruker
    prosedyrer og løkker!
  codehs_longdescription: Å gi kommandoer til en datamaskin, som er hva programmering
    handler om, er akkurat som å gi kommandoer til en hund. Lær å kode med hunden
    Karel&mdash; en morsom, tilgjengelig og visuell introduksjon til programmering
    som lærer elevene grunnleggende begreper som kommandoer og funksjoner på nybegynnernivå.
    Opplæringen er rettet mot elever men lærere kan registrere seg for tilgang til
    lærerverktøy og spore elevenes mestring!
  codecademy_longdescription: Codecademy er en interaktiv, elevfokusert introduksjon
    til grunnleggende CS gjennom JavaScript som brukes av millioner av elever over
    hele verden. Vi har utarbeidet en problemfri Kodetime-opplevelse med tilhørende
    quiz, presentasjoner og et fullført prosjekt for elever på slutten.
  codecombat_longdescription: Overvinn uhyrer til å lære Python eller JavaScript i
    dette episke programmeringsspillet!
  codemonkey_longdescription: 'CodeMonkey er et online spill hvor man lærer koding
    i et ekte programmeringsspråk! Elever programmerer en ape til å fange bananer
    mens det blir litt mer komplisert for hvert nivå. De får stjernepoeng for hver
    løsning og kan dele det med ett enkelt klikk. '
  codeavengers_longdescription: Bygg et todimensjonalt oven-ifra-og-ned-spill for
    to spillere med JavaScript i 10 korte oppgaver. Fortsett å lære noen grunnleggende
    elementer i programmering (variabler og hvis-setninger) når du lager en quiz til
    å dele med venner. Tjen poeng og merker underveis mens du konkurrerer om å nå
    toppen av klassens resultatliste.
  processing_longdescription: En introduksjon til programmering med visuell kunst
    som kontekst ved bruk av programmeringsspråket Processing. Korte videoleksjoner
    introduserer kodeøvelser som leder til design av et interaktiv tegneprogram
  robomind_longdescription: 'Elevene lærer grunnleggende programmering ved å kontrollere
    sin egne virtuelle robot. Det nettbaserte kurset er fullstendig med korte presentasjoner,
    filmer, quizer og automatisk veiledning/tips for å hjelpe til med programmeringsøvelsene. '
  groklearning_longdescription: Bruk programmeringsspråket Python til å bygge en chat-tjeneste
    kalt "Eliza", som opptrer som en psykoterapeut-robot. Du kan lære Eliza å snakke
    og å si de rette tingene. Kan hun lure dine venner til å tro hun er et menneske
    og ikke en datamaskin?
  quorum_longdescription: Denne guiden er tilgjengelig for synshemmede, og fungerer
    med skjermleser. Bli med Mary på en reise i det hun blir med på en biologi-lab
    som programmerer, og lærer programmeringsspråket Quorum. Denne opplæringen er
    rettet mot elever med nettbaserte aktivitetseksempler.
  codespark_longdescription: Foos er en morsom og barnevennlig måte å lære om programmering.  Programmer
    søte figurer til å løse gåter og bringe liv til en virtuell verden.  Spillet er
    "språkløst" slik at alle kan spille!
  kodable_longdescription: Kodable er et selvforklarende iPad-spill som introduserer
    grunnleggende programmering for barn fra 5 år og oppover. Å ha en lærer eller
    foresatt i nærheten er optimalt, men ikke nødvendig.
  tynkerapp_longdescription: Lær å programmere ved å løse morsomme kode-oppgaver.
    Lettbygde spill og historier med tema-grafikk, 10 + spill-kit og tilpasselige
    tegn. Ingen Internett-tilkobling kreves. Du kan også få tilgang til dine kreasjoner
    på nettet.
  robomindnl_longdescription: 'Elevene lærer grunnleggende programmering ved å kontrollere
    sin egne virtuelle robot. Det nettbaserte kurset er fullstendig med korte presentasjoner,
    filmer, quizer og automatisk veiledning/tips for å hjelpe til med programmeringsøvelsene. '
  flappy_longdescription: Bruk dra-og-slipp i programmeringen for å lage ditt eget
    Flappy Bird-spill, og tilpass det til å se annerledes ut(Flappy Hai, Flappy Julenisse,
    hva som helst). Legg inn spillet på telefonen din med ett klikk.
  bitsbox_longdescription: Tilpass ditt eget virtuelle nettbrett, for deretter å kode
    en rekke apper som både kan  spilles og deles. Enkle leksjoner gjør det enkelt
    for selv små barn å programmere skikkelig Javascript. Jo mer avansert du er, jo
    lenger vil du komme.
  makeschool_longdescription: Lær å kode ved å lage et iPhone-spill gjennom å bruke
    et splitter nytt og brukervennlig programmeringsspråk kalt Swift! Lag et Pok&eacute;mon-inspirert
    action-spill og skriv kode for å lære monsteret ditt nye bevegelser. Du kommer
    til å lære og bruke variabler, metoder og objekter for å hjelpe monsteret ditt
    til å vinne!
  touchdevelop_longdescription: 'Touch-vennlig redigeringsverktøy vil hjelpe deg med
    å lage pixel-kunst, løse bjørne-oppgaven eller bygge ditt eget hoppende fugl-spill. '
  appinventor_longdescription: Underholdende, raske opplæringsvideoer viser deg hvordan
    du lager tre enkle programmer for Android-telefon eller nettbrett. Denne Kodetimen,
    som er designet både for nybegynnere og eksperter, den gjør deg klar til å begynne
    å lage dine egen programmer før du vet ordet av det. Forestill deg å dele dine
    egne apper sammen med vennene dine! Aktivitetene er egnet for både enkeltpersoner
    og lærere i klasseundervisning.
  blockly_longdescription: Opplever du langsom (eller ikke-eksisterende) Internett-tilgang?
    Last ned Blockly opplæringsfiler som var forløperen til Code.org opplæringsfiler
    - en enkel komprimert fil på 3MB kan lastes inn på enhver datamaskin eller brukes
    fra en minnepinne
  thinkersmith2_longdescription: Elevene lærer å representere og lagre bokstaver i
    binære funksjoner som slås av på og av. På slutten får klassen får til å kode
    sine egne initialer for å ta med hjem med dem.
  kodableunplugged_longdescription: 'Designet for bruk med vanlig papir, fuzzFamily
    Frenzy er en introduksjon til programmeringslogikk for barn i alderen 5 år og
    oppover. En lærer bør forklare spillet, så programmerer elevene en partner til
    å fullføre en enkel hinderløype. '
  projguts_longdescription: Denne "frakoblede" aktiviteten hjelper elever å lære hvordan
    modellering og simulering fungerer, ved at en gruppe elever spiller ulike versjoner
    av stein/saks/papir, og ser resultatene som forskjellige modelleringseksperimenter.
  hourofcode_longdescription: Plassholder for ny code.org/hoc
  frozen_longdescription: La oss bruke kode til å utforske isens magi og skjønnhet
    sammen med Anna og Elsa. Du vil lage snøflak og mønstre med skøyter og skape et
    magisk vinterlandskap som du kan dele med vennene dine!
  starwars_longdescription: Lær å programmere droner og skap ditt eget Star Wars-spill
    i en galakse langt, langt borte.
  playlab_longdescription: Lag en historie eller lag et spill med "Spill-Lab"! Få
    dyr, pirater, zombier, ninjaer, og mange flere figurer til å bevege seg, lage
    lyder, få poeng, og til og med kaste flammekuler!
  monstercoding_longdescription: Kodeoppdraget på Mystery Island av Monster Coding,
    tilbyr et morsomt introduksjonsoppdrag som lærer bort nøkkelbegreper til barn.
    Hver blokkbasert aktivitet bygger på en tidligere, og introduserer barna til funksjoner,
    boolske verdier, løkker, betingelser og matriser ved bruk av fargerik og animert
    grafikk og lydinstruksjoner.
  allcancode_longdescription: Elevene spiller et eventyrspill basert på en original
    historie. De leder Marco, hovedpersonen, gjennom hvert nivå ved å gi ham steg-for-steg
    instruksjoner i form av et visuellt programmeringsspråk, brukt av Kodetimen. Uten
    å merke det, blir de introdusert for sekvensering av kommandoer, gjentagelse og
    betingelser.
  csfirst_longdescription: Lag en historie om to figurer på sjøen. Animer vannet og
    tilpass landskapet slik du ønsker. Fortell din egen historie ved hjelp av kode!
  boxisland_longdescription: Ta en tur til Box Island og hjelp Hiro med å samle alle
    klokker spredt i ørkenen! I denne opplæringen vil du lære grunnleggende om algoritmer,
    sekvenser, looper og "conditionals?"!
  codesters_longdescription: 'Opprette dine egne spill, animasjoner og grafikk ved
    hjelp av Python.  Når du er ferdig, del dem med venner! Programmér i Python, et
    ekte programmeringsspråk som brukes hver dag i selskaper - vårt dra og slipp-verktøy
    gjør det enkelt å lære!  Prøve å bygge en basketballkamp, siden en dans, eller
    designe et animert kort! '
  texasinstruments_longdescription: 'De 10 minuttene av kode-aktiviteter kan brukes
    i klassen for å gi studentenes interesse for koding med TI teknologi de bærer
    i ryggsekkene sine hver dag.  Lær grunnleggende koding med TI-84 &#8482; pluss
    og kom i gang programmering på bare 10 minutter – ingen erfaring trengs!  '
  teacherled_longdescription: Nå som titusenvis av lærere har prøvd kodetimen, er
    mange klasserom klar for mer kreative og bedre tilpassede aktiviteter for å lære
    grunnleggende informatikk. For å inspirere lærere har vi samlet og tilrettelagt
    entimes lærerledede leksjoner og aktivitetsplaner lagd for ulike fagområder for
    de som er erfarne med kodetimen.
  codeorg_beyond_name: Introduksjon til koding (1.-8. trinn)
  khan_beyond_name: Lær koding
  tynker_beyond_name: Lær koding hjemme
  scratch_beyond_name: Vær kreativ med koding
  lightbot_beyond_name: LightBot
  codecademy_beyond_name: Codecademy
  kodable_beyond_name: Kodable
  scratchjr_beyond_name: ScratchJR for førskolebarn
  hopscotch_beyond_name: 'Paradis: Programmering på iPad'
  pocketcode_beyond_name: Pocket kode
  groklearning_beyond_name: Lær Python-koding
  hacketyhack_beyond_name: Lær Ruby
  robomind_beyond_name: Programmer ein virtuell robot
  makeschool_beyond_name: Lag et spill til iPhone i nettleseren!
  appinventor_beyond_name: AppInventor Kodetimen
  touchdevelop_beyond_name: TouchDevelop
  codehs_beyond_name: Lære å kode med hunden Karel
  udemy_beyond_name: Kodekurs på nett
  lynda_beyond_name: Kodekurs på nett
  edx_beyond_name: Harvard-faget CS50
  coursera_beyond_name: Stanford-faget CS 101
  udacity_beyond_name: CS 101
  teachingtree_beyond_name: Universitetskurs på nett
  kodu_beyond_name: Kodu
  cargobot_beyond_name: Cargobot
  kidsruby_beyond_name: KidsRuby
  w3schools_beyond_name: Lær HTML
  codeavengers_beyond_name: Lær å programmere nettsider
  mozilla_beyond_name: Webmaker
  codecombat_beyond_name: CodeCombat
  codea_beyond_name: Codea
  lego_beyond_name: Mindstorms
  finch_beyond_name: Finch
  arduino_beyond_name: Arduino med Sparkfun
  processing_beyond_name: Programmer med Processing
  alice_beyond_name: Alice
  sphero_beyond_name: SPRK
  codeorg_beyond_gradelevel: Alder 4-104
  khan_beyond_gradelevel: Mellomtrinnet +
  tynker_beyond_gradelevel: Alderen 5 til 13
  scratch_beyond_gradelevel: Alderen 8+
  lightbot_beyond_gradelevel: Alle aldre
  codecademy_beyond_gradelevel: Videregående
  kodable_beyond_gradelevel: Grunnskole
  scratchjr_beyond_gradelevel: Grunnskole
  hopscotch_beyond_gradelevel: Mellomtrinnet +
  pocketcode_beyond_gradelevel: Mellomtrinnet +
  groklearning_beyond_gradelevel: Mellomtrinnet +
  hacketyhack_beyond_gradelevel: Videregående
  robomind_beyond_gradelevel: Alderen 8-13
  makeschool_beyond_gradelevel: Videregående
  appinventor_beyond_gradelevel: Mellomtrinnet +
  touchdevelop_beyond_gradelevel: Videregående
  codehs_beyond_gradelevel: Videregående
  udemy_beyond_gradelevel: Videregående +
  lynda_beyond_gradelevel: Videregående +
  edx_beyond_gradelevel: Universitet
  coursera_beyond_gradelevel: Universitet
  udacity_beyond_gradelevel: Universitet
  teachingtree_beyond_gradelevel: Universitet
  kodu_beyond_gradelevel: Alderen 8+
  cargobot_beyond_gradelevel: Alderen 8+
  kidsruby_beyond_gradelevel: Alder 12 +
  w3schools_beyond_gradelevel: Alder 12 +
  codeavengers_beyond_gradelevel: Mellomtrinnet +
  mozilla_beyond_gradelevel: Alder 12 +
  codecombat_beyond_gradelevel: Mellomtrinnet +
  codea_beyond_gradelevel: Videregående +
  lego_beyond_gradelevel: Mellomtrinnet +
  finch_beyond_gradelevel: Alderen 8+
  arduino_beyond_gradelevel: Videregående +
  processing_beyond_gradelevel: Videregående
  alice_beyond_gradelevel: Mellomtrinnet +
  sphero_beyond_gradelevel: Alderen 8+
  codeorg_beyond_platformtext: Moderne nettlesere, nettbrett
  khan_beyond_platformtext: Moderne nettlesere
  tynker_beyond_platformtext: Moderne nettlesere (betaling kreves)
  scratch_beyond_platformtext: Hvilken som helst nettleser
  lightbot_beyond_platformtext: iOS, Android (eller nettleser)
  codecademy_beyond_platformtext: Moderne nettlesere. iOS, Android apper
  kodable_beyond_platformtext: iPad
  scratchjr_beyond_platformtext: iPad
  hopscotch_beyond_platformtext: iPad
  pocketcode_beyond_platformtext: Mobil applikasjon
  groklearning_beyond_platformtext: Moderne nettlesere
  hacketyhack_beyond_platformtext: Installering på datamaskinen
  robomind_beyond_platformtext: Moderne nettlesere, mobilt nett
  makeschool_beyond_platformtext: Moderne nettlesere
  appinventor_beyond_platformtext: Moderne nettleser + Android
  touchdevelop_beyond_platformtext: Moderne nettlesere, smarttelefoner, alle enheter
  codehs_beyond_platformtext: Moderne nettlesere (betaling kreves)
  udemy_beyond_platformtext: Nettbasert
  lynda_beyond_platformtext: Nettbasert (betaling kreves)
  edx_beyond_platformtext: Moderne nettlesere
  coursera_beyond_platformtext: Moderne nettlesere
  udacity_beyond_platformtext: Moderne nettlesere
  teachingtree_beyond_platformtext: Nettbasert
  kodu_beyond_platformtext: Windows, xBox
  cargobot_beyond_platformtext: iPad
  kidsruby_beyond_platformtext: Installering på datamaskinen
  w3schools_beyond_platformtext: Moderne nettlesere
  codeavengers_beyond_platformtext: Moderne nettlesere
  mozilla_beyond_platformtext: Moderne nettlesere
  codecombat_beyond_platformtext: Nettbasert (Firefox, Chrome, Safari, IE9 +)
  codea_beyond_platformtext: iPad
  lego_beyond_platformtext: Robotkjøp
  finch_beyond_platformtext: Robotkjøp
  arduino_beyond_platformtext: Nettlesere, deretter kjøpe Kit
  processing_beyond_platformtext: Moderne nettlesere
  alice_beyond_platformtext: Windows eller Mac (installering kreves)
  sphero_beyond_platformtext: Robotkjøp
  codeorg_beyond_shortdescription: Lær å kode med Mark Zuckerberg og sinte fuglar!
  khan_beyond_shortdescription: Lær å teikne i JavaScript
  tynker_beyond_shortdescription: Et morsomt og engasjerende kurs for barn i 4.–8.
    klassetrinn
  scratch_beyond_shortdescription: Lage interaktive spill, historier og animasjoner.
  lightbot_beyond_shortdescription: Eit spel for å lære kodeprinsipp
  codecademy_beyond_shortdescription: Lær JavaScript-programmering, i ein nettlesar
  kodable_beyond_shortdescription: Eit artig ipad-spel for å lære programmeringskonsept
  scratchjr_beyond_shortdescription: 'Lag interaktive historier og spill med ScratchJr. '
  hopscotch_beyond_shortdescription: Lær visuell programmering på ein ipad
  pocketcode_beyond_shortdescription: Lag et spill på din smarttelefon og del og la
    venner få prøve!
  groklearning_beyond_shortdescription: Grunnleggande introduksjon til python-programmering
  hacketyhack_beyond_shortdescription: Lær Ruby fra grunnen
  robomind_beyond_shortdescription: Skriv kode for ein virtuell robot
  makeschool_beyond_shortdescription: Lær å lage et iPhone-spill på en time
  appinventor_beyond_shortdescription: Lag din egen app! (Kun Android)
  touchdevelop_beyond_shortdescription: Lag mobilprogrammer direkte på din telefonen,
    nettbrett eller bærbare datamaskin
  codehs_beyond_shortdescription: Lær å programmere med JavaScript i et morsomt visuelt
    miljø
  udemy_beyond_shortdescription: Dusinvis av nettbaserte programmeringskurs
  lynda_beyond_shortdescription: Dusinvis av nettbaserte programmeringskurs
  edx_beyond_shortdescription: Det mest populære kurset på Harvard
  coursera_beyond_shortdescription: Start med CS101
  udacity_beyond_shortdescription: Start med CS101
  teachingtree_beyond_shortdescription: 'Nettbasert kunnskapsbase: raske skrivebordsapplikasjoner'
  kodu_beyond_shortdescription: Design en spillverdenen i 3D
  cargobot_beyond_shortdescription: Programmer en robotarm på din iPad
  kidsruby_beyond_shortdescription: Lær å programmere med Ruby
  w3schools_beyond_shortdescription: Lær å lage nettsteder
  codeavengers_beyond_shortdescription: Lær å kode spill og nettsteder
  mozilla_beyond_shortdescription: Lag og del nettsider
  codecombat_beyond_shortdescription: Spill et spill og lær JavaScript for å vinne
  codea_beyond_shortdescription: Lag apper på din iPad
  lego_beyond_shortdescription: Bygg og programmer en robot
  finch_beyond_shortdescription: En robot til IT-opplæring
  arduino_beyond_shortdescription: Lær Arduino med Sparkfun's Digitale Sandkasse.
  processing_beyond_shortdescription: Lær bearbeidingsspråk
  alice_beyond_shortdescription: Undervis programmering i et 3D-miljø
  sphero_beyond_shortdescription: SPRK-leksjoner gir barn et morsomt lynkurs i programmering
    av roboter samtidig som det skjerper ferdighetene i matematikk og naturfag.
  codeorg_beyond_longdescription: Lær de grunnleggende begrepene i datavitenskap med
    dra-og-slipp-programmering. 3 komplette kurs, hver bestående av 15-20 leksjoner
    som blander "analoge" klasseromsaktiviteter ispedd spill-lignende, selvstyrte
    opplæringsmoduler bestående av videoforelesninger med Bill Gates, Mark Zuckerberg,
    Angry Birds og Plants vs. Zombies. Lær repetisjonsløkker, betingelser, grunnleggende
    algoritmer, funksjoner og variabler.
  khan_beyond_longdescription: Lær grunnleggende JavaScript-programmering mens du
    lager artige tegninger ved hjelp av kode. Gjør det på egenhånd eller med klassen!
  tynker_beyond_longdescription: Tynker gjør det moro og enkelt å lære programmering.
    Det gjør det visuelt. Barn bygger spill og mobilapplikasjoner ved å organisere
    kodeblokker. Det fjerner behovet å kunne programmeringssyntaks. Barna omgjør ideer
    til animerte historier og matematisk kunst umiddelbart. Det fremmer progressiv
    læring. Ettersom barn lærer det grunnleggende, introduserer Tynker mer avanserte
    konsepter, inkludert kodebasert programmering.
  scratch_beyond_longdescription: Med Scratch kan du lage dine egne interaktive spill,
    historier, animasjoner &mdash; og dele dem med vennene dine. Start med å animere
    navnet ditt, lage et julekort eller lage et tennisspill.
  lightbot_beyond_longdescription: Lære grunnleggende programmeringslogikk, fra svært
    grunnleggende programmering, for de på 4 år og oppover, på iOS eller Android (eller
    nettleser). Lær hvordan du sorterer kommandoer, identifiserer mønstre, bruker
    prosedyrer og løkker!
  codecademy_beyond_longdescription: Codecademy er en interaktiv, elevfokusert introduksjon
    til grunnleggende CS gjennom JavaScript som brukes av millioner av studenter over
    hele verden. Vi har utarbeidet en problemfri Kodetime-opplevelse med tilhørende
    quiz, presentasjoner og et fullført prosjekt for elever på slutten.
  kodable_beyond_longdescription: Kodable er et selvforklarende iPad-spill som introduserer
    grunnleggende programmering for barn fra 5 år og oppover. Å ha en lærer eller
    foresatt i nærheten er optimalt, men ikke nødvendig.
  scratchjr_beyond_longdescription: ScratchJr er et grunnleggende programmeringsspråk
    som gjør at små barn kan lage sine egne interaktive historier og spill. Barn setter
    sammen grafiske programmeringsblokker for å få figurer til å bevege seg, hoppe,
    danse og synge
  hopscotch_beyond_longdescription: Opplæring på iPad, rettet mot elever, som bruker
    programmeringsspråket Hopscotch. Elever kan bygge spill og applikasjoner til sin
    iPad på sin iPad. Elever kan arbeide individuelt eller sammen med venner (opptil
    3 per iPad).
  pocketcode_beyond_longdescription: Lag ditt eget spill, på smarttelefon din med
    Pocket kode! Hjelp fallskjermhopperen Steve til å levere sine pakker. Du kan dele
    den med venner og la andre brukere prøve!
  groklearning_beyond_longdescription: Et introduksjonskurs ved hjelp av programmeringsspråket
    Python for folk som ikke har erfaring med programmering. Vår unike blanding av
    innledende innhold og utfordringer vil bringe deg til en grundig forståelse av
    Python og programmering selv. Vi har lært dette innholdet til elever av ulik alder
    fra ulike bakgrunner, og vi er sikker på at det vil passe deg også.
  hacketyhack_beyond_longdescription: 'Hackety Hack vil lære deg det absolutte grunnleggende
    innen programmering fra grunnen av. Tidligere erfaring med programmering er ikke
    nødvendig! Med Hackety Hack, vil du lære programmeringsspråket Ruby. Ruby brukes
    til alle typer programmer, inkludert desktop-applikasjoner og nettsteder. [Merk:
    nødvendig å installere]'
  robomind_beyond_longdescription: 'Studentene lærer det grunnleggende innen programmering
    ved å kontrollere sin egen virtuelle robot. Det nettbaserte kurset er fullt selvforsynt
    med korte presentasjoner, filmer, quiz og automatisk veiledning / tips for å hjelpe
    til med praktiske oppgaver. '
  makeschool_beyond_longdescription: Kjenner du til ObjectiveC? Lær å lage et iPhone
    spill på en time! Vi vil veilede deg gjennom prosessen, fra å kode, teste og spille
    spillet ditt på nettet og deretter dele det til vennene dine på Facebook! Ingen
    tidligere iPhone utvikling erfaring er nødvendig. Du må forstå hva variabler,
    metoder og objekter er.
  appinventor_beyond_longdescription: Underholdende, raske opplæringsvideoer viser
    deg hvordan du lager tre enkle programmer for Android-telefon eller nettbrett.
    Denne Kodetimen, som er designet både for nybegynnere og eksperter, den gjør deg
    klar til å begynne å lage dine egen programmer før du vet ordet av det. Forestill
    deg å dele dine egne apper sammen med vennene dine! Aktivitetene er egnet for
    både enkeltpersoner og lærere i klasseundervisning.
  touchdevelop_beyond_longdescription: TouchDevelop lar deg lage apps på iPad, iPhone,
    Android, PC, Mac, Windows Phone. Vår berøringsvennlige editor gjør koding moro,
    selv på telefonen eller nettbrettet!
  codehs_beyond_longdescription: 'Lær det grunnleggende om programmering med Karel
    the Dog, en morsom, tilgjengelig og visuell introduksjon til koding, det å gi
    kommandoer til en datamaskin er akkurat som å gi kommandoer til en hund. Denne
    opplæringen er flott hvis det ledes av en lærer, men kan også gjøres uavhengig
    av hverandre. [Merk: betaling kreves]'
  udemy_beyond_longdescription: 'Enten du aldri har sett en kodelinje eller du aldri
    har kodet før, så har Udemy et kurs for deg, undervist av profesjonelle instruktører.
    [Merk: betaling kreves]'
  lynda_beyond_longdescription: 'Lære å kode, opprette og bygge webapplikasjoner,
    fra grunnen til objektorientert programmering i C og C ++, til hvordan å skrive
    Java. Våre utvikler opplæringsfiler kan hjelpe deg å lære og utvikle og skape
    mobilapper, jobbe med PHP og MySQL-databaser, komme i gang med det statistiske
    behandlingspråket R, og mye mer. [Merk: betaling kreves]'
  edx_beyond_longdescription: S50x er Harvard Colleges, for innledning til de intellektuelle
    bedriftene i informatikk og kunsten til programmering for hovedfag og ikke-fagretninger
    er like, med eller uten tidligere erfaring med programmering. Temaer er abstraksjon,
    algoritmer, datastrukturer, innkapsling, ressursforvaltning, sikkerhet, software
    engineering, og webutvikling. Språk som inkluderer er C, PHP og Javascript pluss
    SQL, CSS og HTML. The on-campus versjon av CS50x er Harvards nest største kurs.
  coursera_beyond_longdescription: 'Tanford CS 101 klasse undervises av Nick Parlante
    (GRATIS!). I CS101 læres de grunnleggende ideer om informatikk for et publikum
    med null erfaring. Spill og eksperimenter med korte biter av kode for å gi liv
    til kraften og begrensninger i en datamaskin. CS101 gir også en generell bakgrunnsinformasjon
    om datamaskiner i dag: hva er en datamaskin, hva er maskinvare, hva er programvare,
    hva er internett. Ingen tidligere erfaring er nødvendig annet enn muligheten til
    å bruke en nettleser.'
  udacity_beyond_longdescription: I dette kurset vil du lære viktige begreper i informatikk
    og lære å skrive dine egne dataprogrammer i sammenheng med å bygge et robotsøkeprogram.
    Tidligere kunnskap om programmering er ikke nødvendig for dette kurset. Nybegynnere
    er velkomne! På slutten av dette kurset, vil du ha lært viktige begreper i informatikk
    og nok programmering for å kunne skrive Python programmer for å løse problemer
    på egen hånd. Dette kurset vil forberede deg til å gå videre til middels nivå
    datakurs.
  teachingtree_beyond_longdescription: TeachingTree er en åpen plattform som lar hvem
    som helst organisere pedagogisk innhold. Vårt mål er at elevene skal få rask tilgang
    til de eksakte klipp de trenger for å lære enkelte begreper. Alle oppfordres til
    å bidra ved å legge til videoer eller tagging konsepter.
  kodu_beyond_longdescription: Kodu lar barna lage spill på PC og Xbox via et enkelt
    visuelt programmeringsspråk. Kodu kan brukes til å undervise kreativitet, problemløsning,
    historiefortelling, samt programmering. Alle kan bruke Kodu å lage et spill, små
    barn så vel som voksne uten design eller programmeringsferdigheter. Kodu for PC
    er tilgjengelig for å laste ned gratis. Kodu for XBox er også tilgjengelig i USA
    på XBox Marketplace, i Indie spill kanalen for rundt $ 5.
  cargobot_beyond_longdescription: Cargo-Bot er et hjernetrimspill der du lærer en
    robot hvordan å flytte kasser. Høres enkelt, ikke sant? Den har 36 utrolige smarte
    puslespill, skummel musikk og imponerende grafikk. Du kan også spille inn dine
    løsninger og dele dem på YouTube for å vise vennene dine.
  kidsruby_beyond_longdescription: 'Ha det gøy og lage spill, eller hacke leksene
    dine ved hjelp av Ruby! Bare fortelle dine foreldre eller lærere du lære Ruby
    programmering ...;). Gratis og fungerer på alle datamaskiner. [Merk: installering
    nødvendig]'
  w3schools_beyond_longdescription: Lær å lage nettsider på din egen datamaskin. Lær
    det grunnleggende om en server på mindre enn en dag. Lær å legge til databaser
    til ditt nettsted
  codeavengers_beyond_longdescription: Lære å programmere spill, programmer og nettsider.
    Designet av eksperter med perfekt vanskelighetsgrad for nybegynnere, lett å forstå
    instruksjoner og til stor hjelp når du trenger det. Våre HTML, CSS og Javascript
    kurs inkluderer kode utfordringer og revisjonsspill som gjør læring morsomt og
    effektivt i alle aldre.
  mozilla_beyond_longdescription: Fingerbøll gjør det latterlig enkelt å lage og dele
    dine egne nettsider. Skrive og redigere HTML og CSS til høyre i nettleseren din,
    og deretter umiddelbart forhåndsvise arbeidet. Last opp og del dine ferdige prosjekter
    med et enkelt klikk. Perfekt for både nybegynnere og eksperter.
  codecombat_beyond_longdescription: Spill som en veiviser med å kode (trylleformler)
    for å kontrollere heltene dine, navigere labyrinter, beseire troll, lure fiender,
    og rednings allierte! Lær Javascript i dette HTML 5 web spillet for nybegynnere.
  codea_beyond_longdescription: Codea for iPad lar deg lage spill og simuleringer
    &mdash; eller bare visualisere ideer du har. Gjør dine tanker til interaktive
    kreasjoner som gjør bruk av iPad-funksjoner som Multi-Touch og akselerometer.
    Vi synes Codea er den vakreste måten man kan lage kode på, samtidig som det er
    enkelt. Codea er laget slik at du kan ta på koden din. Vil du du forandre på et
    tall? Bare trykk og dra det. Hva med en farge, eller et bilde? Pek på dem for
    å hente frem visuelle redigeringsfunksjoner som lar deg velge akkurat hva du vil.
  lego_beyond_longdescription: Lag små, tilpassede og programmerbare roboter ved hjelp
    LEGO deler.
  finch_beyond_longdescription: The Finch er en ny robot for informatikk utdanning.
    Dens design er et resultat av en fire års studie ved Carnegie Mellon CREATE lab.
    The Finch er utformet for å støtte en engasjerende innføring i programmeringskunsten.
    Den har støtte for over et dusin programmeringsspråk og miljøer, blant annet flere
    miljøer som passer for elever så unge som åtte år gammel. The Finch er designet
    for å tillate elevene å skrive aktive interaktive programmer.
  arduino_beyond_longdescription: Arduino er en populær plattform designet for å tillate
    kunstnere og designere til å jobbe med reelle sensorer, LED, buzzerne, og mer.
    The Sparkfun Virtual Sandbox vil lære deg ekte Arduino kode rett i nettleseren
    din.
  processing_beyond_longdescription: Processing er et programmeringsspråk, utviklingsmiljø,
    og nettsamfunn. Siden 2001 har Processing fremmet programvareferdighet innenfor
    visuell kunst og visuell kompetanse innen teknologi. Opprinnelig opprettet for
    å tjene som en skissebok innen programvare og å lære grunnleggende dataprogrammering
    innenfor en visuell sammenheng, Processing utviklet seg til et utviklingsverktøy
    for fagfolk. I dag er det titusener av elever, kunstnere, designere, forskere
    og amatører som bruker Processing for læring, prototyper og produksjon.
  alice_beyond_longdescription: Alice Project bruker et nyskapende programmeringsmiljø
    som støtte til å lage 3D-animasjoner, og tilbyr verktøy og materialer for undervisning
    i og læring av beregningsorientert tenkning, problemløsning og programmering over
    et bredt spekter av aldre og klassetrinn.
  sphero_beyond_longdescription: Enten du er lærer eller foresatt, SPRK-leksjoner
    gir barna et morsomt intensivkurs i å programmere roboter, samtidig som de skjerper
    sine ferdigheter i matematikk og naturfag.
  compatibility_hide_this_warning: Skjul denne advarselen
  compatibility_unsupported_browser: Nettleseren din støttes ikke. Vennligst oppdater
    til <a href='%{supported_browsers_url}', target='_blank'>en nettleser vi støtter</a>.
    Du må gjerne forsøke å se siden, men det kan være at noe ikke vil virke slik det
    er ment.
  starwars_shortcode: sw
  mc_shortcode: mc
  frozen_shortcode: frzn
  hourofcode_shortcode: code
  flappy_shortcode: flaks
  infinity_shortcode: inf
  playlab_shortcode: spill
  artist_shortcode: art
  header_home: Hjem
  header_my_dashboard: Mitt Kontrollpanel
  header_courses: kurs
  header_course_catalog: Kurskatalog
  header_project_gallery: Prosjekter
  header_sections: Seksjoner
  header_professional_learning: Profesjonell opplæring
  header_educate_overview: Oversikt for lærere
  header_educate_elementary: Barneskole
  header_educate_middle: Ungdomsskole
  header_educate_high: Videregående skole
  header_educate_hoc: Kodetimen
  header_educate_partner: Jobb med oss
  header_educate_beyond: Utover Code.org
  header_educate_inspire: Inspirer en elev
  header_educate_community: Nettsamfunn
  header_educate_tools: Verktøy og videoer
  header_about_us: Om oss
  header_about_leadership: Lederskap
  header_about_donors: Sponsorer
  header_about_partners: Partnere
  header_about_team: Hele teamet
  header_about_news: Nyhetsrom
  header_about_evaluation: Evaluering
  header_about_jobs: Jobber
  header_about_contact: Kontakt oss
  header_about_faqs: Vanlige spørsmål
  header_learn: Lær
  header_teach: Undervis
  header_stats: Statistikk
  header_help_us: Hjelp oss
  header_about: Om
  header_teacher_community: Brukergruppe for lærere
  header_help_support: 'Hjelp og støtte '
  header_report_bug: Rapporter feil
  header_tutorials: Guide
  header_documentation: Dokumentasjon
  csp_name: "'16-'17 Prinsipper i informatikk"
  csd_name: CS Discoveries
  csd_2018_name: CS Discoveries
  full_course_category_name: Alle kurs
  user_header_label: Hei %{username}
  user_header_settings: Min konto
  user_header_logout: Logg ut
  user_header_signin: Logg inn
  view_all_sections: Vis alle avsnitt
  view_section: Vis avsnitt
  view_named_section: Vis %{section_name}
  privacy_doc_explanation: Klikk her for å se vårt personvern dokument som kan deles
    eller skrives ut til elevene.
  signing_in: Logger på
  sign_in_overview: 'Elevene kan logge på kontoene sine på Code.org på følgende måte:'
  sign_in_instruct_website: Gå til %{code_org_url}.
  sign_in_instruct_code: 'Skriv inn seksjonskoden: %{section_code}.'
  sign_in_instruct_name: Velg visningsnavn.
  sign_in_instruct_secret: Velg hemmelighet %{secret}.
  sign_in_instruct_button: Klikk på "Logg på" knappen.
  sign_in_overview_cards: Elevene kan finne denne informasjonen, inkludert deres hemmelighet
    %{secret}, i innloggingskortet nedenfor.
  reset_student_password: Tilbakestille student passord
  reset_student_password_instructions: Du kan tilbakestille hemmeligheten <word/picture>
    for dine elever ved å gå til "Administrere elever" kategorien for inndelingen,
    klikke "Vis hemmelighet" knappen under "Passord" kolonnen og så klikke "tilbakestille
    hemmelighet".
  login_cards: Innloggingskort
  print_login_cards: Skriv ut innloggingskort
  joining_section: Blir med på din del ( engangstilfelle)
  joining_section_overview: Om en elev ikke allerede har blitt med i seksjonen din,
    be dem om å gjøre følgende steg. Merk at de bare trenger å gjøre dette én gang.
    Ved å bli med i seksjonen din vil elevene se hvilket kurs de er blitt tildelt
    og du kan spore fremdriften på det fullførte arbeidet når de er innlogget.
  joining_section_instruct_website: 'Opprett en konto på Code.org dersom de ikke har
    gjort det allerede. De kan gjøre dette på https://studio.code.org/users/sign_up.
    Merk at de kan enten registrere seg med en epost-adresse og et passord, eller
    registrerer seg gjennom Google, Facebook eller Microsoft ved å klikke på en av
    disse knappene:'
  joining_section_instruct_account: Logg inn på kontoen på Code.org.
  joining_section_instruct_code: 'Gå til %{code_org_url} og skriv inn seksjonskoden:
    %{section_code}.'
  joining_section_instruct_button: Når de trykker på "Gå"-knappen, blir de lagt til
    seksjonen din.
  signing_in_single_instruct: Elevene kan logge seg inn på egen Code.org-konto ved
    å gå til https://code.org/ og klikke på "Logg på"-knappen øverst til høyre.
  reset_student_password_email: Dersom eleven din opprettet en konto på Code.org ved
    hjelp av egen epost-adresse og passord (istedenfor å logge på via Google, Facebook,
    Microsoft eller Clever-kontoen sin), kan du tilbakestille passordet ved å gå til
    fanen "Administrer elever" i seksjonen og klikke på knappen "Nullstill passord"
    i "Passord"-kolonnen.
  syncing_students: Synkroniserer elevene
  syncing_students_instructions: 'Hvis Code.org-seksjonen din blir utdatert etter
    listen din over elever i Google Classroom, klikk på knappen "Synkroniser elever
    fra Google Classroom" i fanen "Administrer elever":'
  google_sign_in_instruct: 'Derfra bør de velge alternativet "Logg på med Google-kontoen":'
  hero_name: 'Minecraft: Heltens reise'
  applab-intro_name: Lab-intro til appen
<<<<<<< HEAD
  homepage_below_hero_announcement_text: Vi ønsker å verne om ditt privatliv og oppdaterer
    våre vilkår for personvern. Disse trer i kraft fra 25. mai.
  homepage_below_hero_announcement_link_text: Les mer
  volunteer_engineer_submission_field_email_preference: Can we email you about updates
    to our courses, volunteer opportunities, or other computer science news?
=======
>>>>>>> 018c8651
  volunteer_engineer_submission_field_email_preference_privacy: "(See our privacy
    policy)"<|MERGE_RESOLUTION|>--- conflicted
+++ resolved
@@ -471,8 +471,8 @@
   homepage_header_donors: Code.org takker sine støttespillere
   homepage_donors_seall: Se alt
   homepage_donors_donate: Gi bidrag
-  homepage_below_hero_announcement_text: We care about your privacy and are making
-    some updates to our privacy policy, effective May 25.
+  homepage_below_hero_announcement_text: Vi ønsker å verne om ditt privatliv og oppdaterer
+    våre vilkår for personvern. Disse trer i kraft fra 25. mai.
   homepage_below_hero_announcement_link_text: Lær mer
   contact_form_topic_student: Jeg er en elev
   contact_form_topic_parent: Jeg er en forelder
@@ -712,8 +712,10 @@
   volunteer_engineer_submission_field_email_desc: Din epostadresse vil ikke bli delt,
     men vi vil sende deg forespørsler fra lærere.
   volunteer_engineer_submission_field_email_placeholder: E-postadresse
-  volunteer_engineer_submission_field_email_preference: Can we email you about updates
-    to our courses, volunteer opportunities, or other computer science news?
+  volunteer_engineer_submission_field_email_preference: Kan vi sende deg nyheter om kursene våre,
+    lokale jobbmuligheter eller andre IT-relaterte nyheter?
+  volunteer_engineer_submission_field_email_preference_privacy: (For mer informasjon, se våre
+    vilkår for personvern)
   volunteer_engineer_submission_field_email_preference_yes: Ja
   volunteer_engineer_submission_field_email_preference_no: Nei
   volunteer_engineer_submission_final_paragraph: Du vil vises på et kart slik at lokale
@@ -2093,14 +2095,4 @@
     fra Google Classroom" i fanen "Administrer elever":'
   google_sign_in_instruct: 'Derfra bør de velge alternativet "Logg på med Google-kontoen":'
   hero_name: 'Minecraft: Heltens reise'
-  applab-intro_name: Lab-intro til appen
-<<<<<<< HEAD
-  homepage_below_hero_announcement_text: Vi ønsker å verne om ditt privatliv og oppdaterer
-    våre vilkår for personvern. Disse trer i kraft fra 25. mai.
-  homepage_below_hero_announcement_link_text: Les mer
-  volunteer_engineer_submission_field_email_preference: Can we email you about updates
-    to our courses, volunteer opportunities, or other computer science news?
-=======
->>>>>>> 018c8651
-  volunteer_engineer_submission_field_email_preference_privacy: "(See our privacy
-    policy)"+  applab-intro_name: Lab-intro til appen