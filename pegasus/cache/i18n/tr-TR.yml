"tr-TR":
  hour_of_code: Saat Kodu
  hello: Merhaba dünya
  'yes': Evet
  'no': Hayır
  select_language: Lütfen dilinizi seçiniz
  upgrade_ie_message: Code.org yakında Internet Explorer 8, 9, 10 tarayıcılarını desteklemeyecektir.
    Lütfen modern bir tarayıcıya geçin.
  upgrade_ie_message_csedweek: CSEdWeek.org yakında Internet Explorer 8, 9, 10 tarayıcılarını
    desteklemeyecektir. Lütfen modern bir tarayıcıya geçin.
  upgrade_ie_link: Daha fazlasını öğren
  en: Bilgisayar Bilimi
  computer_science_edweek: Bilgisayar Bilimleri Eğitim Haftası
  csedweek_dates: 8-14 Aralık 2014
  csedweek_banner_hoc: '<a href="http://hourofcode.com" style="color: white; text-decoration:underline;
    font-weight:bold">Kodlama Saati</a> yaklaşıyor. Öğretmen ve organizatörleri, <a
    href="http://hourofcode.com" style="color: white; text-decoration:underline; font-weight:bold">kendi
    Kodlama Saati''nizi Planlamaya</a> davet ediyoruz'
  csedweek_banner_teachers: '<a href="/csteacher" style="color: white; text-decoration:
    none; font-weight: 400"> Bilgisayar öğretmeni misiniz? Diğer CSEdWeek kaynaklara
    bakın</a>'
  n_have_learned_an_hoc: "<h1>Deneyin</h1><h2>Kod Saati</h2><h3># kez</h3>"
  anybody_can_learn: Herkes öğrenebilir.
  learn_now: Şimdi Öğren
  petition_message: Her okuldaki her öğrencinin bilgisayar bilimlerini öğrenmek için
    fırsatı olmalıdır
  petition_sign_message: 'Kabul ederseniz , adınızı girin ve diğerlerine # katılın.'
  petition_sign_message_support: 'Bize destek olmak isterseniz kullanıcı adınızı girerek
    # ile bize katılabilirsiniz.'
  petition_join_others: "# kişinin arasına katılın"
  name: İsim
  email: e-posta
  zipcode: Posta kodu ya da ülke
  submit: Gönder
  twentyhours_heading: Bilgisayar Bilimlerine Giriş kursumuzu deneyin
  twentyhours_text: İlk Kod Saati'ni bitirdin mi? Bir sonraki kursta daha fazla bilgisayar
    bilimleri ve programlama kavramlarını öğrenebilirsin.
  og_title: 'Code.org: Herkes öğrenebilir'
  og_title_soon: Kodlama Saati geliyor
  og_title_here: Kod Saati burada!
  og_description: 'Her okulda her öğrenci bilgisayar bilimi öğrenme fırsatını hakkediyor. '
  og_description_celeb: Yeni öğreticileri deneyin, kendiniz veya sınıfınız için ünlü
    bir video sohbet edinin!
  csedweek_og_title: Kodlama Saati geliyor
  csedweek_og_description: ARALIK 4-10, 2017. Bilgisayar bilimleri her öğrencinin
    öğrenmesi gereken bir temeldir.
  csedweek_og_description_soon: Kodlama saati 04-10 Aralık 2017 tariheri arasında
    geliyor. Bilgisayar bilimi bütün öğrencilerin öğrenmesi için başlangıç düzeyindedir.
  csedweek_og_description_here: Kodlama saati 04-10 Aralık 2017 tarihleri arasında
    geliyor. Bilgisayar bilimi bütün öğrencilerin öğrenmesi için başlangıç düzeyindedir.
  hoc2014_heading: <a href="http://hourofcode.com">Kod Saatine </a><br/> katılın  8
    - 14 Aralık, 2014<br/>
  hoc2014_students: Öğrenciler
  hoc2014_try: Deneyin
  hoc2014_teachers: Öğretmenler
  hoc2014_host: Ev sahipliği yapın
  hoc2014_everyone: Herkes
  hoc2014_support: Destekleyin &#x25BE;
  hoc2014_whatishoc: Kod Saati nedir?
  csedweek_map_header: "# CSEdWeek / kodlama saati 'nin dünya çapındaki etkinlikleri"
  csedweek_map_signup: Etkinliğinizi kaydettirin
  csedweek_map_search_placeholder: Kod Saati etkinlikleri ara
  csedweek_map_search_search: Arama
  csedweek_map_search_reset: Varsayılana sıfırla
  csedweek_map_legend_title: Açıklama
  csedweek_map_legend_event: Kod Saati Etkinliği
  csedweek_map_legend_cs_tech_jam: Özel Etkinlik
  cded_sign_up: Kaydol
  cded_try_it: Deneyin
  try_now: Şimdi dene
  california_heading: Okulunuzdan bilgisayar bilimleri kurslarını açmalarını isteyin
  california_text: Herhangi bir öğretmen bizim <a href='http://studio.code.org/'>
    ücretsiz kurslarımızı</a> sunabilir.  Herhangi bir İlköğretim Okulu <a href='http://code.org/educate/k5'>
    Bilgisayar Bilimi öğretmek</a> için kullanabilir.. Liseler için < bir href = 'http://code.org/educate/districts'
    > ortaklık yapmak için sorun.
  california_button: Daha Fazla Bilgi Edinin
  flappy_heading: Code.org için Flappy Doğum günü
  flappy_text: Code.org 1 yaşını doldurdu.<br/><br/> Bunu kendi özel <b>Flappy</b>
    oyununuzu yaparak kutlayın. Kendi kurallarınızı kodlayın, ve oyununuzu arkadaşlarınızla
    paylaşın!
  view_english_site: İngilizce siteyi görüntüle
  non_english_tutorials: 'Birden fazla dile çevrilmiş eğitim videoları:'
  write_your_first_program: İlk bilgisayar programınızı yazın
  learn_cs_concepts: Sürükle ve bırak programlama ile Bilgisayar Bilimlerinin temel
    kavramlarını öğrenin. Bill Gates, Mark Zuckerberg, Angry Birds ve Plants vs. Zombies'in
    rol aldığı bu video dersler öğretici bir oyuna benzer. Tekrarlı döngülerini, if-then
    ifadelerini ve temel algoritmaları öğrenin.
  all_ages: Her yaş için
  beginner: Acemi
  n_participants: "# katılımcılar"
  go: Git
  thank_you_: Teşekkür ederiz!
  congratulations: Tebrikler!
  congratulations_on_completing_hoc: Bir KOD SAATİ'ni tamamladığınız için tebrikler
  congratulations_volunteer: 'Tebrikler: Kodlama Saati''ni denediniz, <a href="https://code.org/volunteer">bir
    sınıfta gönüllü olmak</a> ve öğrencilerin Kod Saatini öğrenmesine yardımcı olmak
    için kaydolun!'
  congratulations_on_completing_course1: Kurs 1'i tamamladığınız için tebrikler
  congratulations_on_completing_course2: Kurs 2'yi tamamladığınız için tebrikler
  congratulations_on_completing_course3: Kurs 3'ü tamamladığınız için tebrikler
  congratulations_on_completing_course4: Kurs 4'ü tamamladığınız için tebrikler
  congratulations_on_completing_coursea: Ders A'yı tamamladığınız için tebrikler
  congratulations_on_completing_courseb: Ders B'yi tamamladığınız için tebrikler
  congratulations_on_completing_coursec: Ders C'yi tamamladığınız için tebrikler
  congratulations_on_completing_coursed: Ders D'yi tamamladığınız için tebrikler
  congratulations_on_completing_coursee: Ders E'yi tamamladığınız için tebrikler
  congratulations_on_completing_coursef: Ders F'yi tamamladığınız için tebrikler
  congratulations_on_completing_accelerated: Hızlandırılmış kursu tamamladığınız için
    tebrikler
  congrats_next_tutorials_title: Bir üst seviyeye geç
  congrats_next_tutorials_desc: 1 saatlik kısa eğitim setlerini veya bir <a href="%{current_path}/next">ortaklık
    eğitimini</a> dene.
  get_a_certificate_of_achievement: Başarı belgesi alın
  view_course: Kursu incele
  view_unit: Üniteleri İncele
  make_app: Bir uygulama oluşturun
  congrats_guest_speaker_title: Sınıfın için Misafir Konuşmacı Bul
  congrats_guest_speaker_desc: Öğrencileriniz bir bilgisayar bilimleri kursunu bitirdiklerinde,
    sınıfınıza misafir konuşmacı davet ederek onların yaptıklarıyla gerçek dünyada
    yapabilecekleri şeylerle bağlantı kurmalarını ve bunun mutluluğunu hissetmelerini
    sağlayın. Sınıfınızı ziyaret etmelerini istediğiniz yerel gönüllülerle iletişim
    kurmak için gönüllü haritamızı kullanabilir ya da video konferans yöntemiyle öğrencilerinize
    ilham vermek için herhangi bir şehirdeki bilgisayar bilimleri öğrencilerini ya
    da teknik uzmanları bulabilirsiniz.
  congrats_guest_speaker_cta: Misafir konuşmacı bul
  congrats_third_party_title: Yeni becerilerini bu internet siteleri ve uygulamalarda
    kullan
  third_party_gradelevel_kto8: K-8 sınıfları
  third_party_gradelevel_kto2: K-2 sınıfları
  third_party_gradelevel_2to8: 2-8. sınıflar
  third_party_gradelevel_4to12: 4-12 sınıfları
  third_party_gradelevel_5to12: 5-12 sınıfları
  third_party_gradelevel_6plus: 6+ sınıfları
  third_party_gradelevel_8plus: 8+ sınıfları
  third_party_platform_all: 'Platform: İnternet, iPad ve Android'
  third_party_platform_mobile: 'Platform: iPad ve Android'
  third_party_platform_web: 'Platform: İnternet'
  third_party_price_varies: 'Fiyat: Ödeme çeşitleri'
  third_party_price_free: 'Fiyat: Ücretsiz'
  third_party_price_299: 'Fiyat: 2.99$/indirme'
  third_party_price_individual: 'Bireysel Fiyatı: Ücretsiz deneme & 25$ / ay'
  third_party_price_school: 'Okul Fiyatı: Ücretsiz plan ve Pro 2500$ +'
  third_party_tynker_desc: Tynker'in yaratıcı bilgisayar platformu çocukların düşünme
    ve programlama yeteneklerini eğlenceli ve yaratıcı bir şekilde geliştirir. İnovatif
    ve görsel programlama dilimiz, interaktif kişiye özel kurslarımız ve oyun tabanlı
    programlama aktivitelereimiz programlamaya kolay bir giriş sağlar ve çocukları
    keşfetmeye ve yaratmaya teşvik eder.
  third_party_tynker_btn_curriculum: Tynker'in  Okul Öncesi için programını deneyin
  third_party_tynker_btn_site: Tynker'ı ziyaret et
  third_party_scratchjr_desc: Scratch Jr. küçük çocukların  (5-7 yaş arası) kendi
    interaktif hikayelerini ve oyunlarını yaratmalarını sağlayan tanıtıcı bir programlama
    dilidir.  Çocuklar grafik programlama bloklarını biraraya getirerek karakterlerin
    hareket etmesini,zıplamasını,dans etmesini ve şarkı söylemesini sağlarlar. Çocuklar
    boyama editörünü kullanarak karakterleri değiştirebilir,kendi seslerini ekleyebilir,
    ve hatta kendi fotoğraflarını ekleyebilirler - daha sonrada karakterlerini programlama
    bloglarını  kullanarak canlandırırlar.
  third_party_scratchjr_btn_curriculum: Scratch Jr. Müfredatı İndir
  third_party_scratchjr_btn_site: Scractch Jr.'ı ziyaret edin.
  third_party_scratch_desc: Scratch ile siz de kendi etkileşimli hikaye, oyun ve animasyonlarınızı
    programlayıp, yaptıklarınızı online topluluklarda paylaşabilirsiniz. Scratch küçük
    çocukların yaratıcı düşünme, sistematik sebep sonuç ilişkisi kurma, takım çalışması
    gibi 21. yüzyılın olmazsa olmaz becerilerini öğrenmesine yardımcı olur.
  third_party_scratch_btn_curriculum: Scratch Müfredatını İndirin
  third_party_scratch_btn_forum: Scratch Eğitimci Forumu
  third_party_scratch_btn_site: Scratch'i ziyaret edin
  third_party_lightbot_desc: Lightbot oyununda, öğrenciler bulmacayı çözmek için komutlarla
    hareket eden bir robot programı yapmak zorundalar. Öğrenciler bu oyunu tarayıcılarda(flash
    player gereklidir), Android ya da iOS destekli cihazlarda oynayabilirler. Öğrenciler,
    Lightbot oyununda “Basit” seviyenin ilk adımlarını ayarlayarak oynayabilir. Basit
    komut serileriyle bilgisayara ne yapması gerektiğinin nasıl söylendiğini öğrenecekler
    ve genel işlemlerin hangi bilgisayar programları tarafından yazıldığını kavrayacaklardır.
  third_party_lightbot_btn_curriculum: Lightbot Eğitim Müfredatını indirin
  third_party_lightbot_btn_site: Lightbot ziyaret edin
  third_party_khan_desc: JavaScript ve ProcessingJS kullanarak çizimlerin, animasyonların
    ve oyunların nasıl programlandığını ya da HTML ve CSS kullanarak bir web sayfasının
    nasıl yapıldığını öğrenin. Her ne yaparsanız paylaşabilirsiniz ve böylece diğer
    kişilerin neler yaptıklarını ve birbirlerinden neler öğrendiğini keşfedebilirsiniz!
  third_party_khan_btn_learn: Khan Akademi ile Bilgisayar Bilimleri Öğrenin
  third_party_khan_btn_forum: Khan Akademi Bilgisayar Bilimleri Forumu
  third_party_appinv_desc: MIT App Invertor bir çeşit blok tabanlı programlama aracıdır
    ve bu araç Android cihazlar için tam fonksiyonlu uygulamalar geliştirmek ve programlamaya
    başlamak için yeni başlayanlar dahil herkesin kullanımına açıktır. App Inverter'a
    yeni başlayanlar ilk uygulamalarını yapabilir ve bir saatten daha kısa sürede
    çalıştırabilirler ve geleneksel metin tabanlı programlama dillerini kullanarak
    önemli ölçüde kısa zamanda karmaşık uygulamalar yapabilirler.
  third_party_appinv_btn_curriculum: App Invertor 2 eğitim videosunu indirin
  third_party_appinv_btn_forum: App Invertor 2 forumu
  third_party_appinv_btn_site: App Inventor 2'yi ziyaret edin
  third_party_codehs_desc: Kod Saati(CodeHS), kodlamayı eğlenceli hale getirmek ve
    yeni başlayanların ulaşabilmesi için birçok programlama alıştırması, örnek kodlar,
    kısa videolarla blok temelli programlamayı tanıtmaktadır. Kod Saati okullar ve
    öğretmenler için eğitim videoları, öğretmen araçları ve profesyonel geliştiriciler
    sağlamaktadır. Bireysel öğrenciler, ihtiyacınız olan yardımı eğitici ağımızdan
    alabilirsiniz.
  third_party_codehs_btn_try: Okullar için Bilgisayar Bilimleri'ne Giriş hakkında
    daha fazla bilgi edinin
  third_party_codecademy_desc: Eğitimi en alt seviyeden en üst seviyeye kadar yeniden
    düşünüyoruz. Web hemen hemen herşeyi -ticaret, sosyal ağ, sağlık ve daha fazlası-
    yeniden düşünmüş. Dünyanın ihtiyacı olan eğitimi inşa ediyoruz. Önce tam anlamıyla
    yerel eğitim.
  third_party_codecademy_btn_curriculum: Codecademy Müfredatını indirin
  third_party_codecademy_btn_site: Codeacademy'i ziyaret et
  third_party_organization: Organizasyon
  third_party_curriculum: Müfredat
  third_party_pricing: Fiyatlandırma
  third_party_cost_free: Öğrenciler ve öğretmenler için ücretsiz
  third_party_cost_5permonth: Sınıf başına aylık/5$
  third_party_cost_299: 2.99$/indir
  third_party_cost_free_399: Ücretsiz denemek için 399$/sınıf
  third_party_cost_free_2: Ücretsiz denemek için 2$/öğrenci
  third_party_cost_free_10: Ücretsiz denemek için 9,99$/ ay
  third_party_desc_5_4to8: Yaklaşık 5 ders, 4 ila 8. Sınıflara yöneliktir
  third_party_desc_10to12_kto3: Yaklaşık 10-12 ders, K-3 sınıfına yöneliktir
  third_party_desc_11_kto5: Yaklaşık 11 ders, K-5 sınıfına yöneliktir
  third_party_desc_10to12_kto5: Yaklaşık 10-12 ders, K-5 sınıfına yöneliktir
  third_party_desc_40_4to8: 40'tan fazla ders, 4 ila 8. Sınıflara yöneliktir
  third_party_desc_dozens_kto8: K-8 sınıfları için onlarca ders
  third_party_desc_10to15_3to12: 10 ve 15 arasındaki dersler, 3 ila 12. Sınıflara
    yöneliktir
  third_party_desc_25to40_3to12: 25'ten 40'a kadar olan dersler, 3 ila 12. Sınıflara
    yöneliktir
  third_party_desc_20_2to8: Yaklaşık 20 ders, 2 ila 8. Sınıflara yöneliktir
  third_party_desc_7to22_5to12: 7 ile 22 arasındaki dersler, 5 ila 12. Sınıflara yöneliktir
  third_party_desc_20_4to12: 20'den fazla ders, 4 ila 12. sınıflara yöneliktir
  enter_valid_age: Lütfen geçerli bir yaş seçin
  enter_valid_email: Lütfen geçerli bir e-posta adresi girin
  get_a_certificate_message: Sana <a href='/learn/beyond'>Bir Saatten Fazlasını Öğren</a>
    hakkında bir belge ve bilgi göndereceğiz
  get_a_certificate_message_after: Sertifikanızı indirmek için lütfen buraya tıklayın
    ya da yazdır seçeneğini kullanın. Şimdi, diğer<a href='http://studio.code.org'>kurslara</a>
    göz atabilir ya da daha fazla seçenek için <a href='/learn/beyond'>Kod Saatinin
    ötesini Öğrenin</a> sayfasını ziyaret edebilirsiniz.
  thanks_for_submitting: Gönderdiğiniz için teşekkür ederiz!
  if_you_enjoyed: Eğer öğrenirken eğlendiyseniz arkadaşlarınıza da denemeleri için
    sorunuz! Biz tüm dünyanın öğrenmesini istiyoruz.
  personalize_certificate: Sertifikanızı özelleştirin
  share_achievement: Başarınızı paylaşın
  beyond_hour_message: Öğrenmeye <a href='http://studio.code.org'>diğer kurslarımızla</a>
    devam edebilir ya da daha fazla seçenek için <a href='/learn/beyond'>Bir Saatin
    Ötesinde</a> sayfamızı ziyaret edebilirsiniz.
  leaderboards_for_hoc: Kod Saati için lider tablosu.
  support_url: http://support.code.org/
  country: Ülke
  city: Şehir
  gender: Cinsiyet
  boys: Erkekler
  girls: Kızlar
  give_my_hour: 'Saatimi şu gruba ver:'
  girls_team: Kızlar Takımı
  boys_team: Erkekler Takımı
  tell_the_world: Dünyayı haberdar et!
  thanks_for_voting: Oylama için teşekkürler!
  share_on_facebook: Facebook'ta paylaş
  share_on_twitter: Twitter'da paylaş
  beyond_an_hour: Kod saatinin ötesi
  get_started: Başlayın
  i_agree: Kabul ediyorum
  participant_select: "-Seçiniz-"
  participant_student: öğrenci
  participant_parent: Veli
  participant_educator: Eğitmen
  participant_engineer: Yazılım Mühendisi
  participant_other: Yukarıdakilerden Hiçbiri
  print_all: Tümünü yazdır
  print_ice_art: Buzda yaptığınız sanatı yazdırın
  create_art_with_zombie: ya da zombiyle gelişmiş bir eser yapın
  i_am_a: Ben bir
  never_spam: Spam yollamayacağız.
  enter_country: Eğer ABD'nin dışındaysanız ülkenizi girin
  used_infrequent_updates: Yalnızca nadir güncellemeler için kullanılır
  privacy_practices_children: Çocuklar için gizlilik uygulamalarına göz atın
  petition_thankyou: Dilekçeyi imzaladığınız için teşekkür ederiz
  continue_learning_header: Kod Saatinin ötesinde öğrenmeye devam et
  continue_learning_body: Birçok seçenek var.  Çevrimiçi, kendi okulunuzda veya bir
    yaz kampında  öğrenebilirsiniz.
  learn_code_studio: Kodlama Stüdyoları derslerini deneyin
  learn_next_level: Başka bir code.og dersi dene
  learn_online: Diğer online kurslarımızı deneyin
  learn_classes: En yakın sınıfı bul
  learn_back_to_minecraft: Minecraft'la öğrenin
  hoc_is_here: "#KodSaati 5-11 Aralık'da tekrar yaklaşıyor.  https://youtu.be/xJqSu1IbcHg."
  just_did_hoc: "#KodSaati'ni henüz tamamladım - Hadi bir göz at! Destek için teşekkürler
    @Microsoft @codeorg"
  just_did_course1: 'Kurs 1''i yeni bitirdim- işte! @codeorg '
  just_did_course2: 'Kurs 2''i yeni bitirdim- işte! @codeorg '
  just_did_course3: 'Kurs 3''ü yeni bitirdim- işte! @codeorg '
  just_did_course4: 'Kurs 4''ü yeni bitirdim- işte! @codeorg '
  just_did_coursea: 'Kurs A''yı yeni bitirdim-işte! @codeorg '
  just_did_courseb: Ders B'yi yeni bitirdim. @codeorg ile kontrol edin!
  just_did_coursec: 'Kurs C''yi yeni bitirdim-işte! @codeorg '
  just_did_coursed: 'Kurs D''yi yeni bitirdim-işte! @codeorg '
  just_did_coursee: 'Kurs E''yi yeni bitirdim-işte! @codeorg '
  just_did_coursef: 'Kurs F''yi yeni bitirdim-işte! @codeorg '
  just_did_accelerated: Hızlandırılmış Kursu yeni bitirdim-işte! @codeorg
  just_did_hoc_donor: "#KodSaati'ni henüz tamamladım - Hadi bir göz at! Destek için
    teşekkürler %{donor_twitter} @codeorg"
  just_did_course1_donor: Kurs 1'i henüz tamamladım - Hadi bir göz at! Destek için
    teşekkürler %{donor_twitter} @codeorg
  just_did_course2_donor: Kurs 2'yi henüz tamamladım - Hadi bir göz at! Destek için
    teşekkürler %{donor_twitter} @codeorg
  just_did_course3_donor: Kurs 3'ü henüz tamamladım - Hadi bir göz at! Destek için
    teşekkürler %{donor_twitter} @codeorg
  just_did_course4_donor: Kurs 4'ü henüz tamamladım - Hadi bir göz at! Destek için
    teşekkürler %{donor_twitter} @codeorg
  just_did_coursea_donor: Kurs A'yı henüz tamamladım - Hadi bir göz at! Destek için
    teşekkürler %{donor_twitter} @codeorg
  just_did_courseb_donor: Kurs B'yi henüz tamamladım - Hadi bir göz at! Destek için
    teşekkürler %{donor_twitter} @codeorg
  just_did_coursec_donor: Kurs C'yi henüz tamamladım - Hadi bir göz at! Destek için
    teşekkürler %{donor_twitter} @codeorg
  just_did_coursed_donor: Kurs D'yi henüz tamamladım - Hadi bir göz at! Destek için
    teşekkürler %{donor_twitter} @codeorg
  just_did_coursee_donor: Kurs E'yi henüz tamamladım - Hadi bir göz at! Destek için
    teşekkürler %{donor_twitter} @codeorg
  just_did_coursef_donor: Kurs F'yi henüz tamamladım - Hadi bir göz at! Destek için
    teşekkürler %{donor_twitter} @codeorg
  just_did_accelerated_donor: Hızlandırılmış Kursu henüz tamamladım - Hadi bir göz
    at! Destek için teşekkürler %{donor_twitter} @codeorg
  twitter_teach_cs: |-
    10 kişiden 9'u okulda bilgisayar bilimleri öğretilmesi konusunda hemfikir.
    http://youtu.be/nKIu9yen5nc. Ziyaret et: https://code.org/.
  twitter_cs_foundational: Bilgisayar bilimi öğrenmek her öğrenci için temel bir bilgi
    olmalı. https://youtu.be/QvyTEx1wyOY.
  learn_hoc: Bir Kod Saati öğrenin
  beyond_hoc: Kod Saatinin Ötesi
  what_gender: Cinsiyetiniz nedir?
  girl: Kız
  boy: Erkek
  help_recruit_coders: Takımına daha fazla kod yazarı üye yapmamıza yardım et!
  help_recruit: Daha fazla kod yazarı üye yapmamıza yardım et!
  lines_of_code: ÜSTÜNDE<b># KOD SATIRLARI</b> BUGÜNE KADAR YAZILAN.
  lines_of_code_alt: "<b>#</b> ÖĞRENCİLER TARAFINDAN YAZILMIŞ KOD SATIRLARI"
  who_has_done_hoc: "#HourOfCode'u kim bitirdi? @codeorg"
  who_has_done_hoc_donor: "#HourOfCode'u kim yaptı? (@codeorg'u desteğiniz için teşekkürler
    %{donor_twitter})"
  hoc_leaderboards: Kod Saatinin Liderler Sıralaması
  students_and_lines: "% {Öğrenciler} öğrenciler tarafından kod saati yapılır ve kod
    satırlarının % {hatları} yazılır."
  start_hoc: Kod saatine başla
  contact_form_topic_press: Basın / medya ( röportaj veya konuşma randevusu)
  stats_nina: '"Her bir gün aynı sonucu verdi&mdash; %100 katılım." - Nina Nichols
    Peery, Öğretmen'
  stats_student: '"Bunun <b>hayatta ancak bir kere</b> karşıma çıkacak bir şans olduğunu
    biliyordum." - Mariana Alzate, 5. sınıf öğrencisi'
  stats_michael: Öğrencilerimi <b>hiçbir zaman</b> öğrenme konusunda bu kadar heyecanlı
    görmemiştim." - Michael Clark, Öğretmen
  studiobar_title: "<a href='http://studio.code.org'>Code Studio</a>'yu Keşfedin"
  studiobar_title_nolink: Code Studio'yu Keşfedin
  studiobar_elementary_title: Temel dersler
  studiobar_elementary_body: K&#8209;5 için hazırlanan üç yeni kursumuz
  studiobar_hoc_title: Kod Saati
  studiobar_hoc_body: Angry Birds ile kodlamayı öğren
  studiobar_flappy_title: Flappy Kod
  studiobar_flappy_body: Kendi Flappy Bird oyununu yap ve paylaş
  studiobar_teacher_title: Öğretmenler için
  studiobar_teacher_body: Sınıfınıza Code Studio 'yu tanıtın
  studiobar_frozen_title: Saat Kodu
  studiobar_frozen_body: Anna ve Elsa ile kış diyarı oluştur
  studiobar_donate_title: Bağış Yap
  studiobar_donate_body: Bağış yapacağın her dolar ile bir çocuk daha öğrenecek
  studiobar_shop_title: Mağaza
  studiobar_shop_body: Kalıplarını kır. Logomuzu gururla taşı.
  homepage_stats_students: aBD'li öğrencilerin çoğunun Code.org'da hesapları var
  homepage_stats_female: of our students are female
  homepage_stats_teachers: öğretmenler Code.org'u kullanır
  homepage_stats_hourofcodde: of the world's students have tried the Hour of Code
  homepage_stats_policy: devletler, bilgisayar bilimini desteklemek için politikayı
    değiştirdi
  homepage_stats_title: Fark yaratıyoruz
  homepage_hero_text_malala: "&ldquo;Her bir ülkedeki kızları, bir saat boyunca kod
    öğrenmek için kendini zorlamaya davet ediyorum.&rdquo; Malala, Nobel Barış Ödüllü
    aktivist\n"
  homepage_hero_text_susan: "&ldquo;Eğer teknolojiyi değiştirebilirseniz, dünyayı
    değiştirebilirsiniz.&rdquo; Susan, YouTube CEO"
  homepage_hero_text_fistbump: "&ldquo;Telefonunuzu sadece oyun için kullanmayın,
    onu programlayın.&rdquo; ABD Başkanı Barack Obama"
  homepage_hero_text_sheryl: "&ldquo;Çocuklarımız &mdash; kızlarımız dahil &mdash;
    \nbilgisayar bilimlerini öğrenmek için fırsata ihtiyacı vardır.&rdquo;\nSheryl,
    Facebook COo"
  homepage_hero_text_satya: "&ldquo;Bilgisayar bilimi dünyadaki en iyi fırsatların
    önünü açabilir.&rdquo; Satya, Microsoft CEO"
  homepage_hero_text_satya_new: |-
    &ldquo;Bilgisayar bilimi, öğrencilere yarının dünyasını yaratmaya imkan verir.&rdquo;
    Satya, Microsoft Genel Müdürü
  homepage_hero_text_bosh: |-
    &ldquo;Eğer kod yazıyorsanız, hayatınızın seyrini seçebilirsiniz.&rdquo;
    Chris Bosh
  homepage_hero_text_student1: |-
    &ldquo;Bu yetenekler geleceğimi değiştirdi. Anlatmaya gerek yok, burası çok eğlenceli.&rdquo;
    Luna, 7'nci sınıf
  homepage_hero_text_student2: |-
    &Idquo;Ben çocuklarımın öğrenmek için heyecanlandığını hiç görmemiştim,&
    rdquoİ; Michael, öğretmen
  homepage_hero_text_student3: |-
    &ldquo;Bilgisayar bilimi, beğenip beğenmediğinizi denemeden bilemeyeceğiniz bir alandır.&rdquo;
    Jackson, 6'ncı sınıf
  homepage_hero_text_student4: |-
    &ldquo;Programlama ile aklınızdan geçen herhangi bir şeyi yapabilirsiniz.&rdquo;
    Maya, 2'nci sınıf
  homepage_hero_text_student5: |-
    &ldquo;Bilgisayar bilimi başkası için değildir. Şimdi burada senin için var.&rdquo;
    Geraldo, öğretmen
  homepage_hero_text_teacher1: |-
    &ldquo;Kodlama, yaratıcılığı, ilhamı ve yeniliği ateşler&mdash; bunların hepsi bir kariyerde gerekli olan parçalardır.&rdquo;
    Floresa, öğretmen
  homepage_hero_text_teacher2: |-
    &ldquo;Bu program, öğrencilerimin %100'ünün ilgisinde ve katılımında.&rdquo;
    Adam, öğretmen
  homepage_hero_text_stat_loc: 'öğrenciler tarafından #loc satır kod yazılmıştır'
  homepage_hero_text_stat_students: 'Code Stüdyoda #student_count tane öğrenci hesabı'
  homepage_hero_text_stat_served: 'Code Stüdyo''da #student_count tane öğrenci hesabı'
  homepage_hero_hoc_is_coming: Kodlama Saati geliyor
  homepage_hero_hoc_is_here: Kod Saati burada
  homepage_slot_text_hoc: Kod Saati
  homepage_slot_text_frozen: 'Frozen: Anna ve Elsa '
  homepage_slot_text_teacher: Öğretmen Panosu
  homepage_slot_text_studio: Tüm eğitim içeriklerimiz
  homepage_slot_text_course4: Kurs 4
  homepage_slot_text_shop: Mağaza
  homepage_slot_text_flappy: Flappy Kod
  homepage_action_text_hoc: Kodlama Saati her öğrenci içindir.
  homepage_action_text_num_served: "# hizmet"
  homepage_action_text_join_us: Bize katılın
  homepage_action_text_sign_up: Kaydol
  homepage_action_text_try_it: Deneyin
  homepage_action_text_volunteers: Teknik gönüllü aranıyor.
  homepage_action_text_codevideo: Videoyu izle
  homepage_action_text_teachervideo: Videoyu izle
  homepage_action_text_watchvideo: Videoyu izle
  homepage_action_text_girlvideo: Bir kıza ilham kaynağı ol
  homepage_action_text_learn: Öğrenmeye başla
  homepage_action_text_signpetition: Üye dilekçesi
  homepage_action_text_wincelebritychat: Ünlü ile sohbet kazan
  homepage_signpetition_dropdown: Bizim üye dilekçemiz  &#x25BE;
  homepage_diversity_pledge: 'Çeşitlilik oluştur ! '
  homepage_banner_text_prizes: "`Kod Saati` 7-13 Aralıkta tekrar gerçekleşecek."
  homepage_banner_link_prizes: 'Tarihteki en büyük eğitim etkinliğine katılın. '
  homepage_banner_text_main: Code.org ve Üniversite Yönetim Kurulu Bilgisayar Bilimleri
    çeşitlilik geliştirmek için bir ittifak kurdular.
  homepage_banner_text_link: Daha fazlasını öğren
  homepage_banner_privacy_main: 'Aug 3: We''ve updated our privacy policy to include
    tools used in our new high school CS Principles course.'
  homepage_banner_privacy_link: Daha fazlasını öğren
  homepage_banner_20k_teachers: 20.000 öğretmen eğitildi ve (onlar) şu anda sınıflarda
    bilgisayar bilimleri öğretiyorlar.
  homepage_banner_20k_teachers_link: Daha fazlasını öğren
  homepage_banner_congress: Amerika'nın liderleri Kongreyi, K-12 bilgisayar bilimi
    finanse etmek için arıyor.
  homepage_banner_congress_link: Yardımlarınızı ekleyiniz
  homepage_banner_emailprivacy: Öğrenci gizliliğini desteklemek için önemli bir değişiklik
    yapıyoruz.
  homepage_banner_emailprivacy_link: Daha fazla oku
  homepage_banner_40k_teachers: We've prepared 40,000 new computer science teachers.
  homepage_banner_40k_teachers_link: Daha fazlasını öğren
  homepage_slot_text_title_hoc: Saat Kodu
  homepage_slot_text_blurb_hoc: Herkes öğrenebilir. Bugün başlayın.
  homepage_slot_text_link_hoc: Kodlama Saati'ni Deneyin
  homepage_slot_text_link_about_hoc: Kad Saati Hakkında
  homepage_slot_text_link_host: Hour of Code organize edin
  homepage_slot_text_link_hocserved: "# hizmet"
  homepage_solot_text_link_volunteer: "`Hour of Code` için gönüllü"
  homepage_slot_text_title_students: Öğrenciler
  homepage_slot_text_blurb_students: Tüm eğitimlerimizi keşfedin
  homepage_slot_text_blurb_students_courses: Kurslarımızı keşfet
  homepage_slot_text_link_codestudio: Code Studio deneyin
  homepage_slot_text_link_local: En yakın sınıfı bulun
  homepage_slot_text_link_othercourses: Diğer online kurslar
  homepage_slot_text_title_educators: Eğitmenler
  homepage_slot_text_blurb_educators: Öğrencilerinize öğretin
  homepage_slot_text_link_elementary: İlköğretim Okulu
  homepage_slot_text_link_middle: Orta öğretim
  homepage_slot_text_link_high: Lise
  homepage_slot_text_link_k5: K-5 sınıflar için kurslar
  homepage_slot_text_link_fullcurriculum: Müfredatımızın tamamına göz atın
  homepage_slot_text_link_pd: Mesleki Gelişim
  homepage_slot_text_title_advocates: Katkıda bulunanlar
  homepage_slot_text_blurb_advocates: Bilgisayar Bilimlerinde çeşitliliği destekle
  homepage_slot_text_link_stats: İstatistiklere göz atın
  homepage_slot_text_link_buy: Dahil olun
  homepage_slot_text_link_donate: Bağış yap
  homepage_slot_text_link_shop: Tişörtler, şapkalar ve daha fazlası
  homepage_slot_text_link_administrators: Okul veya bölgenizde düzenleyin
  homepage_header_codestudio: Code Studio öğrencilerinin yaptıkları
  homepage_header_donors: Code.org destekleyenlere teşekkürler
  homepage_donors_seall: Tümünü göster
  homepage_donors_donate: Bağış Yap
  homepage_below_hero_announcement_text: We care about your privacy and are making
    some updates to our privacy policy, effective May 25.
  homepage_below_hero_announcement_link_text: Daha fazlasını öğren
  contact_form_topic_student: Ben öğrenciyim
  contact_form_topic_parent: Bir ebeveynim
  contact_form_topic_teacher: Bir öğretmen/eğitimciyim
  contact_form_topic_outside_us: ABD dışındanım.
  contact_form_topic_contribution: Hayırsever katkısı
  contact_form_topic_partner: Ortak olmak istiyorum
  contact_form_topic_other: Diğer
  contact_form_label_topic: Başlık
  contact_form_label_email: E-posta adresin
  contact_form_label_message: Mesaj
  contact_form_label_submit: Mesaj Gönder
  class_submission_in_school: Okulda
  class_submission_in_school_daily_programming_course: Günlük programlama kursu
  class_submission_in_school_ap_computer_science: AP (Advanced Placement) bilgisayar
    bilimi sınavı
  class_submission_in_school_full_university_cs_curriculum: 'Üniversite için Bilgisayar
    Bilimi müfredatı '
  class_submission_in_school_robotics_club: Robotik Kulübü
  class_submission_in_school_programming_integrated_in_other_classes: 'Matematik,
    Fen Bilimi gibi diğer derslerin içine yerleştirilmiş Programlama  '
  class_submission_in_school_summer_school_cs_program: Yaz Okulu CS programı
  class_submission_in_school_exploring_computer_science: Bilgisayar Bilimlerini Keşfedin
  class_submission_in_school_other: Okulda diğerleri
  class_submission_out_of_school: Okul dışı
  class_submission_out_of_school_summer_camp: Yaz kampı
  class_submission_out_of_school_afterschool_program: Okul sonrası programı
  class_submission_out_of_school_all-day_workshop: Tam-gün atölye (En fazla 1 hafta)
  class_submission_out_of_school_multi-week_workshop: Birden çok hafta çalıştayı
  class_submission_out_of_school_other: Okuldışı diğer etkinlikler
  class_submission_online: Çevrimiçi
  class_submission_online_programming_class: Çevirimiçi programlama sınıfı
  class_submission_online_teacher_resource: Çevrimçi öğretmen kaynakları
  class_submission_online_other: Çevrimiçi diğerleri
  class_submission_level_preschool: Okul öncesi
  class_submission_level_elementary: İlköğretim
  class_submission_level_middle_school: Orta öğretim
  class_submission_level_high_school: Lise
  class_submission_level_college: Üniversite
  class_submission_level_vocational: Mesleki
  class_submission_languages_other: Diğer dil(ler)
  videos_more: Ünlülerin ve rol modellerinin bulunduğu ilham verici daha başka <a
    href='%{inspiring_videos_playlist}'>videolar</a>
  careers_page_more: Teknoloji alanında profesyonellerin daha başka <a href='%{careers_url}'
    target='_blank'>videoları</a> için
  playlab_choose_theme: Oyun Laboratuvarınızın temasını seçin
  playlab_classic_title: klasik
  playlab_gumball_title: Gumball
  playlab_iceage_title: 'Buz Devri - yakında '
  playlab_iceage_title_live: Buz Devri
  starwars_subtitle: Kod İle Bir Galaksi İnşa Etmek
  starwars_javascript_title: Javascript
  starwars_javascript_description: Sürükle-bırak blokları ve JavaScript kullan.
  starwars_javascript_specs: Sadece İngilizce | Modern Web Tarayıcıları | 11+ Yaş
  starwars_blocks_title: Bloklar
  starwars_blocks_description: Sürükle-bırak blokları kullan.
  starwars_blocks_specs: Bir çok dil seçeneği | Modern tarayıcılar, akıllı telefonlar,
    tabletler | 6-10 yaş
  starwars_platform_text: Modern tarayıcılar, akıllı telefonlar, tabletler
  mc_name: Minecraft Kod Saati
  mc_longdescription: Steve ya da Alex'i Minecraft dünyasında bir maceraya çıkarmak
    için kod blokları kullan.
  mc_shortdescription: Steve ya da Alex'i Minecraft dünyasında bir maceraya çıkarmak
    için kod blokları kullan.
  mc_gradelevel: 4-104 Yaş
  mc_platformtext: Modern tarayıcılar, akıllı telefonlar, tabletler
  mc_specs: Çoklu dil | Modern tarayıcılar ve tabletler | 6 ve üzeri yaş
  minecraft_agent: 'Minecraft: Kahramanın yolculuğu'
  minecraft_designer: Minecraft Tasarımcısı
  minecraft_adventurer: Minecraft Maceracısı
  minecraft_tutorials: Minecraft Kodlama Saati Eğitimleri
  minecraft_specs: Bir çok dil seçeneği | Modern tarayıcılar, akıllı telefonlar, tabletler
    | 2. sınıf ve üstü
  minecraft_agent_description: Minecraft is back for the Hour of Code with a brand
    new activity! Journey through Minecraft with code.
  minecraft_agent_button: Başlayın
  minecraft_designer_description: Hayvanları ve diğer Minecraft yaratıklarını Minecraft'ın
    sendeki sürümde programla.
  minecraft_designer_button: Başlayın
  minecraft_adventurer_description: Alex veya Steve'in maceraya katılması için kod
    kullan.
  minecraft_adventurer_button: Başlayın
  minecraft_no_internet: İnternetin yok mu?
  minecraft_download_adventurer: Minecraft Maceracı'nın çevrimdışı versiyonunu indir.
  minecraft_subtitle: Minecraft Kod Saati
  minecraft_store_camps: Minecraft saat kodu kamplarının Microsoft Store ücretsiz
  minecraft_signup_store_camps: "<a href='%{signup_store_camp}'>Sign up</a> for the
    free Minecraft Hour of Code workshops at Microsoft Stores in Australia, Canada,
    Puerto Rico or the US. Learn how coding is for everyone and combines creativity,
    problem solving and loads of fun."
  minecraft_host_event: Host a Minecraft Hour of Code Event
  minecraft_teach_resources: Öğretmen kaynakları ve ders planı.
  minecraft_leader_guide: Bir etkinlik planlayıp gerçekleştirmenize yardımcı olan
    kaynakları indirin.
  minecraft_facilitating_event: "<a href='%{minecraft_facilitator_download}'>Download</a>
    facilitator quick start guide and PowerPoint presentations for younger and older
    students now."
  minecraft_join_online_training: Ready to facilitate your own Hour of Code with Minecraft,
    but not sure where to start? Check out our <a href='%{minecraft_webinar_url}'>on-demand
    webinar</a>. You will learn best practices, access ready-to-go facilitator materials,
    and get a walk-through of the new Hero’s Journey tutorial from the Minecraft team.
    Get a head start on thinking through what you need to bring Hour of Code to young
    people during Computer Science Education week (December 4-10) and beyond.
  minecraft_continue_learning: 'Herkes İçin bilgisayar bilimi: Microsoft Mağazasında
    Bir Saatlik Bir Kod Ötesi'
  minecraft_continue_learning_description: Bilgisayar bilimi tecrübesi gerekmiyor!
    Tüm gençlerin bilgisayar bilimi eğitimi yoluyla edinilen değerli becerileri öğrenebilmelerini
    sağladığınızdan emin olun. Eğlenceli ve stressiz bir ortamda kodlamayı deneyimleyeceğiniz,
    temel bilgisayar bilimleri konseptlerine aşina olacağınız, Üç saatlik ücretsiz
    bir atölye çalışması yapmak için Microsoft Store'da bize katılın ve sınıfınızda
    veya topluluğunuzda bir Saat Kodu'na önderlik etmeye hazır olun. Sizindir! <a
    href='%{minecraft_continue_learning_url}', target='_blank'>Bu gün kaydolun</a>.
  minecraft_future: Tüm gençliğin geleceğe hazır olmasına yardım edin
  minecraft_future_description: Find out how other schools and nonprofits are bringing
    digital skills, from digital literacy to computer science education, to their
    communities. Consider different models, get tips and tricks, and <a href='%{minecraft_future_url}'>access
    the resources</a> they found most valuable.
  minecraft_og_designer: Minecraft is back with a new activity for the Hour of Code.
    Program animals and other Minecraft creatures in your own version of Minecraft.
  minecraft_og_agent: Minecraft, Kod Saati için geri döndü ve siz kahramansınız! Minecraft
    biyomaları boyunca yolculuk yapmak için kod yazınız.
  sports_page_title: Kodlama Saati Etkinlikleri-Spor
  sports_og_title: Kendini zorla. Herkes öğrenebilir.
  sports_og_description: Şampiyonlar ve altın madalyalı sporcular olarak kod saatini
    denemenizi öneririz. Kendi spor oyunu kodla.
  sports_title: Kendi Spor Oyununu Kodla
  sports_watch_video: Videoyu izle
  sports_video_title: Kendini zorla. Herkes öğrenebilir.
  sports_select_theme: Kendi eğitim temanızı seçin
  sports_basketball_title: Besketbol oynayın
  sports_all_sports_title: Kendi sporunu kodla
  sports_featured_athletes: Öne Çıkan Atletleri gör
  sports_athletes_title: Öne Çıkan Atletler
  sports_athlete_Draymond: Draymond Green, Olimpiyat altın madalya ve NBA şampiyonu,
    Golden State Warriors
  sports_athlete_Serena: Serena Williams, Olimpiyat altın madalya ve tenis şampiyonu
  sports_athlete_Russell: Russell Okung, Super Bowl şampiyonu ve NFL oyuncu, Denver
    Broncos
  sports_athlete_Sergio: Sergio Ramos, Dünya Kupası şampiyonu ve futbol/Futbol oyuncu,
    Real Madrid
  sports_athlete_Sue: Sue Bird, Olimpiyat altın madalya ve WNBA şampiyonu, Seattle
    fırtına
  sports_athlete_Alana: Alana Beard, altın madalya ve WNBA All-Star, Los Angeles Sparks
  sports_athlete_Angelo: Angelo Matthews, Sri Lanka kriket takımının kaptanı
  sports_athlete_Nneka: Nneka Ogwumike, altın madalya, WNBA şampiyonu ve 2016 MVP,
    Los Angeles Sparks
  sports_athlete_Carmelo: Carmelo Anthony, Olimpiyat altın madalya ve NBA All-Star,
    New York Knicks
  sports_athlete_Marco: Marco Belinelli, NBA şampiyonu, Charlotte Hornets
  sports_athlete_Neymar: Neymar Jr., Olimpiyat altın madalya ve futbol/Futbol oyuncu,
    FC Barcelona ve Brezilya Milli Futbol Takımı
  sports_athlete_Sarah: Sarah Quita Offringa, Rüzgar Sörfü şampiyonu
  sports_athlete_Marcelo: Marcelo, futbol/Futbol şampiyonu, Real Madrid ve Brezilya
    Milli Futbol Takımı
  sports_athlete_Erika: Erika Olivera, şampiyon maraton koşucusu
  sports_athlete_John: John Wall, NBA All-Star, Washington Wizards
  sports_athlete_Chris: Chris Bosh, Olimpiyat altın madalya ve NBA şampiyonu, Miami
    Heat
  sports_athlete_Harrison: Harrison Barnes, Olimpiyat altın madalya ve NBA şampiyonu,
    Dallas Mavericks
  watch_inspirational_videos: Başlamadan önce ilham veren bu videolardan birini izle
  video_title_cs_is_everything: Computer Science is Changing Everything
  video_title_inspire_girl: Bir kıza ilham kaynağı ol
  video_title_cs_intro: Bilgisayar Bilimi Tanıtımı
  video_title_schools_dont_teach: Çoğu okulların öğretmedikleri
  video_title_obama: Başkan Obama'nın bilgisayar bilimi hakkında konuşması
  video_title_hoc_is_here: Kod Saati Burada - Herkes Öğrenebilir
  video_title_anybody_can_learn: Herkes Öğrenebilir
  video_title_steph_curry: Hour of Code with Steph Curry
  video_title_draymond_green: Draymond Green ile Hour of Code
  video_title_russell_okung: Russel Okung ile Hour of Code
  video_title_real_madrid: Real Madrıd ile Hour of Code
  video_title_marco_belinelli: Marco Belinelli ile Hour of Code
  video_title_chris_bosh: Chris Bosh'un bilgisayar bilimi hakkında konuşması
  video_title_my_name_is_aracely: My Name is Aracely
  video_1min: 1 dk
  video_2min: 2 dk
  video_3min: 3 min
  video_5min: 5 dk
  speak_another_language: Başka bir dil mi konuşuyorsun?
  help_translate: Tercümede bize yardımcı ol.
  no_internet: İnternetin yok mu?
  download_offline: Çevrimdışı sürümü indir.
  are_you_teacher: Öğretmen misiniz?
  review_lesson_plan: Ders planını ve diğer öğretmen kaynaklarını gözden geçirin.
  volunteer_engineer_submission_title: Hour of Code etkinliği için gönüllü ol ve öğrencilere
    ilham kaynağı ol.
  volunteer_engineer_submission_subtitle_generic: 'Bu sene 7-13 Aralık''ta 100,000
    öğretmen sınıflarında `Hour of Code` etkinliğini gerçekleştirecek. Unutmayın yardımınıza
    ihtiyaçları var! '
  volunteer_engineer_submission_subtitle_specific: "%{num_teachers} öğretmenler Aralık
    ayında gerçekleşecek olan Hour of Code etkinliğinde onlara yardım edecek bilgisayar
    bilimlerine tutkulu gönüllüler arıyorlar. %{num_volunteers} Gönüllüler kaydoldu.
    Onlara katıl."
  volunteer_engineer_submission_intro_background: Hour of code 180'den fazla ülkede
    on milyonlarca öğrenciye erişen ve bir saatliğine bilgisayar bilimleri eğitimi
    veren küresel bir hareket. Lütfen 7-13 Aralık tarihlerinde gerçekleşecek olan
    Bilgisayar Bilimleri Eğitimi Haftasına katılın.
  volunteer_engineer_submission_intro_recruit: Öğretmenler sınıfta veya hangi görüntülü
    sohbet ile bilgisayar bilimi konusunda yardımcı olabilecek ve Bilgisayar Bilimleri
    Eğitimi hakkında tutkulu kişileri arıyor.
  volunteer_engineer_submission_intro_guide: Bizim <a href="%{volunteer_guide}"> gönüllü
    programımız</a> hakkında daha fazla bilgi edinin.
  volunteer_engineer_submission_intro_signup: Bir bilgisayar bilimleri öğrencisi veya
    yazılım profesyonel iseniz lütfen aşağıdaki bilgileri girin. <span class="form-required-field">
    *</span> ile işaretlenmiş alanların doldurulması zorunludur.
  volunteer_engineer_submission_intro_links: Kendi Kod Saati etkinliğini düzenlemek
    ve <a href="%{volunteer_local}">yerel gönüllü haritamızdan</a> gönüllü bulmak
    için <a href="%{learn_more}">daha fazlasını öğren.</a>.
  volunteer_engineer_submission_update_information: Bilgilerinizi güncelleyin
  volunteer_engineer_submission_header_shared: Bilgiler gönüllüler haritasındaki öğretmenlerle
    paylaşıldı
  volunteer_engineer_submission_field_name: İsim
  volunteer_engineer_submission_field_name_placeholder: Tam İsim
  volunteer_engineer_submission_field_company: Şirket (veya Üniversite)
  volunteer_engineer_submission_field_company_placeholder: Şirket (veya Üniversite)
  volunteer_engineer_submission_field_experience_level: Deneyim seviyesi
  volunteer_engineer_submission_field_location: Konum
  volunteer_engineer_submission_field_location_desc: Konumuz, öğretmenlerin yakınlarındaki
    gönülleri bulmaları için kullanılacak ve en kısa zamanda haritada iğnelenmiş olarak
    görülecektir. Gizlilik konusunda düşünceliyseniz, lütfen iş/okul adresinizi veyahut
    sadece şehir bilginizi giriniz.
  volunteer_engineer_submission_field_location_placeholder: Posta kodu, şehir ve devlet/ülke
    veya sokak adresi
  volunteer_engineer_submission_field_location_flexibility: Kod Saati süresince ...(uygun
    olanlarının hepsini seçiniz)... ile yardımcı olabilirim
  volunteer_engineer_submission_checkbox_after_hoc: Kod Saati bitimi sonrasında gönüllü
    olmak istiyorum
  volunteer_engineer_submission_field_time_commitment: Kod Saati'nden sonra ayırabileceğiniz
    zaman süresi
  volunteer_engineer_submission_field_linkedin: LinkedIn profili
  volunteer_engineer_submission_field_linkedin_placeholder: http://www.linkedin.com/in/sizin_adiniz
  volunteer_engineer_submission_field_facebook: Facebook profili
  volunteer_engineer_submission_field_facebook_placeholder: https://www.facebook.com/sizin_adiniz
  volunteer_engineer_submission_field_description: Tanım
  volunteer_engineer_submission_field_description_desc: Bilgisayar bilgisi deneyiminizi
    ve yerel öğretmen olarak bize nasıl katkı sağlayabileceğinizi anlatınız.
  volunteer_engineer_submission_field_description_placeholder: Deneyim ve/veya katılım
    açıklaması. İngilizce'den başka dil biliyorsanız, buraya eklediğinizden emin olun.
  volunteer_engineer_submission_header_private: Bilgiler gizli tutulur ve asla paylaşılmaz
  volunteer_engineer_submission_field_email: E-posta adresi
  volunteer_engineer_submission_field_email_desc: E-posta adresiniz asla paylaşılmaz,
    ancak öğretmenlerden size istekler göndereceğiz.
  volunteer_engineer_submission_field_email_placeholder: E-posta adresi
  volunteer_engineer_submission_field_email_preference: Can we email you about updates
    to our courses, volunteer opportunities, or other computer science news?
  volunteer_engineer_submission_field_email_preference_yes: Evet
  volunteer_engineer_submission_field_email_preference_no: Hayır
  volunteer_engineer_submission_final_paragraph: Kod Saati ve diğer gönüllü fırsatlarında
    sizinle temasa geçilebilmesi için, yerel öğretmenler için olan bir haritada kayıt
    edileceksiniz. Tam adresiniz ve e-postanız bizim tarafımızdan ASLA paylaşılmayacaktır.
    Fakat diğer bilgileriniz (yaklaşık konumunuz dahil) yerel öğretmenlerce açıkça
    görülebilir şekilde yayınlanacaktır.
  volunteer_engineer_submission_checkbox_contact: 'Öğretmenlerin gönüllülük fırsatları
    için benimle iletişime geçmesini kabul ediyorum (Not: Mail adresiniz paylaşılmaz)'
  volunteer_engineer_submission_checkbox_age_18_plus: En az 18 yaşında olduğumu bildiririm.
  volunteer_engineer_submission_submit: Gönder
  volunteer_engineer_submission_thankyou: Hour of Code gönüllüsü olduğunuz için teşekkür
    ederiz. Hour of Code 'a hazırlanmak ve diğer projelere gönüllü olmak için daha
    fazlasını <a href="%{url}">buradan</a> öğrenebilirsiniz.
  volunteer_engineer_submission_commitment_uncertain: Belirsiz
  volunteer_engineer_submission_commitment_one_hr_per_week: haftada 1 saat
  volunteer_engineer_submission_commitment_three_hrs_per_week: Haftada 3 saat
  volunteer_engineer_submission_commitment_five_hrs_per_week: haftada 5 saat
  volunteer_engineer_submission_commitment_now_and_then: Şimde ve sonra
  volunteer_engineer_submission_commitment_annually: Yılda 2-3 kez
  volunteer_engineer_submission_commitment_monthly: Ayda birkaç saat
  volunteer_engineer_submission_commitment_weekly: Haftada birkaç saat
  volunteer_engineer_submission_commitment_more: Daha Fazla
  volunteer_engineer_submission_location_flexibility_onsite: bir okulda sitede
  volunteer_engineer_submission_location_flexibility_remote: Uzaktan danışmanlık (öğretmenler
    veya öğrenciler)
  volunteer_engineer_submission_location_flexibility_curriculum: Açık kaynak müfredat
    projelerine katkıda olmak için gönüllü
  volunteer_engineer_submission_experience_unspecified: Belirtilmemiş
  volunteer_engineer_submission_experience_tech_company: Teknoloji şirketinde mühendis
    olmayan
  volunteer_engineer_submission_experience_university_student_or_researcher: Şu anda
    üniversite öğrencisi(veya araştırmacı)
  volunteer_engineer_submission_experience_software_professional: Profesyonel yazılımcı
  volunteer_engineer_submission_distance_8: 5 mil
  volunteer_engineer_submission_distance_16: 10 mil
  volunteer_engineer_submission_distance_24: 15 mil
  volunteer_engineer_submission_distance_32: 20 mil
  volunteer_engineer_submission_num_volunteers_5: 5 gönüllü
  volunteer_engineer_submission_num_volunteers_10: 10 gönüllü
  volunteer_engineer_submission_num_volunteers_25: 25 gönüllü
  volunteer_engineer_submission_num_volunteers_50: 50 gönüllü
  volunteer_engineer_submission_type_task_onsite: Teknik yardımda bulunmanız ve esin
    kaynağı olmanız için sınıfıma gelmenizi istiyorum
  volunteer_engineer_submission_type_task_remote: Çocuklara esin kaynağı olabilecek
    bir çift söz etmeniz için Skype ile sınıfıma bağlanmanızı istiyorum
  volunteer_engineer_submission_type_task_mentor: Öğrencilerime kodlama öğretebilmem
    için bana yardımcı olabilecek rehber arıyorum
  petition_age: Yaş
  dashboard_announce_hoc_scaling_progress: Olmadı! Yüksek Kod Saati trafiği yaşıyoruz.
    Bu hafta ilerleme kaydedemiyoruz, ama bu haftadan önceki ilerlemeler hala güvende.
  dashboard_announce_learn_more_button: Daha fazlasını öğren
  dashboard_landing_title: Öğretmen ana sayfa
  dashboard_landing_welcome: Yeni ve geliştirilmiş öğretmen panosuna hoş geldiniz.
  dashboard_landing_video: Bu videoyu izleyin
  dashboard_landing_watch_video: Yeni özelliklere bir göz atmak için!
  dashboard_landing_view_as_student: Bu siteyi öğrenci olarak görüntüle
  dashboard_landing_students_title: Öğrencileriniz
  dashboard_landing_students_manage: Öğrencileri görüntüleme ve yönetme
  dashboard_landing_news_title: K-5 Eğitici Kaynakları (sadece ingilizce)
  dashboard_landing_new_beta: Yeni! K-5 öğrencileri için beta kurslarımızı deneyin.
  dashboard_landing_new_k5courses: Yeni! K-5 öğrenciler için kurslarımızı deneyin.
  dashboard_landing_useful_links: Diğer faydalı linkler (yalnızca İngilizce)
  dashboard_landing_classroom_resources: Sınıf için kaynaklar
  dashboard_landing_office_hours: Şahsen bir soru sor! aylık video saatlerimizi ziyaret
    edin.
  dashboard_landing_print_certificates: Bu dersi bitiren öğrenciler için sertifika
    bastır
  dashboard_landing_educator_blog: Ders malzemeleri hakkında haberler ve güncellemeleri
    eğitimci bloğumuzda okuyun
  dashboard_landing_video_player: Okulunuzda yeni video oynatıcımızı deneyin
  dashboard_landing_progress_title: Temel sınıf gelişimi
  dashboard_landing_progress_biggest: Bu senin en büyük bölüm için ilerlemen.
  dashboard_landing_view_progress: "%{biggest_section} için ilerlemenizi görüntüleyin"
  dashboard_landing_print_progress: İlerlemeyi yazdır
  dashboard_landing_available_title: Mevcut kurslar
  dashboard_landing_available_courses: Siz ve öğrencileriniz için mevcut dersler.
  dashboard_landing_more_tutorials: Daha fazla eğitim görmek ister misiniz?
  dashboard_landing_more_tutorials_desc: Burada ortaklarımız tarafından sunulan daha
    fazla  <a href="/learn/beyond"> eğitim bulunmakta. </a> Robotlar ile programlamayı,
    web sayfaları yapmayı, kendinize ait uygulamalar yapmayı öğrenin veya C++, Ruby
    veya Python gibi diğer kodlama dillerini keşfedin!
  dashboard_landing_inspire: Öğrencilere poster, videolar ve daha fazlası ile ilham
    ver.
  dashboard_landing_video_library: Bilgisayar bilimleri kavramları video kütüphanesinden
    bir video kullan.
  dashboard_landing_report_bug: Bir özellik isteği veya bir hata raporu.
  dashboard_landing_teacher_forum: Profesyonel öğrenme topluluğuna katılın.
  dashboard_hoc_courses: Her yaş için Kod Saati
  dashboard_hoc_courses_desc: Öğrencileriniz ile birlikte 1 saatlik eğitimlerden birisini
    uygulayın!
  dashboard_hoc_courses_desc_and_cta: 'Bu bir saatlik kısa eğitimleri öğrencilerinizle
    deneyin ve Bilgisayar Bilimi Eğitimi Haftasında <a href="https://hourofcode.com">Kod
    Saati hareketine katılın.</a> '
  dashboard_k5_courses: K-5 için 20 saatlik kurslar
  dashboard_k5_courses_desc: 'Bu kurslar kolay ve hiçbir bilgisayar gerektirmeyen
    kodlamayı kendi kendine öğreten derslerden oluşmaktadır. Her ders tek başına uygulanabilir
    veya tüm dersler ardı ardına bir dönem boyunca uygulanabilir.Her bir eğitim yaklaşık
    20 dersten oluşmaktadır. Dersler, anaokulu öğrencilerinin dahi kolayca anlayabileceği
    şekilde oluşturulmuştur. Eğitim vermeye başlamak için Amerika içinde bedava eğitim
    kurslarımıza katılmak için tıklayın:  <a href="/professional-development-workshops">
    Yakınınızdaki kursu bulun!</a>'
  dashboard_middle_courses: 20 saatlik Orta Okul Kursları
  dashboard_middle_courses_desc: Bilgisayar Bilimi ve Programlama eğitim programı
    orta okullarda matematik ve fen bilimlerinin öğretilmesinde bir araç olarak kullanılabilir.
    Bu amaçla düzenlenen ülkenizdeki profesyonel <a href="/educate/districts"> çalıştaylara
    </a> başvurabilirsiniz.
  dashboard_high_courses: Yıl Boyu Süren Lise Kursları
  dashboard_high_courses_desc: Bizim lise programı okul bölgelerindeki mevcut öğretmenleri
    hazırlayacak tam yıl bilgisayar bilim dersleri sunuyor. Profesyonel gelişim atölyeleri
    için kayıt <a href="/educate/districts"> olun. </a> Code.org ile ortak uygulanır.
  dashboard_course_csina: Cebirde Bilgisayar Bilimi
  dashboard_course_csina_desc: Code.org Bootstrap işbirliği ile bilgisayar programlama
    ile cebirsel ve geometrik kavramları öğreten müfredat geliştirmiştir.
  dashboard_course_csins: Fen Bilimlerinde Bilgisayar Bilimleri
  dashboard_course_csins_desc: Code.org GUTS Projesi işbirliği ile modelleme ve simülasyon
    yöntemleri kullanarak bilgisayar bilimine giriş kavramlarını öğreten içerik hazırlamaktadır.
  dashboard_course_ecs: Bilgisayar Bilimlerini Keşfedin
  dashboard_course_ecs_desc: 'Bilgisayar bilimlerinde ki 6 önemli iş sahası şunlardır:
    İnsan-bilgisayar etkileşimi, proglem çözme, web tasarım, programlama, robotik,
    bilgisayar ve veri analizi.'
  dashboard_course_csp: AP® Bilgisayar Bilimi İlkeleri
  dashboard_course_csp_desc: Code.org titiz, ilgi çekici ve anlaşılır bir şekilde
    bilgisayar bilimlerinin keşfedilmesi için kurslar tasarlamıştır.
  dashboard_landing_loading: Yükleniyor...
  dashboard_action_cancel: İptal
  dashboard_action_delete: Sil
  dashboard_action_delete_yes: Evet
  dashboard_action_delete_no: Hayır
  dashboard_action_confirm: Silinsin mi?
  dashboard_action_done: Bitti
  dashboard_action_print_certificates: Sertifika yazdır
  dashboard_assessments_view: 'Değerlendirmeleri gör:'
  dashboard_assessments_none: Değerlendirme yok
  dashboard_assessments_none_part2: Eğer bir ortaokul yada lisede öğretmen iseniz
    değerlendirme soruları code studyoda mevcut. Bu değerlendirmeleri kullanmak için
    önce dersi sınıfa ata ve dersi seç. Öğrencinin cevaplarını burada görebilirsin.
  dashboard_assessments_summaries: Değerlendirme Özetleri
  dashboard_assessments_answers: Tüm Değerlendirme cevapları
  dashboard_surveys_answers: Anketler
  dashboard_percent: Yüzde
  dashboard_filter_by_stage: 'Aşamaya göre filtrele:'
  dashboard_filter_all: Tamamı
  dashboard_download_csv: CSV indir
  dashboard_navigation_home_page: Öğretmen Ana Sayfa
  dashboard_navigation_section_student_progress: Öğrenci hesapları ve ilerleme
  dashboard_navigation_section_teacher_progress: Ders Gelişiminiz
  dashboard_navigation_section_lesson_plans: Ders planları ve kaynaklar
  dashboard_navigation_section_community: Yardım ve Topluluk
  dashboard_navigation_section_pd: Mesleki Gelişim
  dashboard_navigation_section_speakers: Bilgisayar Bilimi<br/>Davetli Konuşmacılar
  dashboard_navigation_all_sections: Öğrenci hesapları ve ilerleme
  dashboard_navigation_view_progress: İlerleme Durumu
  dashboard_navigation_view_text_responses: Metin Cevaplar
  dashboard_navigation_view_assessments: Değerlendirmeler
  dashboard_navigation_view_assessments_surveys: Değerlendirmeler/Anketler
  dashboard_navigation_add_students: Öğrenci EKle
  dashboard_navigation_manage_students: Öğrencileri Yönet
  dashboard_navigation_lesson_plans_resources: Ders planları ve kaynaklar
  dashboard_navigation_view_stats: İstatistikler
  dashboard_navigation_section: 'Bölüm: %{section_name}'
  dashboard_navigation_student: 'Öğrenci: %{student_name}'
  dashboard_progress_not_started: Başlatılmadı
  dashboard_progress_in_progress: İşlem devam ediyor
  dashboard_progress_not_completed: tamamlanmadı
  dashboard_progress_completed_too_many_blocks: tamamlanmadı, fazla blok var
  dashboard_progress_completed_perfect: tamamlandı, harika
  dashboard_progress_furthest_level_attempted: denenen en yüksek seviye
  dashboard_progress_submitted: gönderildi
  dashboard_progress_view: İlerlemeyi Görüntüle
  dashboard_progress_student_in_script: İlerleme bilgilerini %{script_name} %{student_name}
    için
  dashboard_progress_pair_programming: Eşli Programlama
  dashboard_responses_view: Yanıtları Görüntüle
  dashboard_responses_none: Cevap yok
  dashboard_sections_new_section: Yeni bölüm
  dashboard_sections_new_google_section: Google Classroom üzerinden bölüm aktar
  dashboard_sections_jumbotron_instruction: Yeni bölümler oluşturun ve onlara öğrenciler
    ekleyin. Bölümler öğrencileri daha küçük gruplara ayırmanızı sağlar böylece öğrencilerin
    gelişimlerini daha iyi takip edebilir ve hesaplarını yönetebilirsiniz.
  dashboard_sections_table_section: Bölüm
  dashboard_sections_table_secret: Oturum açma türü
  dashboard_sections_table_grade: Sınıf
  dashboard_sections_table_course: Kurs
  dashboard_sections_table_pairing_allowed: Eşli Programlama
  dashboard_sections_table_stage_extras: Ekstralar
  dashboard_sections_table_students: Öğrenciler
  dashboard_sections_table_code: Bölge Kodu
  dashboard_sections_name: Bölüm İsmi
  dashboard_sections_choose_secret: "Öğrencilerinize hesap açmak istiyorsanız, o bölüm
    için gizli bir \n<b>kelime</b> veya <b>resim</b> seçin."
  dashboard_sections_secret_word: "<b>kelime</b> her bir öğrenci için gizli bir kelime
    ayarlamanızı sağlar."
  dashboard_sections_secret_picture: "<b>resim</b> size her bir öğrenci için gizli
    resim ayarlamanızı sağlar. Bu özellikle klavyeyle yazmayı henüz bilmeyen öğrenciler
    için idealdir."
  dashboard_sections_secret_none: Eğer öğrencilerinizin kendi hesaplarını yönetmelerini
    ve kendi şifrelerini seçmelerini istiyorsanız. Gizlilik şeklini <b>Hiçbiri</b>
    olarak seçiniz.
  dashboard_sections_print_secrets: Daha sonra, öğrencilerinize dağıtılmak üzere,
    üzerinde hesap bilgileri bulunan kartların çıktısını yazdırabilirsiniz.
  dashboard_sections_switch_section: 'Bölüm değiştir:'
  dashboard_sections_close: Kapat
  dashboard_sections_move_students_desc: Bir sonraki bölüme geçecek öğrencileri seç.
    Öğrencileri taşıma ilerlemelerini temizlemeyecek.
  dashboard_sections_one_per_teacher: Öğrenciler her öğretmen için bir bölümde olabilir.
    Öğrencilerin bu yeni bölüme eklenirken eski bölümü bırakılır.
  dashboard_sections_move_to_section: 'Bölüme taşıyın:'
  dashboard_sections_enter_code: 'Bölüm kodu girin:'
  dashboard_sections_code_placeholder: 6-karakter kod (ABCDEF)
  dashboard_sections_other_section: Diğer bölüm
  dashboard_sections_both_sections: Öğrencilerin her iki bölümde olmasını ister misiniz?
  dashboard_sections_yes_both: Eveti öğrencilerini hem bu bölümde hemde yeni bölümde
    olmasını istiyorum
  dashboard_sections_no_move: Hayır, sadece yeni bölüme taşımak istiyorum.
  dashboard_sections_move_students: Öğrencileri taşı
  dashboard_sections_assign_hoc_script_desc: Kod saati etkiliğinin katılımcı mısın?
  dashboard_sections_assign_hoc_script_msg: Lütfen not ediniz, bu eğitimdeki ilerlemeleri
    3-11 Aralık tarihleri arasında Kod Saatinden dolayı oluşacak yoğun trafik yüzünden
    kaydedemeyeceğiz. Onun haricinde bu eğitimdeki her şey aynı şekilde çalışmaya
    devam edecek. Öğrencilere kursu atayabilir ve katılımları için sertifikalar verebilirsiniz.
    (Çoğu öğretmen bu sertifikaları önceden  <a href='%{certificate_url}'>bastırmakta
    </a>.)  O hafta hariç sene boyunca  öğrenci ilerlemesini kaydetmeye ve bunu raporlamaya
    devam edeceğiz.
  dashboard_sections_assign_activity: Kurs Ata
  dashboard_error_none_selected: Taşımak için herhangi bir öğrenci seçmediniz. Lütfen
    en az bir öğrenci seçin.
  dashboard_error_other_section: Öğrenciler kendi bölümleri arasında taşıyorsanız,
    bölümünüzü açılan listeden seçin. Öğrencileri farklı bir öğretmenin bölümüne taşımak
    için' diğer Bölüm ü seçin.
  dashboard_students_add_multiple: 'Yazın veya öğrencilerinzin isimlerini, her satırda
    bir tane olacak şekilde yapştırın:'
  dashboard_students_new_google_classroom_section: Öğrenci eklemek için, <a href='http://classroom.google.com'
    target='_blank'>Google Classroom'a</a> gidin ve sonra yukarıdaki <b>Google Classroom'dan
    öğrencileri senkronize edin</b> butonuna basın.
  dashboard_students_new_section: Yeni bir bölüm oluşturdunuz. Şimdi yukarıdaki <b>öğrenci
    ekle</b> ve <b>birden fazla öğrenci Ekle</b> düğmelerini kullanarak öğrencilerinizi
    ekleyin.
  dashboard_students_name: İsim
  dashboard_students_progress: İlerleme Durumu
  dashboard_students_male: Erkek
  dashboard_students_female: Kadın
  dashboard_students_completed_levels: Tamamlanan seviyeler
  dashboard_students_total_lines: Kod satırları
  dashboard_students_share_section: 'Bu bölümün oturum açma sayfasını öğrencilerinizle
    paylaşın:'
  dashboard_students_share_section_secondary: 'Bu bölümün oturum açma sayfasını öğrencilerinizle
    paylaşın:'
  dashboard_students_print_info: Öğrencinizin kullanıcı giriş bilgilerinin bulunduğu
    kartlar yazdırın.
  dashboard_students_secret_picture_title: Gizli Resim
  dashboard_students_secret_picture: Gizli resim
  dashboard_students_reset_picture: Öğrencinizin gizli resmini sıfırlamak için önce
    <b>Gizi göster</b>, sonra <b>Gizi sıfırla</b> seçeneklerini kullanabilirsiniz.
    Oturum açma aşamasında kullanılmak üzere yeni bir Gizli resim oluşturulacaktır.
  dashboard_students_secret_word_title: Gizli Sözcük
  dashboard_students_secret_word: Gizli sözcük
  dashboard_students_reset_word: 'Öğrencinizin gizli sözcüğünü sıfırlamak için önce
    <b>Gizi göster</b>, sonra <b>Gizi sıfırla</b> seçeneklerini kullanabilirsiniz.
    Oturum açma aşamasında kullanılmak üzere yeni bir Gizli sözcük çifti oluşturulacaktır. '
  dashboard_students_join_link: Öğrencilerinize, bir hesap oluşturmalarını ve sizin
    bölümünüze katılmalarını söyleyin
  dashboard_students_no_email: Eğer öğrencilerinizin e-posta adresleri yoksa, veya
    onlar için hesap oluşturmak istiyorsanız, bu bölümün Giz tipini <b>sözcük</b>
    veya <b>resim</b> olarak değiştirebilirsiniz.
  dashboard_students_print_page: Bu Sayfayı Yazdır
  dashboard_students_signin_card: "%{join_url} ziyaret edin ve %{section_code} girin"
  dashboard_students_url: URL
  dashboard_privacy_document_link: Gizlilik dökümanımızı öğrencileriniz ile paylaşmak
    ya da yazdırmak için <a href="/privacy/student-privacy", target="_blank">buraya
    tıklayın.</a>
  dashboard_curriculum_k5_title: K-5 Eğitimci Kaynakları
  dashboard_curriculum_middle_title: Orta Okul Eğitimci Kaynakları
  dashboard_curriculum_high_title: Lise Eğitimci Kaynakları
  dashboard_lesson_plans: Ders Planları
  dashboard_view_all_lesson_plans: Kurs 1-4 için tüm ders planlarını indir
  dashboard_course1: Kurs 1
  dashboard_course2: 'Kurs 2:'
  dashboard_course3: 'Kurs 3:'
  dashboard_course4: 'Kurs 4 (beta): '
  dashboard_coursea: 'Kurs A: '
  dashboard_courseb: 'Kurs B: '
  dashboard_coursec: 'Kurs C: '
  dashboard_coursed: 'Kurs D: '
  dashboard_coursee: 'Kurs E: '
  dashboard_coursef: 'Kurs F: '
  dashboard_pre-express: 'Pre-reader Express Course: '
  dashboard_express: 'Hızlandırılmış Kurs:'
  dashboard_unplugged: Bilgisayarlarınız yok ise bu <a href='%{unplugged_url}'>bilgisayarsız
    dersleri sınıfınızda</a> kullanın.
  dashboard_tools: 'Tools: '
  dashboard_curriculum: Müfredat
  dashboard_curriculum_overview: K-5 Müfredatı Ana Hatları
  dashboard_overview: Genel Bakış
  dashboard_sequence: Sıra
  dashboard_framework: Taslak
  dashboard_standards: Standartlar
  dashboard_implementation_guide: Uygulama Kılavuzu
  dashboard_glossary: Sözlük
  dashboard_classroom_strategies: Sınıf öğretmenleri için stratejiler
  dashboard_debugging: 'Hata ayıklama:'
  dashboard_puzzle_solving: 'Bulmaca çözme:'
  dashboard_student_worksheet: Öğrenci çalışma sayfası
  dashboard_teacher_worksheet: Öğretmen çalışma sayfası
  dashboard_curriculum_csina: 'Cebirde Bilgisayar Bilimi:'
  dashboard_curriculum_csins: 'Fen Bilimlerinde Bilgisayar Bilimi:'
  dashboard_curriculum_csp: 'AP ® Bilgisayar Bilimi İlkeleri:'
  dashboard_curriculum_ecs: 'Bilgisayar Bilimini Keşfet:'
  dashboard_curriculum_csd: 'Computer Science Discoveries: '
  dashboard_curriculum_apcsa: 'AP Computer Science in Java: '
  dashboard_grade_k: K
  dashboard_grade_other: Diğer
  dashboard_login_word: Kelime
  dashboard_login_picture: Resim
  dashboard_login_none: E-posta
  dashboard_stage: kademe
  dashboard_puzzle: Bulmaca
  dashboard_question: Soru
  dashboard_response: Cevap
  dashboard_correctness: Doğruluk
  dashboard_correctness_free_response: Serbest cevap
  dashboard_correctness_unsubmitted: Gönderilmemiş
  dashboard_correctness_correct: Doğru
  dashboard_correctness_incorrect: Yanlış
  dashboard_submission_submitted: Gönderildi
  dashboard_submission_in_progress: Devam ediyor
  dashboard_status: Durum
  dashboard_multi_correct: "# çoklu seçim"
  dashboard_multi_count: Çoktan Seçmeli
  dashboard_multi_correct_percent: "# çoklu seçim"
  dashboard_submission_timestamp: Gönderme Zamanı
  stats_hoc_2013_heading: 'Hour of Code''dan geçen yılın inanılmaz istatistikleri.
    Sadece bir haftada:'
  stats_hoc_2013_image_alt: Hour of Code 2013'den istatistikler
  dashboard_teacher: Öğretmen
  dashboard_student: öğrenci
  dashboard_sections_email_question: Her öğrencinin geçerli birer elektronik posta
    hesabı var mı?
  dashboard_sections_account_creation_question: Öğrencinin hesabını kim oluşturuyor?
  dashboard_sections_password_question: Öğrenciler "parola" olarak ne kullanıyor?
  dashboard_sections_picture_account_creation: Code.org tarafından atanan bir resim
  dashboard_sections_word_account_creation: Code.org tarafından atanan basit iki kelime
  dashboard_sections_sign_in_question: Öğrenciler nerede oturum açıyor?
  dashboard_sections_sign_in_unique: '"Öğrencileri Yönet" sekmesinde listelenen benzersiz
    web sayfası'
  dashboard_sections_sign_in_main: http://Code.org adresine gidin ve "Oturum aç" kısmını
    tıklayın
  dashboard_sections_password_account_creation: Öğrencinin oluşturduğu metin şifresi
  dashboard_sections_login_type_explanation: Bu tablo; seçmek istediğiniz kısımla
    ilgili oturum açma tiplerini, <b> resim, yazı ya da mail adresi gibi </b>, açıklamaya
    yardımcı olur.
  dashboard_faq: Sık sorulan sorular
  dashboard_faq_k5: K-5 Sık Sorulan Sorular
  code_hoc_coming: Kod Saati burada - Aralık 8-14!
  code_sign_up: CS Education Week' e katılmak için kaydolun.
  host_an_hour: yaklaşık bir saat
  learn_banner_title: "`Hour of Code` için gönüllü ol"
  learn_banner_desc: Kod Saat 100 milyon öğrenci 180'den fazla ülkede ulaşan küresel
    bir harekettir. Her yerde bir saat kodu olayı organize edebilirsiniz. Her öğrenciye
    bilgisayar bilimi öğrenmek için fırsat verin ve bize yardım edin! Organizatörler
    için <a href='%{how_to_url}' target='_blank'> nasıl yapılır Kılavuzu</a> izleyin
    ve öğrenciler ile <a href='%{videos_url}' target='_blank'> bu videoları</a> izleyebilirsiniz.
  learn_more: Daha Fazla Bilgi Edinin
  learn_sign_up_description: Bilgisayar Bilimi Eğitim Haftası süresinde Kod Saati'ne
    dahil olmak için kayıt olun
  learn_sign_up_button: Kaydol
  learn_videos_watch: Bu ilham verici videoyu sınıfınızla birlikte izleyin
  learn_videos_show: Bu ilham verici videoyu sınıfınıza gösteriniz
  learn_videos_before_hoc: Kodlama Saati'nden önce ilham verici video izleyin
  learn_educator_resources_description: Kodlama Saati'ni nasıl öğreteceğinizi öğrenin
  learn_educator_resources_button: Öğretim kaynakları
  learn_are_you_educator: Eğitimci misiniz? <a href="http://hourofcode.com/resources/how-to">Kodlama
    Saati'ni nasıl öğreteceğinizi öğrenin</a>
  learn_find_volunteer: Kod Zamanı süresince yardım edecek<a href="https://code.org/volunteer/local">Yerel
    bir gönüllü bulun</a>
  learn_teacher_led_lesson_plans: <a href="https://code.org/teacher-led"> öğretmen
    liderliğinde hazırlana ders planlarıile ilham alın
  learn_how_to_hoc: Kod Saati'ni öğretmek için<a href="https://hourofcode.com/how-to">nasıl
    yapılır rehberimizi</a> takip edin
  learn_hoc_prizes: Eğiticilere sunulan ödüller hakkında <a href="https://hourofcode.com/prizes">daha
    fazlası</a>.
  learn_inspirational_videos: Bu <a href="https://code.org/educate/inspire">videolar</a>
    ile öğrenciler ilham verin
  hoc2014_try_new_tutorials: Yeni Kod Saati eğitimlerimizi deneyin
  hoc2014_try_new_tutorial: Yeni Kod Saati eğitimimizi beta halinde deneyin
  hoc2014_try_scrat: Angry Birds, PvZ  ve Scrat
  hoc2014_try_frozen: Karlar Ülkesi'nden Anna ve Elsa ile birlikte bir sanatçı
  carousel_heading_codeorg: Code.org eğitimleri
  carousel_heading_codeorg_any_device: Code.org tarafından (bütün cihazlar için) eğitimler
  carousel_heading_3rd_party: Üçüncü taraf eğitimleri
  carousel_heading_third_party: Üçüncü taraf eğitimleri
  carousel_heading_international: Kendi dilinizde eğitimler
  carousel_heading_domestic: Partner eğitimlerin İngilizcesi mevcut
  carousel_heading_beginners: Okul Öncesinden 8. Sınıfa kadar Eğitimler
  carousel_heading_beyond_beginners: Yeni başlayanlar için eğitimler
  carousel_heading_javascript: Javascript öğreten partner eğitimleri
  carousel_heading_beyond_javascript: JavaScript öğreten eğitimler
  carousel_heading_unplugged: İnternet bağlantınız veya cihazınız yok mu? "Bilgisayarsız"
    bilgisayar bilimlerini deneyin
  carousel_heading_devices: Tabletler ve telefonlar için partner eğitim uygulamaları
  carousel_heading_beyond_devices: Tabletler ve telefonlar için eğitim uygulamaları
  carousel_heading_languages: Diğer programlama dilleri için partner eğitimleri
  carousel_heading_beyond_languages: "Diğer programlama dilleri için eğitimler\n\n"
  carousel_heading_apps_games: Kendi oyununuzu ya da uygulamanızı yapın
  carousel_heading_university: Online üniversite dersleri
  carousel_heading_webpages: Nasıl web sayfası yapılacağını öğrenin
  carousel_heading_robots: Robotlar ile programlamayı öğrenin
  carousel_heading_ide: Öğretmenler arasında popüler platformlar
  carousel_heading_desktop: Bilgisayarda kodlamayı öğren
  carousel_heading_mobtabelem: Telefon veya tabletler için
  carousel_heading_prereader: Okul-öncesi için
  carousel_heading_beyondblocks: Blokların ötesine git- bir programlama dili öğren
  carousel_heading_nointernet: İnternetiniz zayıf mı? Bu uygulamaları bilgisayarına
    yükle
  educator_notes: Eğitimci notları
  teach_led_lesson_plans: Öğretmenler Ders Planlarını Hazırlar
  learn_footer_all_tutorials: <a href="https://code.org/educate/allhourofcode"> adresinden
    detatylı kod saati listesine</a> bakın. Kod saati eğitmlerini siteye koyma kriterleri
    görmek ve gönderme yönergeleri için <a href="https://hourofcode.com/tutorial-guidelines">
    tıklayınız.</a>
  how_to_teach_hoc: Bir Kod Saati Nasıl Öğretilir
  more_resources_educators: Öğretmenler ve eğitimciler için daha fazla kaynak
  beyond_submission: '"Kod Saati ve Ötesi" için eğitim programları mı göndermek istiyorsunuz?  Şartlar
    ve başvuru formunu inceleyin.'
  third_party_submission: Burada listelenecek bir öğretici göndermek ister misiniz?<a
    href="%{submission_url}">Ölçütleri ve gönderim formunu inceleyin.</a>
  participants: katılımcılar
  teachers_notes: Öğretmen notları
  teachers_notes_hoc: 'Öğretmenler için: Önemli eğitimci notlarını buradan okuyabilirsiniz'
  previous: Önceki
  next: Sonraki
  older_systems: Eski sistemlerde çalışan partner eğitimleri
  older_systems_subheading: Bunların eski web tarayıcılarında çalışması gerekir. Tüm
    eğitimlere erişmek için, modern web tarayıcısına yükseltin <a href="http://browsehappy.com/"
    target="_blank"></a>
  mobile_devices: Mobil cihazlar için eğitimler
  frozen_name: Anna ve Elsa ile kodlama yap
  starwars_name: 'Yıldız Savaşları: Kod İle Bir Galaksi İnşa Etmek'
  codeorg_name: Klasik Labirent
  codeintl_name: Klasik Labirent
  thinkersmithspanish_name: Mis Amigos Roboticos
  khan_name: JavaScript'e giriş
  khanes_name: JavaScript'e giriş
  khanpt_name: JavaScript'e giriş
  khanhe_name: JavaScript'e giriş
  khanfr_name: JavaScript'e giriş
  khanpl_name: JavaScript'e giriş
  tynker_name: Kendi oyununu oluştur
  scratch_name: Kodlama ile yaratıcı olun
  lightbot_name: Lightbot
  thinkersmith_name: Robot dostlarım
  condcards_name: Kartlarla Koşullu Önermeler
  lightbotintl_name: Lightbot
  codehs_name: Karel ile Kodlama Öğren
  codecademy_name: Codecademy
  codecombat_name: CodeCombat
  codemonkey_name: CodeMonkey
  codeavengers_name: JavaScript ile bir oyun oluşturmak
  processing_name: Kodlama ile çizim
  robomind_name: Sanal robot programlama
  groklearning_name: Eliza Chatterbot Doktoru
  quorum_name: Erişilebilir programlama (Screenreader desteğiyle)
  codespark_name: Foos ( okuma bilmeyenler hoşgeldiniz)
  kodable_name: Kodable ( okuma bilmeyenler hoşgeldiniz)
  tynkerapp_name: Tynker - tablet üzerinde
  robomindnl_name: Sanal robot programlama
  flappy_name: Bir Flappy oyunu yapın
  bitsbox_name: Bitsbox - bir oyun yapın
  makeschool_name: Tarayıcınızda bir iPhone oyunu yapın!
  touchdevelop_name: TouchDevelop
  appinventor_name: AppInventor Kodlama Saati
  blockly_name: Parçalı
  thinkersmith2_name: Binary Baubles
  kodableunplugged_name: fuzzFamily Frenzy
  projguts_name: Taş,Kağıt, Makas
  hourofcode_name: Klasik Labirent
  playlab_name: Oyun Laboratuvarı
  infinity_name: Sınırsız oyun laboratuarı
  artist_name: Sanatçı
  monstercoding_name: Gizemli Ada Kodlama Macerası
  allcancode_name: Çalış Maco!
  csfirst_name: Öncelikle CS
  boxisland_name: Kutu Adası
  codesters_name: Codesters
  texasinstruments_name: 10 Dakika Kod
  teacherled_name: Öğretmenler Ders Planlarını Hazırlar
  course1_name: Kurs 1
  course2_name: Kurs 2
  course3_name: Kurs 3
  course4_name: Kurs 4
  coursea-draft_name: Kurs A
  coursea_name: Kurs A
  courseb-draft_name: Kurs B
  courseb_name: Kurs B
  coursec-draft_name: Kurs C
  coursec_name: Kurs C
  coursed-draft_name: Kurs D
  coursed_name: Kurs D
  coursee-draft_name: Kurs E
  coursee_name: Kurs E
  coursef-draft_name: Kurs F
  coursef_name: Kurs F
  accelerated_name: Hızlandırılmış Kurs
  express_name: Hızlı Kurs
  pre-express_name: Okuma Bilmeyenler için Hızlı Kurs
  cspunit1_name: 'Ünite 1: Sayısal bilgi'
  cspunit2_name: 'Ünite 2: Internet'
  cspunit3_name: Bilgisayar Bilimleri İlkeleri Ünite 3
  cspunit4_name: 'Ünite 4: veri'
  cspunit5_name: 'Ünite 5: Keşfetmek ve PT oluşturmak'
  cspunit6_name: 'Post-AP: Uygulamalardaki veritabanları'
  csd1_name: 'Unit 1: Computers and Logic'
  csd2_name: 'Unit 2: Web Development'
  csd3_name: 'Unit 3: Interactive Games and Animations'
  csd4_name: 'Unit 4: The Design Process'
  csd5_name: 'Ünite 5: Veri ve toplum'
  csd6_name: 'Ünite 6: Fiziksel bilişim'
  csd1-2018_name: 'Unit 1: Problem Solving'
  csd2-2018_name: 'Unit 2: Web Development'
  csd3-2018_name: 'Unit 3: Animation and Games'
  csd4-2018_name: 'Unit 4: The Design Process'
  csd5-2018_name: 'Ünite 5: Veri ve toplum'
  csd6-2018_name: 'Ünite 6: Fiziksel bilişim'
  csp1-2018_name: 'Ünite 1: Internet'
  csp2-2018_name: 'Ünite 2: Sayısal bilgi'
  csp3-2018_name: 'Unit 3: Algorithms and Programming'
  csp4-2018_name: 'Unit 4: Big Data and Privacy'
  csp5-2018_name: 'Unit 5: Building Apps'
  csp-explore-2018_name: 'AP: Explore PT Prep'
  csp-create-2018_name: 'AP: Create PT Prep'
  csppostap-2018_name: 'Post-AP: Uygulamalardaki veritabanları'
  csp1_name: 'Ünite 1: Internet'
  csp2_name: 'Ünite 2: Sayısal bilgi'
  csp3_name: 'Unit 3: Algorithms and Programming'
  csp3-a_name: 'Ünite 3: Programlamaya Giriş (A versiyonu)'
  csp3-research-mxghyt_name: 'Ünite 3: Programlamaya Giriş (Alt Amaçlar)'
  csp4_name: 'Unit 4: Big Data and Privacy'
  csp5_name: 'Unit 5: Building Apps'
  csp6_name: 'Unit 6: AP Performance Tasks'
  csp-ap_name: AP (Advanced Placement-İleri Düzey Yerleştirme) Performans Görevleri
  csppostap_name: 'Post-AP: Uygulamalardaki veritabanları'
  csp-post-survey_name: Student Post-Course Survey
  cspassessment_name: Tam test - 50 soru
  csp-explore_name: 'AP: Explore PT Prep'
  csp-create_name: 'AP: Create PT Prep'
  cspexam1-mWU7ilDYM9_name: Test Bölüm 1 / 25 soru
  cspexam2-AKwgAh1ac5_name: Test Bölüm 2 / 25 soru
  cspunit3_gradelevel: 9-12. Sınıflar
  cspunit3_shortdescription_congrats: This unit introduces the foundational concepts
    of computer programming, which unlocks the ability to make rich, interactive apps.
    This course uses JavaScript as the programming language, and App Lab as the programming
    environment to build apps, but the concepts learned in these lessons span all
    programming languages and tools.
  20-hour_name: Hızlandırılmış Kurs
  algebra_name: Bilgisayar biliminde Cebir
  AlgebraA_name: Bilgisayar biliminde Cebir Kurs A
  AlgebraB_name: Bilgisayar biliminde Cebir Kurs B
  gumball_name: Gumball
  classicmaze_name: Klasik Labirent
  iceage_name: Buz Devri
  minecraft_name: Minecraft
  starwarsblocks_name: Yıldız savaşları (blok)
  hoc-impact-study_name: Classic Maze with Survey
  flappy-impact-study_name: Flappy Code with Survey
  hoc-encryption_name: Basit şifreleme
  text-compression_name: Text Compression
  math_category_name: Matematik
  hoc_category_name: Saat Kodu
  csf_category_name: Bilgisayar bilimleri temeller
  csf_international_category_name: CS (Computer Science-Bilgisayar Bilimleri) Uluslararası
    Temelleri
  csf2_draft_category_name: 'Geliştiriliyor: Kurslar A - F'
  csd_category_name: 'Under Development: CS Discoveries'
  csd_2018_category_name: CS Discoveries ('18-'19)
  csp_category_name: "' 15 - 16' Bilgisayar bilimleri ilkeleri"
  csp17_category_name: "' 16 - 17' Bilgisayar bilimleri ilkeleri"
  csp_2018_category_name: CS Principles ('18-'19)
  cspexams_category_name: Bilgisayar bilimi ilkeleri uygulama testi
  research_studies_category_name: Research Studies
  applab_name: App Laboratuvarı
  gamelab_name: Oyun Laboratuvarı
  basketball_name: Besketbol oynayın
  sports_name: Spor
  applab_gradelevel: 13 + Yaş grubu
  applab_shortdescription_congrats: App Lab basit uygulamalar yapabileceğiniz bir
    uygulama geliştirme ortamıdır. Kod blokları ya da JavaScript ile bir uygulama
    yapın ve saniyeler içinde paylaşın
  codeorg_gradelevel: 4-104 Yaş
  codeintl_gradelevel: 4-104 Yaş
  thinkersmithspanish_gradelevel: Por todos
  khan_gradelevel: Ortaokul +
  khanes_gradelevel: Ortaokul +
  khanpt_gradelevel: Ortaokul +
  khanhe_gradelevel: Ortaokul +
  khanfr_gradelevel: Ortaokul +
  khanpl_gradelevel: Ortaokul +
  tynker_gradelevel: 5-13 yaş grubu
  scratch_gradelevel: 8 + Yaş grubu
  lightbot_gradelevel: Her yaş için
  thinkersmith_gradelevel: Her yaş için
  condcards_gradelevel: 8-12 yaş grubu
  lightbotintl_gradelevel: Her yaş için
  codehs_gradelevel: Lise
  codecademy_gradelevel: Lise
  codecombat_gradelevel: Ortaokul +
  codemonkey_gradelevel: Ortaokul +
  codeavengers_gradelevel: Ortaokul +
  processing_gradelevel: Lise
  robomind_gradelevel: 8-13 yaş grubu
  groklearning_gradelevel: Ortaokul +
  quorum_gradelevel: Ortaokul +
  codespark_gradelevel: İlköğretim
  kodable_gradelevel: İlköğretim
  tynkerapp_gradelevel: 5-13 yaş grubu
  robomindnl_gradelevel: 8-13 yaş grubu
  flappy_gradelevel: 4-104 Yaş
  bitsbox_gradelevel: İlköğretim
  makeschool_gradelevel: Lise
  touchdevelop_gradelevel: Lise
  appinventor_gradelevel: Ortaokul +
  blockly_gradelevel: Her yaş için
  thinkersmith2_gradelevel: 8 + Yaş grubu
  kodableunplugged_gradelevel: 8-13 yaş grubu
  projguts_gradelevel: 10-13 yaş grubu
  hourofcode_gradelevel: 4-104 Yaş
  frozen_gradelevel: 8 'den 108 yaşa kadar
  starwars_gradelevel: 6 yaş ve üzeri
  playlab_gradelevel: 4-104 Yaş
  infinity_gradelevel: 4-104 Yaş
  artist_gradelevel: 8 'den 108 yaşa kadar
  monstercoding_gradelevel: 5-13 yaş grubu
  allcancode_gradelevel: 5-10 yaş
  csfirst_gradelevel: 9-14 yaş
  boxisland_gradelevel: İlköğretim
  codesters_gradelevel: 12-14 yaş
  texasinstruments_gradelevel: 13-16 yaş
  teacherled_gradelevel: 5+ yaş
  course1_gradelevel: 4-6 yaş arası
  course2_gradelevel: 6 yaş ve üstü (okuma becerisi gerekir)
  course3_gradelevel: 8 yaş ve üstü (Ders 2 sonrası)
  course4_gradelevel: 10 Yaş ve Üstü (Ders 3 sonrası)
  coursea_gradelevel: 5. ve üzeri Sınıflar
  courseb_gradelevel: 6. ve üzeri Sınıflar
  coursec_gradelevel: 7. ve üzeri Sınıflar
  coursed_gradelevel: 8+ sınıfları
  coursee_gradelevel: 9. ve üzeri Sınıflar
  coursef_gradelevel: 10 ve üzeri Sınıflar
  accelerated_gradelevel: 10 Yaş ve Üstü (Ders 3 sonrası)
  codeorg_platformtext: Modern tarayıcılar, akıllı telefonlar, tabletler
  codeintl_platformtext: Modern tarayıcılar, akıllı telefonlar, tabletler
  thinkersmithspanish_platformtext: Bilgisayarsız
  khan_platformtext: Modern Web tarayıcıları
  khanes_platformtext: Modern Web tarayıcıları
  khanpt_platformtext: Modern Web tarayıcıları
  khanhe_platformtext: Modern Web tarayıcıları
  khanfr_platformtext: Modern Web tarayıcıları
  khanpl_platformtext: Modern Web tarayıcıları
  tynker_platformtext: Modern Web tarayıcıları
  scratch_platformtext: Masaüstü için web tarayıcıları (tabletler dahil değil)
  lightbot_platformtext: BÜTÜN tarayıcılar ve IOS, Android veya oyun konsolu
  thinkersmith_platformtext: Bilgisayarsız
  condcards_platformtext: Bilgisayarsız
  lightbotintl_platformtext: IOS Android (veya web tarayıcı)
  codehs_platformtext: Modern tarayıcılar. (Bir sonraki kurs ücretlidir.)
  codecademy_platformtext: Modern web tarayıcıları. IOS Android uygulamaları
  codecombat_platformtext: Modern tarayıcılar. (Bir sonraki kurs ücretlidir.)
  codemonkey_platformtext: Modern Web tarayıcıları
  codeavengers_platformtext: Modern Web tarayıcıları
  processing_platformtext: Modern Web tarayıcıları
  robomind_platformtext: Modern web tarayıcıları, mobil internet
  groklearning_platformtext: Modern Web tarayıcıları
  quorum_platformtext: Modern web tarayıcıları. Ekran okuyucuları desteklenir
  codespark_platformtext: IOS Android (veya web tarayıcı)
  kodable_platformtext: iPad
  tynkerapp_platformtext: iPad, Android tabletler
  robomindnl_platformtext: Modern web tarayıcıları, mobil internet
  flappy_platformtext: Modern tarayıcılar, akıllı telefonlar, tabletler
  bitsbox_platformtext: Modern Web tarayıcıları
  makeschool_platformtext: Modern Web tarayıcıları
  touchdevelop_platformtext: Modern tarayıcılar, akıllı telefonlar, tüm cihazlar
  appinventor_platformtext: Modern tarayıcılar + Android
  blockly_platformtext: Sadece modern tarayıcılar
  thinkersmith2_platformtext: Bilgisayarsız
  kodableunplugged_platformtext: Bilgisayarsız
  projguts_platformtext: Bilgisayarsız
  hourofcode_platformtext: Modern tarayıcılar, akıllı telefonlar, tabletler
  frozen_platformtext: Modern tarayıcılar + Tablet
  starwars_platformtext: Modern tarayıcılar + tabletler
  playlab_platformtext: Modern tarayıcılar, akıllı telefonlar, tabletler
  monstercoding_platformtext: Modern web tarayıcıları, iOS, Android
  allcancode_platformtext: Modern web tarayıcıları, iOS
  csfirst_platformtext: Modern Web tarayıcıları
  boxisland_platformtext: Android, IOS
  codesters_platformtext: Modern Web tarayıcıları
  texasinstruments_platformtext: TI hesap makineleri
  teacherled_platformtext: Modern tarayıcılar, akıllı telefonlar, tabletler
  codeorg_shortdescription: Mark Zuckerberg ve Angry Birds ile kodlama öğrenin!
  codeintl_shortdescription: Mark Zuckerberg ve Angry Birds ile kodlama öğrenin!
  thinkersmithspanish_shortdescription: Tutorial para un grupo sin computadoras
  khan_shortdescription: JavaScript içinde çizmeyi öğrenin
  khanes_shortdescription: JavaScript içinde çizmeyi öğrenin
  khanpt_shortdescription: JavaScript içinde çizmeyi öğrenin
  khanhe_shortdescription: JavaScript içinde çizmeyi öğrenin
  khanfr_shortdescription: JavaScript içinde çizmeyi öğrenin
  khanpl_shortdescription: JavaScript içinde çizmeyi öğrenin
  tynker_shortdescription: Eğlenceli bulmacalar çözerek kodlamayı öğrenin ve kendi
    mobil oyununuz oluşturun.
  scratch_shortdescription: İnteraktif oyunlar,hikayeler ve animasyonlar yaratın.
  lightbot_shortdescription: Prosedürleri ve döngüleri kullanarak  bulmacaları çözmek
    için Lightbot ile programlayın!
  thinkersmith_shortdescription: Bilgisayarı olmayanlar için Bağlantısız Etkinlikler
  condcards_shortdescription: Bir deste kart ile algoritmaları öğrenin
  lightbotintl_shortdescription: Kodlama kavramlarını öğretmek için bir oyun
  codehs_shortdescription: Eğlenceli ve görsel bir başlangıç olan Karel ile programlamaya
    başlayın!
  codecademy_shortdescription: Tarayıcıda JavaScript programlamayı öğrenin
  codecombat_shortdescription: Bu efsanevi oyunda Python veya JavaScript öğrenmek
    için devleri yen!
  codemonkey_shortdescription: Öğrenciler bir maymunu muzu yakalaması için programlar.
  codeavengers_shortdescription: Tarayıcıda JavaScript programlamayı öğrenin
  processing_shortdescription: İşleme dillerinde bir saatlik bir öğretici
  robomind_shortdescription: Sanal robotumuz için kod yazın
  groklearning_shortdescription: Eliza'ya chatbot öğreterek arkadaşlarınızın onun
    bir insan olduğunu düşünmelerini sağlayın!
  quorum_shortdescription: Quorum programlama dilini öğrenmek için Mary ile bir tura
    katılın.
  codespark_shortdescription: The Foos programı öğlenceli ve kullanımı kolay bir programdır.
  kodable_shortdescription: Bilgisayar programlama kavramlarını öğretmek için eğlenceli
    bir iPad oyunu
  tynkerapp_shortdescription: Eğlenceli kodlama yapbozları çözerek programlama öğrenin.
  robomindnl_shortdescription: Sanal robotumuz için kod yazın
  flappy_shortdescription: Kendi oyununuzu yapın - Flappy Bird, Shark veya Denizaltı
  bitsbox_shortdescription: Gerek JavaScript kullanaraki oynanacak ve paylaşılacak
    oyunlar için bir dizi kodlama yap.
  makeschool_shortdescription: Bir iPhone oyunu yap! Kod yazarak Canavarınıza yeni
    hareketler öğretin!
  touchdevelop_shortdescription: 'Telefonunuz üzerinden yapbozlar çözün, oyunlar yaratın
    ve kodlama öğrenin. '
  appinventor_shortdescription: Kendi uygulamanızı yapın! (Sadece android)
  blockly_shortdescription: Çevrimdışı öğrenmek için ZIP dosyasını indirin
  thinkersmith2_shortdescription: Bilgisayarın 1leri ve 0ları kullanarak bilgileri
    nasıl gösterdiğini öğrenin
  kodableunplugged_shortdescription: Bilgisayarsız eğlenceli bir alıştırma
  projguts_shortdescription: Taş/Kağıt/Makas kullanarak modelleme ve simulasyon deneyin
  hourofcode_shortdescription: Mark Zuckerberg ve Angry Birds ile kodlama öğrenin!
  frozen_shortdescription: Buzun büyüsü ve güzelliğini keşfetmek için Anna ve Elsa'ya
    katılıp kodlama yapalım.
  starwars_shortdescription: Droidleri programlamayı ve çok çok uzaklardaki bir galakside
    kendi Yıldız Savaşları oyununu yaratmayı öğren.
  playlab_shortdescription: Oyun Laboratuvarı ile hikaye oluştur veya oyun yap!
  infinity_shortdescription: Bir hikaye ya da Disney Infinity karakteriyle bir oyun
    yaratmak için Play Lab'i kullanın.
  artist_shortdescription: Sanatçı ile harika resimler ve tasarımlar yap!
  monsterocding_shortdescription: Çocuklar için renkli ve kendi kendine rehberlik
    eden bir programlama macerası.
  allcancode_shortdescription: Marco, görsel programlama dilini öğrenmek için sürükleyici
    bir oyun.
  csfirst_shortdescription: Okyanustaki iki karakter hakkında bir hikaye canlandırın-oluşturun.
    Kendi tarzınızı ekleyin!
  boxisland_shortdescription: Cesur Hiro ile kutu adasında kodlama yolculuğuna çık.
  codesters_shortdescription: Python kullanarak, kendi oyununuzu, animasyonunuzu ve
    sanat eserinizi oluşturun.
  texasinstruments_shortdescription: TI-84 kullanarak temel kodlama öğrenmek için
    T1-84 hesap makinesi.
  teacherled_shortdescription: Kendi Kod Saati etkinliğinizi düzenlemek için bu ders
    planlarından ilham alın.
  course2_shortdescription_congrats: Temel okuma becerileri olan öğrenciler için.
    Bu kurs Kurs 1 üzerine koyarak devam eder. Öğrenciler program oluşturarak problem
    çözecek, etkileşimli oyunlar ya da hikaye geliştirecek ve bunları paylaşabilecektir.
    2-5 sınıflar için önerilir.
  course3_shortdescription_congrats: Bir sonraki seviyeye hazırmısın? Öğrenciler,
    daha karmaşık sorunlar için bulunan esnek çözümleri uygulamak için önceki derste
    öğrendikleri programlama konularını daha çok inceleyecekler. Dersin sonunda, öğrenciler,
    herhangi birisiyle paylaşabilecekleri interaktif hikaye ve oyun oluşturabilecekler.
    4 ve 5. sınıflar için önerilir.
  course4_shortdescription_congrats: Bir sonraki seviyeye hazır mısın? Öğrenciler,
    daha karmaşık sorunlar için bulunan esnek çözümleri uygulamak için önceki derste
    öğrendikleri programlama konularını daha çok inceleyecekler. Dersin sonunda, öğrenciler,
    herhangi birisiyle paylaşabilecekleri interaktif hikaye ve oyun oluşturabilecekler.
    4 ve 5. sınıflar için önerilir.
  coursea_shortdescription_congrats: Okumaya yeni başlayanlar için bilgisayar bilimine
    giriş.
  courseb_shortdescription_congrats: Okumaya yeni başlayanlar için bilgisayar bilimine
    giriş.
  coursec_shortdescription_congrats: Bilgisayar biliminin temellerini öğrenin ve kendi
    oyunlarınızı, hikayelerinizi ve sanatınızı oluşturun.
  coursed_shortdescription_congrats: Bilgisayar biliminin temellerini öğrenin ve kendi
    oyunlarınızı, hikayelerinizi ve sanatınızı oluşturun.
  coursee_shortdescription_congrats: Bilgisayar biliminin temellerini öğrenin ve kendi
    oyunlarınızı, hikayelerinizi ve sanatınızı oluşturun.
  coursef_shortdescription_congrats: Bilgisayar biliminin temellerini öğrenin ve kendi
    oyunlarınızı, hikayelerinizi ve sanatınızı oluşturun.
  codeorg_longdescription: Sürükle ve bırak sistemi ile Bilgisayar Biliminin basit
    kavramlarını öğrenin. Bu, video derslerinde Bill Gates, Mark Zuckerberg gibi ünlüler
    Angry Birds ve Plants vs. Zombies gibi oyunların da bulunduğu kendi kendini yöneten
    eğitimli oyun denebilir.
  codeintl_longdescription: Sürükle ve bırak sistemi ile Bilgisayar Biliminin basit
    kavramlarını öğrenin. Bu, video derslerinde Bill Gates, Mark Zuckerberg gibi ünlüler
    Angry Birds ve Plants vs. Zombies gibi oyunların da bulunduğu kendi kendini yöneten
    eğitimli oyun denebilir.
  thinkersmithspanish_longdescription: Mediante el uso de un "Vocabulario Robot" predefinido,
    los estudiantes descubrir&aacute;n como guiarse de modo tal de llevar a cabo tareas
    espec&iacute;ficas sin ser estas discutidas previamente. Este segmento ense&ntilde;a
    a los estudiantes la conexi&oacute;n entre s&iacute;mbolos y acciones as&iacute;
    como la valiosa habilidad de depuraci&oacute;n.
  khan_longdescription: Kodlamayla eğlenceli çizimler oluştururken JavaScript dilinin
    temellerini öğrenin. Kendi kendinize ya da sınıfınızla birlikte yapabilirsiniz!
  khanes_longdescription: Kodlamayla eğlenceli çizimler oluştururken JavaScript dilinin
    temellerini öğrenin. Kendi kendinize ya da sınıfınızla birlikte yapabilirsiniz!
  khanpt_longdescription: Kodlamayla eğlenceli çizimler oluştururken JavaScript dilinin
    temellerini öğrenin. Kendi kendinize ya da sınıfınızla birlikte yapabilirsiniz!
  khanhe_longdescription: Kodlamayla eğlenceli çizimler oluştururken JavaScript dilinin
    temellerini öğrenin. Kendi kendinize ya da sınıfınızla birlikte yapabilirsiniz!
  khanfr_longdescription: Kodlamayla eğlenceli çizimler oluştururken JavaScript dilinin
    temellerini öğrenin. Kendi kendinize ya da sınıfınızla birlikte yapabilirsiniz!
  khanpl_longdescription: Kodlamayla eğlenceli çizimler oluştururken JavaScript dilinin
    temellerini öğrenin. Kendi kendinize ya da sınıfınızla birlikte yapabilirsiniz!
  tynker_longdescription: Kendi oyunlarınızı yapın ve arkadaşlarınızla paylaşın. Her
    seviyede programlama terimlerini öğrenin ve eğlenceli kodlama bulmacalarını çözün.
    Canlandırılmış karakterler, çoklu seviyeler ve zengin sahnelerle oyunlarınızı
    kişiselleştirin. Fiziksel yapıları kullanarak kendi gerçekçi oyunlarınızı yapın.
    Görsel bloklar ve JavaScript gibi kodları görün. İPadler ve Android tabletlerdeki
    oyunları alın. Bir düzine eğlenceli aktiviteler arasından seçim yapın!
  scratch_longdescription: Strach ile kendi interaktif oyunlarınızı, hikayelerinizi,
    animasyonlarınızı yaratabilir &mdash;  ve arkadaşlarınızla paylaşabilirsiniz.
    Adınızı animasyonda canlandırarak, tebrik kartı oluşturarak ya da Pong game yazarak
    başlayın.
  lightbot_longdescription: Tüm mavi çinileri yakması için Işık Botuna rehberlik et.
    Işık Botu, oyuncuların basit kodlamayı pratik olarak öğrenmeleri için oyun programlama
    mekaniğini kullanan bir bulmaca oyunudur. İçeriklerin sırasını öğrenin, işlemleri
    yazın ve bölümleri çözmek için döngüleri kulanın. Tüm yaşlar için uygundur.
  thinkersmith_longdescription: Önceden belirlenmiş "Robot Sözlük" kullanarak öğrenciler
    belirli görevlerde ilk anlatım olmadan tamamlamalarında nasıl bir yol izleneceğini
    öğrenecekler. Bu ders, öğrencilere, semboller ve hareketler arasındaki ilişkiyi
    ayrıca önemli olan hata ayıklama becerilerini öğrenecekler. "Robotik Arkadaşlarım"
    grup aktivitesi olarak en iyi şekilde çalışır ve sınıfta kullanmak için bir öğretmen
    çalışma kitabı içerir.
  condcards_longdescription: Bir "bilgisayarsız" etkinlikte bir deste kart kullanarak,
    algoritmaları ve koşullu ifadeleri öğren. Öğrenciler bu etkinliği gruplar halinde
    yapabilir, her grubun bir deste karta ihtiyacı vardır.
  lightbotintl_longdescription: Program kodlama mantığını, bu 4 yaş üstü, ios, android
    ( ya da web tarayıcısında) kullanılabilen süper-temel programlamayla başlayarak
    öğren. Komutları nasıl sıralayacağını, kalıpları tanımayı, işlemler kullanmayı
    ve döngülerden yararlanmayı öğren!
  codehs_longdescription: 'Programlama, bir bilgisayara işleteceği komut dizilerinin
    oluşturulması işlemidir. Bilgisayara komutlar vermek ise eğitimli bir köpeğe komut
    vermek gibidir. Nasıl kodlama yapılacağını Karel & Köpeği ile öğren: eğlenceli
    ve görsel yöntemlerle programlamanın temel prensiplerini (komutlar, fonksiyonlar)
    öğren. Dersler öğrencilerin kolayca anlayabileceği şekilde oluşturulmuştur, fakat
    dersler öğretmenler tarafından öğrencilere anatılıyorsa, öğretmenler giriş yaparak
    eğitim araçlarına ve öğrencilerinin bilgilerine erişebilirler!'
  codecademy_longdescription: CodeAcademy, JavaScript üzerinden CS temellerini öğreten,
    interaktif, öğrenci güdümlü, dünyada milyonlarca öğrenci tarafından kullanılan
    bir sitedir. Problemsiz Hour of Code deneyimini, yapbozlar, sunumlar ve öğrenciler
    için sonunda tamamlanmış projeler eşliğinde hazırladık.
  codecombat_longdescription: Bu efsanevi oyunda Python veya JavaScript öğrenmek için
    devleri yen!
  codemonkey_longdescription: CodeMonkey gerçek programlama dilini kodlamayı öğreten
    online bir oyun! Öğrenciler bir maymunu muzu yakalaması için kodluyor ve işlem
    her seviyeyle daha da zorlaşıyor. Buldukları her çözüm için yıldız skorları alıyorlar
    ve bir tuşla bunu paylaşabiliyorlar.
  codeavengers_longdescription: 2 boyutlu, 2 oyunculu top-down oyununu JavaScript
    ile 10 kısa görevde hazırlayın. Bazı temel programlamaları ( değişkenler ve if
    yönergesini) bir quiz oluşturarak ve arkadaşlarınızla paylaşarak öğrenmeye devam
    edin. Bu arada puanlar ve rozetler kazanarak sınıfınız en iyisi olmaya çalışın.
  processing_longdescription: Processing programlama dili ile görsel sanat kullanarak
    programlama öğreniliyor. Kısa videolar kodlama çalışmalarını tanıtacak ve size
    etkileşimli çizim programı tasarlatacak
  robomind_longdescription: 'Öğrenciler programlamanın temellerini öğrenerek kendi
    sanal robotlarını kontrol etmeyi öğreniyor.Bu online kendi kontrolünde kurs kısa
    sunumlar,filmler,testler ve otomatik destek/ipuçları ile programlama egzersizlerine
    yardım ediyor. '
  groklearning_longdescription: Phyton programlama dilini kullanarak "Eliza" adında
    psikoterapist gibi davranan bir chat botu dizayn et.Elizaya nasıl konuşacağını
    ve doğru şeyleri nasıl söyleyeceğini sen öğreteceksin.Acaba arkadaşlarının onun
    gerçek insan olduğunu  düşünmelerini başarabilecek mi?
  quorum_longdescription: Bu tanıtım ekran okuyucu kullanan görme engelliler için
    hazırlanmıştır. Mary ye katılın ve biyoloji labaratuarında Quorum programlama
    dili ile programlama öğrenin. Bu faaliyet öğrenci güdümlü uygulama örnekleri ile
    ilerler.
  codespark_longdescription: The Foos, programlama öğrenmenin eğlenceli ve çocuk-dostu
    bir yoludur. Sevimli karakterleri yapbozları çözmeleri için programlayın ve görsel
    dünyayı canlandırın. Oyun tamamen "kelimesiz" ki böylece herkes oynayabilsin!
  kodable_longdescription: Kodable, 5 yaş üstü çocukları programlamanın temelleriyle
    tanıştıran bir kendin-yönlendir İpad oyunudur. Yakınlarda bir öğretmenin ya da
    ebeveny olması size bağlıdır ancak gerekli değildir.
  tynkerapp_longdescription: Kodlama bulmacaları ile programlamayı öğren. Kolayca
    oyun yada hikaye yarat. 10+ oyun kitleri ve karakterleri. İnternet bağlantısı
    istemez. Yarattığın programlara web den de erişebilirsin.
  robomindnl_longdescription: 'Öğrenciler programlamanın temellerini öğrenerek kendi
    sanal robotlarını kontrol etmeyi öğreniyor.Bu online kendi kontrolünde kurs kısa
    sunumlar,filmler,testler ve otomatik destek/ipuçları ile programlama egzersizlerine
    yardım ediyor. '
  flappy_longdescription: Sürükle ve Bırak programlama ile kendi "Rahat Kuş" oyununuzu
    yapabilirsiniz. Hatta çok basit değişiklikler ile tamamen farklı görselliğe sahip
    programlara (Rahat Köpek Balığı vb.) dönüştürebilirsiniz. Oyunu telefonunuza bir
    tıkla indir.
  bitsbox_longdescription: Kendi sanal tabletini kişiselleştir. Sonra oynayacağın
    uygulamaları kodla ve paylaş. İzlenecek yolu takip ederek küçük çocuklar bile
    program yazabilir. Gerçek Java Script. Siz ilerledikçe daha gelişmiş konular.
  makeschool_longdescription: Swift adında yeni ve acemi dostu programlama dili kullanarak
    İphone oyunu yapmayı öğren!Pok&eacute;mon'dan esinlenerek aksiyon oyunu yarat
    ve canavarına yeni hareketler öğretmek için kod yaz.Canavarının kazanmasına yardım
    etmek içinobjeleri,metodları ve değişkenleri nasıl kullanacağını öğreneceksin!
  touchdevelop_longdescription: 'Dokunmatik dostu editör sana piksel sanatı yaratırken,ayı
    bulmacası çözerken veya kendi zoplayan kuş oyununu yaparken kılavuzluk edecek. '
  appinventor_longdescription: Eğlenceli, hızlı video eğitimleri size Android telefon
    veya tablet için üç basit uygulama oluşturmaya doğru yürütür. Yeni başlayanlar
    ve de uzmanlar için tasarlanmış bu kod saati ile farkına bile varmadan kendi uygulamalarını
    inşa edebilirsin. Uygulamalarınızı arkadaşlarınızla paylaştığınız hayal edin!
    Bu etkinlikler öğrenciler ve sınıfta öğreten öğretmenler için uygundur.
  blockly_longdescription: PC si yavaş ve internet erişimi olmayan var mı? bloky yi
    code.org dan indirebilirsiniz. 3MB bir ZIP dosyası
  thinkersmith2_longdescription: Öğrenciler harflerim ikili şekilde depolanması konusunda
    bilgi edinecek. Dersin sonunda öğrenciler kendi isimlerinin baş harfini kodlayacak.
  kodableunplugged_longdescription: Düz kağıt ile kullanılmak üzere tasarlanmış olan
    fuzzFamily Frenzy, 5 yaş ve üstü çocuklara programlama mantığı oluşturma için
    kullanılabilir. Bir öğretmen oyunu açıklamalı, daha sonra öğrenciler eşlerini
    programlayarak bir engeli geçip bulmacayı tamamlamasını sağlar.
  projguts_longdescription: Bu "bağlantısız" etkinlikte bir grup öğrenci Kağıt/taş/makas
    oyununun farklı bir versiyonunu kullanacak ve modelleme ve simülasyon çalışmalarını
    öğrenecek. Sonuçları görüp farklı modelleri deneyecekler.
  hourofcode_longdescription: Yeni code.org/hoc için placeholder
  frozen_longdescription: Anna ve Elsa sihri ve buzun güzelliğini keşfederken sen
    de onlara kod yazarak katıl. Buz-kayağı ile kar kristalleri ve desenler oluşturarak
    yarattığın kış harikalar diyarını arkadaşlarınla da paylaşabilirsin!
  starwars_longdescription: Droidleri programlamayı ve çok çok uzaklardaki bir galakside
    kendi Yıldız Savaşları oyununu yaratmayı öğren.
  playlab_longdescription: Oyun Laboratuvarını kullanarak bir hikâye yaz ya da bir
    oyun yap! Hayvanlar, korsanlar, zombiler, ninjalar ve daha çok karakter ekle ve
    hareket ettir, ateş topu bile firlatabilirsin!
  monstercoding_longdescription: Gizemli ada kodlama macerası, eğlenceli bir macera
    ile temel programlama kavramlarını öğretir. Faaliyetler fonksiyonları, Boole değerleri,
    döngüleri, Eğer/değilse komutunu ve dizileri için çocuklar renkli animasyonlu
    grafikler, ses yönergeleri kullanarak öğretir.
  allcancode_longdescription: Öğrenciler özgün bir hikaye dayalı bir macera oyunu
    oynar. Marco - ana karakter - rehberliğinde kodlama süresince görsel programlama
    dili hakkında adım adım yönergeler verilir. Öğrenciler fark etmeden, sıralama
    komutları, yineleme ve koşulları tanıtır.
  csfirst_longdescription: Denizde iki karakter hakkında bir hikaye oluştur. Suya
    animasyon kat ve sahneyi özelleştirebilir. Hikayeni anlatmak için kodu kullanın!
  boxisland_longdescription: Hiro ile Kutu adasında bir yolculuğa çık ve dağınık tüm
    saatleri topla! Bu eğitimde algoritmaları, dizileri, döngüler ve koşulları öğreneceksiniz!
  codesters_longdescription: 'Python kullanarak kendi oyunlarını, animasyonlarını
    ve çizimlerini yap. Yaptığın zaman arkadaşlarınla paylaş! Python programı, şirketler
    tarafından her gün kullanılan gerçek bir programlama dilidir- bizim sürükle bırak
    araç çubuğumuz bu dilin öğrenilmesini kolaylaştırıyor. Basketbol oyunu, dans gösterisi
    ya da hareketli kart yapmayı dene! '
  texasinstruments_longdescription: 'Sırt çantalarında taşıdıkları teknolojileri kullanarak
    Kodlama ile ilgilenen öğrencileri teşvik etmek için 10 dakikalık kod etkinliği
    sınıfta kullanılabilir. TI-84&#8482; kodunu kullanarak kodlamanın temellerini
    öğrenin; Ekleyin ve sadece 10 dakikada programlayın - deneyim gerektirmez!  '
  teacherled_longdescription: Eğitimciler onbinlerce saat kodu denedi. Şimdi bilgisayar
    bilimi temellerini öğrenmek ve daha yaratıcı faaliyetler için hazırsınız. 1 saatlik
    öğretmen eşliğinde yapılacak bir ders hazırladık.
  codeorg_beyond_name: Bilgisayar Bilimlerine giriş (K-8. sınıflar)
  khan_beyond_name: Bilgisayar programlama öğrenin
  tynker_beyond_name: Evde programlama öğren
  scratch_beyond_name: Kodlama ile yaratıcı olun
  lightbot_beyond_name: LightBot
  codecademy_beyond_name: Codecademy
  kodable_beyond_name: Kodlanabilir
  scratchjr_beyond_name: Okul Öncesi için ScratchJR
  hopscotch_beyond_name: 'Seksek: iPad''te Programlama'
  pocketcode_beyond_name: Cep kodu
  groklearning_beyond_name: Python programlama öğren
  hacketyhack_beyond_name: Ruby öğren
  robomind_beyond_name: Sanal robot programlama
  makeschool_beyond_name: Tarayıcınızda bir iPhone oyunu yapın!
  appinventor_beyond_name: AppInventor Kodlama Saati
  touchdevelop_beyond_name: TouchDevelop
  codehs_beyond_name: Karel ile Kodlama Öğren
  udemy_beyond_name: Çevirimiçi Programlama Kursları
  lynda_beyond_name: Çevirimiçi Programlama Kursları
  edx_beyond_name: Harvard CS50 sınıfı
  coursera_beyond_name: Stanford CS 101 sınıfı (bilgisayar bilimine giriş dersi)
  udacity_beyond_name: CS 101
  teachingtree_beyond_name: Çevirimiçi üniversite dersleri
  kodu_beyond_name: Kodu
  cargobot_beyond_name: Cargobot
  kidsruby_beyond_name: KidsRuby
  w3schools_beyond_name: HTML öğren
  codeavengers_beyond_name: Web sitesi kodlamayı öğrenin
  mozilla_beyond_name: Webmaker
  codecombat_beyond_name: CodeCombat
  codea_beyond_name: Codea
  lego_beyond_name: Mindstorms
  finch_beyond_name: Finch
  arduino_beyond_name: Arduino ile Sparkfun
  processing_beyond_name: İşleme programı
  alice_beyond_name: Alice
  sphero_beyond_name: SPRK
  codeorg_beyond_gradelevel: 4-104 Yaş
  khan_beyond_gradelevel: Ortaokul +
  tynker_beyond_gradelevel: 5-13 yaş grubu
  scratch_beyond_gradelevel: 8 + Yaş grubu
  lightbot_beyond_gradelevel: Her yaş için
  codecademy_beyond_gradelevel: Lise
  kodable_beyond_gradelevel: İlköğretim
  scratchjr_beyond_gradelevel: İlköğretim
  hopscotch_beyond_gradelevel: Ortaokul +
  pocketcode_beyond_gradelevel: Ortaokul +
  groklearning_beyond_gradelevel: Ortaokul +
  hacketyhack_beyond_gradelevel: Lise
  robomind_beyond_gradelevel: 8-13 yaş grubu
  makeschool_beyond_gradelevel: Lise
  appinventor_beyond_gradelevel: Ortaokul +
  touchdevelop_beyond_gradelevel: Lise
  codehs_beyond_gradelevel: Lise
  udemy_beyond_gradelevel: Lise +
  lynda_beyond_gradelevel: Lise +
  edx_beyond_gradelevel: Üniversite
  coursera_beyond_gradelevel: Üniversite
  udacity_beyond_gradelevel: Üniversite
  teachingtree_beyond_gradelevel: Üniversite
  kodu_beyond_gradelevel: 8 + Yaş grubu
  cargobot_beyond_gradelevel: 8 + Yaş grubu
  kidsruby_beyond_gradelevel: 12 + Yaş grubu
  w3schools_beyond_gradelevel: 12 + Yaş grubu
  codeavengers_beyond_gradelevel: Ortaokul +
  mozilla_beyond_gradelevel: 12 + Yaş grubu
  codecombat_beyond_gradelevel: Ortaokul +
  codea_beyond_gradelevel: Lise +
  lego_beyond_gradelevel: Ortaokul +
  finch_beyond_gradelevel: 8 + Yaş grubu
  arduino_beyond_gradelevel: Lise +
  processing_beyond_gradelevel: Lise
  alice_beyond_gradelevel: Ortaokul +
  sphero_beyond_gradelevel: 8 + Yaş grubu
  codeorg_beyond_platformtext: Modern tarayıcılar + Tabletler
  khan_beyond_platformtext: Modern Web tarayıcıları
  tynker_beyond_platformtext: Modern web tarayıcıları (ücretlidir)
  scratch_beyond_platformtext: Herhangi Bir Tarayıcı
  lightbot_beyond_platformtext: IOS Android (veya web tarayıcı)
  codecademy_beyond_platformtext: Modern web tarayıcıları. IOS Android uygulamaları
  kodable_beyond_platformtext: iPad
  scratchjr_beyond_platformtext: iPad
  hopscotch_beyond_platformtext: iPad
  pocketcode_beyond_platformtext: Mobil uygulamalar
  groklearning_beyond_platformtext: Modern Web tarayıcıları
  hacketyhack_beyond_platformtext: Masaüstü yükleme
  robomind_beyond_platformtext: Modern web tarayıcıları, mobil internet
  makeschool_beyond_platformtext: Modern Web tarayıcıları
  appinventor_beyond_platformtext: Modern tarayıcılar + Android
  touchdevelop_beyond_platformtext: Modern tarayıcılar, akıllı telefonlar, tüm cihazlar
  codehs_beyond_platformtext: Modern tarayıcılar (ücretli)
  udemy_beyond_platformtext: Web tabanlı
  lynda_beyond_platformtext: Web tabanlı (ücretli)
  edx_beyond_platformtext: Modern tarayıcılar
  coursera_beyond_platformtext: Modern tarayıcılar
  udacity_beyond_platformtext: Modern tarayıcılar
  teachingtree_beyond_platformtext: Web tabanlı
  kodu_beyond_platformtext: Windows, xBox
  cargobot_beyond_platformtext: iPad
  kidsruby_beyond_platformtext: Masaüstü yükleme
  w3schools_beyond_platformtext: Modern Web tarayıcıları
  codeavengers_beyond_platformtext: Modern Web tarayıcıları
  mozilla_beyond_platformtext: Modern Web tarayıcıları
  codecombat_beyond_platformtext: Web tabanlı (Firefox, krom, Safari, IE9 +)
  codea_beyond_platformtext: iPad
  lego_beyond_platformtext: Robot satın alma
  finch_beyond_platformtext: Robot satın alma
  arduino_beyond_platformtext: İnternet tarayıcısı,sonra kit satın alma
  processing_beyond_platformtext: Modern Web tarayıcıları
  alice_beyond_platformtext: Windows veya Mac (yükleme gerekir)
  sphero_beyond_platformtext: Robot satın alma
  codeorg_beyond_shortdescription: Mark Zuckerberg ve Angry Birds ile kodlama öğrenin!
  khan_beyond_shortdescription: JavaScript içinde çizmeyi öğrenin
  tynker_beyond_shortdescription: 4- 8. sınıf arası çocuklar için eğlenceli ve ilgi
    çekici kurslar
  scratch_beyond_shortdescription: İnteraktif oyunlar,hikayeler ve animasyonlar yaratın.
  lightbot_beyond_shortdescription: Kodlama kavramlarını öğretmek için bir oyun
  codecademy_beyond_shortdescription: Tarayıcıda JavaScript programlamayı öğrenin
  kodable_beyond_shortdescription: Bilgisayar programlama kavramlarını öğretmek için
    eğlenceli bir iPad oyunu
  scratchjr_beyond_shortdescription: ScratchJr kullanarak interaktif hikayeler ve
    oyunlar oluşturun.
  hopscotch_beyond_shortdescription: İpad'de görsel programlama öğrenin
  pocketcode_beyond_shortdescription: Akıllı telefonlarınızda bir oyun yaratın ve
    denemeleri için arkadaşlarınızla paylaşın!
  groklearning_beyond_shortdescription: Python programla diline basit bir giriş
  hacketyhack_beyond_shortdescription: Ruby dilini sıfırdan öğrenin
  robomind_beyond_shortdescription: Sanal robotumuz için kod yazın
  makeschool_beyond_shortdescription: Bir saat içerisinde iPhone oyunu yapmayı öğrenin
  appinventor_beyond_shortdescription: Kendi uygulamanızı yapın! (Sadece android)
  touchdevelop_beyond_shortdescription: Laptop telefon ya da tablet için mobil uygulamalar
    kodlayın
  codehs_beyond_shortdescription: Eğlenceli görsel bir ortamda JavaScript programlamayı
    öğrenin
  udemy_beyond_shortdescription: Onlarca çevrimiçi bilgisayar programla kursu
  lynda_beyond_shortdescription: Onlarca çevrimiçi bilgisayar programla kursu
  edx_beyond_shortdescription: Harvard'da en popüler ders
  coursera_beyond_shortdescription: CS101 ile başla
  udacity_beyond_shortdescription: CS101 ile başla
  teachingtree_beyond_shortdescription: 'Online bilgi: Hızlı ve kısıtlamasız'
  kodu_beyond_shortdescription: 3 Boyutlu oyun dünyası tasarla
  cargobot_beyond_shortdescription: iPad üzerinde bir robot kolu programlayın
  kidsruby_beyond_shortdescription: Ruby kullanarak programlama öğrenin
  w3schools_beyond_shortdescription: Web siteleri yapmayı öğrenin
  codeavengers_beyond_shortdescription: Oyunlar ve websiteleri kodlamayı öğrenin
  mozilla_beyond_shortdescription: Web sayfaları yapın ve paylaşın
  codecombat_beyond_shortdescription: Kazanmak için JavaScript öğrenin ve bir oyun
    oynayın
  codea_beyond_shortdescription: iPad üzerinde uygulamalar yapın
  lego_beyond_shortdescription: Bir robot oluşturun ve programlayın
  finch_beyond_shortdescription: Bilgisayar bilimi bir robot
  arduino_beyond_shortdescription: Arduino öğrenmek için SparkFun tarafından yapılmış
    bir dijital Sandbox.
  processing_beyond_shortdescription: Processing dilini öğren
  alice_beyond_shortdescription: 3B ortamda programlama öğret
  sphero_beyond_shortdescription: SPRK dersleri öğrencilerin bir robot programlarken
    matematik ve fen becerilerini geliştirir.
  codeorg_beyond_longdescription: Bilgisayar bilimi temel kavramlarını sürükle ve
    bırak metoduyla öğren. Her biri "bilgisayarsız" aktivitelerle harmanlanmış kendi
    yönergeleri olan 15-20 derslik 3 tam kurs hazırladık. Video dersler Bill gates,
    Mark Zuckerberg, Angry Birds , Plants vs Zombies tarafından hazırlandı. Tekrarlı
    döngüler, koşullu ifadeler, temel algoritmalar, fonksiyonlar ve değişkenleri öğren.
  khan_beyond_longdescription: Kodlamayla eğlenceli çizimler oluştururken JavaScript
    dilinin temellerini öğrenin. Kendi kendinize ya da sınıfınızla birlikte yapabilirsiniz!
  tynker_beyond_longdescription: Tynker programlama öğrenmeyi eğlenceli ve kolay bir
    halde sunar. Çocuklar blokları düzenleyerek oyunlar ve mobil uygulamalar inşa
    ederler. Tynker programlama yazım kurallarından sizi kurtarır. Çocuklar fikirlerini
    hareketli hikayelere dönüştürebilirler. Çocuklar temelleri öğrendikçe Tynker onları
    daha ileri kavramlar ile tanıştırır.
  scratch_beyond_longdescription: Strach ile kendi interaktif oyunlarınızı, hikayelerinizi,
    animasyonlarınızı yaratabilir &mdash;  ve arkadaşlarınızla paylaşabilirsiniz.
    Adınızı animasyonda canlandırarak, tebrik kartı oluşturarak ya da Pong game yazarak
    başlayın.
  lightbot_beyond_longdescription: Program kodlama mantığını, bu 4 yaş üstü, ios,
    android ( ya da web tarayıcısında) kullanılabilen süper-temel programlamayla başlayarak
    öğren. Komutları nasıl sıralayacağını, kalıpları tanımayı, işlemler kullanmayı
    ve döngülerden yararlanmayı öğren!
  codecademy_beyond_longdescription: CodeAcademy, JavaScript üzerinden CS temellerini
    öğreten, interaktif, öğrenci güdümlü, dünyada milyonlarca öğrenci tarafından kullanılan
    bir sitedir. Problemsiz Hour of Code deneyimini, yapbozlar, sunumlar ve öğrenciler
    için sonunda tamamlanmış projeler eşliğinde hazırladık.
  kodable_beyond_longdescription: Kodable, 5 yaş üstü çocukları programlamanın temelleriyle
    tanıştıran bir kendin-yönlendir İpad oyunudur. Yakınlarda bir öğretmenin ya da
    ebeveny olması size bağlıdır ancak gerekli değildir.
  scratchjr_beyond_longdescription: ScratchJr çocuklara kendi interaktif hikayelerini
    ve oyunları oluşturmayı sağlayan görsel bir programla dilidir. Çocuklar blokları
    bir araya getirerek karakterlerin hareket etmesini,zıplamasını dans edip şarkı
    söylemesin sağlayabilirler
  hopscotch_beyond_longdescription: Hopscotch programlama dilini kullanarak iPad üzerinde
    öğrenci güdümlü eğitimler. Öğrenciler kendi iPad leri ile oyunlar ve uygulamalar
    yapabilirler. Tek başlarına ya da arkadaşlarıyla çalışabilirler (bir iPad ile
    en fazla 3 kişi).
  pocketcode_beyond_longdescription: Pocket Code ile akıllı telefonlarınızda kendi
    oyununuzu oluşturun. Bunu arkadaşlarınızla paylaşabilir ve diğer kullanıcıların
    denemesini sağlayabilirsiniz!
  groklearning_beyond_longdescription: Hiç programlama tecrübesi olmayanlar için Python
    ile programlamaya giriş dersi. Hazırladığımız içerik sayesinde Python programlama
    dilini anlayacak kendini programlamaya başlıyacaksınız. Bu içeriği farklı yaşlardaki
    öğrencilerinize öğretin göreceksinizki onlar için harika bir deneyim olacak.
  hacketyhack_beyond_longdescription: Hackrty Hack size bilgisayar biliminin temellerini
    anlatacak. Ön deneyime ihtiyaç yok. Ruby programlama dilini öğreneceksiniz. Ruby
    masaüstü ve web uygulamaları için kullanılabilir
  robomind_beyond_longdescription: 'Öğrenciler programlamanın temellerini öğrenerek
    kendi sanal robotlarını kontrol etmeyi öğreniyor. Bu online kendi kontrolünde
    kurs kısa sunumlar, filmler, testler ve otomatik destek/ipuçları ile programlama
    egzersizlerine yardım ediyor. '
  makeschool_beyond_longdescription: ObjectiveC biliyor musun? Bir saat içinde iPhone
    oyunu yapmayı öğrenin! Kodlama, test ve tarayıcıda denemek ve arkadaşlarınla Facebook'ta
    Paylaşma sürecinde size rehberlik edilecek! Değişkenler, fonksiyonlar ve nesneleri
    anlamak gerekir.
  appinventor_beyond_longdescription: Eğlenceli, hızlı video eğitimleri size Android
    telefon veya tablet için üç basit uygulama oluşturmaya doğru yürütür. Yeni başlayanlar
    ve de uzmanlar için tasarlanmış bu kod saati ile farkına bile varmadan kendi uygulamalarını
    inşa edebilirsin. Uygulamalarınızı arkadaşlarınızla paylaştığınız hayal edin!
    Bu etkinlikler öğrenciler ve sınıfta öğreten öğretmenler için uygundur.
  touchdevelop_beyond_longdescription: TouchDevelop senin İpad,İPhone,Android,PC,Mac
    ve Windows Telefon için uygulamalar yapmana izin verir.Bizim dost canlısı editörümüz
    touch kodlamayı eğlenceli hale getiriyor hatta telefonun veya tabletinde bile!
  codehs_beyond_longdescription: Köpek Karel ile programlamayı öğren. Köpeğe emir
    verir gibi bilgisayara emir ver. Bu dersi öğretmen eşliğinde yaparsanız daha iyi
    olur. Bağımsız da yapılabilir. [ücretlidir]
  udemy_beyond_longdescription: 'Kodlama için gerekli her kavram için Udemy de size
    profesyonel eğitmenler tarafından öğretilen bir ders vardır. [Not: ödeme gereklidir]'
  lynda_beyond_longdescription: 'C ve C++ daki nesne-yönelimli programlamanın başından,
    nasıl Java yazıldığına kadar olan kod yazma, oluşturma ve web uygulamaları yapılandırmanın
    nasıl yapıldığını öğrenin. Mobil uygulamaları öğrenme, geliştirme ve oluşturmada,
    PHP ve MySQL veri tabanlarıyla çalışmada, istatistiksel işleme dili R''a başlamada
    ve daha birçok konuda geliştirici derslerimiz size yardımcı olabilir. [Not: ödeme
    gereklidir]'
  edx_beyond_longdescription: CS50x Harvard College'nın üst düzey elemanlara bilgisayar
    bilimi ve programlama öğretmek için giriş seviyesindedir. Konular soyutlama, algoritmalar,
    veri yapıları, kapsülleme, kaynak yönetimi, güvenlik, yazılım mühendisliği ve
    web geliştirme içerir. C, PHP ve JavaScript plus SQL, CSS ve HTML içerir. Harvard'ın
    en büyük ikinci dersidir.
  coursera_beyond_longdescription: 'Amerikanın önde gelen üniversitelerinden Stanford''un
    CS 101 dersi (ücretsiz!) Nick Parlante tarafından öğretiliyor. CS101 bilgisayar
    bilimi temel fikirlerini önceden hiç bilgisayar bilimleri deneyimi ve bilgisi
    olmayana öğretir. Kod ile oyna ve dene ve bilgisayarın güçlü ve zayıf yönlerini
    gör. CS101 ayrıca bilgisayarlar hakkında genel bir arka plan sunar: bilgisayar,
    donanım, yazılım ve internet nedir onları anlatır. Ön deneyim gerekmiyor, bir
    web tarayıcısı kullanabilmek yeterli.'
  udacity_beyond_longdescription: Bu ders bilgisayar bilimleri anahtar kavramları
    öğreneceksiniz ve bir web Gezgini bağlamında kendi bilgisayar programlarınızı
    yazma konusunda bilgi edinin. Bu ders için önceden bir programlama bilgisine ihtiyaç
    yoktur. Yeni başlayanlar gelebilir! Bu dersin sonunda, bilgisayar bilimi ve kendi
    sorunlarınızı çözmek için Python programları yazabilecek şekilde programlama kavramlarını
    öğrenmiş olacaksın. Bu kurs Orta düzey bilgisayar kurslar için hazırlayacak.
  teachingtree_beyond_longdescription: TeachingTree herkesin eğitici içerik oluşturmasını
    sağlayan açık bir platformdur. Amacımız öğrencilere yüzeysel kavramları öğretmektir.
    Herkesi video ve etiket eklemeye teşvik ediyoruz.
  kodu_beyond_longdescription: Kodu çocuklara üstünde görsel programlama dili ile
    PC ve XBox boyunları oluşturmayı sağlar. Kodu yaratıcılık, sorun çözme, hikaye
    anlatımı, hem de programlama öğretmek için kullanılabilir. Genç çocukların yanı
    sıra yetişkinlerde ön bir kodlama yada tasarım tecrübesi olmadan Kodu kullanabilir.
    Kodu PC için ücretsiz indirilebilir. XBox için ABD'de yaklaşık 5 $ ücret karşılığında
    XBox Pazarda mevcuttur.
  cargobot_beyond_longdescription: Cargo-Bot robotlara sandıkları hareket ettirmeyi
    öğreten bir bulmaca oyunudur. Basit, değil mi? 36 zeki bulmaca, müzik ve çarpıcı
    grafik. Çözümlerinizi kaydedin ve arkadaşlarınızla YouTube'da paylaşın.
  kidsruby_beyond_longdescription: Eğlenin ve oyun yapın yada Ruby kullanarak ev ödevinizi
    hackle!Sadece ebeveynlerine veya öğretmenlerine Ruby programlama öğrenddiğini
    söyle... ;).Bedava ve her bilgisayarda çalışıyor.[Not:Masaüstü yüklemesi gerektirir.]
  w3schools_beyond_longdescription: Kendi bilgisayarında internet sitesi yaratmayı
    öğren.Bir günden az bir sürede server temellerini öğren.İnternet sitene veritabanı
    eklemeyi öğren
  codeavengers_beyond_longdescription: Oyunlar, uygulamalar ve web sitelerinin nasıl
    programlandığını öğrenin. Yeni başlayanlar için uygun zorluk düzeyinde, anlaşılması
    kolay yönlendirmeler içeren ve ihtiyacınız olduğunda size mükemmel bir yardımcı
    olacak şekilde, konunun uzmanları tarafından tasarlanmıştır. HTML, CSS ve JavaScript
    kurslarımız, her yaş için etkin ve eğlenceli bir şekilde öğrenmeyi sağlayacak
    gözden geçirme oyunları ve kod testleri içermektedir.
  mozilla_beyond_longdescription: Thimble kendi web sayfalarını oluşturma ve paylaşmayı
    acayipkolaylaştırır.  HTML ve CSS kodlarını doğrudan tarayıcınızda düzenleyin,
    sonra çalışma anında önizleyin. Tamamlanmış projelerinizi tek bir tıklama ile
    paylaşın. Yeni başlayanlar ve uzmanlar için idealdir.
  codecombat_beyond_longdescription: Bir büyücü olarak oyna ,kod(büyüler) kullanarak
    kendi kahramanını yönet, labirentte gezin,canavarları yen,düşmanlarını atlat ve
    dostlarını kurtar.Tamamen yeni başlayanlar için olan HTML 5 internet oyununda
    JavaScript öğren.
  codea_beyond_longdescription: Koduna iPad için Java Oyunlar ve simülasyonlar oluşturmayı
    sağlar. Düşüncelerinizi Multi-Touch ve accelerometer gibi etkileşimli özelliklere
    açın. Codea nın kullanacağınız en güzelve en kolay kod editörü olduğunu düşünüyorum.
    Codea kodunuzu dokunmanız için tasarlanmıştır. Bir sayı değiştirmek mi istiyorsunuz?
    Sadece dokunun ve sürükleyin. renk veya bir resim? Dokunarak tam olarak ne istediğinizi
    seçmenize izin veren görsel editörler getirecek.
  lego_beyond_longdescription: LEGO parçaları kullanarak küçük, özelleştirilebilir
    ve programlanabilir robotlar yaratın.
  finch_beyond_longdescription: Finch bilgisayar bilim eğitimi için yeni bir robottur.
    Carnegie Mellon'ın laboratuarındaki bir dört yıllık çalışmanın sonucudur. Finch
    sanata giriş ve programlamayı desteklemek için tasarlanmıştır. Bir düzine programlama
    dilini destekler ve sekiz yaşın ve üzerindeki genç öğrenciler için uygundur. Finch
    öğrencilerin interaktif programlar yazmasına izin vermek için tasarlanmıştır.
  arduino_beyond_longdescription: Arduino, sanatçılar ve tasarımcılar için gerçek
    sensörler, LED, buzzers ve daha fazlası ile çalışmak için tasarlanmış popüler
    bir platformdur. Sparkfun Virtual Sandbox gerçek Arduino kodunu doğrudan tarayıcınızda
    kullanmanızı öğretecektir.
  processing_beyond_longdescription: Processing bir programlama dilidir. 2001 yılından
    bu yana, işleme yazılımı okuma-yazma içinde Görsel Sanatlar ve teknoloji içinde
    Görsel Okuryazarlık teşvik etmiştir. Başlangıçta bilgisayar programlama temellerini
    görsel bir bağlam içinde öğretmek için oluşturulmuştu. Sonrada profesyoneller
    için bir geliştirme aracına dönüştü. Bugün onbinlerce öğrenci, sanatçı, tasarımcı
    ve araştırmacı öğrenme, prototip ve üretim için kullanıyor.
  alice_beyond_longdescription: Alice projesi 3D animasyonlar oluşturulmasını desteklemek
    için yenilikçi bir programlama ortamı kullanır. Bu proje sağladığı araç ve gereçleri
    ile sayısal düşünme, problem çözme ve bilgisayar programlamayı her yaş yelpazesinde
    öğrenciler için öğrenme sağlar.
  sphero_beyond_longdescription: Öğretmen veya ebeveyn olun,SPRK dersleri çocukların
    matematik ve fen yeteneklerini geliştirirken eğlenceli robot çarpışma dersi vermektedir.
  compatibility_hide_this_warning: Bu uyarıyı gizle
  compatibility_unsupported_browser: Tarayıcınız desteklenmiyor. Lütfen tarayıcınızı
    <a href='%{supported_browsers_url}', target='_blank'> desteklenen tarayıcılardan
    birine</a> yükseltin. Sayfayı görüntüleyebilirsiniz ama önemli özellikler çalışmayabilir.
  starwars_shortcode: sw
  mc_shortcode: mc
  frozen_shortcode: frzn
  hourofcode_shortcode: code
  flappy_shortcode: kanat çırp
  infinity_shortcode: inf
  playlab_shortcode: oynat
  artist_shortcode: art
  header_home: Ana Sayfa
  header_my_dashboard: Panelim
  header_courses: kurslar
  header_course_catalog: Kurs Kataloğu
  header_project_gallery: Projeler
  header_sections: Bölümler
  header_professional_learning: Profesyonel öğrenme
  header_educate_overview: Eğitimci genel bakış
  header_educate_elementary: İlköğretim Okulu
  header_educate_middle: Ortaokul
  header_educate_high: Lise
  header_educate_hoc: Saat Kodu
  header_educate_partner: Bizimle işbirliği yap
  header_educate_beyond: Code.org ötesi
  header_educate_inspire: Öğrenciye ilham ver
  header_educate_community: Çevrimiçi Topluluk
  header_educate_tools: Araçlar ve videolar
  header_about_us: Hakkımızda
  header_about_leadership: Liderlik
  header_about_donors: Bağışçılar
  header_about_partners: Ortaklar
  header_about_team: Tam takım
  header_about_news: Haber odası
  header_about_evaluation: Değerlendirme
  header_about_jobs: İş Olanakları
  header_about_contact: Bize Ulaşın
  header_about_faqs: SSS
  header_learn: Öğren
  header_teach: Öğret
  header_stats: İstatistikler
  header_help_us: Bize yardım edin
  header_about: Hakkında
  header_teacher_community: Öğretmen topluluğu
  header_help_support: 'Yardım ve Destek '
  header_report_bug: Hata bildir
  header_tutorials: Eğitmler
  header_documentation: Belgeler
  csp_name: "' 16 - 17' Bilgisayar bilimleri ilkeleri"
  csd_name: CS Discoveries
  csd_2018_name: CS Discoveries
  full_course_category_name: Tüm Kurslar
  user_header_label: Merhaba %{username}
  user_header_settings: Hesap Ayarları
  user_header_logout: Çıkış Yap
  user_header_signin: Giriş Yap
  view_all_sections: Tüm Bölümleri Görüntüle
  view_section: Bölümü Görüntüle
  view_named_section: "%{section_name} Görüntüle"
  privacy_doc_explanation: Öğrencileriniz için paylaşılabilen ya da basılacak olan
    gizlilik belgesi için burayı tıklayınız.
  signing_in: Oturum Açma
  sign_in_overview: 'Öğrencileriniz aşağıdaki adımları takip ederek code.org hesaplarına
    giriş yapabilir:'
  sign_in_instruct_website: "%{code_org_url}'sine git."
  sign_in_instruct_code: 'Sınıf Kodunu gir: %{section_code}.'
  sign_in_instruct_name: Ekran adlarını seçiniz.
  sign_in_instruct_secret: "%{secret} Sırlarını seç."
  sign_in_instruct_button: '"Oturum aç" düğmesini tıklayın.'
  sign_in_overview_cards: Öğrenciler, %{secret} 'in gizli bilgileri de dahil olmak
    üzere tüm bu bilgileri aşağıdaki giriş kartlarında bulabilir.
  reset_student_password: Öğrenci şifreleri sıfırlanıyor
  reset_student_password_instructions: You can reset the secret <word/picture> for
    any of your students by going to the “Manage Students” tab for the section, clicking
    the “Show secret” button under the “Password” column, and clicking the “Reset
    secret” button.
  login_cards: Giriş Kartları
  print_login_cards: Giriş kartlarını yazdır
  joining_section: Bölümünüze katılmak (yalnızca bir kerelik)
  joining_section_overview: Eğer bir öğrenci sizin şubenize hala katılmadıysa, lütfen
    ondan aşağıdaki adımları izlemesini isteyin. Bunu bir kere yapmaları gerektiğini
    unutmayın. Sizin şubenize katılarak, öğrenciler onlara atanan kursları görebilecek
    ve onlar oturum açmışken bitirdikleri işlerin ilerlemesini takip edebileceksiniz.
  joining_section_instruct_website: 'Daha önce yapmadıysanız bir Code.org hesabı oluşturun.
    Bunu https://studio.code.org/users/sign_up adresinden yapabilirsiniz. Bunların
    bir e-posta adresi ve şifresi ile kaydolunabileceğini ya da Google, Facebook veya
    Microsoft üzerinden şu düğmelerden birine basarak üye olunabileceğini unutmayınız:'
  joining_section_instruct_account: Code.org hesabında oturum açınız.
  joining_section_instruct_code: "%{code_org_url} adresine gidin ve kendi bölüm kodunuzu
    yazın: %{section_code}."
  joining_section_instruct_button: '"Git" butonuna bastıklarında, sizin şubenize eklenmeliler.'
  signing_in_single_instruct: Öğrencileriniz https://code.org/ sitesine giderek ve
    sağ üst köşedeki "Oturum aç" butonuna tıklayarak Code.org hesaplarında oturum
    açabilirler.
  reset_student_password_email: Eğer öğrenciniz (Google, Facebook, Microsoft veya
    Clever hesabı ile oturum açmak yerine) kendi eposta adresi ve şifresini kullanarak
    bir Code.org hesabı oluşturduysa, şubenin "Öğrencileri Yönet" sekmesine giderek
    ve "Şifre" sütunu altındaki "Şifreyi sıfırla" butonuna basarak öğrencinin şifresini
    sıfırlayabilirsiniz.
  syncing_students: Öğrencilerinizi senkronize etme
  syncing_students_instructions: 'If your Code.org section is ever out of date with
    your list of students in Google Classroom, click on the “Sync students from Google
    Classroom” button on the “Manage students” tab:'
  google_sign_in_instruct: 'Oradan, "Google Hesabı ile Oturum Aç" seçeneğini seçmeliler:'
  hero_name: 'Minecraft: Hero''s Journey'
  applab-intro_name: Uygulama Laboratuvarı Giriş
<<<<<<< HEAD
  homepage_below_hero_announcement_text: Gizliliğinize önem veriyoruz ve gizlilik
    politikamızda 25 Mayıs’ta yürürlüğe girecek bazı güncellemeler yapıyoruz.
  homepage_below_hero_announcement_link_text: Daha fazla bilgi edinin
  volunteer_engineer_submission_field_email_preference: Can we email you about updates
    to our courses, volunteer opportunities, or other computer science news?
=======
>>>>>>> 018c8651
  volunteer_engineer_submission_field_email_preference_privacy: "(See our privacy
    policy)"<|MERGE_RESOLUTION|>--- conflicted
+++ resolved
@@ -484,9 +484,9 @@
   homepage_header_donors: Code.org destekleyenlere teşekkürler
   homepage_donors_seall: Tümünü göster
   homepage_donors_donate: Bağış Yap
-  homepage_below_hero_announcement_text: We care about your privacy and are making
-    some updates to our privacy policy, effective May 25.
-  homepage_below_hero_announcement_link_text: Daha fazlasını öğren
+  homepage_below_hero_announcement_text: Gizliliğinize önem veriyoruz ve gizlilik
+    politikamızda 25 Mayıs’ta yürürlüğe girecek bazı güncellemeler yapıyoruz.
+  homepage_below_hero_announcement_link_text: Daha fazla bilgi edinin
   contact_form_topic_student: Ben öğrenciyim
   contact_form_topic_parent: Bir ebeveynim
   contact_form_topic_teacher: Bir öğretmen/eğitimciyim
@@ -730,8 +730,10 @@
   volunteer_engineer_submission_field_email_desc: E-posta adresiniz asla paylaşılmaz,
     ancak öğretmenlerden size istekler göndereceğiz.
   volunteer_engineer_submission_field_email_placeholder: E-posta adresi
-  volunteer_engineer_submission_field_email_preference: Can we email you about updates
-    to our courses, volunteer opportunities, or other computer science news?
+  volunteer_engineer_submission_field_email_preference: Size kurslarımızdaki yenilikler, yerel
+    fırsatlar veya diğer bilgisayar bilimi haberleriyle ilgili e-posta gönderebilir miyiz?
+  volunteer_engineer_submission_field_email_preference_privacy: (Ayrıntılar için gizlilik
+    politikamıza bakın)
   volunteer_engineer_submission_field_email_preference_yes: Evet
   volunteer_engineer_submission_field_email_preference_no: Hayır
   volunteer_engineer_submission_final_paragraph: Kod Saati ve diğer gönüllü fırsatlarında
@@ -2101,14 +2103,4 @@
     Classroom” button on the “Manage students” tab:'
   google_sign_in_instruct: 'Oradan, "Google Hesabı ile Oturum Aç" seçeneğini seçmeliler:'
   hero_name: 'Minecraft: Hero''s Journey'
-  applab-intro_name: Uygulama Laboratuvarı Giriş
-<<<<<<< HEAD
-  homepage_below_hero_announcement_text: Gizliliğinize önem veriyoruz ve gizlilik
-    politikamızda 25 Mayıs’ta yürürlüğe girecek bazı güncellemeler yapıyoruz.
-  homepage_below_hero_announcement_link_text: Daha fazla bilgi edinin
-  volunteer_engineer_submission_field_email_preference: Can we email you about updates
-    to our courses, volunteer opportunities, or other computer science news?
-=======
->>>>>>> 018c8651
-  volunteer_engineer_submission_field_email_preference_privacy: "(See our privacy
-    policy)"+  applab-intro_name: Uygulama Laboratuvarı Giriş