--- conflicted
+++ resolved
@@ -1,5 +1,4 @@
----
-uz-UZ:
+"uz-UZ":
   hour_of_code: Dasturlash soati
   hello: Salom Dunyo
   select_language: Iltimos, tilni tanlang
@@ -542,9 +541,7 @@
   flappy_shortcode: qanot qoqmoq
   header_courses: Kurslar
   header_educate_hoc: Dasturlash soati
-<<<<<<< HEAD
   creativity_create: Yaratmoq
-=======
   ! '': 
   'yes': 'Yes'
   'no': 'No'
@@ -2189,7 +2186,6 @@
   applab-intro_name: App Lab Intro
   aquatic_name: 'Minecraft: Voyage Aquatic'
   creativity: creativity
-  creativity_create: Create
   creativity_hoc_coming: The Hour of Code is coming…
   creativity_what_will_you_create: What will you create?
   creativity_homepage: Give flight to imagination and birth to innovation. Start with
@@ -2206,5 +2202,4 @@
   account_sign_up_email_opt_in: Can we email you about updates to our courses, local
     opportunities, or other computer science news? (roughly once a month)
   account_sign_up_child_accept_terms: I confirm that I have my parent or legal guardian's
-    permission to use the Code.org services.
->>>>>>> 92fadfce
+    permission to use the Code.org services.