"uz-UZ":
  hour_of_code: Dasturlash soati
  hello: Salom Dunyo
  select_language: Iltimos, tilni tanlang
  en: Informatika
  computer_science_edweek: Informatika ta’limi haftaligi
  csedweek_dates: 8-14 dekabr, 2014
  csedweek_banner_hoc: '<a href="http://hourofcode.com" style="color: white; text-decoration:underline;
    font-weight:bold">Dasturlash soati</a> yaqinlashmoqda. Barcha o''qituvchi va tashkilotchilarni
    <a href="http://hourofcode.com" style="color: white; text-decoration:underline;
    font-weight:bold">o‘z Dasturlash soatlarini rejalashtirishga</a> chaqiramiz.'
  csedweek_banner_teachers: '<a href="/csteacher" style="color: white; text-decoration:
    none; font-weight: 400">Informatika o‘qituvchisimisiz? Boshqa CSEdWeek manbalarini
    ham ko‘ring.</a>'
  n_have_learned_an_hoc: "<h1>Dasturlash soatini</h1><h2>sinab ko‘ring</h2><h3>o‘tganlar:
    #</h3>"
  anybody_can_learn: Har kim o‘rganishi mumkin.
  learn_now: Hoziroq o‘rganing
  petition_message: Har bir maktabning har bir o‘quvchisida informatikani o‘rganish
    imkoniyati bo‘lishi kerak
  petition_sign_message: 'Agar rozi bo‘lsangiz, ismingizni kiriting. Boshqalarga #
    qo‘shiling.'
  petition_sign_message_support: 'Agar qo‘llab-quvvatlasangiz, ismingizni kiriting.
    Boshqalarga # qo‘shiling.'
  petition_join_others: 'Boshqalarga # qo‘shiling'
  name: Ismi
  email: Elektron pochta
  zipcode: Pochta indeksi yoki mamlakat
  submit: Tasdiqlash
  twentyhours_heading: Informatika kursiga kirish darsini sinab ko‘ring
  twentyhours_text: Ilk Dasturlash soatini tugatdingizmi? Quyidagi kurslar orqali
    informatika va dasturlash asoslarini o‘rganing.
  og_title: Every child deserves opportunity
  og_description: Every student in every school deserves the opportunity to study
    computer science.
  hoc2014_heading: 8-14 dekabr 2014-yilda o‘tkaziladigan <a href="http://hourofcode.com">Dasturlash
    soatiga</a><br/> qo‘shiling<br/>
  hoc2014_students: Students
  hoc2014_try: Sinab ko‘ring
  hoc2014_teachers: O‘qituvchilar
  hoc2014_host: Tashkillashtiring
  hoc2014_everyone: Barcha
  hoc2014_support: 'Qo‘llab-quvvatlang: &#x25BE;'
  hoc2014_whatishoc: Dasturlash soati nima o‘zi?
  csedweek_map_header: 'Dunyo bo‘ylab # CSEdWeek / Dasturlash soati tadbirlari'
  csedweek_map_signup: O‘z tadbiringizni ro‘yxatdan o‘tkazing
  csedweek_map_search_placeholder: Dasturlash soati tadbirlarini qidiring
  csedweek_map_search_search: Qidiruv
  csedweek_map_search_reset: Reset
  csedweek_map_legend_title: Afsona
  csedweek_map_legend_event: Dasturlash soati tadbiri
  csedweek_map_legend_cs_tech_jam: Texnik studiya
  cded_sign_up: Sign up
  cded_try_it: Sinab ko‘ring
  twentyhours_trynow: Hoziroq sinang
  california_heading: O‘z maktabingizdan Informatika o‘tishlarini so‘rang
  california_text: Istagan o‘qituvchi <a href='http://studio.code.org/'>tekin darslarimizni</a>
    taklif qilishi mumkin.  Istagan o‘rta maktab <a href='http://code.org/educate/k5'>informatikani
    o‘qitishi</a> mumkin. Maktab, kollej, akademik litseylardan <a href='http://code.org/educate/districts'>biz
    bilan hamkorlik qilishlarini so‘rang.
  california_button: Batafsil
  flappy_heading: Code.org’da pirilloqning tug‘ilgan kuni
  flappy_text: Code.Org 1 yoshga to‘ldi.<br/><br/> O‘zingizning <b>pirilloq</b> o‘yiningizni
    yarating, uni do‘stlaringiz bilan bo‘lishib, biz bilan bayramni nishonlang!
  view_english_site: Saytni ingliz tilida ko‘rish
  non_english_tutorials: 'Bir nechta tilga tarjima qilingan mashg‘ulotlar:'
  write_your_first_program: Ilk kompyuter dasturingizni yarating
  learn_cs_concepts: Dasturlash asoslarini olib joylash dasturlash usuli yordamida
    o‘rganing. Bu Bil Geyts, Mark Sukkerberg, g‘azablangan qushchalar, o‘simliklar
    zombilarga qarshi ishtirokidagi video darslardan iborat o‘yinga o‘xshagan mashg‘ulotdir.
    Takrorlanuchi sikllar, shartli amallar va boshqa algoritmlarni o‘rganing.
  all_ages: Barcha yoshdagilar uchun
  beginner: Boshlovchi
  n_participants: "# ta qatnashchi"
  go: Boshlan
  thank_you_: Rahmat!
  congratulations: Tabriklaymiz!
  congratulations_on_completing_hoc: Dasturlash soatini tugatganingiz bilan tabriklaymiz
  congratulations_volunteer: 'Tabriklaymiz: siz Dasturlash soatini sinab ko‘rdingiz,
    <a href="https://code.org/volunteer">ko‘ngilli bo‘lib ro‘yxatdan o‘ting</a> va
    o‘quvchilarga dasturlash soatini o‘rganishiga yordam bering!'
  congratulations_on_completing_course1: Congratulations on completing Course 1
  congratulations_on_completing_course2: Congratulations on completing Course 2
  congratulations_on_completing_course3: Congratulations on completing Course 3
  congratulations_on_completing_course4: Congratulations on completing Course 4
  congratulations_on_completing_accelerated: Congratulations on completing the Accelerated
    Course
  congrats_next_tutorials_title: Endi ushbu mashg‘ulotlarni sinab ko‘ring
  congrats_next_tutorials_desc: Yo 1 soatlik mashg‘ulotlarimizni, yo <a href="%{current_path}/next">hamkorlik
    mashg‘ulotlarimizni</a> sinab ko‘ring.
  get_a_certificate_of_achievement: Bitiruv sertifikatini oling
  view_course: View course
  view_unit: View unit
  make_app: Make an app
  congrats_guest_speaker_title: Find a guest speaker for your classroom
  congrats_guest_speaker_desc: Now that your students have finished a computer science
    course, consider celebrating and connecting it to things they can build in the
    real world by inviting a guest speaker to your classroom. You can use our map
    of volunteers to contact local volunteers to visit your classroom, or search in
    any city to find computer science students or technical professionals who are
    ready to inspire your students remotely, via video chat.
  congrats_guest_speaker_cta: Find a guest speaker
  congrats_third_party_title: Use your new skills with these apps and websites
  third_party_gradelevel_kto8: Grades K-8
  third_party_gradelevel_kto2: Grades K-2
  third_party_gradelevel_2to8: Grades 2-8
  third_party_gradelevel_4to12: Grades 4-12
  third_party_gradelevel_5to12: Grades 5-12
  third_party_gradelevel_6plus: Grades 6+
  third_party_gradelevel_8plus: Grade 8+
  third_party_platform_all: 'Platform: Web, iPad & Android'
  third_party_platform_mobile: 'Platform: iPad & Android'
  third_party_platform_web: 'Platform: Web'
  third_party_price_varies: 'Price: Plans vary'
  third_party_price_free: 'Price: Free'
  third_party_price_299: 'Price: $2.99/download'
  third_party_price_individual: 'Individual Price: Free Trial & $25/month'
  third_party_price_school: 'School Price: Free Plans & Pro at $2500+'
  third_party_tynker_desc: Tynker's creative computing platform helps children develop
    computational thinking and programming skills in a fun, intuitive and imaginative
    way. Our innovative visual programming language, interactive self-paced courses,
    and game-based programming activities provide an easy introduction to programming,
    and empower children to innovate and create.
  third_party_tynker_btn_curriculum: Try Tynker's Curriculum for Early Readers
  third_party_tynker_btn_site: Visit Tynker
  third_party_scratchjr_desc: Scratch Jr. is an introductory programming language
    that enables young children (ages 5-7) to create their own interactive stories
    and games. Children snap together graphical programming blocks to make characters
    move, jump, dance, and sing. Children can modify characters in the paint editor,
    add their own voices and sounds, even insert photos of themselves - then use the
    programming blocks to make their characters come to life.
  third_party_scratchjr_btn_curriculum: Download Scratch Jr. Curriculum
  third_party_scratchjr_btn_site: Visit Scratch Jr.
  third_party_scratch_desc: With Scratch, you can program your own interactive stories,
    games, and animations and share your creations with others in the online community.
    Scratch helps young people learn to think creatively, reason systematically, and
    work collaboratively — essential skills for life in the 21st century.
  third_party_scratch_btn_curriculum: Download Scratch Curriculum
  third_party_scratch_btn_forum: Scratch Educator Forum
  third_party_scratch_btn_site: Visit Scratch
  third_party_lightbot_desc: In Lightbot, students must program a robot with commands
    to solve puzzles. Students may play the game in the Browser (requires Flash Player),
    or on Android or iOS devices. Students play the initial set of “Basic” levels
    in Lightbot. They will learn how to tell a computer what to do with a series of
    basic commands and gain the general process by which computer programs are written.
  third_party_lightbot_btn_curriculum: Download Lightbot Curriculum
  third_party_lightbot_btn_site: Visit Lightbot
  third_party_khan_desc: Learn how to program drawings, animations, and games using
    JavaScript & ProcessingJS, or learn how to create webpages with HTML & CSS. You
    can share whatever you create, explore what others have created and learn from
    each other!
  third_party_khan_btn_learn: Learn CS with Khan Academy
  third_party_khan_btn_forum: Khan Academy CS Forum
  third_party_appinv_desc: MIT App Inventor is a block-based programming tool that
    allows everyone, even novices, to start programming and build fully functional
    apps for Android devices. Newcomers to App Inventor can have their first app up
    and running in an hour or less, and can program more complex apps in significantly
    less time than with more traditional, text-based languages.
  third_party_appinv_btn_curriculum: Download App Inventor 2 Curriculum
  third_party_appinv_btn_forum: App Inventor 2 Forum
  third_party_appinv_btn_site: Visit App Inventor 2
  third_party_codehs_desc: CodeHS introduces the building blocks of programming with
    short videos, example code, and lots of programming exercises that make coding
    fun and accessible for beginners. With CodeHS, you can get the help that every
    new programmer needs to work through problems and keep learning. Our tutors are
    everywhere!
  third_party_codehs_btn_try: Try CodeHS Intro to Computer Science
  third_party_codecademy_desc: We are rethinking education from the bottom up. The
    web has rethought nearly everything - commerce, social networking, healthcare,
    and more. We are building the education the world needs - the first truly net
    native education.
  third_party_codecademy_btn_curriculum: Download Codecademy Curriculum
  third_party_codecademy_btn_site: Visit Codecademy
  third_party_organization: Organization
  third_party_curriculum: Curriculum
  third_party_pricing: Pricing
  third_party_cost_free: Free
  third_party_cost_5permonth: "$5/month per class"
  third_party_cost_299: "$2.99/download"
  third_party_cost_free_399: Free to try, $399/classroom
  third_party_cost_free_2: Free to try, $2/student
  third_party_cost_free_10: Free to try, $9.99/month
  third_party_desc_5_4to8: Approximately 5 lessons, geared toward grades 4-8
  third_party_desc_10to12_kto3: Approximately 10-12 lessons, geared toward grades
    K-3
  third_party_desc_11_kto5: Approximately 11 lessons, geared toward grades K-5
  third_party_desc_10to12_kto5: Approximately 10-12 lessons, geared toward grades
    K-5
  third_party_desc_40_4to8: More than 40 lessons, geared toward grades 4-8
  third_party_desc_dozens_kto8: Dozens of lessons for all grades K-8
  third_party_desc_10to15_3to12: Between 10 & 15 lessons, geared toward grades 3-12
  third_party_desc_25to40_3to12: From 25 - 40 lessons, intended for grades 3-12
  third_party_desc_20_2to8: About 20 lessons, geared toward grades 2-8
  third_party_desc_7to22_5to12: Between 7 & 22 lessons, geared toward grades 5-12
  third_party_desc_20_4to12: More than 20 lessons, geared toward grades 4-12
  enter_valid_age: Iltimos, yoshingzni to‘g‘ri ko‘rsating
  enter_valid_email: Iltimos, pochtangizni to‘g‘ri ko‘rsating
  get_a_certificate_message: Biz sizga sertifikat bilan birga qanday <a href='/learn/beyond'>ko‘proq
    o‘rganish</a> yo‘lini jo‘natamiz
  get_a_certificate_message_after: Sertifikatni ko‘chirish yoki chop etish uchun ustiga
    bosing. Endi <a href='http://studio.code.org'>boshqa darslarimiz</a> yoki <a href='/learn/beyond'>batafsilroq
    o‘rganish orqali</a> davom eting.
  thanks_for_submitting: Tasdiqlaganingiz uchun rahmat!
  if_you_enjoyed: O‘rganish yoqqan bo‘lsa, do‘stlaringizni ham taklif qiling! Biz
    butun dunyo o‘rganishini istaymiz.
  personalize_certificate: Sertifikatingizni to‘ldiring
  share_achievement: Erishganlaringizni o‘rtoqlashing
  beyond_hour_message: "<a href='http://studio.code.org'>Boshqa darslarimiz</a> yoki
    <a href='/learn/beyond'>batafsilroq o‘rganish orqali</a> davom eting."
  leaderboards_for_hoc: Dasturlash soatidagi yetakchilar doskasi.
  support_url: http://support.code.org/
  country: Mamlakat
  city: Shahar
  gender: Jinsi
  boys: O‘g‘il bolalar
  girls: Qizlar
  give_my_hour: 'Mening soatimni bering:'
  girls_team: Qizlar komandasi
  boys_team: O‘g‘il bolalar komandasi
  tell_the_world: Yaqinlaringizga ayting!
  thanks_for_voting: Ovozingiz uchun rahmat!
  share_on_facebook: Facebookda o‘rtoqlashing
  share_on_twitter: Twitterda o‘rtoqlashing
  beyond_an_hour: Dasturlash soatidan tashqari
  get_started: Boshlash
  i_agree: Roziman
  participant_select: "- Tanlash -"
  participant_student: O‘quvchi
  participant_parent: Ota-ona
  participant_educator: Pedagog
  participant_engineer: Dasturchi
  participant_other: Yuqoridagilardan birortasiyam
  print_all: Barchasini chop etish
  print_ice_art: Muzli san'at asaringizni chop eting
  create_art_with_zombie: yoki zombi bilan mukammalroq asar yarating
  i_am_a: Men
  never_spam: Hech qachon spam jo'natmaymiz
  enter_country: Agar AQShdan tashqarida bo‘lsangiz, mamlakatingizni kiriting
  used_infrequent_updates: Faqat ba'zida bo‘ladigan yangiliklar uchun foydalaniladi
  privacy_practices_children: Bolalar uchun maxfiylik siyosati bilan tanishing
  petition_thankyou: Murojaatni imzolaganingiz uchun rahmat
  continue_learning_header: Dasturlash soatidan tashqari o'rganishda davom eting
  continue_learning_body: 'O‘rganishning turli yo‘llari bor: onlayn tarzda, maktabda
    yoki yozgi oromgohda o‘rganishingiz mumkin.'
  learn_next_level: Boshqa Dasturlash studiyasi kursini sinab ko‘ring
  learn_online: Boshqa kurslarni onlayn tarzda sinab ko‘ring
  learn_classes: Mahalliy darslar toping
  hoc_is_here: "#HourOfCode — sinab ko‘ring! @codeorg"
  just_did_hoc: 'Men #HourOfCode''ni o‘tdim - siz ham sinab ko‘ring! @codeorg'
  just_did_course1: I just finished Course 1 - check it out! @codeorg
  just_did_course2: I just finished Course 2 - check it out! @codeorg
  just_did_course3: I just finished Course 3 - check it out! @codeorg
  just_did_course4: I just finished Course 4 - check it out! @codeorg
  just_did_accelerated: I just finished the Accelerated Course - check it out! @codeorg
  twitter_teach_cs: 'Nega ko‘pchilik maktablar dasturlashni o‘rgatishmaydi? Biz buni
    to‘g‘irlay olamiz. http://youtu.be/nKIu9yen5nc. Batafsil: http://code.org/'
  learn_hoc: Dasturlash soatini o‘ting
  beyond_hoc: Dasturlash soatidan tashqari
  what_gender: Jinsingiz?
  girl: Qiz
  boy: O‘g‘il
  help_recruit_coders: Jamoangizga ko‘proq dasturchilarni jalb qiling!
  help_recruit: Ko‘proq dasturchilarni jalb qilishga yordam bering!
  lines_of_code: HOZIRGACHA <b># QATORDAN OSHIQ KOD</b> YOZILDI.
  lines_of_code_alt: TALABALAR <b>#</b> QATOR KOD YOZILDI
  who_has_done_hoc: 'Kim #HourOfCode''ni o‘tdi? @codeorg'
  hoc_leaderboards: Dasturlash soati yetakchilari
  students_and_lines: "%{students} o‘quvchi dasturlash soatini o‘tib, %{lines} qator
    kod yozishdi."
  start_hoc: Dasturlash soatini hoziroq o‘rganing
  contact_form_topic_press: Ro‘znoma / OAV (intervyu yoki qatnashchilar chiqishi)
  stats_nina: "“Ha kuni bir xil natija &mdash; 100% davomat.” - Nina Nikols Piri,
    o‘qituvchi"
  stats_student: "“Bu <b>hayotda bir marta beriladigan</b> imkon ekanlgini bilardim.”
    - Mariana Alzate, 5-sinf"
  stats_michael: "“Men <b>hech qachon</b> o‘quvchilarimni bunchalik zavqlanishganini
    ko‘rmaganman.” - Maykl Klark, o‘qituvchi"
  studiobar_title: "<a href='http://studio.code.org'>Dasturlash studiyasini</a> o‘rganib
    chiqing"
  studiobar_title_nolink: Dasturlash studiyasini ko‘rib chiqing
  studiobar_elementary_title: Boshlang‘ich kurslar
  studiobar_elementary_body: K&#8209;5 uchun bizning yangi uchta darslarimiz
  studiobar_hoc_title: Dasturlash soati
  studiobar_hoc_body: Jahldor qushchalar bilan dasturlashni o‘rganing
  studiobar_flappy_title: Flappy Code
  studiobar_flappy_body: O‘z pirilloq quscha o‘yiningizni yaratib ulashing
  studiobar_teacher_title: O‘qituvchilar uchun tayyorlangan
  studiobar_teacher_body: Sinfingizga Dasturlash studiyasini tanishtiring
  studiobar_frozen_title: Dasturlash soati
  studiobar_frozen_body: Anna va Elza bilan qish ertagini yarating
  studiobar_donate_title: Xayriya qiling
  studiobar_donate_body: Siz xayriya qilgan har bir dollarga bitta bola o‘qish imkoniyatiga
    ega bo‘ladi
  studiobar_shop_title: Xarid
  studiobar_shop_body: An‘analarni buzib, bizning logotipimizni faxr bilan taqing.
  homepage_hero_text_malala: |
    &ldquo;Men dunyodagi barcha qizlarni dasturlash
    soatini o‘rganishga chaqiraman&rdquo;
    Malala, tinchlik bo‘yicha Nobel mukofoti laureati.
  homepage_hero_text_susan: |
    &ldquo;Agar texnologiyani o‘zgartirolsangiz,
    dunyoni ham o‘zgartira olasiz.&rdquo;
    Syuzen, Youtube bosh ijrochi direktori.
  homepage_hero_text_fistbump: |
    &ldquo;Telefoningizda faqat o‘yin o‘ynamasdan dastur ham tuzing.&rdquo;
    Barak Obama.
  homepage_hero_text_sheryl: |
    &ldquo;Farzandlarimiz, xususan, qizlarimizga
    informatikani o‘rganish imkoniyati judayam zarur.&rdquo;
    Sheril, Facebook'ning bosh operatsion direktori.
  homepage_hero_text_satya: |
    &ldquo;Informatika dunyodagi eng yaxshi imkoniyatlarni
    yaratishga yordam beradi.&rdquo;
    Satya, Microsoft bosh ijrochi direktori.
  homepage_hero_text_bosh: |
    &ldquo;Agar siz dasturlay olsangiz,
    demak o‘z hayot yo‘lingizni tanlay olasiz.&rdquo;
    Kris Bosh.
  homepage_hero_text_student1: |
    &ldquo;Bu darslar mening kelajagimni o‘zgartirdi.
    Qanchalik qiziqligini aytmasam ham bo‘ladi.&rdquo;
    Luna, 7-sinf.
  homepage_hero_text_student2: |
    &ldquo;Men hech qachon bolalarimni bunchalik mazza
    qilib shug‘ullanishganini ko‘rmaganman.&rdquo;
    Maykl, o‘qituvchi.
  homepage_hero_text_student3: |
    &ldquo;Informatika shunaqa sohaki, siz uni sinab
    ko‘rmasdan turib yoqish-yoqmasligini aytolmaysiz.&rdquo;
    Jekson, 6-sinf.
  homepage_hero_text_student4: "&ldquo;Dasturlash bilan siz aqlingizga kelgan\nxohlagan
    ishni qilishingiz mumkin.&rdquo; \nMaya, 2-sinf.\n"
  homepage_hero_text_student5: "&ldquo;Informatika kimlardir uchunmas.\nU siz uchun,
    hozir, shu yerda.&rdquo; \nJeraldo, o‘qituvchi.\n"
  homepage_hero_text_teacher1: |
    &ldquo;Dasturlash yaratuvchanlikni, ilhomlanishni, qolaversa, innovatsiyani uchqunlantiradi
    &mdash; bularning barchasi istalgan karyera uchun muhim.&rdquo;
    Floreza, o‘qituvchi.
  homepage_hero_text_teacher2: |
    &ldquo;Bu dastur o‘quvchilarimni 100% o‘ziga jalb qildi,
    ularning hammasi qatnashishmoqda.&rdquo;
    Adam, o‘qituvchi.
  homepage_hero_text_stat_loc: 2,5 millionta qiz Dasturlash studiyasiga qo‘shildi.
  homepage_hero_text_stat_students: 'Dasturlash studiyasida #student_count ta o‘quvchi
    ro‘yxatdan o‘tgan.'
  homepage_hero_text_stat_served: 'Dasturlash soatini #served kishi o‘tdi.'
  homepage_slot_text_hoc: Dasturlash soati
  homepage_slot_text_frozen: 'Muzyurak: Anna va Elza bilan'
  homepage_slot_text_teacher: Teacher Dashboard
  homepage_slot_text_studio: Barcha mashg‘ulotlarimiz
  homepage_slot_text_course4: Course 4
  homepage_slot_text_shop: Xarid
  homepage_slot_text_flappy: Flappy Code
  homepage_action_text_hoc: Har bir o‘quvchi uchun Dasturlash soati.
  homepage_action_text_num_served: "# kishi sinab ko‘rdi"
  homepage_action_text_join_us: Bizga qo'shiling
  homepage_action_text_sign_up: Sign up
  homepage_action_text_try_it: Sinab ko‘ring
  homepage_action_text_volunteers: Texnik ko‘ngillilarni taklif qilamiz
  homepage_action_text_codevideo: Videoni ko‘ring
  homepage_action_text_teachervideo: Videoni ko‘ring
  homepage_action_text_girlvideo: Qizlarni ruhlantiring
  homepage_action_text_learn: O‘rganishni boshlang
  homepage_action_text_signpetition: Murojaatni imzolang
  homepage_signpetition_dropdown: 'Roziman: &#x25BE;'
  homepage_diversity_pledge: Turli qatlamdagi insonlarni jalb qiling
  homepage_banner_text_prizes: Dasturlash soati 7-13 dekabr kunlari yana kelmoqda.
  homepage_banner_link_prizes: 'Tarixdagi eng katta o‘quv tadbiriga qo‘shiling. '
  homepage_banner_text_main: Code.org hamda College Board informatikada turli qatlamdagi
    o‘rganuvchilarni oshirish uchun hamkorlik qiladi.
  homepage_banner_text_link: Ko‘proq bilish
  homepage_banner_privacy_main: 'Aug 3: We''ve updated our privacy policy to include
    tools used in our new high school CS Principles course.'
  homepage_banner_privacy_link: Ko‘proq bilish
  homepage_banner_20k_teachers: 20,000 teachers trained, and now teaching computer
    science in classrooms.
  homepage_banner_20k_teachers_link: Ko‘proq bilish
  homepage_slot_text_title_hoc: Dasturlash soati
  homepage_slot_text_blurb_hoc: Har kim o‘rganishi mumkin. Bugundan boshlang.
  homepage_slot_text_link_hoc: Try the Hour of Code
  homepage_slot_text_link_host: Dasturlash soatini o‘tkazing
  homepage_slot_text_link_hocserved: "# kishi sinab ko‘rdi"
  homepage_solot_text_link_volunteer: Dasturlash soatiga ko‘ngilli bo‘lib qo‘shiling
  homepage_slot_text_title_students: Students
  homepage_slot_text_blurb_students: Barcha mashg‘ulotlarimizni ko‘zdan kechiring
  homepage_slot_text_blurb_students_courses: Explore our courses
  homepage_slot_text_link_codestudio: Dasturlash studiyasini sinab ko‘ring
  homepage_slot_text_link_local: O‘z hududingizdan o‘quv kursi toping
  homepage_slot_text_link_othercourses: Boshqa onlayn kurslar
  homepage_slot_text_title_educators: O‘qituvchilar
  homepage_slot_text_blurb_educators: O‘z talabalaringizni o‘qiting
  homepage_slot_text_link_elementary: Elementary school
  homepage_slot_text_link_middle: O‘rta maktab
  homepage_slot_text_link_high: Yuqori sinflar
  homepage_slot_text_link_k5: Yosh bolalar uchun kurslar
  homepage_slot_text_link_fullcurriculum: Bizning to‘liq o‘quv kursimizni ko‘ring
  homepage_slot_text_link_pd: Professional dasturlash
  homepage_slot_text_title_advocates: Hamfikrlar
  homepage_slot_text_blurb_advocates: Dasturlashda xilma-xillikni qo‘llab-quvvatlang
  homepage_slot_text_link_stats: Statistika bilan tanishing
  homepage_slot_text_link_buy: Bizga qo‘shiling
  homepage_slot_text_link_donate: Xayriya qiling
  homepage_header_codestudio: Dasturlash studiyasi talabalarining ijodi
  homepage_header_donors: Code.org yordam berganlarga o‘z minnatdorchiligini bildiradi
  homepage_donors_seall: Barchasini ko‘ring
  homepage_donors_donate: Xayriya qiling
  contact_form_topic_student: O‘quvchiman
  contact_form_topic_parent: Otaman (onaman)
  contact_form_topic_teacher: O‘qituvchiman
  contact_form_topic_outside_us: AQShdan tashqaridaman.
  contact_form_topic_contribution: Moliyaviy ko‘mak
  contact_form_topic_partner: Hamkor bo‘lishni xohlayman
  contact_form_topic_other: Boshqa
  contact_form_label_topic: Mavzu
  contact_form_label_email: Elektron pochtangiz
  contact_form_label_message: Xabar
  contact_form_label_submit: Xabar jo‘nating
  class_submission_in_school: Maktabda
  class_submission_in_school_daily_programming_course: Kunlik dasturlash darsi
  class_submission_in_school_ap_computer_science: Informatikaning boshlang‘ich darajasi
  class_submission_in_school_full_university_cs_curriculum: Universitetdagi to‘liq
    informatika o‘quv dasturi
  class_submission_in_school_robotics_club: Robototexnika mashg‘uloti
  class_submission_in_school_programming_integrated_in_other_classes: Boshqa fanlar
    bilan bog‘langan dasturlash (matematika va b.)
  class_submission_in_school_summer_school_cs_program: Yozgi informatika maktabi
  class_submission_in_school_exploring_computer_science: Informatikani o‘rganish
  class_submission_in_school_other: Maktabda yana
  class_submission_out_of_school: Maktabdan tashqari
  class_submission_out_of_school_summer_camp: Yozgi oromgoh
  class_submission_out_of_school_afterschool_program: Maktabdan tashqari o‘rganish
  class_submission_out_of_school_all-day_workshop: Uzluksiz mashg‘ulotlar (1 haftagacha)
  class_submission_out_of_school_multi-week_workshop: Ko‘p haftalik mashg‘ulotlar
  class_submission_out_of_school_other: Maktabdan tashqari yana
  class_submission_online: Onlayn
  class_submission_online_programming_class: Onlayn dasturlash darsi
  class_submission_online_teacher_resource: O‘qituvchilaga onlayn manbalar
  class_submission_online_other: Boshqa onlayn materiallar
  class_submission_level_preschool: Maktabgacha ta’lim
  class_submission_level_elementary: Boshlang‘ich sinflar
  class_submission_level_middle_school: O‘rta maktab
  class_submission_level_high_school: Yuqori sinflar
  class_submission_level_college: Kollej
  class_submission_level_vocational: Kasbiy
  class_submission_languages_other: Boshqa til(lar)
  inspirational_videos_more: Rol modeli va mashxurlardan ko‘roq <a href="https://www.youtube.com/playlist?list=PLzdnOPI1iJNfpD8i4Sx7U0y2MccnrNZuP">ilhomlantiruvchi
    videolar</a>
  playlab_choose_theme: Choose your Play Lab theme
  playlab_classic_title: Classic
  playlab_gumball_title: Gumball
  playlab_iceage_title: Ice Age - Coming soon
  playlab_iceage_title_live: Muzlik davri
  starwars_subtitle: Dasturlash bilan galaktika quring
  starwars_javascript_title: Javascript
  starwars_javascript_description: Ko‘chuvchi blok va JavaScriptdan foydalaning.
  starwars_javascript_specs: 'Faqat inglizcha | Zamonaviy brauzerlar | Yosh: 11+'
  starwars_javascript_start_button: Hoziroq sinang
  starwars_blocks_title: Bloklar
  starwars_blocks_description: Ko‘chuvchi bloklardan foydalaning.
  starwars_blocks_specs: Many languages | Modern browsers, smartphones, tablets |
    Ages 6-10
  starwars_blocks_start_button: Hoziroq sinang
  starwars_watch_videos: Boshlashdan avval ilhomlantiruvchi videolardan birortasini
    ko‘ring
  starwars_speak_languages: Boshqa tilda so‘zlashasizmi?
  starwars_help_translate: Bizga o'girishga yordam
  starwars_platform_text: Zamonaviy brauzerlar, smartfonlar, planshetlar
  mc_name: Maynkraft Dasturlash soati
  mc_longdescription: Stiv va Aleks Maynkraft olamida sayohat qilishlari uchun kod
    bloklaridan foydalaning.
  mc_shortdescription: Stiv va Aleks Maynkraft olamida sayohat qilishlari uchun kod
    bloklaridan foydalaning.
  mc_gradelevel: Ages 6+
  mc_platformtext: Modern browsers, smartphones, tablets
  mc_specs: Many languages | Modern browsers and tablets | Ages 6+
  minecraft_subtitle: Maynkraft Dasturlash soati
  volunteer_engineer_submission_title: O‘quvchi va ko‘ngillilarni Dasturlash soatiga
    jalb qiling.
  volunteer_engineer_submission_subtitle_generic: 'Bu yil (7-13 dekabr, 2015) 100
    000 o‘qituvchi o‘z sinflarida Dasturlash soatini o‘tishmoqchi. Ularga yordamingiz
    kerak! '
  volunteer_engineer_submission_subtitle_specific: "%{num_teachers} ta o‘qituvchilar
    ko‘ngillilarni shu dekabrda bo‘ladigan Informatika haftaligida Dasturlash soatiga
    yordam berishga chaqiradi. <br>%{num_volunteers} ta ko‘ngillilar ro‘yxatdan o‘tishgan.
    Ularga qo‘shiling."
  volunteer_engineer_submission_intro_background: Dasturlash soati — Informatikaga
    kirish soatini o‘tishni maqsad qilgan umumbashariy harakat. U 180 dan oshiq mamlakatda
    o‘n millionlab o‘quvchilarni qamrab olishni maqsad qilgan. 7-13 Dekabr kunlari
    Informatika ta'limi haftaligiga qo‘shiling.
  volunteer_engineer_submission_intro_recruit: 'Bu o‘qituvchilar darslariga yordami
    tegadigan, <span style="font-family: ''Gotham 7r'', sans-serif;">informatikani
    o‘qitishga qiziqqan</span> yoki o‘quvchilarini Informatika ilmi imkoniyatlari
    haqida so‘zlab (buni videochat orqali ham amalga oshirish mumkin) <span style="font-family:
    ''Gotham 7r'', sans-serif;">ilhomlantira oladigan</span> insonlarni qo‘shilishidan
    bag‘oyatda minnatdor. Agar siz ko‘ngilli qidirmayotgan bo‘lsangiz, Dasturlash
    soatini tashkillashtirish haqida <a href="%{url}">batafsil o‘rganing</a>.'
  volunteer_engineer_submission_intro_signup: Informatika talabasi yoki dasturchi
    bo‘lsangiz, iltimos, quyidagi ma'lumotlarni kiriting. <span class="form-required-field">*</span>
    belgili sohalarni to‘ldirish majburiy.
  volunteer_engineer_submission_intro_links: Not looking to volunteer? <a href="%{learn_more}">Learn
    more</a> about organizing your own Hour of Code event and finding a local volunteer
    on our <a href="%{volunteer_local}">volunteer map</a>.
  volunteer_engineer_submission_update_information: Update your information
  volunteer_engineer_submission_header_shared: Ko‘ngillilar xaritasida o‘qituvchilar
    tomonidan keltirilgan ma'lumot
  volunteer_engineer_submission_field_name: Ismi
  volunteer_engineer_submission_field_name_placeholder: To‘liq ismingiz
  volunteer_engineer_submission_field_company: Kompaniya (yoki Universitet)
  volunteer_engineer_submission_field_company_placeholder: Kompaniya (yoki Universitet)
  volunteer_engineer_submission_field_experience_level: Tajriba darajangiz
  volunteer_engineer_submission_field_location: Manzil
  volunteer_engineer_submission_field_location_desc: Agar siz aniq manzilingizni kiritsangiz,
    uni yoymaymiz, shunchaki xaritada belgilab qo‘yamiz.
  volunteer_engineer_submission_field_location_placeholder: Pochta indeksi, shahar
    va shtat/mamlakat toki ko‘cha manzili
  volunteer_engineer_submission_field_location_flexibility: 'Men Dasturlash soati
    mobaynida qayidagilar bilan yordam berolaman (barcha tegishlilarni belgilang):'
  volunteer_engineer_submission_checkbox_after_hoc: Men Dasturlash soatidan so‘ng
    ko‘ngilli bo‘lish ishtiyoqidaman
  volunteer_engineer_submission_field_time_commitment: Dasturlash soatidan keyin unga
    ketqizilgan vaqt
  volunteer_engineer_submission_field_linkedin: Linkedin hisobingiz
  volunteer_engineer_submission_field_linkedin_placeholder: http://www.linkedin.com/in/ismingiz
  volunteer_engineer_submission_field_facebook: Facebook hisobingiz
  volunteer_engineer_submission_field_facebook_placeholder: https://www.facebook.com/ismingiz
  volunteer_engineer_submission_field_description: Ta‘rif
  volunteer_engineer_submission_field_description_desc: Informatika bo‘yicha tajribangiz
    va yaqiningizdagi o‘qituvchilarga qanday yordam bermoqchiligingiz haqida yozing.
  volunteer_engineer_submission_field_description_placeholder: Tajriba va/yoki qatnashishni
    ta'riflash
  volunteer_engineer_submission_header_private: Ma'lumot saqlanib, hech qachon tarqatilmaydi
  volunteer_engineer_submission_field_email: Email address
  volunteer_engineer_submission_field_email_desc: Elektron pochtangiz hech qachon
    tarqatilmaydi, ammo sizga o‘qituvchilardan takliflarni jo‘natamiz.
  volunteer_engineer_submission_field_email_placeholder: Email address
  volunteer_engineer_submission_final_paragraph: Dasturlash soati uchun o‘qituvchilar
    yoki boshqa ko‘ngillilar bog‘lanishi uchun siz xaritada ko‘rsatilasiz. Sizning
    elektron pochtangiz va manzilingiz hech qachon tarqatilmaydi. Ammo boshqa ma‘lumotlar
    (taxminiy joylashgan o‘rningiz ham) mahalliy o‘qituvchilar uchun ko‘rinadi.
  volunteer_engineer_submission_checkbox_contact: 'Men o‘qituvchilar ko‘ngillilik
    uchun bog‘lanishlariga roziman (Eslatma: sizning elektron pochtangiz tarqatilmaydi)'
  volunteer_engineer_submission_submit: Tasdiqlash
  volunteer_engineer_submission_thankyou: Dasturlash soatiga ko‘ngilli bo‘lganingiz
    uchun tashakkur. Dasturlash soatiga tayyorlanish va boshqalarni jalb qilish uchun
    <a href="%{url}">batafsil tanishing.</a>
  volunteer_engineer_submission_commitment_uncertain: Noaniq
  volunteer_engineer_submission_commitment_one_hr_per_week: haftasiga 1 soat
  volunteer_engineer_submission_commitment_three_hrs_per_week: Haftasiga 3 soat
  volunteer_engineer_submission_commitment_five_hrs_per_week: Haftasiga 5 soat
  volunteer_engineer_submission_commitment_now_and_then: Vaqti-vaqti bilan
  volunteer_engineer_submission_commitment_annually: Yiliga 2-3 marta
  volunteer_engineer_submission_commitment_monthly: Oyiga 1-2 soat
  volunteer_engineer_submission_commitment_weekly: Haftasiga 1-2 soat
  volunteer_engineer_submission_commitment_more: Yana
  volunteer_engineer_submission_location_flexibility_onsite: maktabdagi mashg‘ulot
    (sinf yoki maktab yig‘ilishida 1-2 soat dars)
  volunteer_engineer_submission_location_flexibility_remote: masofaviy savol-javob
    o‘tkazish (qisqa videokonferensiyalar orqali)
  volunteer_engineer_submission_location_flexibility_curriculum: ochiq kodli o‘quv
    loyihalariga hissa qo‘shish
  volunteer_engineer_submission_experience_unspecified: Ko‘rsatilmagan
  volunteer_engineer_submission_experience_tech_company: Texnik kopaniyadagi texnikaga
    aloqasiz ishchi
  volunteer_engineer_submission_experience_university_student_or_researcher: Universitet
    informatika talabasi
  volunteer_engineer_submission_experience_software_professional: Dasturchi
  volunteer_engineer_submission_distance_8: 5 mil
  volunteer_engineer_submission_distance_16: 10 mil
  volunteer_engineer_submission_distance_24: 15 mil
  volunteer_engineer_submission_distance_32: 20 mil
  volunteer_engineer_submission_num_volunteers_5: 5 ta ko‘ngilli
  volunteer_engineer_submission_num_volunteers_10: 10 ta ko‘ngilli
  volunteer_engineer_submission_num_volunteers_25: 25 ta ko‘ngilli
  volunteer_engineer_submission_num_volunteers_50: 50 ta ko‘ngilli
  volunteer_engineer_submission_type_task_onsite: Men o‘z darsimga texnik yordam yoki
    ilhomlantirishingiz uchun taklif qilishni xohlayman
  volunteer_engineer_submission_type_task_remote: Men sinfimga Skayp orqali bog‘lanib,
    bolalarni ilhomlantirishingizni xohlayman
  volunteer_engineer_submission_type_task_mentor: Men o‘quvchilarim bilan dasturlash
    uchun murabbiy qidirayapman
  petition_age: Yoshi
  dashboard_landing_title: O‘qituvchining bosh sahifasi
  dashboard_landing_welcome: Yangi va takomillashgan o‘qituvchi boshqaruv paneliga
    xush kelibsiz.
  dashboard_landing_video: Videoni ko‘ring
  dashboard_landing_watch_video: yangi imkoniyatlar bilan tanishish uchun!
  dashboard_landing_view_as_student: Saytni o‘quvchi kabi ko‘rish
  dashboard_landing_students_title: Sizning talabalar
  dashboard_landing_students_manage: O‘quvchilarni ko‘rish va boshqarish
  dashboard_landing_news_title: Boshlang‘ich sinfdagilar uchun manba (faqat ingliz
    tilida)
  dashboard_landing_new_beta: Yangilik! Boshlang‘ich sinfdagilar uchun beta-mashg‘ulotlarimizni
    sinab ko‘ring.
  dashboard_landing_new_k5courses: Yangilik! Boshlang‘ich sinfdagilar uchun mashg‘ulotlarimizni
    sinab ko‘ring.
  dashboard_landing_useful_links: Boshqa foydali havolalar
  dashboard_landing_office_hours: Shaxsan savol bering! Oylik video offis soatlarimizga
    tashrif buyuring.
  dashboard_landing_print_certificates: Print certificates for students who finish
    this course
  dashboard_landing_educator_blog: Read about news and updates to our materials at
    our Educator Blog
  dashboard_landing_smart_hints: Please help us to add smart hints to Code.org tutorials
  dashboard_landing_video_player: Test our new video player at your school
  dashboard_landing_progress_title: Sinfning asosiy yutuqlari
  dashboard_landing_progress_biggest: Bu sizning eng katta bo‘limingiz uchun yutuqlaringiz.
  dashboard_landing_view_progress: "%{biggest_section} uchun o‘sishni ko‘rish"
  dashboard_landing_print_progress: Print progress
  dashboard_landing_available_title: Mavjud kurslar
  dashboard_landing_available_courses: Here are the courses currently available for
    you and your students.
  dashboard_landing_more_tutorials: Want to see even more tutorials?
  dashboard_landing_more_tutorials_desc: There are more tutorials <a href="/learn/beyond">offered
    by our partners.</a> Learn to program with robots, make web pages, make your own
    app, or explore other languages like C++, Ruby, or Python!
  dashboard_hoc_courses: The Hour of Code for All Ages
  dashboard_hoc_courses_desc: Try any of these shorter 1 hour tutorials with your
    students!
  dashboard_hoc_courses_desc_and_cta: Try these short, one-hour tutorials with your
    students. <a href="https://hourofcode.com">Join the Hour of Code movement</a>
    during Computer Science Education Week.
  dashboard_k5_courses: 20-Hour Courses for K-5
  dashboard_k5_courses_desc: These courses blend online, self-guided and self-paced
    tutorials with "unplugged" activities that require no computer at all. Each course
    consists of about 20 lessons that may be implemented as one unit or over the course
    of a semester. Even kindergarten-aged pre-readers can participate. To help you
    get started, we offer high quality professional development workshops around the
    U.S. free of charge. <a href="/professional-development-workshops">Find one near
    you!</a>
  dashboard_middle_courses: 20-Hour Middle School Courses
  dashboard_middle_courses_desc: Our middle school curriculum uses computer science
    and programming within the context of middle school math and science - as a tool
    to teach math and science concepts. To register for professional development workshops,
    apply for a <a href="/educate/districts">district-wide partnership</a> with Code.org.
  dashboard_high_courses: Year-long High School Courses
  dashboard_high_courses_desc: Our high school program helps school districts offer
    full-year computer science classes by preparing existing teaching staff to offer
    this new field. To register for professional development workshops, apply for
    a <a href="/educate/districts">district-wide partnership</a> with Code.org.
  dashboard_course_csina: Computer Science in Algebra
  dashboard_course_csina_desc: Code.org has partnered with Bootstrap to develop a
    curriculum which teaches algebraic and geometric concepts through computer programming.
  dashboard_course_csins: Computer Science in Science
  dashboard_course_csins_desc: Code.org has partnered with Project GUTS to deliver
    an introduction to computer science concepts within the context of modeling and
    simulation.
  dashboard_course_ecs: Informatikani o‘rganish
  dashboard_course_ecs_desc: 'Exploring Computer Science is a yearlong course consisting
    of 6 units: Human Computer Interaction, Problem Solving, Web Design, Programming,
    Computing and Data Analysis, and Robotics.'
  dashboard_course_csp: AP® Computer Science Principles
  dashboard_course_csp_desc: Code.org has designed a rigorous, engaging, and approachable
    course that explores the foundational ideas of computing.
  dashboard_landing_loading: Yuklanyapti...
  dashboard_action_edit: Edit
  dashboard_action_save: Saqlash
  dashboard_action_save_all: hammasini saqlash
  dashboard_action_cancel: Bekor qilish
  dashboard_action_delete: O'chirish
  dashboard_action_delete_yes: 'Yes'
  dashboard_action_delete_no: 'No'
  dashboard_action_confirm: O'chirasizmi?
  dashboard_action_remove: Ko‘chirish
  dashboard_action_remove_confirm: Ko‘chirasizmi?
  dashboard_action_done: Bajarildi
  dashboard_action_required: zarur
  dashboard_assessments_view: 'View assessments in:'
  dashboard_assessments_none: No assessments
  dashboard_filter_by_stage: 'Filter by stage:'
  dashboard_filter_all: All
  dashboard_download_csv: Download CSV
  dashboard_navigation_home_page: O‘qituvchining bosh sahifasi
  dashboard_navigation_section_student_progress: Student Accounts and Progress
  dashboard_navigation_section_teacher_progress: Your Course Progress
  dashboard_navigation_section_lesson_plans: Dars rejasi va materiallari
  dashboard_navigation_section_community: Help and Community
  dashboard_navigation_section_pd: Professional Development
  dashboard_navigation_section_speakers: Computer Science <br/> Guest Speakers
  dashboard_navigation_all_sections: Student Accounts and Progress
  dashboard_navigation_view_progress: View Progress
  dashboard_navigation_view_text_responses: View Text Responses
  dashboard_navigation_view_assessments: Assessments
  dashboard_navigation_add_students: O‘quvchilarni qo‘shing
  dashboard_navigation_manage_students: O‘quvchilarni boshqarish
  dashboard_navigation_lesson_plans_resources: Dars rejasi va materiallari
  dashboard_navigation_view_stats: Statistika
  dashboard_navigation_section: 'Bo‘lim: %{section_name}'
  dashboard_navigation_student: 'O‘quvchi: %{student_name}'
  dashboard_progress_not_started: not started
  dashboard_progress_in_progress: in progress
  dashboard_progress_not_completed: not completed
  dashboard_progress_completed_too_many_blocks: completed, too many blocks
  dashboard_progress_completed_perfect: completed, perfect
  dashboard_progress_furthest_level_attempted: furthest level attempted
  dashboard_progress_submitted: submitted
  dashboard_progress_view: 'View progress in:'
  dashboard_progress_student_in_script: Progress information for %{student_name} in
    %{script_name}
  dashboard_responses_view: 'View text responses in:'
  dashboard_responses_none: No text responses
  dashboard_sections_new_section: Yangi bo‘lim
  dashboard_sections_jumbotron_instruction: Create new sections and add students to
    them. Sections help you organize students into smaller groups so you can track
    their progress and manage their accounts.
  dashboard_sections_table_section: Section
  dashboard_sections_table_secret: Login Type
  dashboard_sections_table_grade: Grade
  dashboard_sections_table_course: Course
  dashboard_sections_table_students: Students
  dashboard_sections_table_code: Section Code
  dashboard_sections_name: Bo‘lim nomi
  dashboard_sections_choose_secret: If you would like to provide accounts to your
    students, choose a secret type of <b>word</b> or <b>picture</b> for that section.
  dashboard_sections_secret_word: A <b>word</b> allows you to set a secret word for
    each student.
  dashboard_sections_secret_picture: A <b>picture</b> allows you to set a secret picture
    for each student, ideal for younger students who can't yet type.
  dashboard_sections_secret_none: If you would like your students to manage their
    own accounts, including choosing their own passwords, choose a secret type of
    <b>none</b>.
  dashboard_sections_print_secrets: You may then print a sheet of cards containing
    account information to be distributed to your students individually.
  dashboard_sections_switch_section: 'Switch section:'
  dashboard_sections_close: Close
  dashboard_sections_move_students_desc: Select students to move to a new section.
    Moving students will not clear their progress.
  dashboard_sections_one_per_teacher: Students can only be in one section for each
    teacher. Your students will be added to this new section and leave their old section.
  dashboard_sections_move_to_section: 'Move to section:'
  dashboard_sections_enter_code: 'Enter section code:'
  dashboard_sections_code_placeholder: 6-character code (ABCDEF)
  dashboard_sections_other_section: Other Section
  dashboard_sections_both_sections: Would you like the student(s) to be in both sections?
  dashboard_sections_yes_both: Yes, I want to copy student(s) to be in this current
    section AND the new section
  dashboard_sections_no_move: No, I want to move student(s) to be in the new section
    only.
  dashboard_sections_move_students: Move students
  dashboard_error_none_selected: You didn't select any students to move. Please select
    at least one student.
  dashboard_error_other_section: If you're moving students between your own sections,
    select your section from the dropdown. Only select 'Other Section' to move your
    students to a different teacher's section.
  dashboard_students_add_student: Talaba qo'shish
  dashboard_students_add_students: Add multiple students
  dashboard_students_add_multiple: 'Type or paste the names of your students, one
    per line:'
  dashboard_students_new_section: You've created a new section! Now add your students
    using the <b>Add student</b> and <b>Add multiple students</b> buttons above.
  dashboard_students_placeholder_name: Student Name
  dashboard_students_name: Ismi
  dashboard_students_progress: Progress
  dashboard_students_age: Yoshi
  dashboard_students_gender: Jinsi
  dashboard_students_male: Male
  dashboard_students_female: Female
  dashboard_students_secret: Secret
  dashboard_students_password: Kalit so`z
  dashboard_students_username: 'Username: %{student_username}'
  dashboard_students_email: 'Email: %{student_email}'
  dashboard_students_completed_levels: O‘tilgan bosqichlar
  dashboard_students_total_lines: Kod satrlari
  dashboard_students_show_secret: Sirini ko‘rsatish
  dashboard_students_auto_generated: Avtomatik tuzilgan
  dashboard_students_reset_secret: Sirni qayta tuzish
  dashboard_students_reset_password: Parolni qayta tuzish
  dashboard_students_share_section: 'Share this section''s sign in page with your
    students:'
  dashboard_students_print_info: Print out cards with your students' login information.
  dashboard_students_secret_picture_title: Secret Picture
  dashboard_students_secret_picture: This section uses <b>picture</b> as its secret
    type.  It means that each of your students has a secret picture used in place
    of a password to sign in.  Students should use the sign in web address given above
    to sign in.
  dashboard_students_reset_picture: You may reset a student's secret picture at any
    time by choosing <b>Show secret</b> and then <b>Reset secret</b>. A new secret
    picture will be generated for that student to use when they sign in.
  dashboard_students_secret_word_title: Sirli so'z
  dashboard_students_secret_word: This section uses <b>word</b> as its secret type.  It
    means that each of your students has a pair of secret words used in place of a
    password to sign in.  Students should use the sign in web address given above
    to sign in.
  dashboard_students_reset_word: 'You may reset a student''s secret words at any time
    by choosing <b>Show secret</b> and then <b>Reset secret</b>. A new pair of secret
    words will be generated for that student to use when they sign in. '
  dashboard_students_join_link: Tell your students to create their own accounts and
    join your section at
  dashboard_students_no_email: If your students do not have email addresses, or you
    would like to create accounts for them, change this section's secret type to <b>word</b>
    or <b>picture</b>.
  dashboard_students_print_page: Print this page
  dashboard_students_url: URL
  dashboard_privacy_document_link: <a href="/privacy/student-privacy", target="_blank">Click
    here</a> for our privacy document that can be shared or printed for your students.
  dashboard_curriculum_k5_title: K-5 Educator Resources
  dashboard_curriculum_middle_title: Middle School Educator Resources
  dashboard_curriculum_high_title: High School Educator Resources
  dashboard_lesson_plans: Lesson Plans
  dashboard_view_all_lesson_plans: Download complete curriculum for Courses 1-3
  dashboard_course1: 'Course 1:'
  dashboard_course2: 'Course 2:'
  dashboard_course3: 'Course 3:'
  dashboard_course4: 'Course 4 (beta): '
  dashboard_curriculum: Curriculum
  dashboard_curriculum_overview: K-5 Curriculum Overview
  dashboard_overview: Overview
  dashboard_sequence: Ketma-ketlik
  dashboard_framework: Framework
  dashboard_standards: Standards
  dashboard_implementation_guide: Implementation Guide
  dashboard_glossary: Glossary
  dashboard_classroom_strategies: Classroom strategies for teachers
  dashboard_debugging: 'Debugging:'
  dashboard_puzzle_solving: 'Puzzle-solving:'
  dashboard_student_worksheet: student worksheet
  dashboard_teacher_worksheet: teacher worksheet
  dashboard_curriculum_csina: 'Computer Science in Algebra:'
  dashboard_curriculum_csins: 'Computer Science in Science:'
  dashboard_curriculum_csp: 'AP® Computer Science Principles:'
  dashboard_curriculum_ecs: 'Exploring Computer Science:'
  dashboard_grade_k: K
  dashboard_grade_other: Boshqa
  dashboard_login_word: So'z
  dashboard_login_picture: Picture
  dashboard_login_none: Elektron pochta
  dashboard_new_password: new password
  dashboard_stage: Pog`ona
  dashboard_puzzle: Jumboq
  dashboard_question: Savol
  dashboard_response: Response
  dashboard_correctness: Correctness
  dashboard_correctness_free_response: Free response
  dashboard_correctness_unsubmitted: Unsubmitted
  dashboard_correctness_correct: To‘g‘ri
  dashboard_correctness_incorrect: Incorrect
  dashboard_submission_submitted: Submitted
  dashboard_submission_in_progress: In progress
  dashboard_status: Status
  dashboard_multi_correct: "# multiple choice correct"
  dashboard_multi_count: "# multiple choice"
  dashboard_multi_correct_percent: "% multiple choice correct"
  dashboard_submission_timestamp: Submission timestamp
  stats_hoc_2013_heading: 'Incredible stats from last year''s Hour of Code. In one
    week alone:'
  stats_hoc_2013_image_alt: Stats from 2013 Hour of Code
  dashboard_teacher: O'qituvchi
  dashboard_student: O‘quvchi
  dashboard_sections_email_question: Do all students have a valid email address?
  dashboard_sections_account_creation_question: Who creates the student's account?
  dashboard_sections_password_question: What do students use as a "password"?
  dashboard_sections_picture_account_creation: A picture assigned by Code.org
  dashboard_sections_word_account_creation: A simple word assigned by Code.org
  dashboard_sections_sign_in_question: Where do students sign-in?
  dashboard_sections_sign_in_unique: Unique web-page listed on "Manage Students" tab
  dashboard_sections_sign_in_main: http://code.org and click "Sign in"
  dashboard_sections_password_account_creation: Student-created text password
  dashboard_sections_login_type_explanation: This table helps explain which of these
    login types, <b>picture, word, or email</b>, you'll want to choose for a section.
  dashboard_faq: Frequently Asked Questions
  dashboard_faq_k5: K-5 Frequently Asked Questions
  dashboard_announcements: Announcements
  dashboard_announce_view_all: Barini ko‘rish
  dashboard_announce_message: "<b>April 4, 2016</b> - We all know there is a diversity
    problem in computer science. Code Studio teachers are leading the way in educating
    underrepresented minorities. Our annual survey shows record diversity in your
    classrooms! Check out the numbers."
<<<<<<< HEAD
=======
  dashboard_announce_message_second: "<b>Phase one applications closing</b> - Do you
    (or a teacher you know) want to learn how to teach a full year introductory high
    school computer science class students will love? You don't need any prior experience
    to join our free workshops for our Exploring Computer Science course. Sign up
    by April 22nd. "
>>>>>>> ca49bd91
  dashboard_announce_button_text: Ko‘proq bilish
  code_hoc_coming: The Hour of Code is here - December 8-14!
  code_sign_up: Sign up to participate during CS Education Week
  learn_more: Hoziroq sinang
  learn_sign_up_description: Sign up to participate in the Hour of Code during CS
    Education Week
  learn_sign_up_button: Sign up
  learn_videos_watch: Watch this inspirational video with your classroom
  learn_videos_show: Show this inspirational video to your class
  learn_videos_before_hoc: Watch an inspirational video before your Hour of Code
  learn_educator_resources_description: Learn how to teach an Hour of Code
  learn_educator_resources_button: Educator resources
  learn_are_you_educator: Are you an educator? Learn <a href="http://hourofcode.com/resources/how-to">how
    to teach an Hour of Code</a>
  learn_find_volunteer: <a href="https://code.org/volunteer/local">Find a local volunteer</a>
    to help during your Hour of Code
  learn_teacher_led_lesson_plans: Be inspired by <a href="https://code.org/teacher-led">teacher
    led Hour of Code lesson plans</a>
  learn_how_to_hoc: Follow <a href="https://hourofcode.com/how-to">our how-to guide</a>
    for teaching one Hour of Code
  learn_hoc_prizes: Har bir o‘qituvchi uchun atalgan sovg‘alar haqida <a href="https://hourofcode.com/prizes">xabardor
    bo‘ling</a>.
  learn_inspirational_videos: Inspire students by showing them <a href="https://code.org/educate/inspire">these
    videos</a>
  hoc2014_try_new_tutorials: Try our new Hour of Code tutorials
  hoc2014_try_new_tutorial: Try our new Hour of Code tutorial in beta
  hoc2014_try_scrat: Angry Birds, PvZ, and Scrat
  hoc2014_try_frozen: Artist with Anna and Elsa, from Frozen
  carousel_heading_codeorg: Tutorials by Code.org
  carousel_heading_codeorg_any_device: Tutorials by Code.org (for all devices)
  carousel_heading_3rd_party: Tutorials by 3rd parties
  carousel_heading_third_party: Tutorials by third parties
  carousel_heading_international: Tutorials in your language
  carousel_heading_domestic: Tutorials available in English
  carousel_heading_beginners: Tutorials for Grades K-8
  carousel_heading_beyond_beginners: Tutorials for Beginners
  carousel_heading_javascript: Tutorials that teach JavaScript
  carousel_heading_beyond_javascript: Tutorials that teach JavaScript
  carousel_heading_unplugged: No device or internet? Try 'unplugged' computer science
  carousel_heading_devices: Tutorial apps for phones and tablets
  carousel_heading_beyond_devices: Tutorial apps for phones and tablets
  carousel_heading_languages: Tutorials in other programming languages
  carousel_heading_beyond_languages: Tutorials in other programming languages
  carousel_heading_apps_games: Make your own apps or games
  carousel_heading_university: University courses online
  carousel_heading_webpages: Learn to make web pages
  carousel_heading_robots: Learn to program with robots
  carousel_heading_ide: Platforms popular among teachers
  educator_notes: Educator Notes
  teach_led_lesson_plans: Teacher Led Hour of Code Lesson Plans
  learn_footer_all_tutorials: See the <a href="https://code.org/educate/allhourofcode">comprehensive
    list of Hour of Code tutorials</a>. To see our criteria and submission guidelines
    for Hour of Code tutorials, <a href="https://hourofcode.com/tutorial-guidelines">click
    here.</a>
  how_to_teach_hoc: How to Teach an Hour of Code
  more_resources_educators: More resources for teachers and educators
  beyond_submission: Want to submit a tutorial for Beyond an Hour? See the criteria
    and submission form.
  participants: participants
  teachers_notes: Teacher's Notes
  teachers_notes_hoc: 'Teachers: Read important educator notes here'
  previous: Avvalgi
  next: Keyingi
  older_systems: Tutorials that work on older systems
  older_systems_subheading: These should work on older Web browsers. To access all
    tutorials, upgrade to a <a href="http://browsehappy.com/" target="_blank">modern
    Web browser.</a>
  mobile_devices: Tutorials for mobile devices
  frozen_name: Code with Anna and Elsa
  starwars_name: 'Star Wars: Building a Galaxy with Code'
  codeorg_name: Ilk kompyuter dasturingizni yarating
  codeintl_name: Ilk kompyuter dasturingizni yarating
  thinkersmithspanish_name: Mis Amigos Roboticos
  khan_name: An introduction to JavaScript
  khanes_name: An introduction to JavaScript
  khanpt_name: An introduction to JavaScript
  khanhe_name: An introduction to JavaScript
  khanfr_name: An introduction to JavaScript
  khanpl_name: An introduction to JavaScript
  tynker_name: Build your own game
  scratch_name: Get creative with coding
  lightbot_name: Lightbot
  thinkersmith_name: My Robotic Friends
  condcards_name: Conditionals with Cards
  lightbotintl_name: Lightbot
  codehs_name: Learn to Code With Karel the Dog
  codecademy_name: Codecademy
  codecombat_name: CodeCombat
  codemonkey_name: CodeMonkey
  codeavengers_name: Build a Game with JavaScript
  processing_name: Drawing with Code
  robomind_name: Program a virtual robot
  groklearning_name: Eliza the Chatterbot Doctor
  quorum_name: Accessible programming (with screenreader support)
  codespark_name: The Foos (pre-readers welcome)
  kodable_name: Kodable (pre-readers welcome)
  tynkerapp_name: Tynker - on tablets
  robomindnl_name: Program a virtual robot
  flappy_name: Make a Flappy game
  bitsbox_name: Bitsbox - make a game
  makeschool_name: Build an iPhone game in your browser!
  touchdevelop_name: TouchDevelop
  appinventor_name: AppInventor Hour of Code
  blockly_name: Blokli
  thinkersmith2_name: Binary Baubles
  kodableunplugged_name: fuzzFamily Frenzy
  projguts_name: Rock, Paper, Scissors
  hourofcode_name: Ilk kompyuter dasturingizni yarating
  playlab_name: Play Lab
  infinity_name: Infinity Play Lab
  artist_name: Artist
  monstercoding_name: Mystery Island Coding Quest
  allcancode_name: Run Marco!
  csfirst_name: CS First
  boxisland_name: Box Island
  codesters_name: Codesters
  texasinstruments_name: 10 Minutes of Code
  teacherled_name: Teacher Led Lesson Plans
  course1_name: Course 1
  course2_name: Course 2
  course3_name: Course 3
  course4_name: Course 4
  accelerated_name: Accelerated Course
  cspunit3_name: CS Principles Unit 3
  cspunit3_gradelevel: Grades 9-12
  cspunit3_shortdescription_congrats: This unit introduces the foundational concepts
    of computer programming, which unlocks the ability to make rich, interactive apps.
    This course uses JavaScript as the programming language, and App Lab as the programming
    environment to build apps, but the concepts learned in these lessons span all
    programming languages and tools.
  applab_name: Ilova labaratoriyasi
  applab_gradelevel: Ages 13+
  applab_shortdescription_congrats: App Lab is a programming environment where you
    can make simple apps. Design an app, code with blocks or JavaScript to make it
    work, then share your app in seconds
  codeorg_gradelevel: Ages 4-104
  codeintl_gradelevel: Ages 4-104
  thinkersmithspanish_gradelevel: Por todos
  khan_gradelevel: Middle school +
  khanes_gradelevel: Middle school +
  khanpt_gradelevel: Middle school +
  khanhe_gradelevel: Middle school +
  khanfr_gradelevel: Middle school +
  khanpl_gradelevel: Middle school +
  tynker_gradelevel: Ages 5-13
  scratch_gradelevel: Ages 8+
  lightbot_gradelevel: Barcha yoshdagilar uchun
  thinkersmith_gradelevel: Barcha yoshdagilar uchun
  condcards_gradelevel: Ages 8-12
  lightbotintl_gradelevel: Barcha yoshdagilar uchun
  codehs_gradelevel: Yuqori sinflar
  codecademy_gradelevel: Yuqori sinflar
  codecombat_gradelevel: Middle school +
  codemonkey_gradelevel: Middle school +
  codeavengers_gradelevel: Middle school +
  processing_gradelevel: Yuqori sinflar
  robomind_gradelevel: Ages 8-13
  groklearning_gradelevel: Middle school +
  quorum_gradelevel: Middle school +
  codespark_gradelevel: Boshlang‘ich sinflar
  kodable_gradelevel: Boshlang‘ich sinflar
  tynkerapp_gradelevel: Ages 5-13
  robomindnl_gradelevel: Ages 8-13
  flappy_gradelevel: Ages 4-104
  bitsbox_gradelevel: Boshlang‘ich sinflar
  makeschool_gradelevel: Yuqori sinflar
  touchdevelop_gradelevel: Yuqori sinflar
  appinventor_gradelevel: Middle school +
  blockly_gradelevel: Barcha yoshdagilar uchun
  thinkersmith2_gradelevel: Ages 8+
  kodableunplugged_gradelevel: Ages 8-13
  projguts_gradelevel: Ages 10-13
  hourofcode_gradelevel: Ages 4-104
  frozen_gradelevel: Ages 8+
  starwars_gradelevel: Ages 6+
  playlab_gradelevel: Ages 4-104
  infinity_gradelevel: Ages 4-104
  artist_gradelevel: Ages 4-104
  monstercoding_gradelevel: Ages 5-13
  allcancode_gradelevel: Ages 5-10
  csfirst_gradelevel: Ages 9-14
  boxisland_gradelevel: Boshlang‘ich sinflar
  codesters_gradelevel: Ages 12-14
  texasinstruments_gradelevel: Ages 13-16
  teacherled_gradelevel: Ages 5+
  course1_gradelevel: Ages 4-6
  course2_gradelevel: Ages 6-18
  course3_gradelevel: Ages 8-18
  course4_gradelevel: Ages 10-18
  accelerated_gradelevel: Ages 10-18
  codeorg_platformtext: Modern browsers, smartphones, tablets
  codeintl_platformtext: Modern browsers, smartphones, tablets
  thinkersmithspanish_platformtext: Unplugged
  khan_platformtext: Modern web browsers
  khanes_platformtext: Modern web browsers
  khanpt_platformtext: Modern web browsers
  khanhe_platformtext: Modern web browsers
  khanfr_platformtext: Modern web browsers
  khanpl_platformtext: Modern web browsers
  tynker_platformtext: Modern web browsers
  scratch_platformtext: Desktop-only web browsers (not tablets)
  lightbot_platformtext: ALL browsers and iOS, Android, or Game Console
  thinkersmith_platformtext: Unplugged
  condcards_platformtext: Unplugged
  lightbotintl_platformtext: iOS, Android (or web browser)
  codehs_platformtext: Modern browsers. (Follow-on course requires  $$)
  codecademy_platformtext: Modern web browsers. iOS, Android apps
  codecombat_platformtext: Modern web browsers (Follow-on course requires $$)
  codemonkey_platformtext: Modern web browsers
  codeavengers_platformtext: Modern web browsers
  processing_platformtext: Modern web browsers
  robomind_platformtext: Modern web browsers, Mobile web
  groklearning_platformtext: Modern web browsers
  quorum_platformtext: Modern web browsers. Screen-readers supported
  codespark_platformtext: iOS, Android (or web browser)
  kodable_platformtext: iPad
  tynkerapp_platformtext: iPad, Android tablets
  robomindnl_platformtext: Modern web browsers, Mobile web
  flappy_platformtext: Modern browsers, smartphones, tablets
  bitsbox_platformtext: Modern web browsers
  makeschool_platformtext: Modern Web browsers
  touchdevelop_platformtext: Modern browsers, smartphones, all devices
  appinventor_platformtext: Modern browsers + Android
  blockly_platformtext: Modern browsers only
  thinkersmith2_platformtext: Unplugged
  kodableunplugged_platformtext: Unplugged
  projguts_platformtext: Unplugged
  hourofcode_platformtext: Modern browsers, smartphones, tablets
  frozen_platformtext: Modern browsers + tablets
  starwars_platformtext: Modern browsers + tablets
  playlab_platformtext: Modern browsers, smartphones, tablets
  monstercoding_platformtext: Modern web browsers, iOS, Android
  allcancode_platformtext: Modern web browsers, iOS
  csfirst_platformtext: Modern web browsers
  boxisland_platformtext: Android, iOS
  codesters_platformtext: Modern web browsers
  texasinstruments_platformtext: TI Calculators
  teacherled_platformtext: Modern browsers, smartphones, tablets
  codeorg_shortdescription: Learn to code with Mark Zuckerberg and Angry Birds!
  codeintl_shortdescription: Learn to code with Mark Zuckerberg and Angry Birds!
  thinkersmithspanish_shortdescription: Tutorial para un grupo sin computadoras
  khan_shortdescription: Learn to draw in JavaScript
  khanes_shortdescription: Learn to draw in JavaScript
  khanpt_shortdescription: Learn to draw in JavaScript
  khanhe_shortdescription: Learn to draw in JavaScript
  khanfr_shortdescription: Learn to draw in JavaScript
  khanpl_shortdescription: Learn to draw in JavaScript
  tynker_shortdescription: Learn to code by solving fun puzzles and build your own
    mobile games.
  scratch_shortdescription: Create interactive games, stories, and animations.
  lightbot_shortdescription: Program Lightbot to solve puzzles using procedures and
    loops!
  thinkersmith_shortdescription: Unplugged tutorial for a group with no devices
  condcards_shortdescription: Learn algorithms with a deck of cards
  lightbotintl_shortdescription: A game to teach coding concepts
  codehs_shortdescription: Start coding with Karel the Dog, a fun and visual intro
    to programming!
  codecademy_shortdescription: Learn JavaScript programming, in a web-browser
  codecombat_shortdescription: Defeat ogres to learn Python or JavaScript in this
    epic programming game!
  codemonkey_shortdescription: Students program a monkey to catch bananas.
  codeavengers_shortdescription: Learn JavaScript programming, in a web-browser
  processing_shortdescription: A one hour tutorial in the Processing languages
  robomind_shortdescription: Write code for a virtual robot
  groklearning_shortdescription: Teach "Eliza" the chatbot to fool your friends into
    thinking she's human!
  quorum_shortdescription: Join Mary on a guided tour as she learns the Quorum programming
    language.
  codespark_shortdescription: The Foos is a fun, kid-friendly game to learn about
    programming.
  kodable_shortdescription: A fun iPad game to teach computer programming concepts
  tynkerapp_shortdescription: 'Learn to program by solving fun coding puzzles. '
  robomindnl_shortdescription: Write code for a virtual robot
  flappy_shortdescription: Make your own game - Flappy Bird, Shark, or Submarine
  bitsbox_shortdescription: Code a series of apps to play and share, using real JavaScript.
  makeschool_shortdescription: Make an iPhone game! Learn by writing code to teach
    your monster new moves!
  touchdevelop_shortdescription: 'Solve puzzles, create games, and learn coding all
    on your phone. '
  appinventor_shortdescription: Make your own app! (Android-only)
  blockly_shortdescription: Download a ZIP file to learn offline
  thinkersmith2_shortdescription: Learn how computers use 1s and 0s to represent information
  kodableunplugged_shortdescription: A fun unplugged exercise
  projguts_shortdescription: Try modeling and simulation using rock/paper/scissors
  hourofcode_shortdescription: Placeholder for new code.org/hoc
  frozen_shortdescription: Let's use code to join Anna and Elsa as they explore the
    magic and beauty of ice.
  starwars_shortdescription: Learn to program droids, and create your own Star Wars
    game in a galaxy far, far away.
  playlab_shortdescription: Create a story or make a game with Play Lab!
  infinity_shortdescription: Use Play Lab to create a story or game starring Disney
    Infinity characters.
  artist_shortdescription: Draw cool pictures and designs with the Artist!
  monsterocding_shortdescription: A colorful self-guided programming adventure for
    children.
  allcancode_shortdescription: An immersive game to guide Marco with a visual programming
    language.
  csfirst_shortdescription: Animate a story about two characters on the ocean. Add
    your own style!
  boxisland_shortdescription: Take a coding trip on Box Island with the brave Hiro.
  codesters_shortdescription: Create your own games, animations, and artwork using
    Python.
  texasinstruments_shortdescription: Learn basic coding using the TI-84&#8482; Plus
    calculator.
  teacherled_shortdescription: Be inspired to design your own Hour of Code event with
    these lesson plans.
  course2_shortdescription_congrats: For students with basic reading skills, this
    course builds on Course 1. Students will create programs to solve problems and
    develop interactive games or stories they can share. Recommended for grades 2-5.
  course3_shortdescription_congrats: Ready for the next level? Students will delve
    deeper into programming topics introduced in previous courses to find flexible
    solutions to more complex problems. By the end of this course, students create
    interactive stories and games they can share with anyone. Recommended for grades
    4-5.
  course4_shortdescription_congrats: Ready to go further? Students will delve deeper
    into programming topics introduced in previous courses to find flexible solutions
    to more complex problems. By the end of this course, students create interactive
    stories and games they can share with anyone. Recommended for grades 4-8.
  codeorg_longdescription: Learn the basic concepts of Computer Science with drag
    and drop programming. This is a game-like, self-directed tutorial starring video
    lectures by Bill Gates, Mark Zuckerberg, Angry Birds and Plants vs. Zombies. Learn
    repeat-loops, conditionals, and basic algorithms. Available in 34 languages.
  codeintl_longdescription: Learn the basic concepts of Computer Science with drag
    and drop programming. This is a game-like, self-directed tutorial starring video
    lectures by Bill Gates, Mark Zuckerberg, Angry Birds and Plants vs. Zombies. Learn
    repeat-loops, conditionals, and basic algorithms. Available in 34 languages.
  thinkersmithspanish_longdescription: Mediante el uso de un "Vocabulario Robot" predefinido,
    los estudiantes descubrir&aacute;n como guiarse de modo tal de llevar a cabo tareas
    espec&iacute;ficas sin ser estas discutidas previamente. Este segmento ense&ntilde;a
    a los estudiantes la conexi&oacute;n entre s&iacute;mbolos y acciones as&iacute;
    como la valiosa habilidad de depuraci&oacute;n.
  khan_longdescription: Learn the basics of JavaScript programming while creating
    fun drawings with your code. Do it on your own or with your class!
  khanes_longdescription: Learn the basics of JavaScript programming while creating
    fun drawings with your code. Do it on your own or with your class!
  khanpt_longdescription: Learn the basics of JavaScript programming while creating
    fun drawings with your code. Do it on your own or with your class!
  khanhe_longdescription: Learn the basics of JavaScript programming while creating
    fun drawings with your code. Do it on your own or with your class!
  khanfr_longdescription: Learn the basics of JavaScript programming while creating
    fun drawings with your code. Do it on your own or with your class!
  khanpl_longdescription: Learn the basics of JavaScript programming while creating
    fun drawings with your code. Do it on your own or with your class!
  tynker_longdescription: Build your own games and share with friends! Solve fun coding
    puzzles and learn programming concepts in each level. Personalize games with animated
    characters, multiple levels and rich props. Make your games realistic using physics.
    See the code as visual blocks or JavaScript. Take your games mobile on iPads and
    Android tablets. Over a dozen fun activities to choose from!
  scratch_longdescription: With Scratch, you can create your own interactive games,
    stories, animations &mdash; and share them with your friends. Get started by animating
    your name, creating a holiday card, or making a pong game.
  lightbot_longdescription: Guide Lightbot to light up all the blue tiles! Lightbot
    is a puzzle game that uses programming game mechanics to let players gain a practical
    understanding of basic coding. Learn to sequence instructions, write procedures,
    and utilize loops to solve levels. Ideal for all ages.
  thinkersmith_longdescription: Using a pre-defined "Robot Vocabulary" students will
    figure out how to guide each other to accomplish specific tasks without discussing
    them first. This lesson teaches children the connection between symbols and actions,
    as well as the invaluable skill of debugging. "My Robotic Friends" works best
    as a group activity and includes a teacher workbook for classroom use.
  condcards_longdescription: Learn about algorithms and conditional statements in
    this "unplugged" activity using a deck of cards. Students do this activity in
    teams, and need one deck of cards per team.
  lightbotintl_longdescription: Learn core programming logic, starting from super-basic
    programming, for ages 4+, on iOS or Android (or Web browser) . Learn how to sequence
    commands, identify patterns, use procedures, and utilize loops!
  codehs_longdescription: Giving commands to a computer, which is what programming
    is all about, is just like giving commands to a dog. Learn how to code with Karel
    the Dog&mdash;a fun, accessible, and visual introduction to programming that teaches
    fundamental concepts like commands and functions to absolute beginners. Tutorial
    is student-directed but teachers can sign up to access teacher tools and track
    student success!
  codecademy_longdescription: Codecademy is an interactive, student-guided introduction
    to the basics of CS through JavaScript that's used by tens of millions of students
    around the world. We've prepared a no-hassle Hour of Code experience with accompanying
    quizzes, slides, and a completed project for students at the end.
  codecombat_longdescription: Defeat ogres to learn Python or JavaScript in this epic
    programming game!
  codemonkey_longdescription: 'CodeMonkey is an online game that teaches coding in
    a real programming language! Students program a monkey to catch bananas while
    it gets slightly more complicated on each level. They get star scores on each
    solution and can share it in a single click. '
  codeavengers_longdescription: Build a 2 player 2D top-down game with JavaScript
    in 10 short tasks. Then continue learning some basics of programming (variables
    and if statements) as you create a Quiz to share with friends. Along the way  earn
    points and badges as you compete to reach the top of the class leaderboard.
  processing_longdescription: An introduction to programming in the context of the
    visual arts using the Processing programming language. Short video lessons introduce
    coding exercises that lead to designing an interactive drawing program
  robomind_longdescription: 'Students learn the basics of programming by controlling
    their own virtual robot. The online course is fully self-contained with short
    presentations, movies, quizzes and automatic guidance/hints to help with the programming
    exercises. '
  groklearning_longdescription: Use the programming language Python to build a chatbot
    called "Eliza" to act as a robot psychotherapist. You'll teach Eliza how to talk
    and the right thing to say. Can she fool your friends into thinking she's a human
    not a computer?
  quorum_longdescription: This tutorial is accessible for the visually-impaired, and
    works with screenreaders. Join Mary on a tour as she joins a biology lab as a
    programmer and learns the Quorum programming language. This tutorial is student-guided
    with online example activities.
  codespark_longdescription: The Foos is a fun and kid-friendly way to learn about
    computer programming.  Program cute characters to solve puzzles and bring a virtual
    world to life.  The game is "word free" so all can play!
  kodable_longdescription: Kodable is a self-guided iPad game that introduces kids
    5+ to programming basics. Having a teacher or parent nearby is optimal, but not
    necessary.
  tynkerapp_longdescription: Learn to program by solving fun coding puzzles. Easily
    build games and stories using with themed graphics, 10+ game-kits and customizable
    characters. No Internet connectivity required. You can also access your creations
    on the web.
  robomindnl_longdescription: 'Students learn the basics of programming by controlling
    their own virtual robot. The online course is fully self-contained with short
    presentations, movies, quizzes and automatic guidance/hints to help with the programming
    exercises. '
  flappy_longdescription: Use drag-and-drop programming to make your own Flappy Bird
    game, and customize it to look different (Flappy Shark, Flappy Santa, whatever).
    Add the game to your phone in one click.
  bitsbox_longdescription: Customize your very own virtual tablet, then code a series
    of apps to play and share. Simple walkthroughs make it possible for even young
    kids to program real JavaScript, and the more advanced you are the further you'll
    go.
  makeschool_longdescription: Learn to code by making an iPhone game using a brand
    new and beginner-friendly programming language called Swift! Create a Pok&eacute;mon-inspired
    action game and write code to teach your monster new moves. You will learn how
    to use variables, methods, and objects to help your monster win!
  touchdevelop_longdescription: 'The touch-friendly editor will guide you in creating
    pixel art, solving the bear puzzle, or making your own jumping bird game. '
  appinventor_longdescription: Entertaining, quick video tutorials walk you through
    building three simple apps for your Android phone or tablet. Designed for novices
    and experts alike, this hour of code will get you ready to start building your
    own apps before you know it. Imagine sharing your own app creations with your
    friends! These activities are suitable for individuals and for teachers leading
    classes.
  blockly_longdescription: Got PCs with slow (or non-existent) internet access? Download
    the Blockly tutorials that were the precursor of the Code.org tutorials - a single
    3MB ZIP file can be loaded onto any computer or used off a memory stick
  thinkersmith2_longdescription: Students learn about representing and storing letters
    in binary, as functions of on and off. At the end, the class gets to encode their
    own initials to take home with them.
  kodableunplugged_longdescription: 'Designed for use with plain paper, the fuzzFamily
    Frenzy is an introduction to programming logic for kids 5 and up. A teacher should
    explain the game, then students program a partner to complete a simple obstacle
    course. '
  projguts_longdescription: This "unplugged" activity helps students learn how modeling
    and simulation works by having a group of students play different versions of
    the Rock / Paper / Scissors game, and see the results as different modeling experiments.
  hourofcode_longdescription: Placeholder for new code.org/hoc
  frozen_longdescription: Let's use code to join Anna and Elsa as they explore the
    magic and beauty of ice. You will create snowflakes and patterns as you ice-skate
    and make a winter wonderland that you can then share with your friends!
  starwars_longdescription: Learn to program droids, and create your own Star Wars
    game in a galaxy far, far away.
  playlab_longdescription: Create a story or make a game with Play Lab! Make animals,
    pirates, zombies, ninjas, and many more characters move, make sounds, score points,
    and even throw fireballs!
  monstercoding_longdescription: The Mystery Island Coding Quest by Monster Coding
    offers a fun filled self guided adventure that teaches several key programming
    concepts to children. Each block based activity builds on the previous, introducing
    kids to Functions, Boolean Values, Loops, If/Else Statements, and Arrays, using
    colorful animated graphics, audio instructions.
  allcancode_longdescription: Students play an adventure game based on an original
    story. They guide Marco - the main character - through each level by giving him
    step-by-step instructions in the form of the visual programming language used
    by the Hour of Code. They get introduced to sequencing commands, iteration and
    conditions without even noticing it.
  csfirst_longdescription: Create a story about two characters at sea. Animate the
    water, and customize the scenery to add your own flare. Use code to tell the story
    you want to tell!
  boxisland_longdescription: Take a trip on Box Island and help Hiro collect all the
    clocks scattered in the wilderness! In this tutorial you will learn the basics
    of algorithms, sequences, loops and conditionals!
  codesters_longdescription: 'Create your own games, animations, and artwork using
    Python.  Once you’re done, share them with friends! Program in Python, a real
    programming language used every day at companies - our drag and drop toolkit makes
    it easy to learn!  Try building a basketball game, choreographing a dance, or
    designing an animated card! '
  texasinstruments_longdescription: 'The 10 Minutes of Code activities can be used
    in class as a way to spark students'' interest in coding with the TI technology
    they carry in their backpacks everyday.  Learn the basics of coding using the
    TI-84&#8482; Plus and get started programming in just 10 minutes – no experience
    needed!  '
  teacherled_longdescription: Now that tens of thousands of educators have tried the
    Hour of Code, many classrooms are ready for more creative, less one-size-fits-all
    activities that teach the basics of computer science. To help teachers find inspiration,
    we collected and curated one-hour teacher-led lesson and activity plans designed
    for different subject areas for Hour of Code veterans.
  codeorg_beyond_name: Intro Computer Science (grades K-8)
  khan_beyond_name: Learn computer programming
  tynker_beyond_name: Learn programming at home
  scratch_beyond_name: Get creative with coding
  lightbot_beyond_name: LightBot
  codecademy_beyond_name: Codecademy
  kodable_beyond_name: Kodable
  scratchjr_beyond_name: ScratchJR for pre-readers
  hopscotch_beyond_name: 'Hopscotch: Programming On Your iPad'
  pocketcode_beyond_name: Pocket Code
  groklearning_beyond_name: Learn Python programming
  hacketyhack_beyond_name: Learn Ruby
  robomind_beyond_name: Program a virtual robot
  makeschool_beyond_name: Build an iPhone game in your browser!
  appinventor_beyond_name: AppInventor Hour of Code
  touchdevelop_beyond_name: TouchDevelop
  codehs_beyond_name: Learn to Code With Karel the Dog
  udemy_beyond_name: Online Programming Courses
  lynda_beyond_name: Online Programming Courses
  edx_beyond_name: Harvard CS50 class
  coursera_beyond_name: Stanford CS 101 class
  udacity_beyond_name: CS 101
  teachingtree_beyond_name: University courses online
  kodu_beyond_name: Kodu
  cargobot_beyond_name: Cargobot
  kidsruby_beyond_name: KidsRuby
  w3schools_beyond_name: HTML bilib oling
  codeavengers_beyond_name: Learn to Code Websites
  mozilla_beyond_name: Webmaker
  codecombat_beyond_name: CodeCombat
  codea_beyond_name: Codea
  lego_beyond_name: Mindstorms
  finch_beyond_name: Finch
  arduino_beyond_name: Arduino with Sparkfun
  processing_beyond_name: Program with Processing
  alice_beyond_name: Alice
  sphero_beyond_name: SPRK
  codeorg_beyond_gradelevel: Ages 4-104
  khan_beyond_gradelevel: Middle school +
  tynker_beyond_gradelevel: Ages 5-13
  scratch_beyond_gradelevel: Ages 8+
  lightbot_beyond_gradelevel: Barcha yoshdagilar uchun
  codecademy_beyond_gradelevel: Yuqori sinflar
  kodable_beyond_gradelevel: Boshlang‘ich sinflar
  scratchjr_beyond_gradelevel: Boshlang‘ich sinflar
  hopscotch_beyond_gradelevel: Middle school +
  pocketcode_beyond_gradelevel: Middle school +
  groklearning_beyond_gradelevel: Middle school +
  hacketyhack_beyond_gradelevel: Yuqori sinflar
  robomind_beyond_gradelevel: Ages 8-13
  makeschool_beyond_gradelevel: Yuqori sinflar
  appinventor_beyond_gradelevel: Middle school +
  touchdevelop_beyond_gradelevel: Yuqori sinflar
  codehs_beyond_gradelevel: Yuqori sinflar
  udemy_beyond_gradelevel: High school +
  lynda_beyond_gradelevel: High school +
  edx_beyond_gradelevel: Universitut
  coursera_beyond_gradelevel: Universitut
  udacity_beyond_gradelevel: Universitut
  teachingtree_beyond_gradelevel: Universitut
  kodu_beyond_gradelevel: Ages 8+
  cargobot_beyond_gradelevel: Ages 8+
  kidsruby_beyond_gradelevel: Ages 12+
  w3schools_beyond_gradelevel: Ages 12+
  codeavengers_beyond_gradelevel: Middle school +
  mozilla_beyond_gradelevel: Ages 12+
  codecombat_beyond_gradelevel: Middle school +
  codea_beyond_gradelevel: High school +
  lego_beyond_gradelevel: Middle school +
  finch_beyond_gradelevel: Ages 8+
  arduino_beyond_gradelevel: High school +
  processing_beyond_gradelevel: Yuqori sinflar
  alice_beyond_gradelevel: Middle school +
  sphero_beyond_gradelevel: Ages 8+
  codeorg_beyond_platformtext: Modern browsers, tablets
  khan_beyond_platformtext: Modern Web browsers
  tynker_beyond_platformtext: Modern web browsers ($$ required)
  scratch_beyond_platformtext: Any browser
  lightbot_beyond_platformtext: iOS, Android (or web browser)
  codecademy_beyond_platformtext: Modern web browsers. iOS, Android apps
  kodable_beyond_platformtext: iPad
  scratchjr_beyond_platformtext: iPad
  hopscotch_beyond_platformtext: iPad
  pocketcode_beyond_platformtext: Mobile App
  groklearning_beyond_platformtext: Modern web browsers
  hacketyhack_beyond_platformtext: Desktop install
  robomind_beyond_platformtext: Modern web browsers, Mobile web
  makeschool_beyond_platformtext: Modern Web browsers
  appinventor_beyond_platformtext: Modern browser + Android
  touchdevelop_beyond_platformtext: Modern browsers, smartphones, all devices
  codehs_beyond_platformtext: Modern browsers ($$ required)
  udemy_beyond_platformtext: Web based
  lynda_beyond_platformtext: Web based ($$ required)
  edx_beyond_platformtext: Modern browsers
  coursera_beyond_platformtext: Modern browsers
  udacity_beyond_platformtext: Modern browsers
  teachingtree_beyond_platformtext: Web based
  kodu_beyond_platformtext: Windows, xBox
  cargobot_beyond_platformtext: iPad
  kidsruby_beyond_platformtext: Desktop install
  w3schools_beyond_platformtext: Modern Web browsers
  codeavengers_beyond_platformtext: Modern Web browsers
  mozilla_beyond_platformtext: Modern Web browsers
  codecombat_beyond_platformtext: Web based (Firefox, Chrome, Safari, IE9+)
  codea_beyond_platformtext: iPad
  lego_beyond_platformtext: Robot purchase
  finch_beyond_platformtext: Robot purchase
  arduino_beyond_platformtext: Web browser, then Kit purchase
  processing_beyond_platformtext: Modern web browsers
  alice_beyond_platformtext: Windows or Mac (install required)
  sphero_beyond_platformtext: Robot purchase
  codeorg_beyond_shortdescription: Learn to code with Mark Zuckerberg and Angry Birds!
  khan_beyond_shortdescription: Learn to draw in JavaScript
  tynker_beyond_shortdescription: A fun and engaging course for children in grades
    4-8
  scratch_beyond_shortdescription: Create interactive games, stories, and animations.
  lightbot_beyond_shortdescription: A game to teach coding concepts
  codecademy_beyond_shortdescription: Learn JavaScript programming, in a web-browser
  kodable_beyond_shortdescription: A fun iPad game to teach computer programming concepts
  scratchjr_beyond_shortdescription: 'Create interactive stories and games using ScratchJr. '
  hopscotch_beyond_shortdescription: Learn visual programming on an iPad
  pocketcode_beyond_shortdescription: Create a game on your smartphone and share with
    friends to try!
  groklearning_beyond_shortdescription: Basic intro to python programming
  hacketyhack_beyond_shortdescription: Learn Ruby from the ground up
  robomind_beyond_shortdescription: Write code for a virtual robot
  makeschool_beyond_shortdescription: Learn to make an iPhone game in an hour
  appinventor_beyond_shortdescription: Make your own app! (Android-only)
  touchdevelop_beyond_shortdescription: Code mobile apps directly on your phone, tablet
    or laptop
  codehs_beyond_shortdescription: Learn JavaScript programming with a fun visual environment
  udemy_beyond_shortdescription: Dozens of online programming courses
  lynda_beyond_shortdescription: Dozens of online programming courses
  edx_beyond_shortdescription: The most popular class at Harvard
  coursera_beyond_shortdescription: Start with CS101
  udacity_beyond_shortdescription: Start with CS101
  teachingtree_beyond_shortdescription: 'Online Knowledge: Rapid and Unconstrained'
  kodu_beyond_shortdescription: Design a 3D game world
  cargobot_beyond_shortdescription: Program a robot arm on your iPad
  kidsruby_beyond_shortdescription: Learn to program using Ruby
  w3schools_beyond_shortdescription: Learn to make web sites
  codeavengers_beyond_shortdescription: Learn to code games and websites
  mozilla_beyond_shortdescription: Create and share web pages
  codecombat_beyond_shortdescription: Play a game and learn JavaScript to win
  codea_beyond_shortdescription: Make apps on your iPad
  lego_beyond_shortdescription: Build and program a robot
  finch_beyond_shortdescription: A robot for computer science education
  arduino_beyond_shortdescription: Learn Arduino with Sparkfun's Digital Sandbox.
  processing_beyond_shortdescription: Learn the Processing languages
  alice_beyond_shortdescription: Teach programming in a 3D environment
  sphero_beyond_shortdescription: SPRK lessons give kids a fun crash course in programming
    robots while sharpening skills in math and science.
  codeorg_beyond_longdescription: Learn the basic concepts of Computer Science with
    drag and drop programming. 3 full courses, each consists of 15-20 lessons that
    blend "unplugged" classroom activities interspersed with game-like, self-directed
    tutorials starring video lectures by Bill Gates, Mark Zuckerberg, Angry Birds
    and Plants vs. Zombies. Learn repeat-loops, conditionals, basic algorithms, functions,
    and variables.
  khan_beyond_longdescription: Learn the basics of JavaScript programming while creating
    fun drawings with your code. Do it on your own or with your class!
  tynker_beyond_longdescription: Tynker makes it fun & easy to learn programming.
    It makes it visual. Kids build games and mobile apps by arranging blocks of code.
    It removes the need to know programming syntax. Kids transform ideas into animated
    stories and math art right away. It promotes progressive learning. As kids learn
    fundamentals, Tynker introduces more advanced concepts including syntax driven
    programming.
  scratch_beyond_longdescription: With Scratch, you can create your own interactive
    games, stories, animations &mdash; and share them with your friends. Get started
    by animating your name, creating a holiday card, or making a pong game.
  lightbot_beyond_longdescription: Learn core programming logic, starting from super-basic
    programming, for ages 4+, on iOS or Android (or Web browser) . Learn how to sequence
    commands, identify patterns, use procedures, and utilize loops!
  codecademy_beyond_longdescription: Codecademy is an interactive, student-guided
    introduction to the basics of CS through JavaScript that's used by tens of millions
    of students around the world. We've prepared a no-hassle Hour of Code experience
    with accompanying quizzes, slides, and a completed project for students at the
    end.
  kodable_beyond_longdescription: Kodable is a self-guided iPad game that introduces
    kids 5+ to programming basics. Having a teacher or parent nearby is optimal, but
    not necessary.
  scratchjr_beyond_longdescription: ScratchJr is an introductory programming language
    that enables young children to create their own interactive stories and games.
    Children snap together graphical programming blocks to make characters move, jump,
    dance, and sing
  hopscotch_beyond_longdescription: Student-guided tutorial on the iPad using the
    Hopscotch programming language. Students will build games and apps for their iPad
    on their iPad. Students can work individually or with friends (up to 3 per iPad).
  pocketcode_beyond_longdescription: Create your own game on your smart phone with
    Pocket Code! Help skydiver Steve to deliver his parcels. You can share it with
    friends and other users to try!
  groklearning_beyond_longdescription: An introductory course using the programming
    language Python for people with no programming experience. Our unique mix of introductory
    content and challenges will bring you to a thorough understanding of Python and
    programming itself. We've taught this content to students of varying ages from
    diverse backgrounds and we're sure it'll suit you too.
  hacketyhack_beyond_longdescription: 'Hackety Hack will teach you the absolute basics
    of programming from the ground up. No previous programming experience is needed!
    With Hackety Hack, you''ll learn the Ruby programming language. Ruby is used for
    all kinds of programs, including desktop applications and websites. [Note: Desktop
    install required]'
  robomind_beyond_longdescription: 'Students learn the basics of programming by controling
    their own virtual robot. The online course is fully self-contained with short
    presentations, movies, quizzes and automatic guidance/hints to help with the programming
    exercises. '
  makeschool_beyond_longdescription: Know some ObjectiveC? Learn to make an iPhone
    game in an hour! We'll guide you through the process, to code, test, and play
    your game entirely in the browser and then share it on Facebook for friends to
    try! No prior iPhone development experience is required. You must understand what
    variables, methods, and objects are.
  appinventor_beyond_longdescription: Entertaining, quick video tutorials walk you
    through building three simple apps for your Android phone or tablet. Designed
    for novices and experts alike, this hour of code will get you ready to start building
    your own apps before you know it. Imagine sharing your own app creations with
    your friends! These activities are suitable for individuals and for teachers leading
    classes.
  touchdevelop_beyond_longdescription: TouchDevelop lets you create apps on iPad,
    iPhone, Android, PC, Mac, Windows Phone. Our touch-friendly editor makes coding
    fun, even on your phone or tablet!
  codehs_beyond_longdescription: 'Learn the basics of programming with Karel the Dog,
    a fun, accessible and visual introduction to coding, where giving commands to
    a computer is just like giving commands to a dog. This tutorial is great if led
    by a teacher, but can also be done independently. [Note: payment is required]'
  udemy_beyond_longdescription: 'Whether you''ve never seen a line of code or you
    code for a living, Udemy has a course for you, taught by professional instructors.
    [Note: payment is required]'
  lynda_beyond_longdescription: 'Learn how to code, create, and build web applications,
    from the foundations of object-oriented programming in C and C++, to how to write
    Java. Our developer tutorials can help you learn to develop and create mobile
    apps, work with PHP and MySQL databases, get started with the statistical processing
    language R, and much more. [Note: payment is required]'
  edx_beyond_longdescription: CS50x is Harvard College's introduction to the intellectual
    enterprises of computer science and the art of programming for majors and non-majors
    alike, with or without prior programming experience. Topics include abstraction,
    algorithms, data structures, encapsulation, resource management, security, software
    engineering, and web development. Languages include C, PHP, and JavaScript plus
    SQL, CSS, and HTML. The on-campus version of CS50x is Harvard's second-largest
    course.
  coursera_beyond_longdescription: 'Stanford''s CS 101 class taught by Nick Parlante
    (FREE!). CS101 teaches the essential ideas of Computer Science for a zero-prior-experience
    audience. Play and experiment with short bits of code to bring to life to the
    power and limitations of computers. CS101 also provides a general background on
    computers today: what is a computer, what is hardware, what is software, what
    is the internet. No previous experience is required other than the ability to
    use a web browser.'
  udacity_beyond_longdescription: In this course you will learn key concepts in computer
    science and learn how to write your own computer programs in the context of building
    a web crawler. There is no prior programming knowledge needed for this course.
    Beginners are welcome! At the end of this course, you will have learned key concepts
    in computer science and enough programming to be able to write Python programs
    to solve problems on your own. This course will prepare you to move on to intermediate-level
    computing courses.
  teachingtree_beyond_longdescription: TeachingTree is an open platform that lets
    anybody organize educational content. Our goal is for students to quickly access
    the exact clips they need in order to learn individual concepts. Everyone is encouraged
    to help by adding videos or tagging concepts.
  kodu_beyond_longdescription: Kodu lets kids create games on the PC and XBox via
    a simple visual programming language. Kodu can be used to teach creativity, problem
    solving, storytelling, as well as programming. Anyone can use Kodu to make a game,
    young children as well as adults with no design or programming skills. Kodu for
    the PC is available to download for free. Kodu for the XBox is also available
    in the USA on the XBox Marketplace, in the Indie Games channel for about $5.
  cargobot_beyond_longdescription: Cargo-Bot is a puzzle game where you teach a robot
    how to move crates. Sounds simple, right? It features 36 fiendishly clever puzzles,
    haunting music and stunning retina graphics. You can even record your solutions
    and share them on YouTube to show your friends.
  kidsruby_beyond_longdescription: 'Have fun and make games, or hack your homework
    using Ruby! Just tell your parents or teachers you''re learning Ruby programming...
    ;). Free and works on any computer. [Note: Desktop install required]'
  w3schools_beyond_longdescription: Learn to create websites on your own computer.
    Learn the server basics in less than a day. Learn to add databases to your website
  codeavengers_beyond_longdescription: Learn how to program games, apps and websites.
    Designed by experts with perfect level of difficulty for beginners, easy to understand
    instructions and great help when you need it. Our HTML, CSS and JavaScript courses
    include code challenges and revision games that make learning fun and effective
    for all ages.
  mozilla_beyond_longdescription: Thimble makes it ridiculously simple to create and
    share your own web pages. Write and edit HTML and CSS right in your browser, then
    instantly preview your work. Host and share your finished projects with a single
    click. Perfect for beginners and experts alike.
  codecombat_beyond_longdescription: Play as a Wizard using code (spells) to control
    your heroes, navigate mazes, defeat ogres, trick enemies, and rescue allies! Learn
    JavaScript in this HTML 5 web game for complete beginners.
  codea_beyond_longdescription: Codea for iPad lets you create games and simulations
    &mdash; or just about any visual idea you have. Turn your thoughts into interactive
    creations that make use of iPad features like Multi-Touch and the accelerometer.
    We think Codea is the most beautiful code editor you'll use, and it's easy. Codea
    is designed to let you touch your code. Want to change a number? Just tap and
    drag it. How about a color, or an image? Tapping will bring up visual editors
    that let you choose exactly what you want.
  lego_beyond_longdescription: Create small, customizable and programmable robots
    using LEGO pieces.
  finch_beyond_longdescription: The Finch is a new robot for computer science education.
    Its design is the result of a four year study at Carnegie Mellon's CREATE lab.
    The Finch is designed to support an engaging introduction to the art of programming.
    It has support for over a dozen programming languages and environments, including
    several environments appropriate for students as young as eight years old. The
    Finch was designed to allow students to write richly interactive programs.
  arduino_beyond_longdescription: Arduino is a popular platform designed to allow
    artists and designers to work with real sensors, LEDs, buzzers, and more. The
    Sparkfun Virtual Sandbox will teach you real Arduino code right in your browser.
  processing_beyond_longdescription: Processing is a programming language, development
    environment, and online community. Since 2001, Processing has promoted software
    literacy within the visual arts and visual literacy within technology. Initially
    created to serve as a software sketchbook and to teach computer programming fundamentals
    within a visual context, Processing evolved into a development tool for professionals.
    Today, there are tens of thousands of students, artists, designers, researchers,
    and hobbyists who use Processing for learning, prototyping, and production.
  alice_beyond_longdescription: Using an innovative programming environment to support
    the creation of 3D animations, the Alice Project provides tools and materials
    for teaching and learning computational thinking, problem solving, and computer
    programming across a spectrum of ages and grade levels.
  sphero_beyond_longdescription: Whether you're an educator or a parent, SPRK lessons
    give kids a fun crash course in programming robots while sharpening their skills
    in math and science.
  compatibility_https_header: Please enable HTTPS for Code.org.
  compatibility_https_message: To increase security, we are switching to HTTPS on
    %{https_date}. You will not be able to access Code.org after this date. <a href='%{it_requirements_url}'>Click
    here</a> to learn how to enable HTTPS for Code.org.
  compatibility_https_hide_this_warning: Hide this warning
  starwars_shortcode: sw
  mc_shortcode: mc
  frozen_shortcode: frzn
  hourofcode_shortcode: code
  flappy_shortcode: qanot qoqmoq
  infinity_shortcode: inf
  playlab_shortcode: play
  artist_shortcode: art
  dashboard_assessments_view: 'View assessments in:'
  dashboard_assessments_none: No assessments
  dashboard_filter_by_stage: 'Filter by stage:'
  dashboard_filter_all: All
  dashboard_download_csv: Download CSV
  dashboard_progress_view: 'View progress in:'
  dashboard_progress_student_in_script: Progress information for %{student_name} in
    %{script_name}
  dashboard_responses_view: 'View text responses in:'
  dashboard_responses_none: No text responses
  dashboard_sections_close: Close
  dashboard_sections_move_students_desc: Select students to move to a new section.
    Moving students will not clear their progress.
  dashboard_sections_one_per_teacher: Students can only be in one section for each
    teacher. Your students will be added to this new section and leave their old section.
  dashboard_sections_move_to_section: 'Move to section:'
  dashboard_sections_enter_code: 'Enter section code:'
  dashboard_sections_code_placeholder: 6-character code (ABCDEF)
  dashboard_sections_other_section: Other Section
  dashboard_sections_both_sections: Would you like the student(s) to be in both sections?
  dashboard_sections_yes_both: Yes, I want to copy student(s) to be in this current
    section AND the new section
  dashboard_sections_no_move: No, I want to move student(s) to be in the new section
    only.
  dashboard_sections_move_students: Move Students
  dashboard_error_none_selected: You didn't select any students to move. Please select
    at least one student.
  dashboard_error_other_section: If you're moving students between your own sections,
    select your section from the dropdown. Only select 'Other Section' to move your
    students to a different teacher's section.<|MERGE_RESOLUTION|>--- conflicted
+++ resolved
@@ -864,14 +864,6 @@
     problem in computer science. Code Studio teachers are leading the way in educating
     underrepresented minorities. Our annual survey shows record diversity in your
     classrooms! Check out the numbers."
-<<<<<<< HEAD
-=======
-  dashboard_announce_message_second: "<b>Phase one applications closing</b> - Do you
-    (or a teacher you know) want to learn how to teach a full year introductory high
-    school computer science class students will love? You don't need any prior experience
-    to join our free workshops for our Exploring Computer Science course. Sign up
-    by April 22nd. "
->>>>>>> ca49bd91
   dashboard_announce_button_text: Ko‘proq bilish
   code_hoc_coming: The Hour of Code is here - December 8-14!
   code_sign_up: Sign up to participate during CS Education Week
