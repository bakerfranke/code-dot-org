--- conflicted
+++ resolved
@@ -327,13 +327,8 @@
   starwars_javascript_start_button: Saiatu orain
   starwars_blocks_title: Blokeak
   starwars_blocks_description: Erabili arrastatzeko blokeak.
-<<<<<<< HEAD
   starwars_blocks_specs: Hizkuntza asko | Arakatzaile modernoak, smartphoneak, tabletak
     | 6-106 adin bitartea
-=======
-  starwars_blocks_specs: Many languages | Modern browsers, smartphones, tablets |
-    Ages 6-10
->>>>>>> d2c4eb48
   starwars_blocks_start_button: Gehiago ikasi
   starwars_watch_videos: Hasi baino lehen, ikus ezazu bideo hauetakoren bat, animatzeko
   starwars_speak_languages: Beste hizkuntza bat erabiltzen duzu?
@@ -346,11 +341,7 @@
     Minecraft mundu honetan.
   mc_gradelevel: 6 urtetik aurrera
   mc_platformtext: Nabigatzaile modernoak, eskuko telefonoak, tabletak
-<<<<<<< HEAD
   mc_specs: Hizkuntza asko | Arakatzaile moderno eta tabletak | 6-106 adin bitartea
-=======
-  mc_specs: Many languages | Modern browsers and tablets | Ages 6+
->>>>>>> d2c4eb48
   minecraft_subtitle: Minecraft Kode Ordua
   volunteer_engineer_submission_title: Animatu ikasleak Kode Orduan parte hartzeko
     eta egin zaitez boluntario.
