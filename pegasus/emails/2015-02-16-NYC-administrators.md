--- conflicted
+++ resolved
@@ -20,11 +20,7 @@
 
 - Integrate computer science into any middle school science class
 - Per-session stipends to teachers are paid by Code.org!
-<<<<<<< HEAD
-- Open to all NYC DOE middle school science teachers & no cost to apply
-=======
 - Open to all NYC DOE middle school science teachers & no cost to apply<br />
->>>>>>> 6c74814a
 [Sign up your school](https://code.org/educate/nyc/)
 
 **For high schools:**
@@ -44,11 +40,7 @@
 [Bring computer science to your NYC schools](https://code.org/educate/nyc/)
 
 
-<<<<<<< HEAD
-Hadi Partovi
-=======
 Hadi Partovi<br />
->>>>>>> 6c74814a
 founder, Code.org
 
 
