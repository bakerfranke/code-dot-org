---
layout: wide_index
theme: responsive
title: "<%= hoc_s(:front_title) %>"
social:
  "og:title": "<%= hoc_s(:meta_tag_og_title) %>"
  "og:description": "<%= hoc_s(:meta_tag_og_description) %>"
  "og:image": "http://<%=request.host%>/images/hour-of-code-2014-video-thumbnail.jpg"
  "og:image:width": 1705
  "og:image:height": 949
  "og:url": "http://<%=request.host%>"
  "og:video": "https://youtube.googleapis.com/v/srH1OEKB2LE"

  "twitter:card": player
  "twitter:site": "@codeorg"
  "twitter:url": "http://<%=request.host%>"
  "twitter:title": "<%= hoc_s(:meta_tag_twitter_title) %>"
  "twitter:description": "<%= hoc_s(:meta_tag_twitter_description) %>"
  "twitter:image:src": "http://<%=request.host%>/images/hour-of-code-2014-video-thumbnail.jpg"
  "twitter:player": 'https://www.youtubeeducation.com/embed/srH1OEKB2LE?iv_load_policy=3&rel=0&autohide=1&showinfo=0'
  "twitter:player:width": 1920
  "twitter:player:height": 1080
---

-facebook = {:u=>"http://#{request.host}/us"}

-twitter = {:url=>"http://hourofcode.com", :related=>'codeorg', :hashtags=>'', :text=>hoc_s(:twitter_default_text)}
-twitter[:hashtags] = 'HourOfCode' unless hoc_s(:front_header_banner).include? '#HourOfCode'

%script{type: "text/javascript", src: "/js/sifter.min.js"}
%script{type: "text/javascript", src: "/js/microplugin.min.js"}
%script{type: "text/javascript", src: "/js/selectize.min.js"}
%script{type: "text/javascript", src: "https://maps.googleapis.com/maps/api/js?client=#{CDO.google_maps_client_id}&sensor=false&libraries=places,geometry&v=3.7"}

%link{rel: "stylesheet", type: "text/css", href: "/css/selectize.bootstrap3.css"}/

/[if lt IE 9]
  %script{src: "/js/es5-shim.min.js"}

:css
  html, body, #gmap {
    height: 100%;
    margin: 0px;
    padding: 0px;
  }

- imageheight = 590

#top{style: "position:relative; /*height: #{imageheight}px; */ width:100%; overflow:hidden"}
  #fullwidth0{style: "z-index: -5; position:absolute; left: 0; top: 0; background-image: url('/images/the-world.jpg'); background-repeat: no-repeat; background-size: cover; width: 100%; height:100%; opacity: 1"}

  #fullwidth1{style: "z-index: -5; position:absolute; left:0; top: 0; background-image: url('/images/girl-learning.jpg'); background-repeat: no-repeat; background-size: cover; width: 100%; height:100%; opacity: 0"}

  #fullwidth2{style: "z-index: -5; position:absolute; left:0; top: 0; background-image: url('/images/kids-learning.jpg'); background-repeat: no-repeat; background-size: cover; width: 100%; height:100%; opacity: 0"}

  #fullwidth3{style: "z-index: -5; position:absolute; left: 0; top: 0; background-image: url('/images/boy-certificate.jpg'); background-repeat: no-repeat; background-size: cover; width: 100%; height:100%; opacity: 0"}

  #fullwidth{style: "/*position:absolute; left:0; top: 0; */width: 100%; /*height:#{imageheight}px*/"}

    .thegap{style: "height: 1px"}
      &nbsp;

    = view :header

    .container
      .row
        .col-sm-8.col-xs-12
          #leftbox{style: "position:relative; margin-top:50px; padding-bottom:20px; /*background-color:rgba(0,0,0,0.5);*/"}

            #leftvideo{style: "/*position:absolute; left:0; top:0; */ width: 100%; /* margin-top:50px*/"}
              = view :index_video
              -#%br/
              -#%br/
              %div{style:"clear:both"}
            #leftbutton{style: "position:absolute; left:0; top:0; text-align:center; /*margin-top:100px; */ width:100%"}
<<<<<<< HEAD
              %h1.front-header-banner{style: "color:white; text-shadow: 0px 0px 4px rgba(31, 31, 31, 1); margin-top: 0px; margin-bottom:10px; padding:20px"} Watch the new video
              %img{src: "/images/play-button.png", width: "120", onclick: "return startVideo();", style: "cursor: pointer"}
=======
              %h1.front-header-banner{style: "color:white; text-shadow: 0px 0px 4px rgba(31, 31, 31, 1); margin-top: 0px; margin-bottom:10px; padding:20px"}=hoc_s(:front_watch_video) 
              %img{src: "/images/play-button.png", width: "120", onclick: "return startVideo();"}
>>>>>>> 3fd0a24e
        .col-sm-4.col-xs-12
          #textbacking{style: "color:white; text-align: center; background-color:rgba(0,0,0,0.5); margin-top:50px; padding: 20px"}
            %h1.front-header-banner{style: "color:white; margin-top:0px"}= hoc_s(:front_header_banner)
            #joinus{style: "text-align:center"}
              %a{onclick: "return adjustScroll('joinusarea')"}
                %button.btn.btn-default{style: "font-size: 24px; font-weight: 500; width: 180px; height: 50px;"}
                  =hoc_s(:front_join_us_button)
          %br/
          %br/

      %div{style:"clear:both"}
    

%br/
%br/

.container

  #description.row
    .col-xs-1
      &nbsp;
    .col-xs-10{style: "text-align: center; font-size: 24px; line-height:30px; font-weight: 500; color: rgb(26,172,186)"}
      =hoc_s(:front_intro_default)

  %br/
  %br/

  .row
    .col-xs-12
      %div{style: 'text-align: center; margin: 3em 0;'}
        %h2=hoc_s(:stats_hoc_2013_heading)

  .row#infotop{style: "/*margin: 0 auto; width: 900px; */ font-weight: 500; font-size: 16px; color: rgb(26, 172, 186)"}
    .col-xs-6.col-sm-4{style: "text-align:center;"}
      %p=hoc_s(:stats_growth)
      %img{src: "/images/stats-info1.jpg", style: "width: 100%"}

    .col-xs-6.col-sm-4{style: "text-align:center"}
      %p=hoc_s(:stats_global)
      %img{src: "/images/stats-info2.jpg", style: "width: 100%"}

    .hidden-xs.col-sm-4{style: "text-align:center"}
      %p=hoc_s(:stats_girls_more)
      %img{src: "/images/stats-info3.jpg", style: "width: 100%"}

        %p{style:"color: #ea7717;"}=hoc_s(:stats_girls_million)

  .row#infobottom{style: "/*margin: 0 auto; width: 800px; */ font-weight: 400; font-size: 16px; color: #ea7717;"}
    .col-xs-6.col-sm-4{style: "text-align:center"}
      %img{src: "/images/stats-kid1.jpg", style: "width: 70%"}
      %br/
      =hoc_s(:stats_nina)

    .col-xs-6.col-sm-4{style: "text-align:center"}
      %img{src: "/images/stats-kid2.jpg", style: "width: 70%"}
      %br/
      =hoc_s(:stats_student)

    .hidden-xs.col-sm-4{style: "text-align:center"}
      %img{src: "/images/stats-kid3.jpg", style: "width: 70%"}
      %br/
      =hoc_s(:stats_michael)

  #map.row
    .col-xs-12
      =view :map

  #joinusarea

    #joindescrption.hidden-xs
      %h1.hidden-xs=hoc_s(:front_join_us_button)
      #calltoaction.hidden-xs.row
        .col-xs-10{style: "text-align: left; font-size: 18px; line-height:30px; font-weight: 500; color: rgb(26,172,186)"}
          %p 
            =hoc_s(:front_join_us_header)

      #calltoaction.row
        .col-xs-10{style: "text-align: left; font-size: 16px; line-height:30px; font-weight: 400; padding-left:3em"}
          %p
            %b=hoc_s(:front_join_us_teacher)
            =hoc_s(:front_join_us_inspire)
          %p
            %b=hoc_s(:front_join_us_parent)
            =hoc_s(:front_join_us_ask)
          %p
            %b=hoc_s(:front_join_us_computer_science)
            =hoc_s(:front_join_us_spread)

          %p
            %a{href: "/resources"} 
              =hoc_s(:front_join_us_get_started)

    #signupform.row
      .col-xs-12.col-sm-9.col-md-8
        =view :signup_form
      .col-xs-12.col-sm-3.col-md-4
        =view :choose_country

  %a#faqs{name:'faq'}
  .row
    .col-xs-12
      =view :faq

= view 'popup_window.js'

:javascript

  function adjustScroll(destination)
  {
    $('html, body').animate({
      scrollTop: $("#" + destination).offset().top
    }, 1000);
  }

  var currentImage = 0;
  var timerId;
  var videoStarted = false;

  function cycleImage()
  {
    var nextImage = (currentImage + 1) % 4;
    $("#fullwidth" + currentImage).fadeTo(2000, 0);
    $("#fullwidth" + nextImage ).fadeTo(2000, videoStarted ? 0.3 : 1);
    currentImage = nextImage;

    /*if (videoStarted)
      console.log("fading light to ", nextImage);
    else
      console.log("fading normal to ", nextImage);*/
  }

  $.ready()
  {
    timerId = setInterval(cycleImage, 6000);

    //startVideo();
  }

  function startVideo()
  {
    if (videoStarted)
      return;

    $("<iframe allowfullscreen frameborder='0' src='https://www.youtubeeducation.com/embed/srH1OEKB2LE?iv_load_policy=3&amp;rel=0&amp;autohide=1&amp;showinfo=0&amp;autoplay=1' style='position:absolute; top: 0; left: 0; width: 100%; height: 100%; background-color:black;'></iframe>").appendTo("#videodiv");

    $("#videodiv").fadeTo(1000, 1);
    $("#leftbutton").fadeTo(500, 0).remove();

    $("#fullwidth" + currentImage).fadeTo(1000, 0.3);

    videoStarted = true;
    //cycleImage();
    clearInterval(timerId);
  }<|MERGE_RESOLUTION|>--- conflicted
+++ resolved
@@ -73,13 +73,8 @@
               -#%br/
               %div{style:"clear:both"}
             #leftbutton{style: "position:absolute; left:0; top:0; text-align:center; /*margin-top:100px; */ width:100%"}
-<<<<<<< HEAD
-              %h1.front-header-banner{style: "color:white; text-shadow: 0px 0px 4px rgba(31, 31, 31, 1); margin-top: 0px; margin-bottom:10px; padding:20px"} Watch the new video
+              %h1.front-header-banner{style: "color:white; text-shadow: 0px 0px 4px rgba(31, 31, 31, 1); margin-top: 0px; margin-bottom:10px; padding:20px"}=hoc_s(:front_watch_video) 
               %img{src: "/images/play-button.png", width: "120", onclick: "return startVideo();", style: "cursor: pointer"}
-=======
-              %h1.front-header-banner{style: "color:white; text-shadow: 0px 0px 4px rgba(31, 31, 31, 1); margin-top: 0px; margin-bottom:10px; padding:20px"}=hoc_s(:front_watch_video) 
-              %img{src: "/images/play-button.png", width: "120", onclick: "return startVideo();"}
->>>>>>> 3fd0a24e
         .col-sm-4.col-xs-12
           #textbacking{style: "color:white; text-align: center; background-color:rgba(0,0,0,0.5); margin-top:50px; padding: 20px"}
             %h1.front-header-banner{style: "color:white; margin-top:0px"}= hoc_s(:front_header_banner)
