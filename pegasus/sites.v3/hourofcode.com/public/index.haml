---
layout: wide_index
title: "<%= hoc_s(:front_title).gsub(/%{campaign_date}/, campaign_date('full-year')) %>"
social:
  "og:title": "<%= hoc_s(:meta_tag_og_title) %>"
  "og:description": "<%= hoc_s(:meta_tag_og_description) %>"
  "og:image": "https://<%=request.host%>/images/hourofcode-2015-video-thumbnail.png"
  "og:image:width": "1440"
  "og:image:height": "900"
  "og:video:url": "http://youtube.com/v/KsOIlDT145A"
  "og:video:secure_url": "https://youtube.com/v/KsOIlDT145A"
  "og:video:type": "video/mp4"
  "og:video:width": "640"
  "og:video:height": "360"
  "twitter:card": "player"
  "twitter:site": "@codeorg"
  "twitter:url": "https://hourofcode.com"
  "twitter:title": "<%= hoc_s(:meta_tag_twitter_title) %>"
  "twitter:description": "<%= hoc_s(:meta_tag_twitter_description) %>"
  "twitter:image:src": "https://hourofcode.com/images/hourofcode-2015-video-thumbnail.png"
  "twitter:player": "https://youtube.com/v/KsOIlDT145A"
  "twitter:player:width": "640"
  "twitter:player:height": "360"
---

%link{href: "/css/highlights-homepage.css", rel: "stylesheet", id: "highlight-styles"}

-facebook = {:u=>"http://#{request.host}/us"}

-HIGHLIGHTS_CONSTANTS = [{:id=>16, :heading_s=>"President Obama is the first president to write a line of code, hosting a historic Hour of Code for students at the White House.", :short_heading_s=>"Coder in Chief", :image_url_s=>"obama-fistbump.jpg", :link_text_s=>"Watch the video", :url_s=>"https://youtu.be/AI_dayIQWV4"}, {:id=>19, :heading_s=>"From Shanghai to Sydney to Brussels to New York City.", :short_heading_s=>"Apple hosts Hour of Code workshops in every store worldwide", :image_url_s=>"apple-store-celebrate.jpg", :link_text_s=>nil, :url_s=>nil}, {:id=>45, :heading_s=>"The actress, activist, and entrepreneur hosted an Hour of Code with the entire staff at The Honest Company", :short_heading_s=>"Jessica Alba learns an Hour of Code", :image_url_s=>"jessica.jpg", :link_text_s=>"Share on Facebook", :url_s=>"https://www.facebook.com/Code.org/photos/pb.309754825787494.-2207520000.1453330310./795469473882691/"}]


-twitter = {:url=>"http://hourofcode.com", :related=>'codeorg', :hashtags=>'', :text=>hoc_s(:twitter_default_text)}
-twitter[:hashtags] = 'HourOfCode' unless hoc_s(:front_header_banner).include? '#HourOfCode'

-if request.site == 'translate.hourofcode.com'
  %script{type: "text/javascript", src: "/js/crowdin-incontext.js"}
  %script{type: "text/javascript", src: "//cdn.crowdin.com/jipt/jipt.js"}
%script{type: "text/javascript", src: "https://maps.googleapis.com/maps/api/js?client=#{CDO.google_maps_client_id}&sensor=false&libraries=places,geometry&v=3.7"}
%script{type: "text/javascript", src: "/js/jquery.geocomplete.min.js"}

%link{rel: "stylesheet", type: "text/css", href: "/css/front-page.css"}

:css
  html, body, #gmap {
    height: 100%;
    margin: 0px;
    padding: 0px;
  }

- imageheight = 590

= view :answer_dash

#top{style: "position: relative; width: 100%; overflow: hidden;"}

  // Canada's first homepage image is localized to be a student picture instead of Obama.
  // Canada's default langauge is set to 'en' since we don't support 'en-CA' so this is a special case
  // when we localize in the view instead of using localized_image (which is based on languages other than 'en').
  - first_slide = @country == 'ca' ? '/images/fit-1500/group_girls.jpg' : localized_image('/images/homepage_0.jpg')

  #fullwidth0{style: "z-index: -5; position: absolute; left: 0; top: 0; background-image: url(#{first_slide}); background-repeat: no-repeat; background-size: cover; width: 100%; height: 100%; opacity: 1; background-position: 70% 20%"}

  #fullwidth1{style: "z-index: -5; position: absolute; left: 0; top: 0; background-image: url(#{localized_image('/images/fit-1500/homepage_1.jpg')}); background-repeat: no-repeat; background-size: cover; width: 100%; height: 100%; opacity: 0; background-position: 50% 50%"}

  #fullwidth2{style: "z-index: -5; position: absolute; left: 0; top: 0; background-image: url(#{localized_image('/images/fit-1500/homepage_2.jpg')}); background-repeat: no-repeat; background-size: cover; width: 100%; height: 100%; opacity: 0; background-position: 50% 20%"}

  #fullwidth3{style: "z-index: -5; position: absolute; left: 0; top: 0; background-image: url(#{localized_image('/images/fit-1500/homepage_3.jpg')}); background-repeat: no-repeat; background-size: cover; width: 100%; height: 100%; opacity: 0; background-position: 50% 50%"}

  #fullwidth4{style: "z-index: -5; position: absolute; left: 0; top: 0; background-image: url(#{localized_image('/images/fit-1500/homepage_4.jpg')}); background-repeat: no-repeat; background-size: cover; width: 100%; height: 100%; opacity: 0; background-position: 50% 10%;"}

  #fullwidth{style: "width: 100%;"}

    .thegap{style: "height: 1px;"}
      &nbsp;

    = view :header

    .container
      .row
        .col-sm-6.col-xs-12.col-md-7
          %div{style: "height: 380px;"}
            #leftbox
              #leftvideo{style: "width: 100%;"}
                = view :index_video
                %div{style: "clear: both;"}
              #leftbutton.visible-xs
                %h1.front-header-banner.watch-video=hoc_s(:front_watch_regular_video)
                %img{src: "/images/play-button.png", width: "60", onclick: "return startVideo();", style: "cursor: pointer;"}
        .col-sm-6.col-xs-12.col-md-4
          #textbacking
            %div.front-header-banner{style: "color: white; margin-top: 0px;"}
              %h4
                =hoc_s(:front_join_us_heading)
              %div.students-served
                =hoc_s(:front_join_us_n_students_served).gsub("#", format_integer_with_commas(fetch_hoc_metrics['started']).to_s)
            %div.ctabuttongroup
              %div#tryittext.ctatext
                %a#signupbutton.ctabuttonatag{onclick: "adjustScroll('join');", style: "text-decoration: none;"}
                  %button.ctabutton
                    =hoc_s(:front_join_us_button)
                &nbsp;
                %a#tryitbutton.ctabuttonatag{href: resolve_url('/learn')}
                  %button.ctabutton
                    =hoc_s(:front_join_us_try)
            #remainder.hidden-xs{style: "text-align: center; margin-top: 15px;"}
              %div.watch-video-small{onclick: "return startVideo();"}
                =hoc_s(:front_watch_regular_video)
                %img{src: "/images/play-button.png", width: "25", onclick: "return startVideo();", style: "cursor: pointer;"}
          %br/
          %br/

      %div{style: "clear: both;"}


%br/
%br/

.container

  -# Description

  #description.row
    .col-xs-1
      &nbsp;
    .col-xs-10{style: "text-align: center; font-size: 24px; line-height: 30px; font-weight: 500; color: rgb(26,172,186);"}
      =hoc_s(:front_intro_default)

  -# Map

  - unless @country == 'ma' # Hide map for Morocco because of sensitive border disputes misrepresented in map
    = view :hoc_events_counter
    #maparea.full-width
      %a{href: resolve_url('/map')}
<<<<<<< HEAD
        %img{src: '/images/fit-1440/map.jpg', style: 'width: 100%;'}
=======
        %img{src: '/images/fit-1000/map.jpg', style: 'width: 100%;'}
>>>>>>> 42d3e534
      .footnote
        The Hour of Code map only shows the first 200,000 registered events. All registered events with a valid address can be viewed on
        %a{href: resolve_url('/events')}
          the events page.

  -# Highlights

  %br/

  -if @language == 'en'
    .row
      .col-md-8
        %a.twitter-moment{:href => "https://twitter.com/i/moments/803745761305296896?limit=4"} The Hour of Code 2016
        %script{:async => "", :charset => "utf-8", :src => "//platform.twitter.com/widgets.js"}

      .col-md-3.highlights-column
        %h2.white-text Highlights from previous years
        %div.highlight-tiles
          - HIGHLIGHTS_CONSTANTS.reverse_each do |item|
            = view :highlight_item, item: item
        .clear
        %a{href: "/highlights"}
          %button See more highlights
  - else
    -# Highlights
    %br/

    .row
      .col-xs-6.col-sm-4
        %img{src: "/images/fill-600x400/highlight-girl-hawaii.jpg", style: "width: 100%;"}

      .col-xs-6.col-sm-4
        %img{src: "/images/fill-600x400/highlight-robot.jpg", style: "width: 100%;"}

      .hidden-xs.col-sm-4
        %img{src: "/images/fill-600x400/highlight-girl-purple.jpg", style: "width: 100%;"}

    .gap{style: "height:30px"}

    .row
      .col-xs-6.col-sm-4
        .hidden-xs
          %img{src: "/images/fill-600x400/highlight-india.jpg", style: "width: 100%; padding-bottom:30px"}
        %img{src: "/images/fill-600x400/highlight-celebrate.jpg", style: "width: 100%;"}

      .col-xs-6.col-sm-8
        %img{src: localized_image("/images/fill-800x543/highlight-nba.jpg"), style: "width: 100%;"}

    .gap{style: "height:30px"}

    .row
      .col-xs-6.col-sm-4
        %img{src: "/images/fill-600x400/highlight-stickers.jpg", style: "width: 100%;"}

      .hidden-xs.col-sm-4
        %img{src: "/images/fill-600x400/highlight-girl-star-wars.jpg", style: "width: 100%;"}

      .col-xs-6.col-sm-4
        %img{src: "/images/fill-600x400/highlight-kids-certificates.jpg", style: "width: 100%;"}


    -# Stats

    .row
      .col-xs-12
        %div{style: 'text-align: center; margin: 3em 0;'}
          %h2=hoc_s(:stats_hoc_2013_heading)

    .row#infotop{style: "font-weight: 500; font-size: 16px; color: rgb(26, 172, 186);"}
      .col-xs-6.col-sm-4{style: "text-align:center;"}
        %p=hoc_s(:stats_i18n)
        %img{src: "/images/fit-300/stats-languages.jpg", style: "width: 100%;"}

      .col-xs-6.col-sm-4{style: "text-align:center"}
        %p=hoc_s(:stats_global)
        %img{src: "/images/fit-300/stats-map.jpg", style: "width: 100%;"}

      .hidden-xs.col-sm-4{style: "text-align:center"}
        %p=hoc_s(:stats_girls_more)
        %img{src: "/images/fit-300/stats-info3.jpg", style: "width: 100%;"}
          %p{style:"color: #ea7717;"}=hoc_s(:stats_girls_million)


  -# Signup

  %a#hocsignupform{name: 'signup'}
  #join
    %h1=hoc_s(:front_join_us_button)
    %div
      .row
        .col-md-6
          =view :signup_form
        .col-md-1
        .col-md-5
          =view :join_us_description        

  -# FAQ

  %a#faqs{name:'faq'}
  .row
    .col-xs-12
      =view :faq

  =view :signup_button     

  = view 'popup_window.js'

:javascript

  function adjustScroll(destination)
  {
    $('html, body').animate({
      scrollTop: $("#" + destination).offset().top
    }, 1000);
  }

  var currentImage = 0;
  var timerId;
  var videoStarted = false;

  function cycleImage()
  {
    var nextImage = (currentImage + 1) % 5;
    $("#fullwidth" + currentImage).fadeTo(2000, 0);
    $("#fullwidth" + nextImage ).fadeTo(2000, videoStarted ? 0.3 : 1);
    currentImage = nextImage;
  }

  $.ready()
  {
    timerId = setInterval(cycleImage, 6000);
  }

  function startVideo()
  {
    if (videoStarted)
      return;

    $("<iframe allowfullscreen frameborder='0' src='https://www.youtube.com/embed/KsOIlDT145A?iv_load_policy=3&amp;rel=0&amp;autohide=1&amp;showinfo=0&amp;autoplay=1&cc_load_policy=1' style='position:absolute; top: 0; left: 0; width: 100%; height: 100%; background-color:black;'></iframe>").appendTo("#videodiv");

    $("#videodiv").fadeTo(1000, 1);
    $("#leftbutton").fadeTo(500, 0).remove();

    $("#fullwidth" + currentImage).fadeTo(1000, 0.3);

    videoStarted = true;

    clearInterval(timerId);
  }
  $(function() {
    $('.highlight-item').mouseover(function() {
      var caption = $(this).find('.highlight-caption');
      caption.fadeIn();
    });

    $('.highlight-item').mouseleave(function() {
      var caption = $(this).find('.highlight-caption');
      caption.fadeOut();
    });
  });<|MERGE_RESOLUTION|>--- conflicted
+++ resolved
@@ -132,11 +132,7 @@
     = view :hoc_events_counter
     #maparea.full-width
       %a{href: resolve_url('/map')}
-<<<<<<< HEAD
-        %img{src: '/images/fit-1440/map.jpg', style: 'width: 100%;'}
-=======
         %img{src: '/images/fit-1000/map.jpg', style: 'width: 100%;'}
->>>>>>> 42d3e534
       .footnote
         The Hour of Code map only shows the first 200,000 registered events. All registered events with a valid address can be viewed on
         %a{href: resolve_url('/events')}
