---
layout: wide_index
theme: responsive
title: "<%= hoc_s(:front_title) %>"
social:
  "og:title": "<%= hoc_s(:meta_tag_og_title) %>"
  "og:description": "<%= hoc_s(:meta_tag_og_description) %>"
  "og:image": "http://<%=request.host%>/images/code-video-thumbnail.jpg"
  "og:image:width": 1440
  "og:image:height": 810
  "og:url": "http://<%=request.host%>"

  "twitter:card": player
  "twitter:site": "@codeorg"
  "twitter:url": "http://<%=request.host%>"
  "twitter:title": "<%= hoc_s(:meta_tag_twitter_title) %>"
  "twitter:description": "<%= hoc_s(:meta_tag_twitter_description) %>"
  "twitter:image:src": "http://<%=request.host%>/images/code-video-thumbnail.jpg?456"
  "twitter:player": 'https://www.youtubeeducation.com/embed/rH7AjDMz_dc?iv_load_policy=3&rel=0&autohide=1&showinfo=0'
  "twitter:player:width": 1920
  "twitter:player:height": 1080
---

-facebook = {:u=>"http://#{request.host}/us"}

-twitter = {:url=>"http://hourofcode.com", :related=>'codeorg', :hashtags=>'', :text=>hoc_s(:twitter_default_text)}
-twitter[:hashtags] = 'HourOfCode' unless hoc_s(:front_header_banner).include? '#HourOfCode'

%script{type: "text/javascript", src: "/js/sifter.min.js"}
%script{type: "text/javascript", src: "/js/microplugin.min.js"}
%script{type: "text/javascript", src: "https://maps.googleapis.com/maps/api/js?client=#{CDO.google_maps_client_id}&sensor=false&libraries=places,geometry&v=3.7"}
%script{type: "text/javascript", src: "/js/jquery.geocomplete.min.js"}

%link{rel: "stylesheet", type: "text/css", href: "/css/selectize.bootstrap3.css"}/

/[if lt IE 9]
  %script{src: "/js/es5-shim.min.js"}

:css
  html, body, #gmap {
    height: 100%;
    margin: 0px;
    padding: 0px;
  }

- imageheight = 590

#top{style: "position:relative; /*height: #{imageheight}px; */ width:100%; overflow:hidden"}

  #fullwidth0{style: "z-index: -5; position:absolute; left:0; top: 0; background-image: url('/images/fistbump.jpg'); background-repeat: no-repeat; background-size: cover; width: 100%; height:100%; opacity: 1; background-position: 70% 20%"}

  #fullwidth1{style: "z-index: -5; position:absolute; left:0; top: 0; background-image: url('/images/girl2.jpg'); background-repeat: no-repeat; background-size: cover; width: 100%; height:100%; opacity: 0; background-position: 50% 50%"}

  #fullwidth2{style: "z-index: -5; position:absolute; left:0; top: 0; background-image: url('/images/malala.jpg'); background-repeat: no-repeat; background-size: cover; width: 100%; height:100%; opacity: 0; background-position: 50% 20%"}

  #fullwidth3{style: "z-index: -5; position:absolute; left:0; top: 0; background-image: url('/images/girl-learning.jpg'); background-repeat: no-repeat; background-size: cover; width: 100%; height:100%; opacity: 0; background-position: 50% 50%"}

  #fullwidth4{style: "z-index: -5; position:absolute; left:0; top: 0; background-image: url('/images/kids-learning.jpg'); background-repeat: no-repeat; background-size: cover; width: 100%; height:100%; opacity: 0; background-position: 30% 40%"}

  #fullwidth5{style: "z-index: -5; position:absolute; left: 0; top: 0; background-image: url('/images/boy-certificate.jpg'); background-repeat: no-repeat; background-size: cover; width: 100%; height:100%; opacity: 0; background-position: 40% 50%"}

  #fullwidth{style: "/*position:absolute; left:0; top: 0; */width: 100%; /*height:#{imageheight}px*/"}

    .thegap{style: "height: 1px"}
      &nbsp;

    = view :header

    .container
      .row
        .col-sm-6.col-xs-12.col-md-7
          #leftbox{style: "position:relative; margin-top:50px; padding-bottom:20px"}

            #leftvideo{style: "width: 100%;"}
              = view :index_video
              -#%br/
              -#%br/
              %div{style:"clear:both"}
<<<<<<< HEAD
            #leftbutton{style: "position:absolute; left:0; top:0; text-align:center; /*margin-top:100px; */ width:100%"}
              %h1.front-header-banner{style: "color:white; text-shadow: 0px 0px 4px rgba(31, 31, 31, 1); margin-top: 0px; margin-bottom:10px; padding:20px"}=hoc_s(:front_watch_video)
              %img{src: "/images/play-button.png", width: "120", onclick: "return startVideo();", style: "cursor: pointer"}
=======
            #leftbutton{style: "position:absolute; left:0; top:0; text-align:center; width:100%"}
              %h1.front-header-banner{style: "color:white; text-shadow: 0px 0px 4px rgba(31, 31, 31, 1); margin-top: 0px; margin-bottom:10px; padding:20px"}=hoc_s(:front_watch_regular_video) 
              %img{src: "/images/play-button.png", width: "60", onclick: "return startVideo();", style: "cursor: pointer"}
>>>>>>> fa213177
        .col-sm-6.col-xs-12.col-md-5
          #textbacking{style: "color:white; background-color:rgba(0, 178, 192, 0.5); margin-top:50px; padding: 20px; border-radius: 17px"}
            %div.front-header-banner{style: "color:white; margin-top:0px"}
              =hoc_s(:n_have_learned_an_hoc).gsub("#", format_integer_with_commas(fetch_hoc_metrics['started']).to_s)
              %h4
                =hoc_s(:anybody_can_learn)
            #joinustext{style: "font-size: 18px; font-weight: 500"}
              %div{style: "width: 100%; text-align: center"}
                %a#trybutton{href: "http://#{codeorg_url()}/learn", target: "_blank", style: "text-decoration:none"}
                  %button.btn.btn-default{style: "font-size: 18px; font-weight: 500; padding-left: 30px; padding-right: 30px; height: 40px;"}
                    =hoc_s(:get_started)


            #remainder{style: "text-align:center; margin-top: 15px;"}
              -# Hiding "beyond an hour of code" link for now
                %a{:href=>"http://#{codeorg_url()}/learn/beyond", :style=>'font-size: 16px; color: white'}
                  =hoc_s(:beyond_an_hour)
              =view :share_buttons, facebook:facebook, twitter:twitter
          %br/
          %br/

      %div{style:"clear:both"}


%br/
%br/

.container

  -# Description

  #description.row
    .col-xs-1
      &nbsp;
    .col-xs-10{style: "text-align: center; font-size: 24px; line-height:30px; font-weight: 500; color: rgb(26,172,186)"}
      =hoc_s(:front_intro_default)

  -# Map

  #maparea
    =view :map

  -# Highlights

  %br/

  .row
    .col-xs-12
      %div{style: 'text-align: center; margin: 3em 0;'}
        %h2=hoc_s(:highlights_hoc_2014_heading)

  .row
    .col-xs-6.col-sm-4
      %img{src: "/images/fill-600x400/highlight-girls2.jpg", style: "width: 100%"}

    .col-xs-6.col-sm-4
      %img{src: "/images/fill-600x400/highlight-nba.jpg", style: "width: 100%"}

    .hidden-xs.col-sm-4
      %img{src: "/images/fill-600x400/highlight-celebrate.jpg", style: "width: 100%"}

  .gap{style: "height:30px"}

  .row
    .col-xs-6.col-sm-4
      .hidden-xs
        %img{src: "/images/fill-600x400/highlight-robot.jpg", style: "width: 100%; padding-bottom:30px"}
      %img{src: "/images/fill-600x400/highlight-pair.jpg", style: "width: 100%;"}

    .col-xs-6.col-sm-8
      %img{src: "/images/fill-800x543/highlight-selfie.jpg", style: "width: 100%"}

  .gap{style: "height:30px"}

  .row
    .col-xs-6.col-sm-4
      %img{src: "/images/fill-600x400/highlight-obama.jpg", style: "width: 100%"}

    .hidden-xs.col-sm-4
      %img{src: "/images/fill-600x400/highlight-girls.jpg", style: "width: 100%"}

    .col-xs-6.col-sm-4
      %img{src: "/images/fill-600x400/highlight-certificates.jpg", style: "width: 100%"}


  -# Stats

  .row
    .col-xs-12
      %div{style: 'text-align: center; margin: 3em 0;'}
        %h2=hoc_s(:stats_hoc_2013_heading)

  .row#infotop{style: "font-weight: 500; font-size: 16px; color: rgb(26, 172, 186)"}
    .col-xs-6.col-sm-4{style: "text-align:center;"}
      %p=hoc_s(:stats_growth)
      %img{src: "/images/stats-info1.jpg", style: "width: 100%"}

    .col-xs-6.col-sm-4{style: "text-align:center"}
      %p=hoc_s(:stats_global)
      %img{src: "/images/stats-info2.jpg", style: "width: 100%"}

    .hidden-xs.col-sm-4{style: "text-align:center"}
      %p=hoc_s(:stats_girls_more)
      %img{src: "/images/stats-info3.jpg", style: "width: 100%"}
        %p{style:"color: #ea7717;"}=hoc_s(:stats_girls_million)

  .row#infobottom{style: "font-weight: 400; font-size: 16px; color: #ea7717;"}
    .col-xs-6.col-sm-4{style: "text-align:center"}
      %img{src: "/images/stats-kid1.jpg", style: "width: 70%"}
      %br/
      =hoc_s(:stats_nina)

    .col-xs-6.col-sm-4{style: "text-align:center"}
      %img{src: "/images/stats-kid2.jpg", style: "width: 70%"}
      %br/
      =hoc_s(:stats_student)

    .hidden-xs.col-sm-4{style: "text-align:center"}
      %img{src: "/images/stats-kid3.jpg", style: "width: 70%"}
      %br/
      =hoc_s(:stats_michael)

  #join
    %h1=hoc_s(:front_join_us_button)
    %div
      .row
        .col-md-6
          =view :signup_form
        .col-md-6
          =view :join_us_description
          =view :whats_next

  -# FAQ

  %a#faqs{name:'faq'}
  .row
    .col-xs-12
      =view :faq

  = view 'popup_window.js'

:javascript

  function adjustScroll(destination)
  {
    $('html, body').animate({
      scrollTop: $("#" + destination).offset().top
    }, 1000);
  }

  var currentImage = 0;
  var timerId;
  var videoStarted = false;

  function cycleImage()
  {
    var nextImage = (currentImage + 1) % 6;
    $("#fullwidth" + currentImage).fadeTo(2000, 0);
    $("#fullwidth" + nextImage ).fadeTo(2000, videoStarted ? 0.3 : 1);
    currentImage = nextImage;
  }

  $.ready()
  {
    timerId = setInterval(cycleImage, 6000);
  }

  function startVideo()
  {
    if (videoStarted)
      return;

    $("<iframe allowfullscreen frameborder='0' src='https://www.youtubeeducation.com/embed/rH7AjDMz_dc?iv_load_policy=3&amp;rel=0&amp;autohide=1&amp;showinfo=0&amp;autoplay=1&cc_load_policy=1' style='position:absolute; top: 0; left: 0; width: 100%; height: 100%; background-color:black;'></iframe>").appendTo("#videodiv");

    $("#videodiv").fadeTo(1000, 1);
    $("#leftbutton").fadeTo(500, 0).remove();

    $("#fullwidth" + currentImage).fadeTo(1000, 0.3);

    videoStarted = true;

    clearInterval(timerId);
  }<|MERGE_RESOLUTION|>--- conflicted
+++ resolved
@@ -76,15 +76,9 @@
               -#%br/
               -#%br/
               %div{style:"clear:both"}
-<<<<<<< HEAD
-            #leftbutton{style: "position:absolute; left:0; top:0; text-align:center; /*margin-top:100px; */ width:100%"}
-              %h1.front-header-banner{style: "color:white; text-shadow: 0px 0px 4px rgba(31, 31, 31, 1); margin-top: 0px; margin-bottom:10px; padding:20px"}=hoc_s(:front_watch_video)
-              %img{src: "/images/play-button.png", width: "120", onclick: "return startVideo();", style: "cursor: pointer"}
-=======
             #leftbutton{style: "position:absolute; left:0; top:0; text-align:center; width:100%"}
-              %h1.front-header-banner{style: "color:white; text-shadow: 0px 0px 4px rgba(31, 31, 31, 1); margin-top: 0px; margin-bottom:10px; padding:20px"}=hoc_s(:front_watch_regular_video) 
+              %h1.front-header-banner{style: "color:white; text-shadow: 0px 0px 4px rgba(31, 31, 31, 1); margin-top: 0px; margin-bottom:10px; padding:20px"}=hoc_s(:front_watch_regular_video)
               %img{src: "/images/play-button.png", width: "60", onclick: "return startVideo();", style: "cursor: pointer"}
->>>>>>> fa213177
         .col-sm-6.col-xs-12.col-md-5
           #textbacking{style: "color:white; background-color:rgba(0, 178, 192, 0.5); margin-top:50px; padding: 20px; border-radius: 17px"}
             %div.front-header-banner{style: "color:white; margin-top:0px"}
