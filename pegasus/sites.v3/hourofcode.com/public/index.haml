--- conflicted
+++ resolved
@@ -64,15 +64,9 @@
 
   #fullwidth1{style: "z-index: -5; position: absolute; left: 0; top: 0; background-image: url(#{obama_slide}); background-repeat: no-repeat; background-size: cover; width: 100%; height: 100%; opacity: 0; background-position: 70% 20%"}
 
-<<<<<<< HEAD
-    #fullwidth1{style: "z-index: -5; position: absolute; left: 0; top: 0; background-image: url(#{localized_image('/images/fit-1500/homepage_1.jpg')}); background-repeat: no-repeat; background-size: cover; width: 100%; height: 100%; opacity: 0; background-position: 50% 50%"}
-
-  #fullwidth2{style: "z-index: -5; position: absolute; left: 0; top: 0; background-image: url(#{localized_image('/images/fit-1500/homepage_2.jpg')}); background-repeat: no-repeat; background-size: cover; width: 100%; height: 100%; opacity: 0; background-position: 50% 50%"}
-=======
   #fullwidth2{style: "z-index: -5; position: absolute; left: 0; top: 0; background-image: url(#{slide1}); background-repeat: no-repeat; background-size: cover; width: 100%; height: 100%; opacity: 0; background-position: 50% 50%"}
- 
+
   #fullwidth3{style: "z-index: -5; position: absolute; left: 0; top: 0; background-image: url(#{localized_image('/images/fit-1500/homepage_2.jpg')}); background-repeat: no-repeat; background-size: cover; width: 100%; height: 100%; opacity: 0; background-position: 50% 50%"}
->>>>>>> df1df113
 
   #fullwidth4{style: "z-index: -5; position: absolute; left: 0; top: 0; background-image: url(#{slide3}); background-repeat: no-repeat; background-size: cover; width: 100%; height: 100%; opacity: 0; background-position: 50% 20%"}
 
@@ -215,10 +209,7 @@
           .col-md-6
             =view :signup_form
         .col-md-5
-<<<<<<< HEAD
           =view :join_us_description
-=======
-          =view :join_us_description 
         .col-md-1
         .col-md-6.highlights-column
           %h2.join-us-header=hoc_s(:highlights_title)
@@ -227,7 +218,6 @@
           .clear
           %a{href: "/highlights"}
             %button=hoc_s(:higlights_see_more)
->>>>>>> df1df113
 
   -# FAQ
 
