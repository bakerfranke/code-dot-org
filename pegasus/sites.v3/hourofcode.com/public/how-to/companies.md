--- conflicted
+++ resolved
@@ -14,21 +14,11 @@
 - For more instructions on connecting your employees with classrooms, consult our [guide for corporate partners](<%= localized_file('/files/HourOfCodeGuideForCorporatePartners.pdf') %>).
 
 ## Additional ways companies can support the Hour of Code:
-<<<<<<< HEAD
 
 - Use our [marketing toolkit](<%= localized_file('/files/HourOfCodeInternalMarketingToolkit.pdf') %>) to create a communications timeline and share promotional content.
 - Ask your CEO to send a company-wide email emphasizing the importance of computer science and encouraging employees to spread the word. [See this email](<%= resolve_url('/promote/resources#sample-emails') %>).
 - Host an Hour of Code Happy Hour with coworkers to try the [tutorials](<%= resolve_url('https://code.org/learn') %>).
 - Host an Hour of Code event for a local classroom of students or non profits partners to do an Hour of Code at your company’s office. See event how-to guide below.
-
-=======
-
-- Use our [marketing toolkit](<%= localized_file('/files/HourOfCodeInternalMarketingToolkit.pdf') %>) to create a communications timeline and share promotional content.
-- Ask your CEO to send a company-wide email emphasizing the importance of computer science and encouraging employees to spread the word. [See this email](<%= resolve_url('/promote/resources#sample-emails') %>).
-- Host an Hour of Code Happy Hour with coworkers to try the [tutorials](<%= resolve_url('https://code.org/learn') %>).
-- Host an Hour of Code event for a local classroom of students or non profits partners to do an Hour of Code at your company’s office. See event how-to guide below.
-
->>>>>>> 8f65fb20
 
 
 ## How to host an Hour of Code event
