--- conflicted
+++ resolved
@@ -1,127 +1,100 @@
----
-title: <%= hoc_s(:title_prizes) %>
-layout: wide
-nav: prizes_nav
----
-
-<%= view :signup_button %>
-
-# 2015 Hour of Code prizes
-
-[col-33]
-
-<img src="/images/fill-275x200/prize1.jpg"/>
-
-[/col-33]
-
-[col-33]
-
-<img src="/images/fill-275x200/prize3.png"/>
-
-[/col-33]
-
-[col-33]
-
-<img src="/images/fill-275x200/prize4.png"/>
-
-[/col-33]
-
-<p style="clear:both">&nbsp;</p>
-
-<% if @country == 'la' %>
-
-# Prizes for every organizer
-
-<<<<<<< HEAD
-Every educator who hosts an Hour of Code for students receives 10 GB of Dropbox space as a thank-you gift!
-=======
-Every educator who hosts an Hour of Code for students receives 10 GB of Dropbox space as a thank you gift!
->>>>>>> 06aea00f
-
-<% else %>
-
-## Prizes for EVERY organizer
-
-<<<<<<< HEAD
-**Every** educator who hosts an Hour of Code is eligible to receive **$10 to Amazon.com or Microsoft’s Windows Store** as a thank-you gift!
-
-[col-23]
-
-<img src="/images/fit-130/amazon_giftcards_crop.png"/>
-
-[/col-23]
-
-[col-23]
-
-<img src="/images/fit-130/microsoft_giftcards.png"/>
-
-[/col-23]
-
-<p style="clear:both">&nbsp;</p>
-=======
-Every educator who hosts an Hour of Code is eligible to receive **$10 to Amazon.com or Microsoft’s Windows Store** as a thank you gift!
->>>>>>> 06aea00f
-
-<% if @country == 'us' %>
-
-## 51 schools will win a class-set of laptops (or $10,000 for other technology)
-
-One lucky school in *every* U.S. state (and Washington D.C.) will win $10,000 worth of technology. [Sign up here](<%= resolve_url('/prizes/hardware-signup') %>) to be eligible and [**see last year's winners**](http://codeorg.tumblr.com/post/104109522378/prize-winners).
-
-<% end %>
-
-# FAQ
-<<<<<<< HEAD
-
-## Who is eligible to receive the all organizer thank-you gift?
-
-Both US and non-US Hour of Code 2015 organizers are eligible to receive the all organizer thank-you gift. The $10K hardware prize is limited to US residents only.
-
-## Is there a deadline to sign up to receive the all organizer thank-you gift?
-You must sign up **before** Dec 7th in order to be eligible to receive the all organizer thank-you gift. 
-
-## When will I receive my thank-you gift?
-We will contact you in December after Computer Science Education Week (Dec 7-11th) with next steps on how to redeem your choice of thank-you gift.
-
-## Can I receive both Amazon.com and Microsoft's Windows store credit?
-No. Thank-you gifts are limited to one per organizer. We will contact you in December after Computer Science Education Week with next steps on how to redeem your choice of thank-you gift.
-
-## Does your whole school have to enter to win the $10,000 in hardware?
-Yes. Your whole school has to participate to be eligible for the prize but only one person needs to register and submit the Hardware Prize application form [here](<%= resolve_url('/prizes/hardware-signup') %>). Every teacher participating will need to [sign up](<%= resolve_url('/') %>) their classroom individually in order to receive the all organizer thank you gift.
-
-## Who is eligible to win the $10,000 in hardware?
-
-Prize limited to public K-12 U.S. schools only. To qualify, your entire school must register for the Hour of Code by November 16, 2015. One school in every U.S. state will receive a class-set of computers. Code.org will select and notify winners via email by December 1, 2015.
-=======
-
-## Is there a deadline to sign up to receive the all organizer thank you gift?
-You must sign up **before** Dec 7th in order to be eligible to receive the all organizer thank you gift. 
-
-## When will I receive my thank you gift?
-We will contact you in December after Computer Science Education Week (Dec 7-11th) with next steps on how to redeem your choice of thank you gift.
-
-## Can I receive both Amazon.com and Microsoft's Windows store credit?
-No. Thank you gifts are limited to one per organizer. We will contact you in December after Computer Science Education Week with next steps on how to redeem your choice of thank you gift.
-
-## Does your whole school have to enter to win the $10,000 in hardware?
-Yes. Your whole school has to participate to be eligible for the prize but only one person needs to register and submit the Hardware Prize application form [here](<%= resolve_url('/prizes/hardware-signup') %>). Every teacher participating will need to [sign up](<%= resolve_url('/') %>) their classroom individually in order to receive the all organizer thank you gift.
->>>>>>> 06aea00f
-
-## Why is the $10,000 hardware prize only available to public schools?
-We would love to help teachers in public and private schools alike, but at this time, it comes down to logistics. We have partnered with [DonorsChoose.org](http://donorschoose.org) to administer classroom funding prizes, which only works with public, US K-12 schools. According to DonorsChoose.org, the organization is better able to access consistent and accurate data that's available for public schools.
-
-## When is the deadline to apply for the hardware prize?
-To qualify, you must complete the [Hardware Application form](<%= resolve_url('/prizes/hardware-signup') %>) by November 16, 2015. One school in every U.S. state will receive a class-set of computers. Code.org will select and notify winners via email by December 1, 2015.
-
-## If my whole school can’t do the Hour of Code during Computer Science Education Week (Dec. 7-13), can I still qualify for prizes?
-Yes, in the [Hardware Application form](<%= resolve_url('/prizes/hardware-signup') %>) include the dates that your whole school is participating.
-
-## I’m outside the United States. Can I qualify for prizes?
-<<<<<<< HEAD
-Yes, all organizers, both US and non-US, are eligible to receive the all organizer thank-you gift. The $10K hardware prize is US only.
-=======
-Yes, all organizers, both US and non-US, are eligible to receive the all organizer thank you gift. The $10K hardware prize is US only.
->>>>>>> 06aea00f
-
-<% end %>
-<%= view :signup_button %>
+---
+title: <%= hoc_s(:title_prizes) %>
+layout: wide
+nav: prizes_nav
+---
+
+<%= view :signup_button %>
+
+# 2015 Hour of Code prizes
+
+[col-33]
+
+<img src="/images/fill-275x200/prize1.jpg"/>
+
+[/col-33]
+
+[col-33]
+
+<img src="/images/fill-275x200/prize3.png"/>
+
+[/col-33]
+
+[col-33]
+
+<img src="/images/fill-275x200/prize4.png"/>
+
+[/col-33]
+
+<p style="clear:both">&nbsp;</p>
+
+<% if @country == 'la' %>
+
+# Prizes for every organizer
+
+Every educator who hosts an Hour of Code for students receives 10 GB of Dropbox space as a thank-you gift!
+
+<% else %>
+
+## Prizes for EVERY organizer
+
+**Every** educator who hosts an Hour of Code is eligible to receive **$10 to Amazon.com or Microsoft’s Windows Store** as a thank-you gift!
+
+[col-23]
+
+<img src="/images/fit-130/amazon_giftcards_crop.png"/>
+
+[/col-23]
+
+[col-23]
+
+<img src="/images/fit-130/microsoft_giftcards.png"/>
+
+[/col-23]
+
+<p style="clear:both">&nbsp;</p>
+
+<% if @country == 'us' %>
+
+## 51 schools will win a class-set of laptops (or $10,000 for other technology)
+
+One lucky school in *every* U.S. state (and Washington D.C.) will win $10,000 worth of technology. [Sign up here](<%= resolve_url('/prizes/hardware-signup') %>) to be eligible and [**see last year's winners**](http://codeorg.tumblr.com/post/104109522378/prize-winners).
+
+<% end %>
+
+# FAQ
+
+## Who is eligible to receive the all organizer thank-you gift?
+
+Both US and non-US Hour of Code 2015 organizers are eligible to receive the all organizer thank-you gift. The $10K hardware prize is limited to US residents only.
+
+## Is there a deadline to sign up to receive the all organizer thank-you gift?
+You must sign up **before** Dec 7th in order to be eligible to receive the all organizer thank-you gift. 
+
+## When will I receive my thank-you gift?
+We will contact you in December after Computer Science Education Week (Dec 7-11th) with next steps on how to redeem your choice of thank-you gift.
+
+## Can I receive both Amazon.com and Microsoft's Windows store credit?
+No. Thank-you gifts are limited to one per organizer. We will contact you in December after Computer Science Education Week with next steps on how to redeem your choice of thank-you gift.
+
+## Does your whole school have to enter to win the $10,000 in hardware?
+Yes. Your whole school has to participate to be eligible for the prize but only one person needs to register and submit the Hardware Prize application form [here](<%= resolve_url('/prizes/hardware-signup') %>). Every teacher participating will need to [sign up](<%= resolve_url('/') %>) their classroom individually in order to receive the all organizer thank you gift.
+
+## Who is eligible to win the $10,000 in hardware?
+
+Prize limited to public K-12 U.S. schools only. To qualify, your entire school must register for the Hour of Code by November 16, 2015. One school in every U.S. state will receive a class-set of computers. Code.org will select and notify winners via email by December 1, 2015.
+
+## Why is the $10,000 hardware prize only available to public schools?
+We would love to help teachers in public and private schools alike, but at this time, it comes down to logistics. We have partnered with [DonorsChoose.org](http://donorschoose.org) to administer classroom funding prizes, which only works with public, US K-12 schools. According to DonorsChoose.org, the organization is better able to access consistent and accurate data that's available for public schools.
+
+## When is the deadline to apply for the hardware prize?
+To qualify, you must complete the [Hardware Application form](<%= resolve_url('/prizes/hardware-signup') %>) by November 16, 2015. One school in every U.S. state will receive a class-set of computers. Code.org will select and notify winners via email by December 1, 2015.
+
+## If my whole school can’t do the Hour of Code during Computer Science Education Week (Dec. 7-13), can I still qualify for prizes?
+Yes, in the [Hardware Application form](<%= resolve_url('/prizes/hardware-signup') %>) include the dates that your whole school is participating.
+
+## I’m outside the United States. Can I qualify for prizes?
+Yes, all organizers, both US and non-US, are eligible to receive the all organizer thank-you gift. The $10K hardware prize is US only.
+
+<% end %>
+<%= view :signup_button %>