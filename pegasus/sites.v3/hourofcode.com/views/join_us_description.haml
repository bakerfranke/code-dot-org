--- conflicted
+++ resolved
@@ -12,17 +12,10 @@
       .category-button.purple-background
         %b.category-header=hoc_s(:front_join_us_robotics)
         %span=hoc_s(:front_join_us_robotics_link)
-<<<<<<< HEAD
-      %img.robotics-logo{src: '/images/fit-100x100/robotics/birdbrain-logo.png'}
-      %img.robotics-logo{src: '/images/fit-100x100/robotics/ozobot-logo.png'}
-      %img.robotics-logo{src: '/images/fit-100x100/robotics/sphero-logo.png'}
-      %img.robotics-logo{src: '/images/fit-100x100/robotics/wonder-workshop-logo.png'}
-=======
       %img.robotics-logo{src: '/images/fit-100x100/robotics/ozobot-logo.png'}
       %img.robotics-logo{src: '/images/fit-100x100/robotics/sphero-logo.png'}
       %img.robotics-logo{src: '/images/fit-100x100/robotics/wonder-workshop-logo.png'}
       %img.robotics-logo{src: '/images/fit-100x100/robotics/birdbrain-logo.png'}
->>>>>>> 493fee8f
     %hr
     %a.category-link{:href=>resolve_url('https://code.org/volunteer/local')}
       .category-button.cyan-background
