--- conflicted
+++ resolved
@@ -2,8 +2,6 @@
   #calltoaction
     %h2{:style=>"margin-top: 0px"}
       =hoc_s(:front_join_us_header)
-  #calltoaction
-<<<<<<< HEAD
     %div
 
       %a.category-link{:href=>resolve_url('/resources/how-to')}
@@ -18,22 +16,6 @@
         %div.category-button{:style=>"background-color: #d1d567"}
           %b.category-header=hoc_s(:front_join_us_computer_science)
           %span=hoc_s(:front_join_us_spread_word)
-=======
-    %ul{:style=>"line-height:28px"}
-      %li
-        %b=hoc_s(:front_join_us_teacher)
-        =hoc_s(:front_join_us_inspire)
-        %a{href:resolve_url('/resources/how-to')}
-          =hoc_s(:front_join_us_inspire_link)
-      %li
-        %b=hoc_s(:front_join_us_parent)
-        %a{href:resolve_url('/resources/promote#sample-emails')}
-          =hoc_s(:front_join_us_ask_link)
-        =hoc_s(:front_join_us_ask)
-      %li
-        %a{href:resolve_url('/resources')}
-          =hoc_s(:front_join_us_help_promote)
->>>>>>> a0a21967
       -if chapter_partner?
         %a.category-link{:href=>resolve_url('https://code.org')}
           %div.category-button{:style=>"background-color: #ffc459"}
