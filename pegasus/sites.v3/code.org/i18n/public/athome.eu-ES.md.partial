---
title: Learning computer science when schools are closed in response to Covid19
video_player: true
theme: responsive
---

<a id="top"></a>

# Learning computer science when schools are closed

<div style="padding-left: 20px; float: right; margin-top: 0">
{{ athome_vid_intro }}
</div>

<p>We are facing an incredibly challenging time with the global outbreak of COVID-19, grappling with growing concerns over health, our communities, and the economy. Safety measures have brought widespread school closures across the country. </p>
<p>We want to support teachers, students, and families in any way we can. Below is a set of resources to help your student learn computer science at home. <strong>Parents – if you're considering creating a Code.org account for your student or helping them access an existing account, <a href="https://support.code.org/hc/en-us/articles/360040703792">please read this primer</a>.</strong></p>
<p>We are also working on <a href="#teacher-support">resources to help teachers mid-course</a> to continue teaching computer science when their students are remote. </p>
<p><a href="#apps">No computer at home? See smartphone options</a></p>

<br>

<div class="breakoutquote" style="padding: 18px">

<div class="col-25">
<a href="https://code.org/break"><img src="/images/athome/code-break-stacked.png" style="max-width: 85%; padding-left:25px"></a></div>

<div class="col-70" style="padding-right:25px">

<p style="border: 0;">Take a Code Break with Hadi Partovi and the Code.org team</p>
<p style="font-size: 14px; border: 0">With schools closed and tens of millions of students at home, Code.org is launching Code Break — a live, weekly interactive classroom where our team will teach your children at home while school is closed, and a weekly challenge to engage students of all abilities, even those without computers.</p>
<p style="font-size: 14px; border: 0"><a href="https://code.org/codebreaknow">Tune in</a> Wednesdays at 10am PT / 1pm ET. Learn more at <a href="https://code.org/break">code.org/break</a></p>
<a href="/break"><button>Learn more</button></a>

</div>

<div class="clearboth">

</div>

</div>

## Hour of Code: Try these engaging, introductory tutorials
Try a one-hour tutorial designed for all ages. There are hundreds of activities and tutorials in over 45 languages.
* [Dance Party](https://code.org/dance)  - Code a dance party featuring music by Katy Perry, Shawn Mendes, and more.
* [Minecraft](https://code.org/api/hour/begin/mc) - Use your creativity and problem solving skill to journey and explore new worlds.
* [AI for Oceans](https://code.org/oceans) - Learn how AI and machine learning can be used to address world problems.
* [Flappy Code](http://studio.code.org/s/flappy/reset) - Write your own flappy game code.
* [Coding in Astronomy](https://quorumlanguage.com/hourofcode/astro1.html) - Learn about astronomy using Quorum, a programming language accessible to blind or visually impaired learners.
* And many [more tutorials](https://code.org/hourofcode/overview)!

<p><a href="#top">[Back to top]</a></p>
<div style="clear: both; padding-top: 30px; border-bottom:1px solid #00adbc"></div>

## Videos: Watch these easy 3-5 minute educational videos

<div class="col-33" style="padding-right: 20px;">

{{ athome_vid_howcomputers }}

</div>

<div class="col-66">

<a href="https://www.youtube.com/watch?v=OAx_6-wdslM&list=PLzdnOPI1iJNcsRwJhvksEo1tJqjIqWbN-" target="_blank">How Computers Work</a>: With an introduction by Bill Gates, <a href="https://www.youtube.com/watch?v=OAx_6-wdslM&list=PLzdnOPI1iJNcsRwJhvksEo1tJqjIqWbN-" target="_blank">this series</a> of six short videos is designed to be approachable for everyone and easy to understand.  The series explains what makes a computer a computer, how digital information is represented in 1s and 0s, how computer circuits work to manipulate digital information, and how a central processing unit (CPU) and operating system control the inputs, outputs, memory, and hardware of a computer.

</div>

<div style="clear: both; margin-bottom: 40px"></div>
<div class="col-33" style="padding-right: 20px;">

{{ athome_vid_howinternet }}

</div>

<div class="col-66">

<a href="https://www.youtube.com/watch?v=Dxcc6ycZ73M&list=PLzdnOPI1iJNfMRZm5DDxco3UdsFegvuB7-" target="_blank">How the Internet Works</a>: This series of  <a href="https://www.youtube.com/watch?v=Dxcc6ycZ73M&list=PLzdnOPI1iJNfMRZm5DDxco3UdsFegvuB7-" target="_blank">eight short videos</a> features Vint Cerf, the inventor of TCP/IP, David Karp the founder of Tumblr to explain HTTP and HTML, Google's "Security Princess" to explain SSL and cybersecurity, and engineers from Microsoft.

</div>

<div style="clear: both; margin-bottom: 40px"></div>
[Visit our video library.](https://code.org/educate/resources/videos)
<br>

<p><a href="#top">[Back to top]</a></p>
<div style="clear: both; padding-top: 40px; border-bottom:1px solid #00adbc"></div>

<a id="express"></a>

<<<<<<< HEAD
## Learn the fundamentals with our express courses
=======
## Learn the fundamentals with our self-paced courses
### **Express courses**
>>>>>>> 97c71c09
A great option for students getting started on their own. You'll learn the fundamentals of computer science with drag & drop blocks. Create your own drawings and games. <i>Note: Express courses are currently only available in English, Hindi, Italian, and Spanish. To see what's available in your language, visit <a href="https://studio.code.org/courses">studio.code.org</a>.</i>

<div style="clear: both; margin-bottom: 30px"></div>
<div class="col-50" style="padding-right: 20px; padding-bottom:10px">

<a href="https://code.org/educate/curriculum/express-course"><img src="/images/curriculum/course-tile-express.png" style="width: 100%"></a><br/><a href="https://code.org/educate/curriculum/express-course">Express Course</a>

</div>

<div class="col-50" style="padding-right: 20px; padding-bottom:10px">

<a href="https://studio.code.org/s/pre-express-2019"><img src="/images/curriculum/course-tile-pre-reader-express.png" style="width: 100%"></a><br><a href="https://studio.code.org/s/pre-express-2019">Express Course for pre-readers</a>

</div>
<div style="clear: both"></div>

<hr />

### **Turtle Programming in App Lab**

<div class="col-25" style="padding-right: 20px;">

<a href="https://studio.code.org/s/csp3-virtual"><img src="/images/athome/turtle.png" style="width: 100%"/></a>

</div>

<div class="col-75">

<p>Adapted from our CS Principles course, this short, self-paced JavaScript module for 6th-12th graders is a great way to learn concepts that span all programming languages and tools. Ages 13+.</p>
<a href="https://studio.code.org/s/csp3-virtual"><button>Try it out</button></a>

</div>

<div style="clear: both; margin-bottom: 15px"></div>

<p><a href="#top">[Back to top]</a></p>
<div style="clear: both; padding-top: 40px; border-bottom:1px solid #00adbc"></div>

## Learn to design and build apps with App Lab

<div class="col-33" style="padding-right: 20px;">

<img src="/images/app-lab/applab-tool.png" style="width: 100%"/>

</div>

<div class="col-66">

<p>App Lab is a programming environment where you can make simple apps. Design an app, code in JavaScript with either blocks or text, and share your creation with family and friends.</p>
<p>Ages 13+, all modern browsers, English only</p>
<a href="https://code.org/educate/applab"><button>Try it out</button></a>

</div>

<div style="clear: both; margin-bottom: 15px"></div>
<p><a href="#top">[Back to top]</a></p>
<div style="clear: both; padding-top: 40px; border-bottom:1px solid #00adbc"></div>
<a id="apps"></a>

## No computer at home? Try these smartphone apps

<div class="col-33" style="padding-right: 30px; padding-bottom:40px">

<a href="https://boxisland.io/"><img src="images/tutorials/new/boxisland.jpg" style="width: 100%"></a><br><a href="https://boxisland.io/"><h3 style="color:#7665a0"><strong>Box Island</strong></h3></a>A charming mobile coding game that takes learners on an exciting adventure, while teaching the fundamentals of coding, like algorithms, pattern recognition, sequences, loops and conditionals. <i>(for all ages)</i>

</div>

<div class="col-33" style="padding-right: 30px; padding-bottom:40px">

<a href="https://accounts.codespark.com/promo?utm_source=codeorg&utm_medium=referral&utm_campaign=schoolsclosed-parents&utm_content=offer&promoCode=schoolclosed"><img src="/images/tutorials/hoc2018/codespark_create.jpg" style="width: 100%"></a><br><a href="https://accounts.codespark.com/promo?utm_source=codeorg&utm_medium=referral&utm_campaign=schoolsclosed-parents&utm_content=offer&promoCode=schoolclosed"><h3 style="color:#7665a0"><strong>codeSpark</strong></h3></a>Award-winning learn-to-code platform for kids ages 5-9. Solve puzzles and create games with The Foos while learning to code. <strong>Note: codeSpark is offering a free 3-month trial. Parent's email address and credit card information are required at signup.</strong> <i>(for pre-readers through Grade 5)</i>

</div>

<div class="col-33" style="padding-right: 30px; padding-bottom:40px">

<a href="https://grasshopper.app/"><img src="/images/athome/grasshopper.png" style="width: 100%"></a><br><a href="https://grasshopper.app/"><h3 style="color:#7665a0"><strong>Grasshopper</strong></h3></a>Learn coding with fun, quick lessons on your phone that teach you to write real JavaScript. A Code with Google Program. <i>(for middle school and up)</i>

</div>
<div style="clear: both; margin-bottom: 15px"></div>

<p><a href="#top">[Back to top]</a></p>

<div style="clear: both; padding-top: 40px; border-bottom:1px solid #00adbc"></div>

## Limited or no internet access? Check out these unplugged activities
* [Hello Ruby](https://www.helloruby.com/play)  - The world's most whimsical way to learn about computers, technology and programming. Activities on a range of CS topics, like the ability to decompose a problem, spot patterns, think algorithmically, debug problems and work together. *(for ages 4-10)*
* [CS Unplugged](https://csunplugged.org/en/) - A collection of free teaching material that teaches Computer Science through engaging games and puzzles that use cards, string, crayons and lots of running around. *(for ages 5-14)*

<p><a href="#top">[Back to top]</a></p>
<div style="clear: both; padding-top: 40px; border-bottom:1px solid #00adbc"></div>
<a id="teacher-support"></a>

## Support for teachers mid-course
We are working to build out supports for teachers currently teaching our courses here and will update with resources and recommendations as we have them. 

<div class="col-33" style="padding-right: 30px; padding-bottom:40px">

<div class="solid-block-header" style="margin-top:10px"><a href="/athome/csp" style="color:#ffffff; text-decoration: none"><p>Computer Science Principles</p></a></div>
A guide for teachers with resources to materials that students can use at home to continue learning and prepare for the upcoming AP exam

</div>

<div class="col-33" style="padding-right: 30px; padding-bottom:40px">

<div class="solid-block-header" style="background-color:#b9bf15; margin-top:10px"><a href="/athome/csd" style="color:#ffffff; text-decoration: none"><p>Computer Science Discoveries</p></a></div>
A guide for teachers with resources to materials that students can use at home to continue learning CS Discoveries

</div>

<div class="col-33" style="padding-right: 30px; padding-bottom:40px">

<div class="solid-block-header" style="background-color:#ffa400; margin-top:10px"><a href="/athome/csf" style="color:#ffffff; text-decoration: none"><p>Computer Science Fundamentals</p></a></div>
A guide for teachers with resources to materials that students can use at home to continue learning CS Fundamentals

</div>
<div style="clear: both; margin-bottom: 15px"></div>

<p><a href="#top">[Back to top]</a></p>

<div style="clear: both; padding-top: 40px; "></div><|MERGE_RESOLUTION|>--- conflicted
+++ resolved
@@ -87,12 +87,8 @@
 
 <a id="express"></a>
 
-<<<<<<< HEAD
-## Learn the fundamentals with our express courses
-=======
 ## Learn the fundamentals with our self-paced courses
 ### **Express courses**
->>>>>>> 97c71c09
 A great option for students getting started on their own. You'll learn the fundamentals of computer science with drag & drop blocks. Create your own drawings and games. <i>Note: Express courses are currently only available in English, Hindi, Italian, and Spanish. To see what's available in your language, visit <a href="https://studio.code.org/courses">studio.code.org</a>.</i>
 
 <div style="clear: both; margin-bottom: 30px"></div>
