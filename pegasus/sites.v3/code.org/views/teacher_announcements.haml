- cta_url = "http://teacherblog.code.org/post/147349807334/try-pair-programmingtrack-the-progress-of"
<<<<<<< HEAD
- csp_widgets_url = CDO.code_org_url('/educate/csp/widgets')
=======
>>>>>>> c62a7b48

%div.teacher-announce
  %a.announce-heading-link{href: 'http://teacherblog.code.org/'}
    %div.announce-heading
      = I18n.t(:dashboard_announcements)
      %div.heading-view-all
        = I18n.t(:dashboard_announce_view_all)
        >>
  %div.announce-content
    %a{href: cta_url, target: '_blank'}
      %div.content-img-container
        %img.content-img{src: CDO.shared_image_url('/teacher-announcement/pair-programming.png'), width: '200px'}
    %div.content-text
      = I18n.t(:dashboard_announce_message)
    %div.announce-learn-more
      %a{href: cta_url, target: '_blank'}
<<<<<<< HEAD
        %button= I18n.t(:dashboard_announce_learn_more_button)
  %div.announce-content
    %a{href: csp_widgets_url, target: '_blank'}
      %div.content-img-container
        %img.content-img{src: CDO.shared_image_url('/teacher-announcement/csp-widgets.png'), width: '200px'}
    %div.content-text
      = I18n.t(:dashboard_announce_csp_widgets_message)
    %div.announce-learn-more
      %a{href: csp_widgets_url, target: '_blank'}
        %button= I18n.t(:dashboard_announce_try_now_button)        
=======
        %button= I18n.t(:dashboard_announce_learn_more_button)
>>>>>>> c62a7b48
<|MERGE_RESOLUTION|>--- conflicted
+++ resolved
@@ -1,8 +1,5 @@
 - cta_url = "http://teacherblog.code.org/post/147349807334/try-pair-programmingtrack-the-progress-of"
-<<<<<<< HEAD
 - csp_widgets_url = CDO.code_org_url('/educate/csp/widgets')
-=======
->>>>>>> c62a7b48
 
 %div.teacher-announce
   %a.announce-heading-link{href: 'http://teacherblog.code.org/'}
@@ -19,7 +16,6 @@
       = I18n.t(:dashboard_announce_message)
     %div.announce-learn-more
       %a{href: cta_url, target: '_blank'}
-<<<<<<< HEAD
         %button= I18n.t(:dashboard_announce_learn_more_button)
   %div.announce-content
     %a{href: csp_widgets_url, target: '_blank'}
@@ -29,7 +25,4 @@
       = I18n.t(:dashboard_announce_csp_widgets_message)
     %div.announce-learn-more
       %a{href: csp_widgets_url, target: '_blank'}
-        %button= I18n.t(:dashboard_announce_try_now_button)        
-=======
-        %button= I18n.t(:dashboard_announce_learn_more_button)
->>>>>>> c62a7b48
+        %button= I18n.t(:dashboard_announce_try_now_button)