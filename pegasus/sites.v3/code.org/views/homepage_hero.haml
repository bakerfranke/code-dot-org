--- conflicted
+++ resolved
@@ -133,22 +133,13 @@
       .clear{style: "clear: both"}
 
     .left.col-40{style: "padding-left: 5px; padding-right: 5px"}
-<<<<<<< HEAD
       %div{style: "text-align: center;"}
-        %div{style: "display: inline-block; border-radius: 10px; padding: 20px; margin-bottom: 20px; background-image: url(/images/homepage/codebreak_blank_note.png); background-size: cover; background-position: 50% 0%;"}
+        %div{style: "display: inline-block; border-radius: 10px; padding: 20px; margin-bottom: 20px; background-image: url(/images/fit-500/homepage/codebreak_blank_note.png); background-size: cover; background-position: 50% 0%;"}
           %div
             %img{src: "images/homepage/codebreak_specialguests.png", style: "width: 300px; padding-bottom: 10px; padding-top: 30px; max-width: 100%"}
           -# %div{style: "color: white; margin-bottom: 12px; font-size: 16px"}
             This week's special guests
           .headshots{style: "text-align: center"}
-=======
-      %div{style: "text-align: center; position: relative;"}
-        %img{src: "images/homepage/fill-370/Post-it.png", style: "position: absolute; display: inherit"}
-        %div{style: "padding: 20px; margin-bottom: 20px; margin-top: 30px; position: absolute;"}
-          %div
-            %img{src: "images/homepage/codebreak_specialguests.png", style: "width: 300px; padding-bottom: 10px; max-width: 100%"}
-          .headshots{style: "text-align: center;"}
->>>>>>> 94f97207
             .guest-1{style: "display: inline-block"}
               %img{src: "/images/fill-200/homepage/mike_krieger_code_break.jpg", style: "border-radius: 50%; width: 150px; height: 150px; border: 3px solid #4d575f"}
               %h3{style: "font-weight: 900; color:#4d575f; margin-top: 10px; margin-bottom: 6px"} Mike Krieger
