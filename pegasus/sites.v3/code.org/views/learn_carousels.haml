--- conflicted
+++ resolved
@@ -22,9 +22,8 @@
   %a{:id=>"englishtutorials", :href=>"#", :onclick=>"toggle_visibility();return false;"}
     %button{:style=>"font-size:20px;"}
       = I18n.t(:carousel_heading_domestic) 
-  %hr
 
-#all-tutorials{:style=>'visibility:hidden;'}
+#all-tutorials{:style=>'visibility:hidden; overflow:hidden'}
   - categories.each do |category|
     - id = "collection-" + category[:tag]
     = view :learn_carousel, :heading=>category[:name], :tag=>category[:tag], :tutorials=>tutorials, :id=>id
@@ -72,11 +71,6 @@
 
   // International
   var pegasusLocale = "#{request.locale}";
-<<<<<<< HEAD
-  if (pegasusLocale.substring(0,2) != "en")
-  {
-    $('#carousel-international').show();
-  }
 
   // Special Frozen entry, English only right now, and not shown for mobile or IE8
   if (pegasusLocale.substring(0,2) == "en")
@@ -84,26 +78,32 @@
     if (!window.mobilecheck() && !is_ie8)
     {
       $('#carousel-frozen').show();
-=======
-  if (pegasusLocale.substring(0,2) == "en") {
+    }
+  }
+
+  if (pegasusLocale.substring(0,2) == "en") 
+  {
     $('#all-tutorials').show();
     $('#all-tutorials').css('visibility', 'visible');
   }
-  else {
+  else 
+  {
     $('#carousel-international').show();
     $('#all-tutorials').css('height', '0');
   }
 
-  function toggle_visibility() {
+  function toggle_visibility() 
+  {
     var e = document.getElementById('all-tutorials');
-    if ( e.style.visibility == 'visible' ) {
+    if ( e.style.visibility == 'visible' ) 
+    {
       $('#all-tutorials').css('height', '0');
       $('#all-tutorials').css('visibility', 'hidden');
     }
-    else {
+    else 
+    {
       $('#all-tutorials').css('height', '100%');
       $('#all-tutorials').css('visibility', 'visible');
->>>>>>> 90ce0023
     }
   }
 
