- lesson_plans ||= nil
- ages ||= nil

.courseblock-span6.courseblock-wide-large{style: "height: 330px; max-width: 100%;"}
  #courseblock-header{style: 'position: relative; height: 80px;'}
    %a{:href=>cta_link, style: 'position: absolute;'}
      %img{src: img, style: "width: 100%;"}
    %h3{style: 'position: absolute; color: white; margin-top: 20px; margin-left: 30px;'}= title
  #courseblock-content{style: 'padding-left: 20px; padding-right: 20px;'}
    - unless ages.nil?
      %h4= ages
    .smalltext= description
    %a{:href=>cta_link}
<<<<<<< HEAD
      %button{style: "margin-left: 10px; margin-top: 20px;"}= cta_text
=======
      %button{style: "margin-left: 10px; margin-top: 20px;"}!= cta_text
>>>>>>> a4df5b8b
    - unless lesson_plans.nil?
      %a{:href=>lesson_plans, :target=>'_blank'}
        %button{style: "margin-left: 10px; margin-top: 20px;"} Lesson plans<|MERGE_RESOLUTION|>--- conflicted
+++ resolved
@@ -11,11 +11,7 @@
       %h4= ages
     .smalltext= description
     %a{:href=>cta_link}
-<<<<<<< HEAD
-      %button{style: "margin-left: 10px; margin-top: 20px;"}= cta_text
-=======
       %button{style: "margin-left: 10px; margin-top: 20px;"}!= cta_text
->>>>>>> a4df5b8b
     - unless lesson_plans.nil?
       %a{:href=>lesson_plans, :target=>'_blank'}
         %button{style: "margin-left: 10px; margin-top: 20px;"} Lesson plans