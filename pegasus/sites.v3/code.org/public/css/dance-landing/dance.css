.dance-party-h2 {
  font-size: 20px;
}

.dance-translate-link-text {
  color: rgb(0, 173, 188);
  font-size: 16px;
  display: inline;
}

.dance-text-icon-container {
  float: right;
  margin-bottom: 10px;
}

.dance-chevron-icon {
  display: inline;
  color: rgb(0, 173, 188);
  font-size: 13px;
  font-weight: bold;
  margin-left: 10px;
}

.dance_thumbnail-tile-img {
  height: 348px;
  width: 100%;
}

.dance-clear-element {
  clear: both;
}

<<<<<<< HEAD
.dance-add-padding {
  padding: 10px;
=======
a:hover {
  text-decoration: none;
>>>>>>> f4435099
}

.sponsor-logo-with-text {
  display: flex;
  justify-content: center;
  font-size: 24px;
  margin-top: 60px;
  clear: both;
  padding-top: 30px;
  text-align: center;
}

.sponsor-subtext-description {
  font-size: 14px;
  text-align: center;
  padding-top: 20px;
  margin-bottom: 85px;
  margin-left: 18%;
  margin-right: 18%;
}

@media screen and (min-width: 0px) and (max-width: 512px) {
  .sponsor-logo-with-text {
    flex-direction: column;
  }

  .sponsor-logo-with-text .sponsor-logo-image {
    margin-top: 10px;
  }
}<|MERGE_RESOLUTION|>--- conflicted
+++ resolved
@@ -30,13 +30,12 @@
   clear: both;
 }
 
-<<<<<<< HEAD
 .dance-add-padding {
   padding: 10px;
-=======
+}
+
 a:hover {
   text-decoration: none;
->>>>>>> f4435099
 }
 
 .sponsor-logo-with-text {
