---
theme: responsive_wide
banner: null
layout: wide
<%
  if request.site == 'csedweek.org'
%>
social:
  "og:title": "The Hour of Code is here"
  "og:description": "The Hour of Code is a global movement reaching tens of millions of students in 180+ countries and over 30 languages. Ages 4 to 104."
  "og:image": "http://csedweek.org/images/hoc-video-thumbnail.jpg"
  "og:image:width": "1200"
  "og:image:height": "627"
  "og:video:url": "http://youtubeeducation.com/v/FC5FbmsH4fw"
  "og:video:secure_url": "https://youtubeeducation.com/v/FC5FbmsH4fw"
  "og:video:type": "application/x-shockwave-flash"
  "og:video:width": "640"
  "og:video:height": "360"
  "twitter:card": "player"
  "twitter:site": "@codeorg"
  "twitter:url": "http://code.org/"
  "twitter:title": "The Hour of Code is here"
  "twitter:description": "The Hour of Code is a global movement reaching tens of millions of students in 180+ countries and over 30 languages. Ages 4 to 104."
  "twitter:image:src": "http://csedweek.org/images/hoc-video-thumbnail.jpg"
  "twitter:player": "https://youtubeeducation.com/v/FC5FbmsH4fw"
  "twitter:player:width": "640"
  "twitter:player:height": "360"
<%
  else
%>
social:
  "og:title": "Every child deserves opportunity"
  "og:description": "Every student in every school deserves the opportunity to study computer science."
  "og:image": "http://code.org/images/code-video-thumbnail.jpg"
  "og:image:width": "1440"
  "og:image:height": "810"
  "og:video:url": "http://youtubeeducation.com/v/nKIu9yen5nc"
  "og:video:secure_url": "https://youtubeeducation.com/v/nKIu9yen5nc"
  "og:video:type": "application/x-shockwave-flash"
  "og:video:width": "640"
  "og:video:height": "360"
<%
  end
%>

---

:css
  @media screen and (max-width: 600px)
  {
    .captions {font-size: 12px}
  }
  @media screen and (min-width: 601px)
  {
    .captions {font-size:18px}
  }

  body.modal-open .supreme-container{
    -webkit-filter: blur(2px);
    -moz-filter: blur(2px);
    -o-filter: blur(2px);
    -ms-filter: blur(2px);
    filter: blur(2px);
  }

.supreme-container
  #top{style: "position:relative; width:100%; overflow:hidden"}
    - heroes = DB[:cdo_homepage].where(type_s: "widehero", active_s: ["show","hide"], site_s: [request.site,"both"]).all
    - heroes.shuffle!
    - heroes.each_with_index do |entry, index|
      - display = entry[:active_s] == "hide" ? "none" : "block"
      - opacity = index == 0 ? 1 : 0
      .widehero{id: "fullwidth#{index}", style: "display: #{display}; z-index: -5; position:absolute; left: 0; top: 0; background-image: url(#{entry[:image_t]}); background-repeat: no-repeat; background-size: cover; width: 100%; height:100%; opacity: #{opacity}; background-position: 50% 20%"}

    #fullwidth{style: "width: 100%;"}
      .thegap{style: "height: 1px"}
        &nbsp;
      #desktop-header.desktop-feature
        = view :header
      #mobile-header.mobile-feature
        = view :header

    .container_responsive{style: "color: white; font-size: 20px"}
      .col-66{style: "position:relative;"}
        - heroes.each_with_index do |entry, index|
          - display = entry[:active_s] == "hide" ? "none" : "block"
          - unless entry[:text1_s].nil_or_empty?
            - text = I18n.t(entry[:text1_s])
            - unless text.nil_or_empty?
              - lines = text.lines 
              .captions{id: "captionarea#{index}", style: "position:absolute; left:0; top:0; text-align:center; width:100%; color:#eee; line-height:22px"}
                .caption1{style: "left: 50px; top: 68px; position: absolute; opacity: 0; background-color: rgba(0,0,0,0); padding:8px"}
                  = lines[0]
                .caption2{style: "left: 30px; top: 106px; position: absolute; opacity: 0; background-color: rgba(0,0,0,0); padding:8px"}
                  = lines[1]
                .caption3{style: "left: 40px; top: 156px; position: absolute; opacity: 0; font-size: 14px; background-color: rgba(0,0,0,0); padding:8px"}
                  = lines[2]

        &nbsp;

        -# Maintains a large empty 16x9 chunk so that the hero image remains large and visible at all browser sizes.
        #blankspaceleft{style: "text-align:right"}
          %div{style: "width:100%; height: 100%; margin: 0 auto;"}
            #notvideodiv{style: "position:relative;"}
              %img{style: "display:block; width:100%; height:auto", src: "/images/16x9.png"}/        

<<<<<<< HEAD
      .col-33{style: "position:relative; padding: 20px; margin-top:40px; text-align:center"}     
        #playvideo{style: "opacity: 0"}
          %img{src: "/shared/images/play-button.png", width:"40", onclick: "return showVideo_mainvideo();", style: "cursor: pointer"}
          %span{style: "font-size:20px", onclick: "return showVideo_mainvideo();", style: "cursor: pointer"}
            = I18n.t(:homepage_watchvideo)
        %div{style: "height:40px"}
        #action{style: "opacity: 0"}
          %button{style: "font-weight: 500; font-size: 20px; height: 50px", onclick: "expandPetition(); adjustScroll('petitionblock');"}
            = I18n.t(:homepage_signpetition)
=======
      .col-33{style: "position:relative; padding: 20px; margin-top:40px; text-align:center"}   
        - actions = DB[:cdo_homepage].where(type_s: "action", active_s: ["show","hide"], site_s: [request.site,"both"]).all
        - actions.each_with_index do |entry, index|
          - display = entry[:active_s] == "hide" ? "none" : "block"
          .action{style: "display: #{display}; opacity: 0"}
            - if entry[:param1_s] == "video"
              %img{src: "/shared/images/play-button.png", width:"40", onclick: "return showVideo_mainvideo();", style: "cursor: pointer"}
              %span{style: "font-size:20px", onclick: "return showVideo_mainvideo();", style: "cursor: pointer"}
                = I18n.t(entry[:text1_s])
            - elsif entry[:param1_s] == "petition"
              %button{style: "font-weight: 500; font-size: 20px; height: 50px", onclick: "expandPetition(); adjustScroll('petitionblock');"}
                = I18n.t(entry[:text1_s])
            %div{style: "height:40px"}

    #bottomhero{style:"position:absolute; bottom:0px; width:100%; background-color:rgba(0,0,0,0.2)"}
      #petition_message{:style=>"font-size: 17px; line-height:28px; font-family: 'Gotham 5r', sans-serif; padding: 5px; color:white; text-align:center"}=I18n.t:petition_message
>>>>>>> a705199a

  #slots{style: "text-align:center"}
    - DB[:cdo_homepage].where(type_s: "slot", active_s: ["show","hide"], site_s: [request.site,"both"]).all do |entry|
      - display = entry[:active_s] == "hide" ? "none" : "block"
      .slot{style: "display: #{display}"}
        = view :homepage_quarterslot, entry: entry
    -# DB[:cdo_homepage].where(type_s: "slot", active_s: ["show","hide"], site_s: [request.site,"both"]).all do |entry|
      - display = entry[:active_s] == "hide" ? "none" : "block"
      .slot{style: "display: #{display}"}
        = view :homepage_halfslot, entry: entry

  %script{:src=>"/js/jquery.placeholder.js"}

  - if request.site == 'code.org'
    #user_hero

    %div{style: 'clear:both;'}

  - if DB[:cdo_homepage].where(type_s: "petition")
    = view :petition_expand

  -if request.site != 'csedweek.org'
    .container_responsive{style: "margin-top:40px; margin-bottom:40px"}
      #donor_slider.desktop-feature{:style=>'width: 100%'}
        = view :donor_slider

= view 'popup_window.js'

<<<<<<< HEAD
#videofullwidth{style: "position:absolute; left: 0; top: 0; width: 100%"}
  = view :display_video_lightbox, id: "mainvideo", video_code: video_code, download_filename: download_filename, facebook:facebook, twitter:twitter
=======

- video_code = nil
- download_filename = nil
- facebook = nil
- twitter = nil

- video_actions = DB[:cdo_homepage].where(type_s: "action", param1_s: "video", active_s: ["show","hide"], site_s: [request.site,"both"]).all
- video_actions.each_with_index do |entry, index|
  - video_code = entry[:param2_s]
  - if video_code == "nKIu9yen5nc"
    - download_filename = 'HoC-video-15mb.mp4'
    - facebook = {:u=>"http://#{request.site}/"}
    - if request.site == 'csedweek.org'
      - twitter = {:related=>'codeorg', :hashtags=>'', :text=>I18n.t(:hoc_is_here)}
      - twitter[:hashtags] = 'HourOfCode' unless I18n.t(:hoc_is_here).include? '#HourOfCode'
    - else
      - twitter = {:related=>'codeorg', :hashtags=>'', :text=>I18n.t(:twitter_teach_cs)}
    - twitter[:url] = "http://#{request.site}/" unless twitter[:text].include? "http://#{request.site}/" || "#{twitter[:text]} http://#{request.site}/".length > 140

- unless video_code.nil_or_empty?
  #videofullwidth{style: "position:absolute; left: 0; top: 0; width: 100%"}
    = view :display_video_lightbox, id: "mainvideo", video_code: video_code, download_filename: download_filename, facebook:facebook, twitter:twitter

>>>>>>> a705199a

:javascript
  var petition;

  $(document).ready()
  {
    petition = new Petition();
  }
  
  $(document).ready()
  {
    showQuote(null, 0);
  }

  function showQuote(lastImage, nextImage)
  {
    if (lastImage !== null)
    {
      var lastImageId = "#captionarea" + lastImage;
      //console.log("hiding", lastImageId);
      $(lastImageId + " .caption1").animate({left: "50px", opacity:0}, { duration: 2000 });
      $(lastImageId + " .caption2").animate({left: "30px", opacity:0}, { duration: 2000 });
      $(lastImageId + " .caption3").animate({opacity:0}, { duration: 2000 });
    }

    if (nextImageId !== null) 
    {
      var nextImageId = "#captionarea" + nextImage;
      //console.log("showing", nextImageId);
      $(nextImageId + " .caption1").delay(1500).animate({ left: "0px", opacity: 0.8 }, { duration: 2000 });
      $(nextImageId + " .caption2").delay(2000).animate({ left: "60px", opacity: 0.8 }, { duration: 2000 });
      $(nextImageId + " .caption3").delay(4500).animate({ opacity: 0.6 }, { duration: 2000 });
    }

    $(".action").delay(4000).animate({ opacity: 1 }, { duration: 2000 });
  }

- if request.site == 'code.org'
  :javascript
    $(document).ready_not(function() {
      $.ajax({
        type: "GET",
        url: '/dashboardapi/user_hero',
        //data: "id=" + id, // appears as $_GET['id'] @ ur backend side
        success: function(data) {
          // data is ur summary
          $('#user_hero').html(data);
        }
      });
    });

:javascript

  function adjustScroll(destination)
  {
    $('html, body').animate({
      scrollTop: $("#" + destination).offset().top
    }, 1000);
  }

  var currentImage = 0;
  var timerId;
  var videoStarted = false;

  function cycleImage()
  {
    var numWideHeroes = $(".widehero").length;

    var lastImage = currentImage;
    var nextImage = (currentImage + 1) % numWideHeroes;
    $("#fullwidth" + currentImage).fadeTo(4000, 0);
    $("#fullwidth" + nextImage).fadeTo(4000, videoStarted ? 0.3 : 1);
    currentImage = nextImage;

    showQuote(lastImage, currentImage);
  }

  $.ready()
  {
    timerId = setInterval(cycleImage, 13000);
  }
<|MERGE_RESOLUTION|>--- conflicted
+++ resolved
@@ -104,17 +104,6 @@
             #notvideodiv{style: "position:relative;"}
               %img{style: "display:block; width:100%; height:auto", src: "/images/16x9.png"}/        
 
-<<<<<<< HEAD
-      .col-33{style: "position:relative; padding: 20px; margin-top:40px; text-align:center"}     
-        #playvideo{style: "opacity: 0"}
-          %img{src: "/shared/images/play-button.png", width:"40", onclick: "return showVideo_mainvideo();", style: "cursor: pointer"}
-          %span{style: "font-size:20px", onclick: "return showVideo_mainvideo();", style: "cursor: pointer"}
-            = I18n.t(:homepage_watchvideo)
-        %div{style: "height:40px"}
-        #action{style: "opacity: 0"}
-          %button{style: "font-weight: 500; font-size: 20px; height: 50px", onclick: "expandPetition(); adjustScroll('petitionblock');"}
-            = I18n.t(:homepage_signpetition)
-=======
       .col-33{style: "position:relative; padding: 20px; margin-top:40px; text-align:center"}   
         - actions = DB[:cdo_homepage].where(type_s: "action", active_s: ["show","hide"], site_s: [request.site,"both"]).all
         - actions.each_with_index do |entry, index|
@@ -131,7 +120,6 @@
 
     #bottomhero{style:"position:absolute; bottom:0px; width:100%; background-color:rgba(0,0,0,0.2)"}
       #petition_message{:style=>"font-size: 17px; line-height:28px; font-family: 'Gotham 5r', sans-serif; padding: 5px; color:white; text-align:center"}=I18n.t:petition_message
->>>>>>> a705199a
 
   #slots{style: "text-align:center"}
     - DB[:cdo_homepage].where(type_s: "slot", active_s: ["show","hide"], site_s: [request.site,"both"]).all do |entry|
@@ -152,18 +140,14 @@
 
   - if DB[:cdo_homepage].where(type_s: "petition")
     = view :petition_expand
-
   -if request.site != 'csedweek.org'
+
     .container_responsive{style: "margin-top:40px; margin-bottom:40px"}
       #donor_slider.desktop-feature{:style=>'width: 100%'}
         = view :donor_slider
 
 = view 'popup_window.js'
 
-<<<<<<< HEAD
-#videofullwidth{style: "position:absolute; left: 0; top: 0; width: 100%"}
-  = view :display_video_lightbox, id: "mainvideo", video_code: video_code, download_filename: download_filename, facebook:facebook, twitter:twitter
-=======
 
 - video_code = nil
 - download_filename = nil
@@ -187,7 +171,6 @@
   #videofullwidth{style: "position:absolute; left: 0; top: 0; width: 100%"}
     = view :display_video_lightbox, id: "mainvideo", video_code: video_code, download_filename: download_filename, facebook:facebook, twitter:twitter
 
->>>>>>> a705199a
 
 :javascript
   var petition;
