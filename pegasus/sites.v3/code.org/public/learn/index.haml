---
title: Learn
theme: responsive
social:
  "og:description": "Anyone can learn the basic concepts of Computer Science. Choose an intro activity to start learning."
  "og:image": "http://code.org/images/fit-520/codehoc3.jpg"
  "og:image:width": 520
  "og:image:height": 391
  "og:video": ""
  "og:video:width": ""
  "og:video:height": ""
  "og:video:type": ""
---

%link{href: "/css/learn_tabs.css", rel: "stylesheet"}

- if request.locale == 'en-US'
  %h1{:style=>"margin-bottom: 0px;"}
    = I18n.t(:code_hoc_coming)
  %br/

<<<<<<< HEAD
%div{style: "background-color:#f8f8f8; padding-left:20px; padding-right:20px; padding-top:10px; padding-bottom:10px"}
  %h3{:style=>"margin-top: 0px; font-size:16px; font-weight:600"}
    = I18n.t(:code_sign_up)
    &nbsp;
    %a{:href=>'http://www.hourofcode.com'}
      %button
        = I18n.t(:learn_more)
%br/
=======
  %div{style: "background-color:#f8f8f8; padding-left:20px; padding-right:20px; padding-top:10px; padding-bottom:10px"}
    %h3{:style=>"margin-top: 0px; font-size:16px; font-weight:600"}
      = I18n.t(:code_sign_up)
      &nbsp;
      %a{:href=>'http://www.hourofcode.com'}
        %button
          = I18n.t(:learn_more)
    %h3{:style=>"margin-top: 20px;"}
      = I18n.t(:hoc2014_try_new_tutorial)
      &mdash;
      %a{:href=>"http://#{canonical_hostname('studio.code.org')}/s/frozen", target: "_blank"}
        = I18n.t(:hoc2014_try_frozen)
  %br/
>>>>>>> 11b50028

= view :learn_carousels, variation:'learn'<|MERGE_RESOLUTION|>--- conflicted
+++ resolved
@@ -19,7 +19,6 @@
     = I18n.t(:code_hoc_coming)
   %br/
 
-<<<<<<< HEAD
 %div{style: "background-color:#f8f8f8; padding-left:20px; padding-right:20px; padding-top:10px; padding-bottom:10px"}
   %h3{:style=>"margin-top: 0px; font-size:16px; font-weight:600"}
     = I18n.t(:code_sign_up)
@@ -28,20 +27,5 @@
       %button
         = I18n.t(:learn_more)
 %br/
-=======
-  %div{style: "background-color:#f8f8f8; padding-left:20px; padding-right:20px; padding-top:10px; padding-bottom:10px"}
-    %h3{:style=>"margin-top: 0px; font-size:16px; font-weight:600"}
-      = I18n.t(:code_sign_up)
-      &nbsp;
-      %a{:href=>'http://www.hourofcode.com'}
-        %button
-          = I18n.t(:learn_more)
-    %h3{:style=>"margin-top: 20px;"}
-      = I18n.t(:hoc2014_try_new_tutorial)
-      &mdash;
-      %a{:href=>"http://#{canonical_hostname('studio.code.org')}/s/frozen", target: "_blank"}
-        = I18n.t(:hoc2014_try_frozen)
-  %br/
->>>>>>> 11b50028
 
 = view :learn_carousels, variation:'learn'