---
title: Learn
theme: responsive_wide
layout: wide
social:
  "twitter:card": photo
  "twitter:site": "@codeorg"
  "twitter:url": "https://<%=request.host%>/learn"
  "twitter:image:src" : "https://code.org/images/learn/og-learn-student.png"
  "twitter:title": "Hour of Code"
  "twitter:description": "The Hour of Code is a global movement reaching tens of millions of students. One-hour tutorials are available in 45+ languages for all ages."
  "og:title": "Hour of Code"
  "og:description": "The Hour of Code is a global movement reaching tens of millions of students in 180+ countries. Anyone, anywhere can organize an Hour of Code event. One-hour tutorials are available in over 45 languages for all ages."
  "og:image" : "https://code.org/images/learn/og-learn-student.png"
  "og:image:width": "853"
  "og:image:height": "447"
  "og:video": ""
  "og:video:width": ""
  "og:video:height": ""
  "og:video:type": ""
---

:css
  .noFocusButton:focus {
    outline: 0;
  }

  .banner {
    color: white;
    text-align: center;
  }
  .bannerHeading {
    font-family: 'Gotham 5r', sans-serif;
    font-size: 56px;
    line-height: 56px;
    padding: 20px 0px 20px 0px;
  }
  .bannerButtons {
    padding: 20px 0px 20px 0px;
  }
  #studentImage {
    height: 278px;
  }

#fullwidth{style: "background-color: #2799a4; overflow: hidden"}
  #desktop-header.desktop-feature
    = view :header, variant: "desktop"
  #mobile-header.mobile-feature
    - if request.site == 'csedweek.org'
      = view :mobile_header_responsive
    - else
      = view :header, variant: "mobile"

  .banner.container_responsive
    .col-50
      .bannerHeading= hoc_s(:learn_banner_heading)
      = hoc_s(:learn_banner_blurb)
      .bannerButtons
        %a{href: "https://hourofcode.com/#join", target: "_blank"}
          %button= hoc_s(:learn_banner_host)
        %a{href: "https://hourofcode.com/how-to", target: "_blank", style: "padding-left: 20px"}
          %button= hoc_s(:learn_banner_teacherguide)
    #studentImage.col-50.tablet-feature

-# Not ideal but we can pull the undigested files from /blockly.
- js_locale = request.locale.to_s.downcase.tr('-', '_')
%script{src: CDO.studio_url("/blockly/js/#{js_locale}/tutorialExplorer_locale.js")}
%script{src: CDO.studio_url("/blockly/js/tutorialExplorer.js")}

- tutorials_contents = Tutorials.new(:tutorials).contents(request.host_with_port)

- tutorials_contents.each do |tutorial|
  - tutorial[:contact] = nil
  - prefix = "tutorial_#{tutorial[:short_code]}_"
  - tutorial[:name]                                 = hoc_s(prefix + "name")
  - tutorial[:shortdescription]                     = hoc_s(prefix + "shortdescription")
  - tutorial[:longdescription]                      = hoc_s(prefix + "longdescription")
<<<<<<< HEAD
  - tutorial[:language]                             = hoc_s(prefix + "longdescription")
=======
  - tutorial[:language]                             = hoc_s(prefix + "language")
>>>>>>> d3a8d172
  - tutorial[:string_detail_grades]                 = hoc_s(prefix + "string_detail_grades")
  - tutorial[:string_platforms]                     = hoc_s(prefix + "string_platforms")
  - tutorial[:string_detail_platforms]              = hoc_s(prefix + "string_detail_platforms")
  - tutorial[:string_detail_programming_languages]  = hoc_s(prefix + "string_detail_programming_languages")

#tutorials

:javascript

  $(document).ready(function() {
    // Send through some values that the JavaScript will need.
    var tutorialExplorerManager = new window.TutorialExplorerManager({
      tutorials: #{tutorials_contents.to_json},
      locale: "#{request.locale}",
      roboticsButton: true,
      showSortBy: window.location.search.indexOf("showsort") !== -1
    });
    tutorialExplorerManager.renderToElement(document.getElementById('tutorials'));

    // Pick a random student image (1-2 inclusive) and fade it in.
    var studentImageIndex = Math.floor(Math.random() * 2) + 1;
    var studentImage = '/images/learn/student' + studentImageIndex + '.png';

    var img = $('<img>');
    img.attr('src', studentImage);
    img.attr('style', 'opacity: 0');
    img.appendTo('#studentImage');
    img.on('load', function() {
      img.fadeTo('normal', 1);
    });
  });<|MERGE_RESOLUTION|>--- conflicted
+++ resolved
@@ -75,11 +75,7 @@
   - tutorial[:name]                                 = hoc_s(prefix + "name")
   - tutorial[:shortdescription]                     = hoc_s(prefix + "shortdescription")
   - tutorial[:longdescription]                      = hoc_s(prefix + "longdescription")
-<<<<<<< HEAD
-  - tutorial[:language]                             = hoc_s(prefix + "longdescription")
-=======
   - tutorial[:language]                             = hoc_s(prefix + "language")
->>>>>>> d3a8d172
   - tutorial[:string_detail_grades]                 = hoc_s(prefix + "string_detail_grades")
   - tutorial[:string_platforms]                     = hoc_s(prefix + "string_platforms")
   - tutorial[:string_detail_platforms]              = hoc_s(prefix + "string_detail_platforms")
