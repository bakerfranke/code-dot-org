---
title: CS Discoveries
video_player: true
theme: responsive
---

<link href="/shared/css/course-blocks.css", type="text/css", rel="stylesheet"></link>

# Our newest course: CS Discoveries

## <a name="what"></a>What is CS Discoveries?

Computer Science Discoveries (CS Discoveries) is an introductory computer science course that empowers students to create authentic artifacts and engage with computer science as a medium for creativity, communication, problem solving, and fun.

<div class="col-50" style="padding-right: 20px">

<%=view :display_video_thumbnail, id: "intro_csp", video_code: "2-QpgNHknds", play_button: 'center', letterbox: 'false' %>
<i>Need a video you can use for student recruitment for the course? <a href="https://youtu.be/g4qfsH8bc8s" target="_blank">Click here</a></i>

</div>

[col-50]

<<<<<<< HEAD
<%= view :course_wide_block, cta_link: CDO.studio_url('/courses/csd'), cta_text: 'View course', lesson_plans: 'https://curriculum.code.org/csd', img: CDO.code_org_url('/shared/images/banners/small-purple-icons.png'), title: 'Computer Science Discoveries', ages: 'Recommended for Grades 7-9', description: 'Computer Science Discoveries (CS Discoveries) is an introductory computer science course that empowers students to create authentic artifacts and engage with computer science as a medium for creativity, communication, problem solving, and fun.'%>
=======
<%= view :course_wide_block, cta_link: CDO.studio_url('/courses/csd'), cta_text: 'View course', lesson_plans: 'https://curriculum.code.org/csd', img: CDO.code_org_url('/shared/images/banners/small-purple-icons.png'), title: 'Computer Science Discoveries', ages: 'Recommended for Grades 6-10', description: 'Computer Science Discoveries (CS Discoveries) is an introductory computer science course that empowers students to create authentic artifacts and engage with computer science as a medium for creativity, communication, problem solving, and fun.'%>
>>>>>>> a4df5b8b

[/col-50]

<div style="clear:both"></div>

### <a name="equity"></a>Designed with equity in mind

CS Discoveries is designed from the ground up to be an accessible and engaging course for all students, regardless of background or prior experience. It provides students opportunities to engage with culturally and personally relevant topics in a wide variety of contexts and aims to show all students that CS is for them.

### <a name="maker"></a>Focus on creation

We know that giving students agency in their learning is a powerful tool for creating fun, engaging, and lasting learning experiences. CS Discoveries focuses on the skills that enable students to create and express themselves in a variety of contexts and media. Whether they are developing their own website, designing an app, building a game, or creating a physical computing device, students are empowered to bring their ideas to life.

### <a name="pathway"></a>Completing a K-12 pathway

CS Discoveries is designed to fit naturally between our [CS Fundamentals](/k5) courses and our [CS Principles](/csp) course. While each of these courses is designed to be an age-appropriate entry point to computer science, students with previous experience will find many new topics to explore, and they will revisit familiar topics in novel and more challenging contexts.

### <a name="supports"></a>Supports for new-to-CS teachers

CS Discoveries is specifically designed to support new-to-CS teachers. The curriculum includes detailed lesson plans, and frequent teaching tips. The accompanying forum is an active community of support that teachers can use to discuss their practice and find additional resources. Teachers can also apply for our professional learning program for further support.

### <a name="flexible"></a>Flexible Implementation

CS Discoveries was specifically designed for 7th to 9th grade classrooms and can be used in either middle school or early high school. The two semesters build on each other, allowing the course to be taught as a single semester, two sequential semesters, a full-year course, or even integrated into existing technology classes.

### <a name="tools"></a>Powerful tools with a high ceiling

CS Discoveries introduces students to tools and programming languages that are accessible for beginners while offering more advanced students opportunities to create sophisticated projects. Using our existing App Lab programming environment and our new programming environment, Game Lab, students will be able to transition from blocks to typed code at their own pace while learning JavaScript. Students will also develop maker skills through the study of physical computing at a very accessible cost.

<hr/>

[col-33]

<center><img src="/images/animated-examples/lessonplans_csd.png" width="90%"></center>

<div style="margin-top: 5px;">Daily lesson plans come with detailed instructions, activity guides, and assessments</div>

[/col-33]

[col-33]

<center><img src="/images/animated-examples/tennis_jump.gif" width="90%"></center>

<div style="margin-left: 15px; margin-top: 5px;">Students explore programming concepts through the development of animations and games in <a href="/gamelab">Game Lab</a></div>

[/col-33]

[col-33]

<center><img src="/images/animated-examples/circuitplayground.gif" width="90%"></center>

<div style="margin-left: 15px; margin-top: 5px;">Students create prototypes of internet-connected physical computing devices using Adafruit's Circuit Playground board and <a href="/applab">App Lab</a></div>

[/col-33]

<p style="clear:both"></p>

<hr/>

## <a name="content"></a>Course Overview

[**Printable course overview PDF**](https://curriculum.code.org/media/uploads/CSD_1-pager_final.pdf)

Computer Science encompasses far more than just coding, and CS Discoveries will provide students with opportunities to explore the many facets of CS, both in terms of how they are personally relevant as well as how they impact society.

### Semester 1 - Exploration and Expression

The first semester of CS Discoveries introduces students to computer science as a vehicle for problem solving, communication, and personal expression. As a whole, this semester focuses on the visible aspects of computing and computer science, and encourages students to see where computer science exists around them and how they can engage with it as a tool for exploration and expression.

<div style="float:left; padding:10px; width:33%">

<h4> Unit 1 - Problem Solving</h4>

Unit 1 is a highly interactive and collaborative introduction to the field of computer science, as framed within the broader pursuit of solving problems. Through a series of puzzles, challenges, and real world scenarios, students are introduced to a problem solving process that they will return to repeatedly throughout the course. Students then learn how computers input, output, store, and process information to help humans solve problems.  The unit concludes with students designing an application that helps solve a problem of their choosing.

</div>

<div style="float:left; padding:10px; width:33%">

<h4> Unit 2 - Web Development</h4>

In Unit 2, students are empowered to create and share the content on their own web pages. They begin by thinking about the role of the web, and how it can be used as a medium for creative expression. As students develop their pages and begin to see themselves as programmers, they are encouraged think critically about the impact of sharing information online and how to be more critical content consumers. They are also introduced to problem solving as it relates to programming, as they learn valuable skills such as debugging, commenting, and structure of language. At the conclusion of the unit, students compile their work to create a personal website they can publish and share.

</div>

<div style="float:left; padding:10px; width:33%">

<h4> Unit 3 - Animations and Games</h4>

In Unit 3, students build on their coding experience as they create programmatic images, animations, interactive art, and games. Starting off with simple, primitive shapes and building up to more sophisticated sprite-based games, students become familiar with the programming concepts and the design process computer scientists use daily. They then learn how these simpler constructs can be combined to create more complex programs. In the final project, students develop a personalized, interactive program. Along the way, they practice design, testing, and iteration, as they come to see that failure and debugging are an expected and valuable part of the programming process.

</div>

<div style="clear:both"></div>

### Semester 2 - Innovation and Impact

Where the first semester centers on the immediately observable and personally applicable elements of computer science, the second semester asks students to look outward and explore the impact of computer science on society. Students will see how a thorough user-centered design process produces a better application, how data is used to address problems that affect large numbers of people, and how physical computing with bare circuit boards allows computers to collect input and return output in a variety of ways.

<div style="float:left; padding:10px; width:33%">

<h4> Unit 4 - The Design Process</h4>

Unit 4 transitions students from thinking about computer science as a tool to solve their own problems towards considering the broader social impacts of computing. Through a series of design challenges, students are asked to consider and understand the needs of others while developing a solution to a problem. The second half of the unit consists of an iterative team project, during which students have the opportunity to identify a need that they care about, prototype solutions both on paper and in App Lab, and test their solutions with real users to get feedback and drive further iteration.

</div>

<div style="float:left; padding:10px; width:33%">

<h4> Unit 5 - Data and Society</h4>

This unit is about the importance of data in solving problems and highlights how computers can help in this process. The first chapter explores different systems used to represent information in a computer and the challenges and tradeoffs posed by using them. In the second chapter students learn how collections of data are used to solve problems, and how computers help to automate the steps of this process.  The chapter concludes by considering how the data problem solving process can be applied to an area of the students' choosing.

</div>

<div style="float:left; padding:10px; width:33%">

<h4> Unit 6 - Physical Computing</h4>

In Unit 6, students further develop their programming skills while exploring the role of hardware platforms in computing. Harkening back to the Input and Output elements of the Input/Storage/Processing/Output model for a computing, students look towards current and “smart” devices to understand the ways in which different sensors can provide more effective input and output than the traditional keyboard, mouse, and monitor. Using App Lab and Adafruit’s Circuit Playground, students develop programs that utilize the same hardware inputs and outputs that students saw in the smart devices they explored earlier, and they get to see how a simple rough prototype can lead to a finished product. The unit concludes with a design challenge that asks students to use the Circuit Playground as the basis for an innovation of their own design.

</div>

<div style="clear:both"></div>

## <a name="involved"></a>Get Involved

<div style="float:left; padding:25px; width:33%">

<h4>Try out and give feedback on drafted lessons</h4>

We post lesson drafts as soon as they're ready, and are eager to have teachers try them in classrooms and provide feedback. Because the whole course is not finished, this is a good option if you have an existing CS or tech ed class and would like to pick up a few lessons or a unit and integrate it into your existing curriculum.
<br><br>

<a href="#lessons"> <button>View drafted lesson plans</button> </a>

</div>

<div style="float:left; padding:25px; width:33%">

<h4>Learn more about professional learning!</h4>

This intensive program is designed to prepare educators to provide high quality instruction based on the CS Discoveries curriculum, tools and approach to students in their classrooms. 

<br><br>

<a href="/educate/professional-learning/cs-discoveries"> <button>Click here to learn more</button> </a>

</div>

<div style="float:left; padding:25px; width:33%">

<h4> Stay up to date on our progress </h4>

Want to know when we've posted new lesson drafts and have tools that are ready to experiment with? Sign up for our monthly emails, which contain the latest news and links to beta lesson plans, tools, videos, and other important updates for the CS Discoveries project.

<br><br>

<a href="/educate/csd/status_signup"> <button>Sign up</button> </a>

</div>

<div style="clear:both"></div>


## <a name="lessons"></a>Lessons

The [CS Discoveries Curriculum Guide](https://docs.google.com/document/d/1FhHPqlC6dU_z9retuBYb-duUwyKpnjwuEgjF4zfdhvI/export?format=pdf) is a great place to start if you'd like an in-depth introduction to the curriculum before jumping into lessons. The curriculum guide contains
details on the classroom and student practices that flow throughout the course, overviews of each of the units, and implementation considerations. 

<br>

|                   Unit                   | Lesson Plans                             | Code Studio                              |
| :--------------------------------------: | ---------------------------------------- | ---------------------------------------- |
| **Unit 1 - Problem Solving** | [Lesson plans](https://curriculum.code.org/csd/unit1) | [Code Studio](https://studio.code.org/s/csd1) |
| **Unit 2 - Web Development** | [Lesson plans](https://curriculum.code.org/csd/unit2) | [Code Studio](https://studio.code.org/s/csd2) |
| **Unit 3 - Animations and Games** | [Lesson plans](https://curriculum.code.org/csd/unit3) | [Code Studio](https://studio.code.org/s/csd3) |
| **Unit 4 - The Design Process** | [Lesson plans](https://curriculum.code.org/csd/unit4) | [Code Studio](https://studio.code.org/s/csd4) |
| **Unit 5 - Data and Society** | [Lesson plans](https://curriculum.code.org/csd/unit5) | [Code Studio](https://studio.code.org/s/csd5) |
| **Unit 6 - Physical Computing** | [Lesson plans](https://curriculum.code.org/csd/unit6) | [Code Studio](https://studio.code.org/s/csd6) |





<div style='clear:both'></div>

## <a name="faq"></a>Frequently Asked Questions

### <a name="relationship"></a>What is the relationship between CS Discoveries and Exploring Computer Science?

The CS Discoveries course is deeply inspired by the philosophy of ECS, based on our experience teaching ECS, scaling it to thousands of classrooms nationwide, and evaluation of feedback from the teachers. This course teaches similar core concepts as ECS, and has a shared _**inquiry-based philosophy**_ and _**teacher-learner-observer PD model**_. It also shares the same emphasis on _**equity**_ which has pervaded Code.org's curriculum in other grade levels.

[Learn more](/educate/csd/ecs_and_csd) about Code.org's transition to CS Discoveries from Exploring Computer Science. 


### <a name="timeline"></a>What is the timeline for CS Discoveries?

We will pilot the new course materials during the spring of 2016-17 with a group of 45 teachers across the US. The course will roll out formally in Summer 2017. Check back to
this website frequently as we release drafted lesson plans!

### <a name="standards"></a>Will CS Discoveries be mapped to standards?

CS Discoveries was written using both the K-12 Framework for Computer Science and the draft CSTA standards as guidance. Because the revised CSTA standards have not been finalized as of May 2017, we are holding off on publishing formal standards mapping documents to ensure that we have an opportunity to address any changes that may appear in the final draft. Once the CSTA standards have been finalized and published, we will complete a full pass to articulate, on a unit and lesson level, our mapping to not only the the CSTA standards, but also select ISTE, Common Core Math, Common Core ELA, and NGSS standards. Once this mapping has been completed, it will be available in lesson plans and at code.org/csd/standards

### <a name="supplies"></a>What materials and supplies are required for CS Discoveries?

* Normal classroom supplies (pens, pencils, coloring, scissors, extra paper) 
* Computers 
* Worksheet Printing (There are worksheets with some lessons. Some teachers get around this by doing everything digitally) 
* Couple Decks of Cards 
* Aluminum Foil 
* Containers that can hold water 
* [Adafruit's Circuit Playground Boards](/circuitplayground) and Micro USB cables. The curriculum is designed for a ratio of 2 students to 1 board & 1 usb cable***

\*** For teachers participating in our 2017-18 Professional Learning Program who are implementing the full-year version of the course, we will be subsidizing or partially subsidizing one classroom kit of Adafruit Circuit Playground Boards. This kit contains 15 boards and accessories and supports a classroom of 30 students, assuming a 2:1 ratio of students to boards. To learn more about the classroom kit, software requirements, and the details of the subsidy visit [code.org/circuitplayground](/circuitplayground)  \***

<!--
#### Can I pilot the new course?

We will be formally piloting the course with select groups in the Spring of the 16/17 school year - if you are interested in participating in this pilot please complete the application form here.

As lessons are completed we will also be publishing them on the website we invite anyone to try them out - both the lessons and any new tools or software - and let us know how it went.  Our desire is that the curriculum will be a living document and not something set in stone. We are open to changes or alternatives to lessons so please send us your feedback by using the forum.

#### How/Where can I get professional development for this course?

We are now accepting applications for the 2017-18 Professional Learning Program for CS Discoveries!

<a href="/educate/professional-learning/cs-discoveries-apply"><button>Apply now!</button></a>

--><|MERGE_RESOLUTION|>--- conflicted
+++ resolved
@@ -21,11 +21,7 @@
 
 [col-50]
 
-<<<<<<< HEAD
-<%= view :course_wide_block, cta_link: CDO.studio_url('/courses/csd'), cta_text: 'View course', lesson_plans: 'https://curriculum.code.org/csd', img: CDO.code_org_url('/shared/images/banners/small-purple-icons.png'), title: 'Computer Science Discoveries', ages: 'Recommended for Grades 7-9', description: 'Computer Science Discoveries (CS Discoveries) is an introductory computer science course that empowers students to create authentic artifacts and engage with computer science as a medium for creativity, communication, problem solving, and fun.'%>
-=======
 <%= view :course_wide_block, cta_link: CDO.studio_url('/courses/csd'), cta_text: 'View course', lesson_plans: 'https://curriculum.code.org/csd', img: CDO.code_org_url('/shared/images/banners/small-purple-icons.png'), title: 'Computer Science Discoveries', ages: 'Recommended for Grades 6-10', description: 'Computer Science Discoveries (CS Discoveries) is an introductory computer science course that empowers students to create authentic artifacts and engage with computer science as a medium for creativity, communication, problem solving, and fun.'%>
->>>>>>> a4df5b8b
 
 [/col-50]
 
