---
title: Code.org Regional Partner Program
nav: plc_regional_partner_nav
video_player: true
---

# Regional Partner Program

## About the Program

Code.org is selecting United States-based organizations, as partners, to help spread computer science in a local, sustainable fashion. The goal of the Regional Partner program is to help each organization establish itself as a K-12 computer science hub for their region, offering professional learning opportunities for teachers and building a strong local community. In the long run, the expectation is that each partner organization can sustain this work independently of Code.org.

<<<<<<< HEAD
To begin the partnership, each partner's Program Manager will attend a 5-day Regional Parter Program Manager Onboarding Program in the Summer 2019
=======
To begin the partnership, each partner's Program Manager will attend a 5-day Regional Partner Program Manager Onboarding Program in the Summer 2019
>>>>>>> 7938a8b1
to experience Code.org teacher professional devleopment first-hand and host or support a 5-day local summer workhop for teachers. In the fall, the partner will attend our Regional Partner Summit, an experience designed to welcome Regional Partners to the extended Code.org family. In addition, we will provide funding based on demonstrated need to help each organization establish itself as a local Code.org Regional Partner.

The ideal Regional Partner is a U.S. based regional education unit, a nonprofit, or a university with existing, positive relationships with nearby school districts and the local education community.

Check the map below to see if your region needs a partner. If it does, please submit an Interest Form. We will notify you when applications are open.

[<button>Interest Form</button>](https://docs.google.com/forms/d/e/1FAIpQLSfuwUxlfQ7HFJ2q_X0NkZvwm-1MxNpxybrM3I2SicA-XvHmIA/viewform)


[col-50]

<%= view :display_video_thumbnail, id: "plp_intro", video_code: "cf1KKBGK6mY", play_button: 'center' %>

[/col-50]

<div style="clear: both;"></div>

## What we'd expect of you
Below is a list of program commitments:

<<<<<<< HEAD
- Provide a dedicated Regional Partner Program Manager who will participate fully in the Program Manager onboarding & ongoing program management responsibilities (at least 0.65 of an FTE’s time - this can be shared across one or more staff members of your organization).
- Attend a 5-day Code.org Regional Partner Program Manager Onboarding (Summer 2019) 
- Host or support a 5-day local summer workshop for teachers in your region.
- Attend our Regional Partner Summits in the fall and spring.
- Establish partnerships with local districts and schools to commit to send teachers to computer science professional learning workshops, particularly schools without computer science offerings.
- Organize and host quality, local workshops for districts and schools implementing Code.org’s K-12 programs, with Code.org-accredited facilitators
- Build, grow, and sustain a local community of computer science educators (or join an existing community).
- Establish and implement an annual fundraising plan and goals to ensure program is fully funded locally by June of 2020 through any combination of state or federal funding, district cost recovery (fee-for-service), and corporate or foundation grants or sponsorships.
- Establish and meet detailed metrics on: growth of teachers and students in the region, implementation of courses, diversity, workshop surveys, teacher participant data, and quality of workshop.
=======
- Provide a dedicated Regional Partner Program Manager who will participate fully in onboarding & ongoing program management responsibilities (at least 0.65 of an FTE’s time - this can be shared across one or more staff members).
- Attend a 5-day Code.org Regional Partner Program Manager Onboarding (Summer 2019) 
- Attend our Regional Partner Summits in the fall and spring.
- Establish partnerships with local districts and schools to commit to send teachers to computer science professional learning workshops.
- Organize and host quality, local workshops for districts and schools implementing Code.org’s K-12 programs, with Code.org-accredited facilitators
- Build, grow, and sustain a local community of computer science educators (or join an existing community).
- Establish and implement an annual fundraising plan and goals to ensure program is fully funded locally by June 2020 through any combination of state or federal funding, cost recovery (fee-for-service), and grants or sponsorships.
- Set and meet detailed metrics on: growth of teachers and students in the region, implementation of courses, diversity, teacher participant data, and quality of workshop.
>>>>>>> 7938a8b1


## What Code.org will provide in return
- Appropriate levels of Code.org funding needed for the first year of partnership by evaluating funding needs and funding opportunities in your region that can support and sustain this work.
- Marketing your organization as the official Code.org Regional Partner for your state or region
- Support and guidance from a dedicated Code.org Regional Manager
- Coaching and tools for the Regional Partner on teacher recruitment, facilitator capacity, funding, regional CS expansion, workshop quality, diversity, and community building and reputation.
- Support for the Regional Partner community, including hosting Code.org Regional Partner Summits during the length of the partnership.
- Ongoing facilitator development and support through in-person and virtual training events.


<a href="/educate/regional-partner/terms" target=_blank>Click here</a> to see a more detailed term sheet with program details.


## <a name="locations"></a>Where does Code.org have partners?

Click on a location for more information on the region and the Regional Partner who serves that area.
<br>

<iframe src="https://www.google.com/maps/d/u/0/embed?mid=1dKLjL6y3AKo45c7weK__JI3sxijfbmzq" width="640" height="480"></iframe><|MERGE_RESOLUTION|>--- conflicted
+++ resolved
@@ -10,11 +10,7 @@
 
 Code.org is selecting United States-based organizations, as partners, to help spread computer science in a local, sustainable fashion. The goal of the Regional Partner program is to help each organization establish itself as a K-12 computer science hub for their region, offering professional learning opportunities for teachers and building a strong local community. In the long run, the expectation is that each partner organization can sustain this work independently of Code.org.
 
-<<<<<<< HEAD
-To begin the partnership, each partner's Program Manager will attend a 5-day Regional Parter Program Manager Onboarding Program in the Summer 2019
-=======
 To begin the partnership, each partner's Program Manager will attend a 5-day Regional Partner Program Manager Onboarding Program in the Summer 2019
->>>>>>> 7938a8b1
 to experience Code.org teacher professional devleopment first-hand and host or support a 5-day local summer workhop for teachers. In the fall, the partner will attend our Regional Partner Summit, an experience designed to welcome Regional Partners to the extended Code.org family. In addition, we will provide funding based on demonstrated need to help each organization establish itself as a local Code.org Regional Partner.
 
 The ideal Regional Partner is a U.S. based regional education unit, a nonprofit, or a university with existing, positive relationships with nearby school districts and the local education community.
@@ -35,17 +31,6 @@
 ## What we'd expect of you
 Below is a list of program commitments:
 
-<<<<<<< HEAD
-- Provide a dedicated Regional Partner Program Manager who will participate fully in the Program Manager onboarding & ongoing program management responsibilities (at least 0.65 of an FTE’s time - this can be shared across one or more staff members of your organization).
-- Attend a 5-day Code.org Regional Partner Program Manager Onboarding (Summer 2019) 
-- Host or support a 5-day local summer workshop for teachers in your region.
-- Attend our Regional Partner Summits in the fall and spring.
-- Establish partnerships with local districts and schools to commit to send teachers to computer science professional learning workshops, particularly schools without computer science offerings.
-- Organize and host quality, local workshops for districts and schools implementing Code.org’s K-12 programs, with Code.org-accredited facilitators
-- Build, grow, and sustain a local community of computer science educators (or join an existing community).
-- Establish and implement an annual fundraising plan and goals to ensure program is fully funded locally by June of 2020 through any combination of state or federal funding, district cost recovery (fee-for-service), and corporate or foundation grants or sponsorships.
-- Establish and meet detailed metrics on: growth of teachers and students in the region, implementation of courses, diversity, workshop surveys, teacher participant data, and quality of workshop.
-=======
 - Provide a dedicated Regional Partner Program Manager who will participate fully in onboarding & ongoing program management responsibilities (at least 0.65 of an FTE’s time - this can be shared across one or more staff members).
 - Attend a 5-day Code.org Regional Partner Program Manager Onboarding (Summer 2019) 
 - Attend our Regional Partner Summits in the fall and spring.
@@ -54,7 +39,6 @@
 - Build, grow, and sustain a local community of computer science educators (or join an existing community).
 - Establish and implement an annual fundraising plan and goals to ensure program is fully funded locally by June 2020 through any combination of state or federal funding, cost recovery (fee-for-service), and grants or sponsorships.
 - Set and meet detailed metrics on: growth of teachers and students in the region, implementation of courses, diversity, teacher participant data, and quality of workshop.
->>>>>>> 7938a8b1
 
 
 ## What Code.org will provide in return
