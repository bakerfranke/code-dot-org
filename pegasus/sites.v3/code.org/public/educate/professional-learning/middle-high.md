--- conflicted
+++ resolved
@@ -42,12 +42,8 @@
 **Over a third of schools** use Code.org's curriculum, including the largest school districts in the U.S., such as LAUSD, Broward, and Dallas ISD. And, over a quarter of our teachers come from rural schools.
 
 **Proven results** - peer reviewed research shows that school participation in the Code.org program causes an estimated 5x increase in students that take and pass the AP Computer Science Principles exam.
-<<<<<<< HEAD
-=======
 
 **Every Student Succeeds Act**. The Code.org program meets the six key criteria for professional development outlined in the Every Student Succeeds Act (ESSA). Learn more in our [Program Brochure](https://www.dropbox.com/s/s66wf8f0zqy81hb/codeorg-program-brochure.pdf?dl=0). 
-
->>>>>>> b93d68e0
 
 ## Find the right course for your classroom
 
