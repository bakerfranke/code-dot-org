---
title: CS Curriculum for grades 6-8
nav: educate_nav
---

# Middle School
Our current middle school curriculum focuses on using computer science and programming within the context of middle school math and science - as a tool to teach math and science concepts. In addition, the online courses in our [Code Studio](http://studio.code.org) platform may be used at all grade levels. Our newest course-in-development, CS Discoveries, will be a year-long computer science course designed for middle school students.

## Computer Science in Science

<img src="<%= CDO.shared_image_url("courses/logo_science.png") %>">

Code.org has partnered with the award-winning Project GUTS (Growing Up Thinking Scientifically) to deliver a middle school science program consisting of four instructional modules and professional development for the introduction of computer science concepts into science classrooms within the context of modeling and simulation. The goal of the program is to situate computer science practices and concepts within the context of life, physical, and earth sciences, and to prepare students to pursue formal, year-long courses in computer science during high school. CS in Science is based on a crosswalk identifying areas of overlap between the NGSS and Computer Science Teachers Association K-12 Computer Science Standards.

[<button>Learn more about curriculum</button>](/curriculum/science)

## Computer Science in Algebra

<img src="<%= CDO.shared_image_url("courses/logo_algebra.png") %>">

Code.org has partnered with Bootstrap to develop a curriculum which teaches algebraic and geometric concepts through computer programming. The twenty lessons focus on concepts like order of operations, the Cartesian plane, function composition and definition, and solving word problems - all within the context of video game design. By shifting classwork from abstract pencil-and-paper problems to a series of relevant programming problems, Code.org CS in Algebra demonstrates how algebra applies in the real world, using an exciting, hands-on approach to create something cool.

[<button>Learn more about curriculum</button>](/curriculum/algebra)

## Computer Science Fundamentals - Accelerated

<img src="/images/code20hr.jpg">

Code.org offers a four course [Computer Science Fundamentals](https://studio.code.org) progression for elementary school students. If your students have not already taken all of these courses, the 20-hour accelerated course covers the core concepts from the first four courses at an accelerated pace designed for students ages 10-18. This can be worked into a middle school after-school program or as a unit in a technology or programming class.

<<<<<<< HEAD
[<button>Learn more about curriculum</button>](/curriculum/accelerated-course)
=======
[<button>Learn more about curriculum</button>](/educate/curriculum/accelerated-course)
>>>>>>> 2ec3e6b4

## Computer Science Discoveries
Computer Science Discoveries is a full-year introductory computer science survey course (can be implemented as two standalone semesters) targeted at upper middle school and lower high school. The course takes a wide lens on computer science by covering topics such as programming, physical computing, HTML/CSS, and data. Students are empowered to create authentic artifacts and engage with CS as a medium for creativity, communication, problem solving, and fun. This course is currently in development and will be ready for the 2017-2018 school year.

[<button>Learn more about curriculum</button>](/educate/csd)

## 3rd Party Educator Resources

| Organization | Curriculum | Professional Development |
|--------------|------------|---------------|--------------------------|------|
| [Bootstrap](http://www.bootstrapworld.org/) | Teach algebra through video-game programming, with a 20-hr module to go alongside or inside a math class | 3-day workshops for schools and districts. Fees range |
| [CodeHS](https://codehs.com) | Year-long Introduction to Computer Science FREE and AP Computer Science in Java. Pro version is $2000/section/year | Online PD for teaching intro computer science, 30-40 hour course, $1000/teacher |
| [Code.org](/educate) | 20-lesson CS in Algebra and CS in Science modules for math and science classes, FREE  | In-person and online workshops available to partner districts, FREE, 50% of teacher stipends covered by Code.org |
| [Globaloria](http://globaloria.com/intro) | 6 game design courses, $75/student | 3-day, in-person training and ongoing online PD, fee included in student price|
| [Project Lead The Way](https://www.pltw.org/our-programs/pltw-gateway/gateway-curriculum) | 2 intro courses, $750/school | Online, in-person PD at 60 universities, average $1200/teacher |
| [ScratchEd](http://scratched.gse.harvard.edu/guide/) | 6-unit course, FREE | In-person educator meet-ups and online MOOC, FREE|
| [Tynker](https://www.tynker.com/school/lesson-plan) | Free tools, tutorials, and a 6-hr introductory lesson plan. 200+ lessons with assessments: $399/class, $2,000/school | 2-day PD, $2000/day + travel |

<br />
<a target="_blank" href="https://docs.google.com/spreadsheets/d/1-lbIKCkcVWWTFhcmpZkw8AcGv0iPj-hEqvO0Eu0N1hU/pubhtml?gid=1162176811&single=true"><button>See full details and comparison</button></a>

## Additional Resources and Videos
We have created videos, posters, and other resources you can use any course to explain key concepts of computer science and inspire your students.

[<button>Video library</button>](/educate/videos) [<button>Inspire a student</button>](/educate/inspire)
<|MERGE_RESOLUTION|>--- conflicted
+++ resolved
@@ -28,11 +28,7 @@
 
 Code.org offers a four course [Computer Science Fundamentals](https://studio.code.org) progression for elementary school students. If your students have not already taken all of these courses, the 20-hour accelerated course covers the core concepts from the first four courses at an accelerated pace designed for students ages 10-18. This can be worked into a middle school after-school program or as a unit in a technology or programming class.
 
-<<<<<<< HEAD
-[<button>Learn more about curriculum</button>](/curriculum/accelerated-course)
-=======
 [<button>Learn more about curriculum</button>](/educate/curriculum/accelerated-course)
->>>>>>> 2ec3e6b4
 
 ## Computer Science Discoveries
 Computer Science Discoveries is a full-year introductory computer science survey course (can be implemented as two standalone semesters) targeted at upper middle school and lower high school. The course takes a wide lens on computer science by covering topics such as programming, physical computing, HTML/CSS, and data. Students are empowered to create authentic artifacts and engage with CS as a medium for creativity, communication, problem solving, and fun. This course is currently in development and will be ready for the 2017-2018 school year.
