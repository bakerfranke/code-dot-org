--- conflicted
+++ resolved
@@ -39,11 +39,7 @@
 <p>Anyone with a free teacher account can also view lesson plans, join our teacher forums, and get access to even more resources.</p>
 
 # <strong>Need a translated course?</strong>
-<<<<<<< HEAD
-<p>Express courses are currently only available in English, Hindi, Italian, and Spanish. To see what's available in your language, visit our <a href="https://studio.code.org/courses">course catalog</a>.</p>
-=======
 <p>Express courses are currently only available in English, Hindi, Italian, and Spanish. For other languages, we recommend our 20-hour <a href="https://studio.code.org/s/20-hour">Accelerated Course</a>. To see what's available in your language, visit our <a href="https://studio.code.org/courses">course catalog</a>.</p>
->>>>>>> 97c71c09
 
 # <strong>Examples of student creations</strong>
 
