---
title: Partner districts
nav: educate_nav
theme: responsive
---
# Code.org's partner school districts
<<<<<<< HEAD
Our partner school districts teach almost **10%** of all U.S. students, and almost **15%** of the nation's Hispanic and African American students. Learn how our regional partners can [help expand computer science offerings in your school or district](/educate/district). 
=======
Our partner school districts teach almost **10%** of all U.S. students, and almost **15%** of the nation's Hispanic and African American students. Learn how our regional partners [help expand computer science offerings in your school or district](/administrators). Or, you can get started yourself to help bring computer science to your school or district. [Sign the pledge and learn more here](/yourschool).
>>>>>>> a4df5b8b

Click on a pin below to see more information about our partnership with the district, region or state.

<iframe src="https://www.google.com/maps/d/embed?mid=zfFUcsP6-miE.ko0tbmjjThUs" width="720" height="480"></iframe>

[View list of partners & districts](https://docs.google.com/spreadsheets/d/1BDzs4k6nbZ87KdRZE62gqO_VpBC1yRSRbolWejGtDnU/edit#gid=0)<|MERGE_RESOLUTION|>--- conflicted
+++ resolved
@@ -4,11 +4,7 @@
 theme: responsive
 ---
 # Code.org's partner school districts
-<<<<<<< HEAD
-Our partner school districts teach almost **10%** of all U.S. students, and almost **15%** of the nation's Hispanic and African American students. Learn how our regional partners can [help expand computer science offerings in your school or district](/educate/district). 
-=======
 Our partner school districts teach almost **10%** of all U.S. students, and almost **15%** of the nation's Hispanic and African American students. Learn how our regional partners [help expand computer science offerings in your school or district](/administrators). Or, you can get started yourself to help bring computer science to your school or district. [Sign the pledge and learn more here](/yourschool).
->>>>>>> a4df5b8b
 
 Click on a pin below to see more information about our partnership with the district, region or state.
 
