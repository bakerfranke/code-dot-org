--- conflicted
+++ resolved
@@ -2,28 +2,13 @@
 title: Code.org Advocacy Coalition
 theme: responsive
 ---
-<<<<<<< HEAD
-
-<link href="/css/interactive_map.css", rel="stylesheet"></link>
-=======
->>>>>>> 1d9946ce
 
 # Code.org Advocacy Coalition
 The Code.org Advocacy Coalition is a non-partisan group that believes computer science should be part of the core curriculum in education, and that we must increase participation and access for female students and underrepresented minority students. Download a description of the coalition [here](http://code.org/files/CoalitionOnePager.pdf).
 
-<<<<<<< HEAD
-<%=
-  if request.params["map_preview"]
-    view :advocacy_map
-  else
-    view :interactive_map, use_url: false
-  end
-%>
-=======
 ## Current Legislation
 
 <%= view :advocacy_map %>
->>>>>>> 1d9946ce
 
 <div style="clear:both"></div>
 
