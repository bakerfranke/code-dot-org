---
title: Register for a workshop
nav: blank
rightbar: blank
---
- dont_cache
- workshop_id = request.splat_path_info[1..-1]
- pass unless form = Form.first(kind:'ProfessionalDevelopmentWorkshop', id:workshop_id)
- data = form.data
- signup_count = DB[:forms].where(kind:'ProfessionalDevelopmentWorkshopSignup').and(parent_id:workshop_id).count

-if first_date = data['dates'].first
  -first_date = Chronic.parse(first_date['date_s'] + ' ' + first_date['start_time_s'])

%script{type: "text/javascript", src: "/js/sifter.min.js"}
%script{type: "text/javascript", src: "/js/microplugin.min.js"}
%script{type: "text/javascript", src: "/js/selectize.min.js"}
%script{type: "text/javascript", src: "/js/selectize-fast-click.js"}
%link{rel: "stylesheet", type: "text/css", href: "/css/selectize.bootstrap3.css"}/
%script{type: "text/javascript", src: "https://maps.googleapis.com/maps/api/js?sensor=true&libraries=places,geometry&v=3.7"}
%script{type: "text/javascript", src: "/js/maplace.min.js"}

/[if lt IE 9]
  %script{src: "/js/es5-shim.min.js"}

%h1 Register for a Code Studio workshop (for teachers, grades K-5)

%form#affiliate-workshop-signup-form{role: "form", onsubmit: "event.preventDefault(); affiliateWorkshopSignupFormSubmit();"}

  -if (signup_count >= data['capacity_s'].to_i) || (first_date < Time.now)
    %div{class: "alert alert-danger", role: "alert"}
      This workshop is no longer accepting signups. Please choose another one or
      %a{href: "https://docs.google.com/a/code.org/forms/d/1QoWzKV5n2Fxx-W90LmmMWxY7qndMo1IE0QWZcxY9OTI/viewform"} Sign up
      to be notified when workshops near you are announced.

  %p Taught by Code.org Affiliates who are experienced computer science educators, our free workshops will prepare you to teach the Code Studio courses for grades K-5.

  %h2 Workshop details
  .row
    .col-sm-4{style: "text-align: right;"} Date:
    .col-sm-8
      -data['dates'].each do |date|
        =date['date_s'] + ', ' + date['start_time_s'] + '-' + date['end_time_s']
        %br/
  .row
    .col-sm-4{style: "text-align: right;"} Location:
    .col-sm-8
      = data['location_name_s']
      %br/
      = data['location_address_s']

  -unless data['notes_s'].nil_or_empty?
    %p= data['notes_s']

  -if (signup_count < data['capacity_s'].to_i) && (first_date >= Time.now)

    %p.form-intro-text{style: "margin-top: 2em;"} Fields marked with a <span class="required-field-marker">*</span> are required. Your email address will be shared with the workshop facilitator.
    #error-message{style: 'display: none'}

    .main-section
      %h2 Your information
      .form-group
        %label.control-label{for: "workshop-signup-name"} Your Name
        %span.form-required-field *
        %div
          %input#workshop-signup-name.form-control{name: "name_s", placeholder: "Your name", type: "text", required: true}/
      .form-group
        %label.control-label{for: "workshop-signup-email"} Email address
        %span.form-required-field *
        %div
          %input#workshop-signup-email.form-control{name: "email_s", placeholder: "Email address", type: "text", required: true}/

      .form-group
        %label.control-label{for: "workshop-signup-teacher-role"} Role (select all that apply)
        %span.form-required-field *
        %div
          %select#workshop-signup-teacher-role.form-control{name: "teacher_role_ss[]", type: "select", required: true, multiple: true}
            %option{selected: true, value: ""}
            -ProfessionalDevelopmentWorkshopSignup.teacher_roles.each do |label|
              %option{value: label}= label
            %option#workshop-signup-teacher-role-other-option{value: 'Other'} Other (enter below)
        %div{id: 'workshop-signup-teacher-role-other-wrapper', style: 'display: none;'}
          %label.control-label{for: "workshop-signup-teacher-role-other"}<
            %em{style: 'font-weight: normal;'} Other role(s) (comma-separated)
            %span.form-required-field *
          %div
            %input#workshop-signup-teacher-role-other.form-control{name: "teacher_role_other_ss", placeholder: "Other role(s)", type: "text"}/

      .form-group
        %label.control-label{for: "workshop-signup-teacher-tech-experience-level"} Level of computer/tech experience
        %span.form-required-field *
        %div
          %select#workshop-signup-teacher-tech-experience-level.form-control{name: "teacher_tech_experience_level_s", type: "select", required: true}
            %option{selected: true, value: ""}
            -ProfessionalDevelopmentWorkshopSignup.teacher_tech_experience_levels.each do |level|
              %option{value: level}= level

    .main-section
      %h2 School information
      .form-group
        %label.control-label{for: "workshop-signup-school-name"} School name
        %span.form-required-field *
        %div
          %input#workshop-signup-school-name.form-control{name: "school_name_s", placeholder: "School name", type: "text", required: true}/
      .form-group
        %label.control-label{for: "workshop-signup-school-location"} School location
        %span.form-required-field *
        %div
          %input#workshop-signup-school-location.form-control{name: "school_location_s", placeholder: "Location", type: "text", required: true}/
      .form-group
        %label.control-label{for: "workshop-signup-school-type"} School type (select all that apply)
        %span.form-required-field *
        %div
          %select#workshop-signup-school-type.form-control{name: "school_type_ss[]", type: "select", required: true, multiple: true}
            %option{selected: true, value: ""}
            -ProfessionalDevelopmentWorkshopSignup.school_types.each do |label|
              %option{value: label}= label
            %option#workshop-signup-school-type-other-option{value: 'Other'} Other (enter below)
        %div{id: 'workshop-signup-school-type-other-wrapper', style: 'display: none;'}
          %label.control-label{for: "workshop-signup-school-type-other"}<
            %em{style: 'font-weight: normal;'} Other school type(s) (comma-separated)
            %span.form-required-field *
          %div
            %input#workshop-signup-school-type-other.form-control{name: "school_type_other_ss", placeholder: "Other school type(s)", type: "text"}/
      .form-group
        %label.control-label{for: "workshop-signup-school-district"} School district
        %div
          %input#workshop-signup-school-district.form-control{name: "school_district_s", placeholder: "School district", type: "text"}/
      .form-group
        %label.control-label{for: "workshop-signup-school-levels"} Grade levels taught (select all that apply)
        %span.form-required-field *
        %div
          %select#workshop-signup-school-levels.form-control{name: "school_levels_ss[]", type: "select", required: true, multiple: true}
            %option{selected: true, value: ""}
            -ProfessionalDevelopmentWorkshopSignup.school_levels.each do |label|
              %option{value: label}= label
            %option#workshop-signup-school-levels-other-option{value: 'Other'} Other (enter below)
        %div{id: 'workshop-signup-school-levels-other-wrapper', style: 'display: none;'}
          %label.control-label{for: "workshop-signup-school-levels-other"}<
            %em{style: 'font-weight: normal;'} Other school level(s) (comma-separated)
            %span.form-required-field *
          %div
            %input#workshop-signup-school-levels-other.form-control{name: "school_levels_other_ss", placeholder: "Other school level(s)", type: "text"}/
      .form-group
        %label.control-label{for: "workshop-signup-number-students"} Number of students you teach
        %span.form-required-field *
        %div
          %input#workshop-signup-teacher-title.form-control{name: "number_students_s", placeholder: "Number of students", type: "text", required: true}/

    .form-group{style: 'margin-top: 45px;'}
      %button#btn-submit.btn.btn-default{type: "submit"} Submit

-if (signup_count < data['capacity_s'].to_i) && (first_date >= Time.now)
  #thanks{:style=>"display: none;"}
    :markdown
      Thank you for signing up to attend a Code.org K-5 workshop. Your workshop facilitator will be in touch soon with more information. In the meantime...

      **To prepare for your workshop:**

      Sign up for a [teacher account](http://learn.code.org/users/sign_up?user%5Buser_type%5D=teacher) at Code.org if you don’t already have one. Review the following [introductory course materials](http://code.org/educate/k5/introPD). These will give you a head start into the course materials to be covered and maximizing learning time during the in-person workshop.

      **IMPORTANT: Bring your own laptop:**

      This workshop requires you bring your own laptop. To teach the Code Studio courses in your school you will want to make sure your school’s tablets, laptop carts or computer lab support modern browsers. Review [this page](https://support.code.org/hc/en-us/articles/202591743-What-kind-of-operating-system-and-browser-do-I-need-to-use-Code-org-s-online-learning-system-) for more information regarding compatible operating systems and browsers.

    %h2 Workshop details
    .row
      .col-sm-4{style: "text-align: right;"} Date:
      .col-sm-8
        -data['dates'].each do |date|
          =date['date_s'] + ', ' + date['start_time_s'] + '-' + date['end_time_s']
          %br/
    .row
      .col-sm-4{style: "text-align: right;"} Location:
      .col-sm-8
        = data['location_name_s']
        %br/
        = data['location_address_s']

    .row
      .col-sm-4{style: "text-align: right;"} Workshop facilitator:
      .col-sm-8
        = data['name_s']
        %br/
        = data['email_s']

    -unless data['notes_s'].nil_or_empty?
      %p= data['notes_s']

-if (signup_count < data['capacity_s'].to_i) && (first_date >= Time.now)

  :javascript

    $(document).ready(function() {
      $('#affiliate-workshop-signup-form select').selectize({
<<<<<<< HEAD
    	plugins: ['fast_click']
=======
        plugins: ['fast_click']
>>>>>>> bf9018d3
      });

      var location_input = document.getElementById('workshop-signup-school-location');
      var location_autocomplete = new google.maps.places.SearchBox(location_input); // Google Maps autocomplete.

      $('#workshop-signup-school-type').change(function() {
        if ($.inArray('Other', $(this).val()) > -1) {
          $('#workshop-signup-school-type-other-wrapper').show();
        } else {
          $('#workshop-signup-school-type-other').val('');
          $('#workshop-signup-school-type-other-wrapper').hide();
        }
      }).triggerHandler('change');

      $('#workshop-signup-school-levels').change(function() {
        if ($.inArray('Other', $(this).val()) > -1) {
          $('#workshop-signup-school-levels-other-wrapper').show();
        } else {
          $('#workshop-signup-school-levels-other').val('');
          $('#workshop-signup-school-levels-other-wrapper').hide();
        }
      }).triggerHandler('change');

      $('#workshop-signup-teacher-role').change(function() {
        if ($.inArray('Other', $(this).val()) > -1) {
          $('#workshop-signup-teacher-role-other-wrapper').show();
        } else {
          $('#workshop-signup-teacher-role-other').val('');
          $('#workshop-signup-teacher-role-other-wrapper').hide();
        }
      }).triggerHandler('change');
    });

    function processResponse(data)
    {
      $('#affiliate-workshop-signup-form').hide();
      $('#thanks').show();
    }

    function processError(data)
    {
      $('.has-error').removeClass('has-error');

      errors = Object.keys(data.responseJSON);
      errors_count = errors.length;

      for (i = 0; i < errors_count; ++i) {
        error_id = '#workshop-signup-' + errors[i].replace(/_/g, '-');
        error_id = error_id.replace(/-[sb]s?$/, '');
        $(error_id).parents('.form-group').addClass('has-error');
      }

      $('#error-message').text('An error occurred. Please check to make sure all required fields have been filled out.').show();

      $('body').scrollTop(0);
      $("#btn-submit").removeAttr('disabled');
      $("#btn-submit").removeClass("button_disabled").addClass("button_enabled");
    }

    function affiliateWorkshopSignupFormSubmit()
    {
      $("#btn-submit").attr('disabled','disabled');
      $("#btn-submit").removeClass("button_enabled").addClass("button_disabled");

      $.ajax({
        url: "/forms/ProfessionalDevelopmentWorkshop/#{workshop_id}/children/ProfessionalDevelopmentWorkshopSignup",
        type: "post",
        dataType: "json",
        data: $('#affiliate-workshop-signup-form').serialize()
      }).done(processResponse).fail(processError);

      return false;
    }<|MERGE_RESOLUTION|>--- conflicted
+++ resolved
@@ -193,11 +193,7 @@
 
     $(document).ready(function() {
       $('#affiliate-workshop-signup-form select').selectize({
-<<<<<<< HEAD
-    	plugins: ['fast_click']
-=======
         plugins: ['fast_click']
->>>>>>> bf9018d3
       });
 
       var location_input = document.getElementById('workshop-signup-school-location');
