- js_locale = request.locale.to_s.downcase.tr('-', '_')
%script{src: asset_path("js/#{js_locale}/common_locale.js")}
%script{src: asset_path('js/code.org/public/yourschool.js')}
%link{rel: "stylesheet", type: "text/css", href: "/css/selectize.bootstrap3.css"}

#your-school

<<<<<<< HEAD
= view :school_info
=======
#partners
  %hr
  %center
    %h3{style: 'margin: 40px 0 50px 0; font-size: 16px;'} Take the pledge to bring computer science to your school and help us fill in the map with what your school teaches today.
    %img{src: '/images/fit-50/logo.png'}
    %span{style: "font-family: 'Gotham 7r', sans-serif; font-size: 20px; margin: 0 25px 0 25px;"} in partnership with
    %img{src: '/images/fit-300/avatars/computer_science_teachers_association.png'}
>>>>>>> be5d6d08
<|MERGE_RESOLUTION|>--- conflicted
+++ resolved
@@ -5,9 +5,6 @@
 
 #your-school
 
-<<<<<<< HEAD
-= view :school_info
-=======
 #partners
   %hr
   %center
@@ -15,4 +12,5 @@
     %img{src: '/images/fit-50/logo.png'}
     %span{style: "font-family: 'Gotham 7r', sans-serif; font-size: 20px; margin: 0 25px 0 25px;"} in partnership with
     %img{src: '/images/fit-300/avatars/computer_science_teachers_association.png'}
->>>>>>> be5d6d08
+
+= view :school_info