---
title: AI Oceans
theme: responsive
---
:ruby
  launch_ai = DCDO.get('launch_ai', nil)

  resources = {
    left_link: "https://curriculum.code.org/hoc/plugged/9/",
    left_image: CDO.code_org_url("/images/fill-485x260/mc/minecraft_teacher_small1.jpg"),
    left_heading: hoc_s(:oceans_landing_teacher_resources),
    left_description: hoc_s(:oceans_landing_teacher_resources_desc),
    left_button_text: hoc_s(:oceans_landing_resource_button),
    right_link: "/csforgood",
    right_image: CDO.code_org_url("/images/fill-485x260/csforgood2019.jpg"),
    right_heading: hoc_s(:oceans_landing_cs_for_good),
    right_description: hoc_s(:oceans_landing_cs_for_good_desc),
    right_button_text: hoc_s(:oceans_landing_resource_button)
  }

:css
  .tutorial-promo-container {
    width: 100%;
    padding-left: 5px;
    position: relative;
  }

  .tutorial-details {
    margin-top: 0px;
    margin-bottom: 10px;
    position: absolute;
    top: 20px;
    left: 80px;
  }

  .tutorial-heading {
    color: white;
    font-size: 30px;
    margin-bottom: 20px
  }

  .tutorial-description {
    color: white;
    font-size: 14px;
  }

  .tutorial-specs {
    color: white;
    font-size: 12px;
    line-height: 16px;
  }

  .tutorial-button {
    font-size: 18px;
    height: 40px;
  }

  .blurb {
    line-height: 1.5;
    font-size: 14px;
    padding: 10px;
    margin-top: 0px;
  }

%div{style: "display: #{launch_ai ? 'block' : 'none'}"}

  .tutorial-promo-container
    = view :oceans_promo
    .tutorial-details.desktop-feature
      %h1.tutorial-heading=hoc_s(:oceans_landing_title)
      %p.tutorial-description=hoc_s(:oceans_landing_description)
      %p.tutorial-description=hoc_s(:cs_for_good_hashtag)
      %p.tutorial-specs=hoc_s(:oceans_landing_specs)
      %a{href: CDO.studio_url('/s/oceans'), target: '_self'}
        %button.tutorial-button=I18n.t(:try_now)

  %div{style: "clear: both; margin-top: 20px;"}

  %h3.blurb=hoc_s(:oceans_landing_explanation)

  = view :resource_boxes, resources: resources

<<<<<<< HEAD
  %h2=hoc_s(:oceans_landing_learn_more)
=======
  %h2= hoc_s(:oceans_landing_learn_more)

  = view :ai_videos
>>>>>>> d66439e3

  = view :ai_ml_resources_table

.clear<|MERGE_RESOLUTION|>--- conflicted
+++ resolved
@@ -67,26 +67,22 @@
   .tutorial-promo-container
     = view :oceans_promo
     .tutorial-details.desktop-feature
-      %h1.tutorial-heading=hoc_s(:oceans_landing_title)
-      %p.tutorial-description=hoc_s(:oceans_landing_description)
-      %p.tutorial-description=hoc_s(:cs_for_good_hashtag)
-      %p.tutorial-specs=hoc_s(:oceans_landing_specs)
+      %h1.tutorial-heading= hoc_s(:oceans_landing_title)
+      %p.tutorial-description= hoc_s(:oceans_landing_description)
+      %p.tutorial-description= hoc_s(:cs_for_good_hashtag)
+      %p.tutorial-specs= hoc_s(:oceans_landing_specs)
       %a{href: CDO.studio_url('/s/oceans'), target: '_self'}
         %button.tutorial-button=I18n.t(:try_now)
 
   %div{style: "clear: both; margin-top: 20px;"}
 
-  %h3.blurb=hoc_s(:oceans_landing_explanation)
+  %h3.blurb= hoc_s(:oceans_landing_explanation)
 
   = view :resource_boxes, resources: resources
 
-<<<<<<< HEAD
-  %h2=hoc_s(:oceans_landing_learn_more)
-=======
   %h2= hoc_s(:oceans_landing_learn_more)
 
   = view :ai_videos
->>>>>>> d66439e3
 
   = view :ai_ml_resources_table
 
