--- conflicted
+++ resolved
@@ -79,11 +79,7 @@
 .clear
 
 .full-resource-block
-<<<<<<< HEAD
-  %img.full-resource-image{src: "/images/csforgood.png"}
-=======
   %img.full-resource-image{src: "/images/csforgood-logo.png"}
->>>>>>> ec83addb
   .activities-info
     %span
       %h2.resource-title.white= I18n.t(:hoc_overview_partner_activities_title)
