--- conflicted
+++ resolved
@@ -32,11 +32,7 @@
       = I18n.t(:hoc_overview_dance_subtitle)
     %span
       %a{href: "/dance"}
-<<<<<<< HEAD
-        %button.tutorial-info-start.tutorial-gray= I18n.t(:hoc_overview_start_tutorial)
-=======
         %button.tutorial-info-start.tutorial-gray= I18n.t(:go)
->>>>>>> 88abb63b
       .tutorial-info-guide
         %a{href: "https://curriculum.code.org/hoc/plugged/8/"}
           = I18n.t(:hoc_overview_view_teacher_guide)
