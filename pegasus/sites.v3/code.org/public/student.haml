:css

  .full-resource-block {
    width: 100%;
    margin-bottom: 30px;
    height: 244px;
  }
  .description {
    padding-bottom: 10px;
    color: #fff;
  }
  .resource-title {
    padding: 0px;
    margin: 0px;
    font-size: 24px;
    color: #FFFFFF;
    padding-bottom: 10px;
  }
  .side-image {
    width: 485px;
    height: 244px;
    float: left;
  }
  .side-image.right, .side-description-area.right {
    border-top-right-radius: 5px;
    border-bottom-right-radius: 5px;
  }
  .side-image.left, .side-description-area.left {
    border-top-left-radius: 5px;
    border-bottom-left-radius: 5px;
  }
  .side-description-area {
    float: left;
    width: 485px;
    height: 100%;
    background-color: #00adbc;
    padding: 30px 30px;
  }
  .gray-button {
    background-color: #e7e8ea;
    border-color: #c6cacd;
    color: #5b6770;
    text-decoration: none;
  }
  .orange-button {
    text-decoration: none;
    background-color: #ffa400;
  }

.full-resource-block{style: "margin-top: 20px;"}
  %img.side-image.left{src: "/images/fit-485/student/hour_of_code.jpg"}
  .side-description-area.right
    .description
      %h2.resource-title{style: "padding-bottom: 10px;"} Hour of Code
      Get started by choosing a tutorial from over 100 one hour computer science activities from Code.org and partners. Join 10% of the world's students; it's your turn to try!
    %a{href: "/learn"}
      %button.orange-button Start

.full-resource-block
  .side-description-area.left
    .description 
      %h2.resource-title Courses on Code Studio
      Code Studio is the most popular coding platform in K-12 education. We offer fun introductory courses you can learn alone or in a classroom, all the way through full year computer science curriculum for middle or high school.
    %a{href: "https://studio.code.org/"}
      %button.orange-button I'm a student
    &nbsp;&nbsp;
    %a{href: "/educate"}
      %button.gray-button I'm a teacher
<<<<<<< HEAD
  %img.side-image.right{src: "/images/student/courses.jpg"}

.full-resource-block
  %img.side-image.left{src: "/images/student/highschool.jpg"}
=======
  %img.side-image.right{src: "/images/fit-485/student/code_studio.jpg"}

.full-resource-block
  %img.side-image.left{src: "/images/fit-485/student/courses.jpg"}
>>>>>>> 746ee34c
  .side-description-area.right
    .description
      %h2.resource-title{style: "padding-bottom: 10px;"} Courses from 3rd parties
      Check out some of the 3rd party online courses we recommend, or find a local workshop, school, or summer camp to learn in a classroom.
    %a{href: "/learn/beyond"}
      %button.orange-button Learn online
    &nbsp;&nbsp;
    %a{href: "/learn/local"}
      %button.gray-button Local classes<|MERGE_RESOLUTION|>--- conflicted
+++ resolved
@@ -66,17 +66,10 @@
     &nbsp;&nbsp;
     %a{href: "/educate"}
       %button.gray-button I'm a teacher
-<<<<<<< HEAD
-  %img.side-image.right{src: "/images/student/courses.jpg"}
+  %img.side-image.right{src: "/images/fit-485/student/courses.jpg"}
 
 .full-resource-block
-  %img.side-image.left{src: "/images/student/highschool.jpg"}
-=======
-  %img.side-image.right{src: "/images/fit-485/student/code_studio.jpg"}
-
-.full-resource-block
-  %img.side-image.left{src: "/images/fit-485/student/courses.jpg"}
->>>>>>> 746ee34c
+  %img.side-image.left{src: "/images/fit-485/student/highschool.jpg"}
   .side-description-area.right
     .description
       %h2.resource-title{style: "padding-bottom: 10px;"} Courses from 3rd parties
