---
title: Learning computer science when schools are closed in response to Covid19
video_player: true
theme: responsive
---
<a id="top"></a>
# Learning computer science when schools are closed

<div style="padding-left: 20px; float: right; margin-top: 0">
{{ athome_vid_intro }}
</div>

<p>We are facing an incredibly challenging time with the global outbreak of COVID-19, grappling with growing concerns over health, our communities, and the economy. Safety measures have brought widespread school closures across the country. </p>
<p>We want to support teachers, students, and families in any way we can. Below is a set of resources to help your student learn computer science at home. <strong>Parents – if you're considering creating a Code.org account for your student or helping them access an existing account, <a href="https://support.code.org/hc/en-us/articles/360040703792">please read this primer</a>.</strong></p>
<p>We are also working on <a href="#teacher-support">resources to help teachers mid-course</a> to continue teaching computer science when their students are remote. </p>
<p><a href="#apps">No computer at home? See smartphone options</a></p>

<br>

<div class="breakoutquote" style="padding: 18px">

<div class="col-25">
<a href="https://code.org/break"><img src="/images/athome/code-break-stacked.png" style="max-width: 85%; padding-left:25px"></a></div>

<div class="col-70" style="padding-right:25px">

<p style="border: 0;">Take a Code Break with Hadi Partovi and the Code.org team</p>
<p style="font-size: 14px; border: 0">With schools closed and tens of millions of students at home, Code.org is launching Code Break — a live, weekly interactive classroom where our team will teach your children at home while school is closed, and a weekly challenge to engage students of all abilities, even those without computers.</p>
<p style="font-size: 14px; border: 0"><a href="https://code.org/codebreaknow">Tune in</a> Wednesdays at 10am PT / 1pm ET. Learn more at <a href="https://code.org/break">code.org/break</a></p>
<a href="/break"><button>Learn more</button></a>

</div>

<div class="clearboth">

</div>

</div>

## Hour of Code: Try these engaging, introductory tutorials
Try a one-hour tutorial designed for all ages. There are hundreds of activities and tutorials in over 45 languages.
* [Dance Party](https://code.org/dance)  - Code a dance party featuring music by Katy Perry, Shawn Mendes, and more.
* [Minecraft](https://code.org/api/hour/begin/mc) - Use your creativity and problem solving skill to journey and explore new worlds.
* [AI for Oceans](https://code.org/oceans) - Learn how AI and machine learning can be used to address world problems.
* [Flappy Code](http://studio.code.org/s/flappy/reset) - Write your own flappy game code.
* [Coding in Astronomy](https://quorumlanguage.com/hourofcode/astro1.html) - Learn about astronomy using Quorum, a programming language accessible to blind or visually impaired learners.
* And many [more tutorials](https://code.org/hourofcode/overview)!

<p><a href="#top">[Back to top]</a></p>
<div style="clear: both; padding-top: 30px; border-bottom:1px solid #00adbc"></div>
## Videos: Watch these easy 3-5 minute educational videos

<div class="col-33" style="padding-right: 20px;">

{{ athome_vid_howcomputers }}

</div>

<div class="col-66">

<a href="https://www.youtube.com/watch?v=OAx_6-wdslM&list=PLzdnOPI1iJNcsRwJhvksEo1tJqjIqWbN-" target="_blank")>How Computers Work</a>: With an introduction by Bill Gates, <a href="https://www.youtube.com/watch?v=OAx_6-wdslM&list=PLzdnOPI1iJNcsRwJhvksEo1tJqjIqWbN-" target="_blank")>this series</a> of six short videos is designed to be approachable for everyone and easy to understand.  The series explains what makes a computer a computer, how digital information is represented in 1s and 0s, how computer circuits work to manipulate digital information, and how a central processing unit (CPU) and operating system control the inputs, outputs, memory, and hardware of a computer.

</div>

<div style="clear: both; margin-bottom: 40px"></div>
<div class="col-33" style="padding-right: 20px;">

{{ athome_vid_howinternet }}

</div>

<div class="col-66">

<a href="https://www.youtube.com/watch?v=Dxcc6ycZ73M&list=PLzdnOPI1iJNfMRZm5DDxco3UdsFegvuB7-" target="_blank")>How the Internet Works</a>: This series of  <a href="https://www.youtube.com/watch?v=Dxcc6ycZ73M&list=PLzdnOPI1iJNfMRZm5DDxco3UdsFegvuB7-" target="_blank")>eight short videos</a> features Vint Cerf, the inventor of TCP/IP, David Karp the founder of Tumblr to explain HTTP and HTML, Google's "Security Princess" to explain SSL and cybersecurity, and engineers from Microsoft.

</div>

<div style="clear: both; margin-bottom: 40px"></div>
[Visit our video library.](https://code.org/educate/resources/videos)
<br>
<p><a href="#top">[Back to top]</a></p>
<div style="clear: both; padding-top: 40px; border-bottom:1px solid #00adbc"></div>

<a id="express"></a>
## Learn the fundamentals with our self-paced courses
### **Express courses**
<<<<<<< HEAD
A great option for students getting started on their own. You'll learn the fundamentals of computer science with drag & drop blocks. Create your own drawings and games. <i>Note: Express courses are currently only available in English, Hindi, Italian, and Spanish. To see what's available in your language, visit <a href="https://studio.code.org/courses">studio.code.org</a>.</i>
=======
A great option for students getting started on their own. You'll learn the fundamentals of computer science with drag & drop blocks. Create your own drawings and games. <strong>Note: Express courses are currently only available in English, Hindi, Italian, and Spanish. For other languages, we recommend our 20-hour <a href="https://studio.code.org/s/20-hour">Accelerated Course</a>. To see what's available in your language, visit our <a href="https://studio.code.org/courses">course catalog</a>.</strong>
>>>>>>> 97c71c09

<div style="clear: both; margin-bottom: 30px"></div>
<div class="col-50" style="padding-right: 20px; padding-bottom:10px">

<a href="https://code.org/educate/curriculum/express-course"><img src="/images/curriculum/course-tile-express.png" style="width: 100%"></a><br/><a href="https://code.org/educate/curriculum/express-course">Express Course</a>

</div>

<div class="col-50" style="padding-right: 20px; padding-bottom:10px">

<a href="https://studio.code.org/s/pre-express-2019"><img src="/images/curriculum/course-tile-pre-reader-express.png" style="width: 100%"></a><br><a href="https://studio.code.org/s/pre-express-2019">Express Course for pre-readers</a>

</div>
<div style="clear: both"></div>

<hr>

### **Turtle Programming in App Lab**

<div class="col-25" style="padding-right: 20px;">

<a href="https://studio.code.org/s/csp3-virtual"><img src="/images/athome/turtle.png" style="width: 100%"/></a>

</div>

<div class="col-75">

<p>Adapted from our CS Principles course, this short, self-paced JavaScript module for 6th-12th graders is a great way to learn concepts that span all programming languages and tools. Ages 13+.</p>
<a href="https://studio.code.org/s/csp3-virtual"><button>Try it out</button></a>

</div>

<div style="clear: both; margin-bottom: 15px"></div>


<p><a href="#top">[Back to top]</a></p>
<div style="clear: both; padding-top: 40px; border-bottom:1px solid #00adbc"></div>
## Learn to design and build apps with App Lab

<div class="col-33" style="padding-right: 20px;">

<img src="/images/app-lab/applab-tool.png" style="width: 100%"/>

</div>

<div class="col-66">

<p>App Lab is a programming environment where you can make simple apps. Design an app, code in JavaScript with either blocks or text, and share your creation with family and friends.</p>
<p>Ages 13+, all modern browsers, English only</p>
<a href="https://code.org/educate/applab"><button>Try it out</button></a>

</div>

<div style="clear: both; margin-bottom: 15px"></div>
<p><a href="#top">[Back to top]</a></p>
<div style="clear: both; padding-top: 40px; border-bottom:1px solid #00adbc"></div>
<a id="apps"></a>
## No computer at home? Try these smartphone apps

<div class="col-33" style="padding-right: 30px; padding-bottom:40px">

<a href="https://boxisland.io/"><img src="images/tutorials/new/boxisland.jpg" style="width: 100%"></a><br><a href="https://boxisland.io/"><h3 style="color:#7665a0"><strong>Box Island</strong></h3></a>A charming mobile coding game that takes learners on an exciting adventure, while teaching the fundamentals of coding, like algorithms, pattern recognition, sequences, loops and conditionals. <i>(for all ages)</i>

</div>

<div class="col-33" style="padding-right: 30px; padding-bottom:40px">

<a href="https://accounts.codespark.com/promo?utm_source=codeorg&utm_medium=referral&utm_campaign=schoolsclosed-parents&utm_content=offer&promoCode=schoolclosed"><img src="/images/tutorials/hoc2018/codespark_create.jpg" style="width: 100%"></a><br><a href="https://accounts.codespark.com/promo?utm_source=codeorg&utm_medium=referral&utm_campaign=schoolsclosed-parents&utm_content=offer&promoCode=schoolclosed"><h3 style="color:#7665a0"><strong>codeSpark</strong></h3></a>Award-winning learn-to-code platform for kids ages 5-9. Solve puzzles and create games with The Foos while learning to code. <strong>Note: codeSpark is offering a free 3-month trial. Parent's email address and credit card information are required at signup.</strong> <i>(for pre-readers through Grade 5)</i>

</div>

<div class="col-33" style="padding-right: 30px; padding-bottom:40px">

<a href="https://grasshopper.app/"><img src="/images/athome/grasshopper.png" style="width: 100%"></a><br><a href="https://grasshopper.app/"><h3 style="color:#7665a0"><strong>Grasshopper</strong></h3></a>Learn coding with fun, quick lessons on your phone that teach you to write real JavaScript. A Code with Google Program. <i>(for middle school and up)</i>

</div>
<div style="clear: both; margin-bottom: 15px"></div>

<p><a href="#top">[Back to top]</a></p>

<div style="clear: both; padding-top: 40px; border-bottom:1px solid #00adbc"></div>
## Limited or no internet access? Check out these unplugged activities
* [Hello Ruby](https://www.helloruby.com/play)  - The world's most whimsical way to learn about computers, technology and programming. Activities on a range of CS topics, like the ability to decompose a problem, spot patterns, think algorithmically, debug problems and work together. *(for ages 4-10)*
* [CS Unplugged](https://csunplugged.org/en/) - A collection of free teaching material that teaches Computer Science through engaging games and puzzles that use cards, string, crayons and lots of running around. *(for ages 5-14)*

<p><a href="#top">[Back to top]</a></p>
<div style="clear: both; padding-top: 40px; border-bottom:1px solid #00adbc"></div>
<a id="teacher-support"></a>
## Support for teachers mid-course
We are working to build out supports for teachers currently teaching our courses here and will update with resources and recommendations as we have them. 

<div class="col-33" style="padding-right: 30px; padding-bottom:40px">

<div class="solid-block-header" style="margin-top:10px"><a href="/athome/csp" style="color:#ffffff; text-decoration: none"><p>Computer Science Principles</p></a></div>
A guide for teachers with resources to materials that students can use at home to continue learning and prepare for the upcoming AP exam

</div>

<div class="col-33" style="padding-right: 30px; padding-bottom:40px">

<div class="solid-block-header" style="background-color:#b9bf15; margin-top:10px"><a href="/athome/csd" style="color:#ffffff; text-decoration: none"><p>Computer Science Discoveries</p></a></div>
A guide for teachers with resources to materials that students can use at home to continue learning CS Discoveries

</div>

<div class="col-33" style="padding-right: 30px; padding-bottom:40px">

<div class="solid-block-header" style="background-color:#ffa400; margin-top:10px"><a href="/athome/csf" style="color:#ffffff; text-decoration: none"><p>Computer Science Fundamentals</p></a></div>
A guide for teachers with resources to materials that students can use at home to continue learning CS Fundamentals

</div>
<div style="clear: both; margin-bottom: 15px"></div>

<p><a href="#top">[Back to top]</a></p>

<div style="clear: both; padding-top: 40px; "></div><|MERGE_RESOLUTION|>--- conflicted
+++ resolved
@@ -84,11 +84,7 @@
 <a id="express"></a>
 ## Learn the fundamentals with our self-paced courses
 ### **Express courses**
-<<<<<<< HEAD
-A great option for students getting started on their own. You'll learn the fundamentals of computer science with drag & drop blocks. Create your own drawings and games. <i>Note: Express courses are currently only available in English, Hindi, Italian, and Spanish. To see what's available in your language, visit <a href="https://studio.code.org/courses">studio.code.org</a>.</i>
-=======
 A great option for students getting started on their own. You'll learn the fundamentals of computer science with drag & drop blocks. Create your own drawings and games. <strong>Note: Express courses are currently only available in English, Hindi, Italian, and Spanish. For other languages, we recommend our 20-hour <a href="https://studio.code.org/s/20-hour">Accelerated Course</a>. To see what's available in your language, visit our <a href="https://studio.code.org/courses">course catalog</a>.</strong>
->>>>>>> 97c71c09
 
 <div style="clear: both; margin-bottom: 30px"></div>
 <div class="col-50" style="padding-right: 20px; padding-bottom:10px">
