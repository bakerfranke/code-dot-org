--- conflicted
+++ resolved
@@ -542,15 +542,9 @@
 
   def to_section_detail_hash
     to_member_hash.merge(
-<<<<<<< HEAD
       scriptId: script,
       courseId: @row[:course_id],
-      studentNames: students.map {|student| student[:name]},
-=======
-      script: script,
-      course_id: @row[:course_id],
       studentCount: students.count,
->>>>>>> 3ba697f5
     )
   end
 
