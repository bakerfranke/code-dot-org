require_relative 'src/env'
require 'rack'
require 'cdo/rack/locale'
require 'sinatra/base'
require 'sinatra/verbs'
require 'cdo/sinatra'
require 'cdo/geocoder'
require 'cdo/pegasus/graphics'
require 'cdo/rack/cdo_deflater'
require 'cdo/rack/request'
require 'cdo/properties'
require 'cdo/languages'
require 'dynamic_config/page_mode'
require 'active_support'
require 'base64'
require 'cgi'
require 'json'
require 'uri'
require 'cdo/rack/upgrade_insecure_requests'
require_relative 'helper_modules/dashboard'
require 'dynamic_config/dcdo'
require 'active_support/core_ext/hash'
require 'sass'
require 'sass/plugin'

if rack_env?(:production)
  require 'newrelic_rpm'
  # Enable GC profiler for New Relic instrumentation.
  GC::Profiler.enable
  NewRelic::Agent.after_fork(force_reconnect: true)
end

require 'honeybadger'

require src_dir 'database'
require src_dir 'social_metadata'
require src_dir 'forms'
require src_dir 'curriculum_router'
require src_dir 'homepage'
require src_dir 'advocacy_site'

def http_vary_add_type(vary, type)
  types = vary.to_s.split(',').map(&:strip)
  return vary if types.include?('*') || types.include?(type)
  types.push(type).join(',')
end

class Documents < Sinatra::Base
  def self.get_head_or_post(url, &block)
    get(url, &block)
    head(url, &block)
    post(url, &block)
  end

  def self.load_config_in(dir)
    path = File.join(dir, 'config.json')
    return {} unless File.file?(path)
    JSON.parse(IO.read(path), symbolize_names: true)
  end

  def self.load_configs_in(dir)
    configs = {}

    Dir.entries(dir).each do |site|
      site_dir = File.join(dir, site)
      next if site == '.' || site == '..' || !File.directory?(site_dir)
      configs[site] = load_config_in(site_dir)
    end

    puts 'configs'
    puts configs.to_json

    configs
  end

  use Rack::Locale
  use Rack::CdoDeflater
  use Rack::UpgradeInsecureRequests

  # Use dynamic config for max_age settings, with the provided default as fallback.
  def self.set_max_age(type, default)
    default = 60 if rack_env? :staging
    default = 0 if rack_env? :development
    set "#{type}_max_age", proc {DCDO.get("pegasus_#{type}_max_age", default)}
  end

  ONE_HOUR = 3600

  configure do
    dir = pegasus_dir('sites.v3')
    set :launched_at, Time.now
    set :configs, load_configs_in(dir)
    set :views, dir
    set :image_extnames, ['.png', '.jpeg', '.jpg', '.gif']
    set :exclude_extnames, ['.collate']
    set_max_age :document, ONE_HOUR * 4
    set_max_age :document_proxy, ONE_HOUR * 2
    set_max_age :image, ONE_HOUR * 10
    set_max_age :image_proxy, ONE_HOUR * 5
    set_max_age :static, ONE_HOUR * 10
    set_max_age :static_proxy, ONE_HOUR * 5
    set :read_only, CDO.read_only
    set :not_found_extnames, ['.not_found', '.404']
    set :redirect_extnames, ['.redirect', '.moved', '.found', '.301', '.302']
    set :template_extnames, ['.erb', '.haml', '.html', '.md', '.txt']
    set :non_static_extnames,
      settings.not_found_extnames +
      settings.redirect_extnames +
      settings.template_extnames +
      settings.exclude_extnames +
      ['.fetch']
    set :markdown,
      renderer: ::TextRender::MarkdownEngine::HTMLWithDivBrackets,
      autolink: true,
      tables: true,
      space_after_headers: true,
      fenced_code_blocks: true,
      lax_spacing: true
    Sass::Plugin.options[:cache_location] = pegasus_dir('cache', '.sass-cache')
    Sass::Plugin.options[:css_location] = pegasus_dir('cache', 'css')
    Sass::Plugin.options[:template_location] = shared_dir('css')
    set :mustermann_opts, check_anchors: false, ignore_unknown_options: true

    # Haml/Temple engine doesn't recognize the `path` option
    # which is used by Sinatra/Tilt for correct template backtraces.
    Haml::TempleEngine.disable_option_validator!
  end

  before do
    $log.debug request.url

    Honeybadger.context({url: request.url, locale: request.locale})

    uri = request.path_info.chomp('/')
    redirect uri unless uri.empty? || request.path_info == uri

    locale = request.locale
    locale = 'it-IT' if request.site == 'italia.code.org'
    locale = 'es-ES' if request.site == 'ar.code.org'
    locale = 'ro-RO' if request.site == 'ro.code.org'
    locale = 'pt-BR' if request.site == 'br.code.org'
    I18n.locale = locale

    @config = settings.configs[request.site]
    @header = {}

    @dirs = []

    if request.site == 'hourofcode.com'
      @dirs << [File.join(request.site, 'i18n')]
    end

    @dirs << request.site

<<<<<<< HEAD
    puts 'dirs'
    puts @dirs.to_json

=======
    # Implement recursive site-inheritance feature.
    # Site renders fallback documents from 'base' site defined in config.
>>>>>>> 550be8f3
    if @config
      base = @config[:base]
      puts base
      while base
        @dirs << base
        puts @dirs.to_json
        base = settings.configs[base][:base]
      end
    end

<<<<<<< HEAD
    puts 'base'
    puts base.to_json

    puts 'done'

    @locals = {header: {}}
=======
    @locals = {header: @header}
>>>>>>> 550be8f3
  end

  # Language selection
  get %r{^/lang/([^/]+)/?(.*)?$} do
    lang, path = params[:captures]
    pass unless DB[:cdo_languages].first(code_s: lang)
    dont_cache
    response.set_cookie('language_', {value: lang, domain: ".#{request.site}", path: '/', expires: Time.now + (365 * 24 * 3600)})
    redirect "/#{path}"
  end

  # Page mode selection
  get '/private/pm/*' do |page_mode|
    dont_cache
    response.set_cookie('pm', {value: page_mode, domain: ".#{request.site}", path: '/', expires: Time.now + (7 * 24 * 3600)})
    redirect "/learn?r=#{rand(100000)}"
  end

  # /private (protected area)
  ['/private', '/private/*'].each do |uri|
    get_head_or_post uri do
      unless rack_env?(:development)
        not_authorized! unless dashboard_user_helper
        forbidden! unless dashboard_user_helper.admin?
      end
      pass
    end
  end

  # Static files
  get '*' do |uri|
    puts 'get star'
    pass unless path = resolve_static('public', uri)
    puts path
    cache :static
    NewRelic::Agent.set_transaction_name(uri) if defined? NewRelic
    send_file(path)
  end

  get '/style.css' do
    content_type :css
    css, digest = combine_css 'styles', 'styles_min'
    etag digest
    cache :static
    css
  end

  # rubocop:disable Security/Eval
  Dir.glob(pegasus_dir('routes/*.rb')).sort.each {|path| eval(IO.read(path), nil, path, 1)}
  # rubocop:enable Security/Eval

  # Manipulated images
  get '/images/*' do |path|
    path = File.join('/images', path)
    image_data = process_image(path, settings.image_extnames, @language, request.site)
    pass if image_data.nil?
    last_modified image_data[:last_modified]
    content_type image_data[:content_type]
    cache :image
    send_file(image_data[:file]) if image_data[:file]
    image_data[:content]
  end

  # Documents
  get_head_or_post '*' do |uri|
    puts 'get head or post'
    pass unless path = resolve_document(uri)
    if defined? NewRelic
      transaction_name = uri
      transaction_name = transaction_name.sub(request.env[:splat_path_info], '') if request.env[:splat_path_info]
      NewRelic::Agent.set_transaction_name(transaction_name)
    end
    not_found! if settings.not_found_extnames.include?(File.extname(path))
    document path
  end

  after do
    puts 'after'

    return unless response.headers['X-Pegasus-Version'] == '3'
    return unless ['', 'text/html'].include?(response.content_type.to_s.split(';', 2).first.to_s.downcase)

    if params.key?('embedded') && @locals[:header]['embedded_layout']
      @locals[:header]['layout'] = @locals[:header]['embedded_layout']
      @locals[:header]['theme'] ||= 'none'
      response.headers['X-Frame-Options'] = 'ALLOWALL'
    end

    if @locals[:header]['content-type']
      response.headers['Content-Type'] = @locals[:header]['content-type']
    end
    layout = @locals[:header]['layout'] || 'default'
    unless ['', 'none'].include?(layout)
      template = resolve_template('layouts', settings.template_extnames, layout)
      raise Exception, "'#{layout}' layout not found." unless template
      body render_template(template, @locals.merge({body: body.join('')}))
    end

    theme = @locals[:header]['theme'] || 'default'
    unless ['', 'none'].include?(theme)
      template = resolve_template('themes', settings.template_extnames, theme)
      raise Exception, "'#{theme}' theme not found." unless template
      body render_template(template, @locals.merge({body: body.join('')}))
    end
  end

  not_found do
    status 404
    path = resolve_template('views', settings.template_extnames, '/404')
    document(path).tap {dont_cache} if path
  end

  helpers(Dashboard) do
    def content_dir(*paths)
      puts 'content_dir'
      puts File.join(settings.views, *paths)
      File.join(settings.views, *paths)
    end

    # Get the current dashboard user record
    # @returns [Hash]
    #
    # TODO: Switch to using `dashboard_user_helper` everywhere and remove this
    def dashboard_user
      @dashboard_user ||= Dashboard.db[:users][id: dashboard_user_id]
    end

    # Get the current dashboard user wrapped in a helper
    # @returns [Dashboard::User] or nil if not signed in
    #
    # TODO: When we are using this everywhere, rename to just `dashboard_user`
    def dashboard_user_helper
      @dashboard_user_helper ||= Dashboard::User.get(dashboard_user_id)
    end

    # Get the current dashboard user ID
    # @returns [Integer]
    def dashboard_user_id
      request.user_id
    end

    def parse_yaml_header(path)
      content = IO.read path
      match = content.match(/\A\s*^(?<yaml>---\s*\n.*?\n?)^(---\s*$\n?)/m)
      return [{}, content, 1] unless match

      yaml = erb(match[:yaml], path: path, line: 1)
      header = YAML.load(yaml, path) || {}
      raise "YAML header error: expected Hash, not #{header.class}" unless header.is_a?(Hash)
      remaining_content = match.post_match
      line = content.lines.count - remaining_content.lines.count + 1
      [header, remaining_content, line]
    rescue => e
      # Append rendered header to error message.
      e.message << "\n#{yaml}" if yaml
      raise
    end

    def document(path)
<<<<<<< HEAD
      puts 'document'
      content = IO.read(path)
      original_line_count = content.lines.count
      match = content.match(/^(?<yaml>---\s*\n.*?\n?)^(---\s*$\n?)/m)
      if match
        @header = @locals[:header] = YAML.load(render_(match[:yaml], '.erb'))
        content = match.post_match
      end
      line_number_offset = content.lines.count - original_line_count
=======
      header, content, line = parse_yaml_header(path)
      @header.merge!(header)
>>>>>>> 550be8f3
      @header['social'] = social_metadata

      if @header['require_https'] && rack_env == :production
        headers['Vary'] = http_vary_add_type(headers['Vary'], 'X-Forwarded-Proto')
        redirect request.url.sub('http://', 'https://') unless request.env['HTTP_X_FORWARDED_PROTO'] == 'https'
      end

      if @header['max_age']
        cache_for @header['max_age']
      else
        cache :document
      end

      if request.post? && !@header['allow_post']
        response.headers['Allow'] = 'GET, HEAD'
        error 405
      end

      response.headers['X-Pegasus-Version'] = '3'
      render_(content, File.extname(path), path, line)
    rescue => e
      # Add document path to backtrace if not already included.
      if path && [e.message, *e.backtrace].none? {|location| location.include?(path)}
        e.set_backtrace e.backtrace.unshift(path)
      end
      raise
    end

    def preprocess_markdown(markdown_content)
      markdown_content.gsub(/```/, "```\n")
    end

    def log_drupal_link(dir, uri, path)
      if dir == 'drupal.code.org'
        Honeybadger.notify(
          error_class: "Link to v3.sites/drupal.code.org",
          error_message: "#{uri} fell through to the base config directory",
          environment_name: "drupal_#{rack_env}",
          context: {path: path}
        )
      end
    end

    def resolve_static(subdir, uri)
      puts 'resolve static'
      return nil if settings.non_static_extnames.include?(File.extname(uri))

      @dirs.each do |dir|
        path = content_dir(dir, subdir, uri)
        if File.file?(path)
          log_drupal_link(dir, uri, path)
          return path
        end
      end
      nil
    end

    def resolve_template(subdir, extnames, uri)
      puts 'resolve template'
      @dirs.each do |dir|
        extnames.each do |extname|
          path = content_dir(dir, subdir, "#{uri}#{extname}")
          if File.file?(path)
            log_drupal_link(dir, "#{uri}#{extname}", path)
            return path
          end
        end
      end

      # Also look for shared items.
      extnames.each do |extname|
        path = content_dir('..', '..', 'shared', 'haml', "#{uri}#{extname}")
        if File.file?(path)
          return path
        end
      end

      nil
    end

    # Scans the filesystem and finds all documents served by Pegasus CMS.
    # @return [Array<Hash<Symbol, String>] An array of :site, :uri hash entries for all found documents.
    def all_documents
      dirs = (Dir.entries(content_dir) - ['.', '..']).select {|file| Dir.exist?(content_dir(file))}
      dirs.map do |site|
        site_glob = site_sub = content_dir(site, 'public')

        if site == 'hourofcode.com'
          # hourofcode.com has custom logic to include
          # optional `/i18n` folder in its file-search path.
          site_glob.sub!(site, "{#{site},#{site}/i18n}")
          site_sub = /#{content_dir(site)}(\/i18n)?\/public/
        end

        Dir.glob("#{site_glob}/**/*{#{settings.template_extnames.join(',')}}").map do |file|
          # Reduce file to URI.
          uri = file.
            sub(site_sub, '').
            sub(/#{File.extname(file)}$/, '').
            sub(/\/index$/, '')

          # hourofcode.com has custom logic to resolve `/:country/:language/:path` URIs to
          # `/:language/:path` document paths, so prepend default `us` country code to reduce document path to URI.
          uri.prepend('/us') if site == 'hourofcode.com'

          {site: site, uri: uri}
        end
      end.flatten.compact
    end

    def resolve_document(uri)
      puts 'resolve document'
      extnames = settings.non_static_extnames

      path = resolve_template('public', extnames, uri)
      return path if path

      path = resolve_template('public', extnames, File.join(uri, 'index'))
      return path if path

      # Recursively resolve '/splat.[ext]' template from the given URI.
      # env[:splat_path_info] contains the path_info following the splat template's folder.
      at = uri
      while at != '/'
        parent = File.dirname(at)

        path = resolve_template('public', extnames, File.join(parent, 'splat'))
        if path
          request.env[:splat_path_info] = uri[parent.length..-1]
          return path
        end

        at = parent
      end

      nil
    end

    def resolve_image(uri)
      settings.image_extnames.each do |extname|
        file_path = resolve_static('public', "#{uri}#{extname}")
        return file_path if file_path
      end
      nil
    end

    def render_template(path, locals={})
<<<<<<< HEAD
      puts 'render template'
      render_(IO.read(path), File.extname(path), locals)
    rescue Haml::Error => e
      if e.backtrace.first =~ /router\.rb:/
        e.set_backtrace e.backtrace.unshift("#{path}:#{e.line}")
      end
      raise e
=======
      render_(IO.read(path), File.extname(path), path, 0, locals)
>>>>>>> 550be8f3
    rescue => e
      Honeybadger.context({path: path, e: e})
      raise "Error rendering #{path}: #{e}"
    end

<<<<<<< HEAD
    def render_(body, extname, locals={})
      puts 'render'
=======
    def render_(body, extname, path=nil, line=0, locals={})
>>>>>>> 550be8f3
      locals = @locals.merge(locals).symbolize_keys
      options = {locals: locals, line: line, path: path}

      case extname
      when '.erb', '.html'
        erb body, options
      when '.haml'
        haml body, options
      when '.fetch'
        url = erb(body, options)

        cache_file = cache_dir('fetch', request.site, request.path_info)
        unless File.file?(cache_file) && File.mtime(cache_file) > settings.launched_at
          FileUtils.mkdir_p File.dirname(cache_file)
          IO.binwrite(cache_file, Net::HTTP.get(URI(url)))
        end
        pass unless File.file?(cache_file)

        cache :static
        send_file(cache_file)
      when '.md', '.txt'
        preprocessed = erb body, options
        preprocessed = preprocess_markdown preprocessed
        markdown preprocessed, options
      when '.redirect', '.moved', '.301'
        redirect erb(body, options), 301
      when '.found', '.302'
        redirect erb(body, options), 302
      else
        raise "'#{extname}' isn't supported."
      end
    end

    def social_metadata
      metadata =
        if request.site == 'csedweek.org'
          {'og:site_name' => 'CSEd Week'}
        else
          {'og:site_name' => 'Code.org'}
        end

      # Metatags common to all sites.
      metadata['og:title'] = @header['title'] unless @header['title'].nil_or_empty?
      metadata['og:description'] = @header['description'] unless @header['description'].nil_or_empty?
      metadata['fb:app_id'] = '500177453358606'
      metadata['og:type'] = 'article'
      metadata['article:publisher'] = 'https://www.facebook.com/Code.org'
      metadata['og:url'] = request.url

      (@header['social'] || {}).each_pair do |key, value|
        if value == ""
          metadata.delete(key)
        else
          metadata[key] = value
        end
      end

      # A few pages have specific metadata defined here.
      metadata.merge! get_social_metadata_for_page(request)

      if request.site != 'csedweek.org'
        unless metadata['og:image']
          metadata['og:image'] = CDO.code_org_url('/images/default-og-image.png', 'https:')
          metadata['og:image:width'] = 1220
          metadata['og:image:height'] = 640
        end
        unless metadata['twitter:image:src']
          metadata['twitter:image:src'] = CDO.code_org_url('/images/default-og-image.png', 'https:')
        end
      end

      metadata
    end

    def view(uri, locals={})
      path = resolve_template('views', settings.template_extnames, uri.to_s)
      raise "View '#{uri}' not found." unless path
      render_template(path, locals)
    end

    # Load helpers
    load pegasus_dir('helpers.rb')
  end

  use CurriculumRouter
end<|MERGE_RESOLUTION|>--- conflicted
+++ resolved
@@ -37,7 +37,6 @@
 require src_dir 'forms'
 require src_dir 'curriculum_router'
 require src_dir 'homepage'
-require src_dir 'advocacy_site'
 
 def http_vary_add_type(vary, type)
   types = vary.to_s.split(',').map(&:strip)
@@ -66,9 +65,6 @@
       next if site == '.' || site == '..' || !File.directory?(site_dir)
       configs[site] = load_config_in(site_dir)
     end
-
-    puts 'configs'
-    puts configs.to_json
 
     configs
   end
@@ -152,34 +148,17 @@
 
     @dirs << request.site
 
-<<<<<<< HEAD
-    puts 'dirs'
-    puts @dirs.to_json
-
-=======
     # Implement recursive site-inheritance feature.
     # Site renders fallback documents from 'base' site defined in config.
->>>>>>> 550be8f3
     if @config
       base = @config[:base]
-      puts base
       while base
         @dirs << base
-        puts @dirs.to_json
         base = settings.configs[base][:base]
       end
     end
 
-<<<<<<< HEAD
-    puts 'base'
-    puts base.to_json
-
-    puts 'done'
-
-    @locals = {header: {}}
-=======
     @locals = {header: @header}
->>>>>>> 550be8f3
   end
 
   # Language selection
@@ -211,9 +190,7 @@
 
   # Static files
   get '*' do |uri|
-    puts 'get star'
     pass unless path = resolve_static('public', uri)
-    puts path
     cache :static
     NewRelic::Agent.set_transaction_name(uri) if defined? NewRelic
     send_file(path)
@@ -245,7 +222,6 @@
 
   # Documents
   get_head_or_post '*' do |uri|
-    puts 'get head or post'
     pass unless path = resolve_document(uri)
     if defined? NewRelic
       transaction_name = uri
@@ -257,8 +233,6 @@
   end
 
   after do
-    puts 'after'
-
     return unless response.headers['X-Pegasus-Version'] == '3'
     return unless ['', 'text/html'].include?(response.content_type.to_s.split(';', 2).first.to_s.downcase)
 
@@ -294,8 +268,6 @@
 
   helpers(Dashboard) do
     def content_dir(*paths)
-      puts 'content_dir'
-      puts File.join(settings.views, *paths)
       File.join(settings.views, *paths)
     end
 
@@ -339,20 +311,8 @@
     end
 
     def document(path)
-<<<<<<< HEAD
-      puts 'document'
-      content = IO.read(path)
-      original_line_count = content.lines.count
-      match = content.match(/^(?<yaml>---\s*\n.*?\n?)^(---\s*$\n?)/m)
-      if match
-        @header = @locals[:header] = YAML.load(render_(match[:yaml], '.erb'))
-        content = match.post_match
-      end
-      line_number_offset = content.lines.count - original_line_count
-=======
       header, content, line = parse_yaml_header(path)
       @header.merge!(header)
->>>>>>> 550be8f3
       @header['social'] = social_metadata
 
       if @header['require_https'] && rack_env == :production
@@ -397,7 +357,6 @@
     end
 
     def resolve_static(subdir, uri)
-      puts 'resolve static'
       return nil if settings.non_static_extnames.include?(File.extname(uri))
 
       @dirs.each do |dir|
@@ -411,7 +370,6 @@
     end
 
     def resolve_template(subdir, extnames, uri)
-      puts 'resolve template'
       @dirs.each do |dir|
         extnames.each do |extname|
           path = content_dir(dir, subdir, "#{uri}#{extname}")
@@ -464,7 +422,6 @@
     end
 
     def resolve_document(uri)
-      puts 'resolve document'
       extnames = settings.non_static_extnames
 
       path = resolve_template('public', extnames, uri)
@@ -500,28 +457,13 @@
     end
 
     def render_template(path, locals={})
-<<<<<<< HEAD
-      puts 'render template'
-      render_(IO.read(path), File.extname(path), locals)
-    rescue Haml::Error => e
-      if e.backtrace.first =~ /router\.rb:/
-        e.set_backtrace e.backtrace.unshift("#{path}:#{e.line}")
-      end
-      raise e
-=======
       render_(IO.read(path), File.extname(path), path, 0, locals)
->>>>>>> 550be8f3
     rescue => e
       Honeybadger.context({path: path, e: e})
       raise "Error rendering #{path}: #{e}"
     end
 
-<<<<<<< HEAD
-    def render_(body, extname, locals={})
-      puts 'render'
-=======
     def render_(body, extname, path=nil, line=0, locals={})
->>>>>>> 550be8f3
       locals = @locals.merge(locals).symbolize_keys
       options = {locals: locals, line: line, path: path}
 
