require_relative 'src/env'
require 'rack'
require 'cdo/rack/locale'
require 'sinatra/base'
require 'sinatra/verbs'
require 'cdo/sinatra'
require 'cdo/geocoder'
require 'cdo/pegasus/graphics'
require 'cdo/rack/cdo_deflater'
require 'cdo/rack/request'
require 'cdo/properties'
require 'cdo/languages'
require 'dynamic_config/page_mode'
require 'active_support'
require 'base64'
require 'cgi'
require 'json'
require 'uri'
require 'cdo/rack/upgrade_insecure_requests'
require_relative 'helper_modules/dashboard'
require 'dynamic_config/dcdo'
require 'active_support/core_ext/hash'
require 'sass'
require 'sass/plugin'

if rack_env?(:production)
  require 'newrelic_rpm'
  # Enable GC profiler for New Relic instrumentation.
  GC::Profiler.enable
  NewRelic::Agent.after_fork(force_reconnect: true)
end

require 'honeybadger'

require src_dir 'database'
require src_dir 'social_metadata'
require src_dir 'forms'
require src_dir 'curriculum_router'
require src_dir 'homepage'
require src_dir 'advocacy_site'
require 'cdo/hamburger'

require pegasus_dir 'helper_modules/multiple_extname_file_utils'

def http_vary_add_type(vary, type)
  types = vary.to_s.split(',').map(&:strip)
  return vary if types.include?('*') || types.include?(type)
  types.push(type).join(',')
end

class Documents < Sinatra::Base
  def self.get_head_or_post(url, &block)
    get(url, &block)
    head(url, &block)
    post(url, &block)
  end

  def self.load_config_in(dir)
    path = File.join(dir, 'config.json')
    return {} unless File.file?(path)
    JSON.parse(IO.read(path), symbolize_names: true)
  end

  def self.load_configs_in(dir)
    configs = {}

    Dir.entries(dir).each do |site|
      site_dir = File.join(dir, site)
      next if site == '.' || site == '..' || !File.directory?(site_dir)
      configs[site] = load_config_in(site_dir)
    end

    configs
  end

  use Rack::Locale
  use Rack::CdoDeflater
  use Rack::UpgradeInsecureRequests

  # Use dynamic config for max_age settings, with the provided default as fallback.
  def self.set_max_age(type, default)
    default = 60 if rack_env? :staging
    default = 0 if rack_env? :development
    set "#{type}_max_age", proc {DCDO.get("pegasus_#{type}_max_age", default)}
  end

  ONE_HOUR = 3600

  configure do
    dir = pegasus_dir('sites.v3')
    set :launched_at, Time.now
    set :configs, load_configs_in(dir)
    set :views, dir
    set :image_extnames, ['.png', '.jpeg', '.jpg', '.gif']
    set :exclude_extnames, ['.collate']
    set_max_age :document, ONE_HOUR * 4
    set_max_age :document_proxy, ONE_HOUR * 2
    set_max_age :image, ONE_HOUR * 10
    set_max_age :image_proxy, ONE_HOUR * 5
    set_max_age :static, ONE_HOUR * 10
    set_max_age :static_proxy, ONE_HOUR * 5
    set :read_only, CDO.read_only
    set :not_found_extnames, ['.not_found', '.404']
    set :redirect_extnames, ['.redirect', '.moved', '.found', '.301', '.302']
    set :template_extnames, ['.erb', '.haml', '.html', '.md']
    set :non_static_extnames,
      settings.not_found_extnames +
      settings.redirect_extnames +
      settings.template_extnames +
      settings.exclude_extnames +
      ['.fetch']
    set :markdown,
      renderer: ::TextRender::MarkdownEngine::HTMLWithDivBrackets,
      autolink: true,
      tables: true,
      space_after_headers: true,
      fenced_code_blocks: true,
      lax_spacing: true
    Sass::Plugin.options[:cache_location] = pegasus_dir('cache', '.sass-cache')
    Sass::Plugin.options[:css_location] = pegasus_dir('cache', 'css')
    Sass::Plugin.options[:template_location] = shared_dir('css')
    set :mustermann_opts, check_anchors: false, ignore_unknown_options: true

    # Haml/Temple engine doesn't recognize the `path` option
    # which is used by Sinatra/Tilt for correct template backtraces.
    Haml::TempleEngine.disable_option_validator!
  end

  before do
    $log.debug request.url

    Honeybadger.context({url: request.url, locale: request.locale})

    uri = request.path_info.chomp('/')
    redirect uri unless uri.empty? || request.path_info == uri

    I18n.locale = request.locale

    @config = settings.configs[request.site]
    @header = {}

    @dirs = []

    if request.site == 'hourofcode.com'
      @dirs << [File.join(request.site, 'i18n')]
    end

    if request.site == 'code.org'
      @dirs << File.join(request.site, 'i18n')
    end

    @dirs << request.site

    # Implement recursive site-inheritance feature.
    # Site renders fallback documents from 'base' site defined in config.
    if @config
      base = @config[:base]
      while base
        @dirs << base
        base = settings.configs[base][:base]
      end
    end

    @locals = {header: @header}
  end

  # Language selection
  get %r{^/lang/([^/]+)/?(.*)?$} do
    lang, path = params[:captures]
    pass unless DB[:cdo_languages].first(code_s: lang)
    dont_cache
    response.set_cookie('language_', {value: lang, domain: ".#{request.site}", path: '/', expires: Time.now + (365 * 24 * 3600)})
    redirect "/#{path}"
  end

  # Page mode selection
  get '/private/pm/*' do |page_mode|
    dont_cache
    response.set_cookie('pm', {value: page_mode, domain: ".#{request.site}", path: '/', expires: Time.now + (7 * 24 * 3600)})
    redirect "/learn?r=#{rand(100000)}"
  end

  # /private (protected area)
  ['/private', '/private/*'].each do |uri|
    get_head_or_post uri do
      unless rack_env?(:development)
        not_authorized! unless dashboard_user_helper
        forbidden! unless dashboard_user_helper.admin?
      end
      pass
    end
  end

  # Static files
  get '*' do |uri|
    pass unless path = resolve_static('public', uri)
    cache :static
    NewRelic::Agent.set_transaction_name(uri) if defined? NewRelic
    send_file(path)
  end

  get '/style.css' do
    content_type :css
    css, digest = combine_css 'styles', 'styles_min'
    etag digest
    cache :static
    css
  end

  # rubocop:disable Security/Eval
  Dir.glob(pegasus_dir('routes/*.rb')).sort.each {|path| eval(IO.read(path), nil, path, 1)}
  unless rack_env?(:production)
    Dir.glob(pegasus_dir('routes/dev/*.rb')).sort.each {|path| eval(IO.read(path), nil, path, 1)}
  end
  # rubocop:enable Security/Eval

  # Manipulated images
  get '/images/*' do |path|
    path = File.join('/images', path)
    image_data = process_image(path, settings.image_extnames, @language, request.site)
    pass if image_data.nil?
    last_modified image_data[:last_modified]
    content_type image_data[:content_type]
    cache :image
    send_file(image_data[:file]) if image_data[:file]
    image_data[:content]
  end

  # Documents
  get_head_or_post '*' do |uri|
    pass unless path = resolve_document(uri)
    if defined? NewRelic
      transaction_name = uri
      transaction_name = transaction_name.sub(request.env[:splat_path_info], '') if request.env[:splat_path_info]
      NewRelic::Agent.set_transaction_name(transaction_name)
    end
    not_found! if MultipleExtnameFileUtils.file_has_any_extnames(path, settings.not_found_extnames)
    document path
  end

  after do
    return unless response.headers['X-Pegasus-Version'] == '3'
    return unless ['', 'text/html'].include?(response.content_type.to_s.split(';', 2).first.to_s.downcase)

    if params.key?('embedded') && @locals[:header]['embedded_layout']
      @locals[:header]['layout'] = @locals[:header]['embedded_layout']
      @locals[:header]['theme'] ||= 'none'
      response.headers['X-Frame-Options'] = 'ALLOWALL'
    end

    if @locals[:header]['content-type']
      response.headers['Content-Type'] = @locals[:header]['content-type']
    end
    layout = @locals[:header]['layout'] || 'default'
    unless ['', 'none'].include?(layout)
      template = resolve_template('layouts', settings.template_extnames, layout)
      raise Exception, "'#{layout}' layout not found." unless template
      body render_template(template, @locals.merge({body: body.join('')}))
    end

    theme = @locals[:header]['theme'] || 'default'
    unless ['', 'none'].include?(theme)
      template = resolve_template('themes', settings.template_extnames, theme)
      raise Exception, "'#{theme}' theme not found." unless template
      body render_template(template, @locals.merge({body: body.join('')}))
    end
  end

  not_found do
    status 404
    path = resolve_template('views', settings.template_extnames, '/404')
    document(path).tap {dont_cache} if path
  end

  helpers(Dashboard) do
    def content_dir(*paths)
      File.join(settings.views, *paths)
    end

    # Get the current dashboard user record
    # @returns [Hash]
    #
    # TODO: Switch to using `dashboard_user_helper` everywhere and remove this
    def dashboard_user
      return nil if (id = dashboard_user_id).nil?
      @dashboard_user ||= Dashboard.db[:users][id: id]
    end

    # Get the current dashboard user wrapped in a helper
    # @returns [Dashboard::User] or nil if not signed in
    #
    # TODO: When we are using this everywhere, rename to just `dashboard_user`
    def dashboard_user_helper
      return nil if (id = dashboard_user_id).nil?
      @dashboard_user_helper ||= Dashboard::User.get(id)
    end

    # Get the current dashboard user ID
    # @returns [Integer]
    def dashboard_user_id
      request.user_id
    end

    def parse_yaml_header(path)
      content = IO.read path
      match = content.match(/\A\s*^(?<yaml>---\s*\n.*?\n?)^(---\s*$\n?)/m)
      return [{}, content, 1] unless match

      yaml = erb(match[:yaml], path: path, line: 1)
      header = YAML.load(yaml, path) || {}
      raise "YAML header error: expected Hash, not #{header.class}" unless header.is_a?(Hash)
      remaining_content = match.post_match
      line = content.lines.count - remaining_content.lines.count + 1
      [header, remaining_content, line]
    rescue => e
      # Append rendered header to error message.
      e.message << "\n#{yaml}" if yaml
      raise
    end

    def document(path)
      header, content, line = parse_yaml_header(path)
      @header.merge!(header)
      @header['social'] = social_metadata

      if @header['require_https'] && rack_env == :production
        headers['Vary'] = http_vary_add_type(headers['Vary'], 'X-Forwarded-Proto')
        redirect request.url.sub('http://', 'https://') unless request.env['HTTP_X_FORWARDED_PROTO'] == 'https'
      end

      if @header['max_age']
        cache_for @header['max_age']
      else
        cache :document
      end

      if request.post? && !@header['allow_post']
        response.headers['Allow'] = 'GET, HEAD'
        error 405
      end

      response.headers['X-Pegasus-Version'] = '3'
      render_(content, path, line)
    rescue => e
      # Add document path to backtrace if not already included.
      if path && [e.message, *e.backtrace].none? {|location| location.include?(path)}
        e.set_backtrace e.backtrace.unshift(path)
      end
      raise
    end

    def preprocess_markdown(markdown_content)
      # Markdown content can include other partials with the syntax:
      #
      #     {{ path/to/partial }}
      #
      # Because markdown content can be translated, we want to make sure that
      # if a translator accidentally translates the path to the template, we
      # simply render nothing rather than throwing an error
      markdown_content.
        gsub(/```/, "```\n").
        gsub(/{{([^}]*)}}/) do
          view($1.strip)
        rescue
          ''
        end
    end

    def resolve_static(subdir, uri)
      return nil if MultipleExtnameFileUtils.file_has_any_extnames(uri, settings.non_static_extnames)

      @dirs.each do |dir|
        path = content_dir(dir, subdir, uri)
        if File.file?(path)
          return path
        end
      end
      nil
    end

    def directory_contains_path(directory, path)
      # Helper method to make sure that tricky URIs with ".." can't load files
      # from outside our template hierarchy
      File.expand_path(path).starts_with?(File.expand_path(directory))
    end

    def resolve_template(subdir, extnames, uri, is_document = false)
      dirs = is_document ? @dirs - [@config[:base_no_documents]] : @dirs
      dirs.each do |dir|
<<<<<<< HEAD
        content_subdir = content_dir(dir, subdir)
        extnames.each do |extname|
          path = File.join(content_subdir, "#{uri}#{extname}")
          if File.file?(path) && directory_contains_path(content_subdir, path)
            return path
          end
        end
      end

      # Also look for shared items.
      shared_dir = content_dir('..', '..', 'shared', 'haml')
      extnames.each do |extname|
        path = File.join(shared_dir, "#{uri}#{extname}")
        if File.file?(path) && directory_contains_path(shared_dir, path)
          return path
        end
      end

      nil
=======
        found = MultipleExtnameFileUtils.find_with_extnames(content_dir(dir, subdir), uri, extnames)
        return found.first unless found.empty?
      end

      # Also look for shared items.
      found = MultipleExtnameFileUtils.find_with_extnames(content_dir('..', '..', 'shared', 'haml'), uri, extnames)
      return found.first unless found.empty?
>>>>>>> d3a7ea5c
    end

    # Scans the filesystem and finds all documents served by Pegasus CMS.
    # @return [Array<Hash<Symbol, String>] An array of :site, :uri hash entries for all found documents.
    def all_documents
      dirs = (Dir.entries(content_dir) - ['.', '..']).select {|file| Dir.exist?(content_dir(file))}
      dirs.map do |site|
        site_glob = site_sub = content_dir(site, 'public')

        next if site == 'drupal.code.org'
        if site == 'hourofcode.com'
          # hourofcode.com has custom logic to include
          # optional `/i18n` folder in its file-search path.
          site_glob.sub!(site, "{#{site},#{site}/i18n}")
          site_sub = /#{content_dir(site)}(\/i18n)?\/public/
        end

        Dir.glob("#{site_glob}/**/*{#{settings.template_extnames.join(',')}}").map do |file|
          # Reduce file to URI.
          uri = file.
            sub(site_sub, '').
            sub(/(#{settings.template_extnames.join('|')})*$/, '').
            sub(/\/index$/, '')

          # hourofcode.com has custom logic to resolve `/:country/:language/:path` URIs to
          # `/:language/:path` document paths, so prepend default `us` country code to reduce document path to URI.
          uri.prepend('/us') if site == 'hourofcode.com'

          {site: site, uri: uri}
        end
      end.flatten.compact
    end

    def resolve_document(uri)
      # Find the template representing this URI using the following logic:
      #
      #   1. If a locale-specific template exists at the file indicated by the URI, return that
      #   2. If a locale-specific template called "index" exists in the directory indicated by the URI, return that
      #   3. If a default template exists at the file indicated by the URI, return that
      #   4. If a default template called "index" exists in the directory indicated by the URI, return that
      #   5. If a splat template exists anywhere in the directory structure indicated by the URI, return that
      #   6. We could not find a template

      # Steps 1-4: Try to find the relevant template
      paths = [
        "#{uri}.#{request.locale}",
        File.join(uri, "index.#{request.locale}"),
        uri,
        File.join(uri, "index")
      ]
      paths.each do |path|
        template = resolve_template('public', settings.non_static_extnames, path, true)
        return template if template
      end

      # Step 5: Recursively resolve '/splat.[ext]' template from the given URI.
      # env[:splat_path_info] contains the path_info following the splat template's folder.
      at = uri
      while at != '/'
        parent = File.dirname(at)

        path = resolve_template('public', settings.non_static_extnames, File.join(parent, 'splat'), true)
        if path
          request.env[:splat_path_info] = uri[parent.length..-1]
          return path
        end

        at = parent
      end

      # Step 6: failure
      nil
    end

    def resolve_image(uri)
      settings.image_extnames.each do |extname|
        file_path = resolve_static('public', "#{uri}#{extname}")
        return file_path if file_path
      end
      nil
    end

    def render_template(path, locals={})
      render_(IO.read(path), path, 0, locals)
    rescue => e
      Honeybadger.context({path: path, e: e})
      raise "Error rendering #{path}: #{e}"
    end

    def render_(body, path=nil, line=0, locals={})
      locals = @locals.merge(locals).symbolize_keys
      options = {locals: locals, line: line, path: path}

      extensions = MultipleExtnameFileUtils.all_extnames(path)

      # Now, apply the processing operations implied by each extension to the
      # given file, in an "outside-in" order
      # IE, "foo.md.erb" will be processed as an ERB template, then the result
      # of that will be processed as a MD template
      #
      # TODO elijah: Note that several extensions will perform ERB templating
      # in addition to their other operations. This functionality should be
      # removed, and the relevant templates should be renamed to "*.erb.*"
      result = body
      extensions.reverse.each do |extension|
        case extension
        when '.erb', '.html'
          result = erb result, options
        when '.haml'
          result = haml result, options
        when '.fetch'
          url = erb(result, options)

          cache_file = cache_dir('fetch', request.site, request.path_info)
          unless File.file?(cache_file) && File.mtime(cache_file) > settings.launched_at
            FileUtils.mkdir_p File.dirname(cache_file)
            IO.binwrite(cache_file, Net::HTTP.get(URI(url)))
          end
          pass unless File.file?(cache_file)

          cache :static
          result = send_file(cache_file)
        when '.md'
          preprocessed = preprocess_markdown result
          result = markdown preprocessed, options
        when '.redirect', '.moved', '.301'
          result = redirect erb(result, options), 301
        when '.found', '.302'
          result = redirect erb(result, options), 302
        end
<<<<<<< HEAD
        pass unless File.file?(cache_file)

        cache :static
        send_file(cache_file)
      when '.md', '.txt'
        preprocessed = preprocess_markdown body
        markdown preprocessed, options
      when '.redirect', '.moved', '.301'
        redirect erb(body, options), 301
      when '.found', '.302'
        redirect erb(body, options), 302
      else
        raise "'#{extname}' isn't supported."
=======
>>>>>>> d3a7ea5c
      end

      result
    end

    def social_metadata
      metadata =
        if request.site == 'csedweek.org'
          {'og:site_name' => 'CSEd Week'}
        else
          {'og:site_name' => 'Code.org'}
        end

      # Metatags common to all sites.
      metadata['og:title'] = @header['title'] unless @header['title'].nil_or_empty?
      metadata['og:description'] = @header['description'] unless @header['description'].nil_or_empty?
      metadata['fb:app_id'] = '500177453358606'
      metadata['og:type'] = 'article'
      metadata['article:publisher'] = 'https://www.facebook.com/Code.org'
      metadata['og:url'] = request.url

      (@header['social'] || {}).each_pair do |key, value|
        if value == ""
          metadata.delete(key)
        else
          metadata[key] = value
        end
      end

      # A few pages have specific metadata defined here.
      metadata.merge! get_social_metadata_for_page(request)

      if request.site != 'csedweek.org'
        unless metadata['og:image']
          metadata['og:image'] = CDO.code_org_url('/images/default-og-image.png', 'https:')
          metadata['og:image:width'] = 1220
          metadata['og:image:height'] = 640
        end
        unless metadata['twitter:image:src']
          metadata['twitter:image:src'] = CDO.code_org_url('/images/default-og-image.png', 'https:')
        end
      end

      metadata
    end

    def view(uri, locals={})
      path = resolve_template('views', settings.template_extnames, uri.to_s)
      raise "View '#{uri}' not found." unless path
      render_template(path, locals)
    end

    # Load helpers
    load pegasus_dir('helpers.rb')
  end

  use CurriculumRouter
end<|MERGE_RESOLUTION|>--- conflicted
+++ resolved
@@ -387,35 +387,14 @@
     def resolve_template(subdir, extnames, uri, is_document = false)
       dirs = is_document ? @dirs - [@config[:base_no_documents]] : @dirs
       dirs.each do |dir|
-<<<<<<< HEAD
-        content_subdir = content_dir(dir, subdir)
-        extnames.each do |extname|
-          path = File.join(content_subdir, "#{uri}#{extname}")
-          if File.file?(path) && directory_contains_path(content_subdir, path)
-            return path
-          end
-        end
+        found = MultipleExtnameFileUtils.find_with_extnames(content_dir(dir, subdir), uri, extnames)
+        return found.first if !found.empty? && directory_contains_path(content_subdir, path)
       end
 
       # Also look for shared items.
       shared_dir = content_dir('..', '..', 'shared', 'haml')
-      extnames.each do |extname|
-        path = File.join(shared_dir, "#{uri}#{extname}")
-        if File.file?(path) && directory_contains_path(shared_dir, path)
-          return path
-        end
-      end
-
-      nil
-=======
-        found = MultipleExtnameFileUtils.find_with_extnames(content_dir(dir, subdir), uri, extnames)
-        return found.first unless found.empty?
-      end
-
-      # Also look for shared items.
-      found = MultipleExtnameFileUtils.find_with_extnames(content_dir('..', '..', 'shared', 'haml'), uri, extnames)
-      return found.first unless found.empty?
->>>>>>> d3a7ea5c
+      found = MultipleExtnameFileUtils.find_with_extnames(shared_dir, uri, extnames)
+      return found.first if !found.empty? && directory_contains_path(content_subdir, path)
     end
 
     # Scans the filesystem and finds all documents served by Pegasus CMS.
@@ -546,22 +525,6 @@
         when '.found', '.302'
           result = redirect erb(result, options), 302
         end
-<<<<<<< HEAD
-        pass unless File.file?(cache_file)
-
-        cache :static
-        send_file(cache_file)
-      when '.md', '.txt'
-        preprocessed = preprocess_markdown body
-        markdown preprocessed, options
-      when '.redirect', '.moved', '.301'
-        redirect erb(body, options), 301
-      when '.found', '.302'
-        redirect erb(body, options), 302
-      else
-        raise "'#{extname}' isn't supported."
-=======
->>>>>>> d3a7ea5c
       end
 
       result
