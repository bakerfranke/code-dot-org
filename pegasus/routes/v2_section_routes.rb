<<<<<<< HEAD
=======
# Get the set of sections owned by the current user
# DEPRECATED: Use GET /dashboardapi/sections instead
get '/v2/sections' do
  only_for 'code.org'
  dont_cache
  content_type :json
  sections = DashboardSection.fetch_user_sections(dashboard_user_id)
  forbidden! unless sections
  JSON.pretty_generate(sections)
end

>>>>>>> 72697e2f
post '/v2/sections' do
  only_for 'code.org'
  dont_cache
  unsupported_media_type! unless payload = request.json_body
  forbidden! unless section_id = DashboardSection.create(payload.merge(user: dashboard_user))
  redirect "/v2/sections/#{section_id}" #, 201 #BUG: JQuery is barfing on the 201
end

# Get the set of sections that the current user is enrolled in.
get '/v2/sections/membership' do
  only_for 'code.org'
  dont_cache
  content_type :json
  sections = DashboardSection.fetch_student_sections(dashboard_user_id)
  forbidden! unless sections
  JSON.pretty_generate(sections)
end

get '/v2/sections/:id' do |id|
  only_for 'code.org'
  dont_cache
  forbidden! unless section = DashboardSection.fetch_if_teacher(id, dashboard_user_id)
  content_type :json
  JSON.pretty_generate(section.to_section_detail_hash)
end

delete '/v2/sections/:id' do |id|
  only_for 'code.org'
  dont_cache
  forbidden! unless DashboardSection.delete_if_owner(id, dashboard_user_id)
  no_content!
end
post '/v2/sections/:id/delete' do |id|
  call(env.merge('REQUEST_METHOD' => 'DELETE', 'PATH_INFO' => "/v2/sections/#{id}"))
end

patch '/v2/sections/:id' do |id|
  only_for 'code.org'
  dont_cache
  unsupported_media_type! unless payload = request.json_body
  forbidden! unless section = DashboardSection.update_if_owner(payload.merge(id: id, user: dashboard_user))
  content_type :json
  JSON.pretty_generate(section.to_section_detail_hash)
end
post '/v2/sections/:id/update' do |id|
  call(env.merge('REQUEST_METHOD' => 'PATCH', 'PATH_INFO' => "/v2/sections/#{id}"))
end

get '/v2/sections/:id/students' do |id|
  only_for 'code.org'
  dont_cache
  forbidden! unless section = DashboardSection.fetch_if_allowed(id, dashboard_user_id)
  content_type :json
  JSON.pretty_generate(section.students)
end

post '/v2/sections/:id/students' do |id|
  only_for 'code.org'
  dont_cache
  unsupported_media_type! unless payload = request.json_body
  forbidden! unless section = DashboardSection.fetch_if_teacher(id, dashboard_user_id)
  added_students = section.add_students(payload)
  content_type :json
  JSON.pretty_generate(
    DashboardStudent.fetch_if_allowed_array(added_students, dashboard_user_id)
  )
end

delete '/v2/sections/:id/students/:student_id' do |id, student_id|
  only_for 'code.org'
  dont_cache
  forbidden! unless section = DashboardSection.fetch_if_teacher(id, dashboard_user_id)
  forbidden! unless section.remove_student(student_id)
  no_content!
end
post '/v2/sections/:id/delete' do |id|
  call(env.merge('REQUEST_METHOD' => 'DELETE', 'PATH_INFO' => "/v2/sections/#{id}/students/#{student_id}"))
end

get '/v2/sections/:id/teachers' do |id|
  only_for 'code.org'
  dont_cache
  forbidden! unless section = DashboardSection.fetch_if_allowed(id, dashboard_user_id)
  content_type :json
  JSON.pretty_generate(section.teachers)
end<|MERGE_RESOLUTION|>--- conflicted
+++ resolved
@@ -1,5 +1,3 @@
-<<<<<<< HEAD
-=======
 # Get the set of sections owned by the current user
 # DEPRECATED: Use GET /dashboardapi/sections instead
 get '/v2/sections' do
@@ -11,7 +9,6 @@
   JSON.pretty_generate(sections)
 end
 
->>>>>>> 72697e2f
 post '/v2/sections' do
   only_for 'code.org'
   dont_cache
