--- conflicted
+++ resolved
@@ -3,17 +3,11 @@
   dont_cache
   forbidden! unless current_user
   content_type :json
-<<<<<<< HEAD
   result = current_user.slice_keys(:id, :name, :admin)
   result[:owned_sections] = Dashboard::db[:sections].
-      select(:id).where(user_id: current_user_id).all
-=======
-  result = dashboard_user.slice_keys(:id, :name, :admin)
-  result[:owned_sections] = DASHBOARD_DB[:sections].
       select(:id).
-      where(user_id: dashboard_user_id).
+      where(user_id: current_user_id).
       all
->>>>>>> 2435907e
   JSON.pretty_generate(result)
 end
 
