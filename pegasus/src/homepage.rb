--- conflicted
+++ resolved
@@ -317,11 +317,7 @@
           text: "homepage_slot_text_blurb_at_home",
           color1: "0, 173, 188",
           color2: "89, 202, 211",
-<<<<<<< HEAD
-          url: "/athome",
-=======
           url: CDO.studio_url("/courses"),
->>>>>>> 97c71c09
           image: "/images/mc/2016_homepage_hocblock.jpg"
         },
         {
